<<<<<<< HEAD
=======
import json

>>>>>>> 5cfcc708
import demistomock as demisto  # noqa: F401
from CommonServerPython import *  # noqa: F401
import copy
import hashlib
import hmac
from enum import Enum
import urllib.parse

TC_INDICATOR_PATH = 'TC.Indicator(val.ID && val.ID === obj.ID)'
MAX_CONTEXT = 100
VICTIM_API_PREFIX = '/api/v3/victims'
VICTIM_ASSET_API_PREFIX = '/api/v3/victimAssets'
VICTIM_ATTRIBUTE_API_PREFIX = '/api/v3/victimAttributes'
ATTRIBUTE_TYPE_API_PREFIX = '/api/v3/attributeTypes'


class Method(str, Enum):
    """
    A list that represent the types of http request available
    """
    GET = 'GET'
    POST = 'POST'
    PUT = 'PUT'
    HEAD = 'HEAD'
    PATCH = 'PATCH'
    DELETE = 'DELETE'


class AssetType(str, Enum):
    """
    An ENUM that represents the supported asset types
    """
    EMAIL_ADDRESS = 'EmailAddress'
    NETWORK_ACCOUNT = 'NetworkAccount'
    PHONE = 'Phone'
    SOCIAL_NETWORK = 'SocialNetwork'
    WEBSITE = 'WebSite'


# Maps the asset type to the corresponding value that should be sent in the request
MAP_ASSET_TYPE_TO_REQUEST_KEY = {AssetType.PHONE: 'phone',
                                 AssetType.EMAIL_ADDRESS: 'address',
                                 AssetType.NETWORK_ACCOUNT: 'accountName',
                                 AssetType.SOCIAL_NETWORK: 'accountName',
                                 AssetType.WEBSITE: 'website'}


class Client(BaseClient):
    def __init__(self, api_id: str, api_secret: str, base_url: str, verify: bool = True, proxy: bool = False):
        super().__init__(base_url=base_url, proxy=proxy, verify=verify)
        self.api_id = api_id
        self.api_secret = api_secret
        self.base_url = base_url
        self.verify = verify

    def make_request(self, method: Method, url_suffix: str, payload: str = None, params: dict = None,
                     parse_json=True, content_type=None, responseType='json'):  # pragma: no cover # noqa # type: ignore
        headers = self.create_header(url_suffix, method)
        if content_type:
            headers['Content-Type'] = content_type
        response = self._http_request(method=method, url_suffix=url_suffix, data=payload, resp_type=responseType,  # type: ignore
                                      params=params,
                                      headers=headers)
        return response

    def create_header(self, url_suffix: str, method: Method) -> dict:
        timestamp = round(time.time())
        to_sign = f'{url_suffix}:{method}:{timestamp}'
        hash = base64.b64encode(
            hmac.new(self.api_secret.encode('utf8'), to_sign.encode('utf8'), hashlib.sha256).digest()).decode()
        return {'Authorization': f'TC {self.api_id}:{hash}', 'Timestamp': str(timestamp),
                'Content-Type': 'application/json'}


def create_context(indicators, include_dbot_score=False, fields_to_return: list = None):
    indicators_dbot_score = {}  # type: dict
    params = demisto.params()
    rating_threshold = int(params.get('rating', '3'))
    confidence_threshold = int(params.get('confidence', '3'))
    context = {
        'DBotScore': [],
        outputPaths['ip']: [],
        outputPaths['url']: [],
        outputPaths['domain']: [],
        outputPaths['file']: [],
        TC_INDICATOR_PATH: [],
    }  # type: dict
    tc_type_to_demisto_type = {
        'Address': 'ip',
        'URL': 'url',
        'Host': 'domain',
        'File': 'file'
    }
    type_to_value_field = {
        'Address': 'ip',
        'URL': 'text',
        'Host': 'hostName',
        'File': 'md5'
    }
    human_readable = []
    for ind in indicators:
        indicator_type = tc_type_to_demisto_type.get(ind['type'], ind['type'])
        value_field = type_to_value_field.get(ind['type'], 'summary')
        value = ind.get(value_field, ind.get('summary', ''))

        if ind.get('confidence') is not None:  # returned in specific indicator request - SDK
            confidence = int(ind['confidence'])
        else:
            # returned in general indicator request - REST API
            confidence = int(ind.get('threatAssessConfidence', 0))

        if ind.get('rating') is not None:  # returned in specific indicator request - SDK
            rating = int(ind['rating'])
        else:
            # returned in general indicator request - REST API
            rating = int(ind.get('threatAssessRating', 0))

        md5 = ind.get('md5')
        sha1 = ind.get('sha1')
        sha256 = ind.get('sha256')

        if confidence >= confidence_threshold and rating >= rating_threshold:
            dbot_score = Common.DBotScore.BAD
            desc = ''
            if hasattr(ind, 'description'):
                desc = ind.description
            mal = {
                'Malicious': {
                    'Vendor': 'ThreatConnect',
                    'Description': desc,
                }
            }
            if indicator_type == 'ip':
                mal['Address'] = value

            elif indicator_type == 'file':
                mal['MD5'] = md5
                mal['SHA1'] = sha1
                mal['SHA256'] = sha256

            elif indicator_type == 'url':
                mal['Data'] = value

            elif indicator_type == 'domain':
                mal['Name'] = value

            context_path = outputPaths.get(indicator_type)
            if context_path is not None:
                context[context_path].append(mal)
        # if both confidence and rating values are less than the threshold - DBOT score is unknown
        elif confidence < confidence_threshold and rating < rating_threshold:
            dbot_score = Common.DBotScore.NONE
        else:
            dbot_score = Common.DBotScore.SUSPICIOUS

        # if there is more than one indicator results - take the one with the highest score
        if include_dbot_score:
            # see explanation in issue #42224
            keys = (value,) if indicator_type != 'file' else filter(None, (md5, sha1, sha256))

            old_val = indicators_dbot_score.get(value)
            if old_val and old_val['Score'] < dbot_score:
                for k in keys:
                    indicators_dbot_score[k]['Score'] = dbot_score

            else:
                dbot_object = {
                    'Indicator': value,
                    'Score': dbot_score,
                    'Type': indicator_type,
                    'Vendor': 'ThreatConnect',
                    'Reliability': demisto.params().get('integrationReliability', 'B - Usually reliable')
                }
                for k in keys:
                    dbot_object = copy.copy(dbot_object)
                    dbot_object['Indicator'] = k
                    indicators_dbot_score[k] = dbot_object

        new_indicator = {
            'ID': ind['id'],
            'Name': value,
            'Type': ind['type'],
            'Owner': ind.get('ownerName', ind.get('owner')),
            'Description': ind.get('description'),
            'CreateDate': ind['dateAdded'],
            'LastModified': ind['lastModified'],
            'Rating': rating,
            'Confidence': confidence,
            'WebLink': ind.get('webLink'),
        }
        # relevant for domain
        if indicator_type == 'domain':
            new_indicator['Active'] = ind.get('whoisActive')

        # relevant for file
        elif indicator_type == 'file':
            new_indicator['File.MD5'] = md5
            new_indicator['File.SHA1'] = sha1
            new_indicator['File.SHA256'] = sha256

        human_readable.append(new_indicator)

        # The context should not contain the additional fields (there are added a separate HR message after)
        context_indicator = copy.deepcopy(new_indicator)
        if fields_to_return:
            for field in fields_to_return:
                context_indicator[field.capitalize()] = ind.get(field)

        context[TC_INDICATOR_PATH].append(context_indicator)

    context['DBotScore'] = list(indicators_dbot_score.values())
    context = {k: createContext(v)[:MAX_CONTEXT] for k, v in context.items() if v}
    return context, human_readable


def detection_to_incident(threatconnect_data: dict, threatconnect_date: str) -> dict:
    threatconnect_id: str = threatconnect_data.get('id', '')
    threatconnect_type: str = threatconnect_data.get('riskEventType', '')
    threatconnect_detail: str = threatconnect_data.get('riskDetail', '')
    incident = {
        'name': f'Threatconnect:'
                f' {threatconnect_id} {threatconnect_type} {threatconnect_detail}',
        'occurred': f'{threatconnect_date}',
        'rawJSON': json.dumps(threatconnect_data)
    }
    return incident


def get_indicator_reputation(client: Client, args_type: str, type_name: str, args: dict) -> None:  # pragma: no cover
    owners_query = create_or_query(args.get('owners', demisto.params().get('defaultOrg')), 'ownerName')
    query = create_or_query(args.get(args_type), 'summary')  # type: ignore
    rating_threshold = args.get('ratingThreshold', '')
    confidence_threshold = args.get('confidenceThreshold', '')

    if rating_threshold:
        rating_threshold = f'AND (rating > {rating_threshold}) '
    if confidence_threshold:
        confidence_threshold = f'AND (confidence > {confidence_threshold}) '
    if owners_query:
        owners_query = f'AND ({owners_query}) '
    tql = f'typeName EQ "{type_name}" {owners_query}AND ({query}{confidence_threshold}{rating_threshold})'
    tql = urllib.parse.quote(tql.encode('utf8'))
    url = f'/api/v3/indicators?tql={tql}&resultStart=0&resultLimit=1000'

    response = client.make_request(Method.GET, url)

    indicators = response.get('data')

    ec, human_readable = create_context(indicators, include_dbot_score=True)
    return_results({
        'Type': entryTypes['note'],
        'ContentsFormat': formats['json'],
        'Contents': indicators,
        'ReadableContentsFormat': formats['markdown'],
        'HumanReadable': tableToMarkdown(f'ThreatConnect URL Reputation for: {args.get(args_type)}',
                                         human_readable,
                                         headerTransform=pascalToSpace, removeNull=True),
        'EntryContext': ec
    })


def create_or_query(delimiter_str: str, param_name: str, wrapper: str = '"') -> str:
    if not delimiter_str:
        return ''
    arr = argToList(delimiter_str)
    query = ''
    for item in arr:
        query += f'{param_name}={wrapper}{item}{wrapper} OR '
    return query[:len(query) - 3]


def get_ip_indicators(client: Client, args: dict):  # pragma: no cover
    return get_indicator_reputation(client, 'ip', 'Address', args)


def get_url_indicators(client: Client, args: dict):  # pragma: no cover
    return get_indicator_reputation(client, 'url', 'URL', args)


def get_domain_indicators(client: Client, args: dict):  # pragma: no cover
    return get_indicator_reputation(client, 'domain', 'Host', args)


def get_file_indicators(client: Client, args: dict):
    return get_indicator_reputation(client, 'file', 'File', args)


def tc_delete_group_command(client: Client, args: dict) -> Any:  # pragma: no cover
    group_ids = argToList(args.get('groupID'))
    success = []
    fail = []
    for id in group_ids:
        url = f'/api/v3/groups/{id}'
        response = client.make_request(Method.DELETE, url)
        if response.get('status') == 'Success':
            success.append(id)
        else:
            fail.append(id)
    success_text = ''
    fail_text = ''
    if success:
        success_text = f'{", ".join(success)} was deleted successfully.'
    if fail:
        fail_text = f'{", ".join(fail)} could not be deleted.'
    return_results({
        'Type': entryTypes['note'],
        'ContentsFormat': formats['text'],
        'Contents': f'{success_text} {fail_text}'
    })


def tc_get_indicators(client: Client, tag: str = '', page: str = '0', limit: str = '500', owners: str = '',
                      indicator_id: str = '', summary: str = '',
                      fields_to_return: list = None) -> Any:  # pragma: no cover
    tql_prefix = ''
    if summary:
        summary = f' AND summary EQ "{summary}"'
        tql_prefix = '?tql='

    if tag:
        tag = f' AND tag LIKE "%{tag}%"'
        tql_prefix = '?tql='

    if owners:
        owners = ' AND ' + create_or_query(owners, 'ownerName')
        tql_prefix = '?tql='
    if indicator_id:
        indicator_id = ' AND ' + create_or_query(indicator_id, 'id').replace('"', '')
        tql_prefix = '?tql='
    fields = set_fields(fields_to_return)

    tql = f'{indicator_id}{summary}{owners}{tag}'.replace(' AND ', '', 1)
    tql = urllib.parse.quote(tql.encode('utf8'))
    url = f'/api/v3/indicators{tql_prefix}{tql}{fields}&resultStart={page}&resultLimit={limit}'
    if not tql_prefix:
        url = url.replace('&', '?', 1)
    response = client.make_request(Method.GET, url)

    return response.get('data')


def tc_get_owners_command(client: Client, args: dict) -> Any:  # pragma: no cover # type: ignore # noqa
    url = '/api/v3/security/owners'

    response = client.make_request(Method.GET, url)

    owners = []
    for owner in response.get('data'):
        owners.append({
            'ID': owner['id'],
            'Type': owner['type'],
            'Name': owner['name']
        })

    return_results({
        'Type': entryTypes['note'],
        'ContentsFormat': formats['json'],
        'Contents': response.get('data'),
        'ReadableContentsFormat': formats['markdown'],
        'HumanReadable': tableToMarkdown('ThreatConnect Owners:', owners),
        'EntryContext': {'TC.Owner(val.ID && val.ID === obj.ID)': owners}
    })


def tc_get_indicators_command(client: Client, args: dict):
    owners = args.get('owner', '')
    limit = args.get('limit', '500')
    page = args.get('page', '0')
    fields_to_return = argToList(args.get('fields_to_return') or [])
    indicators = tc_get_indicators(client=client, owners=owners, limit=limit, page=page)
    ec, human_readable = create_context(indicators, include_dbot_score=True, fields_to_return=fields_to_return)
    return_results({
        'Type': entryTypes['note'],
        'ContentsFormat': formats['json'],
        'Contents': indicators,
        'ReadableContentsFormat': formats['markdown'],
        'HumanReadable': tableToMarkdown('ThreatConnect Indicators:', human_readable, headerTransform=pascalToSpace,
                                         removeNull=True),
        'EntryContext': ec
    })


def tc_get_indicator_owners(client: Client, args: dict) -> Any:  # pragma: no cover
    indicator = args.get('indicator')
    url = f'/api/v3/indicators/{indicator}'
    owners_raw = client.make_request(Method.GET, url)
    owner = owners_raw.get('data').get('ownerName')
    return_results({
        'Type': entryTypes['note'],
        'ContentsFormat': formats['json'],
        'Contents': owners_raw.get('data'),
        'ReadableContentsFormat': formats['markdown'],
        'HumanReadable': f'ThreatConnect Owner for Indicator: {indicator} is {owner}',
        'EntryContext': {'TC.Owners': owner}
    })
    return_results(f'ThreatConnect Owner for Indicator: {indicator} is {owner}')


def get_group_associated_groups(client: Client, args: dict) -> Any:  # pragma: no cover
    group_id = args.get('group_id')
    response = list_groups(client, args, include_associated_groups='true', return_raw=True,
                           group_id=group_id)  # type: ignore
    headers = ['GroupID', 'Name', 'Type', 'OwnerName', 'DateAdded']

    data = response
    contents = []
    # We get the group by a unique id, so we'll always get one result
    for group in data[0].get('associatedGroups').get('data', []):
        contents.append({
            'GroupID': group.get('id'),
            'Name': group.get('name'),
            'Type': group.get('type'),
            'DateAdded': group.get('dateAdded'),
            'OwnerName': group.get('ownerName')
        })

    context = {
        'TC.Group.AssociatedGroup(val.GroupID && val.GroupID === obj.GroupID)': contents
    }

    return_results({
        'Type': entryTypes['note'],
        'ContentsFormat': formats['json'],
        'Contents': response,
        'ReadableContentsFormat': formats['markdown'],
        'HumanReadable': tableToMarkdown('ThreatConnect Associated Groups', contents, headers, removeNull=True),
        'EntryContext': context
    })


def integration_test(client: Client, args: dict) -> None:  # pragma: no cover
    url = '/api/v3/groups?resultLimit=1'
    client.make_request(Method.GET, url)
    return_results('ok')


def get_last_run_time(groups: list, last_run: str) -> str:
    latest_date = dateparser.parse(last_run)
    if not latest_date:
        raise DemistoException(f'There was a problem parsing {last_run=} with dateparser.parse')

    for group in groups:
        try:
            group_date = datetime.strptime(group.get('dateAdded'), '%Y-%m-%dT%H:%M:%SZ')
        except Exception as e:
            demisto.debug(f'Error parsing group date, value {group.get("dateAdded")=} error message {e}')
            raise e

        if group_date and group_date > latest_date:
            latest_date = group_date

    return latest_date.isoformat()


def convert_to_dict(arr: list):
    new_dict = {item: True for item in arr}
    return new_dict


def fetch_incidents(client: Client, *args) -> str:
    params = demisto.params()
    tags = params.get('tags', '')
    if tags == 'None':
        tags = ''
    status = params.get('status', '')
    fields = set_fields(argToList(params.get('fields')))
    max_fetch = params.get('max_fetch', '200')
    group_type = params.get('group_type', ['Incident'])

    last_run = demisto.getLastRun()
    demisto.debug(f'[ThreatConnect] last run: {last_run}')

    last_fetch_time = last_run.get('last_time')
    last_fetch_id = int(last_run.get('last_id', 0))
    if not last_fetch_time:
        last_fetch_time = f"{params.get('first_fetch') or '3 days'} ago"
        last_fetch_time = dateparser.parse(last_fetch_time)
    last_fetch_time = str(last_fetch_time)

    response = list_groups(client, {}, group_type=group_type, fields=fields, return_raw=True, tag=tags,
                           status=status, from_date=last_fetch_time, limit=max_fetch, sort='&sorting=dateAdded%20ASC')
    incidents: list = []
    for incident in response:
        try:
            threatconnect_id = int(incident.get('id'))
            if threatconnect_id > last_fetch_id:
                last_fetch_id = threatconnect_id
                incidents.append(detection_to_incident(incident, incident.get('dateAdded')))
        except (TypeError, ValueError):
            demisto.debug(f'Failed parsing the incident id received from threat connect; {incident.get("id")=}')

    demisto.debug(f'{incidents=}')
    demisto.incidents(incidents)
    set_last_fetch_time = get_last_run_time(response, last_fetch_time)
    demisto.debug(f'Setting last run to: last_time: {set_last_fetch_time}, last_id: {last_fetch_id}')
    demisto.setLastRun({'last_time': set_last_fetch_time, 'last_id': last_fetch_id})
    return set_last_fetch_time


def tc_fetch_incidents_command(client: Client, args: dict) -> None:  # pragma: no cover
    '''
    Command deprecated in v3 integration, replaced by list_groups
    '''
    id = args.get('incidentId', '')
    response = list_groups(client, args, group_type='Incident', include_tags='true', include_attributes='true',
                           return_raw=True, group_id=id)

    return_results({
        'Type': entryTypes['note'],
        'ContentsFormat': formats['json'],
        'Contents': response,
        'ReadableContentsFormat': formats['markdown'],
        'HumanReadable': tableToMarkdown('Incidents:', response, headerTransform=pascalToSpace),
        'EntryContext': {
            'TC.Incident(val.ID && val.ID === obj.ID)': createContext(response, removeNull=True),
            'ThreatConnect.incidents': response  # backward compatible
        }
    })


def tc_get_incident_associate_indicators_command(client: Client, args: dict) -> None:  # pragma: no cover
    incident_id = args.get('incidentId', '')
    response = list_groups(client, args, group_type='Incident', include_associated_indicators='true',
                           return_raw=True, group_id=incident_id)

    if not response:
        return_error('No incident groups were found for the given arguments')
    ec, human_readable = create_context(response[0].get('associatedIndicators', {}).get('data', []),
                                        include_dbot_score=True)
    return_results({
        'Type': entryTypes['note'],
        'ContentsFormat': formats['json'],
        'Contents': response,
        'ReadableContentsFormat': formats['markdown'],
        'HumanReadable': tableToMarkdown('Incident Associated Indicators:', human_readable,
                                         headerTransform=pascalToSpace, removeNull=True),
        'EntryContext': ec
    })


def tc_get_events(client: Client, args: dict) -> None:  # pragma: no cover
    response = list_groups(client, args, group_type='Event', return_raw=True)

    content = []
    headers = ['ID', 'Name', 'OwnerName', 'EventDate', 'DateAdded', 'Status', 'Tags', 'AssociatedIndicators',
               'AssociatedGroups']

    for event in response:
        content.append({
            'ID': event.get('id'),
            'Name': event.get('name'),
            'OwnerName': event.get('ownerName'),
            'DateAdded': event.get('dateAdded'),
            'EventDate': event.get('eventDate'),
            'Status': event.get('status'),
            'Tags': event.get('tags'),
            'AssociatedIndicators': event.get('associatedIndicators'),
            'AssociatedGroups': event.get('associatedGroups'),
        })
    context = {
        'TC.Event(val.ID && val.ID === obj.ID)': content
    }

    return_results({
        'Type': entryTypes['note'],
        'ContentsFormat': formats['json'],
        'Contents': json.dumps(response),
        'ReadableContentsFormat': formats['markdown'],
        'HumanReadable': tableToMarkdown('ThreatConnect Events', content, headers, removeNull=True),
        'EntryContext': context
    })


def tc_create_event_command(client: Client, args: dict) -> None:  # pragma: no cover
    tags = argToList(args.get('tag'))
    status = args.get('status', 'Needs Review')
    owner_name = args.get('owner_name', '')
    group_type = 'Event'
    event_date = args.get('eventDate', '')
    name = args.get('name')
    tags_list = []
    if tags:
        for tag in tags:
            tags_list.append({'name': tag})

    payload = json.dumps({
        "type": group_type,
        "name": name,
        "eventDate": event_date,
        "status": status,
        "ownerName": owner_name if owner_name else None,
        "tags": {
            "data": tags_list
        }
    })
    url = '/api/v3/groups'
    response = client.make_request(Method.POST, url, payload=payload)

    ec = {
        'ID': response.get('data').get('id'),
        'Name': response.get('data').get('name'),
        'Owner': response.get('data').get('ownerName'),
        'Date': response.get('data').get('eventDate'),
        'Tags': response.get('data').get('tags'),
        'Status': response.get('data').get('status'),
        'Type': response.get('data').get('type'),
    }
    return_results({
        'Type': entryTypes['note'],
        'ContentsFormat': formats['json'],
        'Contents': json.dumps(response.get('data')),
        'ReadableContentsFormat': formats['markdown'],
        'HumanReadable': f'Incident {name} with ID {ec.get("ID")} created successfully',
        'EntryContext': {
            'TC.Event(val.ID && val.ID === obj.ID)': createContext([ec], removeNull=True)
        }
    })


<<<<<<< HEAD
def set_fields(fields: Optional[list]) -> str:  # pragma: no cover
    fields_str = ''
    if fields:
        if 'include_all_metadata' in fields:
            return '&fields=tags&fields=associatedIndicators&fields=associatedGroups&fields=securityLabels' \
                   '&fields=attributes&fields=associatedVictimAssets'
=======
def set_additional_data(labels: list, mode: str = '') -> dict:
    """
    Sets the security labels and tags in the API structure
    Args:
        labels: list of labels
        mode: mode for update commands
    Returns:
        Labels dictionary
    """
    data = {'data': [{'name': label} for label in labels]}
    if mode:
        data['mode'] = mode  # type: ignore
    return data


def to_readable(outputs: list) -> list:
    """
    Converts the response into a readable table where ass assets are under the same column
    """
    if isinstance(outputs, dict):
        outputs = [outputs]
    readable = []
    for asset in outputs:
        new_asset = {}
        for key, value in asset.items():
            if key not in ('phone', 'address', 'accountName', 'website'):
                new_asset[key] = value
            else:
                new_asset['asset'] = asset[key]
        readable.append(new_asset)
    return readable


def set_victim_asset(is_update: bool,
                     asset_type: AssetType,
                     asset_value: str,
                     address_type: Optional[str],
                     network_type: Optional[str],
                     social_network: Optional[str]) -> dict:
    """
    Builds a victim asset object
    Args:
        is_update: Whether the command is an update command (in this case, no need for the asset_type in the request body)
        asset_type: The asset type
        asset_value: The asset value
        address_type: The asset address type
        network_type: The asset network type
        social_network: The asset social network

    Returns:
        A dict represents the asset object
    """

    body = {MAP_ASSET_TYPE_TO_REQUEST_KEY[asset_type]: asset_value}
    if asset_type == AssetType.SOCIAL_NETWORK and not social_network:
        raise DemistoException(f'asset_social_network argument is required when asset_type is {asset_type}')
    if not is_update:
        body['type'] = asset_type
    body |= assign_params(
        addressType=address_type,
        networkType=network_type,
        socialNetwork=social_network
    )
    demisto.debug(f'setting asset {body}')
    return body


def set_fields(fields: Optional[list], is_victim_command: bool = False) -> str:  # pragma: no cover
    fields_str = ''
    if fields:
        if 'include_all_metadata' in fields:
            # fields used for all commands
            fields_str += '&fields=tags&fields=securityLabels&fields=attributes&fields=associatedGroups'
            if is_victim_command:
                # fields relevant only for victim
                fields_str += '&fields=assets'
            else:
                fields_str += '&fields=associatedIndicators&fields=associatedVictimAssets'
            return fields_str

>>>>>>> 5cfcc708
        for field in fields:
            fields_str += f'&fields={field}'
    return fields_str


def list_groups(client: Client, args: dict, group_id: str = '', from_date: str = '', tag: str = '',
                security_label: str = '',
                group_type: str = '', tql_filter: str = '', include_security_labels: str = '',
                include_attributes: str = '',
                include_tags: str = '', include_associated_groups: str = '', include_associated_indicators: str = '',
                include_all_metadata: str = '', status: str = '', owner: str = '', limit: str = '100', fields: str = '',
                return_raw=False, sort='') -> Any:
    # TQL PARAMS
    group_id = args.get('id', group_id)
    from_date = args.get('fromDate', from_date)
    tag = args.get('tag', tag)
    security_label = args.get('security_label', security_label)
    group_type = args.get('group_type', group_type)
    tql_filter = args.get('filter', tql_filter)
    # PAGINATION PARAMS
    limit = args.get('limit', limit)
    page = args.get('page', '0')

    tql_prefix = ''
    tql = ''
    if from_date:
        from_date = f' AND dateAdded > "{from_date}" '
        tql_prefix = '?tql='
    if group_type:
        if type(group_type) == list:
            group_type = f' AND ({create_or_query(", ".join(group_type), "typeName")})'
        else:
            group_type = f' AND typeName EQ "{group_type}"'
        tql_prefix = '?tql='
    if owner:
        group_type = f' AND ownerName EQ "{owner}"'
        tql_prefix = '?tql='
    if status:
        group_type = f' AND status EQ "{status}"'
        tql_prefix = '?tql='
    if security_label:
        security_label = f' AND securityLabel like "%{security_label}%"'
        tql_prefix = '?tql='
        include_security_labels = 'True'
    if tag:
        tags = argToList(tag)
        for tag_to_find in tags:
            tag += f' AND tag like "%{tag_to_find}%"'
        tql_prefix = '?tql='
        include_tags = 'true'
    if tql_filter:
        tql_filter = f' AND {tql_filter}'
        tql_prefix = '?tql='
    if group_id:
        group_id = f' AND ({create_or_query(group_id, "id", "")})'
        tql_prefix = '?tql='
    if not fields:
        # FIELDS PARAMS
        include_all_metadata = args.get('include_all_metadata', include_all_metadata)
        include_associated_indicators = args.get('include_associated_indicators', include_associated_indicators)
        include_associated_groups = args.get('include_associated_groups', include_associated_groups)
        include_attributes = args.get('include_attributes', include_attributes)
        include_security_labels = args.get('include_security_labels', include_security_labels)
        include_tags = args.get('include_tags', include_tags)

        # we create a list of fields to return based on the given arguments
        list_of_fields = [field for field, should_include in
                          {'tags': include_tags, 'securityLabels': include_security_labels,
                           'attributes': include_attributes,
                           'associatedGroups': include_associated_groups,
                           'associatedIndicators': include_associated_indicators,
                           'include_all_metadata': include_all_metadata}.items() if
                          (should_include and should_include != 'false')]
        fields = set_fields(list_of_fields)
    if tql_prefix:
        tql = f'{tql_filter}{group_id}{group_type}{from_date}{tag}{security_label}'.replace(' AND ', '', 1)
        tql = urllib.parse.quote(tql.encode('utf8'))
        tql = f'?tql={tql}'
    url = f'/api/v3/groups{tql}{fields}&resultStart={page}&resultLimit={limit}{sort}'
    if not tql_prefix:
        url = url.replace('&', '?', 1)
    demisto.debug(url)
    response = client.make_request(Method.GET, url)

    if return_raw:
        return response.get('data')
    content = []
    headers = ['ID', 'Name', 'OwnerName', 'EventDate', 'DateAdded', 'Status', 'Tags', 'AssociatedIndicators',
               'AssociatedGroups', 'securityLabels']

    for group in response.get('data'):
        content.append({
            'ID': group.get('id'),
            'Name': group.get('name'),
            'OwnerName': group.get('ownerName'),
            'DateAdded': group.get('dateAdded'),
            'EventDate': group.get('eventDate'),
            'Status': group.get('status'),
            'Tags': group.get('tags'),
            'AssociatedIndicators': group.get('associatedIndicators'),
            'AssociatedGroups': group.get('associatedGroups'),
            'securityLabels': group.get('securityLabels'),
        })
    context = {
        'TC.Groups(val.ID && val.ID === obj.ID)': content
    }

    return_results({
        'Type': entryTypes['note'],
        'ContentsFormat': formats['json'],
        'Contents': content,
        'ReadableContentsFormat': formats['markdown'],
        'HumanReadable': tableToMarkdown('ThreatConnect Groups', content, headers, removeNull=True),
        'EntryContext': context
    })
    return None


def tc_get_tags_command(client: Client, args: dict) -> None:  # pragma: no cover
    limit = args.get('limit', '500')
    page = args.get('page', '0')
    name = args.get('name', '')

    if name:
        name = 'tql=' + urllib.parse.quote(f'summary EQ "{name}" &'.encode())

    url = f'/api/v3/tags?{name}resultStart={page}&resultLimit={limit}'
    response = client.make_request(Method.GET, url)

    tags = [t['name'] for t in response.get('data')]

    return_results({
        'Type': entryTypes['note'],
        'ContentsFormat': formats['json'],
        'Contents': json.dumps(response.get('data')),
        'ReadableContentsFormat': formats['markdown'],
        'HumanReadable': tableToMarkdown('ThreatConnect Tags:', tags, headers='Name'),
        'EntryContext': {'TC.Tags': tags}
    })


def tc_get_indicator_types(client: Client, args: dict) -> None:  # pragma: no cover
    url = '/api/v2/types/indicatorTypes'
    content = []
    response = client.make_request(Method.GET, url)

    headers = ['Name', 'Custom', 'Parsable', 'ApiBranch', 'CasePreference', 'value1Label', 'Value1Type']

    for indicator_type in response.get('data', {}).get('indicatorType', []):
        content.append({
            'Custom': indicator_type.get('custom'),
            'Name': indicator_type.get('name'),
            'Parsable': indicator_type.get('parsable'),
            'ApiBranch': indicator_type.get('apiBranch'),
            'ApiEntity': indicator_type.get('apiEntity'),
            'CasePreference': indicator_type.get('casePreference'),
            'Value1Label': indicator_type.get('value1Label'),
            'Value1Type': indicator_type.get('value1Type')
        })
    context = {
        'TC.IndicatorType(val.Name && val.Name === obj.Name)': content
    }

    return_results({
        'Type': entryTypes['note'],
        'ContentsFormat': formats['json'],
        'Contents': content,
        'ReadableContentsFormat': formats['markdown'],
        'HumanReadable': tableToMarkdown('ThreatConnect indicator types', content, headers, removeNull=True),
        'EntryContext': context
    })


def tc_get_indicators_by_tag_command(client: Client, args: dict) -> None:  # pragma: no cover
    owners: str = args.get('owner', '')
    limit: str = args.get('limit', '500')
    page: str = args.get('page', '0')
    tag: str = args.get('tag') or ''
    fields_to_return = argToList(args.get('fields_to_return') or []).append(['tags'])
    indicators = tc_get_indicators(client, owners=owners, limit=limit, page=page, tag=tag,
                                   fields_to_return=fields_to_return)
    ec, human_readable = create_context(indicators, include_dbot_score=True)

    return_results({
        'Type': entryTypes['note'],
        'ContentsFormat': formats['json'],
        'Contents': indicators,
        'ReadableContentsFormat': formats['markdown'],
        'HumanReadable': tableToMarkdown('ThreatConnect Indicators with tag: {}'.format(args.get('tag')),
                                         human_readable,
                                         headerTransform=pascalToSpace, removeNull=True),
        'EntryContext': ec
    })


def tc_get_indicator_command(client: Client, args: dict) -> None:  # pragma: no cover
    indicator = args.get('indicator', '')
    fields_to_return = argToList(args.get('fields_to_return') or [])
    indicator_id = ''
    summary = ''
    # We do this to check if the given indicator is an ID or a summary
    if indicator.isdigit():
        # If it's an int it means that it's an ID
        indicator_id = indicator
    else:
        # If not we'll treat it as a summary
        summary = indicator  # type: ignore

    response = tc_get_indicators(client, indicator_id=indicator_id, summary=summary,
                                 fields_to_return=fields_to_return)  # type: ignore
    ec, human_readable = create_context(response, include_dbot_score=True, fields_to_return=fields_to_return)
    if not ec:
        return_results({
            'Type': entryTypes['note'],
            'ContentsFormat': formats['text'],
            'Contents': f'Could not find indicator: {indicator}'
        })
    else:
        include_attributes = response[0].get('attributes')
        include_observations = response[0].get('observations')
        include_tags = response[0].get('tags')
        associated_indicators = response[0].get('associatedIndicators')
        associated_groups = response[0].get('associatedGroups')

        return_results({
            'Type': entryTypes['note'],
            'ContentsFormat': formats['json'],
            'Contents': response,
            'ReadableContentsFormat': formats['markdown'],
            'HumanReadable': tableToMarkdown('ThreatConnect indicator for: {}'.format(args.get('indicator', '')),
                                             human_readable, headerTransform=pascalToSpace, removeNull=True),
            'EntryContext': ec
        })

        if associated_groups:
            return_results({
                'Type': entryTypes['note'],
                'ContentsFormat': formats['json'],
                'ReadableContentsFormat': formats['markdown'],
                'HumanReadable': tableToMarkdown(
                    'ThreatConnect Associated Groups for indicator: {}'.format(args.get('indicator', '')),
                    associated_groups.get('data', []),
                    headerTransform=pascalToSpace)
            })

        if associated_indicators:
            return_results({
                'Type': entryTypes['note'],
                'ContentsFormat': formats['json'],
                'ReadableContentsFormat': formats['markdown'],
                'HumanReadable': tableToMarkdown(
                    'ThreatConnect Associated Indicators for indicator: {}'.format(args.get('indicator', '')),
                    associated_indicators.get('data', []),
                    headerTransform=pascalToSpace)
            })

        if include_tags:
            return_results({
                'Type': entryTypes['note'],
                'ContentsFormat': formats['json'],
                'ReadableContentsFormat': formats['markdown'],
                'HumanReadable': tableToMarkdown(
                    'ThreatConnect Tags for indicator: {}'.format(args.get('indicator', '')),
                    include_tags.get('data', []),
                    headerTransform=pascalToSpace)
            })

        if include_attributes:
            return_results({
                'Type': entryTypes['note'],
                'ContentsFormat': formats['json'],
                'ReadableContentsFormat': formats['markdown'],
                'HumanReadable': tableToMarkdown(
                    'ThreatConnect Attributes for indicator: {}'.format(args.get('indicator', '')),
                    include_attributes.get('data', []),
                    headerTransform=pascalToSpace)
            })

        if include_observations:
            return_results({
                'Type': entryTypes['note'],
                'ContentsFormat': formats['json'],
                'ReadableContentsFormat': formats['markdown'],
                'HumanReadable': tableToMarkdown(
                    'ThreatConnect Observations for indicator: {}'.format(args.get('id', '')),
                    include_observations,
                    headerTransform=pascalToSpace)
            })


def tc_delete_indicator_command(client: Client, args: dict) -> None:  # pragma: no cover
    indicator_id = args.get('indicator')
    url = f'/api/v3/indicators/{indicator_id}'
    client.make_request(Method.DELETE, url)

    return_results({
        'Type': entryTypes['note'],
        'ContentsFormat': formats['text'],
<<<<<<< HEAD
        'Contents': f'Indicator {indicator_id} removed Successfully'
=======
        'Contents': f'Indicator {indicator_id} removed successfully'
>>>>>>> 5cfcc708
    })


def create_document_group(client: Client, args: dict) -> None:  # pragma: no cover
    name = args.get('name')
    security_label = args.get('security_label')
    description = args.get('description', '')
    response = create_group(client, args, security_labels=security_label,  # type: ignore
                            name=name, group_type='Document', description=description)  # type: ignore
    res = demisto.getFilePath(args.get('entry_id'))
    f = open(res['path'], 'rb')
    contents = f.read()
    url = f'/api/v3/groups/{response.get("id")}/upload'
    payload = f"{contents}"  # type: ignore
    client.make_request(Method.POST, url, payload=payload, content_type='application/octet-stream')  # type: ignore

    content = {
        'ID': response.get('id'),
        'Name': response.get('name'),
        'Owner': response.get('ownerName', ''),
        'EventDate': response.get('eventDate', ''),
        'Description': description,
        'SecurityLabel': security_label
    }
    context = {
        'TC.Group(val.ID && val.ID === obj.ID)': content
    }

    return_results({
        'Type': entryTypes['note'],
        'ContentsFormat': formats['json'],
        'Contents': response,
        'ReadableContentsFormat': formats['markdown'],
        'HumanReadable': tableToMarkdown('ThreatConnect document group was created successfully', content,
                                         removeNull=True),
        'EntryContext': context
    })


def tc_create_threat_command(client: Client, args: dict) -> None:  # pragma: no cover
    response = create_group(client, args, group_type='Threat')

    ec = {
        'ID': response.get('id'),
        'Name': response.get('name'),
        'Owner': response.get('ownerName'),
        'FirstSeen': response.get('FirstSeen'),
        'Tag': args.get('tags'),
        'SecurityLabel': args.get('securityLabel'),
    }
    return_results({
        'Type': entryTypes['note'],
        'ContentsFormat': formats['json'],
        'Contents': response,
        'ReadableContentsFormat': formats['markdown'],
        'HumanReadable': f'Threat {args.get("name")} created successfully with id: {response.get("id")}',
        # type: ignore  # noqa
        'EntryContext': {
            'TC.Threat(val.ID && val.ID === obj.ID)': createContext([ec], removeNull=True)
        }
    })


def tc_create_campaign_command(client: Client, args: dict) -> None:  # pragma: no cover
    tags = args.get('tag', [])
    response = create_group(client, args, group_type='Campaign', tags=tags)

    ec = {
        'ID': response.get('id'),
        'Name': response.get('name'),
        'Owner': response.get('ownerName'),
        'FirstSeen': response.get('FirstSeen'),
        'Tag': args.get('tags'),
        'SecurityLabel': args.get('securityLabel'),
    }
    human = f'Campaign {args.get("name")} was created successfully with id: {response.get("id")}'
    return_results({
        'Type': entryTypes['note'],
        'ContentsFormat': formats['json'],
        'Contents': response,
        'ReadableContentsFormat': formats['markdown'],
        'HumanReadable': human,
        # type: ignore # noqa
        'EntryContext': {
            'TC.Campaign(val.ID && val.ID === obj.ID)': createContext([ec], removeNull=True)
        }
    })


def tc_create_incident_command(client: Client, args: dict) -> None:  # pragma: no cover
    name = args.get('incidentName')
    tags = args.get('tag')
    security_labels = args.get('securityLabels')
    response = create_group(client, args, group_type='Incident', tags=tags, name=name,  # type: ignore
                            security_labels=security_labels)  # type: ignore

    ec = {
        'ID': response.get('id'),
        'Name': response.get('name'),
        'Owner': response.get('ownerName'),
        'EventDate': response.get('eventDate'),
        'Tag': args.get('tags'),
        'SecurityLabel': args.get('securityLabel'),
    }
    return_results({
        'Type': entryTypes['note'],
        'ContentsFormat': formats['json'],
        'Contents': response.get('data'),
        'ReadableContentsFormat': formats['markdown'],
        'HumanReadable': f'Incident {name} created successfully with id: {response.get("id")}',
        # type: ignore  # noqa
        'EntryContext': {
            'TC.Incident(val.ID && val.ID === obj.ID)': createContext([ec], removeNull=True)
        }
    })


def create_group(client: Client, args: dict, name: str = '', event_date: str = '', group_type: str = '',
                 status: str = 'New', description: str = '', security_labels: str = '',
                 tags: list = [], first_seen: str = ''):  # pragma: no cover
    tags = argToList(args.get('tags', tags))
    security_labels = args.get('securityLabel', security_labels)
    description = args.get('description', description)
    status = args.get('status', status)
    group_type = args.get('group_type', group_type)
    event_date = args.get('eventDate', event_date)
    first_seen = args.get('firstSeen', first_seen)
    name = args.get('name', name)
    payload = {
        "type": group_type,
        "name": name,
        "status": status,
        "body": description
    }
    if tags:
        tmp = []
        for tag in tags:
            tmp.append({'name': tag})
        payload['tags'] = {
            "data": tmp
        }
    if security_labels:
        payload['securityLabels'] = {
            "data": [{'name': security_labels}]
        }

    if event_date:
        payload['eventDate'] = event_date
    if first_seen:
        payload['firstSeen'] = first_seen
    if group_type == 'Document':
        del payload['status']
        file_name = args.get('file_name')
        malware = args.get('malware', 'false')
        payload['fileName'] = file_name
        if malware == 'true':
            password = args.get('password', '')
            payload['malware'] = malware
            payload['password'] = password
    url = '/api/v3/groups'
    response = client.make_request(Method.POST, url, payload=json.dumps(payload))

    return response.get('data')


def tc_add_indicator_command(client: Client, args: dict, rating: str = '0', indicator: str = '', confidence: str = '0',
                             description: str = '', tags: list = [],
                             indicator_type: str = '') -> Any:  # pragma: no cover # noqa
    tags = argToList(args.get('tags', tags))
<<<<<<< HEAD
    description = args.get('description', description)
=======
>>>>>>> 5cfcc708
    confidence = args.get('confidence', confidence)
    rating = args.get('rating', rating)
    indicator = args.get('indicator', indicator)
    indicator_type = args.get('indicatorType', indicator_type)
    if tags:
        tmp = []
        for tag in tags:
            tmp.append({'name': tag})
        tags = tmp  # type: ignore

    payload = {
        "type": indicator_type,
        "confidence": confidence,
        "rating": rating,
        "tags": {
            "data": tags
        },
        "summary": indicator,
        "body": description
    }
    if indicator_type == 'Host':
        payload['hostName'] = indicator
    if indicator_type == 'Address':
        payload['ip'] = indicator
    if indicator_type == 'URL':
        payload['text'] = indicator
    if indicator_type == 'EmailAddress':
        payload['address'] = indicator
    if indicator_type == 'File':
        hash_type = args.get('hashType', 'md5')
        payload[hash_type] = indicator

    url = '/api/v3/indicators'
    response = client.make_request(Method.POST, url, payload=json.dumps(payload))

    ec, human_readable = create_context([response.get('data')])
    return_results({
        'Type': entryTypes['note'],
        'ContentsFormat': formats['json'],
        'Contents': response.get('data'),
        'ReadableContentsFormat': formats['markdown'],
        'HumanReadable': tableToMarkdown('Created new indicator successfully:', human_readable,
                                         headerTransform=pascalToSpace, removeNull=True),
        'EntryContext': ec
    })


def tc_update_indicator_command(client: Client, args: dict, rating: str = None, indicator: str = None,
                                confidence: str = None,
                                dns_active: str = None, tags: str = None,
                                security_labels: str = None, return_raw: bool = False, whois_active: str = None,
                                mode: str = 'append', incident_id: str = None) -> Any:  # pragma: no cover
    payload = {}
    indicator = args.get('indicator', indicator)
    if args.get('tags', tags):
        tmp = []
        tags_list = argToList(args.get('tags', tags))
        for tag in tags_list:
            tmp.append({'name': tag})
        payload['tags'] = {'data': tmp, 'mode': mode}
    if args.get('securityLabel', security_labels):
        security_labels = [{'name': args.get('securityLabel', security_labels)}]  # type: ignore
        payload['securityLabels'] = {'data': security_labels, 'mode': 'replace'}  # type: ignore
    if args.get('confidence', confidence):
        payload['confidence'] = args.get('confidence', confidence)
    if args.get('rating', rating):
        payload['rating'] = args.get('rating', rating)
    if args.get('dnsActive', dns_active):
        payload['dnsActive'] = args.get('dnsActive', dns_active)
    if args.get('whoisActive', whois_active):
        payload['whoisActive'] = args.get('whoisActive', whois_active)
    if args.get('incidentId', incident_id):
        payload['associatedGroups'] = {'data': [{'id': args.get('incidentId', incident_id)}], 'mode': mode}
    url = f'/api/v3/indicators/{indicator}'
<<<<<<< HEAD
    response = client.make_request(Method.PUT, url, payload=json.dumps(payload))  # type: ignore[arg-type]
=======
    response = client.make_request(Method.PUT, url, payload=json.dumps(payload))
>>>>>>> 5cfcc708

    if return_raw:
        return response.get('data'),
    ec, human_readable = create_context([response.get('data')])

    return_results({
        'Type': entryTypes['note'],
        'ContentsFormat': formats['json'],
        'Contents': response.get('data'),
        'ReadableContentsFormat': formats['markdown'],
        'HumanReadable': tableToMarkdown('Updated indicator successfully:', human_readable,
                                         headerTransform=pascalToSpace, removeNull=True),
        'EntryContext': ec
    })
    return None


def tc_tag_indicator_command(client: Client, args: dict) -> None:  # pragma: no cover
    tags = args.get('tag')
    response = tc_update_indicator_command(client, args, mode='append', return_raw=True, tags=tags)
    ec, human_readable = create_context([response], fields_to_return=['tags'])

    return_results({
        'Type': entryTypes['note'],
        'ContentsFormat': formats['json'],
        'Contents': response,
        'ReadableContentsFormat': formats['markdown'],
        'HumanReadable': tableToMarkdown(
            f'Added the tag {args.get("tags")} to indicator {args.get("indicator")} successfully',
            human_readable, headerTransform=pascalToSpace, removeNull=True),
        'EntryContext': ec
    })


def tc_delete_indicator_tag_command(client: Client, args: dict) -> None:  # pragma: no cover
    tag = args.get('tag')
    indicator_id = args.get('indicator')
    response = tc_update_indicator_command(client, args, mode='delete', return_raw=True, tags=tag,
                                           indicator=indicator_id)
    ec, human_readable = create_context([response], fields_to_return=['tags'])

    return_results({
        'Type': entryTypes['note'],
        'ContentsFormat': formats['json'],
        'Contents': response,
        'ReadableContentsFormat': formats['markdown'],
        'HumanReadable': tableToMarkdown(
            f'removed the tag {tag} from indicator {indicator_id} successfully',
            # type: ignore  # noqa
            human_readable,
            headerTransform=pascalToSpace, removeNull=True),
        'EntryContext': ec
    })


def tc_incident_associate_indicator_command(client: Client, args: dict) -> None:  # pragma: no cover
    group_id = args.get('incidentId')
    indicator = args.get('indicator')
    response = tc_update_group(client, args, mode='append', raw_data=True, group_id=group_id,
                               associated_indicator_id=indicator)
    ec, human_readable = create_context([response.get('data')])

    return_results({
        'Type': entryTypes['note'],
        'ContentsFormat': formats['json'],
        'Contents': response.get('data'),
        'ReadableContentsFormat': formats['markdown'],
        'HumanReadable': tableToMarkdown(
            f'Associated the incident {group_id} to indicator {indicator} successfully',
            human_readable,
            headerTransform=pascalToSpace, removeNull=True),
        'EntryContext': ec
    })


def tc_update_group(client: Client, args: dict, attribute_value: str = '', attribute_type: str = '',
                    custom_field: str = '',
                    associated_indicator_id: str = None,
                    associated_victim_asset_id: str = None,
                    associated_group_id: str = '', security_labels: list = [], tags: list = [],
                    mode: str = 'append', raw_data=False, group_id=None) -> Any:  # pragma: no cover
    payload = {}
    if args.get('tags', tags):
        tmp = []
        tags = argToList(args.get('tags', tags))
        for tag in tags:
            tmp.append({'name': tag})
        payload['tags'] = {'data': tmp, 'mode': mode}
    if args.get('security_label', security_labels):
        security_labels = [{'name': args.get('security_label', security_labels)}]  # type: ignore
        mode = 'replace' if mode != 'appends' else 'append'
        payload['securityLabels'] = {'data': security_labels, 'mode': mode}
    if args.get('associated_group_id', associated_group_id):
        payload['associatedGroups'] = {'data': [{'id': args.get('associated_group_id', associated_group_id)}],
                                       'mode': mode}
    if args.get('associated_indicator_id', associated_indicator_id):
        payload['associatedIndicators'] = {
            'data': [{'id': args.get('associated_indicator_id', associated_indicator_id)}],
            'mode': mode}
    if associated_victim_asset_id := args.get('associated_victim_asset_id', associated_victim_asset_id):
        payload['associatedVictimAssets'] = {'data': [{'id': associated_victim_asset_id}]}
    attribute_type = args.get('attribute_type', attribute_type)
    attribute_value = args.get('attribute_value', attribute_value)
    if attribute_value and attribute_type:
        payload['attributes'] = {"data": [{"type": attribute_type, "value": attribute_value}], 'mode': mode}
    if args.get('custom_field', custom_field):
        c_field = argToList(args.get('custom_field', custom_field))
        for field in c_field:
            custom = field.split('=')
            payload[custom[0]] = custom[1]
    if not group_id:
        group_id = args.get("id")
    url = f'/api/v3/groups/{group_id}'
    response = client.make_request(Method.PUT, url, payload=json.dumps(payload))

    if raw_data:
        return response.get('data')
    ec = {
        'ID': response.get('data', {}).get('id'),
        'Name': response.get('data', {}).get('name'),
        'Owner': response.get('data', {}).get('ownerName'),
        'DateAdded': response.get('data', {}).get('dateAdded'),
        'Tag': args.get('tags'),
        'SecurityLabel': args.get('securityLabel'),
    }
    return_results({
        'Type': entryTypes['note'],
        'ContentsFormat': formats['json'],
        'Contents': response.get('data'),
        'ReadableContentsFormat': formats['markdown'],
        'HumanReadable': f'Group {response.get("data").get("id")} was successfully updated',
        'EntryContext': {
            'TC.Group(val.ID && val.ID === obj.ID)': createContext([ec], removeNull=True)
        }
    })
    return None


def tc_download_report(client: Client, args: dict):  # pragma: no cover
    group_id = args.get('group_id')
    url = f'/api/v3/groups/{group_id}/pdf'
    response = client.make_request(Method.GET, url, parse_json=False, responseType='response')
    file_entry = fileResult(filename=f'report_{group_id}.pdf', data=response.content, file_type=9)
    return_results(file_entry)


def download_document(client: Client, args: dict):  # pragma: no cover
    document_id = int(args.get('document_id'))  # type: ignore
    url = f'/api/v3/groups/{document_id}/download'
    response = client.make_request(Method.GET, url, parse_json=False, responseType='text')

    file_entry = fileResult(filename=f'document_{document_id}.txt', data=response)
    return_results(file_entry)


def add_group_attribute(client: Client, args: dict):  # pragma: no cover
    '''
    Command deprecated in v3 integration, replaced by tc_update_group
    '''
    group_id = args.get('group_id')
    response = tc_update_group(client, args, raw_data=True, group_id=group_id)
    headers = ['Type', 'Value', 'ID', 'DateAdded', 'LastModified']
    contents = {}
    for attribute in response.get('attributes', {}).get('data', []):
        if attribute.get('type') == args.get('attribute_type'):
            contents = {
                'Type': attribute.get('type'),
                'Value': attribute.get('value'),
                'ID': attribute.get('id'),
                'DateAdded': attribute.get('dateAdded'),
                'LastModified': attribute.get('lastModified')
            }
            break
    context = {
        'TC.Group(val.ID && val.ID === obj.ID)': contents
    }

    return_results({
        'Type': entryTypes['note'],
        'ContentsFormat': formats['json'],
        'Contents': contents,
        'ReadableContentsFormat': formats['markdown'],
        'HumanReadable': tableToMarkdown(f'The attribute was added successfully to group {group_id}', contents,
                                         headers=headers),
        'EntryContext': context
    })


def add_group_security_label(client: Client, args: dict):  # pragma: no cover
    """
    Command deprecated in v3 integration, replaced by tc_update_group
    """
    group_id = args.get('group_id')
    security_label_name = args.get("security_label_name")
    tc_update_group(client, args, raw_data=True, mode='appends', group_id=group_id,
                    security_labels=security_label_name)  # type: ignore # noqa
    return_results(f'The security label {security_label_name} was added successfully to the group {group_id}')


def associate_group_to_group(client: Client, args: dict):  # pragma: no cover
    """
    Command deprecated in v3 integration, replaced by tc_update_group
    """
    group_id = args.get('group_id')
    updated_group = tc_update_group(client, args, raw_data=True, group_id=group_id)
    context_entries = {
        'GroupID': group_id,
        'AssociatedGroupID': args.get('associated_group_id'),
    }
    context = {
        'TC.Group.AssociatedGroup(val.GroupID && val.GroupID === obj.GroupID)': context_entries
    }

    return_results({
        'Type': entryTypes['note'],
        'ContentsFormat': formats['json'],
        'Contents': json.dumps(updated_group),
        'ReadableContentsFormat': formats['markdown'],
        'HumanReadable': 'The group {} was associated successfully.'.format(args.get('associated_group_id')),
        'EntryContext': context
    })


def associate_indicator_to_group(client: Client, args: dict):  # pragma: no cover
    """
    Command deprecated in v3 integration, replaced by tc_update_group
    """
    group_id = args.get('group_id')
    associated_indicator_id = args.get('indicator')
    updated_group = tc_update_group(client, args, raw_data=True, group_id=group_id,
                                    associated_indicator_id=associated_indicator_id)
    context_entries = {
        'GroupID': args.get('id'),
        'AssociatedGroupID': args.get('associated_indicator_id'),
    }
    context = {
        'TC.Indicator(val.Indicator && val.Indicator === obj.Indicator)': context_entries
    }

    return_results({
        'Type': entryTypes['note'],
        'ContentsFormat': formats['json'],
        'Contents': json.dumps(updated_group),
        'ReadableContentsFormat': formats['markdown'],
        'HumanReadable': f'The indicator {associated_indicator_id} was associated successfully.',
        'EntryContext': context
    })


def get_group(client: Client, args: dict) -> None:  # pragma: no cover
    '''
    Command deprecated in v3 integration, replaced by list_groups
    '''
    group_id = args.get('group_id')
    response = list_groups(client, args, return_raw=True, group_id=group_id)  # type: ignore

    group = response[0]

    contents = {
        'ID': group.get('id'),
        'Name': group.get('name'),
        'Owner': group.get('ownerName'),
        'DateAdded': group.get('dateAdded'),
        'EventDate': group.get('eventDate'),
        'Status': group.get('status')
    }

    context = {
        'TC.Group(val.ID && val.ID === obj.ID)': contents
    }

    return_results({
        'Type': entryTypes['note'],
        'ContentsFormat': formats['json'],
        'Contents': contents,
        'ReadableContentsFormat': formats['markdown'],
        'HumanReadable': tableToMarkdown('ThreatConnect Group information', contents, removeNull=True),
        'EntryContext': context
    })


def get_groups(client: Client, args: dict) -> None:  # pragma: no cover
    '''
    Command deprecated in v3 integration, replaced by list_groups
    '''
    response = list_groups(client, args, return_raw=True)

    contents = []
    for group in response:
        content = {
            'ID': group.get('id'),
            'Name': group.get('name'),
            'Owner': group.get('ownerName'),
            'DateAdded': group.get('dateAdded'),
            'EventDate': group.get('eventDate'),
            'Status': group.get('status')
        }
        contents.append(content)

    headers = ['ID', 'Name', 'OwnerName', 'EventDate', 'DateAdded', 'Status']
    context = {
        'TC.Group(val.ID && val.ID === obj.ID)': contents
    }

    return_results({
        'Type': entryTypes['note'],
        'ContentsFormat': formats['json'],
        'Contents': contents,
        'ReadableContentsFormat': formats['markdown'],
        'HumanReadable': tableToMarkdown('ThreatConnect Groups information', contents, headers=headers,
                                         removeNull=True),
        'EntryContext': context
    })


def get_group_tags(client: Client, args: dict) -> None:  # pragma: no cover
    '''
    Command deprecated in v3 integration, replaced by list_groups
    '''
    group_id = args.get('group_id')
    response = list_groups(client, args, return_raw=True, include_tags='true', group_id=group_id)  # type: ignore

    tags = response[0].get('tags', {}).get('data', [])
    contents = []
    context_entries = []
    for tag in tags:
        contents.append({
            'Name': tag.get('name')
        })

        context_entries.append({
            'GroupID': group_id,
            'Name': tag.get('name')
        })

    context = {
        'TC.Group.Tag(val.GroupID && val.GroupID === obj.GroupID && val.Name && val.Name === obj.Name)': context_entries
    }

    return_results({
        'Type': entryTypes['note'],
        'ContentsFormat': formats['json'],
        'Contents': contents,
        'ReadableContentsFormat': formats['markdown'],
        'HumanReadable': tableToMarkdown('ThreatConnect Group Tags', contents, removeNull=True),
        'EntryContext': context
    })


def get_group_indicators(client: Client, args: dict) -> None:  # pragma: no cover
    '''
    Command deprecated in v3 integration, replaced by list_groups
    '''
    group_id = args.get('group_id')
    response = list_groups(client, args, return_raw=True, include_associated_indicators='true',  # type: ignore
                           group_id=group_id)  # type: ignore

    indicators = response[0].get('associatedIndicators', {}).get('data', [])
    contents = []
    for indicator in indicators:
        contents.append({
            'GroupID': group_id,
            'IndicatorID': indicator.get('id'),
            'OwnerName': indicator.get('ownerName'),
            'Type': indicator.get('type'),
            'DateAdded': indicator.get('dateAdded'),
            'LastModified': indicator.get('lastModified'),
            'Rating': indicator.get('rating'),
            'Confidence': indicator.get('confidence'),
            'ThreatAssertRating': indicator.get('threatAssessRating'),
            'ThreatAssessConfidence': indicator.get('threatAssessConfidence'),
            'Summary': indicator.get('summary')
        })

    context = {
        'TC.Group.Indicator(val.GroupID && val.GroupID === obj.GroupID && val.IndicatorID && val.IndicatorID === '
        'obj.IndicatorID)': contents
    }

    return_results({
        'Type': entryTypes['note'],
        'ContentsFormat': formats['json'],
        'Contents': contents,
        'ReadableContentsFormat': formats['markdown'],
        'HumanReadable': tableToMarkdown('ThreatConnect Group Indicators', contents, removeNull=True),
        'EntryContext': context
    })


def get_group_attributes(client: Client, args: dict) -> None:  # pragma: no cover
    '''
    Command deprecated in v3 integration, replaced by list_groups
    '''
    group_id = args.get('group_id')
    response = list_groups(client, args, return_raw=True, include_attributes='true', group_id=group_id)  # type: ignore

    attributes = response[0].get('attributes', {}).get('data', [])
    contents = []
    headers = ['AttributeID', 'Type', 'Value', 'DateAdded', 'LastModified', 'Displayed']
    for attribute in attributes:
        contents.append({
            'GroupID': group_id,
            'AttributeID': attribute.get('id'),
            'Type': attribute.get('type'),
            'Value': attribute.get('value'),
            'DateAdded': attribute.get('dateAdded'),
            'LastModified': attribute.get('lastModified'),
            'Displayed': attribute.get('displayed')
        })

    context = {
        'TC.Group.Attribute(val.GroupID && val.GroupID === obj.GroupID && val.AttributeID && val.AttributeID ==='
        ' obj.AttributeID)': contents
    }

    return_results({
        'Type': entryTypes['note'],
        'ContentsFormat': formats['json'],
        'Contents': contents,
        'ReadableContentsFormat': formats['markdown'],
        'HumanReadable': tableToMarkdown('ThreatConnect Group Attributes', contents, headers, removeNull=True),
        'EntryContext': context
    })


def get_group_security_labels(client: Client, args: dict) -> None:  # pragma: no cover
    '''
    Command deprecated in v3 integration, replaced by list_groups
    '''
    group_id = args.get('group_id')
    response = list_groups(client, args, return_raw=True, include_security_labels='true',
                           group_id=group_id)  # type: ignore

    security_labels = response[0].get('securityLabels', {}).get('data', [])
    contents = []
    headers = ['Name', 'Description', 'DateAdded']
    for security_label in security_labels:
        contents.append({
            'GroupID': group_id,
            'Name': security_label.get('name'),
            'Description': security_label.get('description'),
            'DateAdded': security_label.get('dateAdded')
        })

    context = {
        'TC.Group.SecurityLabel(val.GroupID && val.GroupID === obj.GroupID && val.Name && val.Name === '
        'obj.Name)': contents
    }

    return_results({
        'Type': entryTypes['note'],
        'ContentsFormat': formats['json'],
        'Contents': contents,
        'ReadableContentsFormat': formats['markdown'],
        'HumanReadable': tableToMarkdown('ThreatConnect Group Security Labels', contents, headers, removeNull=True),
        'EntryContext': context
    })


def add_group_tag(client: Client, args: dict):  # pragma: no cover
    group_id = args.get('group_id')
    tags: str = argToList(args.get('tag_name'))  # type: ignore
    tc_update_group(client, args, raw_data=True, tags=tags, group_id=group_id)  # type: ignore
    return_results(f'The tag {tags} was added successfully to group {group_id}')
<<<<<<< HEAD
=======


def tc_create_victim_command(client: Client, args: dict) -> None:
    """
    Creates a victim
    Args:
        client: ThreatConnect client
        args: command arguments
    """
    name = args.get('name')
    body = {'name': name}

    body |= assign_params(
        nationality=args.get('nationality'),
        org=args.get('org'),
        suborg=args.get('sub_org'),
        workLocation=args.get('work_location'),
        securityLabels=set_additional_data(labels=argToList(args.get('security_labels'))),
        tags=set_additional_data(labels=argToList(args.get('tags')))
    )

    # Create asset for the victim
    asset_type = args.get('asset_type')
    asset_value = args.get('asset_value', '')
    if asset_type and asset_value:
        asset_type = AssetType(asset_type)
        address_type = args.get('asset_address_type')
        network_type = args.get('asset_network_type')
        social_network = args.get('asset_social_network')
        asset = set_victim_asset(is_update=False,
                                 asset_type=asset_type,
                                 asset_value=asset_value,
                                 address_type=address_type,
                                 network_type=network_type,
                                 social_network=social_network)
        body['assets'] = {'data': [asset]}

    # Create attribute for the victim
    attribute_type = args.get('attribute_type')
    attribute_value = args.get('attribute_value')
    if attribute_value and attribute_type:
        body['attributes'] = {'data': [{'type': attribute_type, 'value': attribute_value}]}

    if associated_groups_ids := argToList(args.get('associated_groups_ids')):
        body['associatedGroups'] = {'data': [{'id': associated_group_id} for associated_group_id in associated_groups_ids]}

    response = client.make_request(method=Method.POST, url_suffix=VICTIM_API_PREFIX, payload=json.dumps(body))
    outputs = response.get('data', {})
    readable_output = f'Victim {name} created successfully with id: {outputs.get("id")} '
    return_results(CommandResults(
        outputs_prefix='TC.Victim',
        outputs_key_field='id',
        outputs=outputs,
        raw_response=response,
        readable_output=readable_output,
    ))


def tc_update_victim_command(client: Client, args: dict) -> None:
    """
    Updates a victim
    Args:
        client: ThreatConnect client
        args: command arguments
    """
    mode = args.get('mode') or 'append'
    victim_id = args.get('victim_id')
    body = assign_params(
        name=args.get('name'),
        nationality=args.get('nationality'),
        org=args.get('org'),
        suborg=args.get('sub_org'),
        workLocation=args.get('work_location'),
        securityLabels=set_additional_data(labels=argToList(args.get('security_labels')), mode=mode),
        tags=set_additional_data(labels=argToList(args.get('tags')), mode=mode)
    )

    # Create asset for the victim
    asset_type = args.get('asset_type')
    asset_value = args.get('asset_value', '')
    if asset_type and asset_value:
        asset_type = AssetType(asset_type)
        address_type = args.get('asset_address_type')
        network_type = args.get('asset_network_type')
        social_network = args.get('asset_social_network')
        asset = set_victim_asset(is_update=False,
                                 asset_type=asset_type,
                                 asset_value=asset_value,
                                 address_type=address_type,
                                 network_type=network_type,
                                 social_network=social_network)
        body['assets'] = {'data': [asset]}

    # Create attribute for the victim
    attribute_type = args.get('attribute_type')
    attribute_value = args.get('attribute_value')
    if attribute_value and attribute_type:
        body['attributes'] = {'data': [{'type': attribute_type, 'value': attribute_value}], 'mode': mode}

    if associated_groups_ids := argToList(args.get('associated_groups_ids')):
        body['associatedGroups'] = {'data': [{'id': associated_group_id} for associated_group_id in associated_groups_ids],
                                    'mode': mode}

    url = f'{VICTIM_API_PREFIX}/{victim_id}'
    response = client.make_request(method=Method.PUT, url_suffix=url, payload=json.dumps(body))
    outputs = response.get('data', {})
    readable_output = f'Victim {outputs.get("id")} was successfully updated.'
    return_results(CommandResults(
        outputs_prefix='TC.Victim',
        outputs_key_field='id',
        outputs=outputs,
        raw_response=response,
        readable_output=readable_output,
    ))


def tc_delete_victim_command(client: Client, args: dict) -> None:
    """
    Deletes a victim
    Args:
        client: ThreatConnect client
        args: command arguments
    """
    victim_id = args.get('victim_id')
    url = f'{VICTIM_API_PREFIX}/{victim_id}'
    response = client.make_request(method=Method.DELETE, url_suffix=url)
    readable_output = f'Victim {victim_id} was successfully deleted.'
    return_results(CommandResults(
        raw_response=response,
        readable_output=readable_output,
    ))


def tc_list_victims_command(client: Client, args: dict) -> None:
    """
    Retrieves all victims
    Args:
        client: ThreatConnect client
        args: command arguments
    """
    include_assets = argToBoolean(args.get('include_assets', False))
    include_associated_groups = argToBoolean(args.get('include_associated_groups', False))
    include_attributes = argToBoolean(args.get('include_attributes', False))
    include_security_labels = argToBoolean(args.get('include_security_labels', False))
    include_all_metadata = argToBoolean(args.get('include_all_metaData', False))

    list_of_fields = [field for field, should_include in
                      {'securityLabels': include_security_labels,
                       'attributes': include_attributes,
                       'assets': include_assets,
                       'associatedGroups': include_associated_groups,
                       'include_all_metadata': include_all_metadata}.items() if
                      should_include]
    fields = set_fields(list_of_fields, is_victim_command=True)
    filter = args.get('filter')
    victim_id = args.get('victim_id')

    limit = arg_to_number(args.get('limit')) or 50
    page = arg_to_number(args.get('page')) or 0
    page *= limit

    url = VICTIM_API_PREFIX
    if victim_id:
        url += f'/{victim_id}'
    url += f'?&resultStart={page}&resultLimit={limit}'
    if fields:
        url += f'{fields}'
    if filter:
        filter = urllib.parse.quote(filter.encode('utf8'))
        url += f'&tql={filter}'
    demisto.debug(f'sending list request with url: {url}')
    response = client.make_request(method=Method.GET, url_suffix=url)
    outputs = response.get('data', {})
    readable_output = tableToMarkdown('Victims', outputs, headers=['id', 'name', 'ownerName', 'description', 'org'])
    return_results(CommandResults(
        outputs_prefix='TC.Victim',
        outputs_key_field='id',
        outputs=outputs,
        raw_response=response,
        readable_output=readable_output,
    ))


def tc_create_victim_asset_command(client: Client, args: dict) -> None:
    """
    Creates a victim asset
    Args:
        client: ThreatConnect client
        args: command arguments
    """
    victim_id = args.get('victim_id')
    asset_type = AssetType(args.get('asset_type'))
    asset_value = args.get('asset_value', '')
    address_type = args.get('asset_address_type')
    network_type = args.get('asset_network_type')
    social_network = args.get('asset_social_network')
    body = set_victim_asset(is_update=False,
                            asset_type=asset_type,
                            asset_value=asset_value,
                            address_type=address_type,
                            network_type=network_type,
                            social_network=social_network)
    body |= {'victimId': victim_id}

    response = client.make_request(method=Method.POST, url_suffix=VICTIM_ASSET_API_PREFIX, payload=json.dumps(body))
    outputs = response.get('data', {})
    readable_output = f'Victim Asset {outputs.get("id")} created successfully for victim id: {victim_id}'
    return_results(CommandResults(
        outputs_prefix='TC.VictimAsset',
        outputs_key_field='id',
        outputs=outputs,
        raw_response=response,
        readable_output=readable_output,
    ))


def tc_update_victim_asset_command(client: Client, args: dict):
    """
    Updates a victim asset
    Args:
        client: ThreatConnect client
        args: command arguments
    """
    victim_asset_id = args.get('victim_asset_id')
    # type is needed to determine which value should be sent in the request body
    victim_asset = client.make_request(method=Method.GET,
                                       url_suffix=f'{VICTIM_ASSET_API_PREFIX}/{victim_asset_id}').get('data', {})
    asset_type = AssetType(victim_asset.get('type'))

    asset_value = args.get('asset_value', '')
    address_type = args.get('asset_address_type')
    network_type = args.get('asset_network_type')
    social_network = args.get('asset_social_network')
    body = set_victim_asset(is_update=True,
                            asset_type=asset_type,
                            asset_value=asset_value,
                            address_type=address_type,
                            network_type=network_type,
                            social_network=social_network)

    url = f'{VICTIM_ASSET_API_PREFIX}/{victim_asset_id}'
    response = client.make_request(method=Method.PUT, url_suffix=url, payload=json.dumps(body))
    outputs = response.get('data', {})
    readable_output = f'Victim Asset {outputs.get("id")} updated successfully for victim id: {outputs.get("victimId")}'
    return_results(CommandResults(
        outputs_prefix='TC.VictimAsset',
        outputs_key_field='id',
        outputs=outputs,
        raw_response=response,
        readable_output=readable_output,
    ))


def tc_delete_victim_asset_command(client: Client, args: dict) -> None:
    """
    Deletes a victim asset
    Args:
        client: ThreatConnect client
        args: command arguments
    """
    victim_asset_id = args.get('victim_asset_id')
    url = f'{VICTIM_ASSET_API_PREFIX}/{victim_asset_id}'
    response = client.make_request(method=Method.DELETE, url_suffix=url)
    readable_output = f'Victim asset {victim_asset_id} was successfully deleted.'
    return_results(CommandResults(
        raw_response=response,
        readable_output=readable_output,
    ))


def tc_list_victim_assets_command(client: Client, args: dict) -> None:
    """
    Retrieves all victim assets
    Args:
        client: ThreatConnect client
        args: command arguments
    """
    filter = args.get('filter')
    victim_asset_id = args.get('victim_asset_id')
    limit = arg_to_number(args.get('limit')) or 50
    page = arg_to_number(args.get('page')) or 0
    page *= limit

    url = VICTIM_ASSET_API_PREFIX
    if victim_asset_id:
        url += f'/{victim_asset_id}'
    url += f'?&resultStart={page}&resultLimit={limit}'
    if filter:
        filter = urllib.parse.quote(filter.encode('utf8'))
        url += f'&tql={filter}'
    demisto.debug(f'sending list request with url: {url}')
    response = client.make_request(method=Method.GET, url_suffix=url)
    outputs = response.get('data', {})
    readable_output = tableToMarkdown('Victim assets', to_readable(outputs),
                                      headers=['id', 'type', 'victimId', 'asset'])

    return_results(CommandResults(
        outputs_prefix='TC.VictimAsset',
        outputs_key_field='id',
        outputs=outputs,
        raw_response=response,
        readable_output=readable_output,
    ))


def tc_create_victim_attributes_command(client: Client, args: dict) -> None:
    """
    Creates a victim attribute
    Args:
        client: ThreatConnect client
        args: command arguments
    """
    victim_id = args.get('victim_id')
    attribute_type = args.get('attribute_type')
    value = args.get('attribute_value')
    body = {'victimId': victim_id, 'type': attribute_type, 'value': value}
    if source := args.get('source'):
        body['source'] = source
    if security_labels := argToList(args.get('security_labels')):
        body['securityLabels'] = set_additional_data(labels=security_labels)

    response = client.make_request(method=Method.POST, url_suffix=VICTIM_ATTRIBUTE_API_PREFIX, payload=json.dumps(body))
    outputs = response.get('data', {})
    readable_output = f'Victim Attribute {outputs.get("id")} created successfully for victim id: {victim_id}'
    return_results(CommandResults(
        outputs_prefix='TC.VictimAttribute',
        outputs_key_field='id',
        outputs=outputs,
        raw_response=response,
        readable_output=readable_output,
    ))


def tc_update_victim_attributes_command(client: Client, args: dict) -> None:
    """
    Updates a victim attribute
    Args:
        client: ThreatConnect client
        args: command arguments
    """
    body = {}
    if value := args.get('attribute_value'):
        body['value'] = value
    if source := args.get('source'):
        body['source'] = source
    if security_labels := argToList(args.get('security_labels')):
        body['securityLabels'] = set_additional_data(labels=security_labels)

    url = f'{VICTIM_ATTRIBUTE_API_PREFIX}/{args.get("victim_attribute_id")}'
    response = client.make_request(method=Method.PUT, url_suffix=url, payload=json.dumps(body))
    outputs = response.get('data', {})
    readable_output = f'Victim attribute {outputs.get("id")} was successfully updated.'
    return_results(CommandResults(
        outputs_prefix='TC.VictimAttribute',
        outputs_key_field='id',
        outputs=outputs,
        raw_response=response,
        readable_output=readable_output,
    ))


def tc_delete_victim_attributes_command(client: Client, args: dict) -> None:
    """
    Deletes a victim attribute
    Args:
        client: ThreatConnect client
        args: command arguments
    """
    victim_attribute_id = args.get('victim_attribute_id')
    url = f'{VICTIM_ATTRIBUTE_API_PREFIX}/{victim_attribute_id}'
    response = client.make_request(method=Method.DELETE, url_suffix=url)
    readable_output = f'Victim attribute {victim_attribute_id} was successfully deleted.'
    return_results(CommandResults(
        raw_response=response,
        readable_output=readable_output,
    ))


def tc_list_victim_attributes_command(client: Client, args: dict) -> None:
    """
    Retrieves all victim attributes
    Args:
        client: ThreatConnect client
        args: command arguments
    """
    filter = args.get('filter')
    victim_attribute_id = args.get('victim_attribute_id')
    victim_id = args.get('victim_id')
    limit = arg_to_number(args.get('limit')) or 50
    page = arg_to_number(args.get('page')) or 0
    page *= limit
    if victim_id:
        url = f'{VICTIM_API_PREFIX}/{victim_id}?fields=attributes&resultStart={page}&resultLimit={limit}'
    else:
        url = VICTIM_ATTRIBUTE_API_PREFIX
        if victim_attribute_id:
            url += f'/{victim_attribute_id}'
        url += f'?&resultStart={page}&resultLimit={limit}'
    if filter:
        filter = urllib.parse.quote(filter.encode('utf8'))
        url += f'&tql={filter}'
    demisto.debug(f'sending list request with url: {url}')
    response = client.make_request(method=Method.GET, url_suffix=url)
    outputs = demisto.get(response, 'data.attributes.data', defaultParam={}) if victim_id else response.get('data', {})
    readable_output = tableToMarkdown('Victim attributes', outputs, headers=['id', 'type', 'value', 'dateAdded'])
    return_results(CommandResults(
        outputs_prefix='TC.VictimAttribute',
        outputs_key_field='id',
        outputs=outputs,
        raw_response=response,
        readable_output=readable_output,
    ))


def tc_list_attribute_type_command(client: Client, args: dict) -> None:
    url = ATTRIBUTE_TYPE_API_PREFIX
    limit = arg_to_number(args.get('limit')) or 50
    page = arg_to_number(args.get('page')) or 0
    page *= limit
    if attribute_type_id := args.get('attribute_type_id'):
        url = f'{ATTRIBUTE_TYPE_API_PREFIX}/{attribute_type_id}'
    url += f'?&resultStart={page}&resultLimit={limit}'
    response = client.make_request(method=Method.GET, url_suffix=url)
    outputs = response.get('data', {})
    readable_output = tableToMarkdown('Attribute types', outputs, headers=['id', 'name', 'description'])
    return_results(CommandResults(
        outputs_prefix='TC.AttributeType',
        outputs_key_field='id',
        outputs=outputs,
        raw_response=response,
        readable_output=readable_output,
    ))
>>>>>>> 5cfcc708


COMMANDS = {
    'test-module': integration_test,
    'ip': get_ip_indicators,
    'url': get_url_indicators,
    'file': get_file_indicators,
    'domain': get_domain_indicators,
    'tc-add-group-attribute': add_group_attribute,
    'tc-add-group-security-label': add_group_security_label,
    'tc-add-group-tag': add_group_tag,
    'tc-associate-group-to-group': associate_group_to_group,
    'tc-group-associate-indicator': associate_indicator_to_group,
    'tc-get-group': get_group,
    'tc-get-groups': get_groups,
    'tc-get-group-tags': get_group_tags,
    'tc-get-group-indicators': get_group_indicators,
    'tc-get-group-attributes': get_group_attributes,
    'tc-get-group-security-labels': get_group_security_labels,
    'tc-list-groups': list_groups,
    'tc-owners': tc_get_owners_command,
    'tc-indicators': tc_get_indicators_command,
    'tc-get-tags': tc_get_tags_command,
    'tc-tag-indicator': tc_tag_indicator_command,
    'tc-get-indicators-by-tag': tc_get_indicators_by_tag_command,
    'tc-add-indicator': tc_add_indicator_command,
    'tc-update-group': tc_update_group,
    'tc-create-incident': tc_create_incident_command,
    'tc-fetch-incidents': tc_fetch_incidents_command,
    'fetch-incidents': fetch_incidents,
    'tc-get-incident-associate-indicators': tc_get_incident_associate_indicators_command,
    'tc-incident-associate-indicator': tc_incident_associate_indicator_command,
    'tc-update-indicator': tc_update_indicator_command,
    'tc-delete-indicator': tc_delete_indicator_command,
    'tc-delete-indicator-tag': tc_delete_indicator_tag_command,
    'tc-create-campaign': tc_create_campaign_command,
    'tc-create-event': tc_create_event_command,
    'tc-get-events': tc_get_events,
    'tc-get-indicator': tc_get_indicator_command,
    'tc-create-threat': tc_create_threat_command,
    'tc-delete-group': tc_delete_group_command,
    'tc-get-indicator-types': tc_get_indicator_types,
    'tc-create-document-group': create_document_group,
    'tc-download-document': download_document,
    'tc-get-associated-groups': get_group_associated_groups,
    'tc-get-indicator-owners': tc_get_indicator_owners,
    'tc-download-report': tc_download_report,

    'tc-create-victim': tc_create_victim_command,
    'tc-update-victim': tc_update_victim_command,
    'tc-delete-victim': tc_delete_victim_command,
    'tc-list-victims': tc_list_victims_command,

    'tc-create-victim-asset': tc_create_victim_asset_command,
    'tc-update-victim-asset': tc_update_victim_asset_command,
    'tc-delete-victim-asset': tc_delete_victim_asset_command,
    'tc-list-victim-assets': tc_list_victim_assets_command,

    'tc-create-victim-attribute': tc_create_victim_attributes_command,
    'tc-update-victim-attribute': tc_update_victim_attributes_command,
    'tc-delete-victim-attribute': tc_delete_victim_attributes_command,
    'tc-list-victim-attributes': tc_list_victim_attributes_command,

    'tc-list-attribute-type': tc_list_attribute_type_command
}


def main(params):  # pragma: no cover
    try:
        insecure = not params.get('insecure')
        proxy = params.get('proxy')
        credentials = demisto.params().get('api_secret_key', {})
        access_id = credentials.get('identifier') or demisto.params().get('accessId')
        client = Client(access_id, credentials.get('password'),
                        demisto.getParam('baseUrl'), verify=insecure, proxy=proxy)
        args = demisto.args()
        command = demisto.command()
        if command in COMMANDS:
            COMMANDS[command](client, args)  # type: ignore

    except Exception as e:
        return_error(f'An error has occurred: {str(e)}', error=e)


if __name__ in ('__main__', '__builtin__', 'builtins'):
    main(demisto.params())<|MERGE_RESOLUTION|>--- conflicted
+++ resolved
@@ -1,8 +1,5 @@
-<<<<<<< HEAD
-=======
 import json
 
->>>>>>> 5cfcc708
 import demistomock as demisto  # noqa: F401
 from CommonServerPython import *  # noqa: F401
 import copy
@@ -622,14 +619,6 @@
     })
 
 
-<<<<<<< HEAD
-def set_fields(fields: Optional[list]) -> str:  # pragma: no cover
-    fields_str = ''
-    if fields:
-        if 'include_all_metadata' in fields:
-            return '&fields=tags&fields=associatedIndicators&fields=associatedGroups&fields=securityLabels' \
-                   '&fields=attributes&fields=associatedVictimAssets'
-=======
 def set_additional_data(labels: list, mode: str = '') -> dict:
     """
     Sets the security labels and tags in the API structure
@@ -710,7 +699,6 @@
                 fields_str += '&fields=associatedIndicators&fields=associatedVictimAssets'
             return fields_str
 
->>>>>>> 5cfcc708
         for field in fields:
             fields_str += f'&fields={field}'
     return fields_str
@@ -1009,11 +997,7 @@
     return_results({
         'Type': entryTypes['note'],
         'ContentsFormat': formats['text'],
-<<<<<<< HEAD
-        'Contents': f'Indicator {indicator_id} removed Successfully'
-=======
         'Contents': f'Indicator {indicator_id} removed successfully'
->>>>>>> 5cfcc708
     })
 
 
@@ -1183,10 +1167,6 @@
                              description: str = '', tags: list = [],
                              indicator_type: str = '') -> Any:  # pragma: no cover # noqa
     tags = argToList(args.get('tags', tags))
-<<<<<<< HEAD
-    description = args.get('description', description)
-=======
->>>>>>> 5cfcc708
     confidence = args.get('confidence', confidence)
     rating = args.get('rating', rating)
     indicator = args.get('indicator', indicator)
@@ -1261,11 +1241,7 @@
     if args.get('incidentId', incident_id):
         payload['associatedGroups'] = {'data': [{'id': args.get('incidentId', incident_id)}], 'mode': mode}
     url = f'/api/v3/indicators/{indicator}'
-<<<<<<< HEAD
-    response = client.make_request(Method.PUT, url, payload=json.dumps(payload))  # type: ignore[arg-type]
-=======
     response = client.make_request(Method.PUT, url, payload=json.dumps(payload))
->>>>>>> 5cfcc708
 
     if return_raw:
         return response.get('data'),
@@ -1730,8 +1706,6 @@
     tags: str = argToList(args.get('tag_name'))  # type: ignore
     tc_update_group(client, args, raw_data=True, tags=tags, group_id=group_id)  # type: ignore
     return_results(f'The tag {tags} was added successfully to group {group_id}')
-<<<<<<< HEAD
-=======
 
 
 def tc_create_victim_command(client: Client, args: dict) -> None:
@@ -2164,7 +2138,6 @@
         raw_response=response,
         readable_output=readable_output,
     ))
->>>>>>> 5cfcc708
 
 
 COMMANDS = {
