category: Data Enrichment & Threat Intelligence
commonfields:
  id: ThreatConnect v3
  version: -1
configuration:
- defaultvalue: https://api.threatconnect.com
  display: Base Url
  name: baseUrl
  required: true
  type: 0
- display: Access ID
  name: accessId
  type: 0
  hidden: true
  required: false
- additionalinfo: The API credentials
  display: Access ID
  displaypassword: Secret key
  name: api_secret_key
  type: 9
  required: true
- display: Default Organization
  name: defaultOrg
  type: 0
  required: false
- additionalinfo: Free text box to add comma-separated tags to filter the fetched incidents by.
  display: Tags filter for the fetch
  name: tags
  type: 0
  required: false
- additionalinfo: The group type to filter the fetched incidents by.
  defaultvalue: Incident
  display: Group Type filter for the fetch
  name: group_type
  options:
  - Incident
  - Event
  type: 16
  required: false
- additionalinfo: The status to filter the fetched incidents by (if not field will fetch all statuses).
  display: Status filter for the fetch
  name: status
  options:
  - Deleted
  - Rejected
  - Closed
  - Incident Reported
  - Restoration Achieved
  - Containment Achieved
  - Stalled
  - Open
  - New
  - Escalated
  - No Further Action
  - False Positive
  - Needs Review
  type: 16
  required: false
- defaultvalue: 3 days
  display: First fetch timestamp (<number> <time unit>, for example, 12 hours, 7 days, 3 months, 1 year)
  name: first_fetch
  type: 0
  required: true
- additionalinfo: The metadata to collect.
  display: Incident Metadata
  name: fields
  options:
  - associatedGroups
  - associatedIndicators
  - tags
  - securityLabels
  - associatedVictimAssets
  - attributes
  type: 16
  required: false
- additionalinfo: Reliability of the source providing the intelligence data.
  defaultvalue: B - Usually reliable
  display: Source Reliability
  name: integrationReliability
  options:
  - A+ - 3rd party enrichment
  - A - Completely reliable
  - B - Usually reliable
  - C - Fairly reliable
  - D - Not usually reliable
  - E - Unreliable
  - F - Reliability cannot be judged
  required: true
  type: 15
- additionalinfo: Rating Threshold for Malicious Indicators. This is necessary to calculate reputation.
  defaultvalue: '3'
  display: Rating Threshold for Malicious Indicators (needed for reputation calculation)
  name: rating
  type: 0
  required: false
- additionalinfo: Confidence Threshold for Malicious Indicators. This is necessary to calculate reputation.
  defaultvalue: '50'
  display: Confidence Threshold for Malicious Indicators (needed for reputation calculation)
  name: confidence
  type: 0
  required: false
- additionalinfo: Indicator Reputation Freshness, it is necessary to calculate reputation.
  defaultvalue: '7'
  display: Indicator Reputation Freshness in days (needed for reputation calculation)
  name: freshness
  type: 0
  required: false
- name: max_fetch
  display: Maximum number of incidents to fetch
  type: 0
  defaultvalue: '200'
  required: false
- display: Incident type
  name: incidentType
  type: 13
  required: false
- display: Trust any certificate (not secure)
  name: insecure
  type: 8
  required: false
- display: Use system proxy settings
  name: proxy
  type: 8
  required: false
- display: Fetch incidents
  name: isFetch
  type: 8
  required: false
description: ThreatConnect's integration is a intelligence-driven security operations solution with intelligence, automation, analytics, and workflows.
display: ThreatConnect v3
name: ThreatConnect v3
script:
  commands:
  - arguments:
    - default: true
      description: A comma-separated list of IPv4 or IPv6 addresses.
      name: ip
      required: true
      isArray: true
    - description: A comma-separated list of a client's organizations, sources, or communities to which a user has permissions. For example, users with admin permissions can search for indicators belonging to all owners.
      name: owners
    - description: A comma-separated list of results filtered by indicators whose threat rating is greater than the specified value. Can be "0" - "Unknown", "1" - "Suspicious", "2" - "Low", "3" - Moderate, "4" - High, or "5" - "Critical".
      name: ratingThreshold
    - description: A comma-separated list of results filtered by indicators whose confidence rating is greater than the specified value. Can be "0%" - "Unknown," "1% " - "Discredited", "2-29%" - "Improbable," "30-49%" - "Doubtful," "50-69%" - "Possible", "70-89%" - "Probable," or "90-100%" - "Confirmed".
      name: confidenceThreshold
    description: Searches for an indicator of type IP address.
    name: ip
    outputs:
    - contextPath: TC.Indicator.Name
      description: The name of the indicator.
      type: string
    - contextPath: TC.Indicator.Type
      description: The type of the indicator.
      type: string
    - contextPath: TC.Indicator.ID
      description: The ID of the indicator.
      type: string
    - contextPath: TC.Indicator.Description
      description: The description of the indicator.
      type: string
    - contextPath: TC.Indicator.Owner
      description: The owner of the indicator.
      type: string
    - contextPath: TC.Indicator.CreateDate
      description: The date the indicator was created.
      type: date
    - contextPath: TC.Indicator.LastModified
      description: The date the indicator was last modified.
      type: date
    - contextPath: TC.Indicator.Rating
      description: The threat rating of the indicator.
      type: number
    - contextPath: TC.Indicator.Confidence
      description: The confidence rating of the indicator.
      type: number
    - contextPath: DBotScore.Indicator
      description: The indicator that was tested.
      type: String
    - contextPath: DBotScore.Type
      description: The indicator type.
      type: String
    - contextPath: DBotScore.Vendor
      description: The vendor used to calculate the score.
      type: String
    - contextPath: DBotScore.Score
      description: The actual score.
      type: Number
    - contextPath: DBotScore.Reliability
      description: Reliability of the source providing the intelligence data.
      type: String
    - contextPath: IP.Address
      description: The IP address of the indicator.
      type: string
    - contextPath: IP.Malicious.Vendor
      description: For malicious IP addresses, the vendor that made the decision.
      type: string
    - contextPath: IP.Malicious.Description
      description: For malicious IP addresses, the full description.
      type: string
    - contextPath: TC.Indicator.WebLink
      description: The web link of the indicator.
      type: string
  - arguments:
    - default: true
      description: A comma-separated list of URLs for which to search. For example, "www.demisto.com".
      name: url
      required: true
      isArray: true
    - description: A comma-separated list of a client's organizations, sources, or communities to which a client’s API user has been granted permission. For example, "owner1", "owner2", or "owner3".
      name: owners
    - description: A comma-separated list of results filtered by indicators whose threat rating is greater than the specified value. Can be "0" - "Unknown", "1" - "Suspicious", "2" - "Low", "3" - Moderate, "4" - High, or "5" - "Critical".
      name: ratingThreshold
    - description: A comma-separated list of results filtered by indicators whose confidence rating is greater than the specified value. Can be "0%" - "Unknown," "1% " - "Discredited", "2-29%" - "Improbable," "30-49%" - "Doubtful," "50-69%" - "Possible", "70-89%" - "Probable," or "90-100%" - "Confirmed".
      name: confidenceThreshold
    description: Searches for an indicator of type URL.
    name: url
    outputs:
    - contextPath: TC.Indicator.Name
      description: The name of the indicator.
      type: string
    - contextPath: TC.Indicator.Type
      description: The type of the indicator.
      type: string
    - contextPath: TC.Indicator.ID
      description: The ID of the indicator.
      type: string
    - contextPath: TC.Indicator.Description
      description: The description of the indicator.
      type: string
    - contextPath: TC.Indicator.Owner
      description: The owner of the indicator.
      type: string
    - contextPath: TC.Indicator.CreateDate
      description: The date the indicator was created.
      type: date
    - contextPath: TC.Indicator.LastModified
      description: The date the indicator was last modified.
      type: date
    - contextPath: TC.Indicator.Rating
      description: The threat rating of the indicator.
      type: number
    - contextPath: TC.Indicator.Confidence
      description: The confidence rating of the indicator.
      type: number
    - contextPath: DBotScore.Indicator
      description: The indicator that was tested.
      type: string
    - contextPath: DBotScore.Type
      description: The indicator type.
      type: string
    - contextPath: DBotScore.Vendor
      description: The vendor used to calculate the score.
      type: string
    - contextPath: DBotScore.Score
      description: The actual score.
      type: Number
    - contextPath: DBotScore.Reliability
      description: Reliability of the source providing the intelligence data.
      type: string
    - contextPath: URL.Data
      description: The data of the URL indicator.
      type: string
    - contextPath: URL.Malicious.Vendor
      description: For malicious URLs, the vendor that made the decision.
      type: string
    - contextPath: URL.Malicious.Description
      description: For malicious URLs, the full description.
      type: string
    - contextPath: TC.Indicator.WebLink
      description: The web link of the indicator.
      type: string
  - arguments:
    - default: true
      description: A comma-separated list of the hashes of the files. Can be "MD5", "SHA-1", or "SHA-256".
      name: file
      required: true
      isArray: true
    - description: A comma-separated list of a client's organizations, sources, or communities to which a user has permissions. For example, users with admin permissions can search for indicators belonging to all owners.
      name: owners
    - description: A comma-separated list of results filtered by indicators whose threat rating is greater than the specified value. Can be "0" - "Unknown", "1" - "Suspicious", "2" - "Low", "3" - Moderate, "4" - High, or "5" - "Critical".
      name: ratingThreshold
    - description: A comma-separated list of results filtered by indicators whose confidence rating is greater than the specified value. Can be "0%" - "Unknown," "1% " - "Discredited", "2-29%" - "Improbable," "30-49%" - "Doubtful," "50-69%" - "Possible", "70-89%" - "Probable," or "90-100%" - "Confirmed".
      name: confidenceThreshold
    description: Searches for an indicator of type file.
    name: file
    outputs:
    - contextPath: TC.Indicator.Name
      description: The name of the indicator.
      type: string
    - contextPath: TC.Indicator.Type
      description: The type of the indicator.
      type: string
    - contextPath: TC.Indicator.ID
      description: The ID of the indicator.
      type: string
    - contextPath: TC.Indicator.Description
      description: The description of the indicator.
      type: string
    - contextPath: TC.Indicator.Owner
      description: The owner of the indicator.
      type: string
    - contextPath: TC.Indicator.CreateDate
      description: The date the indicator was created.
      type: date
    - contextPath: TC.Indicator.LastModified
      description: The date the indicator was last modified.
      type: date
    - contextPath: TC.Indicator.Rating
      description: The threat rating of the indicator.
      type: number
    - contextPath: TC.Indicator.Confidence
      description: The confidence rating of the indicator.
      type: number
    - contextPath: TC.Indicator.File.MD5
      description: The MD5 hash of the indicator.
      type: string
    - contextPath: TC.Indicator.File.SHA1
      description: The SHA1 hash of the indicator.
      type: string
    - contextPath: TC.Indicator.File.SHA256
      description: The SHA256 hash of the indicator.
      type: string
    - contextPath: DBotScore.Indicator
      description: The indicator that was tested.
      type: string
    - contextPath: DBotScore.Type
      description: The indicator type.
      type: string
    - contextPath: DBotScore.Vendor
      description: The vendor used to calculate the score.
      type: string
    - contextPath: DBotScore.Score
      description: The actual score.
      type: Number
    - contextPath: DBotScore.Reliability
      description: Reliability of the source providing the intelligence data.
      type: string
    - contextPath: File.MD5
      description: The MD5 hash of the indicator.
      type: string
    - contextPath: File.SHA1
      description: The SHA1 hash of the indicator.
      type: string
    - contextPath: File.SHA256
      description: The SHA256 hash of the indicator.
      type: string
    - contextPath: File.Malicious.Vendor
      description: For malicious files, the vendor that made the decision.
      type: string
    - contextPath: File.Malicious.Description
      description: For malicious files, the full description.
      type: string
    - contextPath: TC.Indicator.WebLink
      description: The web link of the indicator.
      type: string
  - arguments: []
    description: Retrieves all owners for the current account.
    name: tc-owners
    outputs:
    - contextPath: TC.Owner.Name
      description: The name of the owner.
      type: string
    - contextPath: TC.Owner.ID
      description: The ID of the owner.
      type: string
    - contextPath: TC.Owner.Type
      description: The type of the owner.
      type: string
  - arguments:
    - description: A comma-separated list of results filtered by the owner of the indicator.
      name: owner
    - description: The page to take the results from.
      name: page
    - description: The maximum number of results that can be returned. The default is 500.
      name: limit
    - name: fields_to_return
      description: 'Comma separated list of additional fields to return as part of the result indicator metadata. Possible values are: associatedGroups, associatedIndicators, observations, tags, and attributes.'
      isArray: true
    description: Retrieves a list of all indicators.
    name: tc-indicators
    outputs:
    - contextPath: TC.Indicator.Name
      description: The name of the indicator.
      type: string
    - contextPath: TC.Indicator.Type
      description: The type of the indicator.
      type: string
    - contextPath: TC.Indicator.ID
      description: The ID of the indicator.
      type: string
    - contextPath: TC.Indicator.Description
      description: The description of the indicator.
      type: string
    - contextPath: TC.Indicator.Owner
      description: The owner of the indicator.
      type: string
    - contextPath: TC.Indicator.CreateDate
      description: The date the indicator was created.
      type: date
    - contextPath: TC.Indicator.LastModified
      description: The date the indicator was last modified.
      type: date
    - contextPath: TC.Indicator.Rating
      description: The threat rating of the indicator.
      type: number
    - contextPath: TC.Indicator.Confidence
      description: The confidence rating of the indicator.
      type: number
    - contextPath: TC.Indicator.WhoisActive
      description: The active indicator (for domains only).
      type: string
    - contextPath: TC.Indicator.File.MD5
      description: The MD5 hash of the indicator of the file.
      type: string
    - contextPath: TC.Indicator.File.SHA1
      description: The SHA1 hash of the indicator of the file.
      type: string
    - contextPath: TC.Indicator.File.SHA256
      description: The SHA256 hash of the indicator of the file.
      type: string
    - contextPath: DBotScore.Indicator
      description: The indicator that was tested.
      type: string
    - contextPath: DBotScore.Type
      description: The indicator type.
      type: string
    - contextPath: DBotScore.Vendor
      description: The vendor used to calculate the score.
      type: string
    - contextPath: DBotScore.Score
      description: The actual score.
      type: Number
    - contextPath: DBotScore.Reliability
      description: Reliability of the source providing the intelligence data.
      type: string
    - contextPath: IP.Address
      description: The IP address of the indicator.
      type: string
    - contextPath: IP.Malicious.Vendor
      description: For malicious IP addresses, the vendor that made the decision.
      type: string
    - contextPath: IP.Malicious.Description
      description: For malicious IP addresses, the full description.
      type: string
    - contextPath: URL.Data
      description: The data of the URL of the indicator.
      type: string
    - contextPath: URL.Malicious.Vendor
      description: For malicious URLs, the vendor that made the decision.
      type: string
    - contextPath: URL.Malicious.Description
      description: For malicious URLs, the full description.
      type: string
    - contextPath: Domain.Name
      description: The name of the domain.
      type: string
    - contextPath: Domain.Malicious.Vendor
      description: For malicious domains, the vendor that made the decision.
      type: string
    - contextPath: Domain.Malicious.Description
      description: For malicious domains, the full description.
      type: string
    - contextPath: File.MD5
      description: The MD5 hash of the file.
      type: string
    - contextPath: File.SHA1
      description: The SHA1 hash of the file.
      type: string
    - contextPath: File.SHA256
      description: The SHA256 hash of the file.
      type: string
    - contextPath: File.Malicious.Vendor
      description: For malicious files, the vendor that made the decision.
      type: string
    - contextPath: File.Malicious.Description
      description: For malicious files, the full description.
      type: string
    - contextPath: TC.Indicator.WebLink
      description: The web link of the indicator.
      type: string
  - arguments:
    - description: The page to take the results from.
      name: page
    - description: The maximum number of results that can be returned. The default is 500.
      name: limit
    - description: The name of the tag to get.
      name: name
    description: Returns a list of all ThreatConnect tags.
    name: tc-get-tags
    outputs:
    - contextPath: TC.Tags
      description: A list of tags.
      type: Unknown
  - arguments:
    - description: The name of the tag.
      name: tag
      required: true
    - description: The indicator to tag. For example, for an IP indicator, "8.8.8.8".
      name: indicator
      required: true
    description: Adds a tag to an existing indicator.
    name: tc-tag-indicator
  - arguments:
    - default: true
      description: The ID of the indicator by which to search.
      name: indicator
      required: true
    - name: fields_to_return
      description: 'Comma separated list of additional fields to return as part of the result indicator metadata. Possible values are: associatedGroups, associatedIndicators, observations, tags, and attributes.'
      isArray: true
    description: Retrieves information about an indicator.
    name: tc-get-indicator
    outputs:
    - contextPath: TC.Indicator.Name
      description: The name of the indicator.
      type: string
    - contextPath: TC.Indicator.Type
      description: The type of the indicator.
      type: string
    - contextPath: TC.Indicator.ID
      description: The ID of the indicator.
      type: string
    - contextPath: TC.Indicator.Description
      description: The description of the indicator.
      type: string
    - contextPath: TC.Indicator.Owner
      description: The owner of the indicator.
      type: string
    - contextPath: TC.Indicator.CreateDate
      description: The date the indicator was created.
      type: date
    - contextPath: TC.Indicator.LastModified
      description: The date the indicator was last modified.
      type: date
    - contextPath: TC.Indicator.Rating
      description: The threat rating of the indicator.
      type: number
    - contextPath: TC.Indicator.Confidence
      description: The confidence rating of the indicator.
      type: number
    - contextPath: TC.Indicator.WhoisActive
      description: The active indicator (for domains only).
      type: string
    - contextPath: TC.Indicator.File.MD5
      description: The MD5 hash of the indicator of the file.
      type: string
    - contextPath: TC.Indicator.File.SHA1
      description: The SHA1 hash of the indicator of the file.
      type: string
    - contextPath: TC.Indicator.File.SHA256
      description: The SHA256 hash of the indicator of the file.
      type: string
    - contextPath: TC.Indicator.IndicatorAttributes.dateAdded
      description: The date the indicator attribute was added.
      type: date
    - contextPath: TC.Indicator.IndicatorAttributes.displayed
      description: Whether to display the indicator attributes on ThreatConnect.
      type: boolean
    - contextPath: TC.Indicator.IndicatorAttributes.id
      description: The ID of the attribute.
      type: number
    - contextPath: TC.Indicator.IndicatorAttributes.lastModified
      description: The date the indicator attribute was last modified.
      type: date
    - contextPath: TC.Indicator.IndicatorAttributes.type
      description: The name of the attribute.
      type: string
    - contextPath: TC.Indicator.IndicatorAttributes.value
      description: The contents of the attribute.
      type: string
    - contextPath: DBotScore.Indicator
      description: The indicator that was tested.
      type: String
    - contextPath: DBotScore.Type
      description: The indicator type.
      type: String
    - contextPath: DBotScore.Vendor
      description: The vendor used to calculate the score.
      type: String
    - contextPath: DBotScore.Score
      description: The actual score.
      type: Number
    - contextPath: DBotScore.Reliability
      description: Reliability of the source providing the intelligence data.
      type: String
    - contextPath: IP.Address
      description: The IP address of the indicator.
      type: string
    - contextPath: IP.Malicious.Vendor
      description: For malicious IP addresses, the vendor that made the decision.
      type: string
    - contextPath: IP.Malicious.Description
      description: For malicious IP addresses, the full description.
      type: string
    - contextPath: URL.Data
      description: The data of the indicator of the URL.
      type: string
    - contextPath: URL.Malicious.Vendor
      description: For malicious URLs, the vendor that made the decision.
      type: string
    - contextPath: URL.Malicious.Description
      description: For malicious URLs, the full description.
      type: string
    - contextPath: Domain.Name
      description: The domain name of the indicator.
      type: string
    - contextPath: Domain.Malicious.Vendor
      description: For malicious domains, the vendor that made the decision.
      type: string
    - contextPath: Domain.Malicious.Description
      description: For malicious domains, the full description.
      type: string
    - contextPath: File.MD5
      description: The MD5 hash of the file.
      type: string
    - contextPath: File.SHA1
      description: The SHA1 hash of the file.
      type: string
    - contextPath: File.SHA256
      description: The SHA256 hash of the file.
      type: string
    - contextPath: File.Malicious.Vendor
      description: For malicious files, the vendor that made the decision.
      type: string
    - contextPath: File.Malicious.Description
      description: For malicious files, the full description.
      type: string
    - contextPath: TC.Indicator.WebLink
      description: The web link of the indicator.
      type: string
  - arguments:
    - default: true
      description: The name of the tag by which to filter the results.
      name: tag
      required: true
    - description: A comma-separated list of indicators filtered by the owner.
      name: owner
    - description: The page to take the results from.
      name: page
    - description: The maximum number of results that can be returned. The default is 500.
      name: limit
    - name: fields_to_return
      description: 'Comma separated list of additional fields to return as part of the result indicator metadata. Possible values are: associatedGroups, associatedIndicators, observations, tags, and attributes.'
      isArray: true
    description: Fetches all indicators that have a tag.
    name: tc-get-indicators-by-tag
    outputs:
    - contextPath: TC.Indicator.Name
      description: The name of the tagged indicator.
      type: string
    - contextPath: TC.Indicator.Type
      description: The type of the tagged indicator.
      type: string
    - contextPath: TC.Indicator.ID
      description: The ID of the tagged indicator.
      type: string
    - contextPath: TC.Indicator.Description
      description: The description of the tagged indicator.
      type: string
    - contextPath: TC.Indicator.Owner
      description: The owner of the tagged indicator.
      type: string
    - contextPath: TC.Indicator.CreateDate
      description: The date the tagged indicator was created.
      type: date
    - contextPath: TC.Indicator.LastModified
      description: The date the tagged indicator was last modified.
      type: date
    - contextPath: TC.Indicator.Rating
      description: The threat rating of the tagged indicator.
      type: number
    - contextPath: TC.Indicator.Confidence
      description: The confidence rating of the tagged indicator.
      type: number
    - contextPath: TC.Indicator.WhoisActive
      description: The active indicator (for domains only).
      type: string
    - contextPath: TC.Indicator.File.MD5
      description: The MD5 hash of the indicator of the file.
      type: string
    - contextPath: TC.Indicator.File.SHA1
      description: The SHA1 hash of the indicator of the file.
      type: string
    - contextPath: TC.Indicator.File.SHA256
      description: The SHA256 hash of the indicator of the file.
      type: string
    - contextPath: DBotScore.Indicator
      description: The indicator that was tested.
      type: String
    - contextPath: DBotScore.Type
      description: The indicator type.
      type: String
    - contextPath: DBotScore.Vendor
      description: The vendor used to calculate the score.
      type: String
    - contextPath: DBotScore.Score
      description: The actual score.
      type: Number
    - contextPath: DBotScore.Reliability
      description: Reliability of the source providing the intelligence data.
      type: String
    - contextPath: IP.Address
      description: The IP address of the tagged indicator.
      type: string
    - contextPath: IP.Malicious.Vendor
      description: For malicious IP addresses, the vendor that made the decision.
      type: string
    - contextPath: IP.Malicious.Description
      description: For malicious IP addresses, the full description.
      type: string
    - contextPath: URL.Data
      description: The data of the URL of the tagged indicator.
      type: string
    - contextPath: URL.Malicious.Vendor
      description: For malicious URLs, the vendor that made the decision.
      type: string
    - contextPath: URL.Malicious.Description
      description: For malicious URLs, the full description.
      type: string
    - contextPath: Domain.Name
      description: The domain name of the tagged indicator.
      type: string
    - contextPath: Domain.Malicious.Vendor
      description: For malicious domains, the vendor that made the decision.
      type: string
    - contextPath: Domain.Malicious.Description
      description: For malicious domains, the full description.
      type: string
    - contextPath: File.MD5
      description: The MD5 hash of the file.
      type: string
    - contextPath: File.SHA1
      description: The SHA1 hash of the file.
      type: string
    - contextPath: File.SHA256
      description: The SHA256 hash of the file.
      type: string
    - contextPath: File.Malicious.Vendor
      description: For malicious files, the vendor that made the decision.
      type: string
    - contextPath: File.Malicious.Description
      description: For malicious files, the full description.
      type: string
    - contextPath: TC.Indicator.WebLink
      description: The web link of the indicator.
      type: string
  - arguments:
    - description: The indicator to add.
      name: indicator
      required: true
    - auto: PREDEFINED
      description: The type of the indicator.
      name: indicatorType
      predefined:
      - Address
      - Agent
      - User
      - Registry Key
      - Mutex
      - Hashtag
      - Email Subject
      - Subject
      - Email
      - CIDR
      - Host
      - URL
      - ASN
      - File
      - EmailAddress
      required: true
    - auto: PREDEFINED
      description: The type of hash for the file indicator.
      name: hashType
      predefined:
      - md5
      - sha1
      - sha256
    - description: The threat rating of the indicator. Can be "0" - "Unknown", "1" - "Suspicious", "2" - "Low", "3" - Moderate, "4" - High, or "5" - "Critical".
      name: rating
    - description: The confidence rating of the indicator. Can be "0%" - "Unknown," "1% " - "Discredited", "2-29%" - "Improbable," "30-49%" - "Doubtful," "50-69%" - "Possible", "70-89%" - "Probable," or "90-100%" - "Confirmed".
      name: confidence
    - description: A comma-separated list of the tags to apply to the campaign.
      name: tags
    - description: The description of the indicator.
      name: description
    - description: The name of the owner to which the Indicator belongs.
      name: owner
    description: Adds a new indicator to ThreatConnect.
    name: tc-add-indicator
    outputs:
    - contextPath: TC.Indicator.Name
      description: The name of the indicator.
      type: string
    - contextPath: TC.Indicator.Type
      description: The type of indicator.
      type: string
    - contextPath: TC.Indicator.ID
      description: The ID of the indicator.
      type: string
    - contextPath: TC.Indicator.Description
      description: The description of the indicator.
      type: string
    - contextPath: TC.Indicator.Owner
      description: The owner of the indicator.
      type: string
    - contextPath: TC.Indicator.CreateDate
      description: The date the added indicator was created.
      type: date
    - contextPath: TC.Indicator.LastModified
      description: The date the added indicator was last modified.
      type: date
    - contextPath: TC.Indicator.Rating
      description: The threat rating of the indicator.
      type: number
    - contextPath: TC.Indicator.Confidence
      description: The confidence rating of the indicator.
      type: number
    - contextPath: TC.Indicator.WhoisActive
      description: The active indicator (for domains only).
      type: string
    - contextPath: TC.Indicator.File.MD5
      description: The MD5 hash of the indicator of the file.
      type: string
    - contextPath: TC.Indicator.File.SHA1
      description: The SHA1 hash of the indicator of the file.
      type: string
    - contextPath: TC.Indicator.File.SHA256
      description: The SHA256 hash of the indicator of the file.
      type: string
    - contextPath: IP.Address
      description: The IP address of the indicator.
      type: string
    - contextPath: IP.Malicious.Vendor
      description: For malicious IP addresses, the vendor that made the decision.
      type: string
    - contextPath: IP.Malicious.Description
      description: For malicious IP addresses, the full description.
      type: string
    - contextPath: URL.Data
      description: The data of the URL of the indicator.
      type: string
    - contextPath: URL.Malicious.Vendor
      description: For malicious URLs, the vendor that made the decision.
      type: string
    - contextPath: URL.Malicious.Description
      description: For malicious URLs, the full description.
      type: string
    - contextPath: Domain.Name
      description: The name of the added indicator of the domain.
      type: string
    - contextPath: Domain.Malicious.Vendor
      description: For malicious domains, the vendor that made the decision.
      type: string
    - contextPath: Domain.Malicious.Description
      description: For malicious domains, the full description.
      type: string
    - contextPath: File.MD5
      description: The MD5 hash of the file.
      type: string
    - contextPath: File.SHA1
      description: The SHA1 hash of the file.
      type: string
    - contextPath: File.SHA256
      description: The SHA256 hash of the file.
      type: string
    - contextPath: File.Malicious.Vendor
      description: For malicious files, the vendor that made the decision.
      type: string
    - contextPath: File.Malicious.Description
      description: For malicious files, the full description.
      type: string
    - contextPath: TC.Indicator.WebLink
      description: The web link of the indicator.
      type: string
  - arguments:
    - default: true
      description: The name of the incident group.
      name: incidentName
      required: true
    - description: The creation time of an incident in the "2017-03-21T00:00:00Z" format.
      name: eventDate
    - description: A comma-separated list of the tags applied to the incident.
      name: tag
    - auto: PREDEFINED
      description: The security label applied to the incident.
      name: securityLabel
      predefined:
      - TLP:RED
      - TLP:GREEN
      - TLP:AMBER
      - TLP:WHITE
      - TLP:AMBER+STRICT
      - TLP:CLEAR
    - description: The description of the incident.
      name: description
    description: Creates a new incident group.
    name: tc-create-incident
    outputs:
    - contextPath: TC.Incident.Name
      description: The name of the new incident group.
      type: string
    - contextPath: TC.Incident.Owner
      description: The owner of the new incident.
      type: string
    - contextPath: TC.Incident.EventDate
      description: The date on which the event that indicates an incident occurred.
      type: date
    - contextPath: TC.Incident.Tag
      description: The name of the tag of the new incident.
      type: string
    - contextPath: TC.Incident.SecurityLabel
      description: The security label of the new incident.
      type: string
    - contextPath: TC.Incident.ID
      description: The ID of the new incident.
      type: Unknown
  - arguments:
    - default: true
      description: The fetched incidents filtered by ID.
      name: incidentId
    - description: The fetched incidents filtered by owner.
      name: owner
    - description: The page to take the results from.
      name: page
    - description: The maximum number of results that can be returned. The default is 500.
      name: limit
    deprecated: true
    description: Deprecated. Use the tc-list-groups command.
    name: tc-fetch-incidents
    outputs:
    - contextPath: TC.Incident
      description: The name of the group of fetched incidents.
      type: string
    - contextPath: TC.Incident.ID
      description: The ID of the fetched incidents.
      type: string
    - contextPath: TC.Incident.Owner
      description: The owner of the fetched incidents.
      type: string
  - arguments:
    - description: The ID of the incident to which the indicator is associated.
      name: incidentId
      required: true
    - default: true
      description: The ID of the indicator.
      name: indicator
      required: true
    description: Associates an indicator with an existing incident. The indicator must exist before running this command. To add an indicator, run the tc-add-indicator command.
    name: tc-incident-associate-indicator
    outputs:
    - contextPath: TC.Indicator.Name
      description: The name of the indicator.
      type: string
    - contextPath: TC.Indicator.Type
      description: The type of the indicator.
      type: string
    - contextPath: TC.Indicator.ID
      description: The ID of the indicator.
      type: string
    - contextPath: TC.Indicator.Description
      description: The description of the indicator.
      type: string
    - contextPath: TC.Indicator.Owner
      description: The owner of the indicator.
      type: string
    - contextPath: TC.Indicator.CreateDate
      description: The date the associated indicator was created.
      type: date
    - contextPath: TC.Indicator.LastModified
      description: The date the associated indicator was last modified.
      type: date
    - contextPath: TC.Indicator.Rating
      description: The threat rating of the indicator.
      type: number
    - contextPath: TC.Indicator.Confidence
      description: The confidence rating of the indicator.
      type: number
    - contextPath: TC.Indicator.WhoisActive
      description: The active indicator (for domains only).
      type: string
    - contextPath: TC.Indicator.File.MD5
      description: The MD5 hash of the indicator of the file.
      type: string
    - contextPath: TC.Indicator.File.SHA1
      description: The SHA1 hash of the indicator of the file.
      type: string
    - contextPath: TC.Indicator.File.SHA256
      description: The SHA256 hash of the indicator of the file.
      type: string
    - contextPath: IP.Address
      description: IP address of the associated indicator of the file.
      type: string
    - contextPath: IP.Malicious.Vendor
      description: For malicious IP addresses, the vendor that made the decision.
      type: string
    - contextPath: IP.Malicious.Description
      description: For malicious IP addresses, the full description.
      type: string
    - contextPath: URL.Data
      description: The data of the URL of the associated indicator of the file.
      type: string
    - contextPath: URL.Malicious.Vendor
      description: For malicious URLs, the vendor that made the decision.
      type: string
    - contextPath: URL.Malicious.Description
      description: For malicious URLs, the full description.
      type: string
    - contextPath: Domain.Name
      description: The name of the indicator of the domain.
      type: string
    - contextPath: Domain.Malicious.Vendor
      description: For malicious domains, the vendor that made the decision.
      type: string
    - contextPath: Domain.Malicious.Description
      description: For malicious domains, the full description.
      type: string
    - contextPath: File.MD5
      description: The MD5 hash of the file.
      type: string
    - contextPath: File.SHA1
      description: The SHA1 hash of the file.
      type: string
    - contextPath: File.SHA256
      description: The SHA256 hash of the file.
      type: string
    - contextPath: File.Malicious.Vendor
      description: For malicious files, the vendor that made the decision.
      type: string
    - contextPath: File.Malicious.Description
      description: For malicious files, the full description.
      type: string
    - contextPath: TC.Indicator.WebLink
      description: The web link of the indicator.
      type: string
  - arguments:
    - default: true
      description: A comma-separated list of names of the domain.
      name: domain
      required: true
      isArray: true
    - description: A comma-separated list of a client's organizations, sources, or communities to which a user has permissions. For example, users with admin permissions can search for indicators belonging to all owners.
      name: owners
    - description: A comma-separated list of results filtered by indicators whose threat rating is greater than the specified value. Can be "0" - "Unknown", "1" - "Suspicious", "2" - "Low", "3" - Moderate, "4" - High, or "5" - "Critical".
      name: ratingThreshold
    - description: A comma-separated list of results filtered by indicators whose confidence rating is greater than the specified value. Can be "0%" - "Unknown," "1% " - "Discredited", "2-29%" - "Improbable," "30-49%" - "Doubtful," "50-69%" - "Possible", "70-89%" - "Probable," or "90-100%" - "Confirmed".
      name: confidenceThreshold
    description: Searches for an indicator of type domain.
    name: domain
    outputs:
    - contextPath: TC.Indicator.Name
      description: The name of the indicator.
      type: string
    - contextPath: TC.Indicator.Type
      description: The type of the domain.
      type: string
    - contextPath: TC.Indicator.ID
      description: The ID of the domain.
      type: string
    - contextPath: TC.Indicator.Description
      description: The description of the domain.
      type: string
    - contextPath: TC.Indicator.Owner
      description: The owner of the domain.
      type: string
    - contextPath: TC.Indicator.CreateDate
      description: The date the indicator of the domain was created.
      type: date
    - contextPath: TC.Indicator.LastModified
      description: The date the indicator of the domain was last modified.
      type: date
    - contextPath: TC.Indicator.Rating
      description: The threat rating of the domain.
      type: number
    - contextPath: TC.Indicator.Confidence
      description: The confidence rating of the domain.
      type: number
    - contextPath: TC.Indicator.WhoisActive
      description: The active indicator (for domains only).
      type: string
    - contextPath: DBotScore.Indicator
      description: The indicator that was tested.
      type: String
    - contextPath: DBotScore.Type
      description: The indicator type.
      type: String
    - contextPath: DBotScore.Vendor
      description: The vendor used to calculate the score.
      type: String
    - contextPath: DBotScore.Score
      description: The actual score.
      type: Number
    - contextPath: DBotScore.Reliability
      description: Reliability of the source providing the intelligence data.
      type: String
    - contextPath: Domain.Name
      description: The name of the domain.
      type: string
    - contextPath: Domain.Malicious.Vendor
      description: For malicious domains, the vendor that made the decision.
      type: string
    - contextPath: Domain.Malicious.Description
      description: For malicious domains, the full description.
      type: string
    - contextPath: TC.Indicator.WebLink
      description: The web link of the indicator.
      type: string
  - arguments:
    - default: true
      description: The ID of the incident.
      name: incidentId
      required: true
    description: Returns indicators that are related to a specific incident.
    name: tc-get-incident-associate-indicators
    outputs:
    - contextPath: TC.Indicator.Name
      description: The name of the returned indicator.
      type: string
    - contextPath: TC.Indicator.Type
      description: The type of the returned indicator.
      type: string
    - contextPath: TC.Indicator.ID
      description: The ID of the returned indicator.
      type: string
    - contextPath: TC.Indicator.Description
      description: The description of the returned indicator.
      type: string
    - contextPath: TC.Indicator.Owner
      description: The owner of the returned indicator.
      type: string
    - contextPath: TC.Indicator.CreateDate
      description: The date the returned indicator was created.
      type: date
    - contextPath: TC.Indicator.LastModified
      description: The date the returned indicator was last modified.
      type: date
    - contextPath: TC.Indicator.Rating
      description: The threat rating of the returned indicator.
      type: number
    - contextPath: TC.Indicator.Confidence
      description: The confidence rating of the returned indicator.
      type: number
    - contextPath: TC.Indicator.WhoisActive
      description: The active indicator (for domains only).
      type: string
    - contextPath: TC.Indicator.File.MD5
      description: The MD5 hash of the indicator of the file.
      type: string
    - contextPath: TC.Indicator.File.SHA1
      description: The SHA1 hash of the indicator of the file.
      type: string
    - contextPath: TC.Indicator.File.SHA256
      description: The SHA256 hash of the indicator of the file.
      type: string
    - contextPath: DBotScore.Indicator
      description: The indicator that was tested.
      type: String
    - contextPath: DBotScore.Type
      description: The indicator type.
      type: String
    - contextPath: DBotScore.Vendor
      description: The vendor used to calculate the score.
      type: String
    - contextPath: DBotScore.Score
      description: The actual score.
      type: Number
    - contextPath: DBotScore.Reliability
      description: Reliability of the source providing the intelligence data.
      type: String
    - contextPath: IP.Address
      description: The IP address of the returned indicator.
      type: string
    - contextPath: IP.Malicious.Vendor
      description: For malicious IP addresses, the vendor that made the decision.
      type: string
    - contextPath: IP.Malicious.Description
      description: For malicious IP addresses, the full description.
      type: string
    - contextPath: URL.Data
      description: The data of the URL of the returned indicator.
      type: string
    - contextPath: URL.Malicious.Vendor
      description: For malicious URLs, the vendor that made the decision.
      type: string
    - contextPath: URL.Malicious.Description
      description: For malicious URLs, the full description.
      type: string
    - contextPath: Domain.Name
      description: The name of the domain.
      type: string
    - contextPath: Domain.Malicious.Vendor
      description: For malicious domains, the vendor that made the decision.
      type: string
    - contextPath: Domain.Malicious.Description
      description: For malicious domains, the full description.
      type: string
    - contextPath: File.MD5
      description: The MD5 hash of the file.
      type: string
    - contextPath: File.SHA1
      description: The SHA1 hash of the file.
      type: string
    - contextPath: File.SHA256
      description: The SHA256 hash of the file.
      type: string
    - contextPath: File.Malicious.Vendor
      description: For malicious files, the vendor that made the decision.
      type: string
    - contextPath: File.Malicious.Description
      description: For malicious files, the full description.
      type: string
  - arguments:
    - description: The name of the updated indicator.
      name: indicator
      required: true
    - description: The threat rating of the updated indicator.
      name: rating
    - description: The confidence rating of the updated indicator.
      name: confidence
    - description: The size of the file of the updated indicator.
      name: size
    - auto: PREDEFINED
      description: Whether the DNS indicator is active (only for hosts).
      name: dnsActive
      predefined:
      - 'True'
      - 'False'
    - auto: PREDEFINED
      description: Whether the indicator is active (only for hosts).
      name: whoisActive
      predefined:
      - 'True'
      - 'False'
    - auto: PREDEFINED
      description: The security label applied to the incident.
      name: securityLabel
      predefined:
      - TLP:RED
      - TLP:GREEN
      - TLP:AMBER
      - TLP:WHITE
      - TLP:AMBER+STRICT
      - TLP:CLEAR
    - description: A comma-separated list of tags.
      name: tags
    description: Updates the indicator in ThreatConnect.
    name: tc-update-indicator
    outputs:
    - contextPath: TC.Indicator.Name
      description: The name of the indicator.
      type: string
    - contextPath: TC.Indicator.Type
      description: The type of the indicator.
      type: string
    - contextPath: TC.Indicator.ID
      description: The ID of the indicator.
      type: string
    - contextPath: TC.Indicator.Description
      description: The description of the indicator.
      type: string
    - contextPath: TC.Indicator.Owner
      description: The owner of the indicator.
      type: string
    - contextPath: TC.Indicator.CreateDate
      description: The date the indicator was created.
      type: date
    - contextPath: TC.Indicator.LastModified
      description: The date the indicator was last modified.
      type: date
    - contextPath: TC.Indicator.Rating
      description: The threat rating of the indicator.
      type: number
    - contextPath: TC.Indicator.Confidence
      description: The confidence rating of the indicator.
      type: number
    - contextPath: TC.Indicator.WhoisActive
      description: The active indicator (for domains only).
      type: string
    - contextPath: TC.Indicator.File.MD5
      description: The MD5 hash of the indicator of the file.
      type: string
    - contextPath: TC.Indicator.File.SHA1
      description: The SHA1 hash of the indicator of the file.
      type: string
    - contextPath: TC.Indicator.File.SHA256
      description: The SHA256 hash of the indicator of the file.
      type: string
    - contextPath: IP.Address
      description: The IP address of the indicator.
      type: string
    - contextPath: IP.Malicious.Vendor
      description: For malicious IP addresses, the vendor that made the decision.
      type: string
    - contextPath: IP.Malicious.Description
      description: For malicious IP addresses, the full description.
      type: string
    - contextPath: URL.Data
      description: The data of the URL of the indicator.
      type: string
    - contextPath: URL.Malicious.Vendor
      description: For malicious URLs, the vendor that made the decision.
      type: string
    - contextPath: URL.Malicious.Description
      description: For malicious URLs, the full description.
      type: string
    - contextPath: Domain.Name
      description: The domain name of the indicator.
      type: string
    - contextPath: Domain.Malicious.Vendor
      description: For malicious domains, the vendor that made the decision.
      type: string
    - contextPath: Domain.Malicious.Description
      description: For malicious domains, the full description.
      type: string
    - contextPath: File.MD5
      description: The MD5 hash of the file.
      type: string
    - contextPath: File.SHA1
      description: The SHA1 hash of the file.
      type: string
    - contextPath: File.SHA256
      description: The SHA256 hash of the file.
      type: string
    - contextPath: File.Malicious.Vendor
      description: For malicious files, the vendor that made the decision.
      type: string
    - contextPath: File.Malicious.Description
      description: For malicious files, the full description.
      type: string
    - contextPath: TC.Indicator.WebLink
      description: The web link of the indicator.
      type: string
  - arguments:
    - description: The ID of the indicator from which to remove a tag.
      name: indicator
      required: true
    - description: The name of the tag to remove from the indicator.
      name: tag
      required: true
    description: Removes a tag from a specified indicator.
    name: tc-delete-indicator-tag
    outputs:
    - contextPath: TC.Indicator.Name
      description: The name of the indicator.
      type: string
    - contextPath: TC.Indicator.Type
      description: The type of the indicator.
      type: string
    - contextPath: TC.Indicator.ID
      description: The ID of the indicator.
      type: string
    - contextPath: TC.Indicator.Description
      description: The description of the indicator.
      type: string
    - contextPath: TC.Indicator.Owner
      description: The owner of the indicator.
      type: string
    - contextPath: TC.Indicator.CreateDate
      description: The date the indicator was created.
      type: date
    - contextPath: TC.Indicator.LastModified
      description: The date the indicator was last modified.
      type: date
    - contextPath: TC.Indicator.Rating
      description: The threat rating of the indicator.
      type: number
    - contextPath: TC.Indicator.Confidence
      description: The confidence rating of the indicator.
      type: number
    - contextPath: TC.Indicator.WhoisActive
      description: The active indicator (for domains only).
      type: string
    - contextPath: TC.Indicator.File.MD5
      description: The MD5 hash of the indicator of the file.
      type: string
    - contextPath: TC.Indicator.File.SHA1
      description: The SHA1 hash of the indicator of the file.
      type: string
    - contextPath: TC.Indicator.File.SHA256
      description: The SHA256 hash of the indicator of the file.
      type: string
    - contextPath: IP.Address
      description: The IP address of the indicator.
      type: string
    - contextPath: IP.Malicious.Vendor
      description: For malicious IP addresses, the vendor that made the decision.
      type: string
    - contextPath: IP.Malicious.Description
      description: For malicious IP addresses, the full description.
      type: string
    - contextPath: URL.Data
      description: The data of the URL of the indicator.
      type: string
    - contextPath: URL.Malicious.Vendor
      description: For malicious URLs, the vendor that made the decision.
      type: string
    - contextPath: URL.Malicious.Description
      description: For malicious URLs, the full description.
      type: string
    - contextPath: Domain.Name
      description: The domain name of the indicator.
      type: string
    - contextPath: Domain.Malicious.Vendor
      description: For malicious domains, the vendor that made the decision.
      type: string
    - contextPath: Domain.Malicious.Description
      description: For malicious domains, the full description.
      type: string
    - contextPath: File.MD5
      description: The MD5 hash of the file.
      type: string
    - contextPath: File.SHA1
      description: The SHA1 hash of the file.
      type: string
    - contextPath: File.SHA256
      description: The SHA256 hash of the file.
      type: string
    - contextPath: File.Malicious.Vendor
      description: For malicious files, the vendor that made the decision.
      type: string
    - contextPath: File.Malicious.Description
      description: For malicious files, the full description.
      type: string
    - contextPath: TC.Indicator.WebLink
      description: The web link of the indicator.
      type: string
  - arguments:
    - description: The ID of the indicator to delete.
      name: indicator
      required: true
    description: Deletes an indicator from ThreatConnect.
    name: tc-delete-indicator
  - arguments:
    - description: The name of the campaign group.
      name: name
      required: true
    - description: The date the campaign was first seen.
      name: firstSeen
    - description: The description of the campaign.
      name: description
    - description: Comma-separated list of the tags to apply to the campaign.
      name: tag
    - auto: PREDEFINED
      description: The security label applied to the incident.
      name: securityLabel
      predefined:
      - TLP:RED
      - TLP:GREEN
      - TLP:AMBER
      - TLP:WHITE
      - TLP:AMBER+STRICT
      - TLP:CLEAR
    description: Creates a group based on the Campaign type.
    name: tc-create-campaign
    outputs:
    - contextPath: TC.Campaign.Name
      description: The name of the campaign.
      type: string
    - contextPath: TC.Campaign.Owner
      description: The owner of the campaign.
      type: string
    - contextPath: TC.Campaign.FirstSeen
      description: The date the campaign was first seen.
      type: date
    - contextPath: TC.Campaign.Tag
      description: The tag of the campaign.
      type: string
    - contextPath: TC.Campaign.SecurityLevel
      description: The security label of the campaign.
      type: string
    - contextPath: TC.Campaign.ID
      description: The ID of the campaign.
      type: string
  - arguments:
    - description: The name of the event group.
      name: name
      required: true
    - description: The date the event occurred. If the date is not specified, the current date is used.
      name: eventDate
    - auto: PREDEFINED
      description: The status of the event.
      name: status
      predefined:
      - Needs Review
      - False Positive
      - No Further Action
      - Escalated
    - description: The name of the owner to which the group belongs. By default, events will be created in the organization in which the API user account resides.
      name: owner_name
    - description: A comma-separated list of the tags of the event.
      name: tag
    description: Creates a group based on the Event type.
    name: tc-create-event
    outputs:
    - contextPath: TC.Event.Name
      description: The name of the event.
      type: string
    - contextPath: TC.Event.Date
      description: The date of the event.
      type: date
    - contextPath: TC.Event.Status
      description: The status of the event.
      type: string
    - contextPath: TC.Event.Owner
      description: The owner of the event.
      type: string
    - contextPath: TC.Event.Tag
      description: The tag of the event.
      type: string
    - contextPath: TC.Event.ID
      description: The ID of the event.
      type: string
    - contextPath: TC.Event.Type
      description: The type of the event.
      type: string
  - arguments:
    - default: true
      description: The name of the threat group.
      name: name
      required: true
    - description: The creation time of a threat in the "2017-03-21T00:00:00Z" format.
      name: eventDate
    - description: A comma-separated list of the tags applied to the threat.
      name: tags
    - auto: PREDEFINED
      description: The security label applied to the threat.
      name: securityLabel
      predefined:
      - TLP:RED
      - TLP:GREEN
      - TLP:AMBER
      - TLP:WHITE
      - TLP:AMBER+STRICT
      - TLP:CLEAR
    - description: The description of the threat.
      name: description
    description: Creates a group based on the "Threats" type.
    name: tc-create-threat
    outputs:
    - contextPath: TC.Threat.Name
      description: The name of the threat.
      type: string
    - contextPath: TC.Threat.ID
      description: The ID of the threat.
      type: string
  - arguments:
    - description: A comma-separated list of the IDs of the groups to delete.
      name: groupID
      required: true
    description: Deletes a group.
    name: tc-delete-group
  - arguments:
    - description: The ID of the group to which to add attributes. To get the ID of the group, run the tc-list-groups command.
      name: group_id
      required: true
    - description: The type of attribute to add to the group. The type is located in the UI in a specific group or under Org Config.
      name: attribute_type
      required: true
    - description: The value of the attribute.
      name: attribute_value
      required: true
    deprecated: true
    description: Deprecated. Use the tc-update-group command.
    name: tc-add-group-attribute
    outputs:
    - contextPath: TC.Group.DateAdded
      description: The date the attribute was added.
      type: Date
    - contextPath: TC.Group.LastModified
      description: The date the added attribute was last modified.
      type: Date
    - contextPath: TC.Group.Type
      description: The type of the group to which the attribute was added.
      type: String
    - contextPath: TC.Group.Value
      description: The value of the attribute added to the group.
      type: String
    - contextPath: TC.Group.ID
      description: The group ID to which the attribute was added.
      type: Number
  - arguments:
    - description: The date to retrieve groups from in the yyyy-mm-dd format, e.g., 1111-11-11.
      name: fromDate
      type: string
    - description: The tag to retrieve groups by.
      name: tag
      type: string
    - description: The page to take the results from.
      name: page
      type: string
    - description: The maximum number of results that can be returned. The default is 500.
      name: limit
      type: string
    - description: A comma-separated list of IDs to filter the groups by.
      name: id
      type: string
    - description: A free text TQL filter. Refer to https://knowledge.threatconnect.com/docs/threatconnect-query-language-tql for a basic TQL guide.
      name: filter
      type: string
    description: Returns a list of events.
    name: tc-get-events
    outputs:
    - contextPath: TC.Event.DateAdded
      description: The date the event was added.
      type: Date
    - contextPath: TC.Event.EventDate
      description: The date the event occurred.
      type: Date
    - contextPath: TC.Event.ID
      description: The ID of the event.
      type: Number
    - contextPath: TC.Event.OwnerName
      description: The name of the owner of the event.
      type: String
    - contextPath: TC.Event.Status
      description: The status of the event.
      type: String
    - contextPath: TC.Event.AssociatedGroups
      description: The associated groups for the event.
      type: String
    - contextPath: TC.Event.AssociatedIndicators
      description: The associated indicators for the event.
      type: String
    - contextPath: TC.Event.Tags
      description: The tags of the event.
      type: String
  - arguments:
    - auto: PREDEFINED
      description: The type of the group.
      name: group_type
      predefined:
      - Adversary
      - Attack Pattern
      - Campaign
      - Course of Action
      - Document
      - E-mail
      - Event
      - Incident
      - Intrusion Set
      - Malware
      - Report
      - Signature
      - Tactic
      - Task
      - Threat
      - Tool
      - Vulnerability
    deprecated: true
    description: Deprecated. Use the tc-list-groups command.
    name: tc-get-groups
    outputs:
    - contextPath: TC.Group.DateAdded
      description: The date the group was added.
      type: Date
    - contextPath: TC.Group.EventDate
      description: The date the event occurred.
      type: Date
    - contextPath: TC.Group.Name
      description: The name of the group.
      type: String
    - contextPath: TC.Group.OwnerName
      description: The name of the owner of the group.
      type: String
    - contextPath: TC.Group.Status
      description: The status of the group.
      type: String
    - contextPath: TC.Group.ID
      description: The ID of the group.
      type: Number
  - arguments:
    - auto: PREDEFINED
      description: The type of the group.
      name: group_type
      predefined:
      - Adversary
      - Attack Pattern
      - Campaign
      - Course of Action
      - Document
      - E-mail
      - Event
      - Incident
      - Intrusion Set
      - Malware
      - Report
      - Signature
      - Tactic
      - Task
      - Threat
      - Tool
      - Vulnerability
    - description: The date to retrieve groups from in the yyyy-mm-dd format, e.g., 1111-11-11.
      name: fromDate
      type: string
    - description: The tag to retrieve groups by.
      name: tag
      type: string
    - description: The page to take the results from.
      name: page
      type: string
    - description: The maximum number of results that can be returned. The default is 500.
      name: limit
      type: string
    - description: A comma-separated list of IDs to filter the groups by.
      name: id
      type: string
    - description: A free text TQL filter. Refer to https://knowledge.threatconnect.com/docs/threatconnect-query-language-tql for a basic TQL guide.
      name: filter
      type: string
    - description: Add group tags metadata to the results.
      name: include_tags
    - description: Add group security labels metadata to the results.
      name: include_security_labels
    - description: Add group attributes metadata to the results.
      name: include_attributes
    - description: Add group associated groups metadata to the results.
      name: include_associated_groups
    - description: Add group associated indicators metadata to the results.
      name: include_associated_indicators
    - description: Add all group metadata to the results.
      name: include_all_metaData
    description: Returns all groups.
    name: tc-list-groups
    outputs:
    - contextPath: TC.Group.DateAdded
      description: The date the group was added.
      type: Date
    - contextPath: TC.Group.EventDate
      description: The date the event occurred.
      type: Date
    - contextPath: TC.Group.Name
      description: The name of the group.
      type: String
    - contextPath: TC.Group.OwnerName
      description: The name of the owner of the group.
      type: String
    - contextPath: TC.Group.Status
      description: The status of the group.
      type: String
    - contextPath: TC.Group.ID
      description: The ID of the group.
      type: Number
  - arguments:
    - description: The ID of the group to which to add the security label. To get the ID, run the tc-list-groups command.
      name: group_id
      required: true
    - auto: PREDEFINED
      description: The security label applied to the document.
      name: security_label_name
      predefined:
      - TLP:RED
      - TLP:GREEN
      - TLP:AMBER
      - TLP:WHITE
      - TLP:AMBER+STRICT
      - TLP:CLEAR
      required: true
    deprecated: true
    description: Deprecated. Use the tc-update-group command.
    name: tc-add-group-security-label
  - arguments:
    - description: The ID of the group to which to add the tag. To get the ID, run the tc-list-groups command.
      name: group_id
      required: true
    - description: The name of the tag to add to the group.
      name: tag_name
      required: true
    description: Adds tags to a specified group.
    name: tc-add-group-tag
  - arguments: []
    description: Returns all indicator types available.
    name: tc-get-indicator-types
    outputs:
    - contextPath: TC.IndicatorType.ApiBranch
      description: The branch of the API.
      type: String
    - contextPath: TC.IndicatorType.ApiEntity
      description: The entity of the API.
      type: String
    - contextPath: TC.IndicatorType.CasePreference
      description: 'The case preference of the indicator. For example, "sensitive", "upper", or "lower".'
      type: String
    - contextPath: TC.IndicatorType.Custom
      description: Whether the indicator is a custom indicator.
      type: Boolean
    - contextPath: TC.IndicatorType.Parsable
      description: Whether the indicator can be parsed.
      type: Boolean
    - contextPath: TC.IndicatorType.Value1Type
      description: The value type of the indicator.
      type: String
    - contextPath: TC.IndicatorType.Value1Label
      description: The value label of the indicator.
      type: String
  - arguments:
    - description: The name/ID of the indicator.
      name: indicator
      required: true
    - description: The ID of the group. To get the ID of the group, run the tc-list-groups command.
      name: group_id
      required: true
    deprecated: true
    description: Deprecated. Use the tc-update-group command.
    name: tc-group-associate-indicator
    outputs:
    - contextPath: TC.Group.GroupID
      description: The ID of the group.
      type: Number
    - contextPath: TC.Group.Indicator
      description: The name of the indicator.
      type: String
  - arguments:
    - description: The name of the file to display in the UI.
      name: file_name
      required: true
    - description: The name of the group.
      name: name
      required: true
    - auto: PREDEFINED
      description: Whether the file is malware. If "true", ThreatConnect creates a password-protected ZIP file on your local machine that contains the sample and uploads the ZIP file.
      name: malware
      predefined:
      - 'True'
      - 'False'
    - description: The password of the ZIP file.
      name: password
    - auto: PREDEFINED
      description: The security label applied to the document.
      name: security_label
      predefined:
      - TLP:RED
      - TLP:GREEN
      - TLP:AMBER
      - TLP:WHITE
      - TLP:AMBER+STRICT
      - TLP:CLEAR
    - description: A description of the group.
      name: description
    - description: The ID of the entry, as displayed in the War Room.
      name: entry_id
      required: true
    description: Creates a document group.
    name: tc-create-document-group
    outputs:
    - contextPath: TC.Group.Name
      description: The name of the group.
      type: String
    - contextPath: TC.Group.Owner
      description: The owner of the group.
      type: String
    - contextPath: TC.Group.EventDate
      description: The date the group was created.
      type: Date
    - contextPath: TC.Group.Description
      description: The description of the group.
      type: String
    - contextPath: TC.Group.SecurityLabel
      description: The security label of the group.
      type: String
    - contextPath: TC.Group.ID
      description: The ID of the group to which the attribute was added.
      type: Number
  - arguments:
    - description: The ID of the group to retrieve. To get the ID, run the tc-list-groups command.
      name: group_id
      required: true
    deprecated: true
    description: Deprecated. Use the tc-list-groups command.
    name: tc-get-group
    outputs:
    - contextPath: TC.Group.DateAdded
      description: The date the group was added.
      type: Date
    - contextPath: TC.Group.EventDate
      description: The date the event occurred.
      type: Date
    - contextPath: TC.Group.Name
      description: The name of the group.
      type: String
    - contextPath: TC.Group.Owner.ID
      description: The ID of the group owner.
      type: Number
    - contextPath: TC.Group.Owner.Name
      description: The name of the group owner.
      type: String
    - contextPath: TC.Group.Owner.Type
      description: The type of the owner.
      type: String
    - contextPath: TC.Group.Status
      description: The status of the group.
      type: String
  - arguments:
    - description: The ID of the group for which to return the attribute. To get the ID, run the tc-list-groups command.
      name: group_id
      required: true
    deprecated: true
    description: Deprecated. Use the tc-list-groups command.
    name: tc-get-group-attributes
    outputs:
    - contextPath: TC.Group.Attribute.DateAdded
      description: The date the group was added.
      type: Date
    - contextPath: TC.Group.Attribute.Displayed
      description: Whether the attribute is displayed on the UI.
      type: Boolean
    - contextPath: TC.Group.Attribute.AttributeID
      description: The ID of the attribute.
      type: Number
    - contextPath: TC.Group.Attribute.LastModified
      description: The date the attribute was last modified.
      type: Date
    - contextPath: TC.Group.Attribute.Type
      description: The type of the attribute.
      type: String
    - contextPath: TC.Group.Attribute.Value
      description: The value of the attribute.
      type: String
  - arguments:
    - description: The ID of the group for which to return the security labels. To get the ID, run the tc-list-groups command.
      name: group_id
      required: true
    deprecated: true
    description: Deprecated. Use the tc-list-groups command.
    name: tc-get-group-security-labels
    outputs:
    - contextPath: TC.Group.SecurityLabel.Name
      description: The name of the security label.
      type: String
    - contextPath: TC.Group.SecurityLabel.Description
      description: The description of the security label.
      type: String
    - contextPath: TC.Group.SecurityLabel.DateAdded
      description: The date the security label was added.
      type: Date
  - arguments:
    - description: The ID of the group for which to return the tags. To get the ID, run the tc-list-groups command.
      name: group_id
      required: true
    deprecated: true
    description: Deprecated. Use the tc-list-groups command.
    name: tc-get-group-tags
    outputs:
    - contextPath: TC.Group.Tag.Name
      description: The name of the tag.
      type: String
  - arguments:
    - description: The ID of the document.
      name: document_id
      required: true
    description: Downloads the contents of a document.
    name: tc-download-document
    outputs:
    - contextPath: File.Size
      description: The size of the file.
      type: Number
    - contextPath: File.SHA1
      description: The SHA1 hash of the file.
      type: String
    - contextPath: File.SHA256
      description: The SHA256 hash of the file.
      type: String
    - contextPath: File.Name
      description: The name of the file.
      type: String
    - contextPath: File.SSDeep
      description: The ssdeep hash of the file (same as displayed in file entries).
      type: String
    - contextPath: File.EntryID
      description: The entry ID of the file.
      type: String
    - contextPath: File.Info
      description: The information of the file.
      type: String
    - contextPath: File.Type
      description: The type of the file.
      type: String
    - contextPath: File.MD5
      description: The MD5 hash of the file.
      type: String
    - contextPath: File.Extension
      description: The extension of the file.
      type: String
  - arguments:
    - description: The ID of the group for which to return the indicators. To get the ID, run the tc-list-groups command.
      name: group_id
      required: true
    deprecated: true
    description: Deprecated. Use the tc-list-groups command.
    name: tc-get-group-indicators
    outputs:
    - contextPath: TC.Group.Indicator.Summary
      description: The summary of the indicator.
      type: String
    - contextPath: TC.Group.Indicator.ThreatAssessConfidence
      description: The confidence rating of the indicator.
      type: string
    - contextPath: TC.Group.Indicator.IndicatorID
      description: The ID of the indicator.
      type: Number
    - contextPath: TC.Group.Indicator.DateAdded
      description: The date the indicator was added.
      type: Date
    - contextPath: TC.Group.Indicator.Type
      description: The type of the indicator.
      type: string
    - contextPath: TC.Group.Indicator.Rating
      description: The threat rating of the indicator.
      type: Number
    - contextPath: TC.Group.Indicator.ThreatAssertRating
      description: The rating of the threat assert.
      type: Number
    - contextPath: TC.Group.Indicator.OwnerName
      description: The name of the owner of the indicator.
      type: string
    - contextPath: TC.Group.Indicator.LastModified
      description: The date the indicator was last modified.
      type: Date
  - arguments:
    - description: The ID of the group. To get the ID, run the tc-list-groups command.
      name: group_id
      required: true
    description: Returns groups associated with a specified group.
    name: tc-get-associated-groups
    outputs:
    - contextPath: TC.Group.AssociatedGroup.DateAdded
      description: The date the group was added.
      type: Date
    - contextPath: TC.Group.AssociatedGroup.GroupID
      description: The ID of the group.
      type: Number
    - contextPath: TC.Group.AssociatedGroup.Name
      description: The name of the group.
      type: String
    - contextPath: TC.Group.AssociatedGroup.OwnerName
      description: The name of the owner of the group.
      type: String
    - contextPath: TC.Group.AssociatedGroup.Type
      description: The type of the group.
      type: String
  - arguments:
    - description: The ID of the group. To get the ID of the group, run the tc-list-groups command.
      name: group_id
      required: true
    - description: The ID of the group to associate.
      name: associated_group_id
      required: true
    deprecated: true
    description: Deprecated. Use the tc-update-group command.
    name: tc-associate-group-to-group
    outputs:
    - contextPath: TC.Group.AssociatedGroup.AssociatedGroupID
      description: The ID of the associated group.
      type: Number
    - contextPath: TC.Group.AssociatedGroup.GroupID
      description: The ID of the group to associate to.
      type: Number
  - arguments:
    - description: Indicator ID.
      name: indicator
      required: true
    description: Get the owner for an indicator.
    name: tc-get-indicator-owners
  - arguments:
    - description: The ID of the group.
      name: group_id
      required: true
    description: The group report to download in PDF format.
    name: tc-download-report
    outputs:
    - contextPath: File.Size
      description: The size of the file.
      type: Number
    - contextPath: File.SHA1
      description: The SHA1 hash of the file.
      type: String
    - contextPath: File.SHA256
      description: The SHA256 hash of the file.
      type: String
    - contextPath: File.Name
      description: The name of the file.
      type: String
    - contextPath: File.SSDeep
      description: The ssdeep hash of the file.
      type: String
    - contextPath: File.EntryID
      description: The entry ID of the file.
      type: String
    - contextPath: File.Info
      description: The information of the file.
      type: String
    - contextPath: File.Type
      description: The type of the file.
      type: String
    - contextPath: File.MD5
      description: The MD5 hash of the file.
      type: String
    - contextPath: File.Extension
      description: The extension of the file.
      type: String
  - arguments:
    - default: true
      description: The ID of the group.
      name: id
      required: true
    - description: Custom fields for the group.
      name: custom_field
    - description: A comma-separated list of The tags applied to the threat.
      name: tags
    - auto: PREDEFINED
      description: The security label applied to the threat.
      name: security_label
      predefined:
      - TLP:RED
      - TLP:GREEN
      - TLP:AMBER
      - TLP:WHITE
      - TLP:AMBER+STRICT
      - TLP:CLEAR
    - description: An ID to associate a group by.
      name: associated_group_id
    - description: An ID of a victim to associate to the group.
      name: associated_victim_asset_id
    - description: An ID to associate an indicator by.
      name: associated_indicator_id
    - auto: PREDEFINED
      description: The type of update to the group metadata(associated indicators, attributes,tags etc.).
      name: mode
      predefined:
      - append
      - delete
      - replace
    - description: The value of the attribute to associate.
      name: attribute_value
    - description: The type of the attribute to associate.
      name: attribute_type
    description: Updates a group.
    name: tc-update-group
    outputs:
    - contextPath: TC.Group.Name
      description: The name of the group.
      type: string
    - contextPath: TC.Group.Owner
      description: The owner of the group.
      type: string
    - contextPath: TC.Group.Tag
      description: The tag of the group.
      type: string
    - contextPath: TC.Group.SecurityLevel
      description: The security label of the group.
      type: string
    - contextPath: TC.Group.ID
      description: The ID of the group.
      type: string
<<<<<<< HEAD
  dockerimage: demisto/python3:3.10.13.80014
=======
  - arguments:
      - default: true
        description: The name of the victim.
        name: name
        required: true
      - description: The nationality of the victim.
        name: nationality
      - description: The organization of the victim.
        name: org
      - description: The sub-organization of the victim.
        name: sub_org
      - auto: PREDEFINED
        description: A comma-separated list of the security labels to apply to the victim.
        name: security_labels
        isArray: true
        predefined:
          - TLP:RED
          - TLP:GREEN
          - TLP:AMBER
          - TLP:WHITE
          - TLP:AMBER+STRICT
          - TLP:CLEAR
      - description: A comma-separated list of tags.
        name: tags
        isArray: true
      - description: The work location of the victim.
        name: work_location
      - auto: PREDEFINED
        description: The asset type of the victim.
        name: asset_type
        predefined:
          - EmailAddress
          - NetworkAccount
          - Phone
          - SocialNetwork
          - WebSite
      - description: The asset value of the victim.
        name: asset_value
      - description: The asset address type. Relevant only when the asset_type is EmailAddress.
        name: asset_address_type
      - description: The asset network type. Relevant only when the asset_type is NetworkAccount.
        name: asset_network_type
      - description: The asset social network. Required only when the asset_type is SocialNetwork.
        name: asset_social_network
      - description: A comma-separated list of group IDs to associate to the victim.
        name: associated_groups_ids
        isArray: true
      - auto: PREDEFINED
        description: The attribute type to associate to the victim.
        name: attribute_type
        predefined:
          - Additional Analysis and Context
          - Description
          - External ID
          - Impact Description
          - Impact Score
          - Physical Address
          - Response Team & Staff involved
          - Source
          - Takedown Requests
          - Targeted Industry Sector
          - Title
      - description: The attribute value to associate to the victim.
        name: attribute_value
    description: Creates a victim.
    name: tc-create-victim
    outputs:
      - contextPath: TC.Victim.Name
        description: The name of the victim.
        type: string
      - contextPath: TC.Victim.ownerId
        description: The ID of the owner of the victim.
        type: string
      - contextPath: TC.Victim.id
        description: The ID of the victim.
        type: string
      - contextPath: TC.Victim.ownerName
        description: The owner name of the victim.
        type: string
      - contextPath: TC.Victim.webLink
        description: The web link of the victim.
        type: string
      - contextPath: TC.Victim.description
        description: The description of the victim.
        type: string
      - contextPath: TC.Victim.org
        description: The organization of the victim.
        type: string
      - contextPath: TC.Victim.suborg
        description: The sub-organization of the victim.
        type: string
      - contextPath: TC.Victim.workLocation
        description: The work location of the victim.
        type: string
      - contextPath: TC.Victim.nationality
        description: The nationality of the victim.
        type: string
  - arguments:
      - default: true
        description: The ID of the victim.
        name: victim_id
        required: true
      - description: The name of the victim.
        name: name
      - description: The nationality of the victim.
        name: nationality
      - description: The organization of the victim.
        name: org
      - description: The sub-organization of the victim.
        name: sub_org
      - auto: PREDEFINED
        description: A comma-separated list of the security labels to apply to the victim.
        name: security_labels
        isArray: true
        predefined:
          - TLP:RED
          - TLP:GREEN
          - TLP:AMBER
          - TLP:WHITE
          - TLP:AMBER+STRICT
          - TLP:CLEAR
      - description: A comma-separated list of tags.
        name: tags
        isArray: true
      - description: The work location of the victim.
        name: work_location
      - auto: PREDEFINED
        description: The asset type of the victim.
        name: asset_type
        predefined:
          - EmailAddress
          - NetworkAccount
          - Phone
          - SocialNetwork
          - WebSite
      - description: The asset value of the victim.
        name: asset_value
      - description: The asset address type. Relevant only when the asset_type is EmailAddress.
        name: asset_address_type
      - description: The asset network type. Relevant only when the asset_type is NetworkAccount.
        name: asset_network_type
      - description: The asset social network. Relevant only when the asset_type is SocialNetwork.
        name: asset_social_network
      - description: A comma-separated list of group IDs to associate to the victim.
        name: associated_groups_ids
        isArray: true
      - auto: PREDEFINED
        description: The attribute type to associate to the victim.
        name: attribute_type
        predefined:
          - Additional Analysis and Context
          - Description
          - External ID
          - Impact Description
          - Impact Score
          - Physical Address
          - Response Team & Staff involved
          - Source
          - Takedown Requests
          - Targeted Industry Sector
          - Title
      - description: The attribute value to associate to the victim.
        name: attribute_value
      - auto: PREDEFINED
        description: The mode of the update operation. Relevant for associated groups, attributes, security labels and tags.
        name: mode
        predefined:
          - append
          - delete
          - replace
        defaultValue: append
    description: Updates a victim.
    name: tc-update-victim
    outputs:
      - contextPath: TC.Victim.Name
        description: The name of the victim.
        type: string
      - contextPath: TC.Victim.ownerId
        description: The ID of the owner of the victim.
        type: string
      - contextPath: TC.Victim.id
        description: The ID of the victim.
        type: string
      - contextPath: TC.Victim.ownerName
        description: The ownerName of the victim.
        type: string
      - contextPath: TC.Victim.webLink
        description: The web link of the victim.
        type: string
      - contextPath: TC.Victim.description
        description: The description of the victim.
        type: string
      - contextPath: TC.Victim.org
        description: The organization of the victim.
        type: string
      - contextPath: TC.Victim.suborg
        description: The sub-organization of the victim.
        type: string
      - contextPath: TC.Victim.workLocation
        description: The work location of the victim.
        type: string
      - contextPath: TC.Victim.nationality
        description: The nationality of the victim.
        type: string
  - arguments:
      - default: true
        description: The ID of the victim.
        name: victim_id
        required: true
    description: Deletes a victim.
    name: tc-delete-victim
  - arguments:
      - description: The ID of a specific victim to retrieve. If not specified, all victims will be retrieved.
        name: victim_id
      - description: A free text TQL filter. Refer to https://knowledge.threatconnect.com/docs/threatconnect-query-language-tql for a basic TQL guide.
        name: filter
      - auto: PREDEFINED
        description: Whether to add victim's assets metadata to the result.
        name: include_assets
        predefined:
          - 'true'
          - 'false'
        defaultValue: 'false'
      - auto: PREDEFINED
        description: Whether to add victim's associated groups metadata to the result.
        name: include_associated_groups
        predefined:
          - 'true'
          - 'false'
        defaultValue: 'false'
      - auto: PREDEFINED
        description: Whether to add victim's attributes metadata to the result.
        name: include_attributes
        predefined:
          - 'true'
          - 'false'
        defaultValue: 'false'
      - auto: PREDEFINED
        description: Whether to add victim's security labels metadata to the result.
        name: include_security_labels
        predefined:
          - 'true'
          - 'false'
        defaultValue: 'false'
      - auto: PREDEFINED
        description: Whether to add all victim metadata to the results.
        name: include_all_metaData
        predefined:
          - 'true'
          - 'false'
        defaultValue: 'false'
      - description: The page to take the results from. The first is 0.
        name: page
        defaultValue: '0'
      - description: The maximum number of results that can be returned.
        name: limit
        defaultValue: '50'
    description: Retrieves victims.
    name: tc-list-victims
    outputs:
      - contextPath: TC.Victim.id
        description: The victim's ID.
        type: Number
      - contextPath: TC.Victim.securityLabels.data.id
        description: The security label ID.
        type: Number
      - contextPath: TC.Victim.securityLabels.data.name
        description: The security label name.
        type: String
      - contextPath: TC.Victim.securityLabels.data.description
        description: The security label description.
        type: String
      - contextPath: TC.Victim.securityLabels.data.color
        description: The security label color.
        type: String
      - contextPath: TC.Victim.securityLabels.data.owner
        description: The security label owner.
        type: String
      - contextPath: TC.Victim.securityLabels.data.dateAdded
        description: The security label date added.
        type: Date
      - contextPath: TC.Victim.ownerId
        description: The victim's owner ID.
        type: Number
      - contextPath: TC.Victim.ownerName
        description: The victim's owner name.
        type: String
      - contextPath: TC.Victim.webLink
        description: The victim's web link.
        type: String
      - contextPath: TC.Victim.tags.data.id
        description: The victim's tag ID.
        type: Number
      - contextPath: TC.Victim.tags.data.name
        description: The victim's tag name.
        type: String
      - contextPath: TC.Victim.tags.data.lastUsed
        description: The victim's tag last use.
        type: Date
      - contextPath: TC.Victim.name
        description: The victim's name.
        type: String
      - contextPath: TC.Victim.description
        description: The victim's description.
        type: String
      - contextPath: TC.Victim.org
        description: The victim's organization.
        type: String
      - contextPath: TC.Victim.workLocation
        description: The victim's work location.
        type: String
      - contextPath: TC.Victim.nationality
        description: The victim's nationality.
        type: String
      - contextPath: TC.Victim.suborg
        description: The victim's sub-organization.
        type: String
      - contextPath: TC.Victim.assets.data.id
        description: The victim asset ID.
        type: Number
      - contextPath: TC.Victim.assets.data.type
        description: The victim asset type.
        type: String
      - contextPath: TC.Victim.assets.data.victimId
        description: The victim asset victim ID.
        type: Number
      - contextPath: TC.Victim.assets.data.phone
        description: The victim asset phone number.
        type: String
      - contextPath: TC.Victim.assets.data.webLink
        description: The victim asset web link.
        type: String
      - contextPath: TC.Victim.assets.data.website
        description: The victim asset website.
        type: String
      - contextPath: TC.Victim.assets.data.accountName
        description: The victim asset account name.
        type: String
      - contextPath: TC.Victim.assets.data.networkType
        description: The victim asset network type.
        type: String
      - contextPath: TC.Victim.assets.data.address
        description: The victim asset address.
        type: String
      - contextPath: TC.Victim.assets.data.addressType
        description: The victim asset address type.
        type: String
      - contextPath: TC.Victim.assets.data.socialNetwork
        description: The victim asset social network.
        type: String
      - contextPath: TC.Victim.associatedGroups.id
        description: The victim's associated group ID.
        type: Unknown
      - contextPath: TC.Victim.attributes.data.id
        description: The victim attribute ID.
        type: Number
      - contextPath: TC.Victim.attributes.data.dateAdded
        description: The victim attribute date added.
        type: Date
      - contextPath: TC.Victim.attributes.data.type
        description: The victim attribute type.
        type: String
      - contextPath: TC.Victim.attributes.data.value
        description: The victim attribute value.
        type: String
      - contextPath: TC.Victim.attributes.data.source
        description: The victim attribute source.
        type: String
      - contextPath: TC.Victim.attributes.data.createdBy.id
        description: The victim attribute creator ID.
        type: Number
      - contextPath: TC.Victim.attributes.data.createdBy.userName
        description: The victim attribute creator user name.
        type: String
      - contextPath: TC.Victim.attributes.data.createdBy.firstName
        description: The victim attribute creator first name.
        type: String
      - contextPath: TC.Victim.attributes.data.createdBy.lastName
        description: The victim attribute creator last name.
        type: String
      - contextPath: TC.Victim.attributes.data.createdBy.pseudonym
        description: The victim attribute creator pseudonym.
        type: String
      - contextPath: TC.Victim.attributes.data.createdBy.owner
        description: The victim attribute creator owner.
        type: String
      - contextPath: TC.Victim.attributes.data.lastModified
        description: The victim attribute last modified time.
        type: Date
      - contextPath: TC.Victim.attributes.data.pinned
        description: Whether the victim attribute is pinned.
        type: String
      - contextPath: TC.Victim.attributes.data.default
        description: Whether the victim attribute is default.
        type: String
  - arguments:
      - default: true
        description: The ID of the victim.
        name: victim_id
        required: true
      - auto: PREDEFINED
        description: The asset type.
        name: asset_type
        required: true
        predefined:
          - EmailAddress
          - NetworkAccount
          - Phone
          - SocialNetwork
          - WebSite
      - description: The asset value.
        name: asset_value
        required: true
      - description: The asset address type. Relevant only when the asset_type is EmailAddress.
        name: asset_address_type
      - description: The asset network type. Relevant only when the asset_type is NetworkAccount.
        name: asset_network_type
      - description: The asset social network. Required only when the asset_type is SocialNetwork.
        name: asset_social_network
    description: Creates a victim asset.
    name: tc-create-victim-asset
    outputs:
      - contextPath: TC.VictimAsset.id
        description: The ID of the victim asset.
        type: string
      - contextPath: TC.VictimAsset.type
        description: The type of the victim asset.
        type: string
      - contextPath: TC.VictimAsset.victimId
        description: The ID of the victim.
        type: string
      - contextPath: TC.VictimAsset.webLink
        description: The web link of the victim asset.
        type: string
      - contextPath: TC.VictimAsset.phone
        description: The phone number of the victim asset.
        type: string
      - contextPath: TC.VictimAsset.address
        description: The address of the victim asset.
        type: string
      - contextPath: TC.VictimAsset.accountName
        description: The account name of the victim asset.
        type: string
      - contextPath: TC.VictimAsset.addressType
        description: The address type of the victim asset.
        type: string
      - contextPath: TC.VictimAsset.networkType
        description: The network type of the victim asset.
        type: string
      - contextPath: TC.VictimAsset.socialNetwork
        description: The social network of the victim asset.
        type: string
      - contextPath: TC.VictimAsset.website
        description: The website of the victim asset.
        type: string
  - arguments:
      - default: true
        description: The ID of the victim asset.
        name: victim_asset_id
        required: true
      - description: The asset value.
        name: asset_value
        required: true
      - description: The asset address type. Relevant only when the asset_type is EmailAddress.
        name: asset_address_type
      - description: The asset network type. Relevant only when the asset_type is NetworkAccount.
        name: asset_network_type
      - description: The asset social network. Required only when the asset_type is SocialNetwork.
        name: asset_social_network
    description: Updates a victim asset.
    name: tc-update-victim-asset
    outputs:
      - contextPath: TC.VictimAsset.id
        description: The ID of the victim asset.
        type: string
      - contextPath: TC.VictimAsset.type
        description: The type of the victim asset.
        type: string
      - contextPath: TC.VictimAsset.victimId
        description: The ID of the victim.
        type: string
      - contextPath: TC.VictimAsset.webLink
        description: The web link of the victim asset.
        type: string
      - contextPath: TC.VictimAsset.phone
        description: The phone number of the victim asset.
        type: string
      - contextPath: TC.VictimAsset.address
        description: The address of the victim asset.
        type: string
      - contextPath: TC.VictimAsset.accountName
        description: The account name of the victim asset.
        type: string
      - contextPath: TC.VictimAsset.addressType
        description: The address type of the victim asset.
        type: string
      - contextPath: TC.VictimAsset.networkType
        description: The network type of the victim asset.
        type: string
      - contextPath: TC.VictimAsset.socialNetwork
        description: The social network of the victim asset.
        type: string
      - contextPath: TC.VictimAsset.website
        description: The website of the victim asset.
        type: string
  - arguments:
      - default: true
        description: The ID of the victim asset.
        name: victim_asset_id
        required: true
    description: Deletes a victim asset.
    name: tc-delete-victim-asset
  - arguments:
      - description: The ID of a specific victim asset to retrieve. If not specified, all victim assets will be retrieved.
        name: victim_asset_id
      - description: A free text TQL filter. Refer to https://knowledge.threatconnect.com/docs/threatconnect-query-language-tql for a basic TQL guide.
        name: filter
      - description: The page to take the results from. The first is 0.
        name: page
        defaultValue: '0'
      - description: The maximum number of results that can be returned.
        name: limit
        defaultValue: '50'
    description: Retrieves victim assets.
    name: tc-list-victim-assets
    outputs:
      - contextPath: TC.VictimAsset.id
        description: The ID of the victim asset.
        type: string
      - contextPath: TC.VictimAsset.type
        description: The type of the victim asset.
        type: string
      - contextPath: TC.VictimAsset.victimId
        description: The ID of the victim.
        type: string
      - contextPath: TC.VictimAsset.webLink
        description: The web link of the victim asset.
        type: string
      - contextPath: TC.VictimAsset.phone
        description: The phone number of the victim asset.
        type: string
      - contextPath: TC.VictimAsset.address
        description: The address of the victim asset.
        type: string
      - contextPath: TC.VictimAsset.accountName
        description: The account name of the victim asset.
        type: string
      - contextPath: TC.VictimAsset.addressType
        description: The address type of the victim asset.
        type: string
      - contextPath: TC.VictimAsset.networkType
        description: The network type of the victim asset.
        type: string
      - contextPath: TC.VictimAsset.socialNetwork
        description: The social network of the victim asset.
        type: string
      - contextPath: TC.VictimAsset.website
        description: The website of the victim asset.
        type: string
  - arguments:
      - default: true
        description: The ID of the victim.
        name: victim_id
        required: true
      - auto: PREDEFINED
        description: A comma-separated list of the security labels to apply to the victim attribute.
        name: security_labels
        isArray: true
        predefined:
          - TLP:RED
          - TLP:GREEN
          - TLP:AMBER
          - TLP:WHITE
          - TLP:AMBER+STRICT
          - TLP:CLEAR
      - auto: PREDEFINED
        description: The attribute type.
        name: attribute_type
        required: true
        predefined:
          - Additional Analysis and Context
          - Description
          - External ID
          - Impact Description
          - Impact Score
          - Physical Address
          - Response Team & Staff involved
          - Source
          - Takedown Requests
          - Targeted Industry Sector
          - Title
      - description: The attribute value.
        name: attribute_value
        required: true
      - description: The attribute source.
        name: source
    description: Creates a victim attribute.
    name: tc-create-victim-attribute
    outputs:
      - contextPath: TC.VictimAttribute.dateAdded
        description: The date that the victim attribute was added.
        type: string
      - contextPath: TC.VictimAttribute.default
        description: Whether the attribute is the default attribute of its type for the victim to which it is added.
        type: string
      - contextPath: TC.VictimAttribute.id
        description: The ID of the victim attribute.
        type: string
      - contextPath: TC.VictimAttribute.lastModified
        description: The date that the victim attribute was last modified.
        type: string
      - contextPath: TC.VictimAttribute.pinned
        description: Whether the victim attribute is pinned.
        type: string
      - contextPath: TC.VictimAttribute.type
        description: The type of the victim attribute.
        type: string
      - contextPath: TC.VictimAttribute.value
        description: The value of the victim attribute.
        type: string
      - contextPath: TC.VictimAttribute.createdBy.firstName
        description: The first name of the user who created the victim attribute.
        type: string
      - contextPath: TC.VictimAttribute.createdBy.id
        description: The ID of the victim the attribute associated to.
        type: string
      - contextPath: TC.VictimAttribute.createdBy.lastName
        description: The last name of the user who created the victim attribute.
        type: string
      - contextPath: TC.VictimAttribute.createdBy.owner
        description: The owner of the user who created the victim attribute.
        type: string
      - contextPath: TC.VictimAttribute.createdBy.pseudonym
        description: The pseudonym of the user who created the victim attribute.
        type: string
      - contextPath: TC.VictimAttribute.createdBy.userName
        description: The user name of the user who created the victim attribute.
        type: string
  - arguments:
      - default: true
        description: The ID of the victim attribute.
        name: victim_attribute_id
        required: true
      - auto: PREDEFINED
        description: A comma-separated list of the security labels to apply to the victim attribute.
        name: security_labels
        isArray: true
        predefined:
          - TLP:RED
          - TLP:GREEN
          - TLP:AMBER
          - TLP:WHITE
          - TLP:AMBER+STRICT
          - TLP:CLEAR
      - description: The attribute value.
        name: attribute_value
        required: true
      - description: The attribute source.
        name: source
    description: Updates a victim attribute.
    name: tc-update-victim-attribute
    outputs:
      - contextPath: TC.VictimAttribute.dateAdded
        description: The date that the victim attribute was added.
        type: string
      - contextPath: TC.VictimAttribute.default
        description: Whether the attribute is the default attribute of its type for the victim to which it is added.
        type: string
      - contextPath: TC.VictimAttribute.id
        description: The ID of the victim attribute.
        type: string
      - contextPath: TC.VictimAttribute.lastModified
        description: The date that the victim attribute was last modified.
        type: string
      - contextPath: TC.VictimAttribute.pinned
        description: Whether the victim attribute is pinned.
        type: string
      - contextPath: TC.VictimAttribute.type
        description: The type of the victim attribute.
        type: string
      - contextPath: TC.VictimAttribute.value
        description: The value of the victim attribute.
        type: string
      - contextPath: TC.VictimAttribute.createdBy.firstName
        description: The first name of the user who created the victim attribute.
        type: string
      - contextPath: TC.VictimAttribute.createdBy.id
        description: The ID of the victim the attribute associated to.
        type: string
      - contextPath: TC.VictimAttribute.createdBy.lastName
        description: The last name of the user who created the victim attribute.
        type: string
      - contextPath: TC.VictimAttribute.createdBy.owner
        description: The owner of the user who created the victim attribute.
        type: string
      - contextPath: TC.VictimAttribute.createdBy.pseudonym
        description: The pseudonym of the user who created the victim attribute.
        type: string
      - contextPath: TC.VictimAttribute.createdBy.userName
        description: The user name of the user who created the victim attribute.
        type: string
  - arguments:
      - default: true
        description: The ID of the victim attribute.
        name: victim_attribute_id
        required: true
    description: Deletes a victim attribute.
    name: tc-delete-victim-attribute
  - arguments:
      - default: true
        description: The ID of a specific victim attribute to retrieve. If not specified, all victim attributes will be retrieved.
        name: victim_attribute_id
      - description: The ID of a specific victim to retrieve its attributes.
        name: victim_id
      - description: A free text TQL filter. Refer to https://knowledge.threatconnect.com/docs/threatconnect-query-language-tql for a basic TQL guide.
        name: filter
      - description: The page to take the results from. The first is 0.
        name: page
        defaultValue: '0'
      - description: The maximum number of results that can be returned.
        name: limit
        defaultValue: '50'
    description: Retrieves victim attributes.
    name: tc-list-victim-attributes
    outputs:
      - contextPath: TC.VictimAttribute.dateAdded
        description: The date that the victim attribute was added.
        type: string
      - contextPath: TC.VictimAttribute.default
        description: Whether the attribute is the default attribute of its type for the victim to which it is added.
        type: string
      - contextPath: TC.VictimAttribute.id
        description: The ID of the victim attribute.
        type: string
      - contextPath: TC.VictimAttribute.lastModified
        description: The date that the victim attribute was last modified.
        type: string
      - contextPath: TC.VictimAttribute.pinned
        description: Whether the victim attribute is pinned.
        type: string
      - contextPath: TC.VictimAttribute.type
        description: The type of the victim attribute.
        type: string
      - contextPath: TC.VictimAttribute.value
        description: The value of the victim attribute.
        type: string
      - contextPath: TC.VictimAttribute.createdBy.firstName
        description: The first name of the user who created the victim attribute.
        type: string
      - contextPath: TC.VictimAttribute.createdBy.id
        description: The ID of the victim the attribute associated to.
        type: string
      - contextPath: TC.VictimAttribute.createdBy.lastName
        description: The last name of the user who created the victim attribute.
        type: string
      - contextPath: TC.VictimAttribute.createdBy.owner
        description: The owner of the user who created the victim attribute.
        type: string
      - contextPath: TC.VictimAttribute.createdBy.pseudonym
        description: The pseudonym of the user who created the victim attribute.
        type: string
      - contextPath: TC.VictimAttribute.createdBy.userName
        description: The user name of the user who created the victim attribute.
        type: string
  - arguments:
      - description: A specific attribute type to retrieve. If not specified, all attribute types will be retrieved.
        name: attribute_type_id
      - description: The page to take the results from. The first is 0.
        name: page
        defaultValue: '0'
      - description: The maximum number of results that can be returned.
        name: limit
        defaultValue: '50'
    description: Retrieved all attribute types
    name: tc-list-attribute-type
    outputs:
      - contextPath: TC.AttributeType.allowMarkdown
        description: Whether the attribute type markdown allowed.
        type: string
      - contextPath: TC.AttributeType.description
        description: The attribute type description.
        type: string
      - contextPath: TC.AttributeType.name
        description: The attribute type name.
        type: string
      - contextPath: TC.AttributeType.errorMessage
        description: The attribute type error message.
        type: string
      - contextPath: TC.AttributeType.id
        description: The attribute type ID.
        type: string
      - contextPath: TC.AttributeType.maxSize
        description: The attribute type maximum size.
        type: string
      - contextPath: TC.AttributeType.TC.AttributeType.validationRule.description
        description: The attribute type validation rule description.
        type: string
      - contextPath: TC.AttributeType.TC.AttributeType.validationRule.id
        description: The attribute type validation rule ID.
        type: string
      - contextPath: TC.AttributeType.TC.AttributeType.validationRule.name
        description: The attribute type validation rule name.
        type: string
      - contextPath: TC.AttributeType.TC.AttributeType.validationRule.text
        description: The attribute type validation rule text.
        type: string
      - contextPath: TC.AttributeType.TC.AttributeType.validationRule.type
        description: The attribute type validation rule type.
        type: string
      - contextPath: TC.AttributeType.TC.AttributeType.validationRule.version
        description: The attribute type validation rule version.
        type: string
  dockerimage: demisto/python3:3.10.14.91134
>>>>>>> 90cf3b88
  isfetch: true
  script: ''
  subtype: python3
  type: python
fromversion: 5.0.0
defaultmapperin: Threatconnect Mapper (incoming)
defaultclassifier: Threatconnect classifier
tests:
- test-threatConnectv3<|MERGE_RESOLUTION|>--- conflicted
+++ resolved
@@ -2151,9 +2151,6 @@
     - contextPath: TC.Group.ID
       description: The ID of the group.
       type: string
-<<<<<<< HEAD
-  dockerimage: demisto/python3:3.10.13.80014
-=======
   - arguments:
       - default: true
         description: The name of the victim.
@@ -2967,7 +2964,6 @@
         description: The attribute type validation rule version.
         type: string
   dockerimage: demisto/python3:3.10.14.91134
->>>>>>> 90cf3b88
   isfetch: true
   script: ''
   subtype: python3
