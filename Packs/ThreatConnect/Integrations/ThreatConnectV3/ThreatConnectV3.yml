--- conflicted
+++ resolved
@@ -2147,9 +2147,6 @@
     - contextPath: TC.Group.ID
       description: The ID of the group.
       type: string
-<<<<<<< HEAD
-  dockerimage: demisto/python3:3.10.13.80014
-=======
   - arguments:
       - default: true
         description: The name of the victim.
@@ -2963,7 +2960,6 @@
         description: The attribute type validation rule version.
         type: string
   dockerimage: demisto/python3:3.10.13.84405
->>>>>>> 9d6c5180
   isfetch: true
   script: ''
   subtype: python3
