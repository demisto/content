category: Data Enrichment & Threat Intelligence
commonfields:
  id: Have I Been Pwned? V2
  version: -1
configuration:
- display: API Key
  name: api_key
  type: 4
  hidden: true
- displaypassword: API Key
  name: credentials_api_key
  hiddenusername: true
  type: 9
- defaultvalue: '30'
  display: Maximum time per request (in seconds)
  name: max_retry_time
  type: 0
- defaultvalue: SUSPICIOUS
  display: 'Email Severity: The DBot reputation for compromised emails (SUSPICIOUS or MALICIOUS)'
  name: default_dbot_score_email
  type: 0
- defaultvalue: SUSPICIOUS
  display: 'Domain Severity: The DBot reputation for compromised domains (SUSPICIOUS or MALICIOUS)'
  name: default_dbot_score_domain
  type: 0
- display: Trust any certificate (not secure)
  name: insecure
  type: 8
- display: Use system proxy settings
  name: proxy
  type: 8
- additionalinfo: Reliability of the source providing the intelligence data.
  defaultvalue: A - Completely reliable
  display: Source Reliability
  name: integrationReliability
  options:
  - A+ - 3rd party enrichment
  - A - Completely reliable
  - B - Usually reliable
  - C - Fairly reliable
  - D - Not usually reliable
  - E - Unreliable
  - F - Reliability cannot be judged
  type: 15
- defaultvalue: indicatorType
  name: feedExpirationPolicy
  display: ''
  options:
  - never
  - interval
  - indicatorType
  - suddenDeath
  type: 17
- defaultvalue: '20160'
  name: feedExpirationInterval
  display: ''
  type: 1
description: Uses the Have I Been Pwned? service to check whether email addresses, domains, or usernames were compromised in previous breaches.
display: Have I Been Pwned? v2
name: Have I Been Pwned? V2
script:
  commands:
  - arguments:
    - default: true
      description: Comma-separated list of email addresses to check.
      isArray: true
      name: email
      required: true
    description: Checks if an email address was compromised.
    name: pwned-email
    outputs:
    - contextPath: Account.Email.Pwned-V2.Compromised.Vendor
      description: For compromised email addresses, the vendor that made the decision.
      type: String
    - contextPath: Account.Email.Pwned-V2.Compromised.Reporters
      description: For compromised email addresses, the reporters for the vendor to make the compromised decision.
      type: String
    - contextPath: Account.Email.Address
      description: The email address.
      type: String
    - contextPath: Email.Malicious.Vendor
      description: For malicious email addresses, the vendor that made the decision.
      type: String
    - contextPath: Email.Malicious.Description
      description: For malicious email addresses, the reason that the vendor made the decision.
      type: String
    - contextPath: DBotScore.Indicator
      description: The indicator that was tested.
      type: String
    - contextPath: DBotScore.Type
      description: The indicator type.
      type: String
    - contextPath: DBotScore.Vendor
      description: Vendor used to calculate the score.
      type: String
    - contextPath: DBotScore.Score
      description: The actual score.
      type: Number
  - arguments:
    - default: true
      description: Comma-separated list of domains to check.
      isArray: true
      name: domain
      required: true
    description: Checks if a domain was compromised.
    name: pwned-domain
    outputs:
    - contextPath: Domain.Pwned-V2.Compromised.Vendor
      description: For compromised domains, the vendor that made the decision.
      type: String
    - contextPath: Domain.Pwned-V2.Compromised.Reporters
      description: For compromised domains, the reporters for the vendor to make the compromised decision.
      type: String
    - contextPath: Domain.Name
      description: Domain name.
      type: String
    - contextPath: Domain.Malicious.Vendor
      description: For malicious domains, the vendor that made the decision.
      type: String
    - contextPath: Domain.Malicious.Description
      description: For malicious domains, the reason that the vendor made the decision.
      type: String
    - contextPath: DBotScore.Indicator
      description: The indicator that was tested.
      type: String
    - contextPath: DBotScore.Type
      description: The indicator type.
      type: String
    - contextPath: DBotScore.Vendor
      description: Vendor used to calculate the score.
      type: String
    - contextPath: DBotScore.Score
      description: The actual score.
      type: Number
  - arguments:
    - default: true
      description: Comma-separated list of email addresses to check.
      isArray: true
      name: email
      required: true
    description: Checks if an email address was compromised.
    name: email
    outputs:
    - contextPath: Account.Email.Pwned-V2.Compromised.Vendor
      description: For compromised email addresses, the vendor that made the decision.
      type: String
    - contextPath: Account.Email.Pwned-V2.Compromised.Reporters
      description: For compromised email addresses, the reporters for the vendor to make the compromised decision.
      type: String
    - contextPath: Account.Email.Address
      description: The email address.
      type: String
    - contextPath: Email.Malicious.Vendor
      description: For malicious email addresses, the vendor that made the decision.
      type: String
    - contextPath: Email.Malicious.Description
      description: For malicious email addresses, the reason that the vendor made the decision.
      type: String
    - contextPath: DBotScore.Indicator
      description: The indicator that was tested.
      type: String
    - contextPath: DBotScore.Type
      description: The indicator type.
      type: String
    - contextPath: DBotScore.Vendor
      description: The vendor used to calculate the score.
      type: String
    - contextPath: DBotScore.Score
      description: The actual score.
      type: Number
  - arguments:
    - default: true
      description: Comma-separated list of domains to check.
      isArray: true
      name: domain
      required: true
    description: Checks if a domain was compromised.
    name: domain
    outputs:
    - contextPath: Domain.Pwned-V2.Compromised.Vendor
      description: For compromised domains, the vendor that made the decision.
      type: String
    - contextPath: Domain.Pwned-V2.Compromised.Reporters
      description: For compromised domains, the reporters for the vendor to make the compromised decision.
      type: String
    - contextPath: Domain.Name
      description: The domain name.
      type: String
    - contextPath: Domain.Malicious.Vendor
      description: For malicious domains, the vendor that made the decision.
      type: String
    - contextPath: Domain.Malicious.Description
      description: For malicious domains, the reason that the vendor made the decision.
      type: String
    - contextPath: DBotScore.Indicator
      description: The indicator that was tested.
      type: String
    - contextPath: DBotScore.Type
      description: The indicator type.
      type: String
    - contextPath: DBotScore.Vendor
      description: Vendor used to calculate the score.
      type: String
    - contextPath: DBotScore.Score
      description: The actual score.
      type: Number
  - arguments:
    - default: true
      description: Comma-separated list of usernames to check.
      isArray: true
      name: username
      required: true
    description: Checks if a username was compromised.
    name: pwned-username
    outputs:
    - contextPath: Username.Pwned-V2.Compromised.Vendor
      description: For compromised usernames, the vendor that made the decision.
      type: String
    - contextPath: Username.Pwned-V2.Compromised.Reporters
      description: For compromised usernames, the reporters for the vendor to make the compromised decision.
      type: String
    - contextPath: Username.Name
      description: The username name.
      type: String
    - contextPath: Username.Malicious.Vendor
      description: For malicious usernames, the vendor that made the decision.
      type: String
    - contextPath: Username.Malicious.Description
      description: For malicious usernames, the reason that the vendor made the decision.
      type: String
<<<<<<< HEAD
=======
  runonce: false
>>>>>>> 9ddafcfd
  script: '-'
  subtype: python3
  dockerimage: demisto/python3:3.10.12.63474
  type: python
tests:
- Pwned v2 test
fromversion: 5.0.0<|MERGE_RESOLUTION|>--- conflicted
+++ resolved
@@ -228,10 +228,7 @@
     - contextPath: Username.Malicious.Description
       description: For malicious usernames, the reason that the vendor made the decision.
       type: String
-<<<<<<< HEAD
-=======
   runonce: false
->>>>>>> 9ddafcfd
   script: '-'
   subtype: python3
   dockerimage: demisto/python3:3.10.12.63474
