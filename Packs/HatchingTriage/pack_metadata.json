--- conflicted
+++ resolved
@@ -3,11 +3,7 @@
     "description": "Scalable malware sandbox",
     "support": "partner",
     "certification": "certified",
-<<<<<<< HEAD
-    "currentVersion": "1.0.15",
-=======
     "currentVersion": "1.0.16",
->>>>>>> 9d6c5180
     "author": "Hatching",
     "url": "https://hatching.io/",
     "email": "support@hatching.io",
