--- conflicted
+++ resolved
@@ -594,11 +594,7 @@
       required: true
     name: triage-delete-profile
     description: Update the profile with the specified ID or name. The stored profile is overwritten, so it is important that the submitted profile has all fields, with the exception of the ID.
-<<<<<<< HEAD
-  dockerimage: demisto/python3:3.10.13.80014
-=======
   dockerimage: demisto/python3:3.10.13.84405
->>>>>>> 5cfcc708
   runonce: false
   script: ''
   subtype: python3
