category: Forensics & Malware Analysis
commonfields:
  id: Hatching Triage
  version: -1
fromversion: 5.5.0
configuration:
- display: API URL
  additionalinfo: Private url is https://private.tria.ge/api/v0/
  defaultvalue: https://api.tria.ge/v0/
  name: base_url
  required: true
  type: 0
- display: API Key
  name: API Key
  required: true
  type: 4
  additionalinfo: The API Key to use for the connection.
- display: Verify SSL
  defaultvalue: 'true'
  name: Verify SSL
  type: 8
- display: Use system proxy settings
  name: proxy
  defaultvalue: 'false'
  type: 8
description: Submit a high volume of samples to run in a sandbox and view reports
display: Hatching Triage
name: Hatching Triage
script:
  commands:
  - arguments:
    - auto: PREDEFINED
      description: Get samples from either private or public reports
      name: subset
      predefined:
      - owned
      - public
    name: triage-query-samples
    outputs:
    - contextPath: Triage.submissions.completed
      description: Date the sample analysis was completed
      type: Date
    - contextPath: Triage.submissions.filename
      description: Name of the file submitted
      type: String
    - contextPath: Triage.submissions.id
      description: Unique identifier of the submission
      type: String
    - contextPath: Triage.submissions.kind
      description: Type of analysis
      type: String
    - contextPath: Triage.submissions.private
      description: If the submissions is private or publically viewable
      type: Boolean
    - contextPath: Triage.submissions.status
      description: Status of the submitted file
      type: String
    - contextPath: Triage.submissions.submitted
      description: Date the sample was submitted
      type: Date
    - contextPath: Triage.submissions.tasks.id
      description: Array of tasks that have been applied to the sample (static, behavioral, etc)
      type: String
    - contextPath: Triage.submissions.tasks.status
      description: Status of the task
      type: String
    - contextPath: Triage.submissions.tasks.target
      description: Sample the task is being run on
      type: String
    - contextPath: Triage.submissions.url
      description: URL that was submitted
      type: String
    description: Get a list of all samples either private or public
  - arguments:
    - auto: PREDEFINED
      description: Select if sample is a URL, file, or a file that should be fetched from a URL
      name: kind
      predefined:
      - url
      - file
      - fetch
      required: true
    - auto: PREDEFINED
      defaultValue: 'false'
      description: Choose if the sample should be interacted with in the GUI glovebox
      name: interactive
      predefined:
      - 'false'
      - 'true'
    - description: Select what profile to run the sample with. Requires the user to be registered with a company
      name: profiles
    - description: Data to submit for analysis. For URLs and fetch, give the URL. For files, give the entry-id of the file
      name: data
      required: true
    - name: password
      description: A password that may be used to decrypt the provided file, usually an archive
    - name: timeout
      description: The timeout in seconds of the behavioral analysis
    - name: network
      auto: PREDEFINED
      description: The type of network routing to use
      predefined:
      - internet
      - drop
      - tor
      - sim200
      - sim404
      - simnx
      - nxdomain
    - name: user_tags
      description: An array of user-defined strings that lets the user mark a sample. The resulting tags are part of the overview and summary reports.
      isArray: true
    description: Submits a file or url for analysis
    name: triage-submit-sample
    outputs:
    - contextPath: Triage.submissions.filename
      description: Name of the submitted file
      type: String
    - contextPath: Triage.submissions.id
      description: Unique identifier of the submission
      type: String
    - contextPath: Triage.submissions.kind
      description: Type of sample to analyze
      type: String
    - contextPath: Triage.submissions.private
      description: If the file is private or publicly viewable
      type: Boolean
    - contextPath: Triage.submissions.status
      description: Status of the analysis of the submission
      type: String
    - contextPath: Triage.submissions.submitted
      description: Date that the sample was submitted on
      type: Date
  - arguments:
    - description: Sample's unique identifier, can be found using the query samples command
      name: sample_id
      required: true
    description: Pulls back basic information about the sample id given
    name: triage-get-sample
    outputs:
    - contextPath: Triage.samples.completed
      description: Date the sample analysis was completed
      type: Date
    - contextPath: Triage.samples.filename
      description: Name of the submitted sample
      type: String
    - contextPath: Triage.samples.id
      description: Unique identifier of the sample
      type: String
    - contextPath: Triage.samples.kind
      description: Type of sample submitted
      type: String
    - contextPath: Triage.samples.private
      description: State of the visibility of the sample
      type: Boolean
    - contextPath: Triage.samples.status
      description: Current status of the sample analysis
      type: String
    - contextPath: Triage.samples.submitted
      description: Date the sample was submitted
      type: Date
    - contextPath: Triage.samples.tasks.id
      description: Task name that was applied to the sample
      type: String
    - contextPath: Triage.samples.tasks.status
      description: Status of the task
      type: String
    - contextPath: Triage.samples.tasks.target
      description: Target of the task, e.g. filename for file submissions
      type: String
  - arguments:
    - description: One or more comma-separated unique sample identifiers. These can be found using the query samples command.
      isArray: true
      name: sample_id
      required: true
    description: Gets a summary report of the sample id provided
    name: triage-get-sample-summary
    outputs:
    - contextPath: Triage.sample-summaries.completed
      description: Date the sample analysis was completed
      type: Date
    - contextPath: Triage.sample-summaries.created
      description: Date the analysis report was created
      type: Date
    - contextPath: Triage.sample-summaries.custom
      description: ''
      type: String
    - contextPath: Triage.sample-summaries.owner
      description: ''
      type: String
    - contextPath: Triage.sample-summaries.sample
      description: Unique identifier of the sample
      type: String
    - contextPath: Triage.sample-summaries.score
      description: Score of the sample on a scale of 0 to 10
      type: Number
    - contextPath: Triage.sample-summaries.sha256
      description: SHA256 of the sample
      type: String
    - contextPath: Triage.sample-summaries.status
      description: Status of the analysis
      type: String
    - contextPath: Triage.sample-summaries.target
      description: Target for analysis
      type: String
    - contextPath: Triage.sample-summaries.tasks
      description: Tasks performed in the analysis
      type: String
  - arguments:
    - description: Sample's unique identifier, can be found using the query samples command
      name: sample_id
      required: true
    description: Deletes a sample from the sandbox
    name: triage-delete-sample
  - arguments:
    - name: sample_id
      description: Sample's unique identifier, can be found using the query samples command
      required: true
    - auto: PREDEFINED
      description: Let Triage automatically select a profile, default is True
      name: auto
      predefined:
      - 'true'
      - 'false'
    - description: If submitting an archive file, select which files to analyze. Multiple files can be specified with a comma seperator.Format is archive_file_name/sample_file.exe,archive_file_name/sample_file2.exe
      name: pick
    - description: Profile ID to use
      name: profiles
    description: When a sample is in the static_analysis status, a profile should be selected in order to continue.
    name: triage-set-sample-profile
  - arguments:
    - name: sample_id
      description: Sample's unique identifier, can be found using the query samples command
      required: true
    description: Get the static analysis of a sample
    name: triage-get-static-report
    outputs:
    - contextPath: Triage.sample.reports.static.analysis.reported
      description: Date the sample was submitted
      type: Unknown
    - contextPath: DBotScore.Indicator
      description: Triage analysis target
      type: String
    - contextPath: DBotScore.Type
      description: The indicator type - File or URL
      type: String
    - contextPath: DBotScore.Vendor
      description: The integration used to generate the indicator
      type: String
    - contextPath: DBotScore.Score
      description: Analysis verdict as score from 1 to 10
      type: Number
    - contextPath: File.Name
      description: The full file name (including file extension).
      type: String
    - contextPath: File.MD5
      description: The MD5 hash of the file.
      type: String
    - contextPath: File.SHA1
      description: The SHA1 hash of the file.
      type: String
    - contextPath: File.SHA256
      description: The SHA1 hash of the file.
      type: String
    - contextPath: URL.Data
      description: The URL
      type: String
  - arguments:
    - name: sample_id
      description: Sample's unique identifier, can be found using the query samples command
      required: true
    - name: task_id
      description: Name of a behavioral task part of the sample analysis (e.g. behavioral1, behavioral2)
      required: true
    description: Retrieves the generated Triage behavioral report for a single task
    name: triage-get-report-triage
    outputs:
    - contextPath: Triage.sample.reports.triage
      description: Triage report of the submitted sample
      type: Unknown
    - contextPath: DBotScore.Indicator
      description: Triage analysis target
      type: String
    - contextPath: DBotScore.Type
      description: The indicator type - File or URL
      type: String
    - contextPath: DBotScore.Vendor
      description: The integration used to generate the indicator
      type: String
    - contextPath: DBotScore.Score
      description: Analysis verdict as score from 1 to 10
      type: Number
    - contextPath: File.Name
      description: The full file name (including file extension).
      type: String
    - contextPath: File.MD5
      description: The MD5 hash of the file.
      type: String
    - contextPath: File.SHA1
      description: The SHA1 hash of the file.
      type: String
    - contextPath: File.SHA256
      description: The SHA1 hash of the file.
      type: String
    - contextPath: URL.Data
      description: The URL
      type: String
  - arguments:
    - name: sample_id
      description: Sample's unique identifier, can be found using the query samples command
      required: true
    - name: task_id
      description: Name of a behavioral task part of the sample analysis (e.g. behavioral1, behavioral2)
      required: true
    description: Retrieves the output of the kernel monitor
    name: triage-get-kernel-monitor
  - arguments:
    - name: sample_id
      description: Sample's unique identifier, can be found using the query samples command
      required: true
    - name: task_id
      description: Name of a behavioral task part of the sample analysis (e.g. behavioral1, behavioral2)
      required: true
    name: triage-get-pcap
    description: Retrieves the PCAP of the analysis for further manual analysis
  - arguments:
    - name: sample_id
      description: Sample's unique identifier, can be found using the query samples command
      required: true
    - name: task_id
      description: Name of the task for the sample (e.g. behavioral1, static1, etc)
      required: true
    - name: file_name
      description: Name of the dumped file
      required: true
    name: triage-get-dumped-file
    description: Retrieves files dumped by the sample. The names can be found under the "dumped" section from the triage report output
  - arguments:
    - name: userID
      description: Unique identifier of the user. Leave blank to query for all users
    outputs:
    - contextPath: Triage.users.company_id
      description: Company unique identifier
      type: String
    - contextPath: Triage.users.created_at
      description: Date users account was created
      type: Date
    - contextPath: Triage.users.email
      description: Users email
      type: String
    - contextPath: Triage.users.email_confirmed_at
      description: Date user confirmed their email/account
      type: Date
    - contextPath: Triage.users.first_name
      description: Users first name
      type: String
    - contextPath: Triage.users.id
      description: Users unique identifier
      type: String
    - contextPath: Triage.users.last_name
      description: Users last name
      type: String
    - contextPath: Triage.users.permissions
      description: Users permissions
      type: String
    name: triage-get-users
    description: Return all users within the company as a paginated list. Returns a single user if a userID is provided
  - arguments:
    - name: username
      description: Users username, usually their email
      required: true
    - name: firstName
      description: Users first name
      required: true
    - name: lastName
      description: Users last name
      required: true
    - name: password
      description: Users password
      required: true
      secret: true
    - auto: PREDEFINED
      name: permissions
      description: Users permissions
      predefined:
      - view_samples
      - submit_samples
      - delete_samples
      - edit_profiles
      - access_api
      - manage_machines
      - manage_company
      required: true
    name: triage-create-user
    outputs:
    - contextPath: Triage.users.company_id
      description: Company unique identifier
      type: String
    - contextPath: Triage.users.created_at
      description: Date users account was created
      type: Date
    - contextPath: Triage.users.email
      description: Users email
      type: String
    - contextPath: Triage.users.email_confirmed_at
      description: Date user confirmed their email/account
      type: Date
    - contextPath: Triage.users.first_name
      description: Users first name
      type: String
    - contextPath: Triage.users.id
      description: Users unique identifier
      type: String
    - contextPath: Triage.users.last_name
      description: Users last name
      type: String
    - contextPath: Triage.users.permissions
      description: Users permissions
      type: String
    description: Creates a new user and returns it. The user will become a member of the company the requesting user is a member of
  - arguments:
    - name: userID
      description: Users unique identifier, can be found by querying for all users
      required: true
    name: triage-delete-user
    description: Delete a user and all associated data, invalidating any sessions and removing their API keys. Any samples submitted by this user are kept
  - arguments:
    - name: userID
      description: Users unique identifier, can be found by querying for all users
      required: true
    - defaultValue: Created from XSOAR
      name: name
      description: Name of the API key
    name: triage-create-api-key
    outputs:
    - contextPath: Triage.apikey.key
      description: API Key
      type: String
    - contextPath: Triage.apikey.name
      description: Name of the API Key
      type: String
    description: Creates a new key can be used to make API calls on behalf of the specified user. The user should have been granted the access_api permission beforehand
  - arguments:
    - name: userID
      description: Users unique identifier, can be found by querying for all users
      required: true
    name: triage-get-api-key
    outputs:
    - contextPath: Triage.apikey.key
      description: API Key
      type: String
    - contextPath: Triage.apikey.name
      description: Name of the API Key
      type: String
    description: Lists all API keys that the user has.
  - arguments:
    - name: userID
      description: Users unique identifier, can be found by querying for all users
      required: true
    - name: name
      description: Name of the API key to delete
      required: true
    name: triage-delete-api-key
    description: Delete the user's API key with the specified name
  - arguments:
    - name: profileID
      description: Unique identifier of the profile, can be found by querying for all profiles
    name: triage-get-profiles
    outputs:
    - contextPath: Triage.profiles..id
      description: Unique identifier of the profile
      type: String
    - contextPath: Triage.profiles..name
      description: Name of the profile
      type: String
    - contextPath: Triage.profiles..network
      description: Network configuration
      type: String
    - contextPath: Triage.profiles..options.browser
      description: Browser options
      type: String
    - contextPath: Triage.profiles..tags
      description: Applied tags
      type: String
    - contextPath: Triage.profiles..timeout
      description: Max run time of the profile
      type: Number
    description: List all profiles that your company has
  - arguments:
    - name: name
      description: Name of the profile to create
      required: true
    - name: tags
      description: Tags to apply to the profile
      required: true
    - name: timeout
      description: Length of time the profile should run for
    - auto: PREDEFINED
      name: network
      description: Network configuration the profile should use
      predefined:
      - drop
      - internet
      - proxy
      - tor
      - sim200
      - sim404
    name: triage-create-profile
    outputs:
    - contextPath: Triage.profiles.id
      description: Profile unique identifier
      type: String
    - contextPath: Triage.profiles.name
      description: Profile name
      type: String
    - contextPath: Triage.profiles.network
      description: Profile network configuration
      type: String
    - contextPath: Triage.profiles.options
      description: Profile options
      type: Unknown
    - contextPath: Triage.profiles.tags
      description: Profile tags
      type: String
    - contextPath: Triage.profiles.timeout
      description: Profile max run time
      type: Number
    description: Create a new profile
  - arguments:
    - name: profileID
      description: Unique identifier of the profile to update
      required: true
    - name: name
      description: Name of the profile
      required: true
    - name: tags
      description: Tags to apply to the profile
      required: true
    - name: timeout
      description: Length of time the profile should run for
    name: triage-update-profile
    description: Update an existing profile
  - arguments:
    - name: query
      description: The search query for Triage
      required: true
    name: triage-query-search
    description: Get a list of private and public samples matching the search query
    outputs:
    - contextPath: Triage.samples.completed
      description: Date the sample analysis was completed
      type: date
    - contextPath: Triage.samples.filename
      description: Name of the file submitted
      type: string
    - contextPath: Triage.samples.id
      description: Unique identifier of the submission
      type: string
    - contextPath: Triage.samples.kind
      description: Type of analysis
      type: string
    - contextPath: Triage.samples.private
      description: If the submissions is private or publically viewable
      type: boolean
    - contextPath: Triage.samples.status
      description: Status of the submitted file
      type: string
    - contextPath: Triage.samples.submitted
      description: Date the sample was submitted
      type: date
    - contextPath: Triage.samples.tasks.id
      description: Array of tasks that have been applied to the sample (static, behavioral, etc)
      type: string
    - contextPath: Triage.samples.tasks.status
      description: Status of the task
      type: string
    - contextPath: Triage.samples.tasks.target
      description: Sample the task is being run on
      type: string
    - contextPath: Triage.samples.url
      description: URL that was submitted
      type: string
  - arguments:
    - name: profileID
      description: Unique identifier of the profile to delete
      required: true
    name: triage-delete-profile
    description: Update the profile with the specified ID or name. The stored profile is overwritten, so it is important that the submitted profile has all fields, with the exception of the ID
  dockerimage: demisto/python3:3.10.11.54132
<<<<<<< HEAD
=======
  runonce: false
>>>>>>> 9ddafcfd
  script: '-'
  subtype: python3
  type: python
tests:
- No tests (auto formatted)<|MERGE_RESOLUTION|>--- conflicted
+++ resolved
@@ -587,10 +587,7 @@
     name: triage-delete-profile
     description: Update the profile with the specified ID or name. The stored profile is overwritten, so it is important that the submitted profile has all fields, with the exception of the ID
   dockerimage: demisto/python3:3.10.11.54132
-<<<<<<< HEAD
-=======
   runonce: false
->>>>>>> 9ddafcfd
   script: '-'
   subtype: python3
   type: python
