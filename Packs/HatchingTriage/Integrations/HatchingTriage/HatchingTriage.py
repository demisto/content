import demistomock as demisto  # noqa: F401
from CommonServerPython import *  # noqa: F401


import json
import traceback


class IncorrectUsageError(Exception):
    pass


def _version_header():
    demisto_version = get_demisto_version()
    return f"Palo Alto XSOAR/{demisto_version.get('version')}." \
           f"{demisto_version.get('buildNumber')} " \
<<<<<<< HEAD
           f"Hatching Triage Pack/{get_pack_version()}"
=======
           f"Hatching Triage Pack/1.0.16"
>>>>>>> 5cfcc708


class Client(BaseClient):
    def __init__(self, base_url, *args, **kwarg):
        # Catch base exception (for now) as version retrieving unpredictably
        # throws errors sometimes. We never want to stop an API request for
        # a version header.
        try:
            kwarg.setdefault("headers", {})["User-Agent"] = _version_header()
        except Exception as e:
            demisto.debug(
                f"Error creating version header: {e}. "
                f"{traceback.format_exc(limit=10)}"
            )
        super().__init__(base_url, *args, **kwarg)


def _get_behavioral_task_id(value):
    if str(value).startswith("behavioral"):
        return value

    raise IncorrectUsageError(
        "Task ID must be 'behavioral' followed by a number. "
        "E.G: 'behavioral1'"
    )


def test_module(client: Client) -> str:
    r = client._http_request(
        "GET", "me", resp_type="response", ok_codes=(200, 401, 404)
    )
    if r.status_code == 404:
        r = client._http_request(
            "GET", "users", resp_type="response", ok_codes=(200, 401, 404)
        )

    if r.status_code == 404:
        return "Page not found, possibly wrong base_url"
    if r.status_code == 401:
        return "Bad API Key"

    return "ok"


def map_scores_to_dbot(score):
    if 0 <= score <= 4:
        return 1
    elif 5 <= score <= 7:
        return 2
    elif 8 <= score <= 10:
        return 3
    return None


def query_samples(client, **args) -> CommandResults:
    params = {"subset": args.get("subset")}

    r = client._http_request("GET", "samples", params=params)

    return CommandResults(
        outputs_prefix="Triage.samples", outputs_key_field="id",
        outputs=r["data"]
    )


def submit_sample(client: Client, **args) -> CommandResults:
    data = {
        "kind": args.get("kind"),
        "interactive": argToBoolean(args.get("interactive", False))
    }

    if args.get("password"):
        data["password"] = args["password"]

    if args.get("timeout"):
        data.setdefault("defaults", {})["timeout"] = arg_to_number(
            args["timeout"]
        )

    if args.get("network"):
        data.setdefault("defaults", {})["network"] = args["network"]

    if args.get("profiles", []):
        profiles_data = []
        for i in args.get("profiles", "").split(","):
            profiles_data.append({"profile": i, "pick": "sample"})
        data["profiles"] = profiles_data

    if args.get("user_tags"):
        data["user_tags"] = argToList(args["user_tags"])

    if data["kind"] in ("url", "fetch"):
        data.update({"url": args.get("data")})
        r = client._http_request("POST", "samples", json_data=data)
    elif data["kind"] == "file":
        file_id = args.get("data")
        demisto_file = demisto.getFilePath(file_id)
        # Use original filename if available. File id is a fallback.
        filename = demisto_file.get("name") or file_id
        with open(demisto_file.get("path"), "rb") as f:
            files = {"file": (filename, f)}
            r = client._http_request(
                "POST", "samples",
                data={"_json": json.dumps(data)}, files=files
            )
    else:
        raise IncorrectUsageError(
            f'Type of submission needs to be selected, either "file", "url", '
            f'or fetch. The selected type was: {data["kind"]}'
        )

    return CommandResults(
        outputs_prefix="Triage.submissions", outputs_key_field="id", outputs=r
    )


def get_sample(client: Client, **args) -> CommandResults:
    sample_id = args.get("sample_id")
    r = client._http_request("GET", f"samples/{sample_id}")

    return CommandResults(
        outputs_prefix="Triage.samples", outputs_key_field="id", outputs=r
    )


def get_sample_summary(client: Client, **args) -> CommandResults:
    outputs = []
    for sample_id in argToList(args.get("sample_id", "")):
        try:
            res = client._http_request(
                "GET", f"samples/{sample_id}/summary", ok_codes=(200,)
            )
        except DemistoException as e:
            e.message += f" - Sample ID: {sample_id}"
            raise

        outputs.append(res)

    return CommandResults(
        outputs_prefix="Triage.sample-summaries", outputs_key_field="sample",
        outputs=outputs
    )


def delete_sample(client: Client, **args) -> str:
    sample_id = args.get("sample_id")
    client._http_request("DELETE", f"samples/{sample_id}")

    return f"Sample {sample_id} successfully deleted"


def set_sample_profile(client: Client, **args) -> str:
    """
    Used to move a submitted sample from static analysis to behavioural by
    giving it a profile to run under
    """
    sample_id = args.get("sample_id")

    data = {
        "auto": argToBoolean(args.get("auto", True)),
        "pick": argToList(args.get("pick", [])),
    }
    if args.get("profiles"):
        data.update({"profiles": [{"profile": args.get("profiles", "")}]})

    client._http_request(
        "POST", f"samples/{sample_id}/profile", data=json.dumps(data)
    )

    return f"Profile successfully set for sample {sample_id}"


def get_static_report(client: Client, **args) -> CommandResults:
    """
    Gets the static analysis report for a given sample id
    """
    sample_id = args.get("sample_id")

    r = client._http_request("GET", f"samples/{sample_id}/reports/static")

    score = 0
    if 'analysis' in r and 'score' in r['analysis']:
        score = map_scores_to_dbot(r['analysis']['score'])

    indicator: Any
    if 'sample' in r:
        target = r['sample']['target']
        if r['sample']['kind'] == "file":
            # Static can include data on multiple files e.g. in case of
            # .zip upload. sample.target identifies the actual analysis subject
            # so only get the results for that file
            for file in r['files']:
                if file['filename'] == target:
                    dbot_score = Common.DBotScore(
                        indicator=file['sha256'],
                        indicator_type=DBotScoreType.FILE,
                        integration_name="Hatching Triage",
                        score=score
                    )
                    indicator = Common.File(
                        name=r['sample']['target'],
                        sha256=file['sha256'],
                        md5=file['md5'],
                        sha1=file['sha1'],
                        dbot_score=dbot_score
                    )
        else:
            # Static often doesn't include scores for URL analyses so only
            # include results which do, rather than potentially reporting
            # false-negatives to DBot
            if 'score' in r['analysis']:
                dbot_score = Common.DBotScore(
                    indicator=target,
                    indicator_type=DBotScoreType.URL,
                    integration_name="Hatching Triage",
                    score=score
                )
                indicator = Common.URL(
                    url=target,
                    dbot_score=dbot_score
                )
    results = CommandResults(
        outputs_prefix="Triage.sample.reports.static",
        outputs_key_field="sample.sample",
        outputs=r,
        indicator=indicator
    )

    return results


def get_report_triage(client: Client, **args) -> CommandResults:
    """
    Outputs a score, should map to a DBot score
    """
    sample_id = args.get("sample_id")
    task_id = _get_behavioral_task_id(args.get("task_id"))

    r = client._http_request(
        "GET", f"samples/{sample_id}/{task_id}/report_triage.json"
    )
    score = 0
    indicator: Any
    if 'sample' in r and 'score' in r['sample']:
        score = map_scores_to_dbot(r['sample']['score'])

    target = r['sample']['target']
    if "sha256" not in r['sample']:
        dbot_score = Common.DBotScore(
            indicator=target,
            indicator_type=DBotScoreType.URL,
            integration_name="Hatching Triage",
            score=score
        )
        indicator = Common.URL(
            url=target,
            dbot_score=dbot_score
        )
    else:
        dbot_score = Common.DBotScore(
            indicator=r['sample']['sha256'],
            indicator_type=DBotScoreType.FILE,
            integration_name="Hatching Triage",
            score=score
        )
        indicator = Common.File(
            name=target,
            sha256=r['sample']['sha256'],
            md5=r['sample']['md5'],
            sha1=r['sample']['sha1'],
            dbot_score=dbot_score
        )

    return CommandResults(
        outputs_prefix="Triage.sample.reports.triage",
        outputs_key_field="sample.id",
        outputs=r,
        indicator=indicator
    )


def get_kernel_monitor(client: Client, **args) -> dict:
    sample_id = args.get("sample_id")
    task_id = _get_behavioral_task_id(args.get("task_id"))

    r = client._http_request(
        "GET", f"samples/{sample_id}/{task_id}/logs/onemon.json",
        resp_type="text"
    )

    return_results("Kernel monitor results:")
    results = fileResult(f"{sample_id}-{task_id}-kernel-monitor.json", r)

    return results


def get_pcap(client: Client, **args) -> dict:
    sample_id = args.get("sample_id")
    task_id = _get_behavioral_task_id(args.get("task_id"))

    r = client._http_request(
        "GET", f"samples/{sample_id}/{task_id}/dump.pcap", resp_type="response"
    )

    filename = f"{sample_id}.pcap"
    file_content = r.content

    return_results("PCAP results:")
    return fileResult(filename, file_content)


def get_dumped_files(client: Client, **args) -> dict:
    sample_id = args.get("sample_id")
    task_id = args.get("task_id")
    file_name = args.get("file_name")

    r = client._http_request(
        "GET", f"samples/{sample_id}/{task_id}/{file_name}",
        resp_type="content"
    )

    return fileResult(f"{file_name}", r)


def get_users(client: Client, **args) -> CommandResults:
    if args.get("userID"):
        url_suffix = f'users/{args.get("userID")}'
    else:
        url_suffix = "users"

    r = client._http_request("GET", url_suffix)

    # Depending on the api endpoint used, the results are either in the
    # 'data' key or not
    if r.get("data"):
        r = r["data"]

    return CommandResults(
        outputs_prefix="Triage.users", outputs_key_field="id", outputs=r
    )


def create_user(client: Client, **args) -> CommandResults:
    data = {
        "username": args.get("username"),
        "first_name": args.get("firstName"),
        "last_name": args.get("lastName"),
        "password": args.get("password"),
        "permissions": argToList(args.get("permissions")),
    }

    data = json.dumps(data)

    r = client._http_request("POST", "users", data=data)

    return CommandResults(
        outputs_prefix="Triage.users", outputs_key_field="id", outputs=r
    )


def delete_user(client: Client, **args) -> str:
    userID = args.get("userID")

    client._http_request("DELETE", f"users/{userID}")

    results = "User successfully deleted"

    return results


def create_apikey(client: Client, **args) -> CommandResults:
    userID = args.get("userID")
    name = args.get("name")

    data = json.dumps({"name": name})

    r = client._http_request("POST", f"users/{userID}/apikeys", data=data)

    return CommandResults(
        outputs_prefix="Triage.apikey", outputs_key_field="key", outputs=r
    )


def get_apikey(client: Client, **args) -> CommandResults:
    userID = args.get("userID")
    r = client._http_request("GET", f"users/{userID}/apikeys")

    return CommandResults(
        outputs_prefix="Triage.apikey", outputs_key_field="key",
        outputs=r.get("data")
    )


def delete_apikey(client: Client, **args) -> str:
    userID = args.get("userID")
    apiKeyName = args.get("name")

    client._http_request("DELETE", f"users/{userID}/apikeys/{apiKeyName}")

    return f"API key {apiKeyName} was successfully deleted"


def get_profile(client: Client, **args) -> CommandResults:
    profileID = args.get("profileID")

    if profileID:
        url_suffix = f"profiles/{profileID}"
    else:
        url_suffix = "profiles"

    r = client._http_request("GET", url_suffix)

    if not profileID and r.get("data"):
        r = r["data"]

    return CommandResults(
        outputs_prefix="Triage.profiles", outputs_key_field="id", outputs=r
    )


def create_profile(client: Client, **args) -> CommandResults:
    data = json.dumps(
        {
            "name": args.get("name"),
            "tags": argToList(args.get("tags")),
            "timeout": int(args.get("timeout", 120)),
            "network": args.get("network"),
            "browser": args.get("browser"),
        }
    )

    r = client._http_request("POST", "profiles", data=data)

    return CommandResults(
        outputs_prefix="Triage.profiles", outputs_key_field="id", outputs=r
    )


def update_profile(client: Client, **args) -> str:
    profileID = args.get("profileID")

    data = {}

    for arg in args:
        if arg == "timeout":
            data[arg] = int(args.get(arg, 60))
        if arg == "tags":
            data[arg] = argToList(args.get(arg))
        if arg == "timeout":
            data[arg] = args.get(arg, None)

    client._http_request("PUT", f"profiles/{profileID}", data=json.dumps(data))

    return "Profile updated successfully"


def delete_profile(client: Client, **args) -> str:
    profileID = args.get("profileID")

    client._http_request("DELETE", f"profiles/{profileID}")

    return f"Profile {profileID} successfully deleted"


def query_search(client, **args) -> CommandResults:
    params = {"query": args.get("query")}

    r = client._http_request("GET", "search", params=params)

    return CommandResults(
        outputs_prefix="Triage.samples", outputs_key_field="id",
        outputs=r["data"]
    )


def main():
    params = demisto.params()
    args = demisto.args()
    api_key = params.get("credentials", {}).get("password") or params.get("API Key")
    if not api_key:
        return_error('Please provide a valid API token')
    client = Client(
        params.get("base_url"),
        verify=params.get("Verify SSL"),
        headers={"Authorization": f'Bearer {api_key}'},
        proxy=params.get("proxy", False)
    )

    commands = {
        "test-module": test_module,
        "triage-query-samples": query_samples,
        "triage-query-search": query_search,
        "triage-submit-sample": submit_sample,
        "triage-get-sample": get_sample,
        "triage-get-sample-summary": get_sample_summary,
        "triage-delete-sample": delete_sample,
        "triage-set-sample-profile": set_sample_profile,
        "triage-get-static-report": get_static_report,
        "triage-get-report-triage": get_report_triage,
        "triage-get-kernel-monitor": get_kernel_monitor,
        "triage-get-pcap": get_pcap,
        "triage-get-dumped-file": get_dumped_files,
        "triage-get-users": get_users,
        "triage-create-user": create_user,
        "triage-delete-user": delete_user,
        "triage-create-api-key": create_apikey,
        "triage-get-api-key": get_apikey,
        "triage-delete-api-key": delete_apikey,
        "triage-get-profiles": get_profile,
        "triage-create-profile": create_profile,
        "triage-update-profile": update_profile,
        "triage-delete-profile": delete_profile,
    }

    command = demisto.command()
    try:
        if command not in commands:
            raise IncorrectUsageError(
                f"Command '{command}' is not available in this integration"
            )

        return_results(commands[command](client, **args))  # type: ignore
    except Exception as e:
        return_error(str(e))


if __name__ in ["__main__", "__builtin__", "builtins"]:
    main()<|MERGE_RESOLUTION|>--- conflicted
+++ resolved
@@ -14,11 +14,7 @@
     demisto_version = get_demisto_version()
     return f"Palo Alto XSOAR/{demisto_version.get('version')}." \
            f"{demisto_version.get('buildNumber')} " \
-<<<<<<< HEAD
-           f"Hatching Triage Pack/{get_pack_version()}"
-=======
            f"Hatching Triage Pack/1.0.16"
->>>>>>> 5cfcc708
 
 
 class Client(BaseClient):
