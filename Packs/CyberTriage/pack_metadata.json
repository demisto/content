{
    "name": "Cyber Triage",
    "description": "Allows you to conduct a mini-forensic investigation on an endpoint. It pushes a collection tool to the remote endpoint, collects volatile and file system data, and analyzes the data. ",
    "support": "xsoar",
<<<<<<< HEAD
    "currentVersion": "1.0.17",
=======
    "currentVersion": "1.0.19",
>>>>>>> 90cf3b88
    "author": "Cortex XSOAR",
    "url": "https://www.paloaltonetworks.com/cortex",
    "email": "",
    "created": "2020-04-14T00:00:00Z",
    "categories": [
        "Endpoint"
    ],
    "tags": [],
    "useCases": [],
    "keywords": [],
    "marketplaces": [
        "xsoar",
        "marketplacev2"
    ]
}<|MERGE_RESOLUTION|>--- conflicted
+++ resolved
@@ -2,11 +2,7 @@
     "name": "Cyber Triage",
     "description": "Allows you to conduct a mini-forensic investigation on an endpoint. It pushes a collection tool to the remote endpoint, collects volatile and file system data, and analyzes the data. ",
     "support": "xsoar",
-<<<<<<< HEAD
-    "currentVersion": "1.0.17",
-=======
     "currentVersion": "1.0.19",
->>>>>>> 90cf3b88
     "author": "Cortex XSOAR",
     "url": "https://www.paloaltonetworks.com/cortex",
     "email": "",
