--- conflicted
+++ resolved
@@ -2,11 +2,7 @@
     "name": "NCSC Cyber Asssessment Framework",
     "description": "This pack contains an incident type and relevant fields to initiate a self-assessment against the National Cyber Security Centre's Cyber Assessment Framework.\n\nAll assessment questions are sent via e-mail and the responses also sent via e-mail. The assessments can also be answered within the Cortex XSOAR platform.",
     "support": "community",
-<<<<<<< HEAD
-    "currentVersion": "1.1.5",
-=======
     "currentVersion": "1.1.7",
->>>>>>> 0e39451d
     "author": "Adam Burt",
     "url": "",
     "email": "",
