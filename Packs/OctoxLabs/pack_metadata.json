--- conflicted
+++ resolved
@@ -2,11 +2,7 @@
     "name": "OctoxLabs",
     "description": "Octox Labs Cyber Security Asset Management platform",
     "support": "partner",
-<<<<<<< HEAD
-    "currentVersion": "1.1.14",
-=======
     "currentVersion": "1.1.15",
->>>>>>> 9d6c5180
     "author": "OctoxLabs",
     "url": "https://octoxlabs.com",
     "email": "info@octoxlabs.com",
