commonfields:
  id: IncapWhitelistCompliance
  version: -1
name: IncapWhitelistCompliance
script: ''
type: python
subtype: python3
tags:
- Incapsula
comment: "Get all sites from Incapsula.\nFor each site, the script, through a ssh server (one that should NOT be in the allow list), make sure the site is compliant ( allow list is being enforced ).\n If not, a warning mail will be sent to the domain owner. "
system: true
args:
- name: SSHValidationServer
  required: true
  default: true
  description: Name of the non-allow list SSH server instance
scripttarget: 0
dependson:
  must:
  - incap-get-domain-approver-email
  - SendEmail
  - incap-list-sites
  - RemoteExec
timeout: 0s
tests:
- No test - old script
fromversion: 5.0.0
<<<<<<< HEAD
dockerimage: demisto/python3:3.10.6.33415
=======
dockerimage: demisto/python3:3.10.14.91134
>>>>>>> 90cf3b88
marketplaces:
- xsoar<|MERGE_RESOLUTION|>--- conflicted
+++ resolved
@@ -25,10 +25,6 @@
 tests:
 - No test - old script
 fromversion: 5.0.0
-<<<<<<< HEAD
-dockerimage: demisto/python3:3.10.6.33415
-=======
 dockerimage: demisto/python3:3.10.14.91134
->>>>>>> 90cf3b88
 marketplaces:
 - xsoar