commonfields:
  id: Incapsula
  version: -1
name: Incapsula
display: Imperva Incapsula
category: Network Security
description: Uses incapsula to manage sites and IPs
configuration:
- display: API ID
  name: apiid
  defaultvalue: ""
  type: 0
  required: false
  hidden: true
- display: API key
  name: apikey
  defaultvalue: ""
  type: 4
  required: false
  hidden: true
- display: API ID
  name: creds
  type: 9
  required: false
  displaypassword: API key
- display: Use system proxy settings
  name: proxy
<<<<<<< HEAD
  type: 8
=======
  required: false
  type: 8

>>>>>>> b3358074
script:
  script: ''
  type: javascript
  commands:
  # Account Management
  - name: incap-add-managed-account
    arguments:
    - name: email
      required: true
      default: true
      description: 'Email address. For example: "joe@example.com".'
    - name: parent_id
      description: The newly created account's parent id. If not specified, the invoking account will be assigned as the parent.
    - name: user_name
      description: "The account owner's name. For example: 'John Doe'."
    - name: plan_id
      description: An identifier of the plan to assign to the new account. For example, ent100 for the Enterprise 100 plan.
    - name: ref_id
      description: Customer specific identifier for this operation.
    - name: account_name
      description: Account name.
    - name: log_level
      description: Available only for Enterprise Plan customers that purchased the Logs Integration SKU. Sets the log reporting level for the site. Options are “full”, “security”, “none” and "default"
    - name: logs_account_id
      description: Available only for Enterprise Plan customers that purchased the Logs Integration SKU. Numeric identifier of the account that purchased the logs integration SKU and which collects the logs. If not specified, operation will be performed on the account identified by the authentication parameters
    description: Use this operation to add a new account that should be managed by the account of the API client (the parent account). The new account will be configured according to the preferences set for the parent account by Incapsula. Depending on these preferences, an activation e-mail will be sent to the specified e-mail address. The user responds to the activation e-mail, selects a password, and can then log directly into the Incapsula console. The same e-mail address can also be used to send system notifications to the account. The new account is identified by a numeric value as provided by Incapsula in the response in the field account_id.
  - name: incap-list-managed-accounts
    arguments:
    - name: account_id
      default: true
      description: Numeric identifier of the account to operate on. If not specified, operation will be performed on the account identified by the authentication parameters.
    - name: page_size
      description: 'The number of objects to return in the response.

        Default: 50

        Maximum: 100'
    - name: page_num
      description: "The page to return starting from 0. Default: 0"
    description: Use this operation to get the list of accounts that are managed by account of the API client (the parent account).
  - name: incap-add-subaccount
    arguments:
    - name: sub_account_name
      required: true
      default: true
      description: The name of the sub account.
    - name: parent_id
      description: The newly created account's parent id. If not specified, the invoking account will be assigned as the parent.
    - name: user_name
      description: "The account owner's name. For example: 'John Doe'."
    - name: ref_id
      description: Customer specific identifier for this operation.
    - name: log_level
      description: Available only for Enterprise Plan customers that purchased the Logs Integration SKU. Sets the log reporting level for the site. Options are “full”, “security”, “none” and "default"
    - name: logs_account_id
      description: Available only for Enterprise Plan customers that purchased the Logs Integration SKU. Numeric identifier of the account that purchased the logs integration SKU and which collects the logs. If not specified, operation will be performed on the account identified by the authentication parameters
    description: Use this operation to add a new sub account to be managed by the account of the API client (the parent account).
  - name: incap-list-subaccounts
    arguments:
    - name: account_id
      default: true
      description: Numeric identifier of the account to operate on. If not specified, operation will be performed on the account identified by the authentication parameters.
    - name: page_size
      description: 'The number of objects to return in the response.

        Default: 50

        Maximum: 100'
    - name: page_num
      description: "The page to return starting from 0. Default: 0"
    description: Use this operation to get a list of sub accounts that are managed by the account of the API client (the parent account).
  - name: incap-get-account-status
    arguments:
    - name: account_id
      default: true
      description: Numeric identifier of the account to operate on. If not specified, operation will be performed on the account identified by the authentication parameters.
    description: Use this operation to get information about the account of the API client or one of its managed accounts.
  - name: incap-modify-account-configuration
    arguments:
    - name: account_id
      default: true
      description: Numeric identifier of the account to operate on. If not specified, operation will be performed on the account identified by the authentication parameters.
    - name: param
      required: true
      auto: PREDEFINED
      predefined:
      - "name"
      - "email"
      - "plan_id"
      - "error_page_template"
      - "support_all_tls_versions"
      description: 'Name of the configuration parameter to set.

        Possible values: name | email | plan_id | error_page_template | support_all_tls_versions'
    - name: value
      required: true
      description: 'According to the configuration paramater used.

        For name - the updated name, for e-mail - the updated e-mail address.

        For plan_id - a plan id.

        For error_page_template - a Base64 encoded template for an error page.

        For log_level - Available only for Enterprise Plan customers that purchased the Logs Integration SKU. Sets the log reporting level for the site. Possible values: full, security, none, default

        For support_all_tls_versions - Use this operation to allow sites in the account to support all TLS versions for connectivity between clients (visitors) and the Incapsula service. When this option is set, you can then enable the option per site to support all TLS versions. Possible values: true, false. Note: To remain PCI-compliant, do not enable this option.'
    description: Use this operation to change the configuration of the account of the API client or one of its managed accounts.
  - name: incap-set-account-log-level
    arguments:
    - name: account_id
      default: true
      description: Numeric identifier of the account to operate on. If not specified, operation will be performed on the account identified by the authentication parameters.
    - name: log_level
      required: true
      auto: PREDEFINED
      predefined:
      - "full"
      - "security"
      - "none"
      - "default"
      - "support_all_tls_versions"
      description: 'Sets the log reporting level for the site.

        Possible values: full, security, none, default

        Available only for Enterprise Plan customers that purchased the Log Integration SKU.'
    description: Use this operation to change the account log configuration.
  - name: incap-test-account-s3-connection
    arguments:
    - name: account_id
      default: true
      required: true
      description: Numeric identifier of the account to operate on.
    - name: bucket_name
      required: true
      description: S3 bucket name.
    - name: access_key
      required: true
      description: S3 access key.
    - name: secret_key
      required: true
      description: 3 secret key.
    - name: save_on_success
      auto: PREDEFINED
      predefined:
      - "true"
      - "false"
      description: 'Save this configuration if the test connection was successful. Default value: false'
    description: Use this operation to check that a connection can be created with your Amazon S3 bucket.
  - name: incap-test-account-sftp-connection
    arguments:
    - name: account_id
      default: true
      required: true
      description: Numeric identifier of the account to operate on.
    - name: host
      required: true
      description: The IP address of your SFTP server.
    - name: user_name
      required: true
      description: A user name that will be used to log in to the SFTP server.
    - name: password
      required: true
      description: A corresponding password for the user account used to log in to the SFTP server.
    - name: destination_folder
      required: true
      description: The path to the directory on the SFTP server.
    - name: save_on_success
      auto: PREDEFINED
      predefined:
      - "true"
      - "false"
      description: 'Save this configuration if the test connection was successful. Default value: false'
    description: Use this operation to check that a connection can be created with your SFTP storage.
  - name: incap-set-account-s3-log-storage
    arguments:
    - name: account_id
      default: true
      required: true
      description: Numeric identifier of the account to operate on.
    - name: bucket_name
      required: true
      description: S3 bucket name.
    - name: access_key
      required: true
      description: S3 access key.
    - name: secret_key
      required: true
      description: 3 secret key.
    description: Use this operation to configure your Amazon cloud storage. Once configured, Incapsula logs will be uploaded to the selected location.
  - name: incap-set-account-sftp-log-storage
    arguments:
    - name: account_id
      default: true
      required: true
      description: Numeric identifier of the account to operate on.
    - name: host
      required: true
      description: The IP address of your SFTP server.
    - name: user_name
      required: true
      description: A user name that will be used to log in to the SFTP server.
    - name: password
      required: true
      description: A corresponding password for the user account used to log in to the SFTP server.
    - name: destination_folder
      required: true
      description: The path to the directory on the SFTP server.
    description: Use this operation to configure your SFTP server storage. Once configured, Incapsula logs will be uploaded to the selected location.
  - name: incap-set-account-default-log-storage
    arguments:
    - name: account_id
      default: true
      required: true
      description: Numeric identifier of the account to operate on.
    description: Use this operation to have your logs saved on Incapsula servers. Once configured, the logs can be retrieved by API calls.
  - name: incap-get-account-login-token
    arguments:
    - name: account_id
      default: true
      description: Numeric identifier of the account to operate on. If not specified, operation will be performed on the account identified by the authentication parameters.
    description: 'Tokens are used instead of user/password based authentication to log in to the Incapsula management console.  Use this operation to generate a token for an account. The token is valid for 15 minutes.

      In order to use the token, the user must use the following link:  https://my.incapsula.com/?token={generated_token}'
  - name: incap-delete-managed-account
    arguments:
    - name: account_id
      default: true
      description: Numeric identifier of the account to operate on.
    description: Use this operation to delete an account.
  - name: incap-delete-subaccount
    arguments:
    - name: sub_account_id
      default: true
      required: true
      description: Numeric identifier of the sub account to operate on.
    description: Use this operation to delete a sub account.
  - name: incap-get-account-audit-events
    arguments:
    - name: account_id
      default: true
      description: Numeric identifier of the account to operate on. If not specified, operation will be performed on the account identified by the authentication parameters.
    - name: time_range
      description: 'Time range to fetch data for. For a detailed description, see https://docs.incapsula.com/Content/API/api.htm'
    - name: start
      description: 'Start date in milliseconds since 1970. For a detailed description, see https://docs.incapsula.com/Content/API/api.htm'
    - name: end
      description: 'End date in milliseconds since 1970. For a detailed description, see https://docs.incapsula.com/Content/API/api.htm'
    - name: type
      description: The api key of the event type, such as audit.account_login.
    - name: page_size
      description: 'The number of objects to return in the response.

        Default: 50.

        Maximum: 100'
    - name: page_num
      description: 'The page to return starting from 0. Default: 0.'
    description: Use this operation to get audit events for an account.
  - name: incap-set-account-default-data-storage-region
    arguments:
    - name: account_id
      default: true
      required: true
      description: Numeric identifier of the account to operate on.
    - name: data_storage_region
      auto: PREDEFINED
      predefined:
      - "APAC"
      - "EU"
      - "US"
      - "DEFAULT"
      description: The data region to use.
    description: Use this operation to set the default data region of the account for newly created sites.
  - name: incap-get-account-default-data-storage-region
    arguments:
    - name: account_id
      default: true
      required: true
      description: Numeric identifier of the account to operate on.
    description: Use this operation to get the default data region of the account.
  # Site Management - Site Configuration
  - name: incap-add-site
    arguments:
    - name: domain
      required: true
      default: true
      description: 'The domain name of the site. For example: www.example.com, hello.example.com, example.com'
    - name: account_id
      description: Numeric identifier of the account to operate on. If not specified, operation will be performed on the account identified by the authentication parameters
    - name: ref_id
      description: Customer specific identifier for this operation
    - name: send_site_setup_emails
      description: If this value is "false", end users will not get emails about the add site process such as "DNS instructions" and "SSL setup"
    - name: site_ip
      description: Manually set the web server IP/cname. This option is only available for specific accounts. Please contact support for more details
    - name: force_ssl
      description: If this value is "true", manually set the site to support SSL. This option is only available for sites with manually configured IP/cname and for specific accounts. Please contact support for more details
    - name: log_level
      description: Available only for Enterprise Plan customers that purchased the Logs Integration SKU. Sets the log reporting level for the site. Options are “full”, “security”, “none” and "default"
    - name: logs_account_id
      description: Available only for Enterprise Plan customers that purchased the Logs Integration SKU. Numeric identifier of the account that purchased the logs integration SKU and which collects the logs. If not specified, operation will be performed on the account identified by the authentication parameters
    description: Add a new site to an account. If the site already exists, its status is returned
  - name: incap-get-site-status
    arguments:
    - name: site_id
      required: true
      default: true
      description: Numeric identifier of the site to operate on
    - name: tests
      description: 'List of tests to run on site before returning its status. A comma separated list of one of: domain_validation, services, dns'
    description: Use this operation to get the status of a site
  - name: incap-get-domain-approver-email
    arguments:
    - name: domain
      description: 'The domain name of the site. For example: www.example.com, hello.example.com, example.com'
    description: Use this operation to get the list of email addresses that can be used when adding an SSL site
  - name: incap-modify-site-configuration
    arguments:
    - name: site_id
      required: true
      default: true
      description: Numeric identifier of the site to operate on
    - name: param
      required: true
      description: Name of configuration parameter to set
    - name: value
      required: true
      description: According to the param value
    description: Use this operation to change one of the basic configuration settings of the site. To watch param table, visit https://my.incapsula.com/api/docs/v1/sites#modifySiteConfig
  - name: incap-modify-site-log-level
    arguments:
    - name: site_id
      required: true
      default: true
      description: Numeric identifier of the site to operate on
    - name: log_level
      description: Available only for Enterprise Plan customers that purchased the Logs Integration SKU. Sets the log reporting level for the site. Options are “full”, “security”, “none” and "default"
    description: Use this operation to change the site log configuration
  - name: incap-modify-site-tls-support
    arguments:
    - name: site_id
      required: true
      default: true
      description: Numeric identifier of the site to operate on.
    - name: support_all_tls_versions
      required: true
      auto: PREDEFINED
      predefined:
      - "true"
      - "false"
      description: 'Support all TLS versions. Default value: false'
    description: Use this operation to support all TLS versions for the site for connectivity between clients (visitors) and the Incapsula service. To remain PCI-compliant, do not enable this option.
  - name: incap-modify-site-scurity-config
    arguments:
    - name: site_id
      required: true
      default: true
      description: Numeric identifier of the site to operate on
    - name: rule_id
      required: true
      description: ID of the security rule to change. For possible values see the security section in the Get Site Status API call
    - name: block_bad_bots
      description: 'Whether or not to block bad bots. One of: true, false'
    - name: challenge_suspected_bots
      description: 'Whether or not to send a challenge to clients that are suspected to be bad bots (CAPTCHA for example). One of: true, false'
    - name: activation_mode
      description: 'One of the following: off (security measures are disabled even if site is under a DDoS attack), auto (security measures will be activated automatically when the system suspects site is under a DDoS attack), on (security measures are enabled even if site is not under a DDoS attack). The syntax is as follows: api.threats.ddos.activation_mode.( e.g. for "off", use "api.threats.ddos.activation_mode.off" )'
    - name: security_rule_action
      description: 'The action that should be taken when a threat is detected, for example: api.threats.action.block_ip. Different actions are allowed per different threats, e.g. backdoors may only be quarantined, ignored or trigger an alert. For possible values see below'
    - name: quarantined_urls
      description: A comma seperated list of encoded URLs to be kept in quarantine
    - name: ddos_traffic_threshold
      description: Consider site to be under DDoS if the request rate is above this threshold. The valid values are 10, 20, 50, 100, 200, 500, 750, 1000, 2000, 3000, 4000, 5000
    description: Use this operation to change the security configuration of a site
  - name: incap-modify-site-acl-config
    arguments:
    - name: site_id
      required: true
      default: true
      description: Numeric identifier of the site to operate on
    - name: rule_id
      required: true
      description: "The id of the acl, e.g api.acl.blacklisted_ips. One of: api.acl.blacklisted_countries, api.acl.blacklisted_urls, api.acl.blacklisted_ips, api.acl.whitelisted_ips"
    - name: urls
      description: A comma separated list of resource paths. For example, /home and /admin/index.html are resource paths, however http://www.example.com/home is not. Each URL should be encoded separately using percent encoding as specified by RFC 3986 (http://tools.ietf.org/html/rfc3986#section-2.1). An empty URL list will remove all URLs
    - name: url_patterns
      description: 'A comma seperated list of url patterns, one of: contains | equals | prefix | suffix | not_equals | not_contain | not_prefix | not_suffix. The patterns should be in accordance with the matching urls sent by the urls parameter'
    - name: countries
      description: "A comma seperated list of country codes"
    - name: continents
      description: "A comma seperated list of continent codes"
    - name: ips
      description: 'A comma seperated list of IPs or IP ranges, e.g: 192.168.1.1, 192.168.1.1-192.168.1.100 or 192.168.1.1/24'
    description: Use this operation to change the ACL configuration of a site. To modify the configuration for a specific ACL rule, its values are required, as documented below. To delete an entire ACL list, send an empty string as the list values
  - name: incap-modify-site-wl-config
    arguments:
    - name: site_id
      required: true
      default: true
      description: Numeric identifier of the site to operate on
    - name: rule_id
      required: true
      description: The id of the rule (either a security or an acl rule), e.g api.acl.blacklisted_ips. See other examples below
    - name: whitelist_id
      description: The id (an integer) of the allow list to be set. This field is optional - in case no id is supplied, a new allow list will be created
    - name: delete_whitelist
      description: An optional boolean parameter, in case it is set to "true" and a allow list id is sent, then the allow list will be deleted
    - name: urls
      description: A comma separated list of resource paths. For example, /home and /admin/index.html are resource paths, however http://www.example.com/home is not. Each URL should be encoded separately using percent encoding as specified by RFC 3986 (http://tools.ietf.org/html/rfc3986#section-2.1). An empty URL list will remove all URLs
    - name: countries
      description: A comma seperated list of country codes
    - name: continents
      description: A comma seperated list of continent codes
    - name: ips
      description: 'A comma seperated list of IPs or IP ranges, e.g: 192.168.1.1, 192.168.1.1-192.168.1.100 or 192.168.1.1/24'
    - name: client_app_types
      description: A comma seperated list of client application types
    - name: client_apps
      description: A comma seperated list of client application ids
    - name: parameters
      description: A comma seperated list of encoded user agents
    - name: user_agents
      description: A comma seperated list of encoded user agents
    description: Use this operation to set allow lists to security rules or ACLs. To update an existing allow list, send its ID in the id parameter. If the id parameter does not exist a new allow list will be created
  - name: incap-delete-site
    arguments:
    - name: site_id
      required: true
      default: true
      description: Numeric identifier of the site to operate on
    description: Delete the site
  - name: incap-list-sites
    arguments:
    - name: account_id
      description: Numeric identifier of the account to operate on. If not specified, operation will be performed on the account identified by the authentication parameters
    - name: page_size
      description: The number of objects to return in the response. Defaults to 50
    - name: page_num
      description: The page to return starting from 0. Default to 0
    description: List sites for an account
  - name: incap-get-site-report
    arguments:
    - name: site_id
      required: true
      default: true
      description: Numeric identifier of the site to operate on
    - name: report
      required: true
      description: 'The report to get, one of: pci-compliance'
    - name: format
      required: true
      description: 'The format to get the report in, one of: pdf | html'
    - name: time_range
      required: true
      description: Time range to fetch data for. See the introduction of the API documentation for a detailed description
    - name: start
      description: Start date in milliseconds since 1970. See the introduction of the API documentation for a detailed description
    - name: end
      description: End date in milliseconds since 1970. See the introduction of the API documentation for a detailed description
    description: Use this operation to get a report for a site. Reports are sent using Base64 encoding
  - name: incap-get-site-html-injection-rules
    arguments:
    - name: site_id
      required: true
      default: true
      description: Numeric identifier of the site to operate on
    description: Use this operation to list all the HTML Injection rules.
  - name: incap-add-site-html-injection-rule
    arguments:
    - name: site_id
      required: true
      default: true
      description: Numeric identifier of the site to operate on.
    - name: url
      required: true
      description: The URL where the content is injected.
    - name: url_pattern
      required: true
      auto: PREDEFINED
      predefined:
      - "contains"
      - "not_contains"
      - "equals"
      - "not_equals"
      - "prefix"
      - "suffix"
      - "not_prefix"
      - "not_suffix"
      description: 'The url pattern. One of: contains | not_contains | equals | not_equals | prefix | suffix | not_prefix | not_suffix'
    - name: location
      required: true
      auto: PREDEFINED
      predefined:
      - "head"
      - "body_end"
      description: The location of the injection inside the URL ('head' or 'body_end').
    - name: content
      description: The injected HTML snippet, Base64-encoded.
    description: Use this operation to add a new HTML injection rule or to replace an existing rule.
  - name: incap-delete-site-html-injection-rule
    arguments:
    - name: site_id
      required: true
      default: true
      description: Numeric identifier of the site to operate on.
    - name: url
      required: true
      description: The URL where the content is injected.
    - name: url_pattern
      required: true
      auto: PREDEFINED
      predefined:
      - "contains"
      - "not_contains"
      - "equals"
      - "not_equals"
      - "prefix"
      - "suffix"
      - "not_prefix"
      - "not_suffix"
      description: 'The url pattern. One of: contains | not_contains | equals | not_equals | prefix | suffix | not_prefix | not_suffix'
    - name: location
      required: true
      auto: PREDEFINED
      predefined:
      - "head"
      - "body_end"
      description: The location of the injection inside the URL ('head' or 'body_end').
    - name: delete_content
      auto: PREDEFINED
      predefined:
      - "true"
      - "false"
      description: 'Whether or not to delete existing HTML content.  Possible values: true/false'
    description: Use this operation to removes an existing HTML injection rule. To confirm the removal, set the parameter delete_content to true.
  - name: incap-create-new-csr
    arguments:
    - name: site_id
      required: true
      default: true
      description: Numeric identifier of the site to operate on.
    - name: email
      description: 'Email address. For example: joe@example.com'
    - name: organization
      description: The legal name of your organization. This should not be abbreviated or include suffixes such as Inc., Corp., or LLC.
    - name: organization_unit
      description: The division of your organization handling the certificate. For example, "IT Department".
    - name: country
      description: The two-letter ISO code for the country where your organization is located.
    - name: state
      description: The state/region where your organization is located. This should not be abbreviated.
    - name: city
      description: The city where your organization is located.
    description: Use this operation to create a certificate signing request (CSR) for your site
  - name: incap-upload-certificate
    arguments:
    - name: site_id
      required: true
      default: true
      description: Numeric identifier of the site to operate o
    - name: certificate
      required: true
      description: The new certificate
    - name: private_key
      description: The private key of the certificate in base64 format. Optional in case of PFX certificate file format
    - name: passphrase
      description: The passphrase used to protect your SSL certificate
    description: 'Use this operation to upload custom certificate for your site. The following SSL certificate file formats are supported: PFX, PEM, CER'
  - name: incap-remove-custom-integration
    arguments:
    - name: site_id
      required: true
      default: true
      description: Numeric identifier of the site to operate on
    description: Use this operation to remove custom certificate
  - name: incap-move-site
    arguments:
    - name: site_id
      required: true
      default: true
      description: Numeric identifier of the site to operate on.
    - name: destination_account_id
      required: true
      description: The numeric identifier of the account which the site will be moved to.
    description: Use this operation to move a site from one account to another. You can move a site from a master account to one of its sub accounts, or from one sub account to another.
  - name: incap-check-compliance
    arguments:
    - name: site_id
      required: true
      default: true
      description: Numeric identifier of the site to operate on.
    description: 'Check site’s associated SANs for CAA compliance. If a given SAN is compliant, its SSL domain validation status is updated accordingly.

      This operation returns an updated list of the site’s associated SANs that are not compliant. An empty list indicates that all SANs are compliant.'
  - name: incap-set-site-data-storage-region
    arguments:
    - name: site_id
      required: true
      default: true
      description: Numeric identifier of the site to operate on.
    - name: data_storage_region
      required: true
      auto: PREDEFINED
      predefined:
      - "APAC"
      - "EU"
      - "US"
      description: The data region to use.
    description: Use this operation to set the site's data storage region.
  - name: incap-get-site-data-storage-region
    arguments:
    - name: site_id
      required: true
      default: true
      description: Numeric identifier of the site to operate on.
    description: Use this operation to get the site's data storage region.
  - name: incap-set-site-data-storage-region-geo-override
    arguments:
    - name: override_site_regions_by_geo
      required: true
      default: true
      auto: PREDEFINED
      predefined:
      - "true"
      - "false"
      description: A boolean parameter. If it is set to "true", the data storage region for each new site will be based on the geolocation of the origin server.
    - name: account_id
      description: Numeric identifier of the account to operate on. If not specified, operation will be performed on the account identified by the authentication parameters.
    description: Use this operation to set the data storage region for each new site based on the geolocation of the origin server.
  - name: incap-get-site-data-storage-region-geo-override
    arguments:
    - name: account_id
      description: Numeric identifier of the account to operate on. If not specified, operation will be performed on the account identified by the authentication parameters.
    description: Use this operation to check if the data storage region for each new site is based on the geolocation of the origin server.
  # Site Management - Caching
  - name: incap-purge-site-cache
    arguments:
    - name: site_id
      required: true
      default: true
      description: Numeric identifier of the site to operate on
    - name: purge_pattern
      description: 'The pattern of the resource to be purged from the cache. For example: (1) Resource_name - resources that contain Resource_name will be purged, (2) ^Resource_name - resources that start with Resource_name will be purged, and (3) Resource_name$ - resources that end with Resource_name will be purged'
    description: ' Use this operation to purge all cached content on our proxy servers for a specific site. Our Proxy servers keep cached content of your sites in order to accelerate page load times for your users. When you want this cached content to be refreshed (for example, after making adjustments in your site) you can use this API call. In order to purge the entire cached content for this site just use the API call with no parameters. If you want to purge a specific resource add the resource name as parameter'
  - name: incap-modify-cache-mode
    arguments:
    - name: site_id
      required: true
      default: true
      description: Numeric identifier of the site to operate on
    - name: cache_mode
      required: true
      description: 'disable | static_only | static_and_dynamic | aggressive : default Static_Only'
    - name: dynamic_cache_duration
      description: 'Profile dynamic pages and cache duration, pass number followed by "_" and one of: hr | min | sec | days | weeks: default: 5_min'
    - name: aggressive_cache_duration
      description: 'Cache resource duration, pass number followed by "_" and one of: hr | min | sec | days | weeks: default: 1_hr'
    description: Use this operation to edit basic site caching settings
  - name: incap-purge-resources
    arguments:
    - name: site_id
      required: true
      default: true
      description: Numeric identifier of the site to operate on
    - name: resource_url
      description: Comma seperated list of URLs where the resource is located
    - name: resource_pattern
      description: 'Comma seperated list of pattern, one of: contains | equals | prefix | suffix | not_equals | not_contains | not_prefix | not_suffix'
    - name: should_purge_all_site_resources
      description: Should purge all cached resources on site
    description: Use this operation to purge site resources
  - name: incap-modify-caching-rules
    arguments:
    - name: site_id
      required: true
      default: true
      description: Numeric identifier of the site to operate on
    - name: always_cache_resource_url
      description: "Comma seperated list of always cache resources url"
    - name: always_cache_resource_pattern
      description: 'Comma seperated list of always cache resources pattern, one of: contains | equals | prefix | suffix | not_equals | not_contains | not_prefix | not_suffix'
    - name: always_cache_resource_duration
      description: 'Duration that resources will be in cache, pass number followed by "_" and one of: hr | min | sec | days | weeks. Either provide a comma seperated list of duration expressions, matching the number of always cache rules, or a single duration expression to be used for all always cache rules'
    - name: never_cache_resource_url
      description: Comma seperated list of never cache resources url
    - name: never_cahce_resource_pattern
      description: Comma seperated list of cached headers seperated with comma
    - name: clear_always_cache_rules
      description: An optional boolean parameter, in case it is set to "true", the site's always cache rules will be cleared
    - name: clear_never_cache_rules
      description: An optional boolean parameter, in case it is set to "true", the site's never cache rules will be cleared
    - name: clear_cache_headers_rules
      description: An optional boolean parameter, in case it is set to "true", the site's cache headers rules will be cleared
    description: Use this operation to set-up advanced caching rules
  - name: incap-set-advanced-caching-settings
    arguments:
    - name: site_id
      required: true
      default: true
      description: Numeric identifier of the site to operate on
    - name: param
      description: Name of configuration parameter to set
    - name: value
      description: According to the param value
    description: Use this operation to modify advanced caching settings. For more information, https://my.incapsula.com/api/docs/v1/sites#modifyAdvancedCachingSettings
  - name: incap-purge-hostname-from-cache
    arguments:
    - name: host_name
      required: true
      default: true
      description: The hostname to purge from cache
    description: Use this operation to purge the hostname from the cache. This API is for customers who use the same CNAME provided by Incapsula for multiple hostnames and would like to change the CNAME for a particular hostname. Purging the hostname is required for the CNAME change to take effect
  - name: incap-site-get-xray-link
    arguments:
    - name: site_id
      required: true
      default: true
      description: Numeric identifier of the site to operate on.
    description: Use this operation to get a URL that enables debug headers on a specific site.
  # Site Management - Rules
  - name: incap-list-site-rule-revisions
    arguments:
    - name: site_id
      required: true
      default: true
      description: Numeric identifier of the site to operate on.
    - name: rule_id
      required: true
      description: Rule ID.
    description: Use this operation to list revisions of a rule (Delivery Rules or IncapRules).
  - name: incap-add-site-rule
    arguments:
    - name: site_id
      required: true
      default: true
      description: Numeric identifier of the site to operate on.
    - name: name
      description: Rule name.
    - name: action
      auto: PREDEFINED
      predefined:
      - "RULE_ACTION_REDIRECT"
      - "RULE_ACTION_REWRITE_URL"
      - "RULE_ACTION_REWRITE_HEADER"
      - "RULE_ACTION_REWRITE_COOKIE"
      - "RULE_ACTION_DELETE_HEADER"
      - "RULE_ACTION_DELETE_COOKIE"
      - "RULE_ACTION_FORWARD_TO_DC"
      - "RULE_ACTION_ALERT"
      - "RULE_ACTION_BLOCK"
      - "RULE_ACTION_BLOCK_USER"
      - "RULE_ACTION_BLOCK_IP"
      - "RULE_ACTION_RETRY"
      - "RULE_ACTION_INTRUSIVE_HTML"
      - "RULE_ACTION_CAPTCHA"
      description: Rule action.
    - name: filter
      description: 'Rule will trigger only a request that matches this filter. For more details on filter guidelines, see https://docs.incapsula.com/Content/IncapRules/syntax-guide.htm

        The filter may contain up to 400 characters.'
    - name: response_code
      auto: PREDEFINED
      predefined:
      - "301"
      - "302"
      - "303"
      - "307"
      - "308"
      description: Redirect rule's response code.
    - name: protocol
      description: Protocol
    - name: add_missing
      description: Add cookie or header if it doesn't exist (Rewrite cookie rule only)
    - name: from
      description: 'The pattern to rewrite.

        RULE_ACTION_REWRITE_URL - The URL to rewrite.

        RULE_ACTION_REWRITE_HEADER - The header value to rewrite.

        RULE_ACTION_REWRITE_COOKIE - The cookie value to rewrite.'
    - name: to
      description: 'The pattern to change to.

        RULE_ACTION_REWRITE_URL - The URL to change to.

        RULE_ACTION_REWRITE_HEADER - The header value to change to.

        RULE_ACTION_REWRITE_COOKIE - The cookie value to change to.'
    - name: rewrite_name
      description: 'Name of cookie or header to rewrite. Applies only for RULE_ACTION_REWRITE_COOKIE and RULE_ACTION_REWRITE_HEADER.'
    - name: dc_id
      description: Data center to forward request to. Applies only for RULE_ACTION_FORWARD_TO_DC.
    - name: is_test_mode
      description: Make rule apply only for IP address the API request was sent from.
    - name: lb_algorithm
      auto: PREDEFINED
      predefined:
      - "LB_LEAST_PENDING_REQUESTS"
      - "LB_LEAST_OPEN_CONNECTIONS"
      - "LB_SOURCE_IP_HASH"
      - "RANDOM"
      description: Data center load balancing algorithm
    description: Use this operation to add a rule (Delivery Rules or IncapRules).
  - name: incap-edit-site-rule
    arguments:
    - name: rule_id
      required: true
      default: true
      description: Rule ID.
    - name: name
      description: Rule name.
    - name: action
      auto: PREDEFINED
      predefined:
      - "RULE_ACTION_REDIRECT"
      - "RULE_ACTION_REWRITE_URL"
      - "RULE_ACTION_REWRITE_HEADER"
      - "RULE_ACTION_REWRITE_COOKIE"
      - "RULE_ACTION_DELETE_HEADER"
      - "RULE_ACTION_DELETE_COOKIE"
      - "RULE_ACTION_FORWARD_TO_DC"
      - "RULE_ACTION_ALERT"
      - "RULE_ACTION_BLOCK"
      - "RULE_ACTION_BLOCK_USER"
      - "RULE_ACTION_BLOCK_IP"
      - "RULE_ACTION_RETRY"
      - "RULE_ACTION_INTRUSIVE_HTML"
      - "RULE_ACTION_CAPTCHA"
      description: Rule action.
    - name: filter
      description: 'Rule will trigger only a request that matches this filter. For more details on filter guidelines, see https://docs.incapsula.com/Content/IncapRules/syntax-guide.htm

        The filter may contain up to 400 characters.'
    - name: response_code
      auto: PREDEFINED
      predefined:
      - "301"
      - "302"
      - "303"
      - "307"
      - "308"
      description: Redirect rule's response code.
    - name: protocol
      description: Protocol
    - name: add_missing
      description: Add cookie or header if it doesn't exist (Rewrite cookie rule only)
    - name: from
      description: 'The pattern to rewrite.

        RULE_ACTION_REWRITE_URL - The URL to rewrite.

        RULE_ACTION_REWRITE_HEADER - The header value to rewrite.

        RULE_ACTION_REWRITE_COOKIE - The cookie value to rewrite.'
    - name: to
      description: 'The pattern to change to.

        RULE_ACTION_REWRITE_URL - The URL to change to.

        RULE_ACTION_REWRITE_HEADER - The header value to change to.

        RULE_ACTION_REWRITE_COOKIE - The cookie value to change to.'
    - name: rewrite_name
      description: 'Name of cookie or header to rewrite. Applies only for RULE_ACTION_REWRITE_COOKIE and RULE_ACTION_REWRITE_HEADER.'
    - name: dc_id
      description: Data center to forward request to. Applies only for RULE_ACTION_FORWARD_TO_DC.
    - name: is_test_mode
      description: Make rule apply only for IP address the API request was sent from.
    - name: lb_algorithm
      auto: PREDEFINED
      predefined:
      - "LB_LEAST_PENDING_REQUESTS"
      - "LB_LEAST_OPEN_CONNECTIONS"
      - "LB_SOURCE_IP_HASH"
      - "RANDOM"
      description: Data center load balancing algorithm
    description: Use this operation to edit an existing rule (Delivery Rules or IncapRules).
  - name: incap-enable-site-rule
    arguments:
    - name: rule_id
      required: true
      default: true
      description: Rule ID.
    - name: name
      description: Rule name.
    - name: enable
      auto: PREDEFINED
      predefined:
      - "true"
      - "false"
      description: When true, the rule will be enabled. Set to false to disable.
    description: Use this operation to enable or disable a rule (Delivery Rules or IncapRules).
  - name: incap-delete-site-rule
    arguments:
    - name: rule_id
      required: true
      default: true
      description: Rule ID.
    - name: name
      description: Rule name.
    - name: enable
      auto: PREDEFINED
      predefined:
      - "true"
      - "false"
      description: When true, the rule will be enabled. Set to false to disable.
    description: Use this operation to delete a rule (Delivery Rules or IncapRules).
  - name: incap-list-site-rules
    arguments:
    - name: site_id
      required: true
      default: true
      description: Numeric identifier of the site to operate on.
    - name: include_ad_rules
      auto: PREDEFINED
      predefined:
      - "Yes"
      - "No"
      description: Whether or not delivery rules should be included. Defaults to "Yes".
    - name: include_incap_rules
      auto: PREDEFINED
      predefined:
      - "Yes"
      - "No"
      description: Whether or not security rules be included. Defaults to "Yes".
    - name: page_size
      description: 'The number of objects to return in the response.

        Default is 50.

        Maximum: 100'
    - name: page_num
      description: The page to return starting from 0. Default is 0.
    description: Use this operation to list rules (Delivery Rules and IncapRules) for a given site.
  - name: incap-revert-site-rule
    arguments:
    - name: site_id
      required: true
      default: true
      description: Numeric identifier of the site to operate on.
    - name: rule_id
      required: true
      description: Rule ID.
    - name: revision_id
      required: true
      description: ID of the revision to revert to. Revision ID can be found using !incap-list-site-rule-revisions.
    description: Revert a rule (Delivery Rule or IncapRule) using an existing revision.
  - name: incap-set-site-rule-priority
    arguments:
    - name: rule_id
      required: true
      default: true
      description: Rule ID.
    - name: priority
      required: true
      description: New priority for the selected rule.
    description: Use this operation to change a Delivery Rule's priority.
  # Site Management - Data Centers
  - name: incap-add-site-datacenter
    arguments:
    - name: site_id
      required: true
      default: true
      description: Numeric identifier of the site to operate on
    - name: name
      required: true
      description: The new data center's name.
    - name: server_address
      required: true
      description: "The server's address. Possible values: IP, CNAME"
    - name: is_enabled
      auto: PREDEFINED
      predefined:
      - "true"
      - "false"
      description: Enables the data center
    - name: is_content
      auto: PREDEFINED
      predefined:
      - "true"
      - "false"
      description: The data center will be available for specific resources (Forward Delivery Rules).
    description: Use this operation to add a data center to a site.
  - name: incap-edit-site-datacenter
    arguments:
    - name: dc_id
      required: true
      default: true
      description: The data center's ID.
    - name: name
      description: The new data center's name.
    - name: is_enabled
      auto: PREDEFINED
      predefined:
      - "true"
      - "false"
      description: Enables the data center
    - name: is_standby
      auto: PREDEFINED
      predefined:
      - "true"
      - "false"
      description: Defines the data center as standby for failover.
    - name: is_content
      auto: PREDEFINED
      predefined:
      - "true"
      - "false"
      description: The data center will be available for specific resources (Forward Delivery Rules).
    description: Use this operation to edit a site's data center.
  - name: incap-delete-site-datacenter
    arguments:
    - name: dc_id
      required: true
      default: true
      description: The data center's ID.
    description: Use this operation to delete a site's data center.
  - name: incap-list-site-datacenters
    arguments:
    - name: site_id
      required: true
      default: true
      description: Numeric identifier of the site to operate on.
    description: Use this operation to list a site's data centers including the data centers' servers.
  - name: incap-add-site-datacenter-server
    arguments:
    - name: dc_id
      required: true
      default: true
      description: The data center's ID.
    - name: server_address
      required: true
      description: "The server's address. Possible values: IP, CNAME"
    - name: name
      description: The new data center's name.
    - name: is_standby
      auto: PREDEFINED
      predefined:
      - "true"
      - "false"
      description: Set the server as Active (P0) or Standby (P1) (Boolean).
    description: Use this operation to add a server to a data center.
  - name: incap-edit-site-datacenter-server
    arguments:
    - name: server_id
      required: true
      default: true
      description: Server ID.
    - name: server_address
      required: true
      description: "The server's address. Possible values: IP, CNAME"
    - name: name
      description: The new data center's name.
    - name: is_enabled
      auto: PREDEFINED
      predefined:
      - "true"
      - "false"
      description: Enable or disable the server (Boolean).
    - name: is_standby
      auto: PREDEFINED
      predefined:
      - "true"
      - "false"
      description: Set the server as Active (P0) or Standby (P1) (Boolean).
    description: Use this operation to add a server to a data center.
  - name: incap-delete-site-datacenter-server
    arguments:
    - name: server_id
      required: true
      default: true
      description: Server ID.
    description: Use this operation to delete a data center's server.
  # Traffic Statistics and Details
  - name: incap-get-statistics
    arguments:
    - name: account_id
      description: Numeric identifier of the account to fetch data for. If not specified, data will be fetched for all site of the account identified by the authentication parameters
    - name: time_range
      required: true
      default: true
      description: Time range to fetch data for. See https://my.incapsula.com/api/docs/v1#timeRange
    - name: start
      description: Start date in milliseconds since 1970. See the introduction of the API documentation for a detailed description
    - name: end
      description: End date in milliseconds since 1970. See the introduction of the API documentation for a detailed description
    - name: site_id
      description: 'Numeric identifier of the site to fetch data for. Multiple sites can be specified in a comma separated list. For example: 123,124,125.'
    - name: stats
      required: true
      description: Statistics to fetch, see options at https://my.incapsula.com/api/docs/v1/data#getStats
    - name: granularity
      description: Time interval in milliseconds between data points for time series stats. Default is 86400000 (1 day) for a range of less than 30 days and 259200000 (3 days) for a range of less than 90 days
    description: Use this operation to get site statistics for one or more sites. This operation may return multiple statistics, as specified in the stats parameter
  - name: incap-get-visits
    arguments:
    - name: site_id
      required: true
      default: true
      description: Numeric identifier of the site to operate on
    - name: time_range
      description: Time range to fetch data for. Default is last_7_days
    - name: start
      description: Start date in milliseconds since 1970. See the introduction of the API documentation for a detailed description
    - name: end
      description: End date in milliseconds since 1970. See the introduction of the API documentation for a detailed description
    - name: page_size
      description: The number of objects to return in the response. Defaults to 10
    - name: page_num
      description: 'Filter the sessions that were handled according to the security-related specifications. Multiple values are supported, e.g.: "api.threats.action.block_ip, api.threats.sql_injection"'
    - name: country
      description: "Filter the sessions coming from the specified country"
    - name: ip
      description: "Filter the sessions coming from the specified IP"
    - name: visit_id
      description: Comma separated list of visit IDs to load
    - name: list_live_visits
      description: 'Whether or not to list visits that did not end and that may still be updated. One of: true | false. Default: true'
    - name: security
      description: 'Filter the sessions that were handled according to the security-related specifications. Multiple values are supported, e.g.: "api.threats.action.block_ip, api.threats.sql_injection"'
    description: Use this operation to get a log of recent visits to a website. The visits are fetched in reverse chronological order, starting with the most recent visit. Not all visits are recorded - only visits with abnormal activity are recorded e.g. violation of security rules, visits from black-listed IPs/Countries, etc. A visit may still be updated even after it was retrieved. To avoid retrieving such visits and to retrieve only visits that will no longer be updated use the list_live_visits parameter
  - name: incap-upload-public-key
    arguments:
    - name: config_id
      required: true
      default: true
      description: The Logs Collector configuration identifier
    - name: public_key
      required: true
      description: "The public key file(2048bit) in base64 format (without password protection)"
    description: Organizations that purchased the Security Logs Integration SKU can download security events created for their account and archive or push those events into their SIEM solution
  - name: incap-change-logs-collector-configuration
    arguments:
    - name: config_id
      required: true
      default: true
      description: The Logs Collector configuration identifier
    - name: logs_config_new_status
      required: true
      description: The new configuration status of the Logs Collector. Values can be ACTIVE or SUSPENDED
    description: Available only for Enterprise Plan customers that purchased the Security Logs Integration SKU.  Use this operation to change the status of the Logs Collector configuration
  - name: incap-get-infra-protection-statistics
    arguments:
    - name: account_id
      description: Numeric identifier of the account to operate on. If not specified, operation will be performed on the account identified by the authentication parameters.
    - name: ip_prefix
      description: Specific Protected IP or IP range. For example, 1.1.1.0/24.
    - name: traffic
      auto: PREDEFINED
      predefined:
      - "Total"
      - "Passed"
      - "Blocked"
      description: 'Specific traffic. One of: Total, Passed, Blocked.'
    - name: traffic_type
      description: 'A comma separated list of specific traffic types. Any of: UDP, TCP, DNS, DNS_RESPONSE, ICMP, SYN, FRAG, LARGE_SYN, NTP, NETFLOW, SSDP, GENERAL. Cannot be used together with the pop parameter.'
    - name: pop
      description: 'A comma separated list of specific PoP names. For example: iad, tko. Cannot be used together with the traffic_type parameter. For the list of PoP codes and locations, see https://docs.incapsula.com/Content/read-more/pops.htm'
    - name: start
      description: The start date in milliseconds, since 1970. For a detailed description, see https://docs.incapsula.com/Content/API/api.htm
    - name: end
      description: The end date in milliseconds, since 1970. For a detailed description, see https://docs.incapsula.com/Content/API/api.htm
    description: Use this operation to get Infrastructure Protection statistics for an account or IP range.
    outputs:
    - contextPath: Imperva.EventStats.stats.payload.ipPrefix
      description: IP prefix
      type: string
    - contextPath: Imperva.EventStats.stats.payload.ipPrefixType
      description: IP prefix type
      type: string
    - contextPath: Imperva.EventStats.stats.payload.traffic
      description: Traffic state, such as blocked or passed
  - name: incap-get-infra-protection-events
    arguments:
    - name: account_id
      description: Numeric identifier of the account to operate on. If not specified, operation will be performed on the account identified by the authentication parameters.
    - name: event_type
      description: 'A comma separated list of specific event types. Any of: GRE_TUNNEL_UP, GRE_TUNNEL_DOWN, ORIGIN_CONNECTION_GRE_UP, ORIGIN_CONNECTION_GRE_DOWN, ORIGIN_CONNECTION_ECX_UP, ORIGIN_CONNECTION_ECX_DOWN, ORIGIN_CONNECTION_CROSS_CONNECT_UP, ORIGIN_CONNECTION_CROSS_CONNECT_DOWN, DDOS_START_IP_RANGE, DDOS_STOP_IP_RANGE, DDOS_QUIET_TIME_IP_RANGE, EXPORTER_NO_DATA, EXPORTER_BAD_DATA, EXPORTER_GOOD_DATA, MONITORING_CRITICAL_ATTACK, PROTECTED_IP_STATUS_UP, PROTECTED_IP_STATUS_DOWN, PER_IP_DDOS_START_IP_RANGE.'
    - name: ip_prefix
      description: Specific Protected IP or IP range. For example, 1.1.1.0/24.
    - name: page_size
      description: 'The number of objects to return in the response.

        Default: 50

        Maximum: 100'
    - name: page_num
      description: 'The page to return starting from 0. Default: 0'
    - name: start
      description: The start date in milliseconds, since 1970. For a detailed description, see https://docs.incapsula.com/Content/API/api.htm
    - name: end
      description: The end date in milliseconds, since 1970. For a detailed description, see https://docs.incapsula.com/Content/API/api.htm
    description: Use this operation to get Infrastructure Protection event information for an account.
  # Login Protect
  - name: incap-add-login-protect
    arguments:
    - name: account_id
      required: true
      default: true
      description: Numeric identifier of the account to operate on
    - name: email
      required: true
      description: 'E-mail address, for example: "joe@example.com"'
    - name: name
      description: 'Example: John Smith'
    - name: phone
      description: 'Phone number, country code - number, for example: "1-8662507659"'
    - name: is_email_verified
      description: Whether or not to skip E-Mail address verificaion
    - name: is_phone_verified
      description: Whether or not to skip phone address verificaion
    - name: should_send_activation_email
      description: Whether or not to send activation E-Mail to user
    description: Use this operation to add Login Protect user for site
  - name: incap-edit-login-protect
    arguments:
    - name: account_id
      required: true
      default: true
      description: Numeric identifier of the account to operate on
    - name: email
      required: true
      description: 'E-mail address, for example: "joe@example.com"'
    - name: name
      description: 'Example: John Smith'
    - name: phone
      description: 'Phone number, country code - number, for example: "1-8662507659"'
    - name: is_email_verified
      description: Whether or not to skip E-Mail address verificaion
    - name: is_phone_verified
      description: Whether or not to skip phone address verificaion
    - name: should_send_activation_email
      description: "Whether or not to send activation E-Mail to user"
    description: Use this operation to edit Login Protect user's settings
  - name: incap-get-login-protect
    arguments:
    - name: account_id
      required: true
      default: true
      description: Numeric identifier of the account to operate on
    description: Use this operation to get the account's login protect user list
  - name: incap-remove-login-protect
    arguments:
    - name: account_id
      required: true
      default: true
      description: Numeric identifier of the account to operate on
    - name: email
      required: true
      description: 'E-mail address, for example: "joe@example.com"'
    description: Use this operation to remove login protect user from account's user list
  - name: incap-send-sms-to-user
    arguments:
    - name: account_id
      required: true
      default: true
      description: Numeric identifier of the account to operate on
    - name: email
      description: 'E-mail address, for example: "joe@example.com"'
    - name: sms_text
      description: Text that will be sent in SMS
    description: Use this operation to send SMS to login protect user
  - name: incap-modify-login-protect
    arguments:
    - name: site_id
      required: true
      default: true
      description: Numeric identifier of the site to operate on
    - name: enabled
      description: Pass true to enable login protect on site, and false to disable it. Default is true
    - name: specific_users_list
      description: Comma seperated E-Mail list to set login protect users for the site, if the list is empty all users will be allowed to access the site using Login Protect
    - name: send_lp_notifications
      description: Pass true to send notification on successful login using login protect. Default is false
    - name: allow_all_users
      description: Pass true to allow all login protect users to access the site. If you choose to allow only spesific list of users to access the site using Login Protect set this to false, and add the list to specific_user_list. Default value is true
    - name: authentication_methods
      description: Comma seperated list of allowed authentication methods sms | email | ga
    - name: urls
      description: A comma separated list of resource paths. For example, /home and /admin/index.html are resource paths, however http://www.example.com/home is not. Each URL should be encoded separately using percent encoding as specified by RFC 3986 (http://tools.ietf.org/html/rfc3986#section-2.1). An empty URL list will remove all URLs
    - name: url_patterns
      description: 'A comma seperated list of url patterns, one of: contains | equals | prefix | suffix | not_equals | not_contain | not_prefix | not_suffix. The patterns should be in accordance with the matching urls sent by the urls parameter'
    description: Use this operation to change Login Protect settings for site
  - name: incap-configure-app
    arguments:
    - name: site_id
      required: true
      default: true
      description: Numeric identifier of the site to operate on
    - name: protected_app
      description: Protect admin areas of joomla | wordpress | phpBB
    description: Use this operation to configure Login Protect on wordpress | joomla | phpbb admin areas
  # Integration
  - name: incap-get-ip-ranges
    arguments: []
    description: Use this operation to get the updated list of Incapsula IP ranges
  - name: incap-get-texts
    arguments: []
    description: Use this operation to retrieve a list of all text messages that may be part of API responses
  - name: incap-get-geo-info
    arguments: []
    description: Use this operation to retrieve a list of all the countries and continents codes
  - name: incap-get-app-info
    arguments: []
    description: Use this operation to retrieve a list of all the client applications
  # Infrastructure Protection Test Alerts
  - arguments:
    - description: The customer's IP range.
      name: ip_range
      required: true
    - auto: PREDEFINED
      description: 'One of the following: BGP, NETFLOW, PROTECTED_IP'
      name: range_type
      predefined:
      - BGP
      - NETFLOW
      - PROTECTED_IP
      required: true
    - description: The start date in milliseconds, since 1970.
      name: start
      required: true
    - description: The end date in milliseconds, since 1970.
      name: end
      required: true
    - auto: PREDEFINED
      description: 'One of the following: SRC_IP, DST_IP, SRC_PORT_PROTOCOL, DST_PORT_PROTOCOL'
      name: data_type
      predefined:
      - SRC_IP
      - DST_IP
      - SRC_PORT_PROTOCOL
      - DST_PORT_PROTOCOL
      required: true
    - auto: PREDEFINED
      description: 'One of the following: BW, PPS'
      name: metric_type
      predefined:
      - BW
      - PPS
      required: true
    - auto: PREDEFINED
      description: 'One of the following: BLOCK, PASS'
      name: mitigation_type
      predefined:
      - BLOCK
      - PASS
      required: true
    - auto: PREDEFINED
      description: 'One of the following: PEAK, AVERAGE'
      name: aggregation_type
      predefined:
      - PEAK
      - AVERAGE
      required: true
    description: Use this operation to view the highest peak values and highest average values for a protected IP range during a selected time period
    name: incap-get-infra-protection-top-items-table
system: true
tests:
- No test
fromversion: 5.0.0<|MERGE_RESOLUTION|>--- conflicted
+++ resolved
@@ -25,13 +25,9 @@
   displaypassword: API key
 - display: Use system proxy settings
   name: proxy
-<<<<<<< HEAD
-  type: 8
-=======
   required: false
   type: 8
 
->>>>>>> b3358074
 script:
   script: ''
   type: javascript
