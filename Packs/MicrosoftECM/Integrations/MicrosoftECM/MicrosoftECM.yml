--- conflicted
+++ resolved
@@ -54,11 +54,7 @@
     - name: collection_id
       description: A collection ID. If you do not specify a collection, all collections in the hierarchy are returned. (You can retrieve the collection ID via `!ms-ecm-collection-list collection_type="Device"`.)
     - name: collection_name
-<<<<<<< HEAD
-      description: A collection name. If you do not specify a collection, all collections in the hierarchy are returned. (You can retrieve the collection name via `!ms-ecm-collection-list collection_type="Device"`)
-=======
       description: A collection name. If you do not specify a collection, all collections in the hierarchy are returned. (You can retrieve the collection name via `!ms-ecm-collection-list collection_type="Device"`).
->>>>>>> 90cf3b88
     outputs:
     - contextPath: MicrosoftECM.Collections.Name
       description: The collection name.
@@ -258,17 +254,10 @@
       description: The script invocation operation ID.
       type: number
     - contextPath: MicrosoftECM.ScriptsInvocationResults.CollectionId
-<<<<<<< HEAD
-      description: The collection ID of the device on which the script was invoked. on
-      type: string
-    - contextPath: MicrosoftECM.ScriptsInvocationResults.CollectionName
-      description: The collection name of the device on which the script was invoked. on
-=======
       description: The collection ID of the device on which the script was invoked. on.
       type: string
     - contextPath: MicrosoftECM.ScriptsInvocationResults.CollectionName
       description: The collection name of the device on which the script was invoked. on.
->>>>>>> 90cf3b88
       type: string
     - contextPath: MicrosoftECM.ScriptsInvocationResults.DeviceName
       description: The name of the device on which the script was invoked.
@@ -689,17 +678,10 @@
       description: The script invocation operation ID.
       type: number
     - contextPath: MicrosoftECM.ScriptsInvocationResults.CollectionId
-<<<<<<< HEAD
-      description: The collection ID of the device on which the script was invoked. on
-      type: string
-    - contextPath: MicrosoftECM.ScriptsInvocationResults.CollectionName
-      description: The collection name of the device on which the script was invoked. on
-=======
       description: The collection ID of the device on which the script was invoked. on.
       type: string
     - contextPath: MicrosoftECM.ScriptsInvocationResults.CollectionName
       description: The collection name of the device on which the script was invoked. on.
->>>>>>> 90cf3b88
       type: string
     - contextPath: MicrosoftECM.ScriptsInvocationResults.DeviceName
       description: The name of the device on which the script was invoked.
@@ -764,17 +746,10 @@
       description: The script invocation operation ID.
       type: number
     - contextPath: MicrosoftECM.ScriptsInvocationResults.CollectionId
-<<<<<<< HEAD
-      description: The collection ID of the device on which the script was invoked. on
-      type: string
-    - contextPath: MicrosoftECM.ScriptsInvocationResults.CollectionName
-      description: The collection name of the device on which the script was invoked. on
-=======
       description: The collection ID of the device on which the script was invoked on.
       type: string
     - contextPath: MicrosoftECM.ScriptsInvocationResults.CollectionName
       description: The collection name of the device on which the script was invoked on.
->>>>>>> 90cf3b88
       type: string
     - contextPath: MicrosoftECM.ScriptsInvocationResults.DeviceName
       description: The name of the device on which the script was invoked.
@@ -839,17 +814,10 @@
       description: The script invocation operation ID.
       type: number
     - contextPath: MicrosoftECM.ScriptsInvocationResults.CollectionId
-<<<<<<< HEAD
-      description: The collection ID of the device on which the script was invoked. on
-      type: string
-    - contextPath: MicrosoftECM.ScriptsInvocationResults.CollectionName
-      description: The collection name of the device on which the script was invoked. on
-=======
       description: The collection ID of the device on which the script was invoked on.
       type: string
     - contextPath: MicrosoftECM.ScriptsInvocationResults.CollectionName
       description: The collection name of the device on which the script was invoked on.
->>>>>>> 90cf3b88
       type: string
     - contextPath: MicrosoftECM.ScriptsInvocationResults.DeviceName
       description: The name of the device on which the script was invoked.
@@ -899,17 +867,10 @@
       description: The script invocation operation ID.
       type: number
     - contextPath: MicrosoftECM.ScriptsInvocationResults.CollectionId
-<<<<<<< HEAD
-      description: The collection ID of the device on which the script was invoked. on
-      type: string
-    - contextPath: MicrosoftECM.ScriptsInvocationResults.CollectionName
-      description: The collection name of the device on which the script was invoked. on
-=======
       description: The collection ID of the device on which the script was invoked on.
       type: string
     - contextPath: MicrosoftECM.ScriptsInvocationResults.CollectionName
       description: The collection name of the device on which the script was invoked on.
->>>>>>> 90cf3b88
       type: string
     - contextPath: MicrosoftECM.ScriptsInvocationResults.DeviceName
       description: The name of the device on which the script was invoked.
@@ -1135,12 +1096,7 @@
       description: The unique identifier for this relationship.
       type: number
     description: Gets the relationships between a device and its primary users.
-<<<<<<< HEAD
-  dockerimage: demisto/powershell-ubuntu:7.1.3.22304
-fromversion: 5.5.0
-=======
   dockerimage: demisto/powershell-ubuntu:7.3.0.80529
 fromversion: 5.5.0
 tests:
-- No tests (auto formatted)
->>>>>>> 90cf3b88
+- No tests (auto formatted)