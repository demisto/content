--- conflicted
+++ resolved
@@ -16,11 +16,6 @@
     duration3 = arrayindex(regextract(_raw_log ,"\s(\d+)\sminutes"),0),
     log_prefix = lowercase(arrayindex(regextract(_raw_log ,"^([A-Za-z]*\s*[a-zA-Z]*)\>*\:"),0)),
     event_type = arrayindex(regextract(_log_source_file_name, "([\w_]+)[-\d+]{0,}\.log"),0),
-<<<<<<< HEAD
-    user_name = arrayindex(regextract(_raw_log, "UserName=([^~\s]+)"), 0),
-    user_domain = arrayindex(regextract(_raw_log, "UserName=([^\\]+)\\"), 0)
-| alter
-=======
     user_name_1 = arrayindex(regextract(_raw_log, "\[?UserName\]?=\[?([^~\s\[\]]+)"), 0),
     user_name_2 = arrayindex(regextract(_raw_log, "User=([^~\s]+)"), 0),
     user_name_3 = arrayindex(regextract(_raw_log, "User Context:\s+([^~\s]+)"), 0),
@@ -31,7 +26,6 @@
 | alter
         user_name = coalesce(user_name_1, user_name_2, user_name_3, user_name_4, user_name_5, user_name_6)
 | alter
->>>>>>> 5cfcc708
     duration = coalesce(duration1 , duration2, duration3),
     component = coalesce(component, component2),
     msg = coalesce(msg_1, msg_2),
