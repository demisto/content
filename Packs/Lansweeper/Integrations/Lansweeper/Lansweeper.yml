category: IT Services
commonfields:
  id: Lansweeper
  version: -1
configuration:
- additionalinfo: Identity code generated for the specific application.
  display: Application Identity Code
  name: identity_code
  required: true
  type: 4
- display: Trust any certificate (not secure)
  name: insecure
  type: 8
- display: Use system proxy settings
  name: proxy
  type: 8
description: The Lansweeper integration allows users to retrieve the asset details.
display: Lansweeper
name: Lansweeper
script:
  commands:
  - description: Retrieve a list of all sites to which an application has access.
    name: ls-site-list
    outputs:
    - contextPath: Lansweeper.Site.id
      description: Site ID.
      type: String
    - contextPath: Lansweeper.Site.name
      description: Site name.
      type: String
  - arguments:
    - description: |-
        Specify the site ID to retrieve the assets.

        Note: To get site ID, execute ls-site-list command.
      name: site_id
    - description: "Specify the IP address to retrieve the specific asset. \n\nNote: Supports multiple comma separated values."
      isArray: true
      name: ip
      required: true
    - defaultValue: '50'
      description: |-
        Number of records to retrieve in the response.

        Note: The minimum value supported is 1 and maximum value supported is 500.
      name: limit
    description: Return a list of all assets associated with a given site and IP address.
    name: ls-ip-hunt
    outputs:
    - contextPath: Lansweeper.IP.assetId
      description: Asset ID.
      type: String
    - contextPath: Lansweeper.IP.assetBasicInfo.name
      description: Asset name.
      type: String
    - contextPath: Lansweeper.IP.assetBasicInfo.domain
      description: Domain the asset belongs to.
      type: String
    - contextPath: Lansweeper.IP.assetBasicInfo.description
      description: Description of the asset.
      type: String
    - contextPath: Lansweeper.IP.assetBasicInfo.firstSeen
      description: Date and time at which the asset was first scanned.
      type: Date
    - contextPath: Lansweeper.IP.assetBasicInfo.fqdn
      description: FQDN of the asset.
      type: String
    - contextPath: Lansweeper.IP.assetBasicInfo.ipAddress
      description: IP address associated with the asset.
      type: String
    - contextPath: Lansweeper.IP.assetBasicInfo.lastSeen
      description: Date and time at which the asset was last scanned.
      type: Date
    - contextPath: Lansweeper.IP.assetBasicInfo.mac
      description: Asset's main MAC address.
      type: String
    - contextPath: Lansweeper.IP.assetBasicInfo.userName
      description: Name of the last logged on user.
      type: String
    - contextPath: Lansweeper.IP.assetBasicInfo.type
      description: Type of the asset.
      type: String
    - contextPath: Lansweeper.IP.assetBasicInfo.userDomain
      description: Domain of the last logged on user.
      type: String
    - contextPath: Lansweeper.IP.assetCustom.sku
      description: Asset's SKU.
      type: String
    - contextPath: Lansweeper.IP.assetCustom.model
      description: Model of the asset.
      type: String
    - contextPath: Lansweeper.IP.assetCustom.firmwareVersion
      description: Firmware version, retrieved from plug and play devices via the UPnP, DNS-SD or SSDP protocol.
      type: String
    - contextPath: Lansweeper.IP.assetCustom.purchaseDate
      description: When the asset was purchased.
      type: Date
    - contextPath: Lansweeper.IP.assetCustom.warrantyDate
      description: When the asset's warranty expires.
      type: Date
    - contextPath: Lansweeper.IP.assetCustom.comment
      description: Comment on the asset..
      type: String
    - contextPath: Lansweeper.IP.assetCustom.location
      description: Location of the asset.
      type: String
    - contextPath: Lansweeper.IP.assetCustom.contact
      description: Contact person of the asset.
      type: String
    - contextPath: Lansweeper.IP.assetCustom.manufacturer
      description: Manufacturer of the asset.
      type: String
    - contextPath: Lansweeper.IP.assetCustom.serialNumber
      description: Serial number of the asset.
      type: String
    - contextPath: Lansweeper.IP.assetCustom.dnsName
      description: DNS name of the asset.
      type: String
    - contextPath: Lansweeper.IP.assetCustom.stateName
      description: State name of the asset.
      type: String
    - contextPath: Lansweeper.IP.operatingSystem.caption
      description: Short description of the object. The string includes the operating system version.
      type: String
    - contextPath: Lansweeper.IP.operatingSystem.productType
      description: Type of the operating system.
      type: String
    - contextPath: Lansweeper.IP.url
      description: URL to the summary of the asset.
      type: String
    - contextPath: Lansweeper.IP.siteId
      description: The ID of the site to which the asset belongs.
      type: String
    - contextPath: Lansweeper.IP.siteName
      description: The name of the site to which the asset belongs.
      type: String
  - arguments:
    - description: |-
        Specify the site ID to retrieve the assets.

        Note: To get site ID, execute ls-site-list command.
      name: site_id
    - description: "Specify the MAC address to retrieve the specific asset. \n\nNote: Supports multiple comma separated values."
      isArray: true
      name: mac_address
      required: true
    - defaultValue: '50'
      description: |-
        Number of records to retrieve in the response.

        Note: The minimum value supported is 1 and maximum value supported is 500.
      name: limit
    description: Return a list of all assets associated with a given site and MAC address.
    name: ls-mac-hunt
    outputs:
    - contextPath: Lansweeper.Mac.assetId
      description: Asset ID.
      type: String
    - contextPath: Lansweeper.Mac.assetBasicInfo.name
      description: Asset name.
      type: String
    - contextPath: Lansweeper.Mac.assetBasicInfo.domain
      description: Domain the asset belongs to.
      type: String
    - contextPath: Lansweeper.Mac.assetBasicInfo.description
      description: Description of the asset.
      type: String
    - contextPath: Lansweeper.Mac.assetBasicInfo.firstSeen
      description: Date and time at which the asset was first scanned.
      type: Date
    - contextPath: Lansweeper.Mac.assetBasicInfo.fqdn
      description: FQDN of the asset.
      type: String
    - contextPath: Lansweeper.Mac.assetBasicInfo.ipAddress
      description: IP address associated with the asset.
      type: String
    - contextPath: Lansweeper.Mac.assetBasicInfo.lastSeen
      description: Date and time at which the asset was last scanned.
      type: Date
    - contextPath: Lansweeper.Mac.assetBasicInfo.mac
      description: Asset's main MAC address.
      type: String
    - contextPath: Lansweeper.Mac.assetBasicInfo.userName
      description: Name of the last logged on user.
      type: String
    - contextPath: Lansweeper.Mac.assetBasicInfo.type
      description: Type of the asset.
      type: String
    - contextPath: Lansweeper.Mac.assetBasicInfo.userDomain
      description: Domain of the last logged on user.
      type: String
    - contextPath: Lansweeper.Mac.assetCustom.sku
      description: Asset's SKU.
      type: String
    - contextPath: Lansweeper.Mac.assetCustom.model
      description: Model of the asset.
      type: String
    - contextPath: Lansweeper.Mac.assetCustom.firmwareVersion
      description: Firmware version, retrieved from plug and play devices via the UPnP, DNS-SD or SSDP protocol.
      type: String
    - contextPath: Lansweeper.Mac.assetCustom.purchaseDate
      description: When the asset was purchased.
      type: Date
    - contextPath: Lansweeper.Mac.assetCustom.warrantyDate
      description: When the asset's warranty expires.
      type: Date
    - contextPath: Lansweeper.Mac.assetCustom.comment
      description: Comment on the asset..
      type: String
    - contextPath: Lansweeper.Mac.assetCustom.location
      description: Location of the asset.
      type: String
    - contextPath: Lansweeper.Mac.assetCustom.contact
      description: Contact person of the asset.
      type: String
    - contextPath: Lansweeper.Mac.assetCustom.manufacturer
      description: Manufacturer of the asset.
      type: String
    - contextPath: Lansweeper.Mac.assetCustom.serialNumber
      description: Serial number of the asset.
      type: String
    - contextPath: Lansweeper.Mac.assetCustom.dnsName
      description: DNS name of the asset.
      type: String
    - contextPath: Lansweeper.Mac.assetCustom.stateName
      description: State name of the asset.
      type: String
    - contextPath: Lansweeper.Mac.operatingSystem.caption
      description: Short description of the object. The string includes the operating system version.
      type: String
    - contextPath: Lansweeper.Mac.operatingSystem.productType
      description: Type of the operating system.
      type: String
    - contextPath: Lansweeper.Mac.url
      description: URL to the summary of the asset.
      type: String
    - contextPath: Lansweeper.Mac.siteId
      description: The ID of the site to which the asset belongs.
      type: String
    - contextPath: Lansweeper.Mac.siteName
      description: The name of the site to which the asset belongs.
      type: String
<<<<<<< HEAD
  dockerimage: demisto/python3:3.10.11.61265
=======
  dockerimage: demisto/python3:3.10.12.63474
  feed: false
  isfetch: false
  longRunning: false
  longRunningPort: false
>>>>>>> c6375ee7
  runonce: false
  script: '-'
  subtype: python3
  type: python
tests:
- Lansweeper-Test
fromversion: 6.0.0<|MERGE_RESOLUTION|>--- conflicted
+++ resolved
@@ -240,15 +240,11 @@
     - contextPath: Lansweeper.Mac.siteName
       description: The name of the site to which the asset belongs.
       type: String
-<<<<<<< HEAD
-  dockerimage: demisto/python3:3.10.11.61265
-=======
   dockerimage: demisto/python3:3.10.12.63474
   feed: false
   isfetch: false
   longRunning: false
   longRunningPort: false
->>>>>>> c6375ee7
   runonce: false
   script: '-'
   subtype: python3
