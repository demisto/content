--- conflicted
+++ resolved
@@ -2,11 +2,7 @@
     "name": "Generic Export Indicators Service",
     "description": "Use this pack to generate a list based on your Threat Intel Library, and export it to any product in your network, such as firewalls, agents or SIEMs. This pack supports ongoing distribution of indicators from XSOAR to other products in the network, by creating an endpoint with a list of indicators that can be pulled by external vendors.",
     "support": "xsoar",
-<<<<<<< HEAD
-    "currentVersion": "3.3.19",
-=======
     "currentVersion": "3.3.20",
->>>>>>> 15eef463
     "author": "Cortex XSOAR",
     "url": "https://www.paloaltonetworks.com/cortex",
     "email": "",
