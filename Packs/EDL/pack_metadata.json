--- conflicted
+++ resolved
@@ -12,10 +12,6 @@
     "tags": [],
     "created": "2020-04-14T00:00:00Z",
     "useCases": [],
-<<<<<<< HEAD
     "keywords": [],
     "dependencies": []
-=======
-    "keywords": []
->>>>>>> 9c6376b2
 }