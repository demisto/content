--- conflicted
+++ resolved
@@ -2,11 +2,7 @@
     "name": "Palo Alto Networks PAN-OS EDL Service",
     "description": "This integration provides External Dynamic List (EDL) as a service for the system indicators (Outbound feed).",
     "support": "xsoar",
-<<<<<<< HEAD
     "currentVersion": "2.0.3",
-=======
-    "currentVersion": "2.0.2",
->>>>>>> b7f79ed9
     "author": "Cortex XSOAR",
     "url": "https://www.paloaltonetworks.com/cortex",
     "email": "",
