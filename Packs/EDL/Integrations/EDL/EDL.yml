category: Data Enrichment & Threat Intelligence
sectionOrder:
- Connect
- Collect
commonfields:
  id: EDL
  version: -1
configuration:
- additionalinfo: Enabling this prevents automatic list refresh.
  display: Update list on demand only
  name: on_demand
  required: false
  type: 8
  section: Connect
  advanced: true
- additionalinfo: The query to run to update the indicators list. To view expected results, run the following command from the Cortex XSOAR CLI `!findIndicators query=<your query>`
  display: Indicator Query
  name: indicators_query
  required: false
  type: 0
  section: Collect
  advanced: true
- additionalinfo: The format of the exported list.
  defaultvalue: PAN-OS (text)
  display: Outbound Format
  name: format
  options:
  - PAN-OS (text)
  - CSV
  - JSON
  - McAfee Web Gateway
  - Symantec ProxySG
  required: false
  type: 15
  section: Collect
  advanced: true
- additionalinfo: For use with JSON and CSV formats - select specific XSOAR fields to export (comma separated list). If given the value 'all' - all XSOAR fields are exported (in large quantities this can cause a performance issue). If left empty - only value and type are exported.
  display: Exported Fields
  name: fields_filter
  required: false
  type: 0
  section: Collect
  advanced: true
- additionalinfo: Maximum number of items in the list.
  defaultvalue: '2500'
  display: List Size
  hidden: false
  name: edl_size
  required: true
  type: 0
  section: Collect
- additionalinfo: How often to refresh the list (e.g., less than 1 minute, 5 minutes, 12 hours, 7 days, 3 months, 1 year). For performance reasons, we do not recommend setting this value at less than 1 minute.
  defaultvalue: 5 minutes
  display: Refresh Rate
  name: cache_refresh_rate
  required: false
  type: 0
  section: Collect
  advanced: true
- additionalinfo: Runs the service on this port from within Cortex XSOAR. Requires a unique port for each long-running integration instance. Do not use the same port for multiple instances.
  display: Listen Port
  name: longRunningPort
  type: 0
  section: Connect
- additionalinfo: For use with HTTPS - the certificate that the service should use.
  display: Certificate (Required for HTTPS)
  name: certificate
  required: false
  type: 12
  section: Connect
  advanced: true
- additionalinfo: For use with HTTPS - the private key that the service should use.
  display: Private Key (Required for HTTPS)
  name: key
  required: false
  type: 14
  section: Connect
  advanced: true
- additionalinfo: Uses basic authentication for accessing the list. If empty, no authentication is enforced.
  display: Username
  name: credentials
  required: false
  type: 9
  section: Connect
- additionalinfo: If selected, the comment "# Empty list" is added to an empty list.
  defaultvalue: 'true'
  display: Add comment to empty list
  hidden: false
  name: add_comment_if_empty
  required: false
  type: 8
  section: Collect
  advanced: true
- additionalinfo: If selected, ports in URLs are removed. For example, 'www.example.com:9999/path' becomes 'www.example.com/path'.
  defaultvalue: 'true'
  display: Strip ports from URLs
  hidden: false
  name: url_port_stripping
  required: false
  type: 8
  section: Collect
  advanced: true
- additionalinfo: If selected, strips the protocol from URLs (http/https).
  defaultvalue: 'true'
  display: Strip protocols from URLs
  hidden: false
  name: url_protocol_stripping
  required: false
  type: 8
  section: Collect
  advanced: true
- additionalinfo: If selected, URLs are truncated to no more than 254 characters.
  defaultvalue: 'false'
  display: Truncate URL length
  hidden: false
  name: url_truncate
  required: false
  type: 8
  section: Collect
  advanced: true
- display: Prepend string to list
  name: prepend_string
  required: false
  type: 12
  additionalinfo: For use with PAN-OS (text) format - String to add to beginning of published list. Supports newline characters (\n).
  section: Collect
  advanced: true
- display: Append string to list
  name: append_string
  required: false
  type: 12
  additionalinfo: For use with PAN-OS (text) format - String to add to end of published list. Supports newline characters (\n).
  section: Collect
  advanced: true
- additionalinfo: For use with PAN-OS (text) format - collapse method for IPs (none, range, CIDR).
  defaultvalue: Don't Collapse
  display: IP Collapsing
  hidden: false
  name: collapse_ips
  options:
  - Don't Collapse
  - To CIDRS
  - To Ranges
  required: false
  type: 15
  section: Collect
  advanced: true
- additionalinfo: 'CIDRs with a lower network prefix bits number are not included. For example - if the number is 8, then 0.0.0.0/2 is excluded from the list.'
  defaultvalue: 8
  display: 'Maximum CIDR network prefix bits size'
  hidden: false
  name: maximum_cidr_size
  required: false
  type: 0
  section: Collect
  advanced: true
- additionalinfo: 'Option to remove top level domainGlobs from the list. For example - *.com.'
  defaultvalue: 'false'
  display: 'Exclude top level domainGlobs'
  hidden: false
  name: no_wildcard_tld
  required: false
  type: 8
  section: Collect
  advanced: true
- additionalinfo: For use with PAN-OS (text) format - if selected, any URL entry that is not compliant with PAN-OS URL format is dropped instead of rewritten.
  display: "PAN-OS: drop invalid URL entries"
  hidden: false
  name: drop_invalids
  required: false
  type: 8
  section: Collect
  advanced: true
- additionalinfo: For use with McAfee Web Gateway format - set the indicator list type.
  defaultvalue: string
  display: "McAfee Gateway: Indicator List Type"
  hidden: false
  name: mwg_type
  options:
  - string
  - applcontrol
  - dimension
  - category
  - ip
  - mediatype
  - number
  - regex
  required: false
  type: 15
  section: Collect
  advanced: true
- additionalinfo: For use with Symantec ProxySG format - set the default category for the output.
  defaultvalue: bc_category
  display: "Symantec ProxySG: Default Category"
  hidden: false
  name: category_default
  required: false
  type: 0
  section: Collect
  advanced: true
- additionalinfo: For use with Symantec ProxySG format - set the categories that should be listed in the output (comma separated list). If not set, lists all existing categories.
  display: "Symantec ProxySG: Listed Categories"
  hidden: false
  name: category_attribute
  required: false
  type: 0
  section: Collect
  advanced: true
- additionalinfo: If selected, CSV format appears in a textual webpage instead of initiating a file download.
  display: Show CSV format as Text
  hidden: false
  name: csv_text
  required: false
  type: 8
  section: Collect
  advanced: true
- additionalinfo: Internal page size used when querying Cortex XSOAR for the indicators.
  defaultvalue: '2000'
  display: XSOAR Indicator Page Size
  hidden: false
  name: page_size
  required: false
  type: 0
  section: Collect
  advanced: true
- defaultvalue: 'true'
  display: Long Running Instance
  hidden: true
  name: longRunning
  required: false
  type: 8
  section: Connect
- additionalinfo: 'NGINX global directives to be passed on the command line using the -g option. Each directive should end with `;`. For example: `worker_processes 4; timer_resolution 100ms;`. Advanced configuration to be used only if instructed by Cortex XSOAR Support.'
  display: NGINX Global Directives
  hidden: false
  name: nginx_global_directives
  required: false
  type: 0
  section: Connect
  advanced: true
- additionalinfo: NGINX server configuration to be used instead of the default NGINX_SERVER_CONF used in the integration code. Advanced configuration to be used only if instructed by Cortex XSOAR Support.
  display: NGINX Server Conf
  hidden: false
  name: nginx_server_conf
  required: false
  type: 12
  section: Connect
  advanced: true
- additionalinfo: NGNIX read timeout in seconds.
  display: NGINX Read Timeout
  hidden: false
  name: timeout
  required: false
  type: 0
  section: Connect
  advanced: true
- additionalinfo: 'When enabled, the integration queries the server using full queries (overwrites the "Exported Fields" parameter). Advanced configuration to be used only if instructed by Cortex XSOAR Support, or you have encountered log errors in the form of: msgpack: invalid code.'
  display: 'Advanced: Use Legacy Queries'
  hidden: false
  name: use_legacy_query
  required: false
  type: 8


  section: Collect
  advanced: true
description: Use the Generic Export Indicators Service integration to provide an endpoint with a list of indicators as a service for the system indicators.
display: Generic Export Indicators Service
name: EDL
script:
  commands:
  - name: edl-update
    arguments:
    - default: false
      description: The query to run to update the indicators list. To view expected results, run the following command from the Cortex XSOAR CLI `!findIndicators query=<your query>`
      isArray: false
      name: query
      required: false
      secret: false
    - auto: PREDEFINED
      default: false
      defaultValue: PAN-OS (text)
      description: The format of the exported list.
      isArray: false
      name: format
      predefined:
      - PAN-OS (text)
      - JSON
      - CSV
      - McAfee Web Gateway
      - Symantec ProxySG
      required: true
      secret: false
    - default: false
      description: Maximum number of items in the list.
      isArray: false
      name: edl_size
      required: false
      secret: false
    - default: false
      defaultValue: '0'
      description: The starting entry index from which to export the indicators.
      isArray: false
      name: offset
      required: false
      secret: false
    - auto: PREDEFINED
      default: false
      defaultValue: string
      description: For use with McAfee Web Gateway format - set the indicator list type.
      isArray: false
      name: mwg_type
      predefined:
      - string
      - applcontrol
      - dimension
      - category
      - ip
      - mediatype
      - number
      - regex
      required: false
      secret: false
    - auto: PREDEFINED
      default: false
      defaultValue: 'True'
      description: If selected, ports in URLs are removed. For example, 'www.example.com:9999/path' becomes 'www.example.com/path'.
      isArray: false
      name: url_port_stripping
      predefined:
      - 'True'
      - 'False'
      required: false
      secret: false
    - auto: PREDEFINED
      default: false
      defaultValue: 'True'
      description: If selected, strips the protocol from URLs (http/https).
      isArray: false
      name: url_protocol_stripping
      predefined:
      - 'True'
      - 'False'
      required: false
      secret: false
    - auto: PREDEFINED
      default: false
      defaultValue: 'False'
      description: For use with PAN-OS (text) format - if selected, any URL entry that is not compliant with PAN-OS URL format is dropped instead of rewritten.
      isArray: false
      name: drop_invalids
      predefined:
      - 'False'
      - 'True'
      required: false
      secret: false
    - auto: PREDEFINED
      default: false
      defaultValue: Don't Collapse
      description: For use with PAN-OS (text) format - collapse method for IPs (none, range, CIDR).
      isArray: false
      name: collapse_ips
      predefined:
      - Don't Collapse
      - To CIDRS
      - To Ranges
      required: false
      secret: false
    - default: false
      defaultValue: bc_category
      description: For use with Symantec ProxySG format - set the default category for the output.
      isArray: false
      name: category_default
      required: false
      secret: false
    - default: false
      description: For use with Symantec ProxySG format - set the categories that should be listed in the output. If not set, lists all existing categories.
      isArray: false
      name: category_attribute
      required: false
      secret: false
    - auto: PREDEFINED
      default: false
      defaultValue: 'False'
      description: If selected, CSV format appears in a textual webpage instead of initiating a file download.
      isArray: false
      name: csv_text
      predefined:
      - 'False'
      - 'True'
      required: false
      secret: false
    - auto: PREDEFINED
      default: false
      defaultValue: 'false'
      description: If selected, add to an empty list the comment "# Empty list".
      isArray: false
      name: add_comment_if_empty
      predefined:
      - 'False'
      - 'True'
      required: false
      secret: false
    deprecated: true
    description: Updates values stored in the EDL (only available On-Demand).
    execution: false
  - name: export-indicators-list-update
    arguments:
    - default: false
      description: The query to run to update the indicators list. To view expected results, run the following command from the Cortex XSOAR CLI `!findIndicators query=<your query>`
      isArray: false
      name: query
      required: false
      secret: false
    - auto: PREDEFINED
      default: false
      defaultValue: PAN-OS (text)
      description: The format of the exported list.
      isArray: false
      name: format
      predefined:
      - PAN-OS (text)
      - JSON
      - CSV
      - McAfee Web Gateway
      - Symantec ProxySG
      required: true
      secret: false
    - default: false
      description: Maximum number of items in the list.
      isArray: false
      name: edl_size
      required: false
      secret: false
    - default: false
      defaultValue: '0'
      description: The starting entry index from which to export the indicators.
      isArray: false
      name: offset
      required: false
      secret: false
    - auto: PREDEFINED
      default: false
      defaultValue: string
      description: For use with McAfee Web Gateway format - set the indicator list type.
      isArray: false
      name: mwg_type
      predefined:
      - string
      - applcontrol
      - dimension
      - category
      - ip
      - mediatype
      - number
      - regex
      required: false
      secret: false
    - auto: PREDEFINED
      default: false
      defaultValue: 'True'
      description: If selected, ports in URLs are removed. For example, 'www.example.com:9999/path' becomes 'www.example.com/path'.
      isArray: false
      name: url_port_stripping
      predefined:
      - 'True'
      - 'False'
      required: false
      secret: false
    - auto: PREDEFINED
      default: false
      defaultValue: 'True'
      description: If selected, strips the protocol from URLs (http/https).
      isArray: false
      name: url_protocol_stripping
      predefined:
      - 'True'
      - 'False'
      required: false
      secret: false
    - auto: PREDEFINED
      default: false
      defaultValue: 'False'
      description: For use with PAN-OS (text) format - if selected, any URL entry that is not compliant with PAN-OS URL format is dropped instead of rewritten.
      isArray: false
      name: drop_invalids
      predefined:
      - 'False'
      - 'True'
      required: false
      secret: false
    - auto: PREDEFINED
      default: false
      defaultValue: Don't Collapse
      description: For use with PAN-OS (text) format - collapse method for IPs (none, range, CIDR).
      isArray: false
      name: collapse_ips
      predefined:
      - Don't Collapse
      - To CIDRS
      - To Ranges
      required: false
      secret: false
    - default: false
      defaultValue: bc_category
      description: For use with Symantec ProxySG format - set the default category for the output.
      isArray: false
      name: category_default
      required: false
      secret: false
    - default: false
      description: For use with Symantec ProxySG format - set the categories that should be listed in the output. If not set, lists all existing categories.
      isArray: false
      name: category_attribute
      required: false
      secret: false
    - auto: PREDEFINED
      default: false
      defaultValue: 'False'
      description: If selected, CSV format appears in a textual webpage instead of initiating a file download.
      isArray: false
      name: csv_text
      predefined:
      - 'False'
      - 'True'
      required: false
      secret: false
    - auto: PREDEFINED
      default: false
      defaultValue: 'false'
      description: If selected, add to an empty list the comment "# Empty list".
      isArray: false
      name: add_comment_if_empty
      predefined:
      - 'False'
      - 'True'
      required: false
      secret: false
    deprecated: false
    description: Updates values stored in the List (only available On-Demand).
    execution: false
<<<<<<< HEAD
  dockerimage: demisto/flask-nginx:1.0.0.45825
=======
  dockerimage: demisto/flask-nginx:1.0.0.49636
>>>>>>> 390858cf
  feed: false
  isfetch: false
  longRunning: true
  longRunningPort: true
  runonce: false
  script: '-'
  subtype: python3
  type: python
tests:
- Test_EDL
- EDL Performance Test
fromversion: 5.5.0<|MERGE_RESOLUTION|>--- conflicted
+++ resolved
@@ -539,11 +539,7 @@
     deprecated: false
     description: Updates values stored in the List (only available On-Demand).
     execution: false
-<<<<<<< HEAD
-  dockerimage: demisto/flask-nginx:1.0.0.45825
-=======
   dockerimage: demisto/flask-nginx:1.0.0.49636
->>>>>>> 390858cf
   feed: false
   isfetch: false
   longRunning: true
