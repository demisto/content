category: Data Enrichment & Threat Intelligence
sectionOrder:
- Connect
- Collect
commonfields:
  id: EDL
  version: -1
configuration:
- additionalinfo: Enabling this prevents automatic list refresh.
  display: Update list on demand only
  name: on_demand
  type: 8
  section: Connect
  advanced: true
  required: false
<<<<<<< HEAD
- additionalinfo: The query to run to update the indicators list. To view expected results, run the following command from the Cortex XSOAR CLI `!findIndicators query=<your query>`. An empty value may load unwanted indicators.
=======
- additionalinfo: The query to run to update the indicators list. To view expected results, run the following command from the Cortex XSOAR CLI `!findIndicators query=<your query>`. An empty value may load unwanted indicators. See integration docs for troubleshooting information.
>>>>>>> 90cf3b88
  display: Indicator Query
  name: indicators_query
  type: 0
  section: Collect
  advanced: false
  required: false
- additionalinfo: The format of the exported list.
  defaultvalue: PAN-OS (text)
  display: Outbound Format
  name: format
  options:
  - PAN-OS (text)
  - CSV
  - JSON
  - McAfee Web Gateway
  - Symantec ProxySG
  type: 15
  section: Collect
  advanced: true
  required: false
- additionalinfo: For use with JSON and CSV formats - select specific XSOAR fields to export (comma separated list). If given the value 'all' - all XSOAR fields are exported (in large quantities this can cause a performance issue). If left empty - only value and type are exported.
  display: Exported Fields
  name: fields_filter
  type: 0
  section: Collect
  advanced: true
  required: false
- additionalinfo: Maximum number of items in the list.
  defaultvalue: '2500'
  display: List Size
  name: edl_size
  required: true
  type: 0
  section: Collect
- additionalinfo: How often to refresh the list (e.g., less than 1 minute, 5 minutes, 12 hours, 7 days, 3 months, 1 year). For performance reasons, we do not recommend setting this value at less than 1 minute.
  defaultvalue: 30 minutes
  display: Refresh Rate
  name: cache_refresh_rate
  type: 0
  section: Collect
  advanced: true
  required: false
- additionalinfo: "Runs the service on this port from within Cortex XSOAR. Requires a unique port for each long-running integration instance. Do not use the same port for multiple instances.\nNote: If you click the test button more than once, a failure may occur mistakenly indicating that the port is already in use. (For Cortex XSOAR 8 and Cortex XSIAM) If you do not enter a Listen Port, an unused port for the EDL will automatically be generated when the instance is saved. However, if using an engine, you must enter a Listen Port.                     "
  display: Listen Port
  name: longRunningPort
  type: 0
  section: Connect
  required: false
  hidden:
  - marketplacev2
<<<<<<< HEAD
  - xsoar_saas
=======
>>>>>>> 90cf3b88
- additionalinfo: (For Cortex XSOAR 6.x) For use with HTTPS - the certificate that the service should use. (For Cortex XSOAR 8 and Cortex XSIAM) Custom certificates are not supported.
  display: Certificate (Required for HTTPS)
  name: certificate
  type: 12
  section: Connect
  advanced: true
  required: false
- additionalinfo: (For Cortex XSOAR 6.x) For use with HTTPS - the private key that the service should use.  <br> (For Cortex XSOAR 8 and Cortex XSIAM) When using an engine, configure a private API key. Not supported on the Cortex XSOAR​​ 8 or Cortex XSIAM server.
  display: Private Key (Required for HTTPS)
  name: key
  type: 14
  section: Connect
  advanced: true
  required: false
- additionalinfo: Uses basic authentication for accessing the list. If empty, no authentication is enforced. (For Cortex XSOAR 8 and Cortex XSIAM) Optional for engines, otherwise mandatory.
  display: Username
  name: credentials
  type: 9
  section: Connect
  required: false
  hidden:
  - marketplacev2
<<<<<<< HEAD
  - xsoar_saas
=======
>>>>>>> 90cf3b88
- additionalinfo: If selected, the comment "# Empty list" is added to an empty list.
  defaultvalue: 'true'
  display: Add comment to empty list
  name: add_comment_if_empty
  type: 8
  section: Collect
  advanced: true
  required: false
- additionalinfo: If selected, ports in URLs are removed. For example, 'www.example.com:9999/path' becomes 'www.example.com/path'.
  defaultvalue: 'true'
  display: Strip ports from URLs
  name: url_port_stripping
  type: 8
  section: Collect
  advanced: true
  required: false
- additionalinfo: If selected, strips the protocol from URLs (http/https).
  defaultvalue: 'true'
  display: Strip protocols from URLs
  name: url_protocol_stripping
  type: 8
  section: Collect
  advanced: true
  required: false
- additionalinfo: If selected, URLs are truncated to no more than 254 characters.
  defaultvalue: 'false'
  display: Truncate URL length
  name: url_truncate
  type: 8
  section: Collect
  advanced: true
  required: false
- display: Enforce ASCII only
  name: enforce_ascii
  type: 8
  additionalinfo: If selected, it will force the list to contain only ASCII chars (non-ASCII URLs will be dropped).
  section: Collect
  advanced: true
  required: false
  defaultvalue: 'false'
- display: Prepend string to list
  name: prepend_string
  type: 12
  additionalinfo: For use with PAN-OS (text) format - String to add to beginning of published list. Supports newline characters (\n).
  section: Collect
  advanced: true
  required: false
- display: Append string to list
  name: append_string
  type: 12
  additionalinfo: For use with PAN-OS (text) format - String to add to end of published list. Supports newline characters (\n).
  section: Collect
  advanced: true
  required: false
- additionalinfo: 'For use with PAN-OS (text) format - collapse method for IPs (none, range, CIDR).'
  defaultvalue: Don't Collapse
  display: 'IP Collapsing'
  name: collapse_ips
  type: 15
  section: Collect
  advanced: true
  required: false
  options:
  - Don't Collapse
  - To CIDRS
  - To Ranges
- additionalinfo: 'CIDRs with a lower network prefix bits number are not included. For example - if the number is 8, then 0.0.0.0/2 is excluded from the list.'
  defaultvalue: 8
  display: 'Maximum CIDR network prefix bits size'
  name: maximum_cidr_size
  type: 0
  section: Collect
  advanced: true
  required: false
- additionalinfo: 'Option to remove top level domainGlobs from the list. For example - *.com.'
  display: 'Exclude top level domainGlobs'
  name: no_wildcard_tld
  type: 8
  section: Collect
  advanced: true
  required: false
  defaultvalue: 'false'
- additionalinfo: For use with PAN-OS (text) format - if selected, any URL entry that is not compliant with PAN-OS URL format is dropped instead of rewritten.
  display: "PAN-OS: drop invalid URL entries"
  name: drop_invalids
  type: 8
  required: false
  section: Collect
  advanced: true
- additionalinfo: When set to true and the certificate and private key are provided, the HSTS header is added to all requests.
  defaultvalue: 'false'
  display: "Add HSTS header"
  name: hsts_header
  type: 8
  required: false
- additionalinfo: For use with McAfee Web Gateway format - set the indicator list type.
  display: "McAfee Gateway: Indicator List Type"
  name: mwg_type
  type: 15
  required: false
  defaultvalue: string
  options:
  - string
  - applcontrol
  - dimension
  - category
  - ip
  - mediatype
  - number
  - regex
  section: Collect
  advanced: true
- additionalinfo: For use with Symantec ProxySG format - set the default category for the output.
  defaultvalue: bc_category
  display: "Symantec ProxySG: Default Category"
  name: category_default
  type: 0
  section: Collect
  advanced: true
  required: false
- additionalinfo: For use with Symantec ProxySG format - set the categories that should be listed in the output (comma separated list). If not set, lists all existing categories.
  display: "Symantec ProxySG: Listed Categories"
  name: category_attribute
  type: 0
  section: Collect
  advanced: true
  required: false
- additionalinfo: If selected, CSV format appears in a textual webpage instead of initiating a file download.
  display: "Show CSV format as Text"
  name: csv_text
  type: 8
  section: Collect
  required: false
- additionalinfo: Internal page size used when querying Cortex XSOAR for the indicators. Value can be up to 10,000 due to performance limitations.
  display: XSOAR Indicator Page Size
  name: page_size
  type: 0
  section: Collect
  advanced: true
  required: false
  defaultvalue: '10000'
- defaultvalue: 'true'
  display: Long Running Instance
  name: longRunning
  type: 8
  section: Connect
  required: false
  hidden: true
- display: NGINX Global Directives
  name: nginx_global_directives
  type: 0
  section: Connect
  required: false
  additionalinfo: 'NGINX global directives to be passed on the command line using the -g option. Each directive should end with `;`. For example: `worker_processes 4; timer_resolution 100ms;`. Advanced configuration to be used only if instructed by Cortex XSOAR Support.'
  advanced: true
- additionalinfo: 'NGINX server configuration to be used instead of the default NGINX_SERVER_CONF used in the integration code. Advanced configuration to be used only if instructed by Cortex XSOAR Support.'
  display: NGINX Server Conf
  name: nginx_server_conf
  type: 12
  section: Connect
  advanced: true
  required: false
- additionalinfo: NGNIX read timeout in seconds.
  display: NGINX Read Timeout
  name: timeout
  type: 0
  section: Connect
  advanced: true
  required: false
- additionalinfo: 'When enabled, the integration queries the server using full queries (overwrites the "Exported Fields" parameter). Advanced configuration to be used only if instructed by Cortex XSOAR Support, or you have encountered log errors in the form of: msgpack: invalid code.'
  display: 'Advanced: Use Legacy Queries'
  name: use_legacy_query
  type: 8
  section: Collect
  advanced: true
  required: false
description: Use the Generic Export Indicators Service integration to provide an endpoint with a list of indicators as a service for the system indicators.
display: Generic Export Indicators Service
name: EDL
script:
  commands:
  - name: edl-update
    arguments:
    - description: The query to run to update the indicators list. To view expected results, run the following command from the Cortex XSOAR CLI `!findIndicators query=<your query>`.
      name: query
    - auto: PREDEFINED
      defaultValue: PAN-OS (text)
      description: The format of the exported list.
      name: format
      predefined:
      - PAN-OS (text)
      - JSON
      - CSV
      - McAfee Web Gateway
      - Symantec ProxySG
      required: true
    - description: Maximum number of items in the list.
      name: edl_size
    - defaultValue: '0'
<<<<<<< HEAD
      description: The starting entry index from which to export the indicators.
=======
      description: The starting entry index from which to export the indicators when index 0 is the first position.
>>>>>>> 90cf3b88
      name: offset
    - auto: PREDEFINED
      defaultValue: string
      description: For use with McAfee Web Gateway format - set the indicator list type.
      name: mwg_type
      predefined:
      - string
      - applcontrol
      - dimension
      - category
      - ip
      - mediatype
      - number
      - regex
    - auto: PREDEFINED
      defaultValue: 'True'
      description: If selected, ports in URLs are removed. For example, 'www.example.com:9999/path' becomes 'www.example.com/path'.
      name: url_port_stripping
      predefined:
      - 'True'
      - 'False'
    - auto: PREDEFINED
      defaultValue: 'True'
      description: If selected, strips the protocol from URLs (http/https).
      name: url_protocol_stripping
      predefined:
      - 'True'
      - 'False'
    - auto: PREDEFINED
      defaultValue: 'False'
      description: For use with PAN-OS (text) format - if selected, any URL entry that is not compliant with PAN-OS URL format is dropped instead of rewritten.
      name: drop_invalids
      predefined:
      - 'False'
      - 'True'
    - auto: PREDEFINED
      defaultValue: Don't Collapse
      description: For use with PAN-OS (text) format - collapse method for IPs (none, range, CIDR).
      name: collapse_ips
      predefined:
      - Don't Collapse
      - To CIDRS
      - To Ranges
    - defaultValue: bc_category
      description: For use with Symantec ProxySG format - set the default category for the output.
      name: category_default
    - description: For use with Symantec ProxySG format - set the categories that should be listed in the output. If not set, lists all existing categories.
      name: category_attribute
    - auto: PREDEFINED
      defaultValue: 'False'
      description: If selected, CSV format appears in a textual webpage instead of initiating a file download.
      name: csv_text
      predefined:
      - 'False'
      - 'True'
    - auto: PREDEFINED
      defaultValue: 'false'
      description: If selected, add to an empty list the comment "# Empty list".
      name: add_comment_if_empty
      predefined:
      - 'False'
      - 'True'
    deprecated: true
    description: Updates values stored in the EDL (only available On-Demand).
  - name: export-indicators-list-update
    arguments:
    - description: The query to run to update the indicators list. To view expected results, run the following command from the Cortex XSOAR CLI `!findIndicators query=<your query>`. An empty value may load unwanted indicators.
      name: query
    - auto: PREDEFINED
      defaultValue: PAN-OS (text)
      description: The format of the exported list.
      name: format
      predefined:
      - PAN-OS (text)
      - JSON
      - CSV
      - McAfee Web Gateway
      - Symantec ProxySG
      required: true
    - description: Maximum number of items in the list.
      name: edl_size
    - defaultValue: '0'
<<<<<<< HEAD
      description: The starting entry index from which to export the indicators.
=======
      description: The starting entry index from which to export the indicators when index 0 is the first position.
>>>>>>> 90cf3b88
      name: offset
    - auto: PREDEFINED
      defaultValue: string
      description: For use with McAfee Web Gateway format - set the indicator list type.
      name: mwg_type
      predefined:
      - string
      - applcontrol
      - dimension
      - category
      - ip
      - mediatype
      - number
      - regex
    - auto: PREDEFINED
      defaultValue: 'True'
      description: If selected, ports in URLs are removed. For example, 'www.example.com:9999/path' becomes 'www.example.com/path'.
      name: url_port_stripping
      predefined:
      - 'True'
      - 'False'
    - auto: PREDEFINED
      defaultValue: 'True'
      description: If selected, strips the protocol from URLs (http/https).
      name: url_protocol_stripping
      predefined:
      - 'True'
      - 'False'
    - auto: PREDEFINED
      defaultValue: 'False'
      description: For use with PAN-OS (text) format - if selected, any URL entry that is not compliant with PAN-OS URL format is dropped instead of rewritten.
      name: drop_invalids
      predefined:
      - 'False'
      - 'True'
    - auto: PREDEFINED
      defaultValue: Don't Collapse
      description: For use with PAN-OS (text) format - collapse method for IPs (none, range, CIDR).
      name: collapse_ips
      predefined:
      - Don't Collapse
      - To CIDRS
      - To Ranges
    - defaultValue: bc_category
      description: For use with Symantec ProxySG format - set the default category for the output.
      name: category_default
    - description: For use with Symantec ProxySG format - set the categories that should be listed in the output. If not set, lists all existing categories.
      name: category_attribute
    - auto: PREDEFINED
      defaultValue: 'False'
      description: If selected, CSV format appears in a textual webpage instead of initiating a file download.
      name: csv_text
      predefined:
      - 'False'
      - 'True'
    - auto: PREDEFINED
      defaultValue: 'false'
      description: If selected, add to an empty list the comment "# Empty list".
      name: add_comment_if_empty
      predefined:
      - 'False'
      - 'True'
    description: Updates values stored in the List (only available On-Demand).
<<<<<<< HEAD
  dockerimage: demisto/flask-nginx:1.0.0.79973
=======
  dockerimage: demisto/flask-nginx:1.0.0.87872
>>>>>>> 90cf3b88
  longRunning: true
  longRunningPort: true
  script: '-'
  subtype: python3
  type: python
tests:
- Test_EDL
- EDL Performance Test
fromversion: 5.5.0<|MERGE_RESOLUTION|>--- conflicted
+++ resolved
@@ -13,11 +13,7 @@
   section: Connect
   advanced: true
   required: false
-<<<<<<< HEAD
-- additionalinfo: The query to run to update the indicators list. To view expected results, run the following command from the Cortex XSOAR CLI `!findIndicators query=<your query>`. An empty value may load unwanted indicators.
-=======
 - additionalinfo: The query to run to update the indicators list. To view expected results, run the following command from the Cortex XSOAR CLI `!findIndicators query=<your query>`. An empty value may load unwanted indicators. See integration docs for troubleshooting information.
->>>>>>> 90cf3b88
   display: Indicator Query
   name: indicators_query
   type: 0
@@ -68,10 +64,6 @@
   required: false
   hidden:
   - marketplacev2
-<<<<<<< HEAD
-  - xsoar_saas
-=======
->>>>>>> 90cf3b88
 - additionalinfo: (For Cortex XSOAR 6.x) For use with HTTPS - the certificate that the service should use. (For Cortex XSOAR 8 and Cortex XSIAM) Custom certificates are not supported.
   display: Certificate (Required for HTTPS)
   name: certificate
@@ -94,10 +86,6 @@
   required: false
   hidden:
   - marketplacev2
-<<<<<<< HEAD
-  - xsoar_saas
-=======
->>>>>>> 90cf3b88
 - additionalinfo: If selected, the comment "# Empty list" is added to an empty list.
   defaultvalue: 'true'
   display: Add comment to empty list
@@ -297,11 +285,7 @@
     - description: Maximum number of items in the list.
       name: edl_size
     - defaultValue: '0'
-<<<<<<< HEAD
-      description: The starting entry index from which to export the indicators.
-=======
       description: The starting entry index from which to export the indicators when index 0 is the first position.
->>>>>>> 90cf3b88
       name: offset
     - auto: PREDEFINED
       defaultValue: string
@@ -384,11 +368,7 @@
     - description: Maximum number of items in the list.
       name: edl_size
     - defaultValue: '0'
-<<<<<<< HEAD
-      description: The starting entry index from which to export the indicators.
-=======
       description: The starting entry index from which to export the indicators when index 0 is the first position.
->>>>>>> 90cf3b88
       name: offset
     - auto: PREDEFINED
       defaultValue: string
@@ -452,11 +432,7 @@
       - 'False'
       - 'True'
     description: Updates values stored in the List (only available On-Demand).
-<<<<<<< HEAD
-  dockerimage: demisto/flask-nginx:1.0.0.79973
-=======
   dockerimage: demisto/flask-nginx:1.0.0.87872
->>>>>>> 90cf3b88
   longRunning: true
   longRunningPort: true
   script: '-'
