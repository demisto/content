Use the Generic Export Indicators Service integration to provide an endpoint with a list of indicators as a service for the system indicators.

## PAN-OS EDL Management to Export Indicators Service (PAN-OS EDL Service) migration steps
Unlike `PAN-OS EDL Management`, this integration hosts the EDL on the Cortex XSOAR server. Follow these steps to migrate your EDLs.
1. Convert existing EDL lists to indicators in Cortex XSOAR. This can be done automatically:
   1. Extract your EDL as a text file from the web server it's currently hosted on.
   2. Upload it as a file to the Playground and use the `ExtractIndicatorsFromTextFile` automation. e.g, `!ExtractIndicatorsFromTextFile entryID=<entry_id>` 
2. Go to the `Indicators` page and [filter](https://docs.paloaltonetworks.com/cortex/cortex-xsoar/6-2/cortex-xsoar-admin/manage-indicators/understand-indicators/indicators-page.html) to find all of the indicators you extracted from the text file.
3. If needed, batch select the indicators and add a tag to the indicators you want to host as a specific EDL. Use this tag in the `Indicator Query` integration parameter when configuring the integration. For example, if you want to create an allowed list of indicators and a blocked list of indicators.
4. Edit the EDL object on the PAN-OS device to pull from the `Export Indicators Service (PAN-OS EDL Service)` instance, as explained in [### Access the Export Indicators Service by Instance Name (HTTPS)](#access-the-export-indicators-service-by-instance-name-(https)). You can edit the EDL object using the [panorama-edit-edl](https://xsoar.pan.dev/docs/reference/integrations/panorama#panorama-edit-edl) command in the `Palo Alto Networks PAN-OS` integration.
5. Commit and push the configuration from the Panorama device to its respective Firewalls using the [PAN-OS Commit Configuration](https://xsoar.pan.dev/docs/reference/playbooks/pan-os-commit-configuration) playbook.
6. If you have a deployment with 100 firewalls or more, we recommend using your Panorama device and creating an EDL object there, which will be populated from the `PAN-OS EDL Service`. Then push the EDL object to the respective firewalls.
7. Follow the instructions in the rest of this guide to make sure that the PAN-OS device is connected to the EDL service.

***Important Note:***
EDL is designed to spawn on two processes: nginx and python. Nginx is the process that listens on the configured port, while the python process listens on the configured port + 1. This means that if an integration was configured for port 9009, the nginx process will listen on port 9009 and python on port 9010.
When running without --network=host the python port is not exposed to the machine.

## Use Cases
---
1. Export a list of malicious IPs to block via a firewall.
2. Export a list of indicators to a service such as Splunk, using a supported output format.
3. Generate feeds to be used on PAN-OS as External Dynamic Lists.
4. Create External Dynamic Lists (EDLs) of the IP addresses, URLs and domains used by ransomware, known APT groups, and active malware campaigns for tracking in AutoFocus.
5. Create External Dynamic Lists to track IPs and URLs commonly used by Microsoft Office365 or CDNs and cloud services, or used as tor exit nodes.

## Configure Generic Export Indicators Service on Cortex XSOAR
---

1. Navigate to **Settings** > **Integrations** > **Servers & Services**.
2. Search for Generic Export Indicators Service.
3. Click **Add instance** to create and configure a new integration instance.

| **Parameter**                      | **Description**                                                                                                                                                                                                                                      | **Required** |
|------------------------------------|------------------------------------------------------------------------------------------------------------------------------------------------------------------------------------------------------------------------------------------------------|--------------|
| Update list on demand only         | Enabling this prevents automatic list refresh.                                                                                                                                                                                                   | False        |
| Indicator Query                    | The query to run to update the indicators list. To view expected results, run the following command from the Cortex XSOAR CLI `!findIndicators query=<your query>`                                                                           | False        |
| Outbound Format                    | The format of the exported list.                                                                                                                                                                                                     | True         |
| Exported Fields                    | For use with JSON and CSV formats - select specific Cortex XSOAR fields to export. If given the value 'all' - all Cortex XSOAR fields are exported. If empty - only value and type are exported.                                                      | False        |
| List Size                          | Maximum number of items in the list.                                                                                                                                                                                                                 | True         |
| Refresh Rate                       | How often to refresh the list (e.g., less than 1 minute, 5 minutes, 12 hours, 7 days, 3 months, 1 year). For performance reasons, we do not recommend setting this value at less than 1 minute.                                                      | False        |
| Listen Port                        | Runs the service on this port from within Cortex XSOAR. Requires a unique port for each long-running integration instance. Do not use the same port for multiple instances.                                                                      | True         |
| Certificate (Required for HTTPS)   | For use with HTTPS - the certificate that the service should use.                                                                                                                                                                                    | False        |
| Private Key (Required for HTTPS)   | For use with HTTPS - the private key that the service should use.                                                                                                                                                                                    | False        |
| Username                           | Uses basic authentication for accessing the list. If empty, no authentication is enforced.                                                                                                                                                           | False        |
| Password                           | Uses basic authentication for accessing the list. If empty, no authentication is enforced.                                                                                                                                                           | False        |
| Add comment to empty list          | If selected, add to an empty list the comment "# Empty list".                                                                                                                                                                                        | False        |
| Strip ports from URLs              | If selected, ports in URLs are removed. For example, 'www.example.com:9999/path' becomes 'www.example.com/path'.                                                                                                                            | False        |
| Strip protocols from URLs          | If selected, strips the protocol from URLs (http/https)/.                                                                                                                                                                                         | False        |
| Truncate URL length                | If selected, URLs are truncated to no more than 254 characters.                                                                                                                                                                                  | False        |
| Prepend string to list             | String to add to beginning of published list. Supports newline characters (\n).                                                                                                                                                                      | False        |
| Append string to list              | String to add to end of published list. Supports newline characters (\n).                                                                                                                                                                            | False        |
| IP Collapsing                      | For use with PAN-OS (text) format - collapse method for IPs (none, range, CIDR).                                                                                                                                                                     | False        |
| PAN-OS: drop invalid URL entries   | For use with PAN-OS (text) format - if selected, any URL entry that is not compliant with PAN-OS URL format is dropped instead of rewritten.                                                                                                   | False        |
| McAfee Gateway: Indicator List Type | For use with McAfee Web Gateway format - set the indicator list type.                                                                                                                                                                                | False        |
| Symantec ProxySG: Default Category | For use with Symantec ProxySG format - set the default category for the output.                                                                                                                                                                      | False        |
| Symantec ProxySG: Listed Categories | For use with Symantec ProxySG format - set the categories that should be listed in the output. If not set, lists all existing categories.                                                                                                        | False        |
| Show CSV formats as Text           | If selected, CSV format appears in a textual webpage instead of initiating a file download.                                                                                                                                                      | False        |
| XSOAR Indicator Page Size          | Internal page size used when querying Cortex XSOAR for the indicators.                                                                                                                                                                               | False        |
| Maximum CIDR network prefix bits size   | CIDRs with a lower network prefix bits number are not included. For example - if the number is 8, then 0.0.0.0/2 is excluded from the list.                                                                                                                                                                    | False         |
| Exclude top level domainGlobs        | Option to remove top level domainGlobs from the list. For example - \*.com.                                                                                                                                                                                     | False         |
| Advanced: NGINX Global Directives  | NGINX global directives to be passed on the command line using the -g option. Each directive should end with `;`. For example: `worker_processes 4; timer_resolution 100ms;`. Advanced configuration to be used only if instructed by Cortex XSOAR Support. | False        |
| Advanced: NGINX Server Conf        | NGINX server configuration to be used instead of the default NGINX_SERVER_CONF used in the integration code. Advanced configuration to be used only if instructed by Cortex XSOAR Support.                                                                  | False        |
| Advanced: NGINX Read Timeout       | NGNIX read timeout in seconds.                                                                                                                                                                                                                       | False        |
| Advanced: use legacy queries       | When enabled, the integration queries the server using full queries. Advanced configuration to be used only if instructed by Cortex XSOAR Support, or you've encountered log errors in the form of: 'msgpack: invalid code.'                             | False        |

### Safeguards
There are two integrations parameters used as safeguards: `Maximum CIDR network prefix bits size` and `Exclude top level domainGlobs`.

These parameters prevent the integration from incorrectly inserting unwanted TLDs or a CIDR with a too wide range.

The default value for `Maximum CIDR network prefix bits size` is 8, which means that CIDRs with a lower network prefix bits number are not included (such as 0.0.0.0/2).


The default value for `Exclude top level domainGlobs` is off. If enabled, the exported list does not hold indicators such as `*.com`, `*.co.uk`, `*.org` and other top level domains.

### Unique Behaviors

<<<<<<< HEAD
#### domainGlob

When parsing domainGlob indicator types the parser will create two different inputs as that is usually how DNS Firewalls work. For example if the DomainGlob `*.bad.com` will be parsed it will output two lines to the list:
1. `*.bad.com`
2. `bad.com`
=======
When parsing domainGlobs the parser will create two different inputs as that is usually how DNS Firewalls work. For example if the DomainGlob `*.bad.com` will be parsed it will output two lines to the list:
1. *.bad.com
2. bad.com
>>>>>>> bc04ca76

This is so the DNS will also block `bad.com` which will not happen if only `*.bad.com` is listed.

#### IP Collapsing

When `IP Collapsing` is enabled, duplications of IP ranges are removed. For example if there are 2 CIDRs in the list - `1.2.3.0/8` and `1.2.3.0/16` - only `1.2.3.0/8` will be included in the exported list.

#### Append string to list

Option to add a list of constant values to the exported list.
Expected value is a string, supports newline characters (`\n`).

#### PAN-OS: drop invalid URL entries

When `PAN-OS: drop invalid URL entries` is enabled, any URL entry that is not compliant with PAN-OS URL format is dropped instead of rewritten.

### Access the Export Indicators Service by Instance Name (HTTPS)
**Note**: By default, the route is open without security hardening and might expose you to network risks. Cortex XSOAR recommends that you use credentials to connect to the integration.

To access the Export Indicators service by instance name, make sure ***Instance execute external*** is enabled. 

1. In Cortex XSOAR, go to **Settings > About > Troubleshooting**.
2. In the **Server Configuration** section, verify that the ***instance.execute.external*** key is set to *true*. If this key does not exist, click **+ Add Server Configuration** and add the *instance.execute.external* and set the value to *true*. See [this documentation](https://xsoar.pan.dev/docs/integrations/long-running#invoking-http-integrations-via-cortex-xsoar-servers-route-handling) for further information.
3. In a web browser, go to `https://*<demisto_address>*/instance/execute/*<instance_name>*` .

### URL Inline Arguments
Use the following arguments in the URL to change the request:

| **Argument Name** | **Description**                                                                                                                                                     | **Example**                                                                                         |
|-------------------|---------------------------------------------------------------------------------------------------------------------------------------------------------------------|-----------------------------------------------------------------------------------------------------|
| n                 | The maximum number of entries in the output. If no value is provided, uses the value specified in the List Size parameter configured in the instance configuration. | `https://{server_host}/instance/execute/{instance_name}?n=50`                                       |
| s                 | The starting entry index from which to export the indicators.                                                                                                       | `https://{server_host}/instance/execute/{instance_name}?s=10&n=50`                                  |
| v                 | The output format. Supports `PAN-OS (text)`, `CSV`, `JSON`, `mwg` and `proxysg` (alias: `bluecoat`).                                                                | `https://{server_host}/instance/execute/{instance_name}?v=JSON`                                     |
| q                 | The query used to retrieve indicators from the system.                                                                                                              | `https://{server_host}/instance/execute/{instance_name}?q="type:ip and sourceBrand:my_source"`      |
| t                 | Only with `mwg` format. The type indicated on the top of the exported list. Supports: string, applcontrol, dimension, category, ip, mediatype, number and regex.    | `https://{server_host}/instance/execute/{instance_name}?v=mwg&t=ip`                                 |
| sp                | If set, strips ports off URLs.                                                                                                                                      | `https://{server_host}/instance/execute/{instance_name}?v=PAN-OS (text)&sp`                         |
| pr                | If set, strips protocol off URLs.                                                                                                                                   | `https://{server_host}/instance/execute/{instance_name}?v=text&pr`                                  |
| di                | Only with `PAN-OS (text)` format. If set, ignores URLs which are not compliant with PAN-OS URL format instead of  rewriting the URLs.                               | `https://{server_host}/instance/execute/{instance_name}?v=PAN-OS (text)&di`                         |
| tr                | Only with `PAN-OS (text)`Whether to collapse IPs. 0 - to not collapse, 1 - collapse to ranges or 2 - collapse to CIDRs                                              | `https://{server_host}/instance/execute/{instance_name}?q="type:ip and sourceBrand:my_source"&tr=1` |
| cd                | Only with `proxysg` format. The default category for the exported indicators.                                                                                       | `https://{server_host}/instance/execute/{instance_name}?v=proxysg&cd=default_category`              |
| ca                | Only with `proxysg` format. The categories which are exported. Indicators not falling into these categories are classified as the default category.                 | `https://{server_host}/instance/execute/{instance_name}?v=proxysg&ca=category1,category2`           |
| tx                | Whether to output `CSV` format as textual web pages.                                                                                                                | `https://{server_host}/instance/execute/{instance_name}?v=CSV&tx`                                   |
| mc                | Configure max CIDR size.                                                                                                                                            | `https://{server_host}/instance/execute/{instance_name}?mc=10`                                      |
| nt                 | Configure if to exclude top level domainGlobs.                                                                                                                         | `https://{server_host}/instance/execute/{instance_name}?nt=true`                                    |


## Commands
You can execute these commands from the Cortex XSOAR CLI as part of an automation, or in a playbook.
After you successfully execute a command, a DBot message appears in the War Room with the command details.


### export-indicators-list-update
***
Updates values stored in the List (only available On-Demand).

##### Base Command

`export-indicators-list-update`
##### Input

| **Argument Name** | **Description** | **Required** |
| --- | --- | --- |
| query | The query used to retrieve indicators from the system. Leave empty to use the query from the integration parameters.  | Optional | 
| format | The output format. | Optional | 
| edl_size | The maximum number of entries in the output. If no value is provided, uses the value specified in the List Size parameter configured in the instance configuration. | Optional | 
| print_indicators | If set to true, prints the indicators that were saved to the export indicators service. | Required | 
| mwg_type | For use with McAfee Web Gateway format to indicate the list type. | Optional |
| url_port_stripping | If true, strips the port off URLs. | Optional |
| url_protocol_stripping | If true, strips the port off URLs. | Optional |
| drop_invalids | For use with PAN-OS (text) format - if checked any URL entry which is not compliant with PAN-OS EDL URL format is dropped instead of rewritten. | Optional | 
| category_attribute | For use with Symantec ProxySG format - set the categories that should be listed in the output. If not set lists all existing categories. | Optional |
| category_default | For use with Symantec ProxySG format - set the default category for the output. | Optional |
| collapse_ips | For use with PAN-OS (text) format - Whether to collapse IPs, and if so - to ranges or CIDRs | Optional |
| csv_text | If true, outputs csv format as textual web pages | Optional |
| add_comment_if_empty | If selected, add to an empty List the comment "# Empty List". | Optional |

##### Context Output
There is no context output for this command.

##### Command Example
```!export-indicators-list-update=type:IP edl_size=2```

##### Human Readable Output
'EDL will be updated the next time you access it'

### Troubleshooting
Memory issue can happen in CSV / JSON format over 150,000 if all fields are selected.

#### In terms of times
10,000 indicators can take 10 - 20 seconds
100,000 indicators can take 1 - 3 minutes
1,000,000: takes over half an hour
In 5 minutes (the default timeout of the integration) it does export between 200,000 - 400,000[[]]
depending on the load on the server. the existing indicators in the server, and the query.
For more than that need to set *NGINX Read Timeout* <|MERGE_RESOLUTION|>--- conflicted
+++ resolved
@@ -76,17 +76,12 @@
 
 ### Unique Behaviors
 
-<<<<<<< HEAD
 #### domainGlob
 
-When parsing domainGlob indicator types the parser will create two different inputs as that is usually how DNS Firewalls work. For example if the DomainGlob `*.bad.com` will be parsed it will output two lines to the list:
+When parsing domainGlob indicator types, the parser will create two different inputs as that is usually how DNS Firewalls work. For example if the DomainGlob `*.bad.com` will be parsed it will output two lines to the list:
 1. `*.bad.com`
 2. `bad.com`
-=======
-When parsing domainGlobs the parser will create two different inputs as that is usually how DNS Firewalls work. For example if the DomainGlob `*.bad.com` will be parsed it will output two lines to the list:
-1. *.bad.com
-2. bad.com
->>>>>>> bc04ca76
+
 
 This is so the DNS will also block `bad.com` which will not happen if only `*.bad.com` is listed.
 
