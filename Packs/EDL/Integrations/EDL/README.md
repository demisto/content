Use the Generic Export Indicators Service integration to provide an endpoint with a list of indicators as a service for the system indicators.
For Cortex XSOAR 8, see [Manage External Dynamic Lists in the Cortex XSOAR Administrator Guide](https://docs-cortex.paloaltonetworks.com/r/Cortex-XSOAR/8/Cortex-XSOAR-Administrator-Guide/Manage-External-Dynamic-Lists).

## PAN-OS EDL Management to Export Indicators Service (PAN-OS EDL Service) migration steps

Unlike `PAN-OS EDL Management`, this integration hosts the EDL on the Cortex XSOAR server. Follow these steps to migrate your EDLs.

1. Convert existing EDL lists to indicators in Cortex XSOAR. This can be done automatically:
    1. Extract your EDL as a text file from the web server it's currently hosted on.
    2. Upload it as a file to the Playground and use the `ExtractIndicatorsFromTextFile` automation. e.g., `!ExtractIndicatorsFromTextFile entryID=<entry_id>`
2. Go to the `Indicators` page and [filter](https://docs-cortex.paloaltonetworks.com/r/Cortex-XSOAR/6.10/Cortex-XSOAR-Administrator-Guide/Indicators) to find all of the indicators you extracted from the text file.
3. If needed, batch select the indicators and add a tag to the indicators you want to host as a specific EDL. Use this tag in the `Indicator Query` integration parameter when configuring the integration. For example, if you want to create an allowed list of indicators and a blocked list of indicators.
4. Edit the EDL object on the PAN-OS device to pull from the `Export Indicators Service (PAN-OS EDL Service)` instance, as explained in [Access the Export Indicators Service by Instance Name (HTTPS)](#access-the-export-indicators-service-by-instance-name-https). You can edit the EDL object using the [panorama-edit-edl](https://xsoar.pan.dev/docs/reference/integrations/panorama#panorama-edit-edl) command in the `Palo Alto Networks PAN-OS` integration.
5. Commit and push the configuration from the Panorama device to its respective Firewalls using the [PAN-OS Commit Configuration](https://xsoar.pan.dev/docs/reference/playbooks/pan-os-commit-configuration) playbook.
6. If you have a deployment with 100 firewalls or more, we recommend using your Panorama device and creating an EDL object there, which will be populated from the `PAN-OS EDL Service`. Then push the EDL object to the respective firewalls.
7. Follow the instructions in the rest of this guide to make sure that the PAN-OS device is connected to the EDL service.

***Important Notes:***

- EDL is designed to spawn on two processes: NGNIX and Python. NGNIX is the process that listens on the configured port, while the Python process listens on the configured port + 1. This means that if an integration was configured for port 9009, the NGNIX process will listen on port 9009 and Python on port 9010. When running without --network=host, the Python port is not exposed to the machine.
- If constantly using different queries for the same EDL instance through the *q* inline argument, it is recommended to use different instances of the EDL (one for each query), and set each one with a default query for better performance.
- When using the *q* inline argument, the number of exported indicators is limited to 100,000 due to performance reasons. To export more than 100,000 indicators, create a new instance of the integration with the desired Indicator Query and List Size.
- Note: After a successful configuration of an instance, if the 'test button' is clicked again, it may result in a failure due to an incorrect assumption that the port is already in use. Nevertheless, it is important to highlight that despite this issue, the instance will continue to function correctly.

## Troubleshooting

<<<<<<< HEAD
If you are encountering an 504 Gateway error:

1. Increase the NGINX Read Timeout in the instance configuration (for 1,000,000 indicators, it is recommended to increase the timeout up to 1 hour).
2. If the issue persists, try to increase the Load Balancer timeout through the Devops team (for 800,000 indicators, it is recommended to increase the timeout up to 1 hour (depends on the indicator query)).
=======
### 504 Gateway error

1. Increase the NGINX Read Timeout in the instance configuration (for 1,000,000 indicators, it is recommended to increase the timeout up to 1 hour).
2. If the issue persists, try to increase the Load Balancer timeout through the Devops team (for 800,000 indicators, it is recommended to increase the timeout up to 1 hour (depends on the indicator query)).

### Deleted or expired indicators showing in EDL export
Append `expirationStatus:active` to the end of the query.
>>>>>>> 90cf3b88

## Use Cases

---

1. Export a list of malicious IPs to block via a firewall.
2. Export a list of indicators to a service such as Splunk, using a supported output format.
3. Generate feeds to be used on PAN-OS as External Dynamic Lists.
4. Create External Dynamic Lists (EDLs) of the IP addresses, URLs, and domains used by ransomware, known APT groups, and active malware campaigns for tracking in AutoFocus.
5. Create External Dynamic Lists to track IPs and URLs commonly used by Microsoft Office365 or CDNs and cloud services, or used as tor exit nodes.

## Configure Generic Export Indicators Service on Cortex XSOAR

---

1. Navigate to **Settings** > **Integrations** > **Servers & Services**.
2. Search for Generic Export Indicators Service.
3. Click **Add instance** to create and configure a new integration instance.

| **Parameter**                      | **Description**                                                                                                                                                                                                                                      | **Required** |
|------------------------------------|------------------------------------------------------------------------------------------------------------------------------------------------------------------------------------------------------------------------------------------------------|--------------|
| Update list on demand only         | Enabling this prevents automatic list refresh.                                                                                                                                                                                                   | False        |
| Indicator Query                    | The query to run to update the indicators list. To view expected results, run the following command from the Cortex XSOAR CLI `!findIndicators query=<your query>` (Field names in your query should match the [machine name](https://docs-cortex.paloaltonetworks.com/r/Cortex-XSOAR/6.10/Cortex-XSOAR-Administrator-Guide/Create-a-Custom-Indicator-Field) for each field.)                                                                          | False        |
| Outbound Format                    | The format of the exported list.                                                                                                                                                                                                     | True         |
| Exported Fields                    | For use with JSON and CSV formats - select specific Cortex XSOAR fields to export. If given the value 'all' - all Cortex XSOAR fields are exported. If empty - only value and type are exported.                                                      | False        |
| List Size                          | Maximum number of items in the list.                                                                                                                                                                                                                 | True         |
| Refresh Rate                       | How often to refresh the list (e.g., less than 1 minute, 5 minutes, 12 hours, 7 days, 3 months, 1 year). For performance reasons, we do not recommend setting this value at less than 1 minute.                                                      | False        |
<<<<<<< HEAD
| Listen Port                        | Runs the service on this port from within Cortex XSOAR. Requires a unique port for each long-running integration instance. Do not use the same port for multiple instances. <br>Note: If you click the test button more than once, a failure may occur mistakenly indicating that the port is already in use.  <br> (For Cortex XSOAR 8 and Cortex XSIAM) If you do not enter a Listen Port, an unused port for the EDL will automatically be generated when the instance is saved. However, if using an engine, you must enter a Listen Port.                                                            | True         |
=======
| Listen Port                        | Runs the service on this port from within Cortex XSOAR. Requires a unique port for each long-running integration instance. Do not use the same port for multiple instances. <br>Note: If you click the test button more than once, a failure may occur mistakenly indicating that the port is already in use.  <br> (For Cortex XSOAR 8 and Cortex XSIAM) If using an engine, you must enter a Listen Port. If not using an engine, do not enter a Listen Port and an unused port for the Generic Export Indicators Service will automatically be generated when the instance is saved.                                                             | True         |
>>>>>>> 90cf3b88
| Certificate (Required for HTTPS)   | (For Cortex XSOAR 6.x) For use with HTTPS - the certificate that the service should use.  <br> (For Cortex XSOAR 8 and Cortex XSIAM) Custom certificates are not supported.                                                                                                                                                                                  | False        |
| Private Key (Required for HTTPS)   | For Cortex XSOAR 6.x) For use with HTTPS - the private key that the service should use.  <br> (For Cortex XSOAR 8 and Cortex XSIAM) When using an engine, configure a private API key. Not supported on the Cortex XSOAR​​ or Cortex XSIAM server.                                                                                                                                                                                  | False        |
| Username                           | Uses basic authentication for accessing the list. If empty, no authentication is enforced.                                                                                                                                                           | (For Cortex XSOAR 6.x) False <br> (For Cortex XSOAR 8 and Cortex XSIAM)  Optional for engines, otherwise mandatory.    |
| Password                           | Uses basic authentication for accessing the list. If empty, no authentication is enforced.                                                                                                                                                           | (For Cortex XSOAR 6.x) False <br> (For Cortex XSOAR 8 and Cortex XSIAM)  Optional for engines, otherwise mandatory.     |
| Add comment to empty list          | If selected, add to an empty list the comment "# Empty list".                                                                                                                                                                                        | False        |
| Strip ports from URLs              | If selected, ports in URLs are removed. For example, 'www.example.com:9999/path' becomes 'www.example.com/path'.                                                                                                                            | False        |
| Strip protocols from URLs          | If selected, strips the protocol from URLs (http/https)/.                                                                                                                                                                                         | False        |
| Truncate URL length                | If selected, URLs are truncated to no more than 254 characters.                                                                                                                                                                                  | False        |
| Prepend string to list             | String to add to beginning of published list. Supports newline characters (\n).                                                                                                                                                                      | False        |
| Append string to list              | String to add to end of published list. Supports newline characters (\n).                                                                                                                                                                            | False        |
| IP Collapsing                      | For use with PAN-OS (text) format - collapse method for IPs (none, range, CIDR).                                                                                                                                                                     | False        |
| PAN-OS: drop invalid URL entries   | For use with PAN-OS (text) format - if selected, any URL entry that is not compliant with PAN-OS URL format is dropped instead of rewritten.                                                                                                   | False        |
| McAfee Gateway: Indicator List Type | For use with McAfee Web Gateway format - set the indicator list type.                                                                                                                                                                                | False        |
| Symantec ProxySG: Default Category | For use with Symantec ProxySG format - set the default category for the output.                                                                                                                                                                      | False        |
| Symantec ProxySG: Listed Categories | For use with Symantec ProxySG format - set the categories that should be listed in the output. If not set, lists all existing categories.                                                                                                        | False        |
| Show CSV formats as Text           | If selected, CSV format appears in a textual webpage instead of initiating a file download.                                                                                                                                                      | False        |
| XSOAR Indicator Page Size          | Internal page size used when querying Cortex XSOAR for the indicators.                                                                                                                                                                               | False        |
| Maximum CIDR network prefix bits size   | CIDRs with a lower network prefix bits number are not included. For example - if the number is 8, then 0.0.0.0/2 is excluded from the list.                                                                                                                                                                    | False         |
| Exclude top level domainGlobs        | Option to remove top level domainGlobs from the list. For example - \*.com.                                                                                                                                                                                     | False         |
| Advanced: NGINX Global Directives  | NGINX global directives to be passed on the command line using the -g option. Each directive should end with `;`. For example: `worker_processes 4; timer_resolution 100ms;`. Advanced configuration to be used only if instructed by Cortex XSOAR Support. | False        |
| Advanced: NGINX Server Conf        | NGINX server configuration to be used instead of the default NGINX_SERVER_CONF used in the integration code. Advanced configuration to be used only if instructed by Cortex XSOAR Support.                                                                  | False        |
| Advanced: NGINX Read Timeout       | NGNIX read timeout in seconds.                                                                                                                                                                                                                       | False        |
| Advanced: use legacy queries       | When enabled, the integration queries the server using full queries. Advanced configuration to be used only if instructed by Cortex XSOAR Support, or you've encountered log errors in the form of: 'msgpack: invalid code.'                             | False        |

### Safeguards

There are two integrations parameters used as safeguards: `Maximum CIDR network prefix bits size` and `Exclude top level domainGlobs`.

These parameters prevent the integration from incorrectly inserting unwanted TLDs or a CIDR with a too wide range.

The default value for `Maximum CIDR network prefix bits size` is 8, which means that CIDRs with a lower network prefix bits number are not included (such as 0.0.0.0/2).


The default value for `Exclude top level domainGlobs` is off. If enabled, the exported list does not hold indicators such as `*.com`, `*.co.uk`, `*.org` and other top level domains.

### Unique Behaviors

#### domainGlob


When parsing ***domainGlob*** indicator types, the parser creates two different inputs (usually how DNS Firewalls work). For example if the ***domainGlob*** `*.bad.com` is  parsed, it outputs two lines to the list:

1. `*.bad.com`
2. `bad.com`


The DNS also blocks `bad.com` which does not happen if only `*.bad.com` is listed.

#### IP Collapsing

When `IP Collapsing` is enabled, duplications of IP ranges are removed. For example if there are 2 CIDRs in the list - `1.2.3.0/8` and `1.2.3.0/16` - only `1.2.3.0/8` will be included in the exported list.

#### Append string to list

Option to add a list of constant values to the exported list.
Expected value is a string, supports newline characters (`\n`).

#### PAN-OS: drop invalid URL entries

When `PAN-OS: drop invalid URL entries` is enabled, any URL entry that is not compliant with PAN-OS URL format is dropped instead of rewritten.

#### Exported Fields

This applies to the `JSON` and `CSV` formats - select specific Cortex XSOAR fields to export.
If given the value `all` - all of Cortex XSOAR's available fields will be exported. If set to empty - only the indicator value and type will be exported.

Optional system fields are:

- `id`
- `modified`
- `sortValues`
- `comments`
- `indicator`
- `value`
- `source`
- `sourceInstances`
- `sourceBrands`
- `investigationIDs`
- `lastSeen`
- `firstSeen`
- `lastSeenEntryID`
- `firstSeenEntryID`
- `CustomFields`
- `tags`
- `expirationStatus`
- `expirationSource`
- `calculatedTime`
- `lastReputationRun`
- `modifiedTime`
- `aggregatedReliability`
- `communitynotes`

In addition to the system fields, you can also search for custom fields.
In order to get the list of all available fields to search by, you can configure the `Exported Fields` parameter with the `all` option and check the list returned.

<<<<<<< HEAD
### Access the Export Indicators Service by Instance Name (HTTPS)

**Note**: By default, the route is open without security hardening and might expose you to network risks. Cortex XSOAR recommends that you use credentials to connect to the integration.

To access the Export Indicators service by instance name, make sure ***Instance execute external*** is enabled.

1. In Cortex XSOAR, go to **Settings > About > Troubleshooting**.
2. (Cortex XSOAR 6.x only) In the **Server Configuration** section, verify that the ***instance.execute.external*** key is set to *true*. If this key does not exist, click **+ Add Server Configuration** and add the *instance.execute.external* and set the value to *true*. See [this documentation](https://xsoar.pan.dev/docs/reference/articles/long-running-invoke) for further information.
3. In a web browser, go to:
   (For Cortex XSOAR 6.x) `https://*<xsoar_address>*/instance/execute/*<instance_name>*`
  (For Cortex XSOAR 8 or Cortex XSIAM) `https://ext-<tenant>.crtx.<region>.paloaltonetworks.com/xsoar/instance/execute/<instance-name>`

=======
### Access the Export Indicators Service by Instance Name (HTTPS) - For Cortex XSOAR 6.x only

**Note**: 
- By default, the route is open without security hardening and might expose you to network risks. Cortex XSOAR recommends that you use credentials to connect to the integration.
- For Cortex XSOAR 8 and Cortex XSIAM, you can only access the Export Indicators Service using a third-party tool such as cURL.
   - On a tenant, use https://ext-<cortex-xsoar-address\>/xsoar/instance/execute/\<instance-name\>
   
     For example: curl -v -u user:pass https://ext-mytenant.paloaltonetworks.com/xsoar/instance/execute/edl_instance_01\?q\=type:ip
   - On an engine, use http://\<engine-address\>:\<integration listen port\>/
     
     For example: curl -v -u user:pass http://\<engine_address\>:\<listen_port\>/?n=50

To access the Export Indicators service by instance name, make sure ***Instance execute external*** is enabled.

1. Navigate to **Settings > About > Troubleshooting**.
2.  In the **Server Configuration** section, verify that the ***instance.execute.external*** key is set to *true*. If this key does not exist, click **+ Add Server Configuration** and add the *instance.execute.external* and set the value to *true*. See [this documentation](https://xsoar.pan.dev/docs/reference/articles/long-running-invoke) for further information.
3. In a web browser, go to:
    `https://*<xsoar_address>*/instance/execute/*<instance_name>*`
 

>>>>>>> 90cf3b88

### URL Inline Arguments

Use the following arguments in the URL to change the request:

| **Argument Name** | **Description**                                                                                                                                                     | **Example**                                                                                         |
|-------------------|---------------------------------------------------------------------------------------------------------------------------------------------------------------------|-----------------------------------------------------------------------------------------------------|
| n                 | The maximum number of entries in the output. If no value is provided, uses the value specified in the List Size parameter configured in the instance configuration. | `https://{server_host}/instance/execute/{instance_name}?n=50`                                       |
| s                 | The starting entry index from which to export the indicators when index 0 is the first position.                                                                    | `https://{server_host}/instance/execute/{instance_name}?s=10&n=50`                                  |
| v                 | The output format. Supports `PAN-OS (text)`, `CSV`, `JSON`, `mwg` and `proxysg` (alias: `bluecoat`).                                                                | `https://{server_host}/instance/execute/{instance_name}?v=JSON`                                     |
| q                 | The query used to retrieve indicators from the system. If you are using this argument, no more than 100,000 can be exported through the EDL.                                                                                                             | `https://{server_host}/instance/execute/{instance_name}?q="type:ip and sourceBrand:my_source"`      |
| t                 | Only with `mwg` format. The type indicated on the top of the exported list. Supports: string, applcontrol, dimension, category, ip, mediatype, number and regex.    | `https://{server_host}/instance/execute/{instance_name}?v=mwg&t=ip`                                 |
| sp                | If set, strips ports off URLs.                                                                                                                                      | `https://{server_host}/instance/execute/{instance_name}?v=PAN-OS (text)&sp`                         |
| pr                | If set, strips protocol off URLs.                                                                                                                                   | `https://{server_host}/instance/execute/{instance_name}?v=text&pr`                                  |
| di                | Only with `PAN-OS (text)` format. If set, ignores URLs which are not compliant with PAN-OS URL format instead of  rewriting the URLs.                               | `https://{server_host}/instance/execute/{instance_name}?v=PAN-OS (text)&di`                         |
| tr                | Only with `PAN-OS (text)`Whether to collapse IPs. 0 - to not collapse, 1 - collapse to ranges or 2 - collapse to CIDRs                                              | `https://{server_host}/instance/execute/{instance_name}?q="type:ip and sourceBrand:my_source"&tr=1` |
| cd                | Only with `proxysg` format. The default category for the exported indicators.                                                                                       | `https://{server_host}/instance/execute/{instance_name}?v=proxysg&cd=default_category`              |
| ca                | Only with `proxysg` format. The categories which are exported. Indicators not falling into these categories are classified as the default category.                 | `https://{server_host}/instance/execute/{instance_name}?v=proxysg&ca=category1,category2`           |
| tx                | Whether to output `CSV` format as textual web pages.                                                                                                                | `https://{server_host}/instance/execute/{instance_name}?v=CSV&tx`                                   |
| mc                | Configure max CIDR size.                                                                                                                                            | `https://{server_host}/instance/execute/{instance_name}?mc=10`                                      |
| nt                 | Configure whether to exclude top level domainGlobs.                                                                                                                         | `https://{server_host}/instance/execute/{instance_name}?nt=true`                                    |


## Commands

You can execute these commands from the Cortex XSOAR CLI as part of an automation, or in a playbook.
After you successfully execute a command, a DBot message appears in the War Room with the command details.


### export-indicators-list-update

***
Updates values stored in the List (only available On-Demand).

##### Base Command

`export-indicators-list-update`

##### Input

| **Argument Name** | **Description** | **Required** |
| --- | --- | --- |
| query | The query used to retrieve indicators from the system. Leave empty to use the query from the integration parameters.  | Optional | 
| format | The output format. | Optional | 
| edl_size | The maximum number of entries in the output. If no value is provided, uses the value specified in the List Size parameter configured in the instance configuration. | Optional | 
| print_indicators | If set to true, prints the indicators that were saved to the export indicators service. | Required | 
| mwg_type | For use with McAfee Web Gateway format to indicate the list type. | Optional |
| url_port_stripping | If true, strips the port off URLs. | Optional |
| url_protocol_stripping | If true, strips the port off URLs. | Optional |
| drop_invalids | For use with PAN-OS (text) format - if checked any URL entry which is not compliant with PAN-OS EDL URL format is dropped instead of rewritten. | Optional | 
| category_attribute | For use with Symantec ProxySG format - set the categories that should be listed in the output. If not set lists all existing categories. | Optional |
| category_default | For use with Symantec ProxySG format - set the default category for the output. | Optional |
| collapse_ips | For use with PAN-OS (text) format - Whether to collapse IPs, and if so - to ranges or CIDRs | Optional |
| csv_text | If true, outputs csv format as textual web pages | Optional |
| add_comment_if_empty | If selected, add to an empty List the comment "# Empty List". | Optional |

##### Context Output

There is no context output for this command.

##### Command Example

```!export-indicators-list-update=type:IP edl_size=2```

##### Human Readable Output

'EDL will be updated the next time you access it'


### Troubleshooting
- Indicators that are passed through the integration undergo formatting and deduplication, which may lead to an apparent loss of indicators.  
  For instance, enabling the `Strip ports from URLs` option may cause two URLs that are similar but use different ports to be merged into a single indicator after formatting, resulting in the removal of one of them as a duplicate.
- In case all fields are selected, there is a potential memory issue when dealing with CSV or JSON format files that exceed 150,000 entries.

#### Custom HTTP Headers

The response from EDL's endpoint includes custom headers, starting with the `X-EDL` prefix, that can be used for debugging purposes.  
The headers are:

- `X-EDL-Created` - The date and time the response was created.
- `X-EDL-Query-Time-Secs` - The time it took to execute the query and format the response.
- `X-EDL-Size` - The number of indicators returned in the response.
- `X-EDL-Origin-Size` - The number of indicators originally fetched before formatting and deduplication.


#### Execution Time
- 10,000 indicators can take 10-20 seconds.
- 100,000 indicators can take up to 1-3 minutes.
- 1,000,000 indicators can take over half an hour.

In 5 minutes (the default timeout of the integration) the integration can export between 200,000 to 400,000 indicators,
depending on the load of the server, the existing indicators in the server, and the query used.

The *NGINX Read Timeout* can be set to increase the timeout.<|MERGE_RESOLUTION|>--- conflicted
+++ resolved
@@ -24,20 +24,13 @@
 
 ## Troubleshooting
 
-<<<<<<< HEAD
-If you are encountering an 504 Gateway error:
+### 504 Gateway error
 
 1. Increase the NGINX Read Timeout in the instance configuration (for 1,000,000 indicators, it is recommended to increase the timeout up to 1 hour).
 2. If the issue persists, try to increase the Load Balancer timeout through the Devops team (for 800,000 indicators, it is recommended to increase the timeout up to 1 hour (depends on the indicator query)).
-=======
-### 504 Gateway error
-
-1. Increase the NGINX Read Timeout in the instance configuration (for 1,000,000 indicators, it is recommended to increase the timeout up to 1 hour).
-2. If the issue persists, try to increase the Load Balancer timeout through the Devops team (for 800,000 indicators, it is recommended to increase the timeout up to 1 hour (depends on the indicator query)).
 
 ### Deleted or expired indicators showing in EDL export
 Append `expirationStatus:active` to the end of the query.
->>>>>>> 90cf3b88
 
 ## Use Cases
 
@@ -65,11 +58,7 @@
 | Exported Fields                    | For use with JSON and CSV formats - select specific Cortex XSOAR fields to export. If given the value 'all' - all Cortex XSOAR fields are exported. If empty - only value and type are exported.                                                      | False        |
 | List Size                          | Maximum number of items in the list.                                                                                                                                                                                                                 | True         |
 | Refresh Rate                       | How often to refresh the list (e.g., less than 1 minute, 5 minutes, 12 hours, 7 days, 3 months, 1 year). For performance reasons, we do not recommend setting this value at less than 1 minute.                                                      | False        |
-<<<<<<< HEAD
-| Listen Port                        | Runs the service on this port from within Cortex XSOAR. Requires a unique port for each long-running integration instance. Do not use the same port for multiple instances. <br>Note: If you click the test button more than once, a failure may occur mistakenly indicating that the port is already in use.  <br> (For Cortex XSOAR 8 and Cortex XSIAM) If you do not enter a Listen Port, an unused port for the EDL will automatically be generated when the instance is saved. However, if using an engine, you must enter a Listen Port.                                                            | True         |
-=======
 | Listen Port                        | Runs the service on this port from within Cortex XSOAR. Requires a unique port for each long-running integration instance. Do not use the same port for multiple instances. <br>Note: If you click the test button more than once, a failure may occur mistakenly indicating that the port is already in use.  <br> (For Cortex XSOAR 8 and Cortex XSIAM) If using an engine, you must enter a Listen Port. If not using an engine, do not enter a Listen Port and an unused port for the Generic Export Indicators Service will automatically be generated when the instance is saved.                                                             | True         |
->>>>>>> 90cf3b88
 | Certificate (Required for HTTPS)   | (For Cortex XSOAR 6.x) For use with HTTPS - the certificate that the service should use.  <br> (For Cortex XSOAR 8 and Cortex XSIAM) Custom certificates are not supported.                                                                                                                                                                                  | False        |
 | Private Key (Required for HTTPS)   | For Cortex XSOAR 6.x) For use with HTTPS - the private key that the service should use.  <br> (For Cortex XSOAR 8 and Cortex XSIAM) When using an engine, configure a private API key. Not supported on the Cortex XSOAR​​ or Cortex XSIAM server.                                                                                                                                                                                  | False        |
 | Username                           | Uses basic authentication for accessing the list. If empty, no authentication is enforced.                                                                                                                                                           | (For Cortex XSOAR 6.x) False <br> (For Cortex XSOAR 8 and Cortex XSIAM)  Optional for engines, otherwise mandatory.    |
@@ -165,20 +154,6 @@
 In addition to the system fields, you can also search for custom fields.
 In order to get the list of all available fields to search by, you can configure the `Exported Fields` parameter with the `all` option and check the list returned.
 
-<<<<<<< HEAD
-### Access the Export Indicators Service by Instance Name (HTTPS)
-
-**Note**: By default, the route is open without security hardening and might expose you to network risks. Cortex XSOAR recommends that you use credentials to connect to the integration.
-
-To access the Export Indicators service by instance name, make sure ***Instance execute external*** is enabled.
-
-1. In Cortex XSOAR, go to **Settings > About > Troubleshooting**.
-2. (Cortex XSOAR 6.x only) In the **Server Configuration** section, verify that the ***instance.execute.external*** key is set to *true*. If this key does not exist, click **+ Add Server Configuration** and add the *instance.execute.external* and set the value to *true*. See [this documentation](https://xsoar.pan.dev/docs/reference/articles/long-running-invoke) for further information.
-3. In a web browser, go to:
-   (For Cortex XSOAR 6.x) `https://*<xsoar_address>*/instance/execute/*<instance_name>*`
-  (For Cortex XSOAR 8 or Cortex XSIAM) `https://ext-<tenant>.crtx.<region>.paloaltonetworks.com/xsoar/instance/execute/<instance-name>`
-
-=======
 ### Access the Export Indicators Service by Instance Name (HTTPS) - For Cortex XSOAR 6.x only
 
 **Note**: 
@@ -199,7 +174,6 @@
     `https://*<xsoar_address>*/instance/execute/*<instance_name>*`
  
 
->>>>>>> 90cf3b88
 
 ### URL Inline Arguments
 
