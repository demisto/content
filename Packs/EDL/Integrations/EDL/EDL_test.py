"""Imports"""
import json
import pytest
import os
from tempfile import mkdtemp

IOC_RES_LEN = 38

'''Tests'''


class TestRequestArguments:
    from EDL import RequestArguments
    context_json = {
        RequestArguments.CTX_QUERY_KEY: "query",
        RequestArguments.CTX_LIMIT_KEY: 10,
        RequestArguments.CTX_OFFSET_KEY: 1,
        RequestArguments.CTX_INVALIDS_KEY: True,
        RequestArguments.CTX_PORT_STRIP_KEY: True,
        RequestArguments.CTX_COLLAPSE_IPS_KEY: "collapse",
        RequestArguments.CTX_EMPTY_EDL_COMMENT_KEY: True,
        RequestArguments.CTX_OUT_FORMAT: 'text',
        RequestArguments.CTX_MWG_TYPE: 'string',
        RequestArguments.CTX_CATEGORY_DEFAULT: 'bc_category',
        RequestArguments.CTX_CATEGORY_ATTRIBUTE: [],
        RequestArguments.CTX_FIELDS_TO_PRESENT: 'name,type',
        RequestArguments.CTX_CSV_TEXT: False,
        RequestArguments.CTX_PROTOCOL_STRIP_KEY: False,
        RequestArguments.CTX_URL_TRUNCATE_KEY: False
    }

    request_args = RequestArguments(
        query=context_json[RequestArguments.CTX_QUERY_KEY],
        limit=context_json[RequestArguments.CTX_LIMIT_KEY],
        offset=context_json[RequestArguments.CTX_OFFSET_KEY],
        url_port_stripping=context_json[RequestArguments.CTX_PORT_STRIP_KEY],
        drop_invalids=context_json[RequestArguments.CTX_PORT_STRIP_KEY],
        collapse_ips=context_json[RequestArguments.CTX_COLLAPSE_IPS_KEY],
        add_comment_if_empty=context_json[RequestArguments.CTX_EMPTY_EDL_COMMENT_KEY],
        out_format=context_json[RequestArguments.CTX_OUT_FORMAT],
        mwg_type=context_json[RequestArguments.CTX_MWG_TYPE],
        category_default=context_json[RequestArguments.CTX_CATEGORY_DEFAULT],
        category_attribute='',
        fields_to_present=context_json[RequestArguments.CTX_FIELDS_TO_PRESENT],
        csv_text=context_json[RequestArguments.CTX_CSV_TEXT],
        url_protocol_stripping=context_json[RequestArguments.CTX_PROTOCOL_STRIP_KEY],
        url_truncate=context_json[RequestArguments.CTX_URL_TRUNCATE_KEY]
    )

    def test_to_context_json(self):
        """
        Test to_context_json transforms the class to the expected context_json
        Given:
            -  request_args
        When:
            - calling to_context_json()
        Then:
            - creates a dict in the expected format
        """
        assert self.request_args.to_context_json() == self.context_json

    def test_from_context_json(self):
        """
        Test from_context_json creates an instance of the class with all the values
        Given:
            - context json with data
        When:
            - calling from_context_json()
        Then:
            - creates an instance of RequestArguments with the proper values
        """
        actual_request_args_dict = self.RequestArguments.from_context_json(self.context_json).__dict__
        expected_request_args_dict = self.request_args.__dict__
        for key, val in actual_request_args_dict.items():
            assert expected_request_args_dict[key] == val


class TestHelperFunctions:
    def test_get_edl_on_demand__with_cache(self, mocker):
        """
        Test get_edl_on_demand fetches indicators from cache
        Given:
            - No refresh signal in context
            - Cache has a valid value
        When:
            - calling get_edl_on_demand
        Then:
            - return the edl from the system file
        """
        import EDL as edl
        edl.EDL_ON_DEMAND_CACHE_PATH = 'EDL_test/TestHelperFunctions/iocs_cache_values_text.txt'
        mocker.patch.object(edl, 'get_integration_context', return_value={})
        actual_edl = edl.get_edl_on_demand()
        with open(edl.EDL_ON_DEMAND_CACHE_PATH, 'r') as f:
            expected_edl = f.read()
            assert actual_edl == expected_edl

    def test_get_edl_on_demand__with_refresh_signal(self, mocker):
        """
        Test get_edl_on_demand fetches new indicators and stores them to cache when key is passed
        Given:
            - refresh signal in context
        When:
            - calling get_edl_on_demand
        Then:
            - save the edl to the system file
        """
        import EDL as edl
        expected_edl = "8.8.8.8"
        ctx = {edl.EDL_ON_DEMAND_KEY: True, edl.RequestArguments.CTX_QUERY_KEY: "*"}
        tmp_dir = mkdtemp()
        edl.EDL_ON_DEMAND_CACHE_PATH = os.path.join(tmp_dir, 'cache')
        mocker.patch.object(edl, 'get_integration_context', return_value=ctx)
        mocker.patch.object(edl, 'create_new_edl', return_value=expected_edl)
        actual_edl = edl.get_edl_on_demand()
        with open(edl.EDL_ON_DEMAND_CACHE_PATH, 'r') as f:
            cached_edl = f.read()
            assert actual_edl == expected_edl == cached_edl

    def test_iterable_to_str_1(self):
        """Test invalid"""
        from EDL import iterable_to_str, DemistoException
        with pytest.raises(DemistoException):
            invalid_list_value = 2
            iterable_to_str(invalid_list_value)

    def test_iterable_to_str_2(self):
        """Test empty"""
        from EDL import iterable_to_str
        assert iterable_to_str(None) == ''
        assert iterable_to_str([]) == ''
        assert iterable_to_str({}) == ''

    def test_get_params_port_1(self):
        """Test invalid"""
        from CommonServerPython import DemistoException
        from EDL import get_params_port
        params = {'longRunningPort': 'invalid'}
        with pytest.raises(DemistoException):
            get_params_port(params)

    def test_get_params_port_2(self):
        """Test empty"""
        from EDL import get_params_port
        params = {'longRunningPort': ''}
        with pytest.raises(ValueError):
            get_params_port(params)

    def test_get_params_port_3(self):
        """Test valid"""
        from EDL import get_params_port
        params = {'longRunningPort': '80'}
        assert get_params_port(params) == 80

<<<<<<< HEAD
    # def test_create_new_edl(self, mocker):
    #     """Sanity"""
    #     import EDL as edl
    #     with open('EDL_test/TestHelperFunctions/demisto_iocs.json', 'r') as iocs_json_f:
    #         iocs_json = json.loads(iocs_json_f.read())
    #         mocker.patch.object(edl, 'find_indicators_to_limit', return_value=iocs_json)
    #         request_args = edl.RequestArguments(query='', limit=38, url_port_stripping=True)
    #         edl_vals = edl.create_new_edl(request_args)
    #         for ioc in iocs_json:
    #             ip = ioc.get('value')
    #             stripped_ip = edl._PORT_REMOVAL.sub(edl._URL_WITHOUT_PORT, ip)
    #             if stripped_ip != ip:
    #                 assert stripped_ip.replace('https://', '') in edl_vals
    #             else:
    #                 assert ip in edl_vals
    #
    # def test_find_indicators_to_limit(self, mocker):
    #     """Test find indicators limit"""
    #     import EDL as edl
    #     with open('EDL_test/TestHelperFunctions/demisto_iocs.json', 'r') as iocs_json_f:
    #         iocs_json = json.loads(iocs_json_f.read())
    #         indicator_searcher_res = [{'iocs': iocs_json}, {'iocs': []}]
    #         limit = 37
    #         indicator_searcher = edl.IndicatorsSearcher()
    #         indicator_searcher.limit = limit
    #         request_args = edl.RequestArguments(query='', limit=38, url_port_stripping=True)
    #         mocker.patch.object(indicator_searcher, 'search_indicators_by_version', side_effect=indicator_searcher_res)
    #         edl_vals = edl.find_indicators_to_limit(indicator_searcher=indicator_searcher, request_args=request_args)
    #         edl_vals.seek(0)
    #         assert edl_vals.read() == limit
    #
    # def test_format_indicators(self):
    #     from EDL import format_indicators, RequestArguments, COLLAPSE_TO_RANGES
    #     with open('EDL_test/TestHelperFunctions/demisto_url_iocs.json', 'r') as iocs_json_f:
    #         iocs_json = json.loads(iocs_json_f.read())
    #
    #         # strips port numbers
    #         request_args = RequestArguments(query='', drop_invalids=True, url_port_stripping=True)
    #         returned_output = format_indicators(iocs_json, request_args)
    #         assert returned_output == {'1.2.3.4/wget', 'www.demisto.com/cool'}
    #
    #         # should ignore indicators with port numbers
    #         request_args = RequestArguments(query='', drop_invalids=True, url_port_stripping=False)
    #         returned_output = format_indicators(iocs_json, request_args)
    #         assert returned_output == {'www.demisto.com/cool'}
    #
    #         # should not ignore indicators with '*' in them
    #         request_args = RequestArguments(query='', drop_invalids=False, url_port_stripping=False)
    #         returned_output = format_indicators(iocs_json, request_args)
    #         assert returned_output == {'www.demisto.com/cool', 'www.demisto.com/*'}
    #
    #     with open('EDL_test/TestHelperFunctions/simplified_demisto_ip_iocs.json', 'r') as iocs_json_f:
    #         iocs_json = json.loads(iocs_json_f.read())
    #
    #         # collapse IPs to CIDRs
    #         request_args = RequestArguments(query='', collapse_ips=True)
    #         returned_output = format_indicators(iocs_json, request_args)
    #         assert returned_output == {'1.1.1.2/31', '1.1.1.1'}
    #
    #         # collapse IPs to ranges
    #         request_args = RequestArguments(query='', collapse_ips=COLLAPSE_TO_RANGES)
    #         returned_output = format_indicators(iocs_json, request_args)
    #         assert returned_output == {'1.1.1.1-1.1.1.3'}
    #
    #     with open('EDL_test/TestHelperFunctions/simplified_demisto_ip_v6_iocs.json', 'r') as iocs_json_f:
    #         iocs_json = json.loads(iocs_json_f.read())
    #
    #         # collapse IPv6
    #         request_args = RequestArguments(query='', collapse_ips=True)
    #         returned_output = format_indicators(iocs_json, request_args)
    #         assert returned_output == {'1:1:1:1:1:1:1:2/127', '1:1:1:1:1:1:1:1'}
    #
    # def test_format_indicators__filters(self):
    #     from EDL import format_indicators, RequestArguments
    #     iocs = [
    #         {'value': '2603:1006:1400::/40', 'indicator_type': 'IPv6'},
    #         {'value': '2002:ac8:b8d:0:0:0:0:0', 'indicator_type': 'IPv6'},
    #         {'value': 'demisto.com:369/rest/of/path', 'indicator_type': 'URL'},
    #         {'value': 'panw.com/path', 'indicator_type': 'URL'},
    #         {'value': '*.domain.com', 'indicator_type': 'URL'},
    #     ]
    #
    #     request_args = RequestArguments(query='', drop_invalids=True, url_port_stripping=True)
    #     returned_output = format_indicators(iocs, request_args)
    #     assert '2603:1006:1400::/40' in returned_output
    #     assert '2002:ac8:b8d:0:0:0:0:0' in returned_output
    #     assert 'demisto.com/rest/of/path' in returned_output  # port stripping
    #     assert 'panw.com/path' in returned_output
    #     assert '*.domain.com' in returned_output
    #     assert 'domain.com' in returned_output  # PAN-OS URLs
    #     assert len(returned_output) == 6
    #
    # def test_validate_basic_authentication(self):
    #     """Test Authentication"""
    #     from EDL import validate_basic_authentication
    #     data = {
    #         "empty_auth": {},
    #         "basic_missing_auth": {
    #             "Authorization": "missing basic"
    #         },
    #         "colon_missing_auth": {
    #             "Authorization": "Basic bWlzc2luZ19jb2xvbg=="
    #         },
    #         "wrong_length_auth": {
    #             "Authorization": "Basic YTpiOmM="
    #         },
    #         "wrong_credentials_auth": {
    #             "Authorization": "Basic YTpi"
    #         },
    #         "right_credentials_auth": {
    #             "Authorization": "Basic dXNlcjpwd2Q="
    #         }
    #     }
    #     username, password = 'user', 'pwd'
    #     assert not validate_basic_authentication(data.get('empty_auth'), username, password)
    #     assert not validate_basic_authentication(data.get('basic_missing_auth'), username, password)
    #     assert not validate_basic_authentication(data.get('colon_missing_auth'), username, password)
    #     assert not validate_basic_authentication(data.get('wrong_length_auth'), username, password)
    #     assert not validate_basic_authentication(data.get('wrong_credentials_auth'), username, password)
    #     assert validate_basic_authentication(data.get('right_credentials_auth'), username, password)
    #
    # def test_ips_to_ranges_range(self):
    #     from EDL import ips_to_ranges, COLLAPSE_TO_RANGES
    #     ip_list = ["1.1.1.1", "25.24.23.22", "22.21.20.19", "1.1.1.2", "1.2.3.4", "1.1.1.3", "2.2.2.2", "1.2.3.5",
    #                "3.3.3.0/30", '3.3.3.1']
    #
    #     ip_range_list = ips_to_ranges(ip_list, COLLAPSE_TO_RANGES)
    #     assert "1.1.1.1-1.1.1.3" in ip_range_list
    #     assert "1.2.3.4-1.2.3.5" in ip_range_list
    #     assert "1.1.1.2" not in ip_range_list
    #     assert "2.2.2.2" in ip_range_list
    #     assert "25.24.23.22" in ip_range_list
    #     assert "3.3.3.0-3.3.3.3" in ip_range_list
    #
    # def test_ips_to_ranges_cidr(self):
    #     from EDL import ips_to_ranges, COLLAPSE_TO_CIDR
    #     ip_list = ["1.1.1.1", "25.24.23.22", "22.21.20.19", "1.1.1.2", "1.2.3.4", "1.1.1.3", "2.2.2.2", "1.2.3.5",
    #                "3.3.3.0/30", '3.3.3.1']
    #
    #     ip_range_list = ips_to_ranges(ip_list, COLLAPSE_TO_CIDR)
    #     assert "1.1.1.1" in ip_range_list
    #     assert "1.1.1.2/31" in ip_range_list
    #     assert "1.2.3.4/31" in ip_range_list
    #     assert "1.2.3.5" not in ip_range_list
    #     assert "1.1.1.3" not in ip_range_list
    #     assert "2.2.2.2" in ip_range_list
    #     assert "25.24.23.22" in ip_range_list
    #     assert "3.3.3.0/30" in ip_range_list
    #
    # def test_get_bool_arg_or_param(self):
    #     """
    #     Given:
    #       - bool arg that is not in args
    #       - bool arg that is in args and is in params
    #       - bool arg that is not in args but is in params
    #     When:
    #       - calling get_bool_arg_or_param
    #     Then:
    #       - return False
    #       - return arg bool equivelant value
    #       - return param bool value
    #     """
    #     from EDL import get_bool_arg_or_param
    #     existing_key = 'exists'
    #     missing_key = 'missing'
    #     args = {
    #         existing_key: 'true'
    #     }
    #     params = {
    #         existing_key: False,
    #         missing_key: True
    #     }
    #
    #     # missing from both
    #     assert get_bool_arg_or_param(args, params, '') is False
    #
    #     # exists in args and params
    #     assert get_bool_arg_or_param(args, params, existing_key) is True
    #
    #     # exists in params only
    #     assert get_bool_arg_or_param(args, params, missing_key) is True
    #
    # def test_get_request_args(self):
    #     """
    #     Test get_request_args sets RequestArgs with priority to request_args and params as fallback
    #     """
    #     from EDL import get_request_args, COLLAPSE_TO_CIDR, COLLAPSE_TO_RANGES
    #     limit = 100
    #     offset = '1'
    #     query = 'q'
    #     strip_port = True
    #     drop_invalids = True
    #     add_comment_if_empty = True
    #     request_args = {
    #         'n': limit,
    #         's': offset,
    #         'q': query,
    #         'sp': strip_port,
    #         'di': drop_invalids,
    #         'tr': 1,
    #         'ce': add_comment_if_empty,
    #     }
    #     params = {
    #         'edl_size': limit + 1,
    #         'indicators_query': query + '42',
    #         'url_port_stripping': not strip_port,
    #         'drop_invalids': not drop_invalids,
    #         'collapse_ips': 2,
    #         'add_comment_if_empty': not add_comment_if_empty
    #     }
    #
    #     # request with no request_args
    #     res = get_request_args({}, params)
    #     assert res.limit == params['edl_size']
    #     assert res.query == params['indicators_query']
    #     assert res.url_port_stripping == params['url_port_stripping']
    #     assert res.drop_invalids == params['drop_invalids']
    #     assert res.collapse_ips == COLLAPSE_TO_CIDR
    #     assert res.add_comment_if_empty == params['add_comment_if_empty']
    #
    #     # request with full request_args
    #     res = get_request_args(request_args, params)
    #     assert res.limit == request_args['n']
    #     assert res.query == request_args["q"]
    #     assert res.url_port_stripping == request_args["sp"]
    #     assert res.drop_invalids == request_args["di"]
    #     assert res.collapse_ips == COLLAPSE_TO_RANGES
    #     assert res.add_comment_if_empty == request_args["ce"]
=======
    def test_create_new_edl(self, mocker):
        """Sanity"""
        import EDL as edl
        with open('EDL_test/TestHelperFunctions/demisto_iocs.json', 'r') as iocs_json_f:
            iocs_json = json.loads(iocs_json_f.read())
            mocker.patch.object(edl, 'find_indicators_to_limit', return_value=iocs_json)
            request_args = edl.RequestArguments(query='', limit=38, url_port_stripping=True)
            edl_vals = edl.create_new_edl(request_args)
            for ioc in iocs_json:
                ip = ioc.get('value')
                stripped_ip = edl._PORT_REMOVAL.sub(edl._URL_WITHOUT_PORT, ip)
                if stripped_ip != ip:
                    assert stripped_ip.replace('https://', '') in edl_vals
                else:
                    assert ip in edl_vals

    def test_find_indicators_to_limit(self, mocker):
        """Test find indicators limit"""
        import EDL as edl
        with open('EDL_test/TestHelperFunctions/demisto_iocs.json', 'r') as iocs_json_f:
            iocs_json = json.loads(iocs_json_f.read())
            indicator_searcher_res = [{'iocs': iocs_json}, {'iocs': []}]
            limit = 37
            indicator_searcher = edl.IndicatorsSearcher()
            indicator_searcher.limit = limit
            mocker.patch.object(indicator_searcher, 'search_indicators_by_version', side_effect=indicator_searcher_res)
            edl_vals = edl.find_indicators_to_limit(indicator_searcher=indicator_searcher)
            assert len(edl_vals) == limit

    def test_format_indicators(self):
        from EDL import format_indicators, RequestArguments, COLLAPSE_TO_RANGES
        with open('EDL_test/TestHelperFunctions/demisto_url_iocs.json', 'r') as iocs_json_f:
            iocs_json = json.loads(iocs_json_f.read())

            # strips port numbers
            request_args = RequestArguments(query='', drop_invalids=True, url_port_stripping=True)
            returned_output = format_indicators(iocs_json, request_args)
            assert returned_output == {'1.2.3.4/wget', 'www.demisto.com/cool'}

            # should ignore indicators with port numbers
            request_args = RequestArguments(query='', drop_invalids=True, url_port_stripping=False)
            returned_output = format_indicators(iocs_json, request_args)
            assert returned_output == {'www.demisto.com/cool'}

            # should not ignore indicators with '*' in them
            request_args = RequestArguments(query='', drop_invalids=False, url_port_stripping=False)
            returned_output = format_indicators(iocs_json, request_args)
            assert returned_output == {'www.demisto.com/cool', 'www.demisto.com/*'}

        with open('EDL_test/TestHelperFunctions/simplified_demisto_ip_iocs.json', 'r') as iocs_json_f:
            iocs_json = json.loads(iocs_json_f.read())

            # collapse IPs to CIDRs
            request_args = RequestArguments(query='', collapse_ips=True)
            returned_output = format_indicators(iocs_json, request_args)
            assert returned_output == {'1.1.1.2/31', '1.1.1.1'}

            # collapse IPs to ranges
            request_args = RequestArguments(query='', collapse_ips=COLLAPSE_TO_RANGES)
            returned_output = format_indicators(iocs_json, request_args)
            assert returned_output == {'1.1.1.1-1.1.1.3'}

        with open('EDL_test/TestHelperFunctions/simplified_demisto_ip_v6_iocs.json', 'r') as iocs_json_f:
            iocs_json = json.loads(iocs_json_f.read())

            # collapse IPv6
            request_args = RequestArguments(query='', collapse_ips=True)
            returned_output = format_indicators(iocs_json, request_args)
            assert returned_output == {'1:1:1:1:1:1:1:2/127', '1:1:1:1:1:1:1:1'}

    def test_format_indicators__filters(self):
        from EDL import format_indicators, RequestArguments
        iocs = [
            {'value': '2603:1006:1400::/40', 'indicator_type': 'IPv6'},
            {'value': '2002:ac8:b8d:0:0:0:0:0', 'indicator_type': 'IPv6'},
            {'value': 'demisto.com:369/rest/of/path', 'indicator_type': 'URL'},
            {'value': 'panw.com/path', 'indicator_type': 'URL'},
            {'value': '*.domain.com', 'indicator_type': 'URL'},
        ]

        request_args = RequestArguments(query='', drop_invalids=True, url_port_stripping=True)
        returned_output = format_indicators(iocs, request_args)
        assert '2603:1006:1400::/40' in returned_output
        assert '2002:ac8:b8d:0:0:0:0:0' in returned_output
        assert 'demisto.com/rest/of/path' in returned_output  # port stripping
        assert 'panw.com/path' in returned_output
        assert '*.domain.com' in returned_output
        assert 'domain.com' in returned_output  # PAN-OS URLs
        assert len(returned_output) == 6

    def test_validate_basic_authentication(self):
        """Test Authentication"""
        from EDL import validate_basic_authentication
        data = {
            "empty_auth": {},
            "basic_missing_auth": {
                "Authorization": "missing basic"
            },
            "colon_missing_auth": {
                "Authorization": "Basic bWlzc2luZ19jb2xvbg=="
            },
            "wrong_length_auth": {
                "Authorization": "Basic YTpiOmM="
            },
            "wrong_credentials_auth": {
                "Authorization": "Basic YTpi"
            },
            "right_credentials_auth": {
                "Authorization": "Basic dXNlcjpwd2Q="
            }
        }
        username, password = 'user', 'pwd'
        assert not validate_basic_authentication(data.get('empty_auth'), username, password)
        assert not validate_basic_authentication(data.get('basic_missing_auth'), username, password)
        assert not validate_basic_authentication(data.get('colon_missing_auth'), username, password)
        assert not validate_basic_authentication(data.get('wrong_length_auth'), username, password)
        assert not validate_basic_authentication(data.get('wrong_credentials_auth'), username, password)
        assert validate_basic_authentication(data.get('right_credentials_auth'), username, password)

    def test_ips_to_ranges_range(self):
        from EDL import ips_to_ranges, COLLAPSE_TO_RANGES
        ip_list = ["1.1.1.1", "25.24.23.22", "22.21.20.19", "1.1.1.2", "1.2.3.4", "1.1.1.3", "2.2.2.2", "1.2.3.5",
                   "3.3.3.0/30", '3.3.3.1']

        ip_range_list = ips_to_ranges(ip_list, COLLAPSE_TO_RANGES)
        assert "1.1.1.1-1.1.1.3" in ip_range_list
        assert "1.2.3.4-1.2.3.5" in ip_range_list
        assert "1.1.1.2" not in ip_range_list
        assert "2.2.2.2" in ip_range_list
        assert "25.24.23.22" in ip_range_list
        assert "3.3.3.0-3.3.3.3" in ip_range_list

    def test_ips_to_ranges_cidr(self):
        from EDL import ips_to_ranges, COLLAPSE_TO_CIDR
        ip_list = ["1.1.1.1", "25.24.23.22", "22.21.20.19", "1.1.1.2", "1.2.3.4", "1.1.1.3", "2.2.2.2", "1.2.3.5",
                   "3.3.3.0/30", '3.3.3.1']

        ip_range_list = ips_to_ranges(ip_list, COLLAPSE_TO_CIDR)
        assert "1.1.1.1" in ip_range_list
        assert "1.1.1.2/31" in ip_range_list
        assert "1.2.3.4/31" in ip_range_list
        assert "1.2.3.5" not in ip_range_list
        assert "1.1.1.3" not in ip_range_list
        assert "2.2.2.2" in ip_range_list
        assert "25.24.23.22" in ip_range_list
        assert "3.3.3.0/30" in ip_range_list

    def test_ips_to_cidrs_bad_ip(self):
        from EDL import ips_to_ranges, COLLAPSE_TO_CIDR
        ip_list = ["1.1.1.1", "1.1.1.2", "1.1.1.3", "1.2.3.4", "1.2.3.5", "doesntwork/oh"]

        ip_range_list = ips_to_ranges(ip_list, COLLAPSE_TO_CIDR)
        assert "1.1.1.1" in ip_range_list
        assert "1.1.1.2/31" in ip_range_list
        assert "1.2.3.4/31" in ip_range_list
        assert "doesntwork/oh" in ip_range_list
        assert "1.2.3.5" not in ip_range_list
        assert "1.1.1.3" not in ip_range_list

    def test_ips_to_ranges_bad_ip(self):
        from EDL import ips_to_ranges, COLLAPSE_TO_RANGES
        ip_list = ["1.1.1.1", "doesntwork/oh"]

        ip_range_list = ips_to_ranges(ip_list, COLLAPSE_TO_RANGES)
        assert "1.1.1.1" in ip_range_list
        assert "doesntwork/oh" in ip_range_list

    def test_is_valid_ip_ipv4(self):
        from EDL import is_valid_ip
        ip = '1.1.1.1'
        assert is_valid_ip(ip)

    def test_is_valid_ip_ipv6(self):
        from EDL import is_valid_ip
        ip = '2001:0db8:85a3:0000:0000:8a2e:0370:7334'
        assert is_valid_ip(ip)

    def test_is_valid_ip_cidr(self):
        from EDL import is_valid_ip
        cidr = '1.2.3.5/10'
        assert not is_valid_ip(cidr)

    def test_is_valid_ip_invalid_ip(self):
        from EDL import is_valid_ip
        ip = 'This is not an IP, this is just a String'
        assert not is_valid_ip(ip)

    def test_is_valid_cidr_ipv4_network(self):
        from EDL import is_valid_cidr
        cidr = '1.2.3.5/10'
        assert is_valid_cidr(cidr)

    def test_is_valid_cidr_ipv6_network(self):
        from EDL import is_valid_cidr
        cidr = '2001:0db8:85a3:0000:0000:8a2e:0370:7334/10'
        assert is_valid_cidr(cidr)

    def test_is_valid_cidr_ip_address(self):
        from EDL import is_valid_cidr
        ip = '1.1.1.1'
        assert not is_valid_cidr(ip)

    def test_is_valid_cidr_not_a_cidr(self):
        from EDL import is_valid_cidr
        cidr = 'This is not a CIDR / this is just a String'
        assert not is_valid_cidr(cidr)

    def test_get_bool_arg_or_param(self):
        """
        Given:
          - bool arg that is not in args
          - bool arg that is in args and is in params
          - bool arg that is not in args but is in params
        When:
          - calling get_bool_arg_or_param
        Then:
          - return False
          - return arg bool equivelant value
          - return param bool value
        """
        from EDL import get_bool_arg_or_param
        existing_key = 'exists'
        missing_key = 'missing'
        args = {
            existing_key: 'true'
        }
        params = {
            existing_key: False,
            missing_key: True
        }

        # missing from both
        assert get_bool_arg_or_param(args, params, '') is False

        # exists in args and params
        assert get_bool_arg_or_param(args, params, existing_key) is True

        # exists in params only
        assert get_bool_arg_or_param(args, params, missing_key) is True

    def test_get_request_args(self):
        """
        Test get_request_args sets RequestArgs with priority to request_args and params as fallback
        """
        from EDL import get_request_args, COLLAPSE_TO_CIDR, COLLAPSE_TO_RANGES
        limit = 100
        offset = '1'
        query = 'q'
        strip_port = True
        drop_invalids = True
        add_comment_if_empty = True
        request_args = {
            'n': limit,
            's': offset,
            'q': query,
            'sp': strip_port,
            'di': drop_invalids,
            'tr': 1,
            'ce': add_comment_if_empty,
        }
        params = {
            'edl_size': limit + 1,
            'indicators_query': query + '42',
            'url_port_stripping': not strip_port,
            'drop_invalids': not drop_invalids,
            'collapse_ips': 2,
            'add_comment_if_empty': not add_comment_if_empty
        }

        # request with no request_args
        res = get_request_args({}, params)
        assert res.limit == params['edl_size']
        assert res.query == params['indicators_query']
        assert res.url_port_stripping == params['url_port_stripping']
        assert res.drop_invalids == params['drop_invalids']
        assert res.collapse_ips == COLLAPSE_TO_CIDR
        assert res.add_comment_if_empty == params['add_comment_if_empty']

        # request with full request_args
        res = get_request_args(request_args, params)
        assert res.limit == request_args['n']
        assert res.query == request_args["q"]
        assert res.url_port_stripping == request_args["sp"]
        assert res.drop_invalids == request_args["di"]
        assert res.collapse_ips == COLLAPSE_TO_RANGES
        assert res.add_comment_if_empty == request_args["ce"]
>>>>>>> 13f55be3
<|MERGE_RESOLUTION|>--- conflicted
+++ resolved
@@ -152,236 +152,6 @@
         params = {'longRunningPort': '80'}
         assert get_params_port(params) == 80
 
-<<<<<<< HEAD
-    # def test_create_new_edl(self, mocker):
-    #     """Sanity"""
-    #     import EDL as edl
-    #     with open('EDL_test/TestHelperFunctions/demisto_iocs.json', 'r') as iocs_json_f:
-    #         iocs_json = json.loads(iocs_json_f.read())
-    #         mocker.patch.object(edl, 'find_indicators_to_limit', return_value=iocs_json)
-    #         request_args = edl.RequestArguments(query='', limit=38, url_port_stripping=True)
-    #         edl_vals = edl.create_new_edl(request_args)
-    #         for ioc in iocs_json:
-    #             ip = ioc.get('value')
-    #             stripped_ip = edl._PORT_REMOVAL.sub(edl._URL_WITHOUT_PORT, ip)
-    #             if stripped_ip != ip:
-    #                 assert stripped_ip.replace('https://', '') in edl_vals
-    #             else:
-    #                 assert ip in edl_vals
-    #
-    # def test_find_indicators_to_limit(self, mocker):
-    #     """Test find indicators limit"""
-    #     import EDL as edl
-    #     with open('EDL_test/TestHelperFunctions/demisto_iocs.json', 'r') as iocs_json_f:
-    #         iocs_json = json.loads(iocs_json_f.read())
-    #         indicator_searcher_res = [{'iocs': iocs_json}, {'iocs': []}]
-    #         limit = 37
-    #         indicator_searcher = edl.IndicatorsSearcher()
-    #         indicator_searcher.limit = limit
-    #         request_args = edl.RequestArguments(query='', limit=38, url_port_stripping=True)
-    #         mocker.patch.object(indicator_searcher, 'search_indicators_by_version', side_effect=indicator_searcher_res)
-    #         edl_vals = edl.find_indicators_to_limit(indicator_searcher=indicator_searcher, request_args=request_args)
-    #         edl_vals.seek(0)
-    #         assert edl_vals.read() == limit
-    #
-    # def test_format_indicators(self):
-    #     from EDL import format_indicators, RequestArguments, COLLAPSE_TO_RANGES
-    #     with open('EDL_test/TestHelperFunctions/demisto_url_iocs.json', 'r') as iocs_json_f:
-    #         iocs_json = json.loads(iocs_json_f.read())
-    #
-    #         # strips port numbers
-    #         request_args = RequestArguments(query='', drop_invalids=True, url_port_stripping=True)
-    #         returned_output = format_indicators(iocs_json, request_args)
-    #         assert returned_output == {'1.2.3.4/wget', 'www.demisto.com/cool'}
-    #
-    #         # should ignore indicators with port numbers
-    #         request_args = RequestArguments(query='', drop_invalids=True, url_port_stripping=False)
-    #         returned_output = format_indicators(iocs_json, request_args)
-    #         assert returned_output == {'www.demisto.com/cool'}
-    #
-    #         # should not ignore indicators with '*' in them
-    #         request_args = RequestArguments(query='', drop_invalids=False, url_port_stripping=False)
-    #         returned_output = format_indicators(iocs_json, request_args)
-    #         assert returned_output == {'www.demisto.com/cool', 'www.demisto.com/*'}
-    #
-    #     with open('EDL_test/TestHelperFunctions/simplified_demisto_ip_iocs.json', 'r') as iocs_json_f:
-    #         iocs_json = json.loads(iocs_json_f.read())
-    #
-    #         # collapse IPs to CIDRs
-    #         request_args = RequestArguments(query='', collapse_ips=True)
-    #         returned_output = format_indicators(iocs_json, request_args)
-    #         assert returned_output == {'1.1.1.2/31', '1.1.1.1'}
-    #
-    #         # collapse IPs to ranges
-    #         request_args = RequestArguments(query='', collapse_ips=COLLAPSE_TO_RANGES)
-    #         returned_output = format_indicators(iocs_json, request_args)
-    #         assert returned_output == {'1.1.1.1-1.1.1.3'}
-    #
-    #     with open('EDL_test/TestHelperFunctions/simplified_demisto_ip_v6_iocs.json', 'r') as iocs_json_f:
-    #         iocs_json = json.loads(iocs_json_f.read())
-    #
-    #         # collapse IPv6
-    #         request_args = RequestArguments(query='', collapse_ips=True)
-    #         returned_output = format_indicators(iocs_json, request_args)
-    #         assert returned_output == {'1:1:1:1:1:1:1:2/127', '1:1:1:1:1:1:1:1'}
-    #
-    # def test_format_indicators__filters(self):
-    #     from EDL import format_indicators, RequestArguments
-    #     iocs = [
-    #         {'value': '2603:1006:1400::/40', 'indicator_type': 'IPv6'},
-    #         {'value': '2002:ac8:b8d:0:0:0:0:0', 'indicator_type': 'IPv6'},
-    #         {'value': 'demisto.com:369/rest/of/path', 'indicator_type': 'URL'},
-    #         {'value': 'panw.com/path', 'indicator_type': 'URL'},
-    #         {'value': '*.domain.com', 'indicator_type': 'URL'},
-    #     ]
-    #
-    #     request_args = RequestArguments(query='', drop_invalids=True, url_port_stripping=True)
-    #     returned_output = format_indicators(iocs, request_args)
-    #     assert '2603:1006:1400::/40' in returned_output
-    #     assert '2002:ac8:b8d:0:0:0:0:0' in returned_output
-    #     assert 'demisto.com/rest/of/path' in returned_output  # port stripping
-    #     assert 'panw.com/path' in returned_output
-    #     assert '*.domain.com' in returned_output
-    #     assert 'domain.com' in returned_output  # PAN-OS URLs
-    #     assert len(returned_output) == 6
-    #
-    # def test_validate_basic_authentication(self):
-    #     """Test Authentication"""
-    #     from EDL import validate_basic_authentication
-    #     data = {
-    #         "empty_auth": {},
-    #         "basic_missing_auth": {
-    #             "Authorization": "missing basic"
-    #         },
-    #         "colon_missing_auth": {
-    #             "Authorization": "Basic bWlzc2luZ19jb2xvbg=="
-    #         },
-    #         "wrong_length_auth": {
-    #             "Authorization": "Basic YTpiOmM="
-    #         },
-    #         "wrong_credentials_auth": {
-    #             "Authorization": "Basic YTpi"
-    #         },
-    #         "right_credentials_auth": {
-    #             "Authorization": "Basic dXNlcjpwd2Q="
-    #         }
-    #     }
-    #     username, password = 'user', 'pwd'
-    #     assert not validate_basic_authentication(data.get('empty_auth'), username, password)
-    #     assert not validate_basic_authentication(data.get('basic_missing_auth'), username, password)
-    #     assert not validate_basic_authentication(data.get('colon_missing_auth'), username, password)
-    #     assert not validate_basic_authentication(data.get('wrong_length_auth'), username, password)
-    #     assert not validate_basic_authentication(data.get('wrong_credentials_auth'), username, password)
-    #     assert validate_basic_authentication(data.get('right_credentials_auth'), username, password)
-    #
-    # def test_ips_to_ranges_range(self):
-    #     from EDL import ips_to_ranges, COLLAPSE_TO_RANGES
-    #     ip_list = ["1.1.1.1", "25.24.23.22", "22.21.20.19", "1.1.1.2", "1.2.3.4", "1.1.1.3", "2.2.2.2", "1.2.3.5",
-    #                "3.3.3.0/30", '3.3.3.1']
-    #
-    #     ip_range_list = ips_to_ranges(ip_list, COLLAPSE_TO_RANGES)
-    #     assert "1.1.1.1-1.1.1.3" in ip_range_list
-    #     assert "1.2.3.4-1.2.3.5" in ip_range_list
-    #     assert "1.1.1.2" not in ip_range_list
-    #     assert "2.2.2.2" in ip_range_list
-    #     assert "25.24.23.22" in ip_range_list
-    #     assert "3.3.3.0-3.3.3.3" in ip_range_list
-    #
-    # def test_ips_to_ranges_cidr(self):
-    #     from EDL import ips_to_ranges, COLLAPSE_TO_CIDR
-    #     ip_list = ["1.1.1.1", "25.24.23.22", "22.21.20.19", "1.1.1.2", "1.2.3.4", "1.1.1.3", "2.2.2.2", "1.2.3.5",
-    #                "3.3.3.0/30", '3.3.3.1']
-    #
-    #     ip_range_list = ips_to_ranges(ip_list, COLLAPSE_TO_CIDR)
-    #     assert "1.1.1.1" in ip_range_list
-    #     assert "1.1.1.2/31" in ip_range_list
-    #     assert "1.2.3.4/31" in ip_range_list
-    #     assert "1.2.3.5" not in ip_range_list
-    #     assert "1.1.1.3" not in ip_range_list
-    #     assert "2.2.2.2" in ip_range_list
-    #     assert "25.24.23.22" in ip_range_list
-    #     assert "3.3.3.0/30" in ip_range_list
-    #
-    # def test_get_bool_arg_or_param(self):
-    #     """
-    #     Given:
-    #       - bool arg that is not in args
-    #       - bool arg that is in args and is in params
-    #       - bool arg that is not in args but is in params
-    #     When:
-    #       - calling get_bool_arg_or_param
-    #     Then:
-    #       - return False
-    #       - return arg bool equivelant value
-    #       - return param bool value
-    #     """
-    #     from EDL import get_bool_arg_or_param
-    #     existing_key = 'exists'
-    #     missing_key = 'missing'
-    #     args = {
-    #         existing_key: 'true'
-    #     }
-    #     params = {
-    #         existing_key: False,
-    #         missing_key: True
-    #     }
-    #
-    #     # missing from both
-    #     assert get_bool_arg_or_param(args, params, '') is False
-    #
-    #     # exists in args and params
-    #     assert get_bool_arg_or_param(args, params, existing_key) is True
-    #
-    #     # exists in params only
-    #     assert get_bool_arg_or_param(args, params, missing_key) is True
-    #
-    # def test_get_request_args(self):
-    #     """
-    #     Test get_request_args sets RequestArgs with priority to request_args and params as fallback
-    #     """
-    #     from EDL import get_request_args, COLLAPSE_TO_CIDR, COLLAPSE_TO_RANGES
-    #     limit = 100
-    #     offset = '1'
-    #     query = 'q'
-    #     strip_port = True
-    #     drop_invalids = True
-    #     add_comment_if_empty = True
-    #     request_args = {
-    #         'n': limit,
-    #         's': offset,
-    #         'q': query,
-    #         'sp': strip_port,
-    #         'di': drop_invalids,
-    #         'tr': 1,
-    #         'ce': add_comment_if_empty,
-    #     }
-    #     params = {
-    #         'edl_size': limit + 1,
-    #         'indicators_query': query + '42',
-    #         'url_port_stripping': not strip_port,
-    #         'drop_invalids': not drop_invalids,
-    #         'collapse_ips': 2,
-    #         'add_comment_if_empty': not add_comment_if_empty
-    #     }
-    #
-    #     # request with no request_args
-    #     res = get_request_args({}, params)
-    #     assert res.limit == params['edl_size']
-    #     assert res.query == params['indicators_query']
-    #     assert res.url_port_stripping == params['url_port_stripping']
-    #     assert res.drop_invalids == params['drop_invalids']
-    #     assert res.collapse_ips == COLLAPSE_TO_CIDR
-    #     assert res.add_comment_if_empty == params['add_comment_if_empty']
-    #
-    #     # request with full request_args
-    #     res = get_request_args(request_args, params)
-    #     assert res.limit == request_args['n']
-    #     assert res.query == request_args["q"]
-    #     assert res.url_port_stripping == request_args["sp"]
-    #     assert res.drop_invalids == request_args["di"]
-    #     assert res.collapse_ips == COLLAPSE_TO_RANGES
-    #     assert res.add_comment_if_empty == request_args["ce"]
-=======
     def test_create_new_edl(self, mocker):
         """Sanity"""
         import EDL as edl
@@ -667,5 +437,4 @@
         assert res.url_port_stripping == request_args["sp"]
         assert res.drop_invalids == request_args["di"]
         assert res.collapse_ips == COLLAPSE_TO_RANGES
-        assert res.add_comment_if_empty == request_args["ce"]
->>>>>>> 13f55be3
+        assert res.add_comment_if_empty == request_args["ce"]