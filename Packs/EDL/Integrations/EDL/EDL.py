--- conflicted
+++ resolved
@@ -375,17 +375,8 @@
     request_args = get_request_args(request.args, params)
     on_demand = params.get('on_demand')
     created = datetime.now(timezone.utc)
-<<<<<<< HEAD
     edl = get_edl_on_demand() if on_demand else create_new_edl(request_args)
-=======
-    values = get_edl_ioc_values(
-        on_demand=on_demand,
-        request_args=request_args,
-        cache_refresh_rate=cache_refresh_rate,
-        use_legacy_query=use_legacy_query,
-    )
-    etag = f'"{hashlib.sha1(values.encode()).hexdigest()}"'
->>>>>>> 30b82acf
+    etag = f'"{hashlib.sha1(edl.encode()).hexdigest()}"'
     query_time = (datetime.now(timezone.utc) - created).total_seconds()
     edl_size = 0
     if edl.strip():
@@ -394,13 +385,8 @@
         edl = '# Empty EDL'
     max_age = ceil((datetime.now() - dateparser.parse(cache_refresh_rate)).total_seconds())  # type: ignore[operator]
     demisto.debug(f'Returning edl of size: [{edl_size}], created: [{created}], query time seconds: [{query_time}],'
-<<<<<<< HEAD
-                  f' max age: [{max_age}]')
+                  f' max age: [{max_age}], etag: [{etag}]')
     resp = Response(edl, status=200, mimetype='text/plain', headers=[
-=======
-                  f' max age: [{max_age}], etag: [{etag}]')
-    resp = Response(values, status=200, mimetype='text/plain', headers=[
->>>>>>> 30b82acf
         ('X-EDL-Created', created.isoformat()),
         ('X-EDL-Query-Time-Secs', "{:.3f}".format(query_time)),
         ('X-EDL-Size', str(edl_size)),
