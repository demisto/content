import tempfile

import demistomock as demisto
from CommonServerPython import *
from CommonServerUserPython import *

import re

from base64 import b64decode
from flask import Flask, Response, request
from netaddr import IPSet
from typing import Any, Dict, cast, Iterable, Callable, IO
from math import ceil
import urllib3
import dateparser
import hashlib
<<<<<<< HEAD
import json
=======
import ipaddress
>>>>>>> 13f55be3

# Disable insecure warnings
urllib3.disable_warnings()

''' GLOBAL VARIABLES '''
INTEGRATION_NAME: str = 'EDL'
PAGE_SIZE: int = 2000
PAN_OS_MAX_URL_LEN = 255
APP: Flask = Flask('demisto-edl')
EDL_LIMIT_ERR_MSG: str = 'Please provide a valid integer for EDL Size'
EDL_OFFSET_ERR_MSG: str = 'Please provide a valid integer for Starting Index'
EDL_COLLAPSE_ERR_MSG: str = 'The Collapse parameter can only get the following: 0 - Dont Collapse, ' \
                            '1 - Collapse to Ranges, 2 - Collapse to CIDRS'
EDL_MISSING_REFRESH_ERR_MSG: str = 'Refresh Rate must be "number date_range_unit", examples: (2 hours, 4 minutes, ' \
                                   '6 months, 1 day, etc.)'
EDL_FORMAT_ERR_MSG: str = 'Please provide a valid format from: text, json, json-seq, xsoar-json, csv, mgw and proxysg'
EDL_MWG_TYPE_ERR_MSG: str = 'The McAFee Web Gateway type can only be one of the following: string,' \
                            ' applcontrol, dimension, category, ip, mediatype, number, regex'
EDL_NO_URLS_IN_PROXYSG_FORMAT = 'ProxySG format only outputs URLs - no URLs found in the current query'

EDL_ON_DEMAND_KEY: str = 'UpdateEDL'
EDL_ON_DEMAND_CACHE_PATH: str = ''
EDL_SEARCH_LOOP_LIMIT: int = 10

''' REFORMATTING REGEXES '''
_PROTOCOL_REMOVAL = re.compile('^(?:[a-z]+:)*//')
_PORT_REMOVAL = re.compile(r'^((?:[a-z]+:)*//([a-z0-9\-\.]+)|([a-z0-9\-\.]+))(?:\:[0-9]+)*')
_URL_WITHOUT_PORT = r'\g<1>'
_INVALID_TOKEN_REMOVAL = re.compile(r'(?:[^\./+=\?&]+\*[^\./+=\?&]*)|(?:[^\./+=\?&]*\*[^\./+=\?&]+)')
_BROAD_PATTERN = re.compile(r'^(?:\*\.)+[a-zA-Z]+(?::[0-9]+)?$')

DONT_COLLAPSE = "Don't Collapse"
COLLAPSE_TO_CIDR = "To CIDRS"
COLLAPSE_TO_RANGES = "To Ranges"

MIMETYPE_JSON_SEQ: str = 'application/json-seq'
MIMETYPE_JSON: str = 'application/json'
MIMETYPE_CSV: str = 'text/csv'
MIMETYPE_TEXT: str = 'text/plain'

FORMAT_CSV: str = 'csv'
FORMAT_TEXT: str = 'pan os (text)'
FORMAT_JSON_SEQ: str = 'json-seq'
FORMAT_JSON: str = 'json'
FORMAT_ARG_MWG = 'mwg'
FORMAT_ARG_BLUECOAT = 'bluecoat'
FORMAT_ARG_PROXYSG = 'proxysg'
FORMAT_MWG: str = 'McAfee Web Gateway'
FORMAT_PROXYSG: str = "Symantec ProxySG"
FORMAT_XSOAR_JSON: str = 'XSOAR json'
FORMAT_ARG_XSOAR_JSON: str = 'xsoar-json'
FORMAT_XSOAR_JSON_SEQ: str = 'XSOAR json-seq'
FORAMT_ARG_XSOAR_JSON_SEQ: str = 'xsoar-seq'

SORT_ASCENDING = 'asc'
SORT_DESCENDING = 'desc'

MWG_TYPE_OPTIONS = ["string", "applcontrol", "dimension", "category", "ip", "mediatype", "number", "regex"]

INCREASE_LIMIT = 1.1
'''Request Arguments Class'''


class RequestArguments:
    CTX_QUERY_KEY = 'last_query'
    CTX_OUT_FORMAT = 'out_format'
    CTX_LIMIT_KEY = 'last_limit'
    CTX_OFFSET_KEY = 'last_offset'
    CTX_INVALIDS_KEY = 'drop_invalids'
    CTX_PORT_STRIP_KEY = 'url_port_stripping'
    CTX_COLLAPSE_IPS_KEY = 'collapse_ips'
    CTX_EMPTY_EDL_COMMENT_KEY = 'add_comment_if_empty'
    CTX_MWG_TYPE = 'mwg_type'
    CTX_CATEGORY_DEFAULT = 'bc_category'
    CTX_CATEGORY_ATTRIBUTE = 'category_attribute'
    CTX_FIELDS_TO_PRESENT = 'fields_to_present'
    CTX_CSV_TEXT = 'csv_text'
    CTX_SORT_FIELDS = 'sort_field'
    CTX_SORT_ORDER = 'sort_order'
    CTX_PROTOCOL_STRIP_KEY = 'url_protocol_stripping'
    CTX_URL_TRUNCATE_KEY = 'url_truncate'

    FILTER_FIELDS_ON_FORMAT_TEXT = "name,type"
    FILTER_FIELDS_ON_FORMAT_MWG = "name,type,sourceBrands"
    FILTER_FIELDS_ON_FORMAT_PROXYSG = "name,type,proxysgcategory"
    FILTER_FIELDS_ON_FORMAT_CSV = "name,type"
    FILTER_FIELDS_ON_FORMAT_JSON = "name,type"
    FILTER_FIELDS_ON_FORMAT_XSOAR_JSON = "name,type"

    def __init__(self,
                 query: str,
                 out_format: str = FORMAT_TEXT,
                 limit: int = 10000,
                 offset: int = 0,
                 url_port_stripping: bool = False,
                 drop_invalids: bool = False,
                 collapse_ips: str = DONT_COLLAPSE,
                 add_comment_if_empty: bool = True,
                 mwg_type: str = 'string',
                 category_default: str = 'bc_category',
                 category_attribute: str = '',
                 fields_to_present: str = None,
                 csv_text: bool = False,
                 url_protocol_stripping: bool = False,
                 url_truncate: bool = False
                 ):

        self.query = query
        self.out_format = out_format
        self.limit = try_parse_integer(limit, EDL_LIMIT_ERR_MSG)
        self.offset = try_parse_integer(offset, EDL_OFFSET_ERR_MSG)
        self.url_port_stripping = url_port_stripping
        self.url_protocol_stripping = url_protocol_stripping
        self.drop_invalids = drop_invalids
        self.collapse_ips = collapse_ips
        self.add_comment_if_empty = add_comment_if_empty
        self.mwg_type = mwg_type
        self.category_default = category_default
        self.category_attribute = []  # type:List
        self.fields_to_present = self.get_fields_to_present(fields_to_present)
        self.csv_text = csv_text
        self.url_truncate = url_truncate

        if category_attribute is not None:
            category_attribute_list = category_attribute.split(',')

            if len(category_attribute_list) != 1 or '' not in category_attribute_list:
                self.category_attribute = category_attribute_list

    def to_context_json(self):
        return {
            self.CTX_QUERY_KEY: self.query,
            self.CTX_OUT_FORMAT: self.out_format,
            self.CTX_LIMIT_KEY: self.limit,
            self.CTX_OFFSET_KEY: self.offset,
            self.CTX_INVALIDS_KEY: self.drop_invalids,
            self.CTX_PORT_STRIP_KEY: self.url_port_stripping,
            self.CTX_COLLAPSE_IPS_KEY: self.collapse_ips,
            self.CTX_EMPTY_EDL_COMMENT_KEY: self.add_comment_if_empty,
            self.CTX_MWG_TYPE: self.mwg_type,
            self.CTX_CATEGORY_DEFAULT: self.category_default,
            self.CTX_CATEGORY_ATTRIBUTE: self.category_attribute,
            self.CTX_FIELDS_TO_PRESENT: self.fields_to_present,
            self.CTX_CSV_TEXT: self.csv_text,
            self.CTX_PROTOCOL_STRIP_KEY: self.url_protocol_stripping,
            self.CTX_URL_TRUNCATE_KEY: self.url_truncate

        }

    @classmethod
    def from_context_json(cls, ctx_dict):
        """Returns an initiated instance of the class from a json"""
        return cls(
            **assign_params(
                query=ctx_dict.get(cls.CTX_QUERY_KEY),
                out_format=ctx_dict.get(cls.CTX_OUT_FORMAT),
                limit=ctx_dict.get(cls.CTX_LIMIT_KEY),
                offset=ctx_dict.get(cls.CTX_OFFSET_KEY),
                drop_invalids=ctx_dict.get(cls.CTX_INVALIDS_KEY),
                url_port_stripping=ctx_dict.get(cls.CTX_PORT_STRIP_KEY),
                collapse_ips=ctx_dict.get(cls.CTX_COLLAPSE_IPS_KEY),
                add_comment_if_empty=ctx_dict.get(cls.CTX_EMPTY_EDL_COMMENT_KEY),
                mwg_type=ctx_dict.get(cls.CTX_MWG_TYPE),
                category_default=ctx_dict.get(cls.CTX_CATEGORY_DEFAULT),
                category_attributeself=ctx_dict.get(cls.CTX_CATEGORY_ATTRIBUTE),
                fields_to_present=ctx_dict.get(cls.CTX_FIELDS_TO_PRESENT),
                csv_text=ctx_dict.get(cls.CTX_CSV_TEXT),
                url_protocol_stripping=ctx_dict.get(cls.CTX_PROTOCOL_STRIP_KEY),
                url_truncate=ctx_dict.get(cls.CTX_URL_TRUNCATE_KEY)
            )
        )

    def get_fields_to_present(self, fields_to_present: str) -> str:
        # based on func ToIoC https://github.com/demisto/server/blob/master/domain/insight.go

        if fields_to_present == 'use_legacy_query':
            return None

        fields_for_format = {
            FORMAT_TEXT: self.FILTER_FIELDS_ON_FORMAT_TEXT,
            FORMAT_CSV: self.FILTER_FIELDS_ON_FORMAT_CSV,
            FORMAT_JSON: self.FILTER_FIELDS_ON_FORMAT_JSON,
            FORMAT_XSOAR_JSON: self.FILTER_FIELDS_ON_FORMAT_XSOAR_JSON,
            FORMAT_JSON_SEQ: self.FILTER_FIELDS_ON_FORMAT_JSON,
            FORMAT_XSOAR_JSON_SEQ: self.FILTER_FIELDS_ON_FORMAT_XSOAR_JSON,
            FORMAT_MWG: self.FILTER_FIELDS_ON_FORMAT_MWG,
            FORMAT_PROXYSG: self.FILTER_FIELDS_ON_FORMAT_PROXYSG
        }
        if self.out_format in [FORMAT_CSV, FORMAT_JSON, FORMAT_XSOAR_JSON, FORMAT_JSON_SEQ, FORMAT_XSOAR_JSON_SEQ] and\
                fields_to_present:
            if 'all' in argToList(fields_to_present):
                return None
            else:
                list_fields = argToList(fields_to_present)
                if 'value' in list_fields:
                    list_fields[list_fields.index('value')] = 'name'
                    fields_to_present = ",".join(list_fields)
                return fields_to_present

        return fields_for_format.get(self.out_format, self.FILTER_FIELDS_ON_FORMAT_TEXT)


''' HELPER FUNCTIONS '''


def iterable_to_str(iterable: Iterable, delimiter: str = '\n') -> str:
    """
    Transforms an iterable object to an str, with a custom delimiter between each item
    """
    str_res = ""
    if iterable:
        try:
            iter(iterable)
        except TypeError:
            raise DemistoException(f'non iterable object provided to iterable_to_str: {iterable}')
        str_res = delimiter.join(map(str, iterable))
    return str_res


def create_new_edl(request_args: RequestArguments) -> str:
    """
    Gets indicators from XSOAR server using IndicatorsSearcher and formats them

    Parameters:
        request_args: Request arguments

    Returns: Formatted indicators to display in EDL
    """
    limit = request_args.offset + request_args.limit
    indicator_searcher = IndicatorsSearcher(
        filter_fields=request_args.fields_to_present,
        query=request_args.query,
        size=PAGE_SIZE,
        limit=limit
    )
    formatted_indicators = ''
    if request_args.out_format == FORMAT_TEXT:
        if request_args.drop_invalids or request_args.collapse_ips != "Don't Collapse":
            indicator_searcher.limit = int(limit * INCREASE_LIMIT)
        new_iocs = get_indicators_to_format(indicator_searcher, request_args)
        new_iocs = create_text_out_format(new_iocs, request_args)
        new_iocs.seek(0)
        for count, line in enumerate(new_iocs):
            # continue searching iocs if 1) iocs was truncated or 2) got all available iocs
            if count + 1 > limit:
                break
            else:
                formatted_indicators += line
    else:
        new_iocs = get_indicators_to_format(indicator_searcher, request_args)
        new_iocs.seek(0)
        formatted_indicators = new_iocs.read()
    new_iocs.close()
    return formatted_indicators


def replace_field_name_to_output_format(fields: str):
    fields_list = argToList(fields)
    new_list = []
    for field in fields_list:
        if field == 'name':
            field = 'value'
        elif field == 'type':
            field = 'indicator_type'
        new_list.append(field)
    return new_list


def get_indicators_to_format(indicator_searcher: IndicatorsSearcher, request_args: RequestArguments) ->\
        Union[IO, IO[str]]:
    """
    Finds indicators using while loop with demisto.searchIndicators, and returns result and last page

    Parameters:
        indicator_searcher (IndicatorsSearcher): The indicator searcher used to look for indicators
        request_args (RequestArguments)
    Returns:
        (list): List of Indicators dict with value,indicator_type keys
    """
    f = tempfile.TemporaryFile(mode='w+t')
    list_fields = replace_field_name_to_output_format(request_args.fields_to_present)
    headers_was_writen = False
    files_by_category = {}  # type:Dict
    try:
        for ioc_res in indicator_searcher:
            fetched_iocs = ioc_res.get('iocs') or []
            for ioc in fetched_iocs:
                if request_args.out_format == FORMAT_PROXYSG:
                    files_by_category, return_indicator = create_proxysg_out_format(ioc, files_by_category,
                                                                                    request_args.category_attribute,
                                                                                    request_args.category_default)

                if request_args.out_format == FORMAT_MWG:
                    f.write(create_mwg_out_format(ioc, request_args.mwg_type, headers_was_writen))
                    headers_was_writen = True

                if request_args.out_format in [FORMAT_JSON, FORMAT_XSOAR_JSON, FORMAT_JSON_SEQ, FORMAT_XSOAR_JSON_SEQ]:
                    xsoar = True if request_args.out_format in [FORMAT_XSOAR_JSON, FORMAT_XSOAR_JSON_SEQ] else False
                    f.write(create_json_out_format(list_fields, ioc, xsoar, headers_was_writen))
                    headers_was_writen = True

                if request_args.out_format == FORMAT_TEXT:
                    # save only the value and type of each indicator
                    f.write(str(json.dumps({"value": ioc.get("value"),
                                            "indicator_type": ioc.get("indicator_type")})) + "\n")

                if request_args.out_format == FORMAT_CSV:
                    f.write(create_csv_out_format(headers_was_writen, list_fields, ioc, request_args.fields_to_present))
                    headers_was_writen = True

    except Exception as e:
        demisto.debug(e)

    if request_args.out_format in [FORMAT_JSON, FORMAT_XSOAR_JSON, FORMAT_JSON_SEQ, FORMAT_XSOAR_JSON_SEQ]:
        f.write(']')
    if request_args.out_format == FORMAT_PROXYSG:
        f = create_proxysg_all_category_out_format(f, files_by_category)
    return f


def create_json_out_format(list_fields: List, indicator: Dict, xsoar_format=False, not_first_call=True) -> str:
    filtered_json = {}
    if list_fields:
        for field in list_fields:
            value = indicator.get(field)
            if not value:
                value = indicator.get('CustomFields', {}).get(field)
            filtered_json[field] = value
        indicator = filtered_json
    if not xsoar_format:
        json_format_indicator = {
            "indicator": indicator.get("value")
        }
        indicator.pop("value", None)
        json_format_indicator["value"] = indicator
        if not_first_call:
            return ', ' + json.dumps(json_format_indicator)
        return '[' + json.dumps(json_format_indicator)
    if not_first_call:
        return ', ' + json.dumps(indicator)
    return '[' + json.dumps(indicator)


def create_mwg_out_format(indicator: dict, mwg_type: str, headers_was_writen: bool) -> str:
    if not indicator.get('value'):
        return ''
    value = "\"" + indicator.get('value', '') + "\""
    sources = indicator.get('sourceBrands')
    if sources:
        sources_string = "\"" + ','.join(sources) + "\""
    else:
        sources_string = "\"from CORTEX XSOAR\""

    if not headers_was_writen:
        if isinstance(mwg_type, list):
            mwg_type = mwg_type[0]
        return "type=" + mwg_type + "\n" + value + " " + sources_string + '\n'
    return value + " " + sources_string + '\n'


def create_proxysg_all_category_out_format(f: IO, files_by_categry: dict):
    for category, category_file in files_by_categry.items():
        f.write(f"define category {category}\n")
        category_file.seek(0)
        f.write(category_file.read())
        category_file.close()
        f.write("end\n")

    return f


def create_proxysg_out_format(indicator: dict, files_by_category: dict, category_attribute: list,
                              category_default: str = 'bc_category'):
    num_of_returned_indicators = 0

    if indicator.get('indicator_type') in ['URL', 'Domain', 'DomainGlob'] and indicator.get('value'):
        stripped_indicator = _PROTOCOL_REMOVAL.sub('', indicator.get('value', ''))
        indicator_proxysg_category = indicator.get('CustomFields', {}).get('proxysgcategory')
        # if a ProxySG Category is set and it is in the category_attribute list or that the attribute list is empty
        # than list add the indicator to it's category list
        if indicator_proxysg_category is not None and \
                (indicator_proxysg_category in category_attribute or len(category_attribute) == 0):
            files_by_category = add_indicator_to_category(stripped_indicator, indicator_proxysg_category,
                                                          files_by_category)
        else:
            # if ProxySG Category is not set or does not exist in the category_attribute list
            files_by_category = add_indicator_to_category(stripped_indicator, category_default, files_by_category)
        num_of_returned_indicators = 1

    return files_by_category, num_of_returned_indicators


def add_indicator_to_category(indicator: str, category: str, files_by_category: Dict):
    if category in files_by_category.keys():
        files_by_category[category].write(indicator + '\n')

    else:
        files_by_category[category] = tempfile.TemporaryFile(mode='w+t')
        files_by_category[category].write(indicator + '\n')

    return files_by_category


def create_csv_out_format(headers_was_writen: bool, list_fields: List, ioc, headers):
    fields_value_list = []
    if not list_fields:
        values = list(ioc.values())
        if not headers_was_writen:
            headers = list(ioc.keys())
            headers_str = list_to_str(headers) + "\n"
            return headers_str + list_to_str(values, map_func=lambda val: f'"{val}"') + "\n"
        return list_to_str(values, map_func=lambda val: f'"{val}"') + "\n"
    else:
        for field in list_fields:
            value = ioc.get(field)
            if not value:
                value = ioc.get('CustomFields', {}).get(field)
            fields_value_list.append(value)
        if not headers_was_writen:
            headers_str = headers + '\n'
            return headers_str + list_to_str(fields_value_list, map_func=lambda val: f'"{val}"') + "\n"
        return list_to_str(fields_value_list, map_func=lambda val: f'"{val}"') + "\n"


def ip_groups_to_cidrs(ip_range_groups: Iterable):
    """Collapse ip groups list to CIDRs

    Args:
        ip_range_groups (Iterable): an Iterable of lists containing connected IPs

    Returns:
        Set. a set of CIDRs.
    """
    ip_ranges = set()
    for cidr in ip_range_groups:
        # handle single ips
        if len(cidr) == 1:
            # CIDR with a single IP appears with "/32" suffix so handle them differently
            ip_ranges.add(str(cidr[0]))
            continue

        ip_ranges.add(str(cidr))

    return ip_ranges


def ip_groups_to_ranges(ip_range_groups: Iterable):
    """Collapse ip groups to ranges.

    Args:
        ip_range_groups (Iterable): a list of lists containing connected IPs

    Returns:
        Set. a set of Ranges.
    """
    ip_ranges = set()
    for group in ip_range_groups:
        # handle single ips
        if len(group) == 1:
            ip_ranges.add(str(group[0]))
            continue

        ip_ranges.add(str(group))

    return ip_ranges


def ips_to_ranges(ips: Iterable, collapse_ips: str):
    """Collapse IPs to Ranges or CIDRs.

    Args:
        ips (Iterable): a group of IP strings.
        collapse_ips (str): Whether to collapse to Ranges or CIDRs.

    Returns:
        Set. a list to Ranges or CIDRs.
    """
    invalid_ips = []
    valid_ips = []

    for ip_or_cidr in ips:
        if is_valid_cidr(ip_or_cidr) or is_valid_ip(ip_or_cidr):
            valid_ips.append(ip_or_cidr)
        else:
            invalid_ips.append(ip_or_cidr)

    if collapse_ips == COLLAPSE_TO_RANGES:
        ips_range_groups = IPSet(valid_ips).iter_ipranges()
        collapsed_list = ip_groups_to_ranges(ips_range_groups)
    else:
        cidrs = IPSet(valid_ips).iter_cidrs()
        collapsed_list = ip_groups_to_cidrs(cidrs)

    collapsed_list.update(invalid_ips)
    return collapsed_list


def is_valid_ip(ip: str) -> bool:
    """
    Args:
        ip: IP address
    Returns: True if the string represents an IPv4 or an IPv6 address, false otherwise.
    """
    try:
        ipaddress.IPv4Address(ip)
        return True
    except ValueError:
        try:
            ipaddress.IPv6Address(ip)
            return True
        except ValueError:
            return False


def is_valid_cidr(cidr: str) -> bool:
    """
    Args:
        cidr: CIDR string
    Returns: True if the string represents an IPv4 network or an IPv6 network, false otherwise.
    """
    if '/' not in cidr:
        return False
    try:
        ipaddress.IPv4Network(cidr, strict=False)
        return True
    except ValueError:
        try:
            ipaddress.IPv6Network(cidr, strict=False)
            return True
        except ValueError:
            return False


def list_to_str(inp_list: list, delimiter: str = ',', map_func: Callable = str) -> str:
    """
    Transforms a list to an str, with a custom delimiter between each list item
    """
    str_res = ""
    if inp_list:
        if isinstance(inp_list, list):
            str_res = delimiter.join(map(map_func, inp_list))
        else:
            raise AttributeError('Invalid inp_list provided to list_to_str')
    return str_res


def create_text_out_format(iocs: IO, request_args: RequestArguments) -> Union[IO, IO[str]]:
    """
    Create a list in new file of formatted_indicators
     * IP / CIDR:
         1) if collapse_ips, collapse IPs/CIDRs
     * URL:
        1) if drop_invalids, drop invalids (length > 254 or has invalid chars)
        2) if port_stripping, strip ports
        3) if protocol_stripping, strip protocols
        4) if url_truncate, truncate urls
    * Other indicator types:
        1) if drop_invalids, drop invalids (has invalid chars)
        2) if port_stripping, strip ports
    """
    ipv4_formatted_indicators = set()
    ipv6_formatted_indicators = set()
    iocs.seek(0)
    formatted_indicators = tempfile.TemporaryFile(mode='w+t')
    for str_ioc in iocs:
        ioc = json.loads(str_ioc.rstrip())
        indicator = ioc.get('value')
        if not indicator:
            continue
        ioc_type = ioc.get('indicator_type')

        if ioc_type not in [FeedIndicatorType.IP, FeedIndicatorType.IPv6,
                            FeedIndicatorType.CIDR, FeedIndicatorType.IPv6CIDR]:
            # protocol stripping
            if request_args.url_protocol_stripping:
                indicator = _PROTOCOL_REMOVAL.sub('', indicator)

            indicator_without_port = _PORT_REMOVAL.sub(_URL_WITHOUT_PORT, indicator)
            if request_args.url_port_stripping:
                # remove port from indicator - from demisto.com:369/rest/of/path -> demisto.com/rest/of/path
                indicator = indicator_without_port
            # check if removing the port changed something about the indicator
            elif indicator != indicator_without_port and request_args.drop_invalids:
                # if port was in the indicator and url_port_stripping param not set - ignore the indicator
                continue

            if request_args.url_truncate and ioc_type == FeedIndicatorType.URL and len(indicator) >= PAN_OS_MAX_URL_LEN:
                indicator = indicator[0:254]

            # Reformatting to PAN-OS URL format
            with_invalid_tokens_indicator = indicator
            # mix of text and wildcard in domain field handling
            indicator = _INVALID_TOKEN_REMOVAL.sub('*', indicator)
            # check if the indicator held invalid tokens
            if request_args.drop_invalids:
                if with_invalid_tokens_indicator != indicator:
                    # invalid tokens in indicator - ignore the indicator
                    continue
                if ioc_type == FeedIndicatorType.URL and len(indicator) >= PAN_OS_MAX_URL_LEN:
                    # URL indicator exceeds allowed length - ignore the indicator
                    continue

            # for PAN-OS *.domain.com does not match domain.com
            # we should provide both
            # this could generate more than num entries according to PAGE_SIZE
            if indicator.startswith('*.'):
                # formatted_indicators.add(indicator.lstrip('*.'))
                formatted_indicators.write(str(indicator.lstrip('*.')) + '/n')

        if request_args.collapse_ips != DONT_COLLAPSE and ioc_type in (FeedIndicatorType.IP, FeedIndicatorType.CIDR):
            ipv4_formatted_indicators.add(indicator)

        elif request_args.collapse_ips != DONT_COLLAPSE and ioc_type == FeedIndicatorType.IPv6:
            ipv6_formatted_indicators.add(indicator)

        else:
            formatted_indicators.write(str(indicator) + '\n')

    if len(ipv4_formatted_indicators) > 0:
        ipv4_formatted_indicators = ips_to_ranges(ipv4_formatted_indicators, request_args.collapse_ips)
        for ip in ipv4_formatted_indicators:
            formatted_indicators.write(str(ip) + '\n')

    if len(ipv6_formatted_indicators) > 0:
        ipv6_formatted_indicators = ips_to_ranges(ipv6_formatted_indicators, request_args.collapse_ips)
        for ip in ipv6_formatted_indicators:
            formatted_indicators.write(str(ip) + '\n')

    return formatted_indicators


def get_outbound_mimetype(request_args: RequestArguments) -> str:
    """Returns the mimetype of the export_iocs"""
    if request_args.out_format == [FORMAT_JSON, FORMAT_XSOAR_JSON]:
        return MIMETYPE_JSON

    elif request_args.out_format == FORMAT_CSV and not request_args.csv_text:
        return MIMETYPE_CSV

    elif request_args.out_format in [FORMAT_JSON_SEQ, FORMAT_XSOAR_JSON_SEQ]:
        return MIMETYPE_JSON_SEQ

    else:
        return MIMETYPE_TEXT


def get_edl_on_demand():
    """
    Use the local file system to store the on-demand result, using a lock to
    limit access to the file from multiple threads.
    """
    ctx = get_integration_context()
    if EDL_ON_DEMAND_KEY in ctx:
        ctx.pop(EDL_ON_DEMAND_KEY, None)
        request_args = RequestArguments.from_context_json(ctx)
        edl = create_new_edl(request_args)
        with open(EDL_ON_DEMAND_CACHE_PATH, 'w') as file:
            file.write(edl)
        set_integration_context(ctx)
    else:
        with open(EDL_ON_DEMAND_CACHE_PATH, 'r') as file:
            edl = file.read()
    return edl


def validate_basic_authentication(headers: dict, username: str, password: str) -> bool:
    """
    Checks whether the authentication is valid.
    :param headers: The headers of the http request
    :param username: The integration's username
    :param password: The integration's password
    :return: Boolean which indicates whether the authentication is valid or not
    """
    credentials: str = headers.get('Authorization', '')
    if not credentials or 'Basic ' not in credentials:
        return False
    encoded_credentials: str = credentials.split('Basic ')[1]
    credentials: str = b64decode(encoded_credentials).decode('utf-8')
    if ':' not in credentials:
        return False
    credentials_list = credentials.split(':')
    if len(credentials_list) != 2:
        return False
    user, pwd = credentials_list
    return user == username and pwd == password


def get_bool_arg_or_param(args: dict, params: dict, key: str):
    val = args.get(key)
    return val.lower() == 'true' if isinstance(val, str) else params.get(key, False)


''' ROUTE FUNCTIONS '''


@APP.route('/', methods=['GET'])
def route_edl() -> Response:
    """
    Main handler for values saved in the integration context
    """
    params = demisto.params()

    credentials = params.get('credentials') if params.get('credentials') else {}
    username: str = credentials.get('identifier', '')
    password: str = credentials.get('password', '')
    cache_refresh_rate: str = params.get('cache_refresh_rate')
    if username and password:
        headers: dict = cast(Dict[Any, Any], request.headers)
        if not validate_basic_authentication(headers, username, password):
            err_msg: str = 'Basic authentication failed. Make sure you are using the right credentials.'
            demisto.debug(err_msg)
            return Response(err_msg, status=401, mimetype='text/plain', headers=[
                ('WWW-Authenticate', 'Basic realm="Login Required"'),
            ])

    request_args = get_request_args(request.args, params)
    on_demand = params.get('on_demand')
    created = datetime.now(timezone.utc)
    edl = get_edl_on_demand() if on_demand else create_new_edl(request_args)
    etag = f'"{hashlib.sha1(edl.encode()).hexdigest()}"'  # guardrails-disable-line
    query_time = (datetime.now(timezone.utc) - created).total_seconds()
    edl_size = 0
    if edl.strip():
        edl_size = edl.count('\n') + 1  # add 1 as last line doesn't have a \n
    if len(edl) == 0 and request_args.add_comment_if_empty:
        edl = '# Empty EDL'
    mimetype = get_outbound_mimetype(request_args)
    max_age = ceil((datetime.now() - dateparser.parse(cache_refresh_rate)).total_seconds())  # type: ignore[operator]
    demisto.debug(f'Returning edl of size: [{edl_size}], created: [{created}], query time seconds: [{query_time}],'
                  f' max age: [{max_age}], etag: [{etag}]')
    resp = Response(edl, status=200, mimetype=mimetype, headers=[
        ('X-EDL-Created', created.isoformat()),
        ('X-EDL-Query-Time-Secs', "{:.3f}".format(query_time)),
        ('X-EDL-Size', str(edl_size)),
        ('ETag', etag),
    ])
    resp.cache_control.max_age = max_age
    resp.cache_control[
        'stale-if-error'] = '600'  # number of seconds we are willing to serve stale content when there is an error
    return resp


def get_request_args(request_args: dict, params: dict) -> RequestArguments:
    """
    Processing a flask request arguments and generates a RequestArguments instance from it.
    Args:
        request_args: Flask request arguments
        params: Integration configuration parameters

    Returns:
        RequestArguments instance with processed arguments
    """
    limit = try_parse_integer(request_args.get('n', params.get('edl_size') or 10000), EDL_LIMIT_ERR_MSG)
    offset = try_parse_integer(request_args.get('s', 0), EDL_OFFSET_ERR_MSG)
    out_format = request.args.get('v', params.get('format', FORMAT_TEXT))
    query = request_args.get('q', params.get('indicators_query') or '')
    mwg_type = request.args.get('t', params.get('mwg_type', "string"))
    strip_port = request_args.get('sp', params.get('url_port_stripping') or False)
    strip_protocol = request_args.get('pr', params.get('url_protocol_stripping') or False)
    drop_invalids = request_args.get('di', params.get('drop_invalids') or False)
    category_default = request.args.get('cd', params.get('category_default', 'bc_category'))
    category_attribute = request.args.get('ca', params.get('category_attribute', ''))
    collapse_ips = request_args.get('tr', params.get('collapse_ips', DONT_COLLAPSE))
    csv_text = request.args.get('tx', params.get('csv_text', False))
    add_comment_if_empty = request_args.get('ce', params.get('add_comment_if_empty', True))
    fields_to_present = request.args.get('fi', params.get('fields_filter', ''))
    url_truncate = request.args.get('ut', params.get('url_truncate', ''))

    # handle flags
    if drop_invalids == '':
        drop_invalids = True

    if strip_port == '':
        strip_port = True

    if strip_protocol == '':
        strip_port = True

    if collapse_ips not in [DONT_COLLAPSE, COLLAPSE_TO_CIDR, COLLAPSE_TO_RANGES]:
        collapse_ips = try_parse_integer(collapse_ips, EDL_COLLAPSE_ERR_MSG)

        if collapse_ips not in [0, 1, 2]:
            raise DemistoException(EDL_COLLAPSE_ERR_MSG)

        collapse_options = {
            0: DONT_COLLAPSE,
            1: COLLAPSE_TO_RANGES,
            2: COLLAPSE_TO_CIDR
        }
        collapse_ips = collapse_options[collapse_ips]
    if out_format not in [FORMAT_PROXYSG, FORMAT_TEXT, FORMAT_JSON, FORMAT_CSV,
                          FORMAT_JSON_SEQ, FORMAT_MWG, FORMAT_ARG_BLUECOAT, FORMAT_ARG_MWG,
                          FORMAT_ARG_PROXYSG, FORMAT_XSOAR_JSON, FORMAT_ARG_XSOAR_JSON,
                          FORMAT_XSOAR_JSON_SEQ, FORAMT_ARG_XSOAR_JSON_SEQ]:
        raise DemistoException(EDL_FORMAT_ERR_MSG)

    elif out_format in [FORMAT_ARG_PROXYSG, FORMAT_ARG_BLUECOAT]:
        out_format = FORMAT_PROXYSG

    elif out_format == FORMAT_ARG_MWG:
        out_format = FORMAT_MWG

    elif out_format == FORMAT_ARG_XSOAR_JSON:
        out_format = FORMAT_XSOAR_JSON

    elif out_format == FORAMT_ARG_XSOAR_JSON_SEQ:
        out_format = FORMAT_XSOAR_JSON_SEQ

    if out_format == FORMAT_MWG:
        if mwg_type not in MWG_TYPE_OPTIONS:
            raise DemistoException(EDL_MWG_TYPE_ERR_MSG)

    if params.get('use_legacy_query'):
        # workaround for "msgpack: invalid code" error
        fields_to_present = 'use_legacy_query'

    return RequestArguments(query,
                            out_format,
                            limit,
                            offset,
                            strip_port,
                            drop_invalids,
                            collapse_ips,
                            add_comment_if_empty,
                            mwg_type,
                            category_default,
                            category_attribute,
                            fields_to_present,
                            csv_text,
                            strip_protocol,
                            url_truncate
                            )


''' COMMAND FUNCTIONS '''


def test_module(_: Dict, params: Dict):
    """
    Validates:
        1. Valid port.
        2. Valid cache_refresh_rate
    """
    get_params_port(params)
    on_demand = params.get('on_demand', None)
    if not on_demand:
        try_parse_integer(params.get('edl_size'), EDL_LIMIT_ERR_MSG)  # validate EDL Size was set
        cache_refresh_rate = params.get('cache_refresh_rate', '')
        if not cache_refresh_rate:
            raise ValueError(EDL_MISSING_REFRESH_ERR_MSG)
        # validate cache_refresh_rate value
        range_split = cache_refresh_rate.split(' ')
        if len(range_split) != 2:
            raise ValueError(EDL_MISSING_REFRESH_ERR_MSG)
        try_parse_integer(range_split[0], 'Invalid time value for the Refresh Rate. Must be a valid integer.')
        if not range_split[1] in ['minute', 'minutes', 'hour', 'hours', 'day', 'days', 'month', 'months', 'year',
                                  'years']:
            raise ValueError(
                'Invalid time unit for the Refresh Rate. Must be minutes, hours, days, months, or years.')
        parse_date_range(cache_refresh_rate, to_timestamp=True)
    run_long_running(params, is_test=True)
    return 'ok', {}, {}


def update_edl_command(args: Dict, params: Dict):
    """
    Updates the context to update the EDL values on demand the next time it runs
    """
    on_demand = params.get('on_demand')
    if not on_demand:
        raise DemistoException(
            '"Update EDL On Demand" is off. If you want to update the EDL manually please toggle it on.')
    limit = try_parse_integer(args.get('edl_size', params.get('edl_size')), EDL_LIMIT_ERR_MSG)
    query = args.get('query', '')
    collapse_ips = args.get('collapse_ips', DONT_COLLAPSE)
    url_port_stripping = get_bool_arg_or_param(args, params, 'url_port_stripping')
    strip_protocol = get_bool_arg_or_param(args, params, 'url_protocol_stripping')
    drop_invalids = get_bool_arg_or_param(args, params, 'drop_invalids')
    add_comment_if_empty = get_bool_arg_or_param(args, params, 'add_comment_if_empty')
    offset = try_parse_integer(args.get('offset', 0), EDL_OFFSET_ERR_MSG)
    mwg_type = args.get('mwg_type', "string")
    category_default = args.get('category_default', 'bc_category')
    category_attribute = args.get('category_attribute', '')
    fields_to_present = args.get('fields_filter', '')
    out_format = args.get('format', FORMAT_TEXT)
    csv_text = args.get('csv_text') == 'True'
    url_truncate = args.get('url_truncate', '')

    if params.get('use_legacy_query'):
        # workaround for "msgpack: invalid code" error
        fields_to_present = 'use_legacy_query'

    request_args = RequestArguments(query,
                                    out_format,
                                    limit,
                                    offset,
                                    url_port_stripping,
                                    drop_invalids,
                                    collapse_ips,
                                    add_comment_if_empty,
                                    mwg_type,
                                    category_default,
                                    category_attribute,
                                    fields_to_present,
                                    csv_text,
                                    strip_protocol,
                                    url_truncate)

    ctx = request_args.to_context_json()
    ctx[EDL_ON_DEMAND_KEY] = True
    set_integration_context(ctx)
    hr = 'EDL will be updated the next time you access it'
    return hr, {}, {}


def initialize_edl_context(params: dict):
    global EDL_ON_DEMAND_CACHE_PATH
    limit = try_parse_integer(params.get('edl_size'), EDL_LIMIT_ERR_MSG)
    query = params.get('indicators_query', '')
    collapse_ips = params.get('collapse_ips', DONT_COLLAPSE)
    url_port_stripping = params.get('url_port_stripping', False)
    url_protocol_stripping = params.get('url_port_stripping', False)
    drop_invalids = params.get('drop_invalids', False)
    add_comment_if_empty = params.get('add_comment_if_empty', True)
    mwg_type = params.get('mwg_type', "string")
    category_default = params.get('category_default', 'bc_category')
    category_attribute = params.get('category_attribute', '')
    fields_to_present = params.get('fields_filter', '')
    out_format = params.get('format', FORMAT_TEXT)
    csv_text = params.get('csv_text') == 'True'
    url_truncate = params.get('url_truncate')

    if params.get('use_legacy_query'):
        # workaround for "msgpack: invalid code" error
        fields_to_present = 'use_legacy_query'
    offset = 0
    request_args = RequestArguments(query,
                                    out_format,
                                    limit,
                                    offset,
                                    url_port_stripping,
                                    drop_invalids,
                                    collapse_ips,
                                    add_comment_if_empty,
                                    mwg_type,
                                    category_default,
                                    category_attribute,
                                    fields_to_present,
                                    csv_text,
                                    url_protocol_stripping,
                                    url_truncate)

    EDL_ON_DEMAND_CACHE_PATH = demisto.uniqueFile()
    ctx = request_args.to_context_json()
    ctx[EDL_ON_DEMAND_KEY] = True
    set_integration_context(ctx)


def main():
    """
    Main
    """
    global PAGE_SIZE
    params = demisto.params()
    try:
        PAGE_SIZE = max(1, int(params.get('page_size') or PAGE_SIZE))
    except ValueError:
        demisto.debug(f'Non integer "page_size" provided: {params.get("page_size")}. defaulting to {PAGE_SIZE}')
    credentials = params.get('credentials') if params.get('credentials') else {}
    username: str = credentials.get('identifier', '')
    password: str = credentials.get('password', '')
    if (username and not password) or (password and not username):
        err_msg: str = 'If using credentials, both username and password should be provided.'
        demisto.debug(err_msg)
        raise DemistoException(err_msg)
    command = demisto.command()
    demisto.debug(f'Command being called is {command}')
    commands = {
        'test-module': test_module,
        'edl-update': update_edl_command,
    }

    try:
        initialize_edl_context(params)
        if command == 'long-running-execution':
            run_long_running(params)
        elif command in commands:
            readable_output, outputs, raw_response = commands[command](demisto.args(), params)
            return_outputs(readable_output, outputs, raw_response)
        else:
            raise NotImplementedError(f'Command "{command}" is not implemented.')
    except Exception as e:
        err_msg = f'Error in {INTEGRATION_NAME} Integration [{e}]'
        return_error(err_msg)


from NGINXApiModule import *  # noqa: E402

if __name__ in ['__main__', '__builtin__', 'builtins']:
    main()<|MERGE_RESOLUTION|>--- conflicted
+++ resolved
@@ -14,11 +14,8 @@
 import urllib3
 import dateparser
 import hashlib
-<<<<<<< HEAD
 import json
-=======
 import ipaddress
->>>>>>> 13f55be3
 
 # Disable insecure warnings
 urllib3.disable_warnings()
