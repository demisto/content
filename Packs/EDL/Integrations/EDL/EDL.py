import demistomock as demisto  # noqa: F401
from CommonServerPython import *  # noqa: F401
import tempfile


import re

from base64 import b64decode
from flask import Flask, Response, request
from netaddr import IPSet, IPNetwork
from typing import Any, cast, IO
from collections.abc import Iterable, Callable
from math import ceil
import tldextract
import urllib3
import dateparser
import hashlib
import json
import ipaddress

# Disable insecure warnings
urllib3.disable_warnings()

''' GLOBAL VARIABLES '''
INTEGRATION_NAME: str = 'Generic Export Indicators service'
PAGE_SIZE: int = 2000
PAN_OS_MAX_URL_LEN = 255
APP: Flask = Flask('demisto-edl')
EDL_LIMIT_ERR_MSG: str = 'Please provide a valid integer for List Size'
EDL_CIDR_SIZR_MSG: str = 'Please provide a valid integer for CIDR size'
EDL_OFFSET_ERR_MSG: str = 'Please provide a valid integer for Starting Index'
EDL_COLLAPSE_ERR_MSG: str = 'The Collapse parameter can only get the following: 0 - none, ' \
                            '1 - range, 2 - CIDR'
EDL_MISSING_REFRESH_ERR_MSG: str = 'Refresh Rate must be "number date_range_unit", examples: (2 hours, 4 minutes, ' \
                                   '6 months, 1 day, etc.)'
EDL_FORMAT_ERR_MSG: str = 'Please provide a valid format from: text, json, csv, mgw and proxysg'
EDL_MWG_TYPE_ERR_MSG: str = 'The McAFee Web Gateway type can only be one of the following: string,' \
                            ' applcontrol, dimension, category, ip, mediatype, number, regex'
EDL_NO_URLS_IN_PROXYSG_FORMAT = 'ProxySG format only outputs URLs - no URLs found in the current query'
MAX_LIST_SIZE_WITH_URL_QUERY = 100000

EDL_ON_DEMAND_KEY: str = 'UpdateEDL'
EDL_ON_DEMAND_CACHE_PATH: str = ''
EDL_ON_DEMAND_CACHE_ORIGINAL_SIZE: int = 0
EDL_SEARCH_LOOP_LIMIT: int = 10

''' REFORMATTING REGEXES '''
_PROTOCOL_REMOVAL = re.compile('^(?:[a-z]+:)*//')
_PORT_REMOVAL = re.compile(r'^((?:[a-z]+:)*//([a-z0-9\-\.]+)|([a-z0-9\-\.]+))(?:\:[0-9]+)*')
_URL_WITHOUT_PORT = r'\g<1>'
_INVALID_TOKEN_REMOVAL = re.compile(r'(?:[^\./+=\?&]+\*[^\./+=\?&]*)|(?:[^\./+=\?&]*\*[^\./+=\?&]+)')
_BROAD_PATTERN = re.compile(r'^(?:\*\.)+[a-zA-Z]+(?::[0-9]+)?$')

DONT_COLLAPSE = "Don't Collapse"
COLLAPSE_TO_CIDR = "To CIDRS"
COLLAPSE_TO_RANGES = "To Ranges"

MAXIMUM_CIDR_SIZE_DEFAULT = 8

MIMETYPE_JSON_SEQ: str = 'application/json-seq'
MIMETYPE_JSON: str = 'application/json'
MIMETYPE_CSV: str = 'text/csv'
MIMETYPE_TEXT: str = 'text/plain'

FORMAT_CSV: str = 'CSV'
FORMAT_TEXT: str = 'PAN-OS (text)'
FORMAT_JSON: str = 'JSON'
FORMAT_ARG_MWG = 'mwg'
FORMAT_ARG_BLUECOAT = 'bluecoat'
FORMAT_ARG_PROXYSG = 'proxysg'
FORMAT_MWG: str = 'McAfee Web Gateway'
FORMAT_PROXYSG: str = "Symantec ProxySG"

MWG_TYPE_OPTIONS = ["string", "applcontrol", "dimension", "category", "ip", "mediatype", "number", "regex"]

INCREASE_LIMIT = 1.1
'''Request Arguments Class'''


def debug_function(func):
    def wrapper(*args, **kwargs):
        demisto.debug(f"edl: Entering function {func.__name__}")
        results = func(*args, **kwargs)
        demisto.debug(f"edl: Exiting function {func.__name__}")
        return results

    return wrapper


class RequestArguments:
    CTX_QUERY_KEY = 'last_query'
    CTX_OUT_FORMAT = 'out_format'
    CTX_LIMIT_KEY = 'last_limit'
    CTX_OFFSET_KEY = 'last_offset'
    CTX_INVALIDS_KEY = 'drop_invalids'
    CTX_PORT_STRIP_KEY = 'url_port_stripping'
    CTX_COLLAPSE_IPS_KEY = 'collapse_ips'
    CTX_EMPTY_EDL_COMMENT_KEY = 'add_comment_if_empty'
    CTX_MWG_TYPE = 'mwg_type'
    CTX_CATEGORY_DEFAULT = 'bc_category'
    CTX_CATEGORY_ATTRIBUTE = 'category_attribute'
    CTX_FIELDS_TO_PRESENT = 'fields_to_present'
    CTX_CSV_TEXT = 'csv_text'
    CTX_PROTOCOL_STRIP_KEY = 'url_protocol_stripping'
    CTX_URL_TRUNCATE_KEY = 'url_truncate'
    CTX_MAXIMUM_CIDR = 'maximum_cidr_size'
    CTX_NO_TLD = 'no_wildcard_tld'

    FILTER_FIELDS_ON_FORMAT_TEXT = "name,type"
    FILTER_FIELDS_ON_FORMAT_MWG = "name,type,sourceBrands"
    FILTER_FIELDS_ON_FORMAT_PROXYSG = "name,type,proxysgcategory"
    FILTER_FIELDS_ON_FORMAT_CSV = "name,type"
    FILTER_FIELDS_ON_FORMAT_JSON = "name,type"

    def __init__(self,
                 query: str = '',
                 out_format: str = FORMAT_TEXT,
                 limit: int = 10000,
                 offset: int = 0,
                 url_port_stripping: bool = False,
                 drop_invalids: bool = False,
                 collapse_ips: str = DONT_COLLAPSE,
                 add_comment_if_empty: bool = True,
                 mwg_type: str = 'string',
                 category_default: str = 'bc_category',
                 category_attribute: Optional[str] = None,
                 fields_to_present: str = '',
                 csv_text: bool = False,
                 url_protocol_stripping: bool = False,
                 url_truncate: bool = False,
                 maximum_cidr_size: int = MAXIMUM_CIDR_SIZE_DEFAULT,
                 no_wildcard_tld: bool = False,
                 ):

        self.query = query
        self.out_format = out_format
        self.limit = try_parse_integer(limit, EDL_LIMIT_ERR_MSG)
        self.offset = try_parse_integer(offset, EDL_OFFSET_ERR_MSG)
        self.url_port_stripping = url_port_stripping
        self.url_protocol_stripping = url_protocol_stripping
        self.drop_invalids = drop_invalids
        self.collapse_ips = collapse_ips
        self.add_comment_if_empty = add_comment_if_empty
        self.mwg_type = mwg_type
        self.category_default = category_default
        self.category_attribute = []  # type:List
        self.fields_to_present = self.get_fields_to_present(fields_to_present)
        self.csv_text = csv_text
        self.url_truncate = url_truncate
        self.maximum_cidr_size = maximum_cidr_size
        self.no_wildcard_tld = no_wildcard_tld

        if category_attribute is not None:
            category_attribute_list = argToList(category_attribute)

            if len(category_attribute_list) != 1 or '' not in category_attribute_list:
                self.category_attribute = category_attribute_list

    def to_context_json(self):
        return {
            self.CTX_QUERY_KEY: self.query,
            self.CTX_OUT_FORMAT: self.out_format,
            self.CTX_LIMIT_KEY: self.limit,
            self.CTX_OFFSET_KEY: self.offset,
            self.CTX_INVALIDS_KEY: self.drop_invalids,
            self.CTX_PORT_STRIP_KEY: self.url_port_stripping,
            self.CTX_COLLAPSE_IPS_KEY: self.collapse_ips,
            self.CTX_EMPTY_EDL_COMMENT_KEY: self.add_comment_if_empty,
            self.CTX_MWG_TYPE: self.mwg_type,
            self.CTX_CATEGORY_DEFAULT: self.category_default,
            self.CTX_CATEGORY_ATTRIBUTE: self.category_attribute,
            self.CTX_FIELDS_TO_PRESENT: self.fields_to_present,
            self.CTX_CSV_TEXT: self.csv_text,
            self.CTX_PROTOCOL_STRIP_KEY: self.url_protocol_stripping,
            self.CTX_URL_TRUNCATE_KEY: self.url_truncate,
            self.CTX_MAXIMUM_CIDR: self.maximum_cidr_size,
            self.CTX_NO_TLD: self.no_wildcard_tld,

        }

    @classmethod
    def from_context_json(cls, ctx_dict):
        """Returns an initiated instance of the class from a json"""
        return cls(
            **assign_params(
                query=ctx_dict.get(cls.CTX_QUERY_KEY),
                out_format=ctx_dict.get(cls.CTX_OUT_FORMAT),
                limit=ctx_dict.get(cls.CTX_LIMIT_KEY),
                offset=ctx_dict.get(cls.CTX_OFFSET_KEY),
                drop_invalids=ctx_dict.get(cls.CTX_INVALIDS_KEY),
                url_port_stripping=ctx_dict.get(cls.CTX_PORT_STRIP_KEY),
                collapse_ips=ctx_dict.get(cls.CTX_COLLAPSE_IPS_KEY),
                add_comment_if_empty=ctx_dict.get(cls.CTX_EMPTY_EDL_COMMENT_KEY),
                mwg_type=ctx_dict.get(cls.CTX_MWG_TYPE),
                category_default=ctx_dict.get(cls.CTX_CATEGORY_DEFAULT),
                category_attributeself=ctx_dict.get(cls.CTX_CATEGORY_ATTRIBUTE),
                fields_to_present=ctx_dict.get(cls.CTX_FIELDS_TO_PRESENT),
                csv_text=ctx_dict.get(cls.CTX_CSV_TEXT),
                url_protocol_stripping=ctx_dict.get(cls.CTX_PROTOCOL_STRIP_KEY),
                url_truncate=ctx_dict.get(cls.CTX_URL_TRUNCATE_KEY),
                maximum_cidr_size=ctx_dict.get(cls.CTX_MAXIMUM_CIDR),
                no_wildcard_tld=ctx_dict.get(cls.CTX_NO_TLD),
            )
        )

    def get_fields_to_present(self, fields_to_present: str) -> str:
        # based on func ToIoC https://github.com/demisto/server/blob/master/domain/insight.go

        if fields_to_present == 'use_legacy_query':
            return ''

        fields_for_format = {
            FORMAT_TEXT: self.FILTER_FIELDS_ON_FORMAT_TEXT,
            FORMAT_CSV: self.FILTER_FIELDS_ON_FORMAT_CSV,
            FORMAT_JSON: self.FILTER_FIELDS_ON_FORMAT_JSON,
            FORMAT_MWG: self.FILTER_FIELDS_ON_FORMAT_MWG,
            FORMAT_PROXYSG: self.FILTER_FIELDS_ON_FORMAT_PROXYSG
        }
        if self.out_format in [FORMAT_CSV, FORMAT_JSON] and\
                fields_to_present:
            if 'all' in argToList(fields_to_present):
                return ''
            else:
                # replace "value" to "name"
                list_fields = argToList(fields_to_present)
                if 'value' in list_fields:
                    list_fields[list_fields.index('value')] = 'name'
                    fields_to_present = ",".join(list_fields)
                return fields_to_present

        return fields_for_format.get(self.out_format, self.FILTER_FIELDS_ON_FORMAT_TEXT)


''' HELPER FUNCTIONS '''


def iterable_to_str(iterable: Iterable, delimiter: str = '\n') -> str:
    """
    Transforms an iterable object to an str, with a custom delimiter between each item
    """
    str_res = ""
    if iterable:
        try:
            iter(iterable)
        except TypeError:
            raise DemistoException(f'non iterable object provided to iterable_to_str: {iterable}')
        str_res = delimiter.join(map(str, iterable))
    return str_res


@debug_function
def log_iocs_file_data(formatted_indicators: str, max_length: int = 100) -> None:
    """Prints a debug log of the first `max_length` characters in the formatted indicators data.

    Args:
        formatted_indicators (str): The IOCs formatted data.
        max_length (int, optional): max # of chars to print. Defaults to 100.
    """
    if formatted_indicators:
        truncated_data = formatted_indicators[:max_length]
        demisto.debug(f"Formatted IOC data (first {max_length} characters):\n{truncated_data}")
    else:
        demisto.debug("No data from IOC search.")


@debug_function
def create_new_edl(request_args: RequestArguments) -> tuple[str, int]:
    """
    Get indicators from the server using IndicatorsSearcher and format them.

    Parameters:
        request_args: Request arguments

    Returns:
        tuple[str, int]: A tuple of formatted indicators to display in EDL's response (str),
            and the number of original indicators received from the server before formatting (int).
    """
    limit = request_args.offset + request_args.limit
    offset = request_args.offset
    indicator_searcher = IndicatorsSearcher(
        filter_fields=request_args.fields_to_present,
        query=request_args.query,
        size=PAGE_SIZE,
        limit=limit
    )
    demisto.debug(f"Creating a new EDL file in {request_args.out_format} format")
    formatted_indicators = ''
    if request_args.out_format == FORMAT_TEXT:
        if request_args.drop_invalids or request_args.collapse_ips != "Don't Collapse":
            # Because there may be illegal indicators or they may turn into cider, the limit is increased
            indicator_searcher.limit = int(limit * INCREASE_LIMIT)
        new_iocs_file, original_indicators_count = get_indicators_to_format(indicator_searcher, request_args)
        # we collect first all indicators because we need all ips to collapse_ips
        new_iocs_file = create_text_out_format(new_iocs_file, request_args)
        new_iocs_file.seek(0)
        iocs_set = set()
        for count, line in enumerate(new_iocs_file):
            # continue searching iocs if 1) iocs was truncated or 2) got all available iocs
            if count + 1 > limit:
                break
            if count < offset:
                continue
            elif line not in iocs_set:
                iocs_set.add(line)
                formatted_indicators += line

    else:
        new_iocs_file, original_indicators_count = get_indicators_to_format(indicator_searcher, request_args)
        new_iocs_file.seek(0)
        formatted_indicators = new_iocs_file.read()
    new_iocs_file.close()
    log_iocs_file_data(formatted_indicators)
    return formatted_indicators, original_indicators_count


@debug_function
def replace_field_name_to_output_format(fields: str):
    """
     convert from the request name field to the name in the response from the server
    """
    fields_list = argToList(fields)
    new_list = []
    for field in fields_list:
        if field == 'name':
            field = 'value'
        elif field == 'type':
            field = 'indicator_type'
        new_list.append(field)
    return new_list


@debug_function
def get_indicators_to_format(indicator_searcher: IndicatorsSearcher,
                             request_args: RequestArguments) -> tuple[IO | IO[str], int]:
    """
    Finds indicators using demisto.searchIndicators, and returns the indicators in file written in the requested format
    Parameters:
        indicator_searcher (IndicatorsSearcher): The indicator searcher used to look for indicators
        request_args (RequestArguments):  all the request arguments.
    Returns:
        tuple[IO | IO[str], int]: A tuple of indicators in the requested format (IO | IO[str]),
            and the total number of indicators found by indicator_searcher (int).
    """
    f = tempfile.TemporaryFile(mode='w+t')
    list_fields = replace_field_name_to_output_format(request_args.fields_to_present)
    headers_was_writen = False
    files_by_category = {}  # type:Dict
    ioc_counter = 0
    try:
        for ioc_res in indicator_searcher:
            fetched_iocs = ioc_res.get('iocs') or []
            for ioc in fetched_iocs:
                demisto.debug(f"Parsing the following indicator: {ioc.get('value')}")

                ioc_counter += 1
                if request_args.out_format == FORMAT_PROXYSG:
                    files_by_category = create_proxysg_out_format(ioc, files_by_category, request_args)

                elif request_args.out_format == FORMAT_MWG:
                    f.write(create_mwg_out_format(ioc, request_args, headers_was_writen))
                    headers_was_writen = True

                elif request_args.out_format == FORMAT_JSON:
                    f.write(create_json_out_format(list_fields, ioc, request_args, headers_was_writen))
                    headers_was_writen = True

                elif request_args.out_format == FORMAT_TEXT:
                    # save only the value and type of each indicator
                    f.write(str(json.dumps({"value": ioc.get("value"),
                                            "indicator_type": ioc.get("indicator_type")})) + "\n")

                elif request_args.out_format == FORMAT_CSV:
                    f.write(create_csv_out_format(headers_was_writen, list_fields, ioc, request_args))
                    headers_was_writen = True
                if ioc_counter >= indicator_searcher.limit:
                    break

    except Exception as e:
<<<<<<< HEAD
        demisto.error(f'Error parsing the following indicator: {ioc.get("value")}\n{e}')
=======
        demisto.error(f'Error in parsing the indicators, error: {str(e)}')
>>>>>>> 90cf3b88
        # 429 error can only be raised when the Elasticsearch instance encountered an error
        if '[429] Failed with error' in str(e):
            version = demisto.demistoVersion()
            # NG + XSIAM can recover from a shutdown
            if version.get('platform') == 'x2' or is_demisto_version_ge('8'):
                raise SystemExit('Encountered issue in Elastic Search query. Restarting container and trying again.')

    demisto.debug(f"Completed IOC search & format, found {ioc_counter} IOCs.")
    if request_args.out_format == FORMAT_JSON:
        f.write(']')
    elif request_args.out_format == FORMAT_PROXYSG:
        f = create_proxysg_all_category_out_format(f, files_by_category)
    return f, ioc_counter


@debug_function
def create_json_out_format(list_fields: List, indicator: dict, request_args: RequestArguments, not_first_call=True) -> str:
    """format the indicator to json format.

    Args:
        list_fields (list): the fields to return.
        indicator (dict): the indicator info
        request_args (RequestArguments): all the request arguments.
        not_first_call (bool): Indicates if this is the first call to the function.

    Returns:
        An indicator to add to the file in json format.
    """
    if (indicator_value := indicator.get('value')) and indicator.get('indicator_type') == 'URL':
        indicator['value'] = url_handler(indicator_value, request_args.url_protocol_stripping,
                                         request_args.url_port_stripping, request_args.url_truncate)
    filtered_json = {}
    if list_fields:
        for field in list_fields:
            value = indicator.get(field) or indicator.get('CustomFields', {}).get(field)
            filtered_json[field] = value
        indicator = filtered_json
    if not_first_call:
        return ', ' + json.dumps(indicator)
    return '[' + json.dumps(indicator)


@debug_function
def create_mwg_out_format(indicator: dict, request_args: RequestArguments, headers_was_writen: bool) -> str:
    """format the indicator to mwg format.

    Args:
        indicator (dict): the indicator info
        request_args (RequestArguments): Request Arguments
        headers_was_writen (bool): Whether if the headers was writen to the file.

    Returns:
        An indicator to add to the file in mwg format.
    """
    if (indicator_value := indicator.get('value')) and indicator.get('indicator_type') == 'URL':
        indicator['value'] = url_handler(indicator_value, request_args.url_protocol_stripping,
                                         request_args.url_port_stripping, request_args.url_truncate)

    value = "\"" + indicator.get('value', '') + "\""
    sources = indicator.get('sourceBrands')
    if sources:
        sources_string = "\"" + ','.join(sources) + "\""
    else:
        sources_string = "\"from CORTEX XSOAR\""

    if not headers_was_writen:
        mwg_type = request_args.mwg_type
        if isinstance(mwg_type, list):
            mwg_type = mwg_type[0]
        return "type=" + mwg_type + "\n" + value + " " + sources_string
    return '\n' + value + " " + sources_string


@debug_function
def create_proxysg_all_category_out_format(indicators_file: IO, files_by_category: dict):
    """write all indicators to file in proxysg format.

    Args:
        indicators_file (IO): the fields to return.
        files_by_category (dict): all indicators by category

    Returns:
        a file in proxysg format.
    """
    # the first time "define category" will be writen without a new line
    new_line = ''
    for category, category_file in files_by_category.items():
        indicators_file.write(f"{new_line}define category {category}\n")
        new_line = '\n'
        category_file.seek(0)
        indicators_file.write(category_file.read())
        category_file.close()
        indicators_file.write("end")

    return indicators_file


@debug_function
def create_proxysg_out_format(indicator: dict, files_by_category: dict, request_args: RequestArguments) -> dict:
    """format the indicator to proxysg.

    Args:
        indicator (dict): the indicator info
        files_by_category (list): a dict of the formatted indicators by category.
        request_args (RequestArguments): Request Arguments

    Returns:
        a dict of the formatted indicators by category.
    """
    if (indicator_value := indicator.get('value')) and indicator.get('indicator_type') in ['IP', 'URL', 'Domain', 'DomainGlob']:
        stripped_indicator = url_handler(indicator_value, request_args.url_protocol_stripping,
                                         request_args.url_port_stripping, request_args.url_truncate)
        indicator_proxysg_category = indicator.get('CustomFields', {}).get('proxysgcategory')
        # if a ProxySG Category is set and it is in the category_attribute list or that the attribute list is empty
        # than list add the indicator to it's category list
        if indicator_proxysg_category is not None and \
                (indicator_proxysg_category in request_args.category_attribute or len(request_args.category_attribute) == 0):
            # handle indicators in multiple categories
            if isinstance(indicator_proxysg_category, list):
                for category in indicator_proxysg_category:
                    files_by_category = add_indicator_to_category(stripped_indicator, category, files_by_category)
            else:
                files_by_category = add_indicator_to_category(stripped_indicator, indicator_proxysg_category, files_by_category)
        else:
            # if ProxySG Category is not set or does not exist in the category_attribute list
            files_by_category = add_indicator_to_category(stripped_indicator, request_args.category_default, files_by_category)

    return files_by_category


@debug_function
def add_indicator_to_category(indicator: str, category: str, files_by_category: dict):
    if category in files_by_category:
        files_by_category[category].write(indicator + '\n')

    else:
        files_by_category[category] = tempfile.TemporaryFile(mode='w+t')
        files_by_category[category].write(indicator + '\n')

    return files_by_category


@debug_function
def create_csv_out_format(headers_was_writen: bool, list_fields: List, ioc, request_args: RequestArguments):
    """format the ioc to csv format.

    Args:
        headers_was_writen (bool): Whether if the headers was writen to the file.
        list_fields (list): the fields to return.
        ioc (dict): the indicator info
        request_args (RequestArguments): all the request arguments.

    Returns:
        a one indicator to add to the file in csv format.
    """

    if (indicator_value := ioc.get('value')) and ioc.get('indicator_type') == 'URL':
        ioc['value'] = url_handler(indicator_value, request_args.url_protocol_stripping,
                                   request_args.url_port_stripping, request_args.url_truncate)
    if not list_fields:
        values = list(ioc.values())
        if not headers_was_writen:
            headers = list(ioc.keys())
            headers_str = list_to_str(headers) + "\n"
            return headers_str + list_to_str(values, map_func=lambda val: f'"{val}"')
        return "\n" + list_to_str(values, map_func=lambda val: f'"{val}"')
    else:
        fields_value_list = []
        for field in list_fields:
            value = ioc.get(field) or ioc.get('CustomFields', {}).get(field)
            fields_value_list.append(value)
        if not headers_was_writen:
            headers_str = request_args.fields_to_present + '\n'
            return headers_str + list_to_str(fields_value_list, map_func=lambda val: f'"{val}"')
        return "\n" + list_to_str(fields_value_list, map_func=lambda val: f'"{val}"')


@debug_function
def ip_groups_to_cidrs(ip_range_groups: Iterable):
    """Collapse ip groups list to CIDRs

    Args:
        ip_range_groups (Iterable): an Iterable of lists containing connected IPs

    Returns:
        Set. a set of CIDRs.
    """
    ip_ranges = set()
    for cidr in ip_range_groups:
        # handle single ips
        if len(cidr) == 1:
            # CIDR with a single IP appears with "/32" suffix so handle them differently
            ip_ranges.add(str(cidr[0]))
            continue

        ip_ranges.add(str(cidr))

    return ip_ranges


@debug_function
def ip_groups_to_ranges(ip_range_groups: Iterable):
    """Collapse ip groups to ranges.

    Args:
        ip_range_groups (Iterable): a list of lists containing connected IPs

    Returns:
        Set. a set of Ranges.
    """
    ip_ranges = set()
    for group in ip_range_groups:
        # handle single ips
        if len(group) == 1:
            ip_ranges.add(str(group[0]))
            continue

        ip_ranges.add(str(group))

    return ip_ranges


@debug_function
def ips_to_ranges(ips: Iterable, collapse_ips: str):
    """Collapse IPs to Ranges or CIDRs.

    Args:
        ips (Iterable): a group of IP strings.
        collapse_ips (str): Whether to collapse to Ranges or CIDRs.

    Returns:
        Set. a list to Ranges or CIDRs.
    """
    invalid_ips = []
    valid_ips = []

    for ip_or_cidr in ips:
        if is_valid_cidr(ip_or_cidr) or is_valid_ip(ip_or_cidr):
            valid_ips.append(ip_or_cidr)
        else:
            invalid_ips.append(ip_or_cidr)

    if collapse_ips == COLLAPSE_TO_RANGES:
        ips_range_groups = IPSet(valid_ips).iter_ipranges()
        collapsed_list = ip_groups_to_ranges(ips_range_groups)
    else:
        cidrs = IPSet(valid_ips).iter_cidrs()
        collapsed_list = ip_groups_to_cidrs(cidrs)

    collapsed_list.update(invalid_ips)
    return collapsed_list


def is_valid_ip(ip: str) -> bool:
    """
    Args:
        ip: IP address
    Returns: True if the string represents an IPv4 or an IPv6 address, false otherwise.
    """
    try:
        ipaddress.IPv4Address(ip)
        return True
    except ValueError:
        try:
            ipaddress.IPv6Address(ip)
            return True
        except ValueError:
            return False


def is_large_cidr(cidr: str, prefix_threshold: int):
    try:
        return IPNetwork(cidr).prefixlen < prefix_threshold
    except Exception as e:
        demisto.debug(str(e))
        return False


def is_valid_cidr(cidr: str) -> bool:
    """
    Args:
        cidr: CIDR string
    Returns: True if the string represents an IPv4 network or an IPv6 network, false otherwise.
    """
    if '/' not in cidr:
        return False
    try:
        ipaddress.IPv4Network(cidr, strict=False)
        return True
    except ValueError:
        try:
            ipaddress.IPv6Network(cidr, strict=False)
            return True
        except ValueError:
            return False


@debug_function
def list_to_str(inp_list: list, delimiter: str = ',', map_func: Callable = str) -> str:
    """
    Transforms a list to an str, with a custom delimiter between each list item
    """
    str_res = ""
    if inp_list:
        if isinstance(inp_list, list):
            str_res = delimiter.join(map(map_func, inp_list))
        else:
            raise AttributeError(f'Invalid inp_list provided to list_to_str: \n{inp_list}')
    return str_res


@debug_function
def create_text_out_format(iocs: IO, request_args: RequestArguments) -> Union[IO, IO[str]]:
    """
    Create a list in new file of formatted_indicators
     * IP / CIDR:
         1) if collapse_ips, collapse IPs/CIDRs
     * URL:
        1) if drop_invalids, drop invalids (length > 254 or has invalid chars)
        2) if port_stripping, strip ports
        3) if protocol_stripping, strip protocols
        4) if url_truncate, truncate urls
    * Other indicator types:
        1) if drop_invalids, drop invalids (has invalid chars)
        2) if port_stripping, strip ports
    """
    enforce_ascii = argToBoolean(demisto.params().get('enforce_ascii', False))
    ipv4_formatted_indicators = set()
    ipv6_formatted_indicators = set()
    iocs.seek(0)
    formatted_indicators = tempfile.TemporaryFile(mode='w+t')
    new_line = ''  # For the first time he will not add a new line
    for str_ioc in iocs:
        ioc = json.loads(str_ioc.rstrip())
        indicator = ioc.get('value')
        if not indicator:
            continue
        if enforce_ascii:
            try:
                indicator.encode('ascii')
            except UnicodeEncodeError:
                continue
        ioc_type = ioc.get('indicator_type')

        if ioc_type not in [FeedIndicatorType.IP, FeedIndicatorType.IPv6,
                            FeedIndicatorType.CIDR, FeedIndicatorType.IPv6CIDR]:

            indicator = url_handler(indicator, request_args.url_protocol_stripping,
                                    request_args.url_port_stripping, request_args.url_truncate)

            if request_args.drop_invalids:
                if indicator != _PORT_REMOVAL.sub(_URL_WITHOUT_PORT, indicator) or\
                        indicator != _INVALID_TOKEN_REMOVAL.sub('*', indicator):
                    # check if the indicator held invalid tokens or port
                    continue

                if ioc_type == FeedIndicatorType.URL and len(indicator) >= PAN_OS_MAX_URL_LEN:
                    # URL indicator exceeds allowed length - ignore the indicator
                    continue

            # for PAN-OS *.domain.com does not match domain.com
            # we should provide both
            # this could generate more than num entries according to PAGE_SIZE
            if indicator.startswith('*.'):
                domain = str(indicator.lstrip('*.'))
                # if we should ignore TLDs and the domain is a TLD
                if request_args.no_wildcard_tld and tldextract.extract(domain).suffix == domain:
                    continue
                formatted_indicators.write(new_line + domain)
                new_line = '\n'

        if ioc_type == FeedIndicatorType.CIDR and is_large_cidr(indicator, request_args.maximum_cidr_size):
            continue

        if request_args.collapse_ips != DONT_COLLAPSE and ioc_type in (FeedIndicatorType.IP, FeedIndicatorType.CIDR):
            ipv4_formatted_indicators.add(indicator)

        elif request_args.collapse_ips != DONT_COLLAPSE and ioc_type == FeedIndicatorType.IPv6:
            ipv6_formatted_indicators.add(indicator)

        else:
            formatted_indicators.write(new_line + str(indicator))
            new_line = '\n'
    iocs.close()
    if len(ipv4_formatted_indicators) > 0:
        ipv4_formatted_indicators = ips_to_ranges(ipv4_formatted_indicators, request_args.collapse_ips)
        for ip in ipv4_formatted_indicators:
            formatted_indicators.write(new_line + str(ip))
            new_line = '\n'

    if len(ipv6_formatted_indicators) > 0:
        ipv6_formatted_indicators = ips_to_ranges(ipv6_formatted_indicators, request_args.collapse_ips)
        for ip in ipv6_formatted_indicators:
            formatted_indicators.write(new_line + str(ip))
            new_line = '\n'

    return formatted_indicators


def url_handler(indicator: str, url_protocol_stripping: bool, url_port_stripping: bool, url_truncate: bool) -> str:
    """
     * URL:
        1) if port_stripping, strip ports
        2) if protocol_stripping, strip protocols
        3) if url_truncate, truncate urls
    """

    # protocol stripping
    if url_protocol_stripping:
        indicator = _PROTOCOL_REMOVAL.sub('', indicator)

    if url_port_stripping:
        # remove port from indicator - from demisto.com:369/rest/of/path -> demisto.com/rest/of/path
        indicator = _PORT_REMOVAL.sub(_URL_WITHOUT_PORT, indicator)

    if url_truncate and len(indicator) >= PAN_OS_MAX_URL_LEN:
        indicator = indicator[0:PAN_OS_MAX_URL_LEN - 1]

    return indicator


def get_outbound_mimetype(request_args: RequestArguments) -> str:
    """Returns the mimetype of the export_iocs"""
    if request_args.out_format == FORMAT_JSON:
        return MIMETYPE_JSON

    elif request_args.out_format == FORMAT_CSV and not request_args.csv_text:
        return MIMETYPE_CSV

    else:
        return MIMETYPE_TEXT


@debug_function
def get_edl_on_demand() -> tuple[str, int]:
    """
    Use the local file system to store the on-demand result, using a lock to
    limit access to the file from multiple threads.

    Returns:
        tuple[str, int]: A tuple of formatted indicators to display in EDL's response (str),
            and the number of original indicators received from the server before formatting (int).
    """
    global EDL_ON_DEMAND_CACHE_ORIGINAL_SIZE
    ctx = get_integration_context()

    if EDL_ON_DEMAND_KEY in ctx:
        ctx.pop(EDL_ON_DEMAND_KEY, None)
        request_args = RequestArguments.from_context_json(ctx)
        edl_data, EDL_ON_DEMAND_CACHE_ORIGINAL_SIZE = create_new_edl(request_args)

        try:
            demisto.debug("edl: Writing EDL data to cache")

            with open(EDL_ON_DEMAND_CACHE_PATH, 'w') as file:
                file.write(edl_data)

        except Exception as e:
            demisto.debug(f"edl: Error in writing to file: {str(e)}")
            raise e

        demisto.debug("edl: Finished writing EDL data to cache")
        set_integration_context(ctx)

    else:
        demisto.debug("edl: Reading EDL data from cache")

        try:
            with open(EDL_ON_DEMAND_CACHE_PATH) as file:
                edl_data = file.read()

        except Exception as e:
            demisto.debug(f"edl: Error reading cache file: {str(e)}")
            raise e

        demisto.debug("edl: Finished reading EDL data from cache")

    return edl_data, EDL_ON_DEMAND_CACHE_ORIGINAL_SIZE


def validate_basic_authentication(headers: dict, username: str, password: str) -> bool:
    """
    Checks whether the authentication is valid.
    :param headers: The headers of the http request
    :param username: The integration's username
    :param password: The integration's password
    :return: Boolean which indicates whether the authentication is valid or not
    """
    credentials: str = headers.get('Authorization', '')
    if not credentials or 'Basic ' not in credentials:
        return False
    encoded_credentials: str = credentials.split('Basic ')[1]
    credentials: str = b64decode(encoded_credentials).decode('utf-8')
    if ':' not in credentials:
        return False
    credentials_list = credentials.split(':')
    if len(credentials_list) != 2:
        return False
    user, pwd = credentials_list
    return user == username and pwd == password


def get_bool_arg_or_param(args: dict, params: dict, key: str):
    val = args.get(key)
    return val.lower() == 'true' if isinstance(val, str) else params.get(key, False)


''' ROUTE FUNCTIONS '''


@APP.route('/', methods=['GET'])
def route_edl() -> Response:
    """
    Main handler for values saved in the integration context
    """
    params = demisto.params()

    credentials = params.get('credentials') if params.get('credentials') else {}
    username: str = credentials.get('identifier', '')
    password: str = credentials.get('password', '')
    cache_refresh_rate: str = params.get('cache_refresh_rate')

    if username and password:
        headers: dict = cast(dict[Any, Any], request.headers)
        if not validate_basic_authentication(headers, username, password):
            err_msg: str = 'Basic authentication failed. Make sure you are using the right credentials.'
            demisto.debug(err_msg)
            return Response(err_msg, status=401, mimetype='text/plain', headers=[
                ('WWW-Authenticate', 'Basic realm="Login Required"'),
            ])

    request_args = get_request_args(request.args, params)
    on_demand = params.get('on_demand')
    created = datetime.now(timezone.utc)
    edl_data, original_indicators_count = get_edl_on_demand() if on_demand else create_new_edl(request_args)
    query_time = (datetime.now(timezone.utc) - created).total_seconds()
    etag = f'"{hashlib.sha1(edl_data.encode()).hexdigest()}"'  # nosec
    edl_size = 0

    if edl_data.strip():
        edl_size = edl_data.count('\n') + 1  # add 1 as last line doesn't have a \n

    if len(edl_data) == 0 and request_args.add_comment_if_empty or \
            edl_data == ']' and request_args.add_comment_if_empty:
        edl_data = '# Empty List'

    # if the case there are strings to add to the EDL, add them if the output type is text
    elif request_args.out_format == FORMAT_TEXT:
        append_str = params.get("append_string")
        prepend_str = params.get("prepend_string")

        if append_str:
            append_str = append_str.replace("\\n", "\n")
            edl_data = f"{edl_data}{append_str}"

        if prepend_str:
            prepend_str = prepend_str.replace("\\n", "\n")
            edl_data = f"{prepend_str}\n{edl_data}"

    mimetype = get_outbound_mimetype(request_args)
    max_age = ceil((datetime.now() - dateparser.parse(cache_refresh_rate)).total_seconds())  # type: ignore[operator]

    headers = [
        ('X-EDL-Created', created.isoformat()),
        ('X-EDL-Query-Time-Secs', f"{query_time:.3f}"),
        ('X-EDL-Size', str(edl_size)),
        ('X-EDL-Origin-Size', original_indicators_count),
        ('ETag', etag),
    ]  # type: ignore[assignment]

    demisto.debug(f'edl: Returning response with the following headers:\n'
                  f'{[f"{header[0]}: {header[1]}" for header in headers]}')

    resp = Response(edl_data, status=200, mimetype=mimetype, headers=headers)
    resp.cache_control.max_age = max_age
    # number of seconds we are willing to serve stale content when there is an error
    resp.cache_control['stale-if-error'] = '600'

    return resp


def get_request_args(request_args: dict, params: dict) -> RequestArguments:
    """
    Processing a flask request arguments and generates a RequestArguments instance from it.
    Args:
        request_args: Flask request arguments
        params: Integration configuration parameters

    Returns:
        RequestArguments instance with processed arguments
    """
    limit = try_parse_integer(request_args.get('n', params.get('edl_size') or 10000), EDL_LIMIT_ERR_MSG)
    offset = try_parse_integer(request_args.get('s', 0), EDL_OFFSET_ERR_MSG)
    out_format = request_args.get('v', params.get('format', FORMAT_TEXT))
    query = request_args.get('q', params.get('indicators_query') or '')
    mwg_type = request_args.get('t', params.get('mwg_type', "string"))
    strip_port = request_args.get('sp', params.get('url_port_stripping') or False)
    strip_protocol = request_args.get('pr', params.get('url_protocol_stripping') or False)
    drop_invalids = request_args.get('di', params.get('drop_invalids') or False)
    category_default = request_args.get('cd', params.get('category_default', 'bc_category'))
    category_attribute = request_args.get('ca', params.get('category_attribute', ''))
    collapse_ips = request_args.get('tr', params.get('collapse_ips', DONT_COLLAPSE))
    csv_text = request_args.get('tx', params.get('csv_text', False))
    add_comment_if_empty = request_args.get('ce', params.get('add_comment_if_empty', True))
    fields_to_present = request_args.get('fi', params.get('fields_filter', ''))
    url_truncate = request_args.get('ut', params.get('url_truncate', ''))
    maximum_cidr_size = try_parse_integer(request_args.get('mc', params.get(
        'maximum_cidr_size', MAXIMUM_CIDR_SIZE_DEFAULT)), EDL_CIDR_SIZR_MSG)
    no_wildcard_tld = argToBoolean(request_args.get('nt', params.get('no_wildcard_tld')))

    # handle flags
    if drop_invalids == '':
        drop_invalids = True

    if strip_port == '':
        strip_port = True

    if strip_protocol == '':
        strip_port = True

    if collapse_ips not in [DONT_COLLAPSE, COLLAPSE_TO_CIDR, COLLAPSE_TO_RANGES]:
        collapse_ips = try_parse_integer(collapse_ips, EDL_COLLAPSE_ERR_MSG)

        if collapse_ips not in [0, 1, 2]:
            raise DemistoException(EDL_COLLAPSE_ERR_MSG)

        collapse_options = {
            0: DONT_COLLAPSE,
            1: COLLAPSE_TO_RANGES,
            2: COLLAPSE_TO_CIDR
        }
        collapse_ips = collapse_options[collapse_ips]
    if out_format not in [FORMAT_PROXYSG, FORMAT_TEXT, FORMAT_JSON, FORMAT_CSV, FORMAT_MWG, FORMAT_ARG_BLUECOAT,
                          FORMAT_ARG_MWG, FORMAT_ARG_PROXYSG]:
        raise DemistoException(EDL_FORMAT_ERR_MSG)

    elif out_format in [FORMAT_ARG_PROXYSG, FORMAT_ARG_BLUECOAT]:
        out_format = FORMAT_PROXYSG

    elif out_format == FORMAT_ARG_MWG:
        out_format = FORMAT_MWG

    if out_format == FORMAT_MWG and mwg_type not in MWG_TYPE_OPTIONS:
        raise DemistoException(EDL_MWG_TYPE_ERR_MSG)

    if params.get('use_legacy_query'):
        # workaround for "msgpack: invalid code" error
        demisto.info("Note: You are using a legacy query, it may have an impact on the performance of the integration."
                     "This parameter is deprecated, make sure to adjust your queries accordingly.")
        fields_to_present = 'use_legacy_query'

    if query and request_args.get("q"):
        demisto.debug("Adjusting the number of exported indicators if above 100,000, due to using the q URL inline parameter."
                      "For more information, review the documentation.")
        limit = min(limit, MAX_LIST_SIZE_WITH_URL_QUERY)

    return RequestArguments(query,
                            out_format,
                            limit,
                            offset,
                            strip_port,
                            drop_invalids,
                            collapse_ips,
                            add_comment_if_empty,
                            mwg_type,
                            category_default,
                            category_attribute,
                            fields_to_present,
                            csv_text,
                            strip_protocol,
                            url_truncate,
                            maximum_cidr_size,
                            no_wildcard_tld
                            )


''' COMMAND FUNCTIONS '''


def test_module(_: dict, params: dict):
    """
    Validates:
        1. Valid port.
        2. Valid cache_refresh_rate
    """
    if not params.get('longRunningPort'):
        # This is for the autogeneration port feature before port allocation.
        params['longRunningPort'] = '1111'
    get_params_port(params)
    on_demand = params.get('on_demand', None)
    if not on_demand:
        try_parse_integer(params.get('edl_size'), EDL_LIMIT_ERR_MSG)  # validate EDL Size was set
        cache_refresh_rate = params.get('cache_refresh_rate', '')
        if not cache_refresh_rate:
            raise ValueError(EDL_MISSING_REFRESH_ERR_MSG)
        # validate cache_refresh_rate value
        range_split = cache_refresh_rate.split(' ')
        if len(range_split) != 2:
            raise ValueError(EDL_MISSING_REFRESH_ERR_MSG)
        try_parse_integer(range_split[0], 'Invalid time value for the Refresh Rate. Must be a valid integer.')
        if range_split[1] not in ['minute', 'minutes', 'hour', 'hours', 'day', 'days', 'month', 'months', 'year', 'years']:
            raise ValueError(
                'Invalid time unit for the Refresh Rate. Must be minutes, hours, days, months, or years.')
        parse_date_range(cache_refresh_rate, to_timestamp=True)
    run_long_running(params, is_test=True)
    return 'ok', {}, {}


@debug_function
def update_edl_command(args: dict, params: dict):
    """
    Updates the context to update the EDL values on demand the next time it runs
    """
    on_demand = params.get('on_demand')
    if not on_demand:
        raise DemistoException(
            '"Update EDL On Demand" is off. If you want to update the EDL manually please toggle it on.')
    limit = try_parse_integer(args.get('edl_size', params.get('edl_size')), EDL_LIMIT_ERR_MSG)
    query = args.get('query', '')
    collapse_ips = args.get('collapse_ips', DONT_COLLAPSE)
    url_port_stripping = get_bool_arg_or_param(args, params, 'url_port_stripping')
    strip_protocol = get_bool_arg_or_param(args, params, 'url_protocol_stripping')
    drop_invalids = get_bool_arg_or_param(args, params, 'drop_invalids')
    add_comment_if_empty = get_bool_arg_or_param(args, params, 'add_comment_if_empty')
    offset = try_parse_integer(args.get('offset', 0), EDL_OFFSET_ERR_MSG)
    mwg_type = args.get('mwg_type', "string")
    category_default = args.get('category_default', 'bc_category')
    category_attribute = args.get('category_attribute', '')
    fields_to_present = args.get('fields_filter', '')
    out_format = args.get('format', FORMAT_TEXT)
    csv_text = get_bool_arg_or_param(args, params, 'csv_text') == 'True'
    url_truncate = get_bool_arg_or_param(args, params, 'url_truncate')
    maximum_cidr_size = try_parse_integer(params.get('maximum_cidr_size', MAXIMUM_CIDR_SIZE_DEFAULT), EDL_CIDR_SIZR_MSG)
    no_wildcard_tld = argToBoolean(params.get('no_wildcard_tld', False))

    if params.get('use_legacy_query'):
        demisto.info("Note: You are using a legacy query, it may have an impact on the performance of the integration."
                     "This parameter is deprecated, make sure to adjust your queries accordingly.")
        # workaround for "msgpack: invalid code" error
        fields_to_present = 'use_legacy_query'

    request_args = RequestArguments(query,
                                    out_format,
                                    limit,
                                    offset,
                                    url_port_stripping,
                                    drop_invalids,
                                    collapse_ips,
                                    add_comment_if_empty,
                                    mwg_type,
                                    category_default,
                                    category_attribute,
                                    fields_to_present,
                                    csv_text,
                                    strip_protocol,
                                    url_truncate,
                                    maximum_cidr_size,
                                    no_wildcard_tld)

    ctx = request_args.to_context_json()
    ctx[EDL_ON_DEMAND_KEY] = True
    set_integration_context(ctx)
    hr = 'EDL will be updated the next time you access it.'

    if not query:
        warning = "\n**Warning**: Updating EDL, while not specifying a query, may load unwanted indicators."

        if (param_query := params.get("query")):
            warning += f" Hint: use {param_query} to update indicators using the configured integration instance parameter."

        hr += warning
        demisto.info(warning)

    return hr, {}, {}


def initialize_edl_context(params: dict):
    global EDL_ON_DEMAND_CACHE_PATH
    limit = try_parse_integer(params.get('edl_size'), EDL_LIMIT_ERR_MSG)
    query = params.get('indicators_query', '')
    collapse_ips = params.get('collapse_ips', DONT_COLLAPSE)
    url_port_stripping = params.get('url_port_stripping', False)
    url_protocol_stripping = params.get('url_protocol_stripping', False)
    drop_invalids = params.get('drop_invalids', False)
    add_comment_if_empty = params.get('add_comment_if_empty', True)
    mwg_type = params.get('mwg_type', "string")
    category_default = params.get('category_default', 'bc_category')
    category_attribute = params.get('category_attribute', '')
    fields_to_present = params.get('fields_filter', '')
    out_format = params.get('format', FORMAT_TEXT)
    csv_text = argToBoolean(params.get('csv_text', False))
    url_truncate = params.get('url_truncate', False)
    maximum_cidr_size = try_parse_integer(params.get('maximum_cidr_size', MAXIMUM_CIDR_SIZE_DEFAULT), EDL_CIDR_SIZR_MSG)
    no_wildcard_tld = argToBoolean(params.get('no_wildcard_tld', False))

    if params.get('use_legacy_query'):
        # workaround for "msgpack: invalid code" error
        demisto.info("Note: You are using a legacy query, it may have an impact on the performance of the integration."
                     "This parameter is getting deprecated, make sure to adjust your queries accordingly.")
        fields_to_present = 'use_legacy_query'
    offset = 0
    request_args = RequestArguments(query,
                                    out_format,
                                    limit,
                                    offset,
                                    url_port_stripping,
                                    drop_invalids,
                                    collapse_ips,
                                    add_comment_if_empty,
                                    mwg_type,
                                    category_default,
                                    category_attribute,
                                    fields_to_present,
                                    csv_text,
                                    url_protocol_stripping,
                                    url_truncate,
                                    maximum_cidr_size,
                                    no_wildcard_tld)

    EDL_ON_DEMAND_CACHE_PATH = demisto.uniqueFile()
    ctx = request_args.to_context_json()
    ctx[EDL_ON_DEMAND_KEY] = True
    set_integration_context(ctx)


def check_platform_and_version(params: dict) -> bool:
    """
    Args:
        - params: The demisto params from the integration configuration.
    Returns:
        (bool): True if the platform is xsoar or xsoar hosted and no port specified, false otherwise
    """
    platform = demisto.demistoVersion().get("platform", 'xsoar')
    if platform in ['xsoar', 'xsoar_hosted'] and not is_demisto_version_ge('8.0.0') and not params.get('longRunningPort'):
        return True
    return False


def main():
    """
    Main
    """
    global PAGE_SIZE
    params = demisto.params()
    try:
        PAGE_SIZE = max(1, int(params.get('page_size') or PAGE_SIZE))
    except ValueError:
        demisto.debug(f'Non integer "page_size" provided: {params.get("page_size")}. defaulting to {PAGE_SIZE}')
    credentials = params.get('credentials') if params.get('credentials') else {}
    username: str = credentials.get('identifier', '')
    password: str = credentials.get('password', '')
    if (username and not password) or (password and not username):
        err_msg: str = 'If using credentials, both username and password should be provided.'
        demisto.debug(err_msg)
        raise DemistoException(err_msg)

    command = demisto.command()
    demisto.debug(f'Command being called is {command}')
    commands = {
        'test-module': test_module,
        'edl-update': update_edl_command,
        'export-indicators-list-update': update_edl_command,
    }

    try:
        if check_platform_and_version(params):
            raise DemistoException('Please specify a Listen Port, in the integration configuration')

        initialize_edl_context(params)
        if command == 'long-running-execution':
            run_long_running(params)
        elif command in commands:
            readable_output, outputs, raw_response = commands[command](demisto.args(), params)
            return_outputs(readable_output, outputs, raw_response)
        else:
            raise NotImplementedError(f'Command "{command}" is not implemented.')
    except Exception as e:
        err_msg = f'Error in {INTEGRATION_NAME} Integration [{e}]'
        return_error(err_msg)


from NGINXApiModule import *  # noqa: E402

if __name__ in ['__main__', '__builtin__', 'builtins']:
    register_signal_handler_profiling_dump(profiling_dump_rows_limit=PROFILING_DUMP_ROWS_LIMIT)
    main()<|MERGE_RESOLUTION|>--- conflicted
+++ resolved
@@ -376,11 +376,7 @@
                     break
 
     except Exception as e:
-<<<<<<< HEAD
-        demisto.error(f'Error parsing the following indicator: {ioc.get("value")}\n{e}')
-=======
         demisto.error(f'Error in parsing the indicators, error: {str(e)}')
->>>>>>> 90cf3b88
         # 429 error can only be raised when the Elasticsearch instance encountered an error
         if '[429] Failed with error' in str(e):
             version = demisto.demistoVersion()
