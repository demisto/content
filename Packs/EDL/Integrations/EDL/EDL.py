import tempfile

import demistomock as demisto
from CommonServerPython import *
from CommonServerUserPython import *

import re

from base64 import b64decode
from flask import Flask, Response, request
from netaddr import IPSet
from typing import Any, Dict, cast, Iterable, Callable, IO
from math import ceil
import urllib3
import dateparser
import hashlib
import json

# Disable insecure warnings
urllib3.disable_warnings()

''' GLOBAL VARIABLES '''
INTEGRATION_NAME: str = 'EDL'
PAGE_SIZE: int = 2000
PAN_OS_MAX_URL_LEN = 255
APP: Flask = Flask('demisto-edl')
EDL_LIMIT_ERR_MSG: str = 'Please provide a valid integer for EDL Size'
EDL_OFFSET_ERR_MSG: str = 'Please provide a valid integer for Starting Index'
EDL_COLLAPSE_ERR_MSG: str = 'The Collapse parameter can only get the following: 0 - Dont Collapse, ' \
                            '1 - Collapse to Ranges, 2 - Collapse to CIDRS'
EDL_MISSING_REFRESH_ERR_MSG: str = 'Refresh Rate must be "number date_range_unit", examples: (2 hours, 4 minutes, ' \
                                   '6 months, 1 day, etc.)'
EDL_FORMAT_ERR_MSG: str = 'Please provide a valid format from: text, json, json-seq, xsoar-json, csv, mgw and proxysg'
EDL_MWG_TYPE_ERR_MSG: str = 'The McAFee Web Gateway type can only be one of the following: string,' \
                            ' applcontrol, dimension, category, ip, mediatype, number, regex'
EDL_NO_URLS_IN_PROXYSG_FORMAT = 'ProxySG format only outputs URLs - no URLs found in the current query'

EDL_ON_DEMAND_KEY: str = 'UpdateEDL'
EDL_ON_DEMAND_CACHE_PATH: str = ''
EDL_SEARCH_LOOP_LIMIT: int = 10

''' REFORMATTING REGEXES '''
_PROTOCOL_REMOVAL = re.compile('^(?:[a-z]+:)*//')
_PORT_REMOVAL = re.compile(r'^((?:[a-z]+:)*//([a-z0-9\-\.]+)|([a-z0-9\-\.]+))(?:\:[0-9]+)*')
_URL_WITHOUT_PORT = r'\g<1>'
_INVALID_TOKEN_REMOVAL = re.compile(r'(?:[^\./+=\?&]+\*[^\./+=\?&]*)|(?:[^\./+=\?&]*\*[^\./+=\?&]+)')
_BROAD_PATTERN = re.compile(r'^(?:\*\.)+[a-zA-Z]+(?::[0-9]+)?$')

DONT_COLLAPSE = "Don't Collapse"
COLLAPSE_TO_CIDR = "To CIDRS"
COLLAPSE_TO_RANGES = "To Ranges"

MIMETYPE_JSON_SEQ: str = 'application/json-seq'
MIMETYPE_JSON: str = 'application/json'
MIMETYPE_CSV: str = 'text/csv'
MIMETYPE_TEXT: str = 'text/plain'

FORMAT_CSV: str = 'csv'
FORMAT_TEXT: str = 'text'
FORMAT_JSON_SEQ: str = 'json-seq'
FORMAT_JSON: str = 'json'
FORMAT_ARG_MWG = 'mwg'
FORMAT_ARG_BLUECOAT = 'bluecoat'
FORMAT_ARG_PROXYSG = 'proxysg'
FORMAT_MWG: str = 'McAfee Web Gateway'
FORMAT_PROXYSG: str = "Symantec ProxySG"
FORMAT_XSOAR_JSON: str = 'XSOAR json'
FORMAT_ARG_XSOAR_JSON: str = 'xsoar-json'
FORMAT_XSOAR_JSON_SEQ: str = 'XSOAR json-seq'
FORAMT_ARG_XSOAR_JSON_SEQ: str = 'xsoar-seq'

MWG_TYPE_OPTIONS = ["string", "applcontrol", "dimension", "category", "ip", "mediatype", "number", "regex"]

'''Request Arguments Class'''


class RequestArguments:
    CTX_QUERY_KEY = 'last_query'
    CTX_OUT_FORMAT = 'out_format'
    CTX_LIMIT_KEY = 'last_limit'
    CTX_OFFSET_KEY = 'last_offset'
    CTX_INVALIDS_KEY = 'drop_invalids'
    CTX_PORT_STRIP_KEY = 'url_port_stripping'
    CTX_COLLAPSE_IPS_KEY = 'collapse_ips'
    CTX_EMPTY_EDL_COMMENT_KEY = 'add_comment_if_empty'
    CTX_MWG_TYPE = 'mwg_type'
    CTX_CATEGORY_DEFAULT = 'bc_category'
    CTX_CATEGORY_ATTRIBUTE = 'category_attribute'
    CTX_FIELDS_TO_PRESENT = 'fields_to_present'
    CTX_CSV_TEXT = 'csv_text'
    CTX_SORT_FIELDS = 'sort_field'
    CTX_SORT_ORDER = 'sort_order'
    CTX_PROTOCOL_STRIP_KEY = 'url_protocol_stripping'

    FILTER_FIELDS_ON_FORMAT_TEXT = "name,type"
    FILTER_FIELDS_ON_FORMAT_MWG = "name,type,sourceBrands"
    FILTER_FIELDS_ON_FORMAT_PROXYSG = "name,type,proxysgcategory"
    FILTER_FIELDS_ON_FORMAT_CSV = "name,type,createdTime,firstSeen"
    FILTER_FIELDS_ON_FORMAT_JSON = "name,type,createdTime,firstSeen"
    FILTER_FIELDS_ON_FORMAT_XSOAR_JSON = "name,type,createdTime,firstSeen"

    def __init__(self,
                 query: str,
                 out_format: str = FORMAT_TEXT,
                 limit: int = 10000,
                 offset: int = 0,
                 url_port_stripping: bool = False,
                 drop_invalids: bool = False,
                 collapse_ips: str = DONT_COLLAPSE,
                 add_comment_if_empty: bool = True,
                 mwg_type: str = 'string',
                 category_default: str = 'bc_category',
                 category_attribute: str = '',
                 fields_to_present: str = None,
                 csv_text: bool = False,
                 sort_field: str = '',
                 sort_order: str = '',
                 url_protocol_stripping: bool = False,
                 ):

        self.query = query
        self.out_format = out_format
        self.limit = try_parse_integer(limit, EDL_LIMIT_ERR_MSG)
        self.offset = try_parse_integer(offset, EDL_OFFSET_ERR_MSG)
        self.url_port_stripping = url_port_stripping
        self.url_protocol_stripping = url_protocol_stripping
        self.drop_invalids = drop_invalids
        self.collapse_ips = collapse_ips
        self.add_comment_if_empty = add_comment_if_empty
        self.mwg_type = mwg_type
        self.category_default = category_default
        self.category_attribute = []  # type:List
        self.fields_to_present = self.get_fields_to_present(fields_to_present)
        self.csv_text = csv_text
        self.sort_field = sort_field
        self.sort_order = sort_order

        if category_attribute is not None:
            category_attribute_list = category_attribute.split(',')

            if len(category_attribute_list) != 1 or '' not in category_attribute_list:
                self.category_attribute = category_attribute_list

    def to_context_json(self):
        return {
            self.CTX_QUERY_KEY: self.query,
            self.CTX_OUT_FORMAT: self.out_format,
            self.CTX_LIMIT_KEY: self.limit,
            self.CTX_OFFSET_KEY: self.offset,
            self.CTX_INVALIDS_KEY: self.drop_invalids,
            self.CTX_PORT_STRIP_KEY: self.url_port_stripping,
            self.CTX_COLLAPSE_IPS_KEY: self.collapse_ips,
            self.CTX_EMPTY_EDL_COMMENT_KEY: self.add_comment_if_empty,
            self.CTX_MWG_TYPE: self.mwg_type,
            self.CTX_CATEGORY_DEFAULT: self.category_default,
            self.CTX_CATEGORY_ATTRIBUTE: self.category_attribute,
            self.CTX_FIELDS_TO_PRESENT: self.fields_to_present,
            self.CTX_CSV_TEXT: self.csv_text,
            self.CTX_SORT_FIELDS: self.sort_field,
            self.CTX_SORT_ORDER: self.sort_order,
            self.CTX_PROTOCOL_STRIP_KEY: self.url_protocol_stripping
        }

    @classmethod
    def from_context_json(cls, ctx_dict):
        """Returns an initiated instance of the class from a json"""
        return cls(
            **assign_params(
                query=ctx_dict.get(cls.CTX_QUERY_KEY),
                out_format=ctx_dict.get(cls.CTX_OUT_FORMAT),
                limit=ctx_dict.get(cls.CTX_LIMIT_KEY),
                offset=ctx_dict.get(cls.CTX_OFFSET_KEY),
                drop_invalids=ctx_dict.get(cls.CTX_INVALIDS_KEY),
                url_port_stripping=ctx_dict.get(cls.CTX_PORT_STRIP_KEY),
                collapse_ips=ctx_dict.get(cls.CTX_COLLAPSE_IPS_KEY),
                add_comment_if_empty=ctx_dict.get(cls.CTX_EMPTY_EDL_COMMENT_KEY),
                mwg_type=ctx_dict.get(cls.CTX_MWG_TYPE),
                category_default=ctx_dict.get(cls.CTX_CATEGORY_DEFAULT),
                category_attributeself=ctx_dict.get(cls.CTX_CATEGORY_ATTRIBUTE),
                fields_to_present=ctx_dict.get(cls.CTX_FIELDS_TO_PRESENT),
                csv_text=ctx_dict.get(cls.CTX_CSV_TEXT),
                sort_field=ctx_dict.get(cls.CTX_SORT_FIELDS),
                sort_order=ctx_dict.get(cls.CTX_SORT_ORDER),
                url_protocol_stripping=ctx_dict.get(cls.CTX_PROTOCOL_STRIP_KEY),
            )
        )

    def get_fields_to_present(self, fields_to_present: str):
        # based on func ToIoC https://github.com/demisto/server/blob/master/domain/insight.go

        if fields_to_present == 'use_legacy_query':
            return None

        fields_for_format = {
            FORMAT_TEXT: self.FILTER_FIELDS_ON_FORMAT_TEXT,
            FORMAT_CSV: self.FILTER_FIELDS_ON_FORMAT_CSV,
            FORMAT_JSON: self.FILTER_FIELDS_ON_FORMAT_JSON,
            FORMAT_XSOAR_JSON: self.FILTER_FIELDS_ON_FORMAT_XSOAR_JSON,
            FORMAT_JSON_SEQ: self.FILTER_FIELDS_ON_FORMAT_JSON,
            FORMAT_XSOAR_JSON_SEQ: self.FILTER_FIELDS_ON_FORMAT_XSOAR_JSON,
            FORMAT_MWG: self.FILTER_FIELDS_ON_FORMAT_MWG,
            FORMAT_PROXYSG: self.FILTER_FIELDS_ON_FORMAT_PROXYSG
        }
        if self.out_format in [FORMAT_CSV, FORMAT_JSON, FORMAT_XSOAR_JSON, FORMAT_JSON_SEQ, FORMAT_XSOAR_JSON_SEQ] and\
                fields_to_present:
            if 'all' in argToList(fields_to_present):
                return None
            else:
                return fields_to_present

        return fields_for_format.get(self.out_format, self.FILTER_FIELDS_ON_FORMAT_TEXT)


''' HELPER FUNCTIONS '''


def iterable_to_str(iterable: Iterable, delimiter: str = '\n') -> str:
    """
    Transforms an iterable object to an str, with a custom delimiter between each item
    """
    str_res = ""
    if iterable:
        try:
            iter(iterable)
        except TypeError:
            raise DemistoException(f'non iterable object provided to iterable_to_str: {iterable}')
        str_res = delimiter.join(map(str, iterable))
    return str_res


def create_new_edl(request_args: RequestArguments) -> str:
    """
    Gets indicators from XSOAR server using IndicatorsSearcher and formats them

    Parameters:
        request_args: Request arguments

    Returns: Formatted indicators to display in EDL
    """
    limit = request_args.offset + request_args.limit
    indicator_searcher = IndicatorsSearcher(
        filter_fields=request_args.fields_to_present,
        query=request_args.query,
        size=PAGE_SIZE,
        limit=limit
    )
<<<<<<< HEAD
    if request_args.out_format == 'text':
        current_limit = int(limit*1)
        while True:
            indicator_searcher.limit = current_limit
            new_iocs = find_indicators_to_limit(indicator_searcher, request_args)
            new_iocs = text_format(new_iocs, request_args)
            edl_size = 0
            new_iocs.seek(0)
            for count, line in enumerate(new_iocs):
                edl_size = count
            # continue searching iocs if 1) iocs was truncated or 2) got all available iocs
            if edl_size + 1 >= current_limit or indicator_searcher.total <= current_limit:
                break
            else:
                current_limit = int(current_limit*1.1)
        new_iocs.seek(0)
        return new_iocs.read() + '\n' + str(edl_size)
    else:
        new_iocs = find_indicators_to_limit(indicator_searcher, request_args)
        new_iocs.seek(0)
        return new_iocs.read()


def replace_field_name_to_output_format(fields: str):
    fields_list = argToList(fields)
    new_list = []
    for field in fields_list:
        if field == 'name':
            field = 'value'
        elif field == 'type':
            field = 'indicator_type'
        new_list.append(field)
    return new_list


def find_indicators_to_limit(indicator_searcher: IndicatorsSearcher, request_args: RequestArguments) -> Union[
    IO, IO[str]]:
=======
    iocs: List[dict] = []
    formatted_iocs: set = set()
    loop_counter = 0
    while not indicator_searcher.is_search_done() and loop_counter < EDL_SEARCH_LOOP_LIMIT:
        new_iocs = find_indicators_to_limit(indicator_searcher)
        iocs.extend(new_iocs)
        formatted_iocs = format_indicators(iocs, request_args)
        indicator_searcher.limit += limit - len(formatted_iocs)
        loop_counter += 1
    return iterable_to_str(list(formatted_iocs)[request_args.offset:limit])


def find_indicators_to_limit(indicator_searcher: IndicatorsSearcher) -> List[dict]:
>>>>>>> 3c853fed
    """
    Finds indicators using while loop with demisto.searchIndicators, and returns result and last page

    Parameters:
        indicator_searcher (IndicatorsSearcher): The indicator searcher used to look for indicators
        request_args (RequestArguments)
    Returns:
        (list): List of Indicators dict with value,indicator_type keys
    """
    f = tempfile.TemporaryFile(mode='w+t')
    list_fields = replace_field_name_to_output_format(request_args.fields_to_present)
    headers_was_writen = False
    files_by_category = {}
    try:
        for ioc_res in indicator_searcher:
            fetched_iocs = ioc_res.get('iocs') or []
            for ioc in fetched_iocs:
                if request_args.out_format == FORMAT_PROXYSG:
                    files_by_category, return_indicator = create_proxysg_out_format(ioc, files_by_category,
                                                                                    request_args.category_attribute,
                                                                                    request_args.category_default)

                if request_args.out_format == FORMAT_MWG:
                    f.write(create_mwg_out_format(ioc, request_args.mwg_type, headers_was_writen))
                    headers_was_writen = True

                if request_args.out_format in [FORMAT_JSON, FORMAT_XSOAR_JSON, FORMAT_JSON_SEQ, FORMAT_XSOAR_JSON_SEQ]:
                    xsoar = True if request_args.out_format in [FORMAT_XSOAR_JSON, FORMAT_XSOAR_JSON_SEQ] else False
                    f.write(json_format(list_fields, ioc, xsoar))

                if request_args.out_format == FORMAT_TEXT:
                    # save only the value and type of each indicator
                    f.write(str(json.dumps({"value": ioc.get("value"), "indicator_type": ioc.get("indicator_type")}))+"\n")

                if request_args.out_format == FORMAT_CSV:
                    f.write(csv_format(headers_was_writen, list_fields, ioc, request_args.fields_to_present))
                    headers_was_writen = True

    except Exception as e:
        demisto.debug(e)

    if request_args.out_format in [FORMAT_JSON, FORMAT_XSOAR_JSON, FORMAT_JSON_SEQ, FORMAT_XSOAR_JSON_SEQ]:
        ff = tempfile.TemporaryFile(mode='w+t')
        f.seek(2)
        ff.write('[' + f.read() + ']')
        f.close()
        return ff
    if request_args.out_format == FORMAT_PROXYSG:
        f = create_proxysg_all_category(f, files_by_category)
    return f


def json_format(list_fields, indicator, xsoar=False):
    filtered_json = {}
    if list_fields:
        for field in list_fields:
            value = indicator.get(field)
            if not value:
                value = indicator.get('CustomFields').get(field)
            filtered_json[field] = value
        indicator = filtered_json
    if not xsoar:
        json_format_indicator = {
            "indicator": indicator.get("value")
        }
        indicator.pop("value", None)
        json_format_indicator["value"] = indicator
        return ', ' + json.dumps(json_format_indicator)

    return ', ' + json.dumps(indicator)


def create_mwg_out_format(indicator: dict, mwg_type: str, headers_was_writen) -> str:
    if not indicator.get('value'):
        return ''
    value = "\"" + indicator.get('value') + "\""
    sources = indicator.get('sourceBrands')
    if sources:
        sources_string = "\"" + ','.join(sources) + "\""
    else:
        sources_string = "\"from CORTEX XSOAR\""

    if not headers_was_writen:
        if isinstance(mwg_type, list):
            mwg_type = mwg_type[0]
        return "type=" + mwg_type + "\n" + value + " " + sources_string + '\n'
    return value + " " + sources_string + '\n'


def create_proxysg_all_category(f, files_by_categry: dict):
    for category, category_file in files_by_categry.items():
        f.write(f"define category {category}\n")
        category_file.seek(0)
        f.write(category_file.read())
        category_file.close()
        f.write("end\n")

    return f


def create_proxysg_out_format(indicator: dict, files_by_category: dict, category_attribute: list, category_default: str = 'bc_category'):
    num_of_returned_indicators = 0

    if indicator.get('indicator_type') in ['URL', 'Domain', 'DomainGlob'] and indicator.get('value'):
        stripped_indicator = _PROTOCOL_REMOVAL.sub('', indicator.get('value'))
        indicator_proxysg_category = indicator.get('CustomFields', {}).get('proxysgcategory')
        # if a ProxySG Category is set and it is in the category_attribute list or that the attribute list is empty
        # than list add the indicator to it's category list
        if indicator_proxysg_category is not None and \
                (indicator_proxysg_category in category_attribute or len(category_attribute) == 0):
            files_by_category = add_indicator_to_category(stripped_indicator, indicator_proxysg_category,
                                                      files_by_category)
        else:
            # if ProxySG Category is not set or does not exist in the category_attribute list
            files_by_category = add_indicator_to_category(stripped_indicator, category_default, files_by_category)
        num_of_returned_indicators = 1

    return files_by_category, num_of_returned_indicators


def add_indicator_to_category(indicator, category, files_by_category):
    if category in files_by_category.keys():
        files_by_category[category].write(indicator + '\n')

    else:
        files_by_category[category] = tempfile.TemporaryFile(mode='w+t')
        files_by_category[category].write(indicator + '\n')

    return files_by_category


def csv_format(headers_was_writen, list_fields, ioc, headers):
    fields_value_list = []
    if not list_fields:
        values = list(ioc.values())
        if not headers_was_writen:
            headers = list(ioc.keys())
            headers_str = list_to_str(headers) + "\n"
            return headers_str + list_to_str(values, map_func=lambda val: f'"{val}"') + "\n"
        return list_to_str(values, map_func=lambda val: f'"{val}"') + "\n"
    else:
        for field in list_fields:
            value = ioc.get(field)
            if not value:
                value = ioc.get('CustomFields', {}).get(field)
            fields_value_list.append(value)
        if not headers_was_writen:
            headers_str = headers + '\n'
            return headers_str + list_to_str(fields_value_list, map_func=lambda val: f'"{val}"') + "\n"
        return list_to_str(fields_value_list, map_func=lambda val: f'"{val}"') + "\n"


def ip_groups_to_cidrs(ip_range_groups: Iterable):
    """Collapse ip groups list to CIDRs

    Args:
        ip_range_groups (Iterable): an Iterable of lists containing connected IPs

    Returns:
        Set. a set of CIDRs.
    """
    ip_ranges = set()
    for cidr in ip_range_groups:
        # handle single ips
        if len(cidr) == 1:
            # CIDR with a single IP appears with "/32" suffix so handle them differently
            ip_ranges.add(str(cidr[0]))
            continue

        ip_ranges.add(str(cidr))

    return ip_ranges


def ip_groups_to_ranges(ip_range_groups: Iterable):
    """Collapse ip groups to ranges.

    Args:
        ip_range_groups (Iterable): a list of lists containing connected IPs

    Returns:
        Set. a set of Ranges.
    """
    ip_ranges = set()
    for group in ip_range_groups:
        # handle single ips
        if len(group) == 1:
            ip_ranges.add(str(group[0]))
            continue

        ip_ranges.add(str(group))

    return ip_ranges


def ips_to_ranges(ips: Iterable, collapse_ips: str):
    """Collapse IPs to Ranges or CIDRs.

    Args:
        ips (Iterable): a group of IP strings.
        collapse_ips (str): Whether to collapse to Ranges or CIDRs.

    Returns:
        Set. a list to Ranges or CIDRs.
    """

    if collapse_ips == COLLAPSE_TO_RANGES:
        ips_range_groups = IPSet(ips).iter_ipranges()
        return ip_groups_to_ranges(ips_range_groups)

    else:
        cidrs = IPSet(ips).iter_cidrs()
        return ip_groups_to_cidrs(cidrs)


def list_to_str(inp_list: list, delimiter: str = ',', map_func: Callable = str) -> str:
    """
    Transforms a list to an str, with a custom delimiter between each list item
    """
    str_res = ""
    if inp_list:
        if isinstance(inp_list, list):
            str_res = delimiter.join(map(map_func, inp_list))
        else:
            raise AttributeError('Invalid inp_list provided to list_to_str')
    return str_res


# def get_mimetype(request_args):
#     return


def text_format(iocs, request_args: RequestArguments) -> Union[
    IO, IO[str]]:
    """
    Create a list result of formatted_indicators
     * Empty list:
         1) if add_comment_if_empty, return {'# Empty EDL'}
     * IP / CIDR:
         1) if collapse_ips, collapse IPs/CIDRs
     * URL:
         1) if drop_invalids, drop invalids (length > 254 or has invalid chars)
    * Other indicator types:
        1) if drop_invalids, drop invalids (has invalid chars)
        2) if port_stripping, strip ports
    """
    ipv4_formatted_indicators = set()
    ipv6_formatted_indicators = set()
    iocs.seek(0)
    formatted_indicators = tempfile.TemporaryFile(mode='w+t')
    for str_ioc in iocs:
        ioc = json.loads(str_ioc.rstrip())
        indicator = ioc.get('value')
        if not indicator:
            continue
        ioc_type = ioc.get('indicator_type')
        # protocol stripping
        if request_args.url_protocol_stripping:
            indicator = _PROTOCOL_REMOVAL.sub('', indicator)

        if ioc_type not in [FeedIndicatorType.IP, FeedIndicatorType.IPv6,
                            FeedIndicatorType.CIDR, FeedIndicatorType.IPv6CIDR]:
            indicator_without_port = _PORT_REMOVAL.sub(_URL_WITHOUT_PORT, indicator)
            if request_args.url_port_stripping:
                # remove port from indicator - from demisto.com:369/rest/of/path -> demisto.com/rest/of/path
                indicator = indicator_without_port
            # check if removing the port changed something about the indicator
            elif indicator != indicator_without_port and request_args.drop_invalids:
                # if port was in the indicator and url_port_stripping param not set - ignore the indicator
                continue
            # Reformatting to PAN-OS URL format
            with_invalid_tokens_indicator = indicator
            # mix of text and wildcard in domain field handling
            indicator = _INVALID_TOKEN_REMOVAL.sub('*', indicator)
            # check if the indicator held invalid tokens
            if request_args.drop_invalids:
                if with_invalid_tokens_indicator != indicator:
                    # invalid tokens in indicator - ignore the indicator
                    continue
                if ioc_type == FeedIndicatorType.URL and len(indicator) >= PAN_OS_MAX_URL_LEN:
                    # URL indicator exceeds allowed length - ignore the indicator
                    continue

            # for PAN-OS *.domain.com does not match domain.com
            # we should provide both
            # this could generate more than num entries according to PAGE_SIZE
            if indicator.startswith('*.'):
                # formatted_indicators.add(indicator.lstrip('*.'))
                formatted_indicators.write(str(indicator.lstrip('*.'))+'/n')

        if request_args.collapse_ips != DONT_COLLAPSE and ioc_type in (FeedIndicatorType.IP, FeedIndicatorType.CIDR):
            ipv4_formatted_indicators.add(indicator)

        elif request_args.collapse_ips != DONT_COLLAPSE and ioc_type == FeedIndicatorType.IPv6:
            ipv6_formatted_indicators.add(indicator)

        else:
            formatted_indicators.write(str(indicator)+'\n')

    if len(ipv4_formatted_indicators) > 0:
        ipv4_formatted_indicators = ips_to_ranges(ipv4_formatted_indicators, request_args.collapse_ips)
        for ip in ipv4_formatted_indicators:
            formatted_indicators.write(str(ip)+'\n')

    if len(ipv6_formatted_indicators) > 0:
        ipv6_formatted_indicators = ips_to_ranges(ipv6_formatted_indicators, request_args.collapse_ips)
        for ip in ipv6_formatted_indicators:
            formatted_indicators.write(str(ip)+'\n')

    return formatted_indicators


def get_outbound_mimetype(request_args: RequestArguments) -> str:
    """Returns the mimetype of the export_iocs"""
    if request_args.out_format == [FORMAT_JSON, FORMAT_XSOAR_JSON]:
        return MIMETYPE_JSON

    elif request_args.out_format == FORMAT_CSV and not request_args.csv_text:
        return MIMETYPE_CSV

    elif request_args.out_format in [FORMAT_JSON_SEQ, FORMAT_XSOAR_JSON_SEQ]:
        return MIMETYPE_JSON_SEQ

    else:
        return MIMETYPE_TEXT


def get_edl_on_demand():
    """
    Use the local file system to store the on-demand result, using a lock to
    limit access to the file from multiple threads.
    """
    ctx = get_integration_context()
    if EDL_ON_DEMAND_KEY in ctx:
        ctx.pop(EDL_ON_DEMAND_KEY, None)
        request_args = RequestArguments.from_context_json(ctx)
        edl = create_new_edl(request_args)
        with open(EDL_ON_DEMAND_CACHE_PATH, 'w') as file:
            file.write(edl)
        set_integration_context(ctx)
    else:
        with open(EDL_ON_DEMAND_CACHE_PATH, 'r') as file:
            edl = file.read()
    return edl


def validate_basic_authentication(headers: dict, username: str, password: str) -> bool:
    """
    Checks whether the authentication is valid.
    :param headers: The headers of the http request
    :param username: The integration's username
    :param password: The integration's password
    :return: Boolean which indicates whether the authentication is valid or not
    """
    credentials: str = headers.get('Authorization', '')
    if not credentials or 'Basic ' not in credentials:
        return False
    encoded_credentials: str = credentials.split('Basic ')[1]
    credentials: str = b64decode(encoded_credentials).decode('utf-8')
    if ':' not in credentials:
        return False
    credentials_list = credentials.split(':')
    if len(credentials_list) != 2:
        return False
    user, pwd = credentials_list
    return user == username and pwd == password


def get_bool_arg_or_param(args: dict, params: dict, key: str):
    val = args.get(key)
    return val.lower() == 'true' if isinstance(val, str) else params.get(key, False)


''' ROUTE FUNCTIONS '''


@APP.route('/', methods=['GET'])
def route_edl() -> Response:
    """
    Main handler for values saved in the integration context
    """
    params = demisto.params()

    credentials = params.get('credentials') if params.get('credentials') else {}
    username: str = credentials.get('identifier', '')
    password: str = credentials.get('password', '')
    cache_refresh_rate: str = params.get('cache_refresh_rate')
    if username and password:
        headers: dict = cast(Dict[Any, Any], request.headers)
        if not validate_basic_authentication(headers, username, password):
            err_msg: str = 'Basic authentication failed. Make sure you are using the right credentials.'
            demisto.debug(err_msg)
            return Response(err_msg, status=401, mimetype='text/plain', headers=[
                ('WWW-Authenticate', 'Basic realm="Login Required"'),
            ])

    request_args = get_request_args(request.args, params)
    on_demand = params.get('on_demand')
    created = datetime.now(timezone.utc)
    edl = get_edl_on_demand() if on_demand else create_new_edl(request_args)
    etag = f'"{hashlib.sha1(edl.encode()).hexdigest()}"'  # guardrails-disable-line
    query_time = (datetime.now(timezone.utc) - created).total_seconds()
    edl_size = 0
    if edl.strip():
        edl_size = edl.count('\n') + 1  # add 1 as last line doesn't have a \n
    if len(edl) == 0 and request_args.add_comment_if_empty:
        edl = '# Empty EDL'
    mimetype = get_outbound_mimetype(request_args)
    max_age = ceil((datetime.now() - dateparser.parse(cache_refresh_rate)).total_seconds())  # type: ignore[operator]
    demisto.debug(f'Returning edl of size: [{edl_size}], created: [{created}], query time seconds: [{query_time}],'
                  f' max age: [{max_age}], etag: [{etag}]')
    resp = Response(edl, status=200, mimetype=mimetype, headers=[
        ('X-EDL-Created', created.isoformat()),
        ('X-EDL-Query-Time-Secs', "{:.3f}".format(query_time)),
        ('X-EDL-Size', str(edl_size)),
        ('ETag', etag),
    ])
    resp.cache_control.max_age = max_age
    resp.cache_control[
        'stale-if-error'] = '600'  # number of seconds we are willing to serve stale content when there is an error
    return resp


def get_request_args(request_args: dict, params: dict) -> RequestArguments:
    """
    Processing a flask request arguments and generates a RequestArguments instance from it.
    Args:
        request_args: Flask request arguments
        params: Integration configuration parameters

    Returns:
        RequestArguments instance with processed arguments
    """
    limit = try_parse_integer(request_args.get('n', params.get('edl_size') or 10000), EDL_LIMIT_ERR_MSG)
    offset = try_parse_integer(request_args.get('s', 0), EDL_OFFSET_ERR_MSG)
    out_format = request.args.get('v', params.get('format', 'text'))
    query = request_args.get('q', params.get('indicators_query') or '')
    mwg_type = request.args.get('t', params.get('mwg_type', "string"))
    strip_port = request_args.get('sp', params.get('url_port_stripping') or False)
    strip_protocol = request_args.get('pr', params.get('url_protocol_stripping') or False)
    drop_invalids = request_args.get('di', params.get('drop_invalids') or False)
    category_default = request.args.get('cd', params.get('category_default', 'bc_category'))
    category_attribute = request.args.get('ca', params.get('category_attribute', ''))
    collapse_ips = request_args.get('tr', params.get('collapse_ips', DONT_COLLAPSE))
    csv_text = request.args.get('tx', params.get('csv_text', False))
    sort_field = request.args.get('sf', params.get('sort_field'))
    sort_order = request.args.get('so', params.get('sort_order'))
    add_comment_if_empty = request_args.get('ce', params.get('add_comment_if_empty', True))

    fields_to_present = request.args.get('f', params.get('fields_filter', ''))

    # handle flags
    if drop_invalids == '':
        drop_invalids = True

    if strip_port == '':
        strip_port = True

    if strip_protocol == '':
        strip_port = True

    if collapse_ips not in [DONT_COLLAPSE, COLLAPSE_TO_CIDR, COLLAPSE_TO_RANGES]:
        collapse_ips = try_parse_integer(collapse_ips, EDL_COLLAPSE_ERR_MSG)

        if collapse_ips not in [0, 1, 2]:
            raise DemistoException(EDL_COLLAPSE_ERR_MSG)

        collapse_options = {
            0: DONT_COLLAPSE,
            1: COLLAPSE_TO_RANGES,
            2: COLLAPSE_TO_CIDR
        }
        collapse_ips = collapse_options[collapse_ips]
    if out_format not in [FORMAT_PROXYSG, FORMAT_TEXT, FORMAT_JSON, FORMAT_CSV,
                          FORMAT_JSON_SEQ, FORMAT_MWG, FORMAT_ARG_BLUECOAT, FORMAT_ARG_MWG,
                          FORMAT_ARG_PROXYSG, FORMAT_XSOAR_JSON, FORMAT_ARG_XSOAR_JSON,
                          FORMAT_XSOAR_JSON_SEQ, FORAMT_ARG_XSOAR_JSON_SEQ]:
        raise DemistoException(EDL_FORMAT_ERR_MSG)

    elif out_format in [FORMAT_ARG_PROXYSG, FORMAT_ARG_BLUECOAT]:
        out_format = FORMAT_PROXYSG

    elif out_format == FORMAT_ARG_MWG:
        out_format = FORMAT_MWG

    elif out_format == FORMAT_ARG_XSOAR_JSON:
        out_format = FORMAT_XSOAR_JSON

    elif out_format == FORAMT_ARG_XSOAR_JSON_SEQ:
        out_format = FORMAT_XSOAR_JSON_SEQ

    if out_format == FORMAT_MWG:
        if mwg_type not in MWG_TYPE_OPTIONS:
            raise DemistoException(EDL_MWG_TYPE_ERR_MSG)

    if params.get('use_legacy_query'):
        # workaround for "msgpack: invalid code" error
        fields_to_present = 'use_legacy_query'

    return RequestArguments(query,
                            out_format,
                            limit,
                            offset,
                            strip_port,
                            drop_invalids,
                            collapse_ips,
                            add_comment_if_empty,
                            mwg_type,
                            category_default,
                            category_attribute,
                            fields_to_present,
                            csv_text,
                            sort_field,
                            sort_order,
                            strip_protocol
                            )


''' COMMAND FUNCTIONS '''


def test_module(_: Dict, params: Dict):
    """
    Validates:
        1. Valid port.
        2. Valid cache_refresh_rate
    """
    get_params_port(params)
    on_demand = params.get('on_demand', None)
    if not on_demand:
        try_parse_integer(params.get('edl_size'), EDL_LIMIT_ERR_MSG)  # validate EDL Size was set
        cache_refresh_rate = params.get('cache_refresh_rate', '')
        if not cache_refresh_rate:
            raise ValueError(EDL_MISSING_REFRESH_ERR_MSG)
        # validate cache_refresh_rate value
        range_split = cache_refresh_rate.split(' ')
        if len(range_split) != 2:
            raise ValueError(EDL_MISSING_REFRESH_ERR_MSG)
        try_parse_integer(range_split[0], 'Invalid time value for the Refresh Rate. Must be a valid integer.')
        if not range_split[1] in ['minute', 'minutes', 'hour', 'hours', 'day', 'days', 'month', 'months', 'year',
                                  'years']:
            raise ValueError(
                'Invalid time unit for the Refresh Rate. Must be minutes, hours, days, months, or years.')
        parse_date_range(cache_refresh_rate, to_timestamp=True)
    run_long_running(params, is_test=True)
    return 'ok', {}, {}


def update_edl_command(args: Dict, params: Dict):
    """
    Updates the context to update the EDL values on demand the next time it runs
    """
    on_demand = params.get('on_demand')
    if not on_demand:
        raise DemistoException(
            '"Update EDL On Demand" is off. If you want to update the EDL manually please toggle it on.')
    limit = try_parse_integer(args.get('edl_size', params.get('edl_size')), EDL_LIMIT_ERR_MSG)
    query = args.get('query', '')
    collapse_ips = args.get('collapse_ips', DONT_COLLAPSE)
    url_port_stripping = get_bool_arg_or_param(args, params, 'url_port_stripping')
    strip_protocol = get_bool_arg_or_param(args, params, 'url_protocol_stripping')
    drop_invalids = get_bool_arg_or_param(args, params, 'drop_invalids')
    add_comment_if_empty = get_bool_arg_or_param(args, params, 'add_comment_if_empty')
    offset = try_parse_integer(args.get('offset', 0), EDL_OFFSET_ERR_MSG)
    mwg_type = params.get('mwg_type', "string")
    category_default = params.get('category_default', 'bc_category')
    category_attribute = params.get('category_attribute', '')
    fields_to_present = params.get('fields_filter', '')
    out_format = params.get('format', 'text')
    csv_text = args.get('csv_text') == 'True'
    sort_field = args.get('sort_field')
    sort_order = args.get('sort_order')

    if params.get('use_legacy_query'):
        # workaround for "msgpack: invalid code" error
        fields_to_present = 'use_legacy_query'

    request_args = RequestArguments(query,
                                    out_format,
                                    limit,
                                    offset,
                                    url_port_stripping,
                                    drop_invalids,
                                    collapse_ips,
                                    add_comment_if_empty,
                                    mwg_type,
                                    category_default,
                                    category_attribute,
                                    fields_to_present,
                                    csv_text,
                                    sort_field,
                                    sort_order,
                                    strip_protocol)

    ctx = request_args.to_context_json()
    ctx[EDL_ON_DEMAND_KEY] = True
    set_integration_context(ctx)
    hr = 'EDL will be updated the next time you access it'
    return hr, {}, {}


def initialize_edl_context(params: dict):
    global EDL_ON_DEMAND_CACHE_PATH
    limit = try_parse_integer(params.get('edl_size'), EDL_LIMIT_ERR_MSG)
    query = params.get('indicators_query', '')
    collapse_ips = params.get('collapse_ips', DONT_COLLAPSE)
    url_port_stripping = params.get('url_port_stripping', False)
    url_protocol_stripping = params.get('url_port_stripping', False)
    drop_invalids = params.get('drop_invalids', False)
    add_comment_if_empty = params.get('add_comment_if_empty', True)
    mwg_type = params.get('mwg_type', "string")
    category_default = params.get('category_default', 'bc_category')
    category_attribute = params.get('category_attribute', '')
    fields_to_present = params.get('fields_filter', '')
    out_format = params.get('format', 'text')
    csv_text = params.get('csv_text') == 'True'
    sort_field = params.get('sort_field')
    sort_order = params.get('sort_order')
    if params.get('use_legacy_query'):
        # workaround for "msgpack: invalid code" error
        fields_to_present = 'use_legacy_query'
    offset = 0
    request_args = RequestArguments(query,
                                    out_format,
                                    limit,
                                    offset,
                                    url_port_stripping,
                                    drop_invalids,
                                    collapse_ips,
                                    add_comment_if_empty,
                                    mwg_type,
                                    category_default,
                                    category_attribute,
                                    fields_to_present,
                                    csv_text,
                                    sort_field,
                                    sort_order,
                                    url_protocol_stripping)

    EDL_ON_DEMAND_CACHE_PATH = demisto.uniqueFile()
    ctx = request_args.to_context_json()
    ctx[EDL_ON_DEMAND_KEY] = True
    set_integration_context(ctx)


def main():
    """
    Main
    """
    global PAGE_SIZE
    params = demisto.params()
    try:
        PAGE_SIZE = max(1, int(params.get('page_size') or PAGE_SIZE))
    except ValueError:
        demisto.debug(f'Non integer "page_size" provided: {params.get("page_size")}. defaulting to {PAGE_SIZE}')
    credentials = params.get('credentials') if params.get('credentials') else {}
    username: str = credentials.get('identifier', '')
    password: str = credentials.get('password', '')
    if (username and not password) or (password and not username):
        err_msg: str = 'If using credentials, both username and password should be provided.'
        demisto.debug(err_msg)
        raise DemistoException(err_msg)
    command = demisto.command()
    demisto.debug(f'Command being called is {command}')
    commands = {
        'test-module': test_module,
        'edl-update': update_edl_command,
    }

    try:
        initialize_edl_context(params)
        if command == 'long-running-execution':
            run_long_running(params)
        elif command in commands:
            readable_output, outputs, raw_response = commands[command](demisto.args(), params)
            return_outputs(readable_output, outputs, raw_response)
        else:
            raise NotImplementedError(f'Command "{command}" is not implemented.')
    except Exception as e:
        err_msg = f'Error in {INTEGRATION_NAME} Integration [{e}]'
        return_error(err_msg)


from NGINXApiModule import *  # noqa: E402


if __name__ in ['__main__', '__builtin__', 'builtins']:
    main()<|MERGE_RESOLUTION|>--- conflicted
+++ resolved
@@ -244,7 +244,6 @@
         size=PAGE_SIZE,
         limit=limit
     )
-<<<<<<< HEAD
     if request_args.out_format == 'text':
         current_limit = int(limit*1)
         while True:
@@ -282,21 +281,6 @@
 
 def find_indicators_to_limit(indicator_searcher: IndicatorsSearcher, request_args: RequestArguments) -> Union[
     IO, IO[str]]:
-=======
-    iocs: List[dict] = []
-    formatted_iocs: set = set()
-    loop_counter = 0
-    while not indicator_searcher.is_search_done() and loop_counter < EDL_SEARCH_LOOP_LIMIT:
-        new_iocs = find_indicators_to_limit(indicator_searcher)
-        iocs.extend(new_iocs)
-        formatted_iocs = format_indicators(iocs, request_args)
-        indicator_searcher.limit += limit - len(formatted_iocs)
-        loop_counter += 1
-    return iterable_to_str(list(formatted_iocs)[request_args.offset:limit])
-
-
-def find_indicators_to_limit(indicator_searcher: IndicatorsSearcher) -> List[dict]:
->>>>>>> 3c853fed
     """
     Finds indicators using while loop with demisto.searchIndicators, and returns result and last page
 
@@ -982,6 +966,5 @@
 
 from NGINXApiModule import *  # noqa: E402
 
-
 if __name__ in ['__main__', '__builtin__', 'builtins']:
     main()