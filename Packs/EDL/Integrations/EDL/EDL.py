import tempfile

import demistomock as demisto
from CommonServerPython import *
from CommonServerUserPython import *

import re

from base64 import b64decode
from flask import Flask, Response, request
from netaddr import IPSet, IPNetwork
from typing import Any, Dict, cast, Iterable, Callable, IO
from math import ceil
import tldextract
import urllib3
import dateparser
import hashlib
import json
import ipaddress

# Disable insecure warnings
urllib3.disable_warnings()

''' GLOBAL VARIABLES '''
INTEGRATION_NAME: str = 'Generic Export Indicators service'
PAGE_SIZE: int = 2000
PAN_OS_MAX_URL_LEN = 255
APP: Flask = Flask('demisto-edl')
EDL_LIMIT_ERR_MSG: str = 'Please provide a valid integer for List Size'
EDL_CIDR_SIZR_MSG: str = 'Please provide a valid integer for CIDR size'
EDL_OFFSET_ERR_MSG: str = 'Please provide a valid integer for Starting Index'
EDL_COLLAPSE_ERR_MSG: str = 'The Collapse parameter can only get the following: 0 - none, ' \
                            '1 - range, 2 - CIDR'
EDL_MISSING_REFRESH_ERR_MSG: str = 'Refresh Rate must be "number date_range_unit", examples: (2 hours, 4 minutes, ' \
                                   '6 months, 1 day, etc.)'
EDL_FORMAT_ERR_MSG: str = 'Please provide a valid format from: text, json, csv, mgw and proxysg'
EDL_MWG_TYPE_ERR_MSG: str = 'The McAFee Web Gateway type can only be one of the following: string,' \
                            ' applcontrol, dimension, category, ip, mediatype, number, regex'
EDL_NO_URLS_IN_PROXYSG_FORMAT = 'ProxySG format only outputs URLs - no URLs found in the current query'

EDL_ON_DEMAND_KEY: str = 'UpdateEDL'
EDL_ON_DEMAND_CACHE_PATH: str = ''
EDL_SEARCH_LOOP_LIMIT: int = 10

''' REFORMATTING REGEXES '''
_PROTOCOL_REMOVAL = re.compile('^(?:[a-z]+:)*//')
_PORT_REMOVAL = re.compile(r'^((?:[a-z]+:)*//([a-z0-9\-\.]+)|([a-z0-9\-\.]+))(?:\:[0-9]+)*')
_URL_WITHOUT_PORT = r'\g<1>'
_INVALID_TOKEN_REMOVAL = re.compile(r'(?:[^\./+=\?&]+\*[^\./+=\?&]*)|(?:[^\./+=\?&]*\*[^\./+=\?&]+)')
_BROAD_PATTERN = re.compile(r'^(?:\*\.)+[a-zA-Z]+(?::[0-9]+)?$')

DONT_COLLAPSE = "Don't Collapse"
COLLAPSE_TO_CIDR = "To CIDRS"
COLLAPSE_TO_RANGES = "To Ranges"

MAXIMUM_CIDR_SIZE_DEFAULT = 8

MIMETYPE_JSON_SEQ: str = 'application/json-seq'
MIMETYPE_JSON: str = 'application/json'
MIMETYPE_CSV: str = 'text/csv'
MIMETYPE_TEXT: str = 'text/plain'

FORMAT_CSV: str = 'CSV'
FORMAT_TEXT: str = 'PAN-OS (text)'
FORMAT_JSON: str = 'JSON'
FORMAT_ARG_MWG = 'mwg'
FORMAT_ARG_BLUECOAT = 'bluecoat'
FORMAT_ARG_PROXYSG = 'proxysg'
FORMAT_MWG: str = 'McAfee Web Gateway'
FORMAT_PROXYSG: str = "Symantec ProxySG"

MWG_TYPE_OPTIONS = ["string", "applcontrol", "dimension", "category", "ip", "mediatype", "number", "regex"]

INCREASE_LIMIT = 1.1
'''Request Arguments Class'''

tldextractor = tldextract.TLDExtract(cache_dir='/home/demisto')

class RequestArguments:
    CTX_QUERY_KEY = 'last_query'
    CTX_OUT_FORMAT = 'out_format'
    CTX_LIMIT_KEY = 'last_limit'
    CTX_OFFSET_KEY = 'last_offset'
    CTX_INVALIDS_KEY = 'drop_invalids'
    CTX_PORT_STRIP_KEY = 'url_port_stripping'
    CTX_COLLAPSE_IPS_KEY = 'collapse_ips'
    CTX_EMPTY_EDL_COMMENT_KEY = 'add_comment_if_empty'
    CTX_MWG_TYPE = 'mwg_type'
    CTX_CATEGORY_DEFAULT = 'bc_category'
    CTX_CATEGORY_ATTRIBUTE = 'category_attribute'
    CTX_FIELDS_TO_PRESENT = 'fields_to_present'
    CTX_CSV_TEXT = 'csv_text'
    CTX_PROTOCOL_STRIP_KEY = 'url_protocol_stripping'
    CTX_URL_TRUNCATE_KEY = 'url_truncate'
    CTX_MAXIMUM_CIDR = 'maximum_cidr_size'
    CTX_NO_TLD = 'no_wildcard_tld'

    FILTER_FIELDS_ON_FORMAT_TEXT = "name,type"
    FILTER_FIELDS_ON_FORMAT_MWG = "name,type,sourceBrands"
    FILTER_FIELDS_ON_FORMAT_PROXYSG = "name,type,proxysgcategory"
    FILTER_FIELDS_ON_FORMAT_CSV = "name,type"
    FILTER_FIELDS_ON_FORMAT_JSON = "name,type"

    def __init__(self,
                 query: str = '',
                 out_format: str = FORMAT_TEXT,
                 limit: int = 10000,
                 offset: int = 0,
                 url_port_stripping: bool = False,
                 drop_invalids: bool = False,
                 collapse_ips: str = DONT_COLLAPSE,
                 add_comment_if_empty: bool = True,
                 mwg_type: str = 'string',
                 category_default: str = 'bc_category',
                 category_attribute: Optional[str] = None,
                 fields_to_present: str = '',
                 csv_text: bool = False,
                 url_protocol_stripping: bool = False,
                 url_truncate: bool = False,
                 maximum_cidr_size: int = MAXIMUM_CIDR_SIZE_DEFAULT,
                 no_wildcard_tld: bool = False,
                 ):

        self.query = query
        self.out_format = out_format
        self.limit = try_parse_integer(limit, EDL_LIMIT_ERR_MSG)
        self.offset = try_parse_integer(offset, EDL_OFFSET_ERR_MSG)
        self.url_port_stripping = url_port_stripping
        self.url_protocol_stripping = url_protocol_stripping
        self.drop_invalids = drop_invalids
        self.collapse_ips = collapse_ips
        self.add_comment_if_empty = add_comment_if_empty
        self.mwg_type = mwg_type
        self.category_default = category_default
        self.category_attribute = []  # type:List
        self.fields_to_present = self.get_fields_to_present(fields_to_present)
        self.csv_text = csv_text
        self.url_truncate = url_truncate
        self.maximum_cidr_size = maximum_cidr_size
        self.no_wildcard_tld = no_wildcard_tld

        if category_attribute is not None:
            category_attribute_list = argToList(category_attribute)

            if len(category_attribute_list) != 1 or '' not in category_attribute_list:
                self.category_attribute = category_attribute_list

    def to_context_json(self):
        return {
            self.CTX_QUERY_KEY: self.query,
            self.CTX_OUT_FORMAT: self.out_format,
            self.CTX_LIMIT_KEY: self.limit,
            self.CTX_OFFSET_KEY: self.offset,
            self.CTX_INVALIDS_KEY: self.drop_invalids,
            self.CTX_PORT_STRIP_KEY: self.url_port_stripping,
            self.CTX_COLLAPSE_IPS_KEY: self.collapse_ips,
            self.CTX_EMPTY_EDL_COMMENT_KEY: self.add_comment_if_empty,
            self.CTX_MWG_TYPE: self.mwg_type,
            self.CTX_CATEGORY_DEFAULT: self.category_default,
            self.CTX_CATEGORY_ATTRIBUTE: self.category_attribute,
            self.CTX_FIELDS_TO_PRESENT: self.fields_to_present,
            self.CTX_CSV_TEXT: self.csv_text,
            self.CTX_PROTOCOL_STRIP_KEY: self.url_protocol_stripping,
            self.CTX_URL_TRUNCATE_KEY: self.url_truncate,
            self.CTX_MAXIMUM_CIDR: self.maximum_cidr_size,
            self.CTX_NO_TLD: self.no_wildcard_tld,

        }

    @classmethod
    def from_context_json(cls, ctx_dict):
        """Returns an initiated instance of the class from a json"""
        return cls(
            **assign_params(
                query=ctx_dict.get(cls.CTX_QUERY_KEY),
                out_format=ctx_dict.get(cls.CTX_OUT_FORMAT),
                limit=ctx_dict.get(cls.CTX_LIMIT_KEY),
                offset=ctx_dict.get(cls.CTX_OFFSET_KEY),
                drop_invalids=ctx_dict.get(cls.CTX_INVALIDS_KEY),
                url_port_stripping=ctx_dict.get(cls.CTX_PORT_STRIP_KEY),
                collapse_ips=ctx_dict.get(cls.CTX_COLLAPSE_IPS_KEY),
                add_comment_if_empty=ctx_dict.get(cls.CTX_EMPTY_EDL_COMMENT_KEY),
                mwg_type=ctx_dict.get(cls.CTX_MWG_TYPE),
                category_default=ctx_dict.get(cls.CTX_CATEGORY_DEFAULT),
                category_attributeself=ctx_dict.get(cls.CTX_CATEGORY_ATTRIBUTE),
                fields_to_present=ctx_dict.get(cls.CTX_FIELDS_TO_PRESENT),
                csv_text=ctx_dict.get(cls.CTX_CSV_TEXT),
                url_protocol_stripping=ctx_dict.get(cls.CTX_PROTOCOL_STRIP_KEY),
                url_truncate=ctx_dict.get(cls.CTX_URL_TRUNCATE_KEY),
                maximum_cidr_size=ctx_dict.get(cls.CTX_MAXIMUM_CIDR),
                no_wildcard_tld=ctx_dict.get(cls.CTX_NO_TLD),
            )
        )

    def get_fields_to_present(self, fields_to_present: str) -> str:
        # based on func ToIoC https://github.com/demisto/server/blob/master/domain/insight.go

        if fields_to_present == 'use_legacy_query':
            return ''

        fields_for_format = {
            FORMAT_TEXT: self.FILTER_FIELDS_ON_FORMAT_TEXT,
            FORMAT_CSV: self.FILTER_FIELDS_ON_FORMAT_CSV,
            FORMAT_JSON: self.FILTER_FIELDS_ON_FORMAT_JSON,
            FORMAT_MWG: self.FILTER_FIELDS_ON_FORMAT_MWG,
            FORMAT_PROXYSG: self.FILTER_FIELDS_ON_FORMAT_PROXYSG
        }
        if self.out_format in [FORMAT_CSV, FORMAT_JSON] and\
                fields_to_present:
            if 'all' in argToList(fields_to_present):
                return ''
            else:
                # replace "value" to "name"
                list_fields = argToList(fields_to_present)
                if 'value' in list_fields:
                    list_fields[list_fields.index('value')] = 'name'
                    fields_to_present = ",".join(list_fields)
                return fields_to_present

        return fields_for_format.get(self.out_format, self.FILTER_FIELDS_ON_FORMAT_TEXT)


''' HELPER FUNCTIONS '''


def iterable_to_str(iterable: Iterable, delimiter: str = '\n') -> str:
    """
    Transforms an iterable object to an str, with a custom delimiter between each item
    """
    str_res = ""
    if iterable:
        try:
            iter(iterable)
        except TypeError:
            raise DemistoException(f'non iterable object provided to iterable_to_str: {iterable}')
        str_res = delimiter.join(map(str, iterable))
    return str_res


def create_new_edl(request_args: RequestArguments) -> str:
    """
    Gets indicators from XSOAR server using IndicatorsSearcher and formats them

    Parameters:
        request_args: Request arguments

    Returns: Formatted indicators to display in EDL
    """
    limit = request_args.offset + request_args.limit
    indicator_searcher = IndicatorsSearcher(
        filter_fields=request_args.fields_to_present,
        query=request_args.query,
        size=PAGE_SIZE,
        limit=limit
    )
    formatted_indicators = ''
    if request_args.out_format == FORMAT_TEXT:
        if request_args.drop_invalids or request_args.collapse_ips != "Don't Collapse":
            # Because there may be illegal indicators or they may turn into cider, the limit is increased
            indicator_searcher.limit = int(limit * INCREASE_LIMIT)
        new_iocs_file = get_indicators_to_format(indicator_searcher, request_args)
        # we collect first all indicators because we ned all ips to collapse_ips
        new_iocs_file = create_text_out_format(new_iocs_file, request_args)
        new_iocs_file.seek(0)
        for count, line in enumerate(new_iocs_file):
            # continue searching iocs if 1) iocs was truncated or 2) got all available iocs
            if count + 1 > limit:
                break
            else:
                formatted_indicators += line
    else:
        new_iocs_file = get_indicators_to_format(indicator_searcher, request_args)
        new_iocs_file.seek(0)
        formatted_indicators = new_iocs_file.read()
    new_iocs_file.close()
    return formatted_indicators


def replace_field_name_to_output_format(fields: str):
    """
     convert from the request name field to the name in the response from the server
    """
    fields_list = argToList(fields)
    new_list = []
    for field in fields_list:
        if field == 'name':
            field = 'value'
        elif field == 'type':
            field = 'indicator_type'
        new_list.append(field)
    return new_list


def get_indicators_to_format(indicator_searcher: IndicatorsSearcher, request_args: RequestArguments) ->\
        Union[IO, IO[str]]:
    """
    Finds indicators using demisto.searchIndicators, and returns the indicators in file written in the requested format
    Parameters:
        indicator_searcher (IndicatorsSearcher): The indicator searcher used to look for indicators
        request_args (RequestArguments):  all the request arguments.
    Returns:
        (IO): indicators in file writen in requested format
    """
    f = tempfile.TemporaryFile(mode='w+t')
    list_fields = replace_field_name_to_output_format(request_args.fields_to_present)
    headers_was_writen = False
    files_by_category = {}  # type:Dict
    ioc_counter = 0
    try:
        for ioc_res in indicator_searcher:
            fetched_iocs = ioc_res.get('iocs') or []
            for ioc in fetched_iocs:
                ioc_counter += 1
                if request_args.out_format == FORMAT_PROXYSG:
                    files_by_category = create_proxysg_out_format(ioc, files_by_category, request_args)

                elif request_args.out_format == FORMAT_MWG:
                    f.write(create_mwg_out_format(ioc, request_args, headers_was_writen))
                    headers_was_writen = True

                elif request_args.out_format == FORMAT_JSON:
                    f.write(create_json_out_format(list_fields, ioc, request_args, headers_was_writen))
                    headers_was_writen = True

                elif request_args.out_format == FORMAT_TEXT:
                    # save only the value and type of each indicator
                    f.write(str(json.dumps({"value": ioc.get("value"),
                                            "indicator_type": ioc.get("indicator_type")})) + "\n")

                elif request_args.out_format == FORMAT_CSV:
                    f.write(create_csv_out_format(headers_was_writen, list_fields, ioc, request_args))
                    headers_was_writen = True
                if ioc_counter >= indicator_searcher.limit:
                    break

    except Exception as e:
        demisto.error(f'Error parsing the following indicator: {ioc.get("value")}\n{e}')

    if request_args.out_format == FORMAT_JSON:
        f.write(']')
    elif request_args.out_format == FORMAT_PROXYSG:
        f = create_proxysg_all_category_out_format(f, files_by_category)
    return f


def create_json_out_format(list_fields: List, indicator: Dict, request_args: RequestArguments, not_first_call=True) -> str:
    """format the indicator to json format.

    Args:
        list_fields (list): the fields to return.
        indicator (dict): the indicator info
        request_args (RequestArguments): all the request arguments.
        not_first_call (bool): Indicates if this is the first call to the function.

    Returns:
        An indicator to add to the file in json format.
    """
    if (indicator_value := indicator.get('value')) and indicator.get('indicator_type') == 'URL':
        indicator['value'] = url_handler(indicator_value, request_args.url_protocol_stripping,
                                         request_args.url_port_stripping, request_args.url_truncate)
    filtered_json = {}
    if list_fields:
        for field in list_fields:
            value = indicator.get(field) or indicator.get('CustomFields', {}).get(field)
            filtered_json[field] = value
        indicator = filtered_json
    if not_first_call:
        return ', ' + json.dumps(indicator)
    return '[' + json.dumps(indicator)


def create_mwg_out_format(indicator: dict, request_args: RequestArguments, headers_was_writen: bool) -> str:
    """format the indicator to mwg format.

    Args:
        indicator (dict): the indicator info
        request_args (RequestArguments): Request Arguments
        headers_was_writen (bool): Whether if the headers was writen to the file.

    Returns:
        An indicator to add to the file in mwg format.
    """
    if (indicator_value := indicator.get('value')) and indicator.get('indicator_type') == 'URL':
        indicator['value'] = url_handler(indicator_value, request_args.url_protocol_stripping,
                                         request_args.url_port_stripping, request_args.url_truncate)

    value = "\"" + indicator.get('value', '') + "\""
    sources = indicator.get('sourceBrands')
    if sources:
        sources_string = "\"" + ','.join(sources) + "\""
    else:
        sources_string = "\"from CORTEX XSOAR\""

    if not headers_was_writen:
        mwg_type = request_args.mwg_type
        if isinstance(mwg_type, list):
            mwg_type = mwg_type[0]
        return "type=" + mwg_type + "\n" + value + " " + sources_string
    return '\n' + value + " " + sources_string


def create_proxysg_all_category_out_format(indicators_file: IO, files_by_category: dict):
    """write all indicators to file in proxysg format.

    Args:
        indicators_file (IO): the fields to return.
        files_by_category (dict): all indicators by category

    Returns:
        a file in proxysg format.
    """
    # the first time "define category" will be writen without a new line
    new_line = ''
    for category, category_file in files_by_category.items():
        indicators_file.write(f"{new_line}define category {category}\n")
        new_line = '\n'
        category_file.seek(0)
        indicators_file.write(category_file.read())
        category_file.close()
        indicators_file.write("end")

    return indicators_file


def create_proxysg_out_format(indicator: dict, files_by_category: dict, request_args: RequestArguments) -> dict:
    """format the indicator to proxysg.

    Args:
        indicator (dict): the indicator info
        files_by_category (list): a dict of the formatted indicators by category.
        request_args (RequestArguments): Request Arguments

    Returns:
        a dict of the formatted indicators by category.
    """
    if (indicator_value := indicator.get('value')) and indicator.get('indicator_type') in ['URL', 'Domain', 'DomainGlob']:
        stripped_indicator = url_handler(indicator_value, True, request_args.url_port_stripping,
                                         request_args.url_truncate)
        indicator_proxysg_category = indicator.get('CustomFields', {}).get('proxysgcategory')
        # if a ProxySG Category is set and it is in the category_attribute list or that the attribute list is empty
        # than list add the indicator to it's category list
        if indicator_proxysg_category is not None and \
                (indicator_proxysg_category in request_args.category_attribute or len(request_args.category_attribute) == 0):
            proxysg_category = indicator_proxysg_category
        else:
            # if ProxySG Category is not set or does not exist in the category_attribute list
            proxysg_category = request_args.category_default

        files_by_category = add_indicator_to_category(stripped_indicator, proxysg_category, files_by_category)
    return files_by_category


def add_indicator_to_category(indicator: str, category: str, files_by_category: Dict):
    if category in files_by_category.keys():
        files_by_category[category].write(indicator + '\n')

    else:
        files_by_category[category] = tempfile.TemporaryFile(mode='w+t')
        files_by_category[category].write(indicator + '\n')

    return files_by_category


def create_csv_out_format(headers_was_writen: bool, list_fields: List, ioc, request_args: RequestArguments):
    """format the ioc to csv format.

    Args:
        headers_was_writen (bool): Whether if the headers was writen to the file.
        list_fields (list): the fields to return.
        ioc (dict): the indicator info
        request_args (RequestArguments): all the request arguments.

    Returns:
        a one indicator to add to the file in csv format.
    """

    if (indicator_value := ioc.get('value')) and ioc.get('indicator_type') == 'URL':
        ioc['value'] = url_handler(indicator_value, request_args.url_protocol_stripping,
                                   request_args.url_port_stripping, request_args.url_truncate)
    if not list_fields:
        values = list(ioc.values())
        if not headers_was_writen:
            headers = list(ioc.keys())
            headers_str = list_to_str(headers) + "\n"
            return headers_str + list_to_str(values, map_func=lambda val: f'"{val}"')
        return "\n" + list_to_str(values, map_func=lambda val: f'"{val}"')
    else:
        fields_value_list = []
        for field in list_fields:
            value = ioc.get(field) or ioc.get('CustomFields', {}).get(field)
            fields_value_list.append(value)
        if not headers_was_writen:
            headers_str = request_args.fields_to_present + '\n'
            return headers_str + list_to_str(fields_value_list, map_func=lambda val: f'"{val}"')
        return "\n" + list_to_str(fields_value_list, map_func=lambda val: f'"{val}"')


def ip_groups_to_cidrs(ip_range_groups: Iterable):
    """Collapse ip groups list to CIDRs

    Args:
        ip_range_groups (Iterable): an Iterable of lists containing connected IPs

    Returns:
        Set. a set of CIDRs.
    """
    ip_ranges = set()
    for cidr in ip_range_groups:
        # handle single ips
        if len(cidr) == 1:
            # CIDR with a single IP appears with "/32" suffix so handle them differently
            ip_ranges.add(str(cidr[0]))
            continue

        ip_ranges.add(str(cidr))

    return ip_ranges


def ip_groups_to_ranges(ip_range_groups: Iterable):
    """Collapse ip groups to ranges.

    Args:
        ip_range_groups (Iterable): a list of lists containing connected IPs

    Returns:
        Set. a set of Ranges.
    """
    ip_ranges = set()
    for group in ip_range_groups:
        # handle single ips
        if len(group) == 1:
            ip_ranges.add(str(group[0]))
            continue

        ip_ranges.add(str(group))

    return ip_ranges


def ips_to_ranges(ips: Iterable, collapse_ips: str):
    """Collapse IPs to Ranges or CIDRs.

    Args:
        ips (Iterable): a group of IP strings.
        collapse_ips (str): Whether to collapse to Ranges or CIDRs.

    Returns:
        Set. a list to Ranges or CIDRs.
    """
    invalid_ips = []
    valid_ips = []

    for ip_or_cidr in ips:
        if is_valid_cidr(ip_or_cidr) or is_valid_ip(ip_or_cidr):
            valid_ips.append(ip_or_cidr)
        else:
            invalid_ips.append(ip_or_cidr)

    if collapse_ips == COLLAPSE_TO_RANGES:
        ips_range_groups = IPSet(valid_ips).iter_ipranges()
        collapsed_list = ip_groups_to_ranges(ips_range_groups)
    else:
        cidrs = IPSet(valid_ips).iter_cidrs()
        collapsed_list = ip_groups_to_cidrs(cidrs)

    collapsed_list.update(invalid_ips)
    return collapsed_list


def is_valid_ip(ip: str) -> bool:
    """
    Args:
        ip: IP address
    Returns: True if the string represents an IPv4 or an IPv6 address, false otherwise.
    """
    try:
        ipaddress.IPv4Address(ip)
        return True
    except ValueError:
        try:
            ipaddress.IPv6Address(ip)
            return True
        except ValueError:
            return False


def is_large_cidr(cidr: str, prefix_threshold: int):
    try:
        return IPNetwork(cidr).prefixlen < prefix_threshold
    except Exception as e:
        demisto.debug(str(e))
        return False


def is_valid_cidr(cidr: str) -> bool:
    """
    Args:
        cidr: CIDR string
    Returns: True if the string represents an IPv4 network or an IPv6 network, false otherwise.
    """
    if '/' not in cidr:
        return False
    try:
        ipaddress.IPv4Network(cidr, strict=False)
        return True
    except ValueError:
        try:
            ipaddress.IPv6Network(cidr, strict=False)
            return True
        except ValueError:
            return False


def list_to_str(inp_list: list, delimiter: str = ',', map_func: Callable = str) -> str:
    """
    Transforms a list to an str, with a custom delimiter between each list item
    """
    str_res = ""
    if inp_list:
        if isinstance(inp_list, list):
            str_res = delimiter.join(map(map_func, inp_list))
        else:
            raise AttributeError(f'Invalid inp_list provided to list_to_str: \n{inp_list}')
    return str_res


def create_text_out_format(iocs: IO, request_args: RequestArguments) -> Union[IO, IO[str]]:
    """
    Create a list in new file of formatted_indicators
     * IP / CIDR:
         1) if collapse_ips, collapse IPs/CIDRs
     * URL:
        1) if drop_invalids, drop invalids (length > 254 or has invalid chars)
        2) if port_stripping, strip ports
        3) if protocol_stripping, strip protocols
        4) if url_truncate, truncate urls
    * Other indicator types:
        1) if drop_invalids, drop invalids (has invalid chars)
        2) if port_stripping, strip ports
    """
    ipv4_formatted_indicators = set()
    ipv6_formatted_indicators = set()
    iocs.seek(0)
    formatted_indicators = tempfile.TemporaryFile(mode='w+t')
    new_line = ''  # For the first time he will not add a new line
    for str_ioc in iocs:
        ioc = json.loads(str_ioc.rstrip())
        indicator = ioc.get('value')
        if not indicator:
            continue
        ioc_type = ioc.get('indicator_type')

        if ioc_type not in [FeedIndicatorType.IP, FeedIndicatorType.IPv6,
                            FeedIndicatorType.CIDR, FeedIndicatorType.IPv6CIDR]:

            indicator = url_handler(indicator, request_args.url_protocol_stripping,
                                    request_args.url_port_stripping, request_args.url_truncate)

            if request_args.drop_invalids:
                if indicator != _PORT_REMOVAL.sub(_URL_WITHOUT_PORT, indicator) or\
                        indicator != _INVALID_TOKEN_REMOVAL.sub('*', indicator):
                    # check if the indicator held invalid tokens or port
                    continue

                if ioc_type == FeedIndicatorType.URL and len(indicator) >= PAN_OS_MAX_URL_LEN:
                    # URL indicator exceeds allowed length - ignore the indicator
                    continue

            # for PAN-OS *.domain.com does not match domain.com
            # we should provide both
            # this could generate more than num entries according to PAGE_SIZE
            if indicator.startswith('*.'):
                domain = str(indicator.lstrip('*.'))
                # if we should ignore TLDs and the domain is a TLD
                if request_args.no_wildcard_tld and tldextractor(domain).suffix == domain:
                    continue
                formatted_indicators.write(new_line + domain)
                new_line = '\n'

        if ioc_type == FeedIndicatorType.CIDR and is_large_cidr(indicator, request_args.maximum_cidr_size):
            continue

        if request_args.collapse_ips != DONT_COLLAPSE and ioc_type in (FeedIndicatorType.IP, FeedIndicatorType.CIDR):
            ipv4_formatted_indicators.add(indicator)

        elif request_args.collapse_ips != DONT_COLLAPSE and ioc_type == FeedIndicatorType.IPv6:
            ipv6_formatted_indicators.add(indicator)

        else:
            formatted_indicators.write(new_line + str(indicator))
            new_line = '\n'
    iocs.close()
    if len(ipv4_formatted_indicators) > 0:
        ipv4_formatted_indicators = ips_to_ranges(ipv4_formatted_indicators, request_args.collapse_ips)
        for ip in ipv4_formatted_indicators:
            formatted_indicators.write(new_line + str(ip))
            new_line = '\n'

    if len(ipv6_formatted_indicators) > 0:
        ipv6_formatted_indicators = ips_to_ranges(ipv6_formatted_indicators, request_args.collapse_ips)
        for ip in ipv6_formatted_indicators:
            formatted_indicators.write(new_line + str(ip))
            new_line = '\n'

    return formatted_indicators


def url_handler(indicator: str, url_protocol_stripping: bool, url_port_stripping: bool, url_truncate: bool) -> str:
    """
     * URL:
        1) if port_stripping, strip ports
        2) if protocol_stripping, strip protocols
        3) if url_truncate, truncate urls
    """

    # protocol stripping
    if url_protocol_stripping:
        indicator = _PROTOCOL_REMOVAL.sub('', indicator)

    if url_port_stripping:
        # remove port from indicator - from demisto.com:369/rest/of/path -> demisto.com/rest/of/path
        indicator = _PORT_REMOVAL.sub(_URL_WITHOUT_PORT, indicator)

    if url_truncate and len(indicator) >= PAN_OS_MAX_URL_LEN:
        indicator = indicator[0:PAN_OS_MAX_URL_LEN - 1]

    return indicator


def get_outbound_mimetype(request_args: RequestArguments) -> str:
    """Returns the mimetype of the export_iocs"""
    if request_args.out_format == FORMAT_JSON:
        return MIMETYPE_JSON

    elif request_args.out_format == FORMAT_CSV and not request_args.csv_text:
        return MIMETYPE_CSV

    else:
        return MIMETYPE_TEXT


def get_edl_on_demand():
    """
    Use the local file system to store the on-demand result, using a lock to
    limit access to the file from multiple threads.
    """
    ctx = get_integration_context()
    if EDL_ON_DEMAND_KEY in ctx:
        ctx.pop(EDL_ON_DEMAND_KEY, None)
        request_args = RequestArguments.from_context_json(ctx)
        edl = create_new_edl(request_args)
        with open(EDL_ON_DEMAND_CACHE_PATH, 'w') as file:
            file.write(edl)
        set_integration_context(ctx)
    else:
        with open(EDL_ON_DEMAND_CACHE_PATH, 'r') as file:
            edl = file.read()
    return edl


def validate_basic_authentication(headers: dict, username: str, password: str) -> bool:
    """
    Checks whether the authentication is valid.
    :param headers: The headers of the http request
    :param username: The integration's username
    :param password: The integration's password
    :return: Boolean which indicates whether the authentication is valid or not
    """
    credentials: str = headers.get('Authorization', '')
    if not credentials or 'Basic ' not in credentials:
        return False
    encoded_credentials: str = credentials.split('Basic ')[1]
    credentials: str = b64decode(encoded_credentials).decode('utf-8')
    if ':' not in credentials:
        return False
    credentials_list = credentials.split(':')
    if len(credentials_list) != 2:
        return False
    user, pwd = credentials_list
    return user == username and pwd == password


def get_bool_arg_or_param(args: dict, params: dict, key: str):
    val = args.get(key)
    return val.lower() == 'true' if isinstance(val, str) else params.get(key, False)


''' ROUTE FUNCTIONS '''


@APP.route('/', methods=['GET'])
def route_edl() -> Response:
    """
    Main handler for values saved in the integration context
    """
    params = demisto.params()

    credentials = params.get('credentials') if params.get('credentials') else {}
    username: str = credentials.get('identifier', '')
    password: str = credentials.get('password', '')
    cache_refresh_rate: str = params.get('cache_refresh_rate')
    if username and password:
        headers: dict = cast(Dict[Any, Any], request.headers)
        if not validate_basic_authentication(headers, username, password):
            err_msg: str = 'Basic authentication failed. Make sure you are using the right credentials.'
            demisto.debug(err_msg)
            return Response(err_msg, status=401, mimetype='text/plain', headers=[
                ('WWW-Authenticate', 'Basic realm="Login Required"'),
            ])

    request_args = get_request_args(request.args, params)
    on_demand = params.get('on_demand')
    created = datetime.now(timezone.utc)
    edl = get_edl_on_demand() if on_demand else create_new_edl(request_args)
<<<<<<< HEAD
    etag = f'"{hashlib.sha1(edl.encode()).hexdigest()}"'  # nosec
=======
    etag = f'"{hashlib.sha1(edl.encode()).hexdigest()}"'    # nosec
>>>>>>> 95996815
    query_time = (datetime.now(timezone.utc) - created).total_seconds()
    edl_size = 0
    if edl.strip():
        edl_size = edl.count('\n') + 1  # add 1 as last line doesn't have a \n
    if len(edl) == 0 and request_args.add_comment_if_empty or edl == ']' and request_args.add_comment_if_empty:
        edl = '# Empty List'
    # if the case there are strings to add to the EDL, add them if the output type is text
    elif request_args.out_format == FORMAT_TEXT:
        append_str = params.get("append_string")
        prepend_str = params.get("prepend_string")
        if append_str:
            append_str = append_str.replace("\\n", "\n")
            edl = f"{edl}{append_str}"
        if prepend_str:
            prepend_str = prepend_str.replace("\\n", "\n")
            edl = f"{prepend_str}\n{edl}"
    mimetype = get_outbound_mimetype(request_args)
    max_age = ceil((datetime.now() - dateparser.parse(cache_refresh_rate)).total_seconds())  # type: ignore[operator]
    demisto.debug(f'Returning edl of size: [{edl_size}], created: [{created}], query time seconds: [{query_time}],'
                  f' max age: [{max_age}], etag: [{etag}]')
    resp = Response(edl, status=200, mimetype=mimetype, headers=[
        ('X-EDL-Created', created.isoformat()),
        ('X-EDL-Query-Time-Secs', "{:.3f}".format(query_time)),
        ('X-EDL-Size', str(edl_size)),
        ('ETag', etag),
    ])
    resp.cache_control.max_age = max_age
    resp.cache_control[
        'stale-if-error'] = '600'  # number of seconds we are willing to serve stale content when there is an error
    return resp


def get_request_args(request_args: dict, params: dict) -> RequestArguments:
    """
    Processing a flask request arguments and generates a RequestArguments instance from it.
    Args:
        request_args: Flask request arguments
        params: Integration configuration parameters

    Returns:
        RequestArguments instance with processed arguments
    """
    limit = try_parse_integer(request_args.get('n', params.get('edl_size') or 10000), EDL_LIMIT_ERR_MSG)
    offset = try_parse_integer(request_args.get('s', 0), EDL_OFFSET_ERR_MSG)
    out_format = request_args.get('v', params.get('format', FORMAT_TEXT))
    query = request_args.get('q', params.get('indicators_query') or '')
    mwg_type = request_args.get('t', params.get('mwg_type', "string"))
    strip_port = request_args.get('sp', params.get('url_port_stripping') or False)
    strip_protocol = request_args.get('pr', params.get('url_protocol_stripping') or False)
    drop_invalids = request_args.get('di', params.get('drop_invalids') or False)
    category_default = request_args.get('cd', params.get('category_default', 'bc_category'))
    category_attribute = request_args.get('ca', params.get('category_attribute', ''))
    collapse_ips = request_args.get('tr', params.get('collapse_ips', DONT_COLLAPSE))
    csv_text = request_args.get('tx', params.get('csv_text', False))
    add_comment_if_empty = request_args.get('ce', params.get('add_comment_if_empty', True))
    fields_to_present = request_args.get('fi', params.get('fields_filter', ''))
    url_truncate = request_args.get('ut', params.get('url_truncate', ''))
    maximum_cidr_size = try_parse_integer(request_args.get('mc', params.get('maximum_cidr_size')), EDL_CIDR_SIZR_MSG)
    no_wildcard_tld = argToBoolean(request_args.get('nt', params.get('no_wildcard_tld')))

    # handle flags
    if drop_invalids == '':
        drop_invalids = True

    if strip_port == '':
        strip_port = True

    if strip_protocol == '':
        strip_port = True

    if collapse_ips not in [DONT_COLLAPSE, COLLAPSE_TO_CIDR, COLLAPSE_TO_RANGES]:
        collapse_ips = try_parse_integer(collapse_ips, EDL_COLLAPSE_ERR_MSG)

        if collapse_ips not in [0, 1, 2]:
            raise DemistoException(EDL_COLLAPSE_ERR_MSG)

        collapse_options = {
            0: DONT_COLLAPSE,
            1: COLLAPSE_TO_RANGES,
            2: COLLAPSE_TO_CIDR
        }
        collapse_ips = collapse_options[collapse_ips]
    if out_format not in [FORMAT_PROXYSG, FORMAT_TEXT, FORMAT_JSON, FORMAT_CSV, FORMAT_MWG, FORMAT_ARG_BLUECOAT,
                          FORMAT_ARG_MWG, FORMAT_ARG_PROXYSG]:
        raise DemistoException(EDL_FORMAT_ERR_MSG)

    elif out_format in [FORMAT_ARG_PROXYSG, FORMAT_ARG_BLUECOAT]:
        out_format = FORMAT_PROXYSG

    elif out_format == FORMAT_ARG_MWG:
        out_format = FORMAT_MWG

    if out_format == FORMAT_MWG:
        if mwg_type not in MWG_TYPE_OPTIONS:
            raise DemistoException(EDL_MWG_TYPE_ERR_MSG)

    if params.get('use_legacy_query'):
        # workaround for "msgpack: invalid code" error
        fields_to_present = 'use_legacy_query'

    return RequestArguments(query,
                            out_format,
                            limit,
                            offset,
                            strip_port,
                            drop_invalids,
                            collapse_ips,
                            add_comment_if_empty,
                            mwg_type,
                            category_default,
                            category_attribute,
                            fields_to_present,
                            csv_text,
                            strip_protocol,
                            url_truncate,
                            maximum_cidr_size,
                            no_wildcard_tld
                            )


''' COMMAND FUNCTIONS '''


def test_module(_: Dict, params: Dict):
    """
    Validates:
        1. Valid port.
        2. Valid cache_refresh_rate
    """
    get_params_port(params)
    on_demand = params.get('on_demand', None)
    if not on_demand:
        try_parse_integer(params.get('edl_size'), EDL_LIMIT_ERR_MSG)  # validate EDL Size was set
        cache_refresh_rate = params.get('cache_refresh_rate', '')
        if not cache_refresh_rate:
            raise ValueError(EDL_MISSING_REFRESH_ERR_MSG)
        # validate cache_refresh_rate value
        range_split = cache_refresh_rate.split(' ')
        if len(range_split) != 2:
            raise ValueError(EDL_MISSING_REFRESH_ERR_MSG)
        try_parse_integer(range_split[0], 'Invalid time value for the Refresh Rate. Must be a valid integer.')
        if not range_split[1] in ['minute', 'minutes', 'hour', 'hours', 'day', 'days', 'month', 'months', 'year',
                                  'years']:
            raise ValueError(
                'Invalid time unit for the Refresh Rate. Must be minutes, hours, days, months, or years.')
        parse_date_range(cache_refresh_rate, to_timestamp=True)
    run_long_running(params, is_test=True)
    return 'ok', {}, {}


def update_edl_command(args: Dict, params: Dict):
    """
    Updates the context to update the EDL values on demand the next time it runs
    """
    on_demand = params.get('on_demand')
    if not on_demand:
        raise DemistoException(
            '"Update EDL On Demand" is off. If you want to update the EDL manually please toggle it on.')
    limit = try_parse_integer(args.get('edl_size', params.get('edl_size')), EDL_LIMIT_ERR_MSG)
    query = args.get('query', '')
    collapse_ips = args.get('collapse_ips', DONT_COLLAPSE)
    url_port_stripping = get_bool_arg_or_param(args, params, 'url_port_stripping')
    strip_protocol = get_bool_arg_or_param(args, params, 'url_protocol_stripping')
    drop_invalids = get_bool_arg_or_param(args, params, 'drop_invalids')
    add_comment_if_empty = get_bool_arg_or_param(args, params, 'add_comment_if_empty')
    offset = try_parse_integer(args.get('offset', 0), EDL_OFFSET_ERR_MSG)
    mwg_type = args.get('mwg_type', "string")
    category_default = args.get('category_default', 'bc_category')
    category_attribute = args.get('category_attribute', '')
    fields_to_present = args.get('fields_filter', '')
    out_format = args.get('format', FORMAT_TEXT)
    csv_text = get_bool_arg_or_param(args, params, 'csv_text') == 'True'
    url_truncate = get_bool_arg_or_param(args, params, 'url_truncate')
    maximum_cidr_size = try_parse_integer(params.get('maximum_cidr_size'), EDL_CIDR_SIZR_MSG)
    no_wildcard_tld = argToBoolean(params.get('no_wildcard_tld', False))

    if params.get('use_legacy_query'):
        # workaround for "msgpack: invalid code" error
        fields_to_present = 'use_legacy_query'

    request_args = RequestArguments(query,
                                    out_format,
                                    limit,
                                    offset,
                                    url_port_stripping,
                                    drop_invalids,
                                    collapse_ips,
                                    add_comment_if_empty,
                                    mwg_type,
                                    category_default,
                                    category_attribute,
                                    fields_to_present,
                                    csv_text,
                                    strip_protocol,
                                    url_truncate,
                                    maximum_cidr_size,
                                    no_wildcard_tld)

    ctx = request_args.to_context_json()
    ctx[EDL_ON_DEMAND_KEY] = True
    set_integration_context(ctx)
    hr = 'EDL will be updated the next time you access it'
    return hr, {}, {}


def initialize_edl_context(params: dict):
    global EDL_ON_DEMAND_CACHE_PATH
    limit = try_parse_integer(params.get('edl_size'), EDL_LIMIT_ERR_MSG)
    query = params.get('indicators_query', '')
    collapse_ips = params.get('collapse_ips', DONT_COLLAPSE)
    url_port_stripping = params.get('url_port_stripping', False)
    url_protocol_stripping = params.get('url_protocol_stripping', False)
    drop_invalids = params.get('drop_invalids', False)
    add_comment_if_empty = params.get('add_comment_if_empty', True)
    mwg_type = params.get('mwg_type', "string")
    category_default = params.get('category_default', 'bc_category')
    category_attribute = params.get('category_attribute', '')
    fields_to_present = params.get('fields_filter', '')
    out_format = params.get('format', FORMAT_TEXT)
    csv_text = argToBoolean(params.get('csv_text', False))
    url_truncate = params.get('url_truncate', False)
    maximum_cidr_size = try_parse_integer(params.get('maximum_cidr_size'), 'Please provide an integer')
    no_wildcard_tld = argToBoolean(params.get('no_wildcard_tld', False))

    if params.get('use_legacy_query'):
        # workaround for "msgpack: invalid code" error
        fields_to_present = 'use_legacy_query'
    offset = 0
    request_args = RequestArguments(query,
                                    out_format,
                                    limit,
                                    offset,
                                    url_port_stripping,
                                    drop_invalids,
                                    collapse_ips,
                                    add_comment_if_empty,
                                    mwg_type,
                                    category_default,
                                    category_attribute,
                                    fields_to_present,
                                    csv_text,
                                    url_protocol_stripping,
                                    url_truncate,
                                    maximum_cidr_size,
                                    no_wildcard_tld)

    EDL_ON_DEMAND_CACHE_PATH = demisto.uniqueFile()
    ctx = request_args.to_context_json()
    ctx[EDL_ON_DEMAND_KEY] = True
    set_integration_context(ctx)


def main():
    """
    Main
    """
    global PAGE_SIZE
    params = demisto.params()
    try:
        PAGE_SIZE = max(1, int(params.get('page_size') or PAGE_SIZE))
    except ValueError:
        demisto.debug(f'Non integer "page_size" provided: {params.get("page_size")}. defaulting to {PAGE_SIZE}')
    credentials = params.get('credentials') if params.get('credentials') else {}
    username: str = credentials.get('identifier', '')
    password: str = credentials.get('password', '')
    if (username and not password) or (password and not username):
        err_msg: str = 'If using credentials, both username and password should be provided.'
        demisto.debug(err_msg)
        raise DemistoException(err_msg)
    command = demisto.command()
    demisto.debug(f'Command being called is {command}')
    commands = {
        'test-module': test_module,
        'edl-update': update_edl_command,
        'export-indicators-list-update': update_edl_command,
    }

    try:
        initialize_edl_context(params)
        if command == 'long-running-execution':
            run_long_running(params)
        elif command in commands:
            readable_output, outputs, raw_response = commands[command](demisto.args(), params)
            return_outputs(readable_output, outputs, raw_response)
        else:
            raise NotImplementedError(f'Command "{command}" is not implemented.')
    except Exception as e:
        err_msg = f'Error in {INTEGRATION_NAME} Integration [{e}]'
        return_error(err_msg)


from NGINXApiModule import *  # noqa: E402

if __name__ in ['__main__', '__builtin__', 'builtins']:
    main()<|MERGE_RESOLUTION|>--- conflicted
+++ resolved
@@ -813,11 +813,7 @@
     on_demand = params.get('on_demand')
     created = datetime.now(timezone.utc)
     edl = get_edl_on_demand() if on_demand else create_new_edl(request_args)
-<<<<<<< HEAD
-    etag = f'"{hashlib.sha1(edl.encode()).hexdigest()}"'  # nosec
-=======
     etag = f'"{hashlib.sha1(edl.encode()).hexdigest()}"'    # nosec
->>>>>>> 95996815
     query_time = (datetime.now(timezone.utc) - created).total_seconds()
     edl_size = 0
     if edl.strip():
