--- conflicted
+++ resolved
@@ -1,19 +1,10 @@
-<<<<<<< HEAD
-This playbook will tag internal assets and Massive IOCs (TLD Wildcards and CIDRs) to be avoided by the EDL. The playbook will do the following according to indicator type:
-- **CIDRs** - If the CIDR prefix is larger than the set max prefix it will tag it as a `Massive_CIDR` and also with `skip_edl`
-- **TLD Wildcards** - If a domainglob is a TLD wildcard (i.e. - *.net) it will be tagged as `TLD_Wildcard` and also with `skip_edl`.
-- **Internal IPs** - If an IP is internal and also part of the CIDR configured by the user in the "Internal Assets" list it will be checked as `internal` and tagged with `skip_edl`.
-- **Internal Domains** - If a domain is a subdomain of the domains configured in the "Internal Assets" list it will be checked as `internal` and tagged with `skip_edl`.
+This playbook tags internal assets and massive IOCs (TLD wildcards and CIDRs) to be avoided by the EDL. The playbook does the following according to indicator type:  
+- **CIDRs** - If the CIDR prefix is larger than the set max prefix it tags it with `Massive_CIDR` and also with `skip_edl`.
+- **TLD Wildcards** - If a DomainGlob is a TLD wildcard (for example *.net) it tags it with `TLD_Wildcard` and also with `skip_edl`.
+- **Internal IPs** - If an IP is internal and also part of the CIDR configured by the user in the "Internal Assets" list it is checked as `internal` and tagged with `skip_edl`.
+- **Internal Domains** - If a domain is a subdomain of the domains configured in the "Internal Assets" list it is checked as `internal` and tagged with `skip_edl`.
 
 We recommend running the playbook as a job to keep tags up to date on new indicators.
-=======
-This playbook tags internal assets and massive IOCs (TLD wildcards and CIDRs) to be avoided by the EDL. The playbook does the following according to indicator type:  
-- CIDRs - If the CIDR prefix is larger than the set max prefix it tags it with `Massive_CIDR` and also with `skip_edl`.
-- TLD Wildcards - If a domainglob is a TLD wildcard (for example *.net) it tags it with `TLD_Wildcard` and also with `skip_edl`.
-- Internal IPs - If an IP is internal and also part of the CIDR configured by the user in the "Internal Assets" list it is checked as `internal` and tagged with `skip_edl`.
-- Internal Domains - If a domain is a subdomain of the domains configured in the "Internal Assets" list it is checked as `internal` and tagged with `skip_edl`.
-
->>>>>>> e54b1ece
 
 ## Playbook Inputs
 
