category: Analytics & SIEM
sectionOrder:
  - Connect
  - Collect
commonfields:
  id: Rapid7 InsightIDR
  version: -1
configuration:
<<<<<<< HEAD
- display: Insight cloud server region
  name: region
  options:
  - US
  - EU
  - CA
  - AU
  - AP
  required: true
  type: 15
  section: Connect
- display: InsightIDR API key
  name: apiKey
  type: 4
  section: Connect
  hidden: true
  required: false
- name: apikey_creds
  type: 9
  section: Connect
  displaypassword: InsightIDR API key
  hiddenusername: true
  required: false
- display: Fetch incidents
  name: isFetch
  type: 8
  section: Collect
  required: false
- display: Incident type
  name: incidentType
  type: 13
  section: Connect
  required: false
- defaultvalue: '7 days'
  display: First fetch timestamp (<number> <time unit>, e.g., 12 hours, 7 days)
  name: first_fetch
  type: 0
  section: Collect
  required: false
- display: Fetch Limit
  name: max_fetch
  type: 0
  section: Collect
  additionalinfo: Max number of alerts per fetch. Default is 50.
  defaultvalue: '50'
  required: false
- display: Trust any certificate (not secure)
  name: insecure
  type: 8
  section: Connect
  advanced: true
  required: false
- advanced: true
  display: Use system proxy settings
  name: proxy
  section: Connect
  type: 8

  required: false
description: 'Rapid7 InsightIDR is a Cloud-Based SIEM that detect and respond to security incidents.'
=======
  - display: Insight cloud server region
    name: region
    options:
      - US
      - EU
      - CA
      - AU
      - AP
    required: true
    type: 15
    section: Connect
  - display: InsightIDR API key
    name: apiKey
    type: 4
    section: Connect
    hidden: true
    required: false
  - name: apikey_creds
    type: 9
    section: Connect
    displaypassword: InsightIDR API key
    hiddenusername: true
    required: false
  - display: Fetch incidents
    name: isFetch
    type: 8
    section: Collect
    required: false
  - display: Incident type
    name: incidentType
    type: 13
    section: Connect
    required: false
  - defaultvalue: "7 days"
    display: First fetch timestamp (<number> <time unit>, e.g., 12 hours, 7 days)
    name: first_fetch
    type: 0
    section: Collect
    required: false
  - display: Fetch Limit
    name: max_fetch
    type: 0
    section: Collect
    additionalinfo: Max number of alerts per fetch. Default is 50.
    defaultvalue: "50"
    required: false
  - display: Multi customer
    name: is_multi_customer
    type: 8
    required: false
    additionalinfo: Indicates whether the requester has multi-customer access.
  - display: Use API Version 2 by default
    name: is_v2
    type: 8
    required: false
    additionalinfo: Whether to use API version 2 by default for investigation commands (Can be overriden by passing the api_version argument).
  - display: Trust any certificate (not secure)
    name: insecure
    type: 8
    section: Connect
    advanced: true
    required: false
  - advanced: true
    display: Use system proxy settings
    name: proxy
    section: Connect
    type: 8
    required: false
description: "Rapid7’s InsightIDR is your security center for incident detection and response, authentication monitoring, and endpoint visibility. Together, these form Extended Detection and Response (XDR). InsightIDR identifies unauthorized access from external and internal threats and highlights suspicious activity so you don’t have to weed through thousands of data streams."
>>>>>>> 90cf3b88
display: Rapid7 InsightIDR
name: Rapid7 InsightIDR
script:
  commands:
<<<<<<< HEAD
  - arguments:
    - description: An optional time range string (i.e 1 week, 1 day).
      name: time_range
    - description: "Only investigations whose createTime is after this date will be returned. If this argument is omitted, investigations with any create_time may be returned. Use ISO time format (e.g., 2018-07-01T00:00:00Z)."
      name: start_time
    - description: "Only investigations whose createTime is before this date will be returned. If this argument is omitted, investigations with any create_time may be returned. Use ISO time format (e.g., 2018-07-01T00:00:00Z)."
      name: end_time
    - auto: PREDEFINED
      description: Only investigations whose status matches one of the entries in the list will be returned. If this argument is omitted, all investigations will be returned.
      name: statuses
      predefined:
      - open
      - closed
    - description: The optional 0-based index of the page to retrieve. Must be an integer greater than or equal to 0.
      name: index
    - description: The optional size of the page to retrieve. Must be an integer greater than 0 or less than or equal to 1000.
      name: page_size
    description: List all open/closed investigations. You can filter results by time range and investigation status.
    name: rapid7-insight-idr-list-investigations
    outputs:
    - contextPath: Rapid7InsightIDR.Investigation.title
      description: Title of the investigation.
      type: String
    - contextPath: Rapid7InsightIDR.Investigation.id
      description: ID of the investigation.
      type: String
    - contextPath: Rapid7InsightIDR.Investigation.status
      description: Status of the investigation.
      type: String
    - contextPath: Rapid7InsightIDR.Investigation.created_time
      description: Time the investigation was created.
      type: String
    - contextPath: Rapid7InsightIDR.Investigation.source
      description: Source of the investigation.
      type: String
    - contextPath: Rapid7InsightIDR.Investigation.assignee.email
      description: Email address of the investigation assignee.
      type: String
    - contextPath: Rapid7InsightIDR.Investigation.assignee.name
      description: Name of the investigation assignee.
      type: String
    - contextPath: Rapid7InsightIDR.Investigation.alert.type
      description: Type of alert in the investigation.
      type: String
    - contextPath: Rapid7InsightIDR.Investigation.alert.type_description
      description: Description of the type of the alert in the investigation.
      type: String
    - contextPath: Rapid7InsightIDR.Investigation.alert.first_event_time
      description: First event time of the alert in the investigation.
      type: String
  - arguments:
    - description: ID of the investigation to get.
      name: investigation_id
      required: true
    description: Gets a single investigation (open or closed).
    name: rapid7-insight-idr-get-investigation
    outputs:
    - contextPath: Rapid7InsightIDR.Investigation.title
      description: Title of the investigation.
      type: String
    - contextPath: Rapid7InsightIDR.Investigation.id
      description: ID of the investigation.
      type: String
    - contextPath: Rapid7InsightIDR.Investigation.status
      description: Status of the investigation.
      type: String
    - contextPath: Rapid7InsightIDR.Investigation.created_time
      description: Time the investigation was created.
      type: String
    - contextPath: Rapid7InsightIDR.Investigation.source
      description: Source of the investigation.
      type: String
    - contextPath: Rapid7InsightIDR.Investigation.assignee.email
      description: Email address of the investigation assignee.
      type: String
    - contextPath: Rapid7InsightIDR.Investigation.assignee.name
      description: Name of the investigation assignee.
      type: String
    - contextPath: Rapid7InsightIDR.Investigation.alert.type
      description: Type of alert in the investigation.
      type: String
    - contextPath: Rapid7InsightIDR.Investigation.alert.type_description
      description: Description of the type of the alert in the investigation.
      type: String
    - contextPath: Rapid7InsightIDR.Investigation.alert.first_event_time
      description: First event time of the alert in the investigation.
      type: String
  - arguments:
    - description: "Only investigations whose createTime is before this date will be returned. If this argument is omitted, investigations with any create_time may be returned - Use ISO time format (e.g., 2018-07-01T00:00:00Z)."
      name: start_time
      required: true
    - description: "AOnly investigations whose createTime is before this date will be returned. If this argument is omitted, investigations with any create_time may be returned. Use ISO time format (e.g., 2018-07-01T00:00:00Z)."
      name: end_time
      required: true
    - auto: PREDEFINED
      description: The name of an investigation source. Only investigations from this source will be closed. If the source is ALERT, an alert type must be specified as well. Can be "ALERT", "MANUAL", or "HUNT""The LEQL query to match desired log events. Do not use a calculation.more
      name: source
      predefined:
      - ALERT
      - MANUAL
      - HUNT
      required: true
    - description: The category of alerts to closed. This argument is required if the source is ALERT and ignored for other sources. This value must be an exact match of the alert type returned by the List Investigations response.
      isArray: true
      name: alert_type
    - description: The maximum number of alerts to close with this request. If this argument is not specified then there is no maximum. If this limit is exceeded, then a 400 error response is returned. The minimum value is 0.
      name: max_investigations_to_close
    description: Bulk closes investigations according to the specified investigation create-time date range. You can specify the maximum number of alerts to close per call. If that maximum is exceeded a 400 error response is returned.
    name: rapid7-insight-idr-close-investigations
    outputs:
    - contextPath: Rapid7InsightIDR.Investigation.id
      description: ID of the investigation.
      type: String
  - arguments:
    - description: ID of the investigation to assign the user to.
      isArray: true
      name: investigation_id
      required: true
    - description: The email address of the user to assign to this investigation. This must be the same email address used to log in to the Insight platform.
      name: user_email_address
      required: true
    description: Assigns a user to an investigation according to the specified user email  address.
    name: rapid7-insight-idr-assign-user
    outputs:
    - contextPath: Rapid7InsightIDR.Investigation.title
      description: Title of the investigation.
      type: String
    - contextPath: Rapid7InsightIDR.Investigation.id
      description: ID of the investigation.
      type: String
    - contextPath: Rapid7InsightIDR.Investigation.status
      description: Status of the investigation.
      type: String
    - contextPath: Rapid7InsightIDR.Investigation.created_time
      description: Time the investigation was created.
      type: String
    - contextPath: Rapid7InsightIDR.Investigation.source
      description: Source of the investigation.
      type: String
    - contextPath: Rapid7InsightIDR.Investigation.assignee.email
      description: Email address of the investigation assignee.
      type: String
    - contextPath: Rapid7InsightIDR.Investigation.assignee.name
      description: Name of the investigation assignee.
      type: String
    - contextPath: Rapid7InsightIDR.Investigation.alert.type
      description: Type of alert in the investigation.
      type: String
    - contextPath: Rapid7InsightIDR.Investigation.alert.type_description
      description: Description of the type of the alert in the investigation.
      type: String
    - contextPath: Rapid7InsightIDR.Investigation.alert.first_event_time
      description: First event time of the alert in the investigation.
      type: String
  - arguments:
    - description: ID of the investigation to set the status of.
      isArray: true
      name: investigation_id
      required: true
    - auto: PREDEFINED
      description: The new status for the investigation. Can be "open" or "closed".
      name: status
      predefined:
      - open
      - closed
      required: true
    description: Sets the investigation status to either open or closed.
    name: rapid7-insight-idr-set-status
    outputs:
    - contextPath: Rapid7InsightIDR.Investigation.title
      description: Title of the investigation.
      type: String
    - contextPath: Rapid7InsightIDR.Investigation.id
      description: ID of the investigation.
      type: String
    - contextPath: Rapid7InsightIDR.Investigation.status
      description: Status of the investigation.
      type: String
    - contextPath: Rapid7InsightIDR.Investigation.created_time
      description: Time the investigation was created.
      type: String
    - contextPath: Rapid7InsightIDR.Investigation.source
      description: Source of the investigation.
      type: String
    - contextPath: Rapid7InsightIDR.Investigation.assignee_email
      description: Email address of the investigation assignee.
      type: String
    - contextPath: Rapid7InsightIDR.Investigation.assignee_name
      description: Name of the investigation assignee.
      type: String
    - contextPath: Rapid7InsightIDR.Investigation.alert_type
      description: Type of alert in the investigation.
      type: String
  - arguments:
    - description: Key of the threat (or threats) to add indicators to.
      isArray: true
      name: key
      required: true
    - description: IP address indicators to add.
      isArray: true
      name: ip_addresses
    - description: "Hash indicators to add."
      isArray: true
      name: hashes
    - description: Domain indicators to add.
      isArray: true
      name: domain_names
    - description: URL indicators to add.
      isArray: true
      name: url
    description: Adds new indicators to a threat (IP addresses, hashes, domains, and URLs).
    name: rapid7-insight-idr-add-threat-indicators
    outputs:
    - contextPath: Rapid7InsightIDR.Threat.name
      description: Name of the threat.
      type: String
    - contextPath: Rapid7InsightIDR.Threat.note
      description: Notes for the threat.
      type: String
    - contextPath: Rapid7InsightIDR.Threat.indicator_count
      description: How many indicators the threat has.
      type: Number
    - contextPath: Rapid7InsightIDR.Threat.published
      description: Whether or not the threat is published.
      type: Boolean
  - arguments:
    - description: Key of the threat (or threats) to replace indicators for.
      isArray: true
      name: key
      required: true
    - description: IP address indicators to add.
      isArray: true
      name: ip_addresses
    - description: "Hash indicators to add."
      isArray: true
      name: hashes
    - description: Domain indicators to add.
      isArray: true
      name: domain_names
    - description: URL indicators to add.
      isArray: true
      name: url
    description: Deletes existing indicators from a threat and adds new indicators to the threat.
    name: rapid7-insight-idr-replace-threat-indicators
    outputs:
    - contextPath: Rapid7InsightIDR.Threat.name
      description: Name of the threat.
      type: String
    - contextPath: Rapid7InsightIDR.Threat.note
      description: Notes for the threat.
      type: String
    - contextPath: Rapid7InsightIDR.Threat.indicator_count
      description: How many indicators the threat has.
      type: Number
    - contextPath: Rapid7InsightIDR.Threat.published
      description: Whether or not the threat is published.
      type: Boolean
  - arguments: []
    description: Lists all existing logs for an account.
    name: rapid7-insight-idr-list-logs
    outputs:
    - contextPath: Rapid7InsightIDR.Log.name
      description: Log name.
      type: String
    - contextPath: Rapid7InsightIDR.Log.id
      description: Log ID.
      type: String
  - arguments: []
    description: Lists all existing log sets for your InsightsIDR instance.
    name: rapid7-insight-idr-list-log-sets
    outputs:
    - contextPath: Rapid7InsightIDR.LogSet.name
      description: Log name.
      type: String
    - contextPath: Rapid7InsightIDR.LogSet.id
      description: Log ID.
      type: String
  - arguments:
    - description: IDs of the logs to download - up to 10 logs allowed.
      isArray: true
      name: log_ids
      required: true
    - description: "Lower bound of the time range you want to query against. Format: UNIX timestamp in milliseconds. This is optional if time_range is supplied."
      name: start_time
    - description: 'Upper bound of the time range you want to query against. Format: UNIX timestamp in milliseconds.'
      name: end_time
    - description: 'The relative time range in a readable format. Optional if "from" \ is supplied. For example: Last 4 Days. Note that if start_time, end_time and\ \ time_range is not provided the default will be Last 3 days.'
      name: time_range
    - description: "The LEQL query to match desired log events. Do not use a calculation.more info: https://docs.rapid7.com/insightidr/build-a-query/"
      name: query
    - description: 'The maximum number of log events to download; cannot exceed 20 million. The default is 20 million. The argument value should be written like this: "10 thousand" or "2 million").'
      name: limit
    description: Downloads logs for from your InsightsIDR instance. The maximum number of logs per call is 10.
    name: rapid7-insight-idr-download-logs
    outputs: []
  - arguments:
    - description: Logentries log key.
      name: log_id
      required: true
    - description: "A valid LEQL query to run against the logmore info: https://docs.rapid7.com/insightidr/build-a-query/"
      name: query
      required: true
    - description: A time range string (i.e 1 week, 1 day) - While using this parameter, start_time and end_time isn't needed.
      name: time_range
    - description: 'Lower bound of the time range you want to query against. Format: UNIX timestamp in milliseconds. Example:1450557004000.'
      name: start_time
    - description: 'Upper bound of the time range you want to query against. Format: UNIX timestamp in milliseconds. Example:1460557604000.'
      name: end_time
    - description: The maximum number of log entries to return per page. Default of 50.
      name: logs_per_page
    - description: The earlier sequence number of a log entry to start searching from.
      name: sequence_number
    description: Queries within a log for certain values.
    name: rapid7-insight-idr-query-log
    outputs:
    - contextPath: Rapid7InsightIDR.Event.log_id
      description: ID of the log the event appears in.
      type: String
    - contextPath: Rapid7InsightIDR.Event.message
      description: Event message.
      type: String
    - contextPath: Rapid7InsightIDR.Event.timestamp
      description: Time when the event was triggered.
      type: Number
  - arguments:
    - description: ID of the log set.
      isArray: true
      name: log_set_id
      required: true
    - description: "A valid LEQL query to run against the logmore info: https://docs.rapid7.com/insightidr/build-a-query/"
      name: query
      required: true
    - description: A time range string (e.g., 1 week, 1 day) - While using this parameter, start_time and end_time isn't needed.
      name: time_range
    - description: 'Lower bound of the time range you want to query against. Format: UNIX timestamp in milliseconds. Example:1450557004000.'
      name: start_time
    - description: 'Upper bound of the time range you want to query against. Format: UNIX timestamp in milliseconds. Example:1460557604000.'
      name: end_time
    - description: The maximum number of log entries to return per page. Default of 50.
      name: logs_per_page
    - description: The earlier sequence number of a log entry to start searching from.
      name: sequence_number
    description: Queries within a log set for certain values.
    name: rapid7-insight-idr-query-log-set
    outputs:
    - contextPath: Rapid7InsightIDR.Event.log_id
      description: ID of the log the event appears in.
      type: String
    - contextPath: Rapid7InsightIDR.Event.message
      description: Event message.
      type: String
    - contextPath: Rapid7InsightIDR.Event.timestamp
      description: Time when the event was triggered.
      type: Number
  dockerimage: demisto/python3:3.10.13.73190
=======
    - arguments:
        - description: The InsightIDR API version to request to.
          name: api_version
          defaultValue: Default
          auto: PREDEFINED
          predefined:
            - V1
            - V2
            - Default
          required: false
        - description: "The optional 0 based index of the page to retrieve. Must be an integer greater than or equal to 0."
          name: index
          defaultValue: "0"
        - description: "The optional size of the page to retrieve. Must be an integer greater than 0 or less than or equal to 1000."
          name: page_size
        - description: The maximum number of records to retrieve.
          name: limit
          defaultValue: "50"
        - description: A comma-separated list of investigation statuses to include in the result. For example, Open,Closed.
          name: statuses
          auto: PREDEFINED
          predefined:
            - open
            - investigating
            - closed
          isArray: true
        - description: A comma-separated list of investigation sources to include in the result. For example, User,Alert. Relevant when api_version is V2 only.
          name: sources
          auto: PREDEFINED
          predefined:
            - User
            - Alert
          isArray: true
        - name: priorities
          description: A comma-separated list of investigation priorities to include in the result. For example, Low,Medium. Relevant when api_version is V2 only.
          auto: PREDEFINED
          predefined:
            - Unspecified
            - Low
            - Medium
            - High
            - Critical
          isArray: true
        - name: assignee_email
          description: A user's email address. Only investigations assigned to that user will be included. For example, test@test.com.
        - name: time_range
          description: An optional time range string (i.e., 1 week, 1 day).
        - name: start_time
          description: The time an investigation is opened. Only investigations whose created_time is after this date will be returned by the API. Must be an ISO-formatted timestamp. For example, 2018-07-01T00:00:00Z. Default is 28 days prior. Relevant when api_version is V2 only.
        - name: end_time
          description: The time an investigation is closed. Only investigations whose created_time is before this date will be returned by the API. Must be an ISO-formatted timestamp. For example, 2018-07-28T23:59:00Z. Default is the current time. Relevant when api_version is V2 only.
        - name: sort_field
          description: A field for investigations to be sorted by. Relevant when api_version is V2 only.
          defaultValue: Created time
          auto: PREDEFINED
          predefined:
            - Created time
            - Priority
            - RRN Last Created Alert
            - Last Detection Alert
        - name: sort_direction
          description: The sorting direction. Relevant when api_version is V2 only.
          defaultValue: DESC
          auto: PREDEFINED
          predefined:
            - ASC
            - DESC
        - name: tags
          description: A comma-separated list of tags to include in the result. Only investigations who have all specified tags will be included. For example, my_teg,test_tag. Relevant when api_version is V2 only.
          isArray: true
      description: List all investigations. Retrieve a list of investigations matching the given request parameters. The investigations are sorted by investigation created_time in descending order. Investigations are an aggregate of the applicable alert data in a single place and are closely tied to Alerts and Detection Rules.
      name: rapid7-insight-idr-list-investigations
      outputs:
        - contextPath: Rapid7InsightIDR.Investigation.responsibility
          description: The responsibility of the investigation, which denotes who is responsible for performing the investigation. This field will only appear for Managed Detection & Response customers.
          type: String
        - contextPath: Rapid7InsightIDR.Investigation.first_alert_time
          description: The create time of the first alert belonging to this investigation (if any). Relevant when api_version is V2 only.
          type: String
        - contextPath: Rapid7InsightIDR.Investigation.latest_alert_time
          description: The create time of the most recent alert belonging to this investigation (if any). Relevant when api_version is V2 only.
          type: Date
        - contextPath: Rapid7InsightIDR.Investigation.assignee.email
          description: The email of the assigned user (if any).
          type: String
        - contextPath: Rapid7InsightIDR.Investigation.assignee.name
          description: The name of the assigned user (if any).
          type: String
        - contextPath: Rapid7InsightIDR.Investigation.disposition
          description: The disposition of this investigation. Relevant when api_version is V2 only.
          type: String
        - contextPath: Rapid7InsightIDR.Investigation.created_time
          description: The time this investigation was created.
          type: Date
        - contextPath: Rapid7InsightIDR.Investigation.last_accessed
          description: The time this investigation was last viewed or modified. Relevant when api_version is V2 only.
          type: Date
        - contextPath: Rapid7InsightIDR.Investigation.priority
          description: The priority of the investigation. Relevant when api_version is V2 only.
          type: String
        - contextPath: Rapid7InsightIDR.Investigation.status
          description: The status of the investigation.
          type: String
        - contextPath: Rapid7InsightIDR.Investigation.source
          description: How this investigation was generated.
          type: String
        - contextPath: Rapid7InsightIDR.Investigation.title
          description: The name of the investigation.
          type: String
        - contextPath: Rapid7InsightIDR.Investigation.organization_id
          description: The ID of the organization that owns this investigation. Relevant when api_version is V2 only.
          type: String
        - contextPath: Rapid7InsightIDR.Investigation.rrn
          description: The Rapid7 Resource Names of the investigation. Relevant when api_version is V2 only.
          type: String
        - contextPath: Rapid7InsightIDR.Investigation.id
          description: The ID of the investigation. Relevant when api_version is V1 only.
          type: String
        - contextPath: Rapid7InsightIDR.Investigation.alert.type
          description: Type of alert in the investigation. Relevant when api_version is V1 only.
          type: String
        - contextPath: Rapid7InsightIDR.Investigation.alert.type_description
          description: First event time of the alert in the investigation. Relevant when api_version is V1 only.
          type: String
        - contextPath: Rapid7InsightIDR.Investigation.alert.first_event_time
          description: First event time of the alert in the investigation. Relevant when api_version is V1 only.
          type: String
    - arguments:
        - description: The InsightIDR API version to request to.
          name: api_version
          defaultValue: Default
          auto: PREDEFINED
          predefined:
            - V1
            - V2
            - Default
        - name: investigation_id
          description: The ID or Rapid7 Resource Names (RRN) of the investigation to retrieve. (If api_version=V2, the ID of the investigation must be in the RRN format). Use rapid7-insight-idr-list-investigations to retrieve all investigation IDs.
          required: false
          default: true
      description: Get a specific investigation. This investigation is specified by either ID or Rapid7 Resource Names (RRN). (If multi-customer is set to true, the investigation_id must be in the RRN format).
      name: rapid7-insight-idr-get-investigation
      outputs:
        - contextPath: Rapid7InsightIDR.Investigation.responsibility
          description: The responsibility of the investigation, which denotes who is responsible for performing the investigation. This field will only appear for Managed Detection & Response customers.
          type: String
        - contextPath: Rapid7InsightIDR.Investigation.first_alert_time
          description: The create time of the first alert belonging to this investigation (if any). Relevant when api_version is V2 only.
          type: String
        - contextPath: Rapid7InsightIDR.Investigation.latest_alert_time
          description: The create time of the most recent alert belonging to this investigation (if any). Relevant when api_version is V2 only.
          type: Date
        - contextPath: Rapid7InsightIDR.Investigation.assignee.email
          description: The email of the assigned user (if any).
          type: String
        - contextPath: Rapid7InsightIDR.Investigation.assignee.name
          description: The name of the assigned user (if any).
          type: String
        - contextPath: Rapid7InsightIDR.Investigation.disposition
          description: The disposition of this investigation. Relevant when api_version is V2 only.
          type: String
        - contextPath: Rapid7InsightIDR.Investigation.created_time
          description: The time this investigation was created.
          type: Date
        - contextPath: Rapid7InsightIDR.Investigation.last_accessed
          description: The time this investigation was last viewed or modified. Relevant when api_version is V2 only.
          type: Date
        - contextPath: Rapid7InsightIDR.Investigation.priority
          description: The priority of the investigation. Relevant when api_version is V2 only.
          type: String
        - contextPath: Rapid7InsightIDR.Investigation.status
          description: The status of the investigation.
          type: String
        - contextPath: Rapid7InsightIDR.Investigation.source
          description: How this investigation was generated.
          type: String
        - contextPath: Rapid7InsightIDR.Investigation.title
          description: The name of the investigation.
          type: String
        - contextPath: Rapid7InsightIDR.Investigation.organization_id
          description: The ID of the organization that owns this investigation. Relevant when api_version is V2 only.
          type: String
        - contextPath: Rapid7InsightIDR.Investigation.rrn
          description: The Rapid7 Resource Names of the investigation. Relevant when api_version is V2 only.
          type: String
        - contextPath: Rapid7InsightIDR.Investigation.id
          description: The ID of the investigation. Relevant when api_version is V1 only.
          type: String
        - contextPath: Rapid7InsightIDR.Investigation.alert.type
          description: Type of alert in the investigation. Relevant when api_version is V1 only.
          type: String
        - contextPath: Rapid7InsightIDR.Investigation.alert.type_description
          description: The description of the alert type in the investigation. Relevant when api_version is V1 only.
          type: String
        - contextPath: Rapid7InsightIDR.Investigation.alert.first_event_time
          description: First event time of alert in the investigation. Relevant when api_version is V1 only.
          type: String
    - arguments:
        - description: "The name of an investigation source. Only investigations from this source will be closed. If the source is ALERT, an alert type or a detection rule RRN must be specified as well."
          name: source
          required: true
          auto: PREDEFINED
          predefined:
            - ALERT
            - MANUAL
            - HUNT
        - description: "An ISO formatted timestamp. Only investigations whose createTime is before this date will be returned by the API. For example, 2018-07-28T23:59:00Z. Default is the current time."
          name: end_time
          required: true
        - description: An ISO formatted timestamp. Only investigations whose createTime is after this date will be returned by the API. For example, 2018-07-01T00:00:00Z.
          name: start_time
          required: true
        - description: The category of types of alerts that should be closed. Use rapid7-insight-idr-list-investigations or rapid7-insight-idr-list-investigation-alerts to get the alert types. Required when sourceis ALERT.
          name: alert_type
        - description: A disposition to set the investigation to.
          name: disposition
          defaultValue: Not Applicable
          auto: PREDEFINED
          predefined:
            - Undecided
            - Benign
            - Malicious
            - Not Applicable
        - name: detection_rule_rrn
          description: The Rapid7 Resource Names (RRN) of the detection rule. Only investigations that are associated with this detection rule will be closed. If a detection rule RRN is given, the alert_type is required to be 'Attacker Behavior Detected'. Use rapid7-insight-idr-get-investigation to retrieve the investigation detection_rule_rrn.
        - name: max_investigations_to_close
          description: The maximum number of alerts to close. If this parameter is not specified then there is no maximum. The minimum description is 0.
      description: Close all investigations that match the provided request parameters. If there are any investigations found associated with Threat Command alerts within the given request parameters, they will be closed in Threat Command with the close reason, "Other".
      name: rapid7-insight-idr-close-investigations
      outputs:
        - contextPath: Rapid7InsightIDR.Investigation.id
          description: The ID of the investigation.
          type: String
        - contextPath: Rapid7InsightIDR.Investigation.status
          description: The new status (Closed) of the investigation.
          type: String
    - arguments:
        - description: The InsightIDR API version to request to.
          name: api_version
          defaultValue: Default
          auto: PREDEFINED
          predefined:
            - V1
            - V2
            - Default
        - description: Comma-separated list of the ID or Rapid7 Resource Names (RRN) of the investigation to assign the user to. (If api_version=V2, the ID of the investigation must be in the RRN format). Use rapid7-insight-idr-list-investigations to retrieve all investigation IDs.
          name: investigation_id
          required: false
          default: true
        - name: user_email_address
          required: true
          description: The email address of the user to assign to this investigation. This is the same email used to log into the insight platform. For example, test@test.com.
      description: Assign a user by email to an investigation. Users will receive an email whenever they are assigned to a new investigation.
      name: rapid7-insight-idr-assign-user
      outputs:
        - contextPath: Rapid7InsightIDR.Investigation.responsibility
          description: The responsibility of the investigation, which denotes who is responsible for performing the investigation. This field will only appear for Managed Detection & Response customers. Relevant when api_version is V2 only.
          type: String
        - contextPath: Rapid7InsightIDR.Investigation.latest_alert_time
          description: The create time of the most recent alert belonging to this investigation (if any). Relevant when api_version is V2 only.
          type: String
        - contextPath: Rapid7InsightIDR.Investigation.assignee.email
          description: The email of the assigned user.
          type: String
        - contextPath: Rapid7InsightIDR.Investigation.assignee.name
          description: The name of the assigned user.
          type: String
        - contextPath: Rapid7InsightIDR.Investigation.disposition
          description: The disposition of this investigation. Relevant when api_version is V2 only.
          type: String
        - contextPath: Rapid7InsightIDR.Investigation.created_time
          description: The time this investigation was created.
          type: String
        - contextPath: Rapid7InsightIDR.Investigation.last_accessed
          description: The time this investigation was last viewed or modified. Relevant when api_version is V2 only.
          type: String
        - contextPath: Rapid7InsightIDR.Investigation.priority
          description: The investigations priority. Relevant when api_version is V2 only.
          type: String
        - contextPath: Rapid7InsightIDR.Investigation.status
          description: The status of the investigation.
          type: String
        - contextPath: Rapid7InsightIDR.Investigation.source
          description: How this investigation was generated.
          type: String
        - contextPath: Rapid7InsightIDR.Investigation.title
          description: The name of the investigation.
          type: String
        - contextPath: Rapid7InsightIDR.Investigation.organization_id
          description: The ID of the organization that owns this investigation. Relevant when api_version is V2 only.
          type: String
        - contextPath: Rapid7InsightIDR.Investigation.rrn
          description: The Rapid7 Resource Names of the investigation. Relevant when api_version is V2 only.
          type: String
        - contextPath: Rapid7InsightIDR.Investigation.id
          description: The ID of the investigation. Relevant when api_version is V1 only.
          type: String
        - contextPath: Rapid7InsightIDR.Investigation.alert.type_description
          description: The description of this type of alert (if any). Relevant when api_version is V1 only.
          type: String
        - contextPath: Rapid7InsightIDR.Investigation.alert.type
          description: The alert's type. Relevant when api_version is V1 only.
          type: String
        - contextPath: Rapid7InsightIDR.Investigation.alert.first_event_time
          description: The create time of the first alert belonging to this investigation (if any). Relevant when api_version is V1 only.
          type: String
    - arguments:
        - description: The InsightIDR API version to request to.
          name: api_version
          defaultValue: Default
          auto: PREDEFINED
          predefined:
            - V1
            - V2
            - Default
        - description: Comma-separated list of the ID or Rapid7 Resource Names (RRN) of the investigation to be changed.  (If api_version=V2, the ID of the investigation must be in the RRN format). Use rapid7-insight-idr-list-investigations to retrieve all investigation IDs.
          name: investigation_id
          required: false
          default: true
        - name: status
          description: The new status for the investigation.  Open - The default status for all new investigations. Investigating - The investigation is in progress. Waiting - Progress on the investigation has paused while more information is gathered. Closed - The investigation has ended. A disposition must be selected to set this status.
          auto: PREDEFINED
          predefined:
            - open
            - closed
            - investigating
            - waiting
          required: true
        - name: threat_command_free_text
          description: Additional information provided by the user when closing a Threat Command alert. Relevant when status=closed and api_version is V2 only.
        - name: threat_command_close_reason
          description: The Threat Command reason for closing, applicable only if the investigation being closed has an associated alert in Threat Command. The Close Reason description depends on the Threat Command alert type. Relevant when status=closed and api_version is V2 only.
          auto: PREDEFINED
          predefined:
            - Problem Solved
            - Informational Only
            - Problem We Are Already Aware Of
            - Not Related To My Company
            - False Positive
            - Legitimate Application/ Profile
            - Company Owned Domain
            - Other
        - name: disposition
          description: A disposition to set the investigation to. Relevant when status=closed and api_version is V2 only.
          auto: PREDEFINED
          predefined:
            - benign
            - malicious
            - not_applicable
      description: Set the status of the investigation, which is specified by ID or Rapid7 Resource Names.
      name: rapid7-insight-idr-set-status
      outputs:
        - contextPath: Rapid7InsightIDR.Investigation.responsibility
          description: The responsibility of the investigation, which denotes who is responsible for performing the investigation. This field will only appear for Managed Detection & Response customers. Relevant when api_version is V2 only.
          type: String
        - contextPath: Rapid7InsightIDR.Investigation.latest_alert_time
          description: The create time of the most recent alert belonging to this investigation (if any). Relevant when api_version is V2 only.
          type: String
        - contextPath: Rapid7InsightIDR.Investigation.assignee.email
          description: The email of the assigned user. Relevant when api_version is V2 only.
          type: String
        - contextPath: Rapid7InsightIDR.Investigation.assignee_email
          description: Email address of the investigation assignee Relevant when api_version is V1 only.
          type: String
        - contextPath: Rapid7InsightIDR.Investigation.assignee_name
          description: Name of the investigation assignee Relevant when api_version is V1 only.
          type: String
        - contextPath: Rapid7InsightIDR.Investigation.alert_type
          description: Type of alert in the investigation Relevant when api_version is V1 only.
        - contextPath: Rapid7InsightIDR.Investigation.assignee.name
          description: The name of the assigned user. Relevant when api_version is V2 only.
          type: String
        - contextPath: Rapid7InsightIDR.Investigation.disposition
          description: The disposition of this investigation. Relevant when api_version is V2 only.
          type: String
        - contextPath: Rapid7InsightIDR.Investigation.created_time
          description: The time this investigation was created.
          type: String
        - contextPath: Rapid7InsightIDR.Investigation.last_accessed
          description: The time this investigation was last viewed or modified. Relevant when api_version is V2 only.
          type: String
        - contextPath: Rapid7InsightIDR.Investigation.priority
          description: The investigations priority. Relevant when api_version is V2 only.
          type: String
        - contextPath: Rapid7InsightIDR.Investigation.status
          description: The status of the investigation.
          type: String
        - contextPath: Rapid7InsightIDR.Investigation.source
          description: How this investigation was generated.
          type: String
        - contextPath: Rapid7InsightIDR.Investigation.title
          description: The name of the investigation.
          type: String
        - contextPath: Rapid7InsightIDR.Investigation.organization_id
          description: The ID of the organization that owns this investigation. Relevant when api_version is V2 only.
          type: String
        - contextPath: Rapid7InsightIDR.Investigation.rrn
          description: The Rapid7 Resource Names of the investigation. Relevant when api_version is V2 only.
          type: String
        - contextPath: Rapid7InsightIDR.Investigation.id
          description: The ID of the investigation. Relevant when api_version is V1 only.
          type: String
        - contextPath: Rapid7InsightIDR.Investigation.alert.type_description
          description: The description of this type of alert (if any). Relevant when api_version is V1 only.
          type: String
        - contextPath: Rapid7InsightIDR.Investigation.alert.type
          description: The alert's type. Relevant when api_version is V2 only.
          type: String
        - contextPath: Rapid7InsightIDR.Investigation.alert.first_event_time
          description: The create time of the first alert belonging to this investigation (if any). Relevant when api_version is V1 only.
          type: String
    - arguments:
        - description: Key of the threat (or threats) to add indicators to.
          isArray: true
          name: key
          required: true
        - description: IP address indicators to add.
          isArray: true
          name: ip_addresses
        - description: "Hash indicators to add."
          isArray: true
          name: hashes
        - description: Domain indicators to add.
          isArray: true
          name: domain_names
        - description: URL indicators to add.
          isArray: true
          name: url
      description: Adds new indicators to a threat (IP addresses, hashes, domains, and URLs).
      name: rapid7-insight-idr-add-threat-indicators
      outputs:
        - contextPath: Rapid7InsightIDR.Threat.name
          description: Name of the threat.
          type: String
        - contextPath: Rapid7InsightIDR.Threat.note
          description: Notes for the threat.
          type: String
        - contextPath: Rapid7InsightIDR.Threat.indicator_count
          description: How many indicators the threat has.
          type: Number
        - contextPath: Rapid7InsightIDR.Threat.published
          description: Whether or not the threat is published.
          type: Boolean
    - arguments:
        - description: Key of the threat (or threats) to replace indicators for.
          isArray: true
          name: key
          required: true
        - description: IP address indicators to add.
          isArray: true
          name: ip_addresses
        - description: "Hash indicators to add."
          isArray: true
          name: hashes
        - description: Domain indicators to add.
          isArray: true
          name: domain_names
        - description: URL indicators to add.
          isArray: true
          name: url
      description: Deletes existing indicators from a threat and adds new indicators to the threat.
      name: rapid7-insight-idr-replace-threat-indicators
      outputs:
        - contextPath: Rapid7InsightIDR.Threat.name
          description: Name of the threat.
          type: String
        - contextPath: Rapid7InsightIDR.Threat.note
          description: Notes for the threat.
          type: String
        - contextPath: Rapid7InsightIDR.Threat.indicator_count
          description: How many indicators the threat has.
          type: Number
        - contextPath: Rapid7InsightIDR.Threat.published
          description: Whether or not the threat is published.
          type: Boolean
    - arguments: []
      description: Lists all existing logs for an account.
      name: rapid7-insight-idr-list-logs
      outputs:
        - contextPath: Rapid7InsightIDR.Log.name
          description: Log name.
          type: String
        - contextPath: Rapid7InsightIDR.Log.id
          description: Log ID.
          type: String
    - arguments: []
      description: Lists all existing log sets for your InsightsIDR instance.
      name: rapid7-insight-idr-list-log-sets
      outputs:
        - contextPath: Rapid7InsightIDR.LogSet.name
          description: Log name.
          type: String
        - contextPath: Rapid7InsightIDR.LogSet.id
          description: Log ID.
          type: String
    - arguments:
        - description: IDs of the logs to download - up to 10 logs allowed.
          isArray: true
          name: log_ids
          required: true
        - description: "Lower bound of the time range you want to query against. Format: UNIX timestamp in milliseconds. This is optional if time_range is supplied."
          name: start_time
        - description: "Upper bound of the time range you want to query against. Format: UNIX timestamp in milliseconds."
          name: end_time
        - description: 'The relative time range in a readable format. Optional if "from" \ is supplied. For example: Last 4 Days. Note that if start_time, end_time and\ \ time_range is not provided the default will be Last 3 days.'
          name: time_range
        - description: "The LEQL query to match desired log events. Do not use a calculation. For more information: https://docs.rapid7.com/insightidr/build-a-query/"
          name: query
        - description: 'The maximum number of log events to download; cannot exceed 20 million. The default is 20 million. The argument value should be written like this: "10 thousand" or "2 million").'
          name: limit
      description: Downloads logs from your InsightsIDR instance. The maximum number of logs per call is 10.
      name: rapid7-insight-idr-download-logs
      outputs: []
    - arguments:
        - description: Log entries log key.
          name: log_id
          required: true
        - description: "A valid LEQL query to run against the log. For more information: https://docs.rapid7.com/insightidr/build-a-query/"
          name: query
          required: true
        - description: A time range string (i.e., 1 week, 1 day). When using this parameter, start_time and end_time isn't needed.
          name: time_range
        - description: "Lower bound of the time range you want to query against. Format: UNIX timestamp in milliseconds. Example:1450557004000."
          name: start_time
        - description: "Upper bound of the time range you want to query against. Format: UNIX timestamp in milliseconds. Example:1460557604000."
          name: end_time
        - description: The maximum number of log entries to return per page. Default of 50.
          name: logs_per_page
        - description: The earlier sequence number of a log entry to start searching from.
          name: sequence_number
      description: Queries within a log for certain values.
      name: rapid7-insight-idr-query-log
      outputs:
        - contextPath: Rapid7InsightIDR.Event.log_id
          description: ID of the log the event appears in.
          type: String
        - contextPath: Rapid7InsightIDR.Event.message
          description: Event message.
          type: String
        - contextPath: Rapid7InsightIDR.Event.timestamp
          description: Time when the event was triggered.
          type: Number
    - arguments:
        - description: ID of the log set.
          isArray: true
          name: log_set_id
          required: true
        - description: "A valid LEQL query to run against the log. For more information: https://docs.rapid7.com/insightidr/build-a-query/"
          name: query
          required: true
        - description: A time range string (e.g., 1 week, 1 day) - While using this parameter, start_time and end_time isn't needed.
          name: time_range
        - description: "Lower bound of the time range you want to query against. Format: UNIX timestamp in milliseconds. Example:1450557004000."
          name: start_time
        - description: "Upper bound of the time range you want to query against. Format: UNIX timestamp in milliseconds. Example:1460557604000."
          name: end_time
        - description: The maximum number of log entries to return per page. Default of 50.
          name: logs_per_page
        - description: The earlier sequence number of a log entry to start searching from.
          name: sequence_number
      description: Queries within a log set for certain values.
      name: rapid7-insight-idr-query-log-set
      outputs:
        - contextPath: Rapid7InsightIDR.Event.log_id
          description: ID of the log the event appears in.
          type: String
        - contextPath: Rapid7InsightIDR.Event.message
          description: Event message.
          type: String
        - contextPath: Rapid7InsightIDR.Event.timestamp
          description: Time when the event was triggered.
          type: Number
    - name: rapid7-insight-idr-create-investigation
      description: Create a new investigation manually.
      arguments:
        - name: title
          description: The name of the investigation.
          required: true
        - name: status
          description: The status of the investigation. Open - The default status for all new investigations. Investigating - The investigation is in progress. Closed - The investigation has ended. A disposition must be selected to set this status.
          defaultValue: Open
          auto: PREDEFINED
          predefined:
            - Open
            - Investigating
            - Closed
        - name: priority
          description: The priority for the investigation. Investigation priority is the scale given to an investigation based on the impact and urgency of the detections and assets associated with it.
          defaultValue: Unspecified
          auto: PREDEFINED
          predefined:
            - Unspecified
            - Low
            - Medium
            - High
            - Critical
        - name: disposition
          description: The disposition for the investigation. Select a disposition to indicate whether the investigation represented a legitimate threat.
          defaultValue: Undecided
          auto: PREDEFINED
          predefined:
            - Undecided
            - Benign
            - Malicious
            - Not Applicable
        - name: user_email_address
          description: The email address of the user to assign to this investigation. This is the same email used to log into the insight platform. Use rapid7-insight-idr-list-users to retrieve the user email list.
      outputs:
        - contextPath: Rapid7InsightIDR.Investigation.responsibility
          description: The responsibility of the investigation, which denotes who is responsible for performing the investigation. This field will only appear for Managed Detection & Response customers.
          type: String
        - contextPath: Rapid7InsightIDR.Investigation.latest_alert_time
          description: The create time of the most recent alert belonging to this investigation (if any).
          type: String
        - contextPath: Rapid7InsightIDR.Investigation.first_alert_time
          description: The create time of the first alert belonging to this investigation (if any).
          type: String
        - contextPath: Rapid7InsightIDR.Investigation.assignee.email
          description: The email of the assigned user (if any).
          type: String
        - contextPath: Rapid7InsightIDR.Investigation.assignee.name
          description: The name of the assigned user (if any).
          type: String
        - contextPath: Rapid7InsightIDR.Investigation.disposition
          description: The disposition of this investigation.
          type: String
        - contextPath: Rapid7InsightIDR.Investigation.created_time
          description: The time this investigation was created.
          type: Date
        - contextPath: Rapid7InsightIDR.Investigation.last_accessed
          description: The time this investigation was last viewed or modified.
          type: Date
        - contextPath: Rapid7InsightIDR.Investigation.priority
          description: The priority of the investigation.
          type: String
        - contextPath: Rapid7InsightIDR.Investigation.status
          description: The status of the investigation.
          type: String
        - contextPath: Rapid7InsightIDR.Investigation.source
          description: How this investigation was generated.
          type: String
        - contextPath: Rapid7InsightIDR.Investigation.title
          description: The name of the investigation.
          type: String
        - contextPath: Rapid7InsightIDR.Investigation.organization_id
          description: The ID of the organization that owns this investigation.
          type: String
        - contextPath: Rapid7InsightIDR.Investigation.rrn
          description: The Rapid7 Resource Names of the investigation.
          type: String
    - name: rapid7-insight-idr-update-investigation
      description: Updates multiple fields in a single operation for an investigation, specified by ID or Rapid7 Resource Names (RRN). (If multi-customer set to true, the investigation_id must be in the RRN format). Use rapid7-insight-idr-list-investigations to retrieve all investigation IDs.
      arguments:
        - name: investigation_id
          description: The ID or Rapid7 Resource Names (RRN) of the investigation to to update. (If api_version=V2, the ID of the investigation must be in the RRN format).
          required: true
          default: true
        - name: title
          description: The name of the investigation.
        - name: status
          description: The status of the investigation.  Open - The default status for all new investigations. Investigating - The investigation is in progress. Closed - The investigation has ended. A disposition must be selected to set this status.
          auto: PREDEFINED
          predefined:
            - Open
            - Investigating
            - Closed
        - name: priority
          description: The priority for the investigation. Investigation priority is the scale given to an investigation based on the impact and urgency of the detections and assets associated with it.
          auto: PREDEFINED
          predefined:
            - Unspecified
            - Low
            - Medium
            - High
            - Critical
        - name: disposition
          description: The disposition for the investigation. Select a disposition to indicate whether the investigation represented a legitimate threat.
          auto: PREDEFINED
          predefined:
            - Undecided
            - Benign
            - Malicious
            - Not Applicable
        - name: user_email_address
          description: The email address of the user to assign to this investigation. This is the same email used to log into the insight platform.
        - name: threat_command_free_text
          description: Additional information provided by the user when closing a Threat Command alert. Relevant when status=Closed.
        - name: threat_command_close_reason
          description: The Threat Command reason for closing, applicable only if the investigation being closed has an associated alert in Threat Command. The Close Reason description depends on the Threat Command alert type. Relevant when status=Closed.
          auto: PREDEFINED
          predefined:
            - Problem Solved
            - Informational Only
            - Problem We Are Already Aware Of
            - Not Related To My Company
            - False Positive
            - Legitimate Application/ Profile
            - Company Owned Domain
            - Other
      outputs:
        - contextPath: Rapid7InsightIDR.Investigation.responsibility
          description: The responsibility of the investigation, which denotes who is responsible for performing the investigation. This field will only appear for Managed Detection & Response customers.
          type: String
        - contextPath: Rapid7InsightIDR.Investigation.latest_alert_time
          description: The create time of the most recent alert belonging to this investigation (if any).
          type: String
        - contextPath: Rapid7InsightIDR.Investigation.first_alert_time
          description: The create time of the first alert belonging to this investigation (if any).
          type: String
        - contextPath: Rapid7InsightIDR.Investigation.assignee_email
          description: The email of the assigned user.
          type: String
        - contextPath: Rapid7InsightIDR.Investigation.assignee_name
          description: The name of the assigned user.
          type: String
        - contextPath: Rapid7InsightIDR.Investigation.disposition
          description: The disposition of this investigation.
          type: String
        - contextPath: Rapid7InsightIDR.Investigation.created_time
          description: The time this investigation was created.
          type: Date
        - contextPath: Rapid7InsightIDR.Investigation.last_accessed
          description: The time this investigation was last viewed or modified.
          type: Date
        - contextPath: Rapid7InsightIDR.Investigation.priority
          description: The priority of the investigation.
          type: String
        - contextPath: Rapid7InsightIDR.Investigation.status
          description: The status of the investigation.
          type: String
        - contextPath: Rapid7InsightIDR.Investigation.source
          description: How this investigation was generated.
          type: String
        - contextPath: Rapid7InsightIDR.Investigation.title
          description: The name of the investigation.
          type: String
        - contextPath: Rapid7InsightIDR.Investigation.organization_id
          description: The ID of the organization that owns this investigation.
          type: String
        - contextPath: Rapid7InsightIDR.Investigation.rrn
          description: The Rapid7 Resource Names of the investigation.
          type: String
    - name: rapid7-insight-idr-search-investigation
      description: Search for investigations matching the given search/sort criteria.
      arguments:
        - name: start_time
          description: An optional ISO formatted timestamp for the start of the time period to search for matching investigations. Only investigations whose created_time is after this date will be returned. For example, 2018-07-01T00:00:00Z. Default is 28 days ago.
        - name: end_time
          description: An optional ISO formatted timestamp for the end of the time period to search for matching investigations. Only investigations whose created_time is before this date will be returned. For example, 2018-07-28T23:59:00Z. Default is the current time.
        - name: actor_asset_hostname
          description: Filter investigations by comma-separated values to include only those containing the specified values in the 'actor_asset_hostname' field.
          isArray: true
        - name: actor_user_name
          description: Filter investigations by comma-separated values to include only those containing the specified values in the 'actor_user_name' field.
          isArray: true
        - name: alert_mitre_t_codes
          description: Filter investigations by comma-separated values to include only those equals the specified values in the 'alert_mitre_t_codes' field.
          isArray: true
        - name: alert_rule_rrn
          description: Filter investigations by comma-separated values to include only those equals the specified values in the 'alert_rule_rrn' field.
          isArray: true
        - name: assignee_id
          description: Filter investigations by comma-separated values to include only those equals the specified values in the 'assignee_id' field.
          isArray: true
        - name: organization_id
          description: Filter investigations by comma-separated values to include only those equals the specified values in the 'organization_id' field.
          isArray: true
        - name: priority
          description: Filter investigations by comma-separated values to include only those equals the specified values in the 'priority' field. Valid values - UNSPECIFIED, LOW, MEDIUM, HIGH, CRITICAL.
          isArray: true
        - name: rrn
          description: Filter investigations by comma-separated values to include only those equals the specified values in the 'rrn' field.
          isArray: true
        - name: source
          description: Filter investigations by comma-separated values to include only those equals the specified values in the 'source' field. Valid values - USER, ALERT.
          isArray: true
        - name: status
          description: Filter investigations by comma-separated values to include only those equals the specified values in the 'status' field. Valid values - OPEN, CLOSED, INVESTIGATING, WAITING.
          isArray: true
        - name: title
          description: Filter investigations by comma-separated values to include only those containing the specified values in the 'title' field.
          isArray: true
        - name: sort
          description: Comma-separated list of fields to sort by.
          auto: PREDEFINED
          predefined:
            - Created time
            - Priority
            - RRN
            - Alert created time
            - Alert detection created time
          isArray: true
        - name: sort_direction
          description: The sorting direction. Relevant when sort is chosen.
          auto: PREDEFINED
          predefined:
            - asc
            - desc
            - asc,desc
          defaultValue: asc
        - name: index
          description: The optional 0 based index of the page to retrieve. Must be an integer greater than or equal to 0.
          defaultValue: "0"
        - name: page_size
          description: The optional size of the page to retrieve. Must be an integer greater than 0 or less than or equal to 1000.
        - name: limit
          description: The maximum number of records to retrieve.
          defaultValue: "50"
      outputs:
        - contextPath: Rapid7InsightIDR.Investigation.responsibility
          description: The responsibility of the investigation, which denotes who is responsible for performing the investigation. This field will only appear for Managed Detection & Response customers.
          type: Unknown
        - contextPath: Rapid7InsightIDR.Investigation.latest_alert_time
          description: The create time of the most recent alert belonging to this investigation (if any).
          type: Date
        - contextPath: Rapid7InsightIDR.Investigation.first_alert_time
          description: The create time of the first alert belonging to this investigation (if any).
          type: Date
        - contextPath: Rapid7InsightIDR.Investigation.assignee.email
          description: The email of the assigned user.
          type: Unknown
        - contextPath: Rapid7InsightIDR.Investigation.assignee.name
          description: The name of the assigned user.
          type: String
        - contextPath: Rapid7InsightIDR.Investigation.disposition
          description: The disposition of this investigation.
          type: String
        - contextPath: Rapid7InsightIDR.Investigation.created_time
          description: The time this investigation was created.
          type: Date
        - contextPath: Rapid7InsightIDR.Investigation.last_accessed
          description: The time this investigation was last viewed or modified.
          type: Date
        - contextPath: Rapid7InsightIDR.Investigation.priority
          description: The priority of the investigation.
          type: String
        - contextPath: Rapid7InsightIDR.Investigation.status
          description: The status of the investigation.
          type: String
        - contextPath: Rapid7InsightIDR.Investigation.source
          description: How this investigation was generated.
          type: String
        - contextPath: Rapid7InsightIDR.Investigation.title
          description: The name of the investigation.
          type: String
        - contextPath: Rapid7InsightIDR.Investigation.organization_id
          description: The ID of the organization that owns this investigation.
          type: String
        - contextPath: Rapid7InsightIDR.Investigation.rrn
          description: The Rapid7 Resource Names of the investigation.
          type: String
    - name: rapid7-insight-idr-list-investigation-alerts
      description: Retrieve and list all alerts associated with an investigation, with the given ID or Rapid7 Resource Names (RRN). The listed alerts are sorted in descending order by alert create time. Use rapid7-insight-idr-list-investigations to retrieve all investigation IDs.
      arguments:
        - name: investigation_id
          description: The ID of the investigation (If api_version=V2, the ID of the investigation must be in the RRN format).
          required: true
          default: true
        - name: all_results
          description: Whether to retrieve all results by overriding the default limit.
          defaultValue: "false"
          auto: PREDEFINED
          predefined:
            - "true"
            - "false"
        - name: limit
          description: The maximum number of records to retrieve.
          defaultValue: "50"
      outputs:
        - contextPath: Rapid7InsightIDR.Investigation.alert.rule_rrn
          description: The Rapid7 Resource Names of the investigation.
          type: String
        - contextPath: Rapid7InsightIDR.Investigation.alert.rule_name
          description: The name of the detection rule.
          type: String
        - contextPath: Rapid7InsightIDR.Investigation.alert.alert_source
          description: The source of the alert.
          type: String
        - contextPath: Rapid7InsightIDR.Investigation.alert.latest_event_time
          description: The time the most recent event involved in this alert occurred.
          type: String
        - contextPath: Rapid7InsightIDR.Investigation.alert.first_event_time
          description: The time the first event involved in this alert occurred.
          type: String
        - contextPath: Rapid7InsightIDR.Investigation.alert.created_time
          description: The time the alert was created.
          type: String
        - contextPath: Rapid7InsightIDR.Investigation.alert.alert_type_description
          description: A description of this type of alert.
          type: String
        - contextPath: Rapid7InsightIDR.Investigation.alert.alert_type
          description: The alert's type.
          type: String
        - contextPath: Rapid7InsightIDR.Investigation.alert.title
          description: The alert's title.
          type: String
        - contextPath: Rapid7InsightIDR.Investigation.alert.id
          description: The alert's ID.
          type: String
        - contextPath: Rapid7InsightIDR.Investigation.rrn
          description: The ID of the investigation.
          type: String
    - name: rapid7-insight-idr-list-investigation-product-alerts
      description: Retrieve and list all Rapid7 product alerts associated with an investigation, with the given ID or the Rapid7 Resource Names. These alerts are generated by Rapid7 products other than InsightIDR that you have an active license for.
      arguments:
        - name: investigation_id
          description: The ID of the investigation (If api_version=V2, the ID of the investigation must be in the RRN format). Use rapid7-insight-idr-list-investigations to retrieve all investigation IDs.
          required: true
          default: true
        - name: all_results
          description: Whether to retrieve all results by overriding the default limit.
          defaultValue: "false"
          auto: PREDEFINED
          predefined:
            - "true"
            - "false"
        - name: limit
          description: The maximum number of records to retrieve.
          defaultValue: "50"
      outputs:
        - contextPath: Rapid7InsightIDR.Investigation.rrn
          description: The ID of the investigation.
          type: String
        - contextPath: Rapid7InsightIDR.Investigation.ProductAlert.name
          description: The investigation product name.
          type: String
        - contextPath: Rapid7InsightIDR.Investigation.ProductAlert.Alert.name
          description: The investigation product alert name.
          type: String
        - contextPath: Rapid7InsightIDR.Investigation.ProductAlert.Alert.alert_id
          description: The investigation product alert ID.
          type: String
        - contextPath: Rapid7InsightIDR.Investigation.ProductAlert.Alert.alert_type
          description: The investigation product alert type.
          type: String
    - name: rapid7-insight-idr-list-users
      description: List all users matching the given search/sort criteria or retrieve a user with the given RRN.
      arguments:
        - name: rrn
          description: The Rapid7 Resource Names (unique identifier for user) of the user to retrieve. When using this argument, all the other irrelevant.
        - name: first_name
          description: Filter investigations by comma-separated values to include only those equals the specified values in the 'first_name' field. Choose search operator to define the operator type.
          isArray: true
        - name: last_name
          description: Filter investigations by comma-separated values to include only those equals the specified values in the 'last_name' field. Choose search operator to define the operator type.
          isArray: true
        - name: name
          description: Filter investigations by comma-separated values to include only those equals the specified values in the 'name' field. Choose search operator to define the operator type.
          isArray: true
        - name: search_operator
          description: The filtering operator. Relevant when first_name / last_name / is name / domain chosen.
          auto: PREDEFINED
          predefined:
            - contains
            - equals
        - name: sort
          description: Comma-separated list of fields to sort by.
          auto: PREDEFINED
          predefined:
            - first_name
            - last_name
            - name
          isArray: true
        - name: sort_direction
          description: The sorting direction. Relevant when sort is chosen.
          auto: PREDEFINED
          predefined:
            - asc
            - desc
            - asc,desc
          defaultValue: asc
        - name: index
          description: The optional 0 based index of the page to retrieve. Must be an integer greater than or equal to 0.
          defaultValue: "0"
        - name: page_size
          description: The optional size of the page to retrieve. Must be an integer greater than 0 or less than or equal to 1000.
        - name: limit
          description: The maximum number of records to retrieve.
          defaultValue: "50"
      outputs:
        - contextPath: Rapid7InsightIDR.User.domain
          description: The domain this user is associated with.
          type: String
        - contextPath: Rapid7InsightIDR.User.name
          description: The name of this user.
          type: String
        - contextPath: Rapid7InsightIDR.User.first_name
          description: The first name of this user, if known.
          type: String
        - contextPath: Rapid7InsightIDR.User.last_name
          description: The last name of this user, if known.
          type: String
        - contextPath: Rapid7InsightIDR.User.rrn
          description: The unique identifier for this user.
          type: String
  dockerimage: demisto/python3:3.10.13.89873
>>>>>>> 90cf3b88
  isfetch: true
  runonce: false
  script: "-"
  subtype: python3
  type: python
tests:
  - No tests
fromversion: 5.0.0<|MERGE_RESOLUTION|>--- conflicted
+++ resolved
@@ -6,68 +6,6 @@
   id: Rapid7 InsightIDR
   version: -1
 configuration:
-<<<<<<< HEAD
-- display: Insight cloud server region
-  name: region
-  options:
-  - US
-  - EU
-  - CA
-  - AU
-  - AP
-  required: true
-  type: 15
-  section: Connect
-- display: InsightIDR API key
-  name: apiKey
-  type: 4
-  section: Connect
-  hidden: true
-  required: false
-- name: apikey_creds
-  type: 9
-  section: Connect
-  displaypassword: InsightIDR API key
-  hiddenusername: true
-  required: false
-- display: Fetch incidents
-  name: isFetch
-  type: 8
-  section: Collect
-  required: false
-- display: Incident type
-  name: incidentType
-  type: 13
-  section: Connect
-  required: false
-- defaultvalue: '7 days'
-  display: First fetch timestamp (<number> <time unit>, e.g., 12 hours, 7 days)
-  name: first_fetch
-  type: 0
-  section: Collect
-  required: false
-- display: Fetch Limit
-  name: max_fetch
-  type: 0
-  section: Collect
-  additionalinfo: Max number of alerts per fetch. Default is 50.
-  defaultvalue: '50'
-  required: false
-- display: Trust any certificate (not secure)
-  name: insecure
-  type: 8
-  section: Connect
-  advanced: true
-  required: false
-- advanced: true
-  display: Use system proxy settings
-  name: proxy
-  section: Connect
-  type: 8
-
-  required: false
-description: 'Rapid7 InsightIDR is a Cloud-Based SIEM that detect and respond to security incidents.'
-=======
   - display: Insight cloud server region
     name: region
     options:
@@ -137,368 +75,10 @@
     type: 8
     required: false
 description: "Rapid7’s InsightIDR is your security center for incident detection and response, authentication monitoring, and endpoint visibility. Together, these form Extended Detection and Response (XDR). InsightIDR identifies unauthorized access from external and internal threats and highlights suspicious activity so you don’t have to weed through thousands of data streams."
->>>>>>> 90cf3b88
 display: Rapid7 InsightIDR
 name: Rapid7 InsightIDR
 script:
   commands:
-<<<<<<< HEAD
-  - arguments:
-    - description: An optional time range string (i.e 1 week, 1 day).
-      name: time_range
-    - description: "Only investigations whose createTime is after this date will be returned. If this argument is omitted, investigations with any create_time may be returned. Use ISO time format (e.g., 2018-07-01T00:00:00Z)."
-      name: start_time
-    - description: "Only investigations whose createTime is before this date will be returned. If this argument is omitted, investigations with any create_time may be returned. Use ISO time format (e.g., 2018-07-01T00:00:00Z)."
-      name: end_time
-    - auto: PREDEFINED
-      description: Only investigations whose status matches one of the entries in the list will be returned. If this argument is omitted, all investigations will be returned.
-      name: statuses
-      predefined:
-      - open
-      - closed
-    - description: The optional 0-based index of the page to retrieve. Must be an integer greater than or equal to 0.
-      name: index
-    - description: The optional size of the page to retrieve. Must be an integer greater than 0 or less than or equal to 1000.
-      name: page_size
-    description: List all open/closed investigations. You can filter results by time range and investigation status.
-    name: rapid7-insight-idr-list-investigations
-    outputs:
-    - contextPath: Rapid7InsightIDR.Investigation.title
-      description: Title of the investigation.
-      type: String
-    - contextPath: Rapid7InsightIDR.Investigation.id
-      description: ID of the investigation.
-      type: String
-    - contextPath: Rapid7InsightIDR.Investigation.status
-      description: Status of the investigation.
-      type: String
-    - contextPath: Rapid7InsightIDR.Investigation.created_time
-      description: Time the investigation was created.
-      type: String
-    - contextPath: Rapid7InsightIDR.Investigation.source
-      description: Source of the investigation.
-      type: String
-    - contextPath: Rapid7InsightIDR.Investigation.assignee.email
-      description: Email address of the investigation assignee.
-      type: String
-    - contextPath: Rapid7InsightIDR.Investigation.assignee.name
-      description: Name of the investigation assignee.
-      type: String
-    - contextPath: Rapid7InsightIDR.Investigation.alert.type
-      description: Type of alert in the investigation.
-      type: String
-    - contextPath: Rapid7InsightIDR.Investigation.alert.type_description
-      description: Description of the type of the alert in the investigation.
-      type: String
-    - contextPath: Rapid7InsightIDR.Investigation.alert.first_event_time
-      description: First event time of the alert in the investigation.
-      type: String
-  - arguments:
-    - description: ID of the investigation to get.
-      name: investigation_id
-      required: true
-    description: Gets a single investigation (open or closed).
-    name: rapid7-insight-idr-get-investigation
-    outputs:
-    - contextPath: Rapid7InsightIDR.Investigation.title
-      description: Title of the investigation.
-      type: String
-    - contextPath: Rapid7InsightIDR.Investigation.id
-      description: ID of the investigation.
-      type: String
-    - contextPath: Rapid7InsightIDR.Investigation.status
-      description: Status of the investigation.
-      type: String
-    - contextPath: Rapid7InsightIDR.Investigation.created_time
-      description: Time the investigation was created.
-      type: String
-    - contextPath: Rapid7InsightIDR.Investigation.source
-      description: Source of the investigation.
-      type: String
-    - contextPath: Rapid7InsightIDR.Investigation.assignee.email
-      description: Email address of the investigation assignee.
-      type: String
-    - contextPath: Rapid7InsightIDR.Investigation.assignee.name
-      description: Name of the investigation assignee.
-      type: String
-    - contextPath: Rapid7InsightIDR.Investigation.alert.type
-      description: Type of alert in the investigation.
-      type: String
-    - contextPath: Rapid7InsightIDR.Investigation.alert.type_description
-      description: Description of the type of the alert in the investigation.
-      type: String
-    - contextPath: Rapid7InsightIDR.Investigation.alert.first_event_time
-      description: First event time of the alert in the investigation.
-      type: String
-  - arguments:
-    - description: "Only investigations whose createTime is before this date will be returned. If this argument is omitted, investigations with any create_time may be returned - Use ISO time format (e.g., 2018-07-01T00:00:00Z)."
-      name: start_time
-      required: true
-    - description: "AOnly investigations whose createTime is before this date will be returned. If this argument is omitted, investigations with any create_time may be returned. Use ISO time format (e.g., 2018-07-01T00:00:00Z)."
-      name: end_time
-      required: true
-    - auto: PREDEFINED
-      description: The name of an investigation source. Only investigations from this source will be closed. If the source is ALERT, an alert type must be specified as well. Can be "ALERT", "MANUAL", or "HUNT""The LEQL query to match desired log events. Do not use a calculation.more
-      name: source
-      predefined:
-      - ALERT
-      - MANUAL
-      - HUNT
-      required: true
-    - description: The category of alerts to closed. This argument is required if the source is ALERT and ignored for other sources. This value must be an exact match of the alert type returned by the List Investigations response.
-      isArray: true
-      name: alert_type
-    - description: The maximum number of alerts to close with this request. If this argument is not specified then there is no maximum. If this limit is exceeded, then a 400 error response is returned. The minimum value is 0.
-      name: max_investigations_to_close
-    description: Bulk closes investigations according to the specified investigation create-time date range. You can specify the maximum number of alerts to close per call. If that maximum is exceeded a 400 error response is returned.
-    name: rapid7-insight-idr-close-investigations
-    outputs:
-    - contextPath: Rapid7InsightIDR.Investigation.id
-      description: ID of the investigation.
-      type: String
-  - arguments:
-    - description: ID of the investigation to assign the user to.
-      isArray: true
-      name: investigation_id
-      required: true
-    - description: The email address of the user to assign to this investigation. This must be the same email address used to log in to the Insight platform.
-      name: user_email_address
-      required: true
-    description: Assigns a user to an investigation according to the specified user email  address.
-    name: rapid7-insight-idr-assign-user
-    outputs:
-    - contextPath: Rapid7InsightIDR.Investigation.title
-      description: Title of the investigation.
-      type: String
-    - contextPath: Rapid7InsightIDR.Investigation.id
-      description: ID of the investigation.
-      type: String
-    - contextPath: Rapid7InsightIDR.Investigation.status
-      description: Status of the investigation.
-      type: String
-    - contextPath: Rapid7InsightIDR.Investigation.created_time
-      description: Time the investigation was created.
-      type: String
-    - contextPath: Rapid7InsightIDR.Investigation.source
-      description: Source of the investigation.
-      type: String
-    - contextPath: Rapid7InsightIDR.Investigation.assignee.email
-      description: Email address of the investigation assignee.
-      type: String
-    - contextPath: Rapid7InsightIDR.Investigation.assignee.name
-      description: Name of the investigation assignee.
-      type: String
-    - contextPath: Rapid7InsightIDR.Investigation.alert.type
-      description: Type of alert in the investigation.
-      type: String
-    - contextPath: Rapid7InsightIDR.Investigation.alert.type_description
-      description: Description of the type of the alert in the investigation.
-      type: String
-    - contextPath: Rapid7InsightIDR.Investigation.alert.first_event_time
-      description: First event time of the alert in the investigation.
-      type: String
-  - arguments:
-    - description: ID of the investigation to set the status of.
-      isArray: true
-      name: investigation_id
-      required: true
-    - auto: PREDEFINED
-      description: The new status for the investigation. Can be "open" or "closed".
-      name: status
-      predefined:
-      - open
-      - closed
-      required: true
-    description: Sets the investigation status to either open or closed.
-    name: rapid7-insight-idr-set-status
-    outputs:
-    - contextPath: Rapid7InsightIDR.Investigation.title
-      description: Title of the investigation.
-      type: String
-    - contextPath: Rapid7InsightIDR.Investigation.id
-      description: ID of the investigation.
-      type: String
-    - contextPath: Rapid7InsightIDR.Investigation.status
-      description: Status of the investigation.
-      type: String
-    - contextPath: Rapid7InsightIDR.Investigation.created_time
-      description: Time the investigation was created.
-      type: String
-    - contextPath: Rapid7InsightIDR.Investigation.source
-      description: Source of the investigation.
-      type: String
-    - contextPath: Rapid7InsightIDR.Investigation.assignee_email
-      description: Email address of the investigation assignee.
-      type: String
-    - contextPath: Rapid7InsightIDR.Investigation.assignee_name
-      description: Name of the investigation assignee.
-      type: String
-    - contextPath: Rapid7InsightIDR.Investigation.alert_type
-      description: Type of alert in the investigation.
-      type: String
-  - arguments:
-    - description: Key of the threat (or threats) to add indicators to.
-      isArray: true
-      name: key
-      required: true
-    - description: IP address indicators to add.
-      isArray: true
-      name: ip_addresses
-    - description: "Hash indicators to add."
-      isArray: true
-      name: hashes
-    - description: Domain indicators to add.
-      isArray: true
-      name: domain_names
-    - description: URL indicators to add.
-      isArray: true
-      name: url
-    description: Adds new indicators to a threat (IP addresses, hashes, domains, and URLs).
-    name: rapid7-insight-idr-add-threat-indicators
-    outputs:
-    - contextPath: Rapid7InsightIDR.Threat.name
-      description: Name of the threat.
-      type: String
-    - contextPath: Rapid7InsightIDR.Threat.note
-      description: Notes for the threat.
-      type: String
-    - contextPath: Rapid7InsightIDR.Threat.indicator_count
-      description: How many indicators the threat has.
-      type: Number
-    - contextPath: Rapid7InsightIDR.Threat.published
-      description: Whether or not the threat is published.
-      type: Boolean
-  - arguments:
-    - description: Key of the threat (or threats) to replace indicators for.
-      isArray: true
-      name: key
-      required: true
-    - description: IP address indicators to add.
-      isArray: true
-      name: ip_addresses
-    - description: "Hash indicators to add."
-      isArray: true
-      name: hashes
-    - description: Domain indicators to add.
-      isArray: true
-      name: domain_names
-    - description: URL indicators to add.
-      isArray: true
-      name: url
-    description: Deletes existing indicators from a threat and adds new indicators to the threat.
-    name: rapid7-insight-idr-replace-threat-indicators
-    outputs:
-    - contextPath: Rapid7InsightIDR.Threat.name
-      description: Name of the threat.
-      type: String
-    - contextPath: Rapid7InsightIDR.Threat.note
-      description: Notes for the threat.
-      type: String
-    - contextPath: Rapid7InsightIDR.Threat.indicator_count
-      description: How many indicators the threat has.
-      type: Number
-    - contextPath: Rapid7InsightIDR.Threat.published
-      description: Whether or not the threat is published.
-      type: Boolean
-  - arguments: []
-    description: Lists all existing logs for an account.
-    name: rapid7-insight-idr-list-logs
-    outputs:
-    - contextPath: Rapid7InsightIDR.Log.name
-      description: Log name.
-      type: String
-    - contextPath: Rapid7InsightIDR.Log.id
-      description: Log ID.
-      type: String
-  - arguments: []
-    description: Lists all existing log sets for your InsightsIDR instance.
-    name: rapid7-insight-idr-list-log-sets
-    outputs:
-    - contextPath: Rapid7InsightIDR.LogSet.name
-      description: Log name.
-      type: String
-    - contextPath: Rapid7InsightIDR.LogSet.id
-      description: Log ID.
-      type: String
-  - arguments:
-    - description: IDs of the logs to download - up to 10 logs allowed.
-      isArray: true
-      name: log_ids
-      required: true
-    - description: "Lower bound of the time range you want to query against. Format: UNIX timestamp in milliseconds. This is optional if time_range is supplied."
-      name: start_time
-    - description: 'Upper bound of the time range you want to query against. Format: UNIX timestamp in milliseconds.'
-      name: end_time
-    - description: 'The relative time range in a readable format. Optional if "from" \ is supplied. For example: Last 4 Days. Note that if start_time, end_time and\ \ time_range is not provided the default will be Last 3 days.'
-      name: time_range
-    - description: "The LEQL query to match desired log events. Do not use a calculation.more info: https://docs.rapid7.com/insightidr/build-a-query/"
-      name: query
-    - description: 'The maximum number of log events to download; cannot exceed 20 million. The default is 20 million. The argument value should be written like this: "10 thousand" or "2 million").'
-      name: limit
-    description: Downloads logs for from your InsightsIDR instance. The maximum number of logs per call is 10.
-    name: rapid7-insight-idr-download-logs
-    outputs: []
-  - arguments:
-    - description: Logentries log key.
-      name: log_id
-      required: true
-    - description: "A valid LEQL query to run against the logmore info: https://docs.rapid7.com/insightidr/build-a-query/"
-      name: query
-      required: true
-    - description: A time range string (i.e 1 week, 1 day) - While using this parameter, start_time and end_time isn't needed.
-      name: time_range
-    - description: 'Lower bound of the time range you want to query against. Format: UNIX timestamp in milliseconds. Example:1450557004000.'
-      name: start_time
-    - description: 'Upper bound of the time range you want to query against. Format: UNIX timestamp in milliseconds. Example:1460557604000.'
-      name: end_time
-    - description: The maximum number of log entries to return per page. Default of 50.
-      name: logs_per_page
-    - description: The earlier sequence number of a log entry to start searching from.
-      name: sequence_number
-    description: Queries within a log for certain values.
-    name: rapid7-insight-idr-query-log
-    outputs:
-    - contextPath: Rapid7InsightIDR.Event.log_id
-      description: ID of the log the event appears in.
-      type: String
-    - contextPath: Rapid7InsightIDR.Event.message
-      description: Event message.
-      type: String
-    - contextPath: Rapid7InsightIDR.Event.timestamp
-      description: Time when the event was triggered.
-      type: Number
-  - arguments:
-    - description: ID of the log set.
-      isArray: true
-      name: log_set_id
-      required: true
-    - description: "A valid LEQL query to run against the logmore info: https://docs.rapid7.com/insightidr/build-a-query/"
-      name: query
-      required: true
-    - description: A time range string (e.g., 1 week, 1 day) - While using this parameter, start_time and end_time isn't needed.
-      name: time_range
-    - description: 'Lower bound of the time range you want to query against. Format: UNIX timestamp in milliseconds. Example:1450557004000.'
-      name: start_time
-    - description: 'Upper bound of the time range you want to query against. Format: UNIX timestamp in milliseconds. Example:1460557604000.'
-      name: end_time
-    - description: The maximum number of log entries to return per page. Default of 50.
-      name: logs_per_page
-    - description: The earlier sequence number of a log entry to start searching from.
-      name: sequence_number
-    description: Queries within a log set for certain values.
-    name: rapid7-insight-idr-query-log-set
-    outputs:
-    - contextPath: Rapid7InsightIDR.Event.log_id
-      description: ID of the log the event appears in.
-      type: String
-    - contextPath: Rapid7InsightIDR.Event.message
-      description: Event message.
-      type: String
-    - contextPath: Rapid7InsightIDR.Event.timestamp
-      description: Time when the event was triggered.
-      type: Number
-  dockerimage: demisto/python3:3.10.13.73190
-=======
     - arguments:
         - description: The InsightIDR API version to request to.
           name: api_version
@@ -1495,7 +1075,6 @@
           description: The unique identifier for this user.
           type: String
   dockerimage: demisto/python3:3.10.13.89873
->>>>>>> 90cf3b88
   isfetch: true
   runonce: false
   script: "-"
