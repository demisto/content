--- conflicted
+++ resolved
@@ -54,11 +54,7 @@
 - advanced: true
   display: Use system proxy settings
   name: proxy
-<<<<<<< HEAD
-  type: 8
-=======
   required: false
->>>>>>> f4a397e1
   section: Connect
   type: 8
 
