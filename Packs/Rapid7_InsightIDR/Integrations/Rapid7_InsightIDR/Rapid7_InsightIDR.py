--- conflicted
+++ resolved
@@ -329,26 +329,6 @@
 
     def download_logs(self, log_ids: str, params: dict) -> Response:
         headers = self._headers.copy()
-<<<<<<< HEAD
-        headers['Accept-Encoding'] = ''
-        return self._http_request(method='GET',
-                                  url_suffix=f'log_search/download/logs/{log_ids}',
-                                  headers=headers,
-                                  params=params,
-                                  resp_type='response')
-
-    def query_log(self, log_id: str, params: dict) -> dict:
-        return self._http_request(method='GET',
-                                  url_suffix=f'log_search/query/logs/{log_id}',
-                                  headers=self._headers,
-                                  params=params)
-
-    def query_log_set(self, log_set_id: str, params: dict) -> dict:
-        return self._http_request(method='GET',
-                                  url_suffix=f'log_search/query/logsets/{log_set_id}',
-                                  headers=self._headers,
-                                  params=params)
-=======
         headers["Accept-Encoding"] = ""
         return self._http_request(
             method="GET",
@@ -373,7 +353,6 @@
             headers=self._headers,
             params=params,
         )
->>>>>>> 90cf3b88
 
     def query_log_callback(self, url: str) -> dict:
         return self._http_request(method="GET", url_suffix="", full_url=url, headers=self._headers)
@@ -1197,15 +1176,10 @@
     return command_results
 
 
-<<<<<<< HEAD
-def handle_query_log_results(client: Client, result: dict) -> Tuple[list, list]:
-    """This function get the first result of the query, then handles if the query is still in progress, and handle pagination.
-=======
 def handle_query_log_results(client: Client, result: dict) -> tuple[list, list]:
     """
     This function get the first result of the query,
     then handles if the query is still in progress, and handle pagination.
->>>>>>> 90cf3b88
 
     Args:
         client (Client): Rapid7 Client
@@ -1223,20 +1197,6 @@
     while results_list:
         results = results_list.pop(0)
 
-<<<<<<< HEAD
-        if events := results.get('events', []):
-            data_for_readable_output.extend(events)
-            raw_responcse.append(results)
-
-        if links := results.get('links', []):
-            for link in links:
-                url = link.get('href')
-                new_results = client.query_log_callback(url)
-                results_list.append(new_results)
-
-                progress = results.get('progress')
-                demisto.debug(f'Events length: {len(events)}, progress: {progress}')
-=======
         if events := results.get("events", []):
             data_for_readable_output.extend(events)
             raw_responcse.append(results)
@@ -1249,13 +1209,10 @@
 
                 progress = results.get("progress")
                 demisto.debug(f"Events length: {len(events)}, progress: {progress}")
->>>>>>> 90cf3b88
 
     return data_for_readable_output, raw_responcse
 
 
-<<<<<<< HEAD
-=======
 @logger
 def insight_idr_create_investigation_command(
     client: Client,
@@ -1504,7 +1461,6 @@
 
 
 @logger
->>>>>>> 90cf3b88
 def test_module(client: Client) -> str:
     """
     Returning 'ok' indicates that the integration works like it is supposed to.
@@ -1787,16 +1743,10 @@
     """PARSE AND VALIDATE INTEGRATION PARAMS"""
 
     params = demisto.params()
-<<<<<<< HEAD
-    region = params.get('region', {})
-    api_key = params.get('apikey_creds', {}).get('password') or params.get('apiKey', {})
-    max_fetch = params.get('max_fetch', '50')
-=======
     region = params.get("region", {})
     api_key = params.get("apikey_creds", {}).get("password") or params.get("apiKey", {})
     is_multi_customer = argToBoolean(params.get("is_multi_customer", "false"))
     max_fetch = params.get("max_fetch", "50")
->>>>>>> 90cf3b88
 
     base_url = f"https://{region}.api.insight.rapid7.com/"
 
