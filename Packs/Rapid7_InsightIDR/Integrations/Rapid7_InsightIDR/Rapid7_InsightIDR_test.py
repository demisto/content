"""InsightIDR Integration for Cortex XSOAR - Unit Tests file"""

import json

import pytest
<<<<<<< HEAD

=======
>>>>>>> 90cf3b88
from CommonServerPython import *
from Rapid7_InsightIDR import Client, ConstantsV1, ConstantsV2

REGION = "us"


@pytest.fixture(autouse=True)
def mock_client() -> Client:
    """Create a test client for V1/V2.

    Args:
        version (str): Version (V1/V2).

    Returns:
        Client: Fortieweb VM Client.
    """
    return Client(
        base_url=f"https://{REGION}.api.insight.rapid7.com/",
        verify=False,
        headers={"Authentication": "apikey"},
        proxy=False,
        is_multi_customer=False,
    )


def util_load_json(path) -> dict:
    with open(path, encoding="utf-8") as file:
        return json.loads(file.read())


def util_load_file(path) -> str:
    with open(path, encoding="utf-8") as file:
        return file.read()


@pytest.mark.parametrize(
    ("api_version", "data_path", "constants", "outputs_key_field"),
    [
        ("V1", "list_investigations.json", ConstantsV1, "id"),
        ("V2", "list_investigations_v2.json", ConstantsV2, "rrn"),
    ],
)
def test_insight_idr_list_investigations(
    mock_client: Client, requests_mock, api_version, data_path, constants, outputs_key_field
) -> None:
    """
    Scenario: test list investigations
    Given:
     - User has provided valid credentials
    When:
     - insight_idr_list_investigations_command is called
    Then:
     - Ensure prefix is correct
     - Ensure key field is correct
     - Ensure output is as expected
    """
    from Rapid7_InsightIDR import insight_idr_list_investigations_command

    mock_response = util_load_json(f"test_data/{data_path}")
    requests_mock.get(
        f"https://{REGION}.api.insight.rapid7.com/idr/{api_version.lower()}/investigations",
        json=mock_response,
    )

    response = insight_idr_list_investigations_command(
        client=mock_client,
        args={
            "api_version": api_version,
            "index": 0,
            "page_size": 2,
            "limit": 50,
            "time_range": "1 day",
        },
        constants=constants,
    )

    outputs = []
    assert isinstance(response.raw_response, dict)
    for investigation in response.raw_response.get("data", []):
        outputs.append(investigation)

    assert response.outputs_prefix == "Rapid7InsightIDR.Investigation"
    assert response.outputs_key_field == outputs_key_field
    assert response.outputs == outputs


@pytest.mark.parametrize(
    ("api_version", "data_path", "constants", "outputs_key_field", "endpoint", "outputs_prefix"),
    [
        (
            "V1",
            "get_investigation.json",
            ConstantsV1,
            "id",
            "idr/v1/investigations",
            "Rapid7InsightIDR.Investigation",
        ),
        (
            "V1",
            "empty_get_investigation.json",
            ConstantsV1,
            None,
            "idr/v1/investigations",
            None,
        ),
        (
            "V2",
            "get_investigation_v2.json",
            ConstantsV2,
            "rrn",
            "idr/v2/investigations/test",
            "Rapid7InsightIDR.Investigation",
        ),
    ],
)
def test_insight_idr_get_investigation(
    mock_client: Client,
    requests_mock,
    api_version,
    data_path,
    constants,
    outputs_key_field,
    endpoint,
    outputs_prefix,
) -> None:
    """
    Scenario: test get investigation
    Given:
     - User has provided valid credentials
    When:
     - insight_idr_get_investigation_command is called
    Then:
     - Ensure prefix is correct
     - Ensure key field is correct
     - Ensure output is as expected
    """
    from Rapid7_InsightIDR import insight_idr_get_investigation_command

    mock_response = util_load_json(f"test_data/{data_path}")
    requests_mock.get(f"https://{REGION}.api.insight.rapid7.com/{endpoint}", json=mock_response)

    response = insight_idr_get_investigation_command(
        client=mock_client,
        args={"api_version": api_version, "investigation_id": "test"},
        constants=constants,
    )

    assert response.outputs_prefix == outputs_prefix
    assert response.outputs_key_field == outputs_key_field
    assert response.outputs == response.raw_response


def test_close_investigation(mock_client: Client, requests_mock) -> None:
    """
    Scenario: test close investigations
    Given:
     - User has provided valid credentials
     - User has provided valid times
    When:
     - insight_idr_close_investigations_command is called
    Then:
     - Ensure prefix is correct
     - Ensure key field is correct
     - Ensure the amount of ids that were closed
    """
    from Rapid7_InsightIDR import insight_idr_close_investigations_command

    mock_response = util_load_json("test_data/close_investigations_v2.json")
    requests_mock.post(
        f"https://{REGION}.api.insight.rapid7.com/idr/v2/investigations/bulk_close",
        json=mock_response,
    )

    args = {
        "start_time": "2018-06-06T16:56:42Z",
        "end_time": "2018-06-06T16:56:42Z",
        "source": "MANUAL",
        "disposition": "Undecided",
    }
    response = insight_idr_close_investigations_command(client=mock_client, args=args)
    assert isinstance(response.raw_response, dict)
    assert response.raw_response.get("num_closed", -1) == len(response.raw_response.get("ids", []))
    assert response.outputs_prefix == "Rapid7InsightIDR.Investigation"
    assert response.outputs_key_field == "id"


@pytest.mark.parametrize(
    ("api_version", "data_path", "constants", "outputs_key_field", "endpoint"),
    [
        ("V1", "assign_user.json", ConstantsV1, "id", "idr/v1/investigations/test/assignee"),
        (
            "V2",
            "get_investigation_v2.json",
            ConstantsV2,
            "rrn",
            "idr/v2/investigations/test/assignee",
        ),
    ],
)
def test_assign_user(
    mock_client: Client,
    requests_mock,
    api_version,
    data_path,
    constants,
    outputs_key_field,
    endpoint,
) -> None:
    """
    Scenario: test assign user to investigations
    Given:
     - User has provided valid credentials
     - User has provided valid email address
    When:
     - insight_idr_assign_user_command is called
    Then:
     - Ensure prefix is correct
     - Ensure key field is correct
     - Ensure email field is as expected
    """
    from Rapid7_InsightIDR import insight_idr_assign_user_command

    investigation_id = "test"
    email = "test@test.com"

    mock_response = util_load_json(f"test_data/{data_path}")
    requests_mock.put(
        f"https://{REGION}.api.insight.rapid7.com/{endpoint}",
        json=mock_response,
    )

    args = {
        "api_version": api_version,
        "investigation_id": investigation_id,
        "user_email_address": email,
    }
    response = insight_idr_assign_user_command(client=mock_client, args=args, constants=constants)
    assert isinstance(response.raw_response, list)
    if response.raw_response:
        for data in response.raw_response:
            for obj in data.get("data", []):
                assert obj.get("assignee", {}).get("email", "") == email

    assert response.outputs_prefix == "Rapid7InsightIDR.Investigation"
    assert response.outputs_key_field == outputs_key_field


@pytest.mark.parametrize(
    ("api_version", "data_path", "constants", "outputs_key_field", "endpoint"),
    [
        ("V1", "set_status.json", ConstantsV1, "id", "idr/v1/investigations/test/status/OPEN"),
        (
            "V2",
            "get_investigation_v2.json",
            ConstantsV2,
            "rrn",
            "idr/v2/investigations/test/status/OPEN",
        ),
    ],
)
def test_set_status(
    mock_client: Client,
    requests_mock,
    api_version,
    data_path,
    constants,
    outputs_key_field,
    endpoint,
) -> None:
    """
    Scenario: test set status to investigations
    Given:
     - User has provided valid credentials
     - User has provided valid status
    When:
     - insight_idr_set_status_command is called
    Then:
     - Ensure prefix is correct
     - Ensure key field is correct
     - Ensure status field is as expected
    """
    from Rapid7_InsightIDR import insight_idr_set_status_command

    investigation_id = "test"
    status = "OPEN"

    mock_response = util_load_json(f"test_data/{data_path}")
    requests_mock.put(
        f"https://{REGION}.api.insight.rapid7.com/{endpoint}",
        json=mock_response,
    )

    args = {"api_version": api_version, "investigation_id": investigation_id, "status": status}
    response = insight_idr_set_status_command(client=mock_client, args=args, constants=constants)
    assert isinstance(response.raw_response, list)

    if response.raw_response:
        for data in response.raw_response:
            for obj in data.get("data", []):
                assert obj.get("status", "") == status

    assert response.outputs_prefix == "Rapid7InsightIDR.Investigation"
    assert response.outputs_key_field == outputs_key_field


def test_insight_idr_add_threat_indicators(mock_client: Client, requests_mock) -> None:
    """
    Scenario: test add indiactors to threat
    Given:
     - User has provided valid credentials
     - User has provided valid indicators
    When:
     - insight_idr_add_threat_indicators_command is called
    Then:
     - Ensure prefix is correct
     - Ensure key field is correct
     - Ensure output is as expected
    """
    from Rapid7_InsightIDR import insight_idr_add_threat_indicators_command

    mock_response = util_load_json("test_data/add_threat_indicators.json")
    requests_mock.post(
        f"https://{REGION}.api.insight.rapid7.com/idr/v1/customthreats/key/x/indicators/add",
        json=mock_response,
    )

    response = insight_idr_add_threat_indicators_command(mock_client, "x")

    outputs = []
    assert isinstance(response.raw_response, list)

    for threat in response.raw_response:
        outputs.append(threat.get("threat"))

    assert response.outputs_prefix == "Rapid7InsightIDR.Threat"
    assert response.outputs_key_field == "name"
    assert response.outputs == outputs


def test_insight_idr_replace_threat_indicators(mock_client: Client, requests_mock) -> None:
    """
    Scenario: test replace indiactors to threat
    Given:
     - User has provided valid credentials
     - User has provided valid indicators
    When:
     - insight_idr_replace_threat_indicators_command is called
    Then:
     - Ensure prefix is correct
     - Ensure key field is correct
     - Ensure output is as expected
    """
    from Rapid7_InsightIDR import insight_idr_replace_threat_indicators_command

    mock_response = util_load_json("test_data/replace_threat_indicators.json")
    requests_mock.post(
        f"https://{REGION}.api.insight.rapid7.com/idr/v1/customthreats/key/x/indicators/replace",
        json=mock_response,
    )

    response = insight_idr_replace_threat_indicators_command(mock_client, "x")
    assert isinstance(response.raw_response, list)

    outputs = []
    for threat in response.raw_response:
        outputs.append(threat.get("threat"))

    assert response.outputs_prefix == "Rapid7InsightIDR.Threat"
    assert response.outputs_key_field == "name"
    assert response.outputs == outputs


def test_insight_idr_list_logs(mock_client: Client, requests_mock) -> None:
    """
    Scenario: test list logs
    Given:
     - User has provided valid credentials
    When:
     - insight_idr_list_logs_command is called
    Then:
     - Ensure prefix is correct
     - Ensure key field is correct
     - Ensure output is as expected
    """
    from Rapid7_InsightIDR import insight_idr_list_logs_command

    mock_response = util_load_json("test_data/list_logs.json")
    requests_mock.get(
        f"https://{REGION}.api.insight.rapid7.com/log_search/management/logs", json=mock_response
    )

    response = insight_idr_list_logs_command(mock_client)

    outputs = []
    assert isinstance(response.raw_response, dict)
    for log in response.raw_response.get("logs", []):
        outputs.append(log)

    assert response.outputs_prefix == "Rapid7InsightIDR.Log"
    assert response.outputs_key_field == "id"
    assert response.outputs == outputs


def test_insight_idr_list_log_sets(mock_client: Client, requests_mock) -> None:
    """
    Scenario: test list log sets
    Given:
     - User has provided valid credentials
    When:
     - insight_idr_list_log_sets_command is called
    Then:
     - Ensure prefix is correct
     - Ensure key field is correct
     - Ensure output is as expected
    """
    from Rapid7_InsightIDR import insight_idr_list_log_sets_command

    mock_response = util_load_json("test_data/list_log_sets.json")
    requests_mock.get(
        f"https://{REGION}.api.insight.rapid7.com/log_search/management/logsets", json=mock_response
    )

    response = insight_idr_list_log_sets_command(mock_client)
    assert isinstance(response.raw_response, dict)

    outputs = []
    for log in response.raw_response.get("logsets", []):
        outputs.append(log)

    assert response.outputs_prefix == "Rapid7InsightIDR.LogSet"
    assert response.outputs_key_field == "id"
    assert response.outputs == outputs


def test_insight_idr_download_logs(mock_client: Client, requests_mock) -> None:
    """
    Scenario: test download logs
    Given:
     - User has provided valid credentials
     - User has provided valid logIDs
    When:
     - insight_idr_download_logs_command is called
    Then:
     - Ensure file type
    """
    from Rapid7_InsightIDR import insight_idr_download_logs_command

    mock_response = util_load_file("test_data/download_logs.txt")
    requests_mock.get(
        f"https://{REGION}.api.insight.rapid7.com/log_search/download/logs/x:y", text=mock_response
    )

    response = insight_idr_download_logs_command(mock_client, "x:y")

    assert (response.get("File", "")[-4:]) == ".log"


def test_insight_idr_query_log(mock_client: Client, requests_mock) -> None:
    """
    Scenario: test query log
    Given:
     - User has provided valid credentials
     - User has provided valid logID
    When:
     - insight_idr_query_log_command is called
    Then:
     - Ensure prefix is correct
     - Ensure key field is correct
     - Ensure output is as expected
    """
    from Rapid7_InsightIDR import insight_idr_query_log_command

<<<<<<< HEAD
    mock_response = util_load_json('test_data/query_log_set.json')
=======
    mock_response = util_load_json("test_data/query_log_set.json")
>>>>>>> 90cf3b88
    requests_mock.get(
        f"https://{REGION}.api.insight.rapid7.com/log_search/query/logs/x", json=mock_response
    )

<<<<<<< HEAD
    outputs = [event for result in response.raw_response for event in result.get('events', [])]
=======
    response = insight_idr_query_log_command(mock_client, "x", "", "", "")
    assert isinstance(response.raw_response, list)
    outputs = [event for result in response.raw_response for event in result.get("events", [])]
>>>>>>> 90cf3b88

    assert response.outputs_prefix == "Rapid7InsightIDR.Event"
    assert response.outputs_key_field == "message"
    assert response.outputs == outputs
    assert len(outputs) == 1


def test_insight_idr_query_log_set(mock_client: Client, requests_mock) -> None:
    """
    Scenario: test query log set
    Given:
     - User has provided valid credentials
     - User has provided valid logset ID
    When:
     - insight_idr_query_log_set_command is called
    Then:
     - Ensure prefix is correct
     - Ensure key field is correct
     - Ensure output is as expected
    """
    from Rapid7_InsightIDR import insight_idr_query_log_set_command

    mock_response = util_load_json("test_data/query_log_set.json")
    requests_mock.get(
        f"https://{REGION}.api.insight.rapid7.com/log_search/query/logsets/x", json=mock_response
    )

    response = insight_idr_query_log_set_command(mock_client, "x", "", "", "")
    assert isinstance(response.raw_response, list)

    outputs = [event for result in response.raw_response for event in result.get("events", [])]

    assert response.outputs_prefix == "Rapid7InsightIDR.Event"
    assert response.outputs_key_field == "message"
    assert response.outputs == outputs
    assert len(outputs) == 1


@pytest.mark.parametrize(
    "end_point",
    [
        ("logsets"),
        ("logs"),
    ],
)
def test_insight_idr_query_log_with_pagination(
    mock_client: Client, requests_mock, end_point
) -> None:
    """
    Given:
        - User has provided logs_per_page argument
    When:
        - insight_idr_query_log_command or insight_idr_query_log_set_command is called
    Then:
        - Ensure pagination is working as expected
    """
    from Rapid7_InsightIDR import insight_idr_query_log_command, insight_idr_query_log_set_command

<<<<<<< HEAD
    mock_response = util_load_json('test_data/query_log_set.json')
=======
    commands = {"logsets": insight_idr_query_log_set_command, "logs": insight_idr_query_log_command}
    mock_response_callback = util_load_json("test_data/query_log_set_callback_with_pagination.json")
    mock_response_page_1 = util_load_json("test_data/query_log_set_page_1.json")
    mock_response_page_2 = util_load_json("test_data/query_log_set_page_2.json")
    mock_response_page_3 = util_load_json("test_data/query_log_set_page_3.json")

    base_url = f"https://{REGION}.api.insight.rapid7.com"

    requests_mock.get(f"{base_url}/log_search/query/{end_point}/x", json=mock_response_callback)
>>>>>>> 90cf3b88
    requests_mock.get(
        f"{base_url}/query/logs/123?per_page=1&sequence_number=1", json=mock_response_page_1
    )
    requests_mock.get(
        f"{base_url}/query/logs/123?per_page=1&sequence_number=2", json=mock_response_page_2
    )
    requests_mock.get(
        f"{base_url}/query/logs/123?per_page=1&sequence_number=3", json=mock_response_page_3
    )

    response = commands[end_point](mock_client, "x", "", logs_per_page=1)
    assert isinstance(response.raw_response, list)

    outputs = [event for result in response.raw_response for event in result.get("events", [])]

    assert len(outputs) == 3
    assert response.outputs == outputs


@pytest.mark.parametrize(
    "end_point",
    [
        ("logsets"),
        ("logs"),
    ],
)
def test_insight_idr_query_log_with_callback(mocker, requests_mock, end_point) -> None:
    """
    Given:
        - User has provided valid logset ID or log key
    When:
        - insight_idr_query_log_command or insight_idr_query_log_set_command is called
            and callback is enabled
    Then:
        - Ensure callback is working as expected
    """
    from Rapid7_InsightIDR import (
        Client,
        insight_idr_query_log_command,
        insight_idr_query_log_set_command,
    )

    commands = {"logsets": insight_idr_query_log_set_command, "logs": insight_idr_query_log_command}
    mock_response_callback = util_load_json("test_data/query_log_set_callback.json")
    mock_response_callback_1 = util_load_json("test_data/query_log_set_callback_1.json")
    mock_response = util_load_json("test_data/query_log_set.json")

    requests_mock.get(
        f"https://{REGION}.api.insight.rapid7.com/log_search/query/{end_point}/x",
        json=mock_response_callback,
    )
    mocker.patch.object(
        Client, "query_log_callback", side_effect=[mock_response_callback_1, mock_response]
    )

    client = Client(
        base_url=f"https://{REGION}.api.insight.rapid7.com/",
        verify=False,
        headers={"Authentication": "apikey"},
        proxy=False,
        is_multi_customer=False,
    )
    response = commands[end_point](client, "x", "")
    assert isinstance(response.raw_response, list)
    outputs = [event for result in response.raw_response for event in result.get("events", [])]

<<<<<<< HEAD
    outputs = [event for result in response.raw_response for event in result.get('events', [])]

    assert response.outputs_prefix == 'Rapid7InsightIDR.Event'
    assert response.outputs_key_field == 'message'
=======
    assert len(outputs) == 1
>>>>>>> 90cf3b88
    assert response.outputs == outputs
    assert len(outputs) == 1


@pytest.mark.parametrize('end_point', [
    ('logsets'),
    ('logs'),
])
def test_insight_idr_query_log_with_pagination(requests_mock, end_point) -> None:
    """
    Given:
        - User has provided logs_per_page argument
    When:
        - insight_idr_query_log_command or insight_idr_query_log_set_command is called
    Then:
        - Ensure pagination is working as expected
    """
    from Rapid7_InsightIDR import Client, insight_idr_query_log_command, insight_idr_query_log_set_command

    commands = {
        "logsets": insight_idr_query_log_set_command,
        "logs": insight_idr_query_log_command
    }
    mock_response_callback = util_load_json('test_data/query_log_set_callback_with_pagination.json')
    mock_response_page_1 = util_load_json('test_data/query_log_set_page_1.json')
    mock_response_page_2 = util_load_json('test_data/query_log_set_page_2.json')
    mock_response_page_3 = util_load_json('test_data/query_log_set_page_3.json')

    base_url = f'https://{REGION}.api.insight.rapid7.com'

    requests_mock.get(
        f'{base_url}/log_search/query/{end_point}/x', json=mock_response_callback)
    requests_mock.get(
        f'{base_url}/query/logs/123?per_page=1&sequence_number=1', json=mock_response_page_1)
    requests_mock.get(
        f'{base_url}/query/logs/123?per_page=1&sequence_number=2', json=mock_response_page_2)
    requests_mock.get(
        f'{base_url}/query/logs/123?per_page=1&sequence_number=3', json=mock_response_page_3)

    client = Client(
        base_url=f'https://{REGION}.api.insight.rapid7.com/',
        verify=False,
        headers={
            'Authentication': 'apikey'
        },
        proxy=False
    )
    response = commands[end_point](client, 'x', '', logs_per_page=1)

    outputs = [event for result in response.raw_response for event in result.get('events', [])]

    assert len(outputs) == 3
    assert response.outputs == outputs


@pytest.mark.parametrize('end_point', [
    ('logsets'),
    ('logs'),
])
def test_insight_idr_query_log_with_callback(mocker, requests_mock, end_point) -> None:
    """
    Given:
        - User has provided valid logset ID or log key
    When:
        - insight_idr_query_log_command or insight_idr_query_log_set_command is called
            and callback is enabled
    Then:
        - Ensure callback is working as expected
    """
    from Rapid7_InsightIDR import Client, insight_idr_query_log_command, insight_idr_query_log_set_command

    commands = {
        "logsets": insight_idr_query_log_set_command,
        "logs": insight_idr_query_log_command
    }
    mock_response_callback = util_load_json('test_data/query_log_set_callback.json')
    mock_response_callback_1 = util_load_json('test_data/query_log_set_callback_1.json')
    mock_response = util_load_json('test_data/query_log_set.json')

    requests_mock.get(
        f'https://{REGION}.api.insight.rapid7.com/log_search/query/{end_point}/x', json=mock_response_callback)
    mocker.patch.object(Client, 'query_log_callback', side_effect=[mock_response_callback_1, mock_response])

    client = Client(
        base_url=f'https://{REGION}.api.insight.rapid7.com/',
        verify=False,
        headers={
            'Authentication': 'apikey'
        },
        proxy=False
    )
    response = commands[end_point](client, 'x', '')

    outputs = [event for result in response.raw_response for event in result.get('events', [])]

    assert len(outputs) == 1
    assert response.outputs == outputs


def test_fetch_incidents(mock_client: Client, requests_mock) -> None:
    """
    Scenario: test fetch incidents
    Given:
     - User has provided valid credentials
     - User has provided valid last_run and first_time_fetch
     - User has provided valid max_fetch
    When:
     - insight_idr_query_log_set_command is called
    Then:
     - Ensure output is as expected
     - Ensure timestamp is as expected (+1 Miliseconds)
    """
    from Rapid7_InsightIDR import fetch_incidents

    mock_response = util_load_json("test_data/list_investigations.json")
    requests_mock.get(
        f"https://{REGION}.api.insight.rapid7.com/idr/v1/investigations", json=mock_response
    )

    last_fetch_timestamp = parse_date_range("1 day", to_timestamp=True)[0]
    last_run = {"last_fetch": last_fetch_timestamp}

    response = fetch_incidents(
        client=mock_client, max_fetch="1", last_run=last_run, first_fetch_time="1 day"
    )
    outputs = []
    for investigation in response[1]:
        outputs.append(investigation)

    assert last_fetch_timestamp + 1 == response[0]["last_fetch"]
    assert response[1] == [
        {
            "name": "Joe enabled account Joebob",
            "occurred": "2018-06-06T16:56:42.000Z",
            "rawJSON": outputs[0]["rawJSON"],
        },
        {
            "name": "Hello",
            "occurred": "2018-06-06T16:56:43.000Z",
            "rawJSON": outputs[1]["rawJSON"],
        },
    ]


def test_create_investigation(mock_client: Client, requests_mock) -> None:
    """
    Scenario: Test create investigation
    Given:
     - User has provided valid credentials
     - User has provided valid inputs
    When:
     - insight_idr_create_investigation_command is called
    Then:
     - Ensure prefix is correct
     - Ensure key field is correct
     - Ensure the outputs data
    """
    from Rapid7_InsightIDR import insight_idr_create_investigation_command

    mock_response = util_load_json("test_data/get_investigation_v2.json")
    requests_mock.post(
        f"https://{REGION}.api.insight.rapid7.com/idr/v2/investigations", json=mock_response
    )

    args = {
        "title": "test",
        "status": "CLOSED",
        "priority": "Unspecified",
        "disposition": "disposition",
    }
    response = insight_idr_create_investigation_command(client=mock_client, args=args)

    assert response.outputs_prefix == "Rapid7InsightIDR.Investigation"
    assert response.outputs_key_field == "rrn"
    assert isinstance(response.outputs, dict)
    assert response.outputs.get("status") == "CLOSED"
    assert response.outputs.get("priority") == "UNSPECIFIED"


def test_update_investigation(mock_client: Client, requests_mock) -> None:
    """
    Scenario: Test update investigation
    Given:
     - User has provided valid credentials
     - User has provided valid inputs
    When:
     - insight_idr_update_investigation_command is called
    Then:
     - Ensure prefix is correct
     - Ensure key field is correct
     - Ensure the outputs data
    """
    from Rapid7_InsightIDR import insight_idr_update_investigation_command

    mock_response = util_load_json("test_data/get_investigation_v2.json")
    requests_mock.patch(
        f"https://{REGION}.api.insight.rapid7.com/idr/v2/investigations/test", json=mock_response
    )

    args = {
        "investigation_id": "test",
        "title": "test",
        "status": "Closed",
        "priority": "Unspecified",
        "disposition": "disposition",
    }
    response = insight_idr_update_investigation_command(client=mock_client, args=args)

    assert response.outputs_prefix == "Rapid7InsightIDR.Investigation"
    assert response.outputs_key_field == "rrn"
    assert isinstance(response.outputs, dict)
    assert response.outputs.get("status") == "CLOSED"
    assert response.outputs.get("priority") == "UNSPECIFIED"


@pytest.mark.parametrize(
    ("args", "expected_len"),
    [
        ({"investigation_id": "test", "limit": "1", "all_results": "false"}, 1),
        ({"investigation_id": "test", "limit": "50", "all_results": "true"}, 4),
    ],
)
def test_insight_idr_get_investigation_alerts(
    requests_mock, mock_client: Client, args: dict[str, Any], expected_len: int
) -> None:
    """
    Scenario: Test get investigation alerts
    Given:
     - User has provided valid credentials
     - User has provided exist investigation ID
    When:
     - insight_idr_list_investigation_alerts_command is called
    Then:
     - Ensure prefix is correct
     - Ensure key field is correct
     - Ensure output length is as expected
    """
    from Rapid7_InsightIDR import insight_idr_list_investigation_alerts_command

    mock_response = util_load_json("test_data/get_investigation_alerts.json")
    requests_mock.get(
        f"https://{REGION}.api.insight.rapid7.com/idr/v2/investigations/test/alerts",
        json=mock_response,
    )

    response = insight_idr_list_investigation_alerts_command(
        client=mock_client,
        args=args,
    )

    assert response.outputs_prefix == "Rapid7InsightIDR.Investigation"
    assert response.outputs_key_field == "rrn"
    assert isinstance(response.outputs, dict)
    alert_list = response.outputs["alert"]
    assert isinstance(alert_list, list)
    assert len(alert_list) == expected_len


def test_insight_idr_get_investigation_product_alerts(mock_client: Client, requests_mock) -> None:
    """
    Scenario: Test get investigation product alerts.
    Given:
     - User has provided valid credentials
     - User has provided exist investigation ID
    When:
     - insight_idr_list_investigation_product_alerts_command is called
    Then:
     - Ensure prefix is correct
     - Ensure key field is correct
    """
    from Rapid7_InsightIDR import insight_idr_list_investigation_product_alerts_command

    mock_response = util_load_json("test_data/get_investigation_product_alerts.json")
    requests_mock.get(
        f"https://{REGION}.api.insight.rapid7.com/idr/v2/investigations/test/rapid7-product-alerts",
        json=mock_response,
    )

    response = insight_idr_list_investigation_product_alerts_command(
        client=mock_client,
        args={"investigation_id": "test", "limit": "50", "all_results": "false"},
    )

    assert response.outputs_prefix == "Rapid7InsightIDR.Investigation"
    assert response.outputs_key_field == "rrn"


@pytest.mark.parametrize(
    ("args", "endpoint", "data_path"),
    [
        ({"rrn": "test"}, "idr/v1/users/test", "get_user.json"),
        (
            {"index": "0", "page_size": "2", "limit": "50"},
            "idr/v1/users/_search",
            "search_users.json",
        ),
    ],
)
def test_insight_idr_list_user(
    requests_mock, mock_client: Client, args: dict[str, Any], endpoint: str, data_path: str
) -> None:
    """
    Scenario: Test list users
    Given:
     - User has provided valid credentials
    When:
     - insight_idr_list_users_command is called
    Then:
     - Ensure prefix is correct
     - Ensure key field is correct
    """
    from Rapid7_InsightIDR import insight_idr_list_users_command

    mock_response = util_load_json(f"test_data/{data_path}")
    requests_mock.get(f"https://{REGION}.api.insight.rapid7.com/{endpoint}", json=mock_response)
    requests_mock.post(f"https://{REGION}.api.insight.rapid7.com/{endpoint}", json=mock_response)

    response = insight_idr_list_users_command(
        client=mock_client,
        args=args,
    )

    assert response.outputs_prefix == "Rapid7InsightIDR.User"
    assert response.outputs_key_field == "rrn"


def test_insight_idr_search_investigation(mock_client: Client, requests_mock) -> None:
    """
    Scenario: Test search investigation
    Given:
     - User has provided valid credentials
    When:
     - insight_idr_search_investigation_command is called
    Then:
     - Ensure prefix is correct
     - Ensure key field is correct
    """
    from Rapid7_InsightIDR import insight_idr_search_investigation_command

    mock_response = util_load_json("test_data/search_investigation.json")
    requests_mock.post(
        f"https://{REGION}.api.insight.rapid7.com/idr/v2/investigations/_search", json=mock_response
    )

    response = insight_idr_search_investigation_command(
        client=mock_client,
        args={"index": "0", "page_size": "2", "limit": "50"},
    )

    assert response.outputs_prefix == "Rapid7InsightIDR.Investigation"
    assert response.outputs_key_field == "rrn"


def test_handle_sort():
    """
    Scenario: Test handle sort.
    Given:
     - User has provided correct input.
    When:
     - handle_sort is called
    Then:
     - Ensure return values correct.
    """
    from Rapid7_InsightIDR import handle_sort

    result = handle_sort(args={"sort": "test,test2", "sort_direction": "asc"})
    assert len(result) == 2
    assert list(result[0].keys()) == ["field", "order"]
    assert result[0]["field"] == "test"
    assert result[0]["order"] == "ASC"


def test_handle_user_search():
    """
    Scenario: Test handle user search.
    Given:
     - User has provided wrong input (didn't insert search_operator).
    When:
     - handle_user_search is called
    Then:
     - Ensure return values correct.
    """
    from Rapid7_InsightIDR import USER_SEARCH, handle_user_search

    with pytest.raises(ValueError) as error_info:
        handle_user_search(
            args={"first_name": "test,test2"},
            filter=USER_SEARCH,
        )

    assert str(object=error_info.value) == "Please insert search_operator in order to use filters."


def test_handle_investigation_search():
    """
    Scenario: Test handle investigation search.
    Given:
     - investigation has provided correct input.
    When:
     - handle_investigation_search is called
    Then:
     - Ensure return values correct.
    """
    from Rapid7_InsightIDR import INVESTIGATION_SEARCH, handle_investigation_search

    result = handle_investigation_search(
        args={"priority": "test,test2", "actor_asset_hostname": "test,test2"},
        filter=INVESTIGATION_SEARCH,
    )
    assert len(result) == 4
    assert list(result[0].keys()) == ["field", "operator", "value"]
    assert result[0]["field"] == "actor_asset_hostname"
    assert result[0]["operator"] == "CONTAINS"
    assert result[3]["field"] == "priority"
    assert result[3]["operator"] == "EQUALS"
    assert result[0]["value"] == "test"


@pytest.mark.parametrize(
    ("text", "is_lower", "expected"),
    [
        ("aaa aa bb", True, "aaa_aa_bb"),
        ("A a Aa", True, "a_a_aa"),
        ("aaa aa", False, "AAA_AA"),
    ],
)
def test_to_snake_case(text, is_lower, expected):
    """
    Scenario: Test to_snake_case.
    Given:
     - User has provided correct input.
    When:
     - to_snake_case is called
    Then:
     - Ensure return values correct.
    """
    from Rapid7_InsightIDR import to_snake_case

    result = to_snake_case(text=text, is_lower=is_lower)
    assert result == expected


@pytest.mark.parametrize(
    ("text", "expected"),
    [
        ("aaa aa bb", "AaaAaBb"),
        ("A a Aa", "AAAa"),
    ],
)
def test_to_camel_case(text, expected):
    """
    Scenario: Test to_camel_case.
    Given:
     - User has provided correct input.
    When:
     - to_camel_case is called
    Then:
     - Ensure return values correct.
    """
    from Rapid7_InsightIDR import to_camel_case

    result = to_camel_case(text=text)
    assert result == expected


@pytest.mark.parametrize(
    ("text"),
    [
        ("2018-06-06T16:56:42Z"),
        ("2001-12-06T16:56:42Z"),
    ],
)
def test_raise_on_invalid_time(text):
    """
    Scenario: Test raise_on_invalid_time.
    Given:
     - User has provided correct input.
    When:
     - raise_on_invalid_time is called
    Then:
     - Ensure return values correct.
    """
    from Rapid7_InsightIDR import raise_on_invalid_time

    result = raise_on_invalid_time(time_str=text)
    assert result


@pytest.mark.parametrize(
    ("text"),
    [
        ("2018-06-06T16:5611:42Z"),
    ],
)
def test_fail_raise_on_invalid_time(text):
    """
    Scenario: Test raise_on_invalid_time failed.
    Given:
     - User has provided wrong input.
    When:
     - raise_on_invalid_time is called
    Then:
     - Ensure return values correct.
    """
    from Rapid7_InsightIDR import raise_on_invalid_time

    with pytest.raises(ValueError) as error_info:
        raise_on_invalid_time(time_str=text)
    assert f'"{text}" is not a valid date' in str(object=error_info.value)


@pytest.mark.parametrize(
    ("page_size", "limit"),
    [
        ("10", "20"),
        (None, "10"),
    ],
)
def test_get_pagination_size(page_size, limit):
    """
    Scenario: Test get_pagination_size.
    Given:
     - User has provided correct input.
    When:
     - get_pagination_size is called
    Then:
     - Ensure return values correct.
    """
    from Rapid7_InsightIDR import get_pagination_size

    result = get_pagination_size(page_size=page_size, limit=limit)
    assert result == "10"


def test_generate_product_alerts_readable():
    """
    Scenario: Test generate_product_alerts_readable.
    Given:
     - User has provided correct input.
    When:
     - generate_product_alerts_readable is called
    Then:
     - Ensure return values correct.
    """
    from Rapid7_InsightIDR import generate_product_alerts_readable

    response = [
        {
            "insight_agent_details": [
                {
                    "agent_action_taken": "Block",
                    "alert_id": "972bef1b-72c9-48d2-9e33-ca9056cfe086",
                    "alert_type": "Endpoint Prevention",
                }
            ],
            "threat_command_details": {
                "alert_id": "620ba5123b2aff3303ed65f3",
                "alert_type": "Phishing",
                "applicable_close_reasons": ["ProblemSolved", "InformationalOnly", "Other"],
            },
            "type": "THREAT_COMMAND",
        },
    ]
    results = [
        {
            "agent_action_taken": "Block",
            "alert_id": "972bef1b-72c9-48d2-9e33-ca9056cfe086",
            "alert_type": "Endpoint Prevention",
            "name": "THREAT_COMMAND",
        },
        {
            "alert_id": "620ba5123b2aff3303ed65f3",
            "alert_type": "Phishing",
            "applicable_close_reasons": ["ProblemSolved", "InformationalOnly", "Other"],
            "name": "THREAT_COMMAND",
        },
    ]
    result = generate_product_alerts_readable(response=response)
    assert result == results<|MERGE_RESOLUTION|>--- conflicted
+++ resolved
@@ -3,10 +3,6 @@
 import json
 
 import pytest
-<<<<<<< HEAD
-
-=======
->>>>>>> 90cf3b88
 from CommonServerPython import *
 from Rapid7_InsightIDR import Client, ConstantsV1, ConstantsV2
 
@@ -479,22 +475,14 @@
     """
     from Rapid7_InsightIDR import insight_idr_query_log_command
 
-<<<<<<< HEAD
-    mock_response = util_load_json('test_data/query_log_set.json')
-=======
     mock_response = util_load_json("test_data/query_log_set.json")
->>>>>>> 90cf3b88
     requests_mock.get(
         f"https://{REGION}.api.insight.rapid7.com/log_search/query/logs/x", json=mock_response
     )
 
-<<<<<<< HEAD
-    outputs = [event for result in response.raw_response for event in result.get('events', [])]
-=======
     response = insight_idr_query_log_command(mock_client, "x", "", "", "")
     assert isinstance(response.raw_response, list)
     outputs = [event for result in response.raw_response for event in result.get("events", [])]
->>>>>>> 90cf3b88
 
     assert response.outputs_prefix == "Rapid7InsightIDR.Event"
     assert response.outputs_key_field == "message"
@@ -553,9 +541,6 @@
     """
     from Rapid7_InsightIDR import insight_idr_query_log_command, insight_idr_query_log_set_command
 
-<<<<<<< HEAD
-    mock_response = util_load_json('test_data/query_log_set.json')
-=======
     commands = {"logsets": insight_idr_query_log_set_command, "logs": insight_idr_query_log_command}
     mock_response_callback = util_load_json("test_data/query_log_set_callback_with_pagination.json")
     mock_response_page_1 = util_load_json("test_data/query_log_set_page_1.json")
@@ -565,7 +550,6 @@
     base_url = f"https://{REGION}.api.insight.rapid7.com"
 
     requests_mock.get(f"{base_url}/log_search/query/{end_point}/x", json=mock_response_callback)
->>>>>>> 90cf3b88
     requests_mock.get(
         f"{base_url}/query/logs/123?per_page=1&sequence_number=1", json=mock_response_page_1
     )
@@ -582,64 +566,6 @@
     outputs = [event for result in response.raw_response for event in result.get("events", [])]
 
     assert len(outputs) == 3
-    assert response.outputs == outputs
-
-
-@pytest.mark.parametrize(
-    "end_point",
-    [
-        ("logsets"),
-        ("logs"),
-    ],
-)
-def test_insight_idr_query_log_with_callback(mocker, requests_mock, end_point) -> None:
-    """
-    Given:
-        - User has provided valid logset ID or log key
-    When:
-        - insight_idr_query_log_command or insight_idr_query_log_set_command is called
-            and callback is enabled
-    Then:
-        - Ensure callback is working as expected
-    """
-    from Rapid7_InsightIDR import (
-        Client,
-        insight_idr_query_log_command,
-        insight_idr_query_log_set_command,
-    )
-
-    commands = {"logsets": insight_idr_query_log_set_command, "logs": insight_idr_query_log_command}
-    mock_response_callback = util_load_json("test_data/query_log_set_callback.json")
-    mock_response_callback_1 = util_load_json("test_data/query_log_set_callback_1.json")
-    mock_response = util_load_json("test_data/query_log_set.json")
-
-    requests_mock.get(
-        f"https://{REGION}.api.insight.rapid7.com/log_search/query/{end_point}/x",
-        json=mock_response_callback,
-    )
-    mocker.patch.object(
-        Client, "query_log_callback", side_effect=[mock_response_callback_1, mock_response]
-    )
-
-    client = Client(
-        base_url=f"https://{REGION}.api.insight.rapid7.com/",
-        verify=False,
-        headers={"Authentication": "apikey"},
-        proxy=False,
-        is_multi_customer=False,
-    )
-    response = commands[end_point](client, "x", "")
-    assert isinstance(response.raw_response, list)
-    outputs = [event for result in response.raw_response for event in result.get("events", [])]
-
-<<<<<<< HEAD
-    outputs = [event for result in response.raw_response for event in result.get('events', [])]
-
-    assert response.outputs_prefix == 'Rapid7InsightIDR.Event'
-    assert response.outputs_key_field == 'message'
-=======
-    assert len(outputs) == 1
->>>>>>> 90cf3b88
     assert response.outputs == outputs
     assert len(outputs) == 1
 
@@ -734,6 +660,57 @@
     response = commands[end_point](client, 'x', '')
 
     outputs = [event for result in response.raw_response for event in result.get('events', [])]
+
+    assert len(outputs) == 1
+    assert response.outputs == outputs
+
+
+@pytest.mark.parametrize(
+    "end_point",
+    [
+        ("logsets"),
+        ("logs"),
+    ],
+)
+def test_insight_idr_query_log_with_callback(mocker, requests_mock, end_point) -> None:
+    """
+    Given:
+        - User has provided valid logset ID or log key
+    When:
+        - insight_idr_query_log_command or insight_idr_query_log_set_command is called
+            and callback is enabled
+    Then:
+        - Ensure callback is working as expected
+    """
+    from Rapid7_InsightIDR import (
+        Client,
+        insight_idr_query_log_command,
+        insight_idr_query_log_set_command,
+    )
+
+    commands = {"logsets": insight_idr_query_log_set_command, "logs": insight_idr_query_log_command}
+    mock_response_callback = util_load_json("test_data/query_log_set_callback.json")
+    mock_response_callback_1 = util_load_json("test_data/query_log_set_callback_1.json")
+    mock_response = util_load_json("test_data/query_log_set.json")
+
+    requests_mock.get(
+        f"https://{REGION}.api.insight.rapid7.com/log_search/query/{end_point}/x",
+        json=mock_response_callback,
+    )
+    mocker.patch.object(
+        Client, "query_log_callback", side_effect=[mock_response_callback_1, mock_response]
+    )
+
+    client = Client(
+        base_url=f"https://{REGION}.api.insight.rapid7.com/",
+        verify=False,
+        headers={"Authentication": "apikey"},
+        proxy=False,
+        is_multi_customer=False,
+    )
+    response = commands[end_point](client, "x", "")
+    assert isinstance(response.raw_response, list)
+    outputs = [event for result in response.raw_response for event in result.get("events", [])]
 
     assert len(outputs) == 1
     assert response.outputs == outputs
