--- conflicted
+++ resolved
@@ -2,11 +2,7 @@
     "name": "TAXII Feed",
     "description": "Ingest indicator feeds from TAXII 1 and TAXII 2 servers.",
     "support": "xsoar",
-<<<<<<< HEAD
-    "currentVersion": "1.2.28",
-=======
     "currentVersion": "1.2.31",
->>>>>>> 678ff068
     "author": "Cortex XSOAR",
     "url": "https://www.paloaltonetworks.com/cortex",
     "email": "",
