--- conflicted
+++ resolved
@@ -351,12 +351,6 @@
                                 observable_result.append(r)
                 except Exception as e:
                     demisto.error(f"Error for {str(o)} with message {str(e)}")
-<<<<<<< HEAD
-
-        # extract the Indicator info
-        if indicators := package.find_all('Indicator'):
-=======
->>>>>>> 90cf3b88
 
         # extract the Indicator info
         if (indicators := package.find_all('Indicator')) and observables:
@@ -513,11 +507,7 @@
     def __init__(self, insecure: bool = True, polling_timeout: int = 20, initial_interval: str = '1 day',
                  discovery_service: str = '', poll_service: str = None, collection: str = None,
                  credentials: dict = None, creds_certificate: dict = {}, cert_text: str = None, key_text: str = None,
-<<<<<<< HEAD
-                 feedTags: str = None, tlp_color: Optional[str] = None, **kwargs):
-=======
                  feedTags: str = None, tlp_color: str | None = None, **kwargs):
->>>>>>> 90cf3b88
         """
         TAXII Client
         :param insecure: Set to true to ignore https certificate
