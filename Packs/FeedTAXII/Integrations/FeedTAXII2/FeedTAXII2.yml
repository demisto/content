category: Data Enrichment & Threat Intelligence
commonfields:
  id: TAXII 2 Feed
  version: -1
configuration:
- defaultvalue: 'true'
  display: Fetch indicators
  name: feed
  type: 8
  required: false
<<<<<<< HEAD
- additionalinfo: Indicators from this integration instance will be marked with this reputation
=======
- additionalinfo: Indicators from this integration instance will be marked with this reputation.
>>>>>>> 90cf3b88
  display: Indicator Reputation
  name: feedReputation
  options:
  - None
  - Good
  - Suspicious
  - Bad
  type: 18
  required: false
<<<<<<< HEAD
- additionalinfo: Reliability of the source providing the intelligence data
=======
- additionalinfo: Reliability of the source providing the intelligence data.
>>>>>>> 90cf3b88
  display: Source Reliability
  name: feedReliability
  options:
  - A - Completely reliable
  - B - Usually reliable
  - C - Fairly reliable
  - D - Not usually reliable
  - E - Unreliable
  - F - Reliability cannot be judged
  required: true
  type: 15
<<<<<<< HEAD
- additionalinfo: The Traffic Light Protocol (TLP) designation to apply to indicators fetched from the feed
=======
- additionalinfo: The Traffic Light Protocol (TLP) designation to apply to indicators fetched from the feed.
>>>>>>> 90cf3b88
  display: Traffic Light Protocol Color
  name: tlp_color
  options:
  - RED
  - AMBER
  - GREEN
  - WHITE
  type: 15
  defaultvalue: 'WHITE'
  required: false
- display: ''
  name: feedExpirationPolicy
  options:
  - never
  - interval
  - indicatorType
  - suddenDeath
  type: 17
  required: false
- display: ''
  name: feedExpirationInterval
  type: 1
  required: false
- defaultvalue: '240'
  display: Feed Fetch Interval
  name: feedFetchInterval
  type: 19
  required: false
- additionalinfo: When selected, the exclusion list is ignored for indicators from this feed. This means that if an indicator from this feed is on the exclusion list, the indicator might still be added to the system.
  display: Bypass exclusion list
  name: feedBypassExclusionList
  type: 8
  required: false
- display: Discovery Service URL (e.g. https://example.net/taxii)
  name: url
  required: true
  type: 0
- display: Username / API Key
  name: credentials
  type: 9
  required: false
<<<<<<< HEAD
=======
- additionalinfo: The API root to use (for example default or public). If left empty, the server default API root is used. If the server has no default root, the first available API root is used instead.
  display: API Root to Use
  name: default_api_root
  type: 0
  required: false
>>>>>>> 90cf3b88
- additionalinfo: Indicators will be fetched from this collection. Run "taxii2-get-collections" command to get a valid value. If left empty, the instance will try to fetch from all the collections in the given discovery service.
  display: Collection Name To Fetch Indicators From
  name: collection_to_fetch
  type: 0
  required: false
- additionalinfo: Incremental feeds pull only new or modified indicators that have been sent from the integration. As the determination if the indicator is new or modified happens on the 3rd-party vendor's side, and only indicators that are new or modified are sent to Cortex XSOAR, all indicators coming from these feeds are labeled new or modified.
<<<<<<< HEAD
  display: Incremental Feed
  name: feedIncremental
  defaultvalue: 'false'
  type: 8
  required: false
- additionalinfo: When enabled, fetch-indicators will try to fetch the entire feed for every fetch. When disabled, fetch-indicators will try to fetch just the latest entries (since the last fetch).
  defaultvalue: 'true'
=======
  defaultvalue: 'false'
  display: Incremental Feed
  name: feedIncremental
  type: 8
  required: false
- additionalinfo: When enabled, fetch-indicators will try to fetch the entire feed for every fetch. When disabled, fetch-indicators will try to fetch just the latest entries (since the last fetch).
>>>>>>> 90cf3b88
  display: Full Feed Fetch
  name: fetch_full_feed
  type: 8
  required: false
<<<<<<< HEAD
=======
  defaultvalue: 'true'
>>>>>>> 90cf3b88
- additionalinfo: The maximum number of indicators that can be fetched per fetch. If this field is left empty, there will be no limit on the number of indicators fetched.
  display: Max Indicators Per Fetch (disabled for Full Feed Fetch)
  name: limit
  type: 0
  required: false
<<<<<<< HEAD
- additionalinfo: The time interval for the first fetch (retroactive). <number> <time unit> of type minute/hour/day/year. For example, 1 minute, 12 hour
  defaultvalue: 1 year
  display: First Fetch Time
  name: initial_interval
  type: 0
  required: false
=======
- display: First Fetch Time
  name: initial_interval
  defaultvalue: 1 year
  type: 0
  required: false
  additionalinfo: 'The time interval for the first retroactive fetch, formatted as <time unit of type minute/hour/day/year>. For example: 1 minute, 12 hours.'
>>>>>>> 90cf3b88
- display: STIX Objects To Fetch
  name: objects_to_fetch
  type: 16
<<<<<<< HEAD
=======
  required: false
  defaultvalue: indicator,report,malware,campaign,attack-pattern,course-of-action,intrusion-set,tool,threat-actor,infrastructure
>>>>>>> 90cf3b88
  options:
  - indicator
  - report
  - malware
  - campaign
  - attack-pattern
  - course-of-action
  - intrusion-set
  - tool
  - threat-actor
  - infrastructure
  - autonomous-system
  - domain-name
  - email-addr
  - file
  - ipv4-addr
  - ipv6-addr
  - mutex
  - url
  - user-account
  - windows-registry-key
  - identity
  - location
  - vulnerability
<<<<<<< HEAD
  required: false
=======
  - x509-certificate
>>>>>>> 90cf3b88
  additionalinfo: 'Choose which STIX object types to fetch from the TAXII server. If left empty, all available object types will be fetched.'
- display: Certificate File as Text
  name: creds_certificate
  type: 9
<<<<<<< HEAD
  displaypassword: Key File as Text
  required: false
=======
  required: false
  displaypassword: Key File as Text
>>>>>>> 90cf3b88
- additionalinfo: Add a certificate file as text to connect to the TAXII server
  display: Certificate File as Text
  name: certificate
  type: 12
  hidden: true
  required: false
- additionalinfo: Add a key file as text to connect to the TAXII server
  display: Key File as Text
  name: key
  type: 4
<<<<<<< HEAD
  hidden: true
  required: false
=======
  required: false
  hidden: true
>>>>>>> 90cf3b88
- additionalinfo: Set the number of stix object that will be requested with each taxii poll (http request). A single fetch is made of several taxii polls. Changing this setting can help speed up fetches, or fix issues on slower networks. Please note server restrictions may apply, overriding and limiting the "requested limit".
  defaultvalue: '100'
  display: Max STIX Objects Per Poll
  name: limit_per_request
  type: 0
  required: false
<<<<<<< HEAD
- additionalinfo: Choose how to handle complex observations. Two or more Observation Expressions MAY be combined using a complex observation operator such as "AND", "OR". e.g. `[ IP = 'b' ] AND [ URL = 'd' ]`
  defaultvalue: Skip indicators with more than a single observation
=======
- additionalinfo: "Choose how to handle complex observations. Two or more observation expressions may be combined using a complex observation operator such as \"AND\" or \"OR\". For example: [ IP = 'b' ] AND [ URL = 'd' ]"
>>>>>>> 90cf3b88
  display: Complex Observation Mode
  name: observation_operator_mode
  type: 15
  required: false
  defaultvalue: Skip indicators with more than a single observation
  options:
  - Create indicator for each observation
  - Skip indicators with more than a single observation
<<<<<<< HEAD
  type: 15
  required: false
- additionalinfo: "Choose whether to import the XSOAR custom fields. Note: this might overwrite the data pulled from other sources."
  display: Update custom fields
  name: update_custom_fields
  type: 8
  required: false
=======
- display: Update custom fields
  name: update_custom_fields
  type: 8
  required: false
  additionalinfo: "Choose whether to import Cortex XSOAR custom fields. Note: this may overwrite data pulled from other sources."
>>>>>>> 90cf3b88
- display: Trust any certificate (not secure)
  name: insecure
  type: 8
  required: false
- display: Use system proxy settings
  name: proxy
  type: 8
  required: false
- additionalinfo: Supports CSV values.
  display: Tags
  name: feedTags
  type: 0
  required: false
<<<<<<< HEAD
- additionalinfo: The Default API Root to use (e.g. default, public). If left empty, the server default API root will be used. When the server has no default root, the first available API root will be used instead.
  display: Default API Root to use
  name: default_api_root
  type: 0
  required: false
=======
>>>>>>> 90cf3b88
description: Ingests indicator feeds from TAXII 2.0 and 2.1 servers.
display: TAXII 2 Feed
name: TAXII 2 Feed
script:
  commands:
  - arguments:
    - auto: PREDEFINED
      defaultValue: 'false'
      description: Will return only the rawJSON of the indicator object.
      name: raw
      predefined:
      - 'true'
      - 'false'
    - defaultValue: '10'
      description: Maximum number of indicators to fetch.
      name: limit
    - description: Fetch only indicators that were added to the server after the given time. Please provide a <number> and <time unit> of type minute/hour/day. For example, 1 minute, 12 hour, 24 days.
      name: added_after
    description: Allows you to test your feed and to make sure you can fetch indicators successfuly.
    name: taxii2-get-indicators
    outputs:
    - contextPath: TAXII2.Indicators.type
      description: Indicator type.
      type: String
    - contextPath: TAXII2.Indicators.value
      description: Indicator value.
      type: String
    - contextPath: TAXII2.Indicators.rawJSON
      description: Indicator rawJSON.
      type: String
  - description: Gets the list of collections from the discovery service.
    name: taxii2-get-collections
    outputs:
    - contextPath: TAXII2.Collections.ID
      description: Collection ID.
      type: String
    - contextPath: TAXII2.Collections.Name
      description: Collection Name.
      type: String
  - deprecated: true
    description: 'WARNING: This command will reset your fetch history.'
    name: taxii2-reset-fetch-indicators
<<<<<<< HEAD
  dockerimage: demisto/taxii2:1.0.0.80190
=======
  dockerimage: demisto/taxii2:1.0.0.90938
>>>>>>> 90cf3b88
  feed: true
  runonce: false
  script: '-'
  subtype: python3
  type: python
tests:
- TAXII 2 Feed Test
fromversion: 5.5.0<|MERGE_RESOLUTION|>--- conflicted
+++ resolved
@@ -8,11 +8,7 @@
   name: feed
   type: 8
   required: false
-<<<<<<< HEAD
-- additionalinfo: Indicators from this integration instance will be marked with this reputation
-=======
 - additionalinfo: Indicators from this integration instance will be marked with this reputation.
->>>>>>> 90cf3b88
   display: Indicator Reputation
   name: feedReputation
   options:
@@ -22,11 +18,7 @@
   - Bad
   type: 18
   required: false
-<<<<<<< HEAD
-- additionalinfo: Reliability of the source providing the intelligence data
-=======
 - additionalinfo: Reliability of the source providing the intelligence data.
->>>>>>> 90cf3b88
   display: Source Reliability
   name: feedReliability
   options:
@@ -38,11 +30,7 @@
   - F - Reliability cannot be judged
   required: true
   type: 15
-<<<<<<< HEAD
-- additionalinfo: The Traffic Light Protocol (TLP) designation to apply to indicators fetched from the feed
-=======
 - additionalinfo: The Traffic Light Protocol (TLP) designation to apply to indicators fetched from the feed.
->>>>>>> 90cf3b88
   display: Traffic Light Protocol Color
   name: tlp_color
   options:
@@ -84,72 +72,44 @@
   name: credentials
   type: 9
   required: false
-<<<<<<< HEAD
-=======
 - additionalinfo: The API root to use (for example default or public). If left empty, the server default API root is used. If the server has no default root, the first available API root is used instead.
   display: API Root to Use
   name: default_api_root
   type: 0
   required: false
->>>>>>> 90cf3b88
 - additionalinfo: Indicators will be fetched from this collection. Run "taxii2-get-collections" command to get a valid value. If left empty, the instance will try to fetch from all the collections in the given discovery service.
   display: Collection Name To Fetch Indicators From
   name: collection_to_fetch
   type: 0
   required: false
 - additionalinfo: Incremental feeds pull only new or modified indicators that have been sent from the integration. As the determination if the indicator is new or modified happens on the 3rd-party vendor's side, and only indicators that are new or modified are sent to Cortex XSOAR, all indicators coming from these feeds are labeled new or modified.
-<<<<<<< HEAD
-  display: Incremental Feed
-  name: feedIncremental
-  defaultvalue: 'false'
-  type: 8
-  required: false
-- additionalinfo: When enabled, fetch-indicators will try to fetch the entire feed for every fetch. When disabled, fetch-indicators will try to fetch just the latest entries (since the last fetch).
-  defaultvalue: 'true'
-=======
   defaultvalue: 'false'
   display: Incremental Feed
   name: feedIncremental
   type: 8
   required: false
 - additionalinfo: When enabled, fetch-indicators will try to fetch the entire feed for every fetch. When disabled, fetch-indicators will try to fetch just the latest entries (since the last fetch).
->>>>>>> 90cf3b88
   display: Full Feed Fetch
   name: fetch_full_feed
   type: 8
   required: false
-<<<<<<< HEAD
-=======
   defaultvalue: 'true'
->>>>>>> 90cf3b88
 - additionalinfo: The maximum number of indicators that can be fetched per fetch. If this field is left empty, there will be no limit on the number of indicators fetched.
   display: Max Indicators Per Fetch (disabled for Full Feed Fetch)
   name: limit
   type: 0
   required: false
-<<<<<<< HEAD
-- additionalinfo: The time interval for the first fetch (retroactive). <number> <time unit> of type minute/hour/day/year. For example, 1 minute, 12 hour
-  defaultvalue: 1 year
-  display: First Fetch Time
-  name: initial_interval
-  type: 0
-  required: false
-=======
 - display: First Fetch Time
   name: initial_interval
   defaultvalue: 1 year
   type: 0
   required: false
   additionalinfo: 'The time interval for the first retroactive fetch, formatted as <time unit of type minute/hour/day/year>. For example: 1 minute, 12 hours.'
->>>>>>> 90cf3b88
 - display: STIX Objects To Fetch
   name: objects_to_fetch
   type: 16
-<<<<<<< HEAD
-=======
   required: false
   defaultvalue: indicator,report,malware,campaign,attack-pattern,course-of-action,intrusion-set,tool,threat-actor,infrastructure
->>>>>>> 90cf3b88
   options:
   - indicator
   - report
@@ -174,22 +134,13 @@
   - identity
   - location
   - vulnerability
-<<<<<<< HEAD
-  required: false
-=======
   - x509-certificate
->>>>>>> 90cf3b88
   additionalinfo: 'Choose which STIX object types to fetch from the TAXII server. If left empty, all available object types will be fetched.'
 - display: Certificate File as Text
   name: creds_certificate
   type: 9
-<<<<<<< HEAD
+  required: false
   displaypassword: Key File as Text
-  required: false
-=======
-  required: false
-  displaypassword: Key File as Text
->>>>>>> 90cf3b88
 - additionalinfo: Add a certificate file as text to connect to the TAXII server
   display: Certificate File as Text
   name: certificate
@@ -200,25 +151,15 @@
   display: Key File as Text
   name: key
   type: 4
-<<<<<<< HEAD
+  required: false
   hidden: true
-  required: false
-=======
-  required: false
-  hidden: true
->>>>>>> 90cf3b88
 - additionalinfo: Set the number of stix object that will be requested with each taxii poll (http request). A single fetch is made of several taxii polls. Changing this setting can help speed up fetches, or fix issues on slower networks. Please note server restrictions may apply, overriding and limiting the "requested limit".
   defaultvalue: '100'
   display: Max STIX Objects Per Poll
   name: limit_per_request
   type: 0
   required: false
-<<<<<<< HEAD
-- additionalinfo: Choose how to handle complex observations. Two or more Observation Expressions MAY be combined using a complex observation operator such as "AND", "OR". e.g. `[ IP = 'b' ] AND [ URL = 'd' ]`
-  defaultvalue: Skip indicators with more than a single observation
-=======
 - additionalinfo: "Choose how to handle complex observations. Two or more observation expressions may be combined using a complex observation operator such as \"AND\" or \"OR\". For example: [ IP = 'b' ] AND [ URL = 'd' ]"
->>>>>>> 90cf3b88
   display: Complex Observation Mode
   name: observation_operator_mode
   type: 15
@@ -227,21 +168,11 @@
   options:
   - Create indicator for each observation
   - Skip indicators with more than a single observation
-<<<<<<< HEAD
-  type: 15
-  required: false
-- additionalinfo: "Choose whether to import the XSOAR custom fields. Note: this might overwrite the data pulled from other sources."
-  display: Update custom fields
-  name: update_custom_fields
-  type: 8
-  required: false
-=======
 - display: Update custom fields
   name: update_custom_fields
   type: 8
   required: false
   additionalinfo: "Choose whether to import Cortex XSOAR custom fields. Note: this may overwrite data pulled from other sources."
->>>>>>> 90cf3b88
 - display: Trust any certificate (not secure)
   name: insecure
   type: 8
@@ -255,14 +186,6 @@
   name: feedTags
   type: 0
   required: false
-<<<<<<< HEAD
-- additionalinfo: The Default API Root to use (e.g. default, public). If left empty, the server default API root will be used. When the server has no default root, the first available API root will be used instead.
-  display: Default API Root to use
-  name: default_api_root
-  type: 0
-  required: false
-=======
->>>>>>> 90cf3b88
 description: Ingests indicator feeds from TAXII 2.0 and 2.1 servers.
 display: TAXII 2 Feed
 name: TAXII 2 Feed
@@ -305,11 +228,7 @@
   - deprecated: true
     description: 'WARNING: This command will reset your fetch history.'
     name: taxii2-reset-fetch-indicators
-<<<<<<< HEAD
-  dockerimage: demisto/taxii2:1.0.0.80190
-=======
   dockerimage: demisto/taxii2:1.0.0.90938
->>>>>>> 90cf3b88
   feed: true
   runonce: false
   script: '-'
