category: Data Enrichment & Threat Intelligence
commonfields:
  id: TAXII 2 Feed
  version: -1
configuration:
- defaultvalue: 'true'
  display: Fetch indicators
  name: feed
  type: 8
  required: false
- additionalinfo: Indicators from this integration instance will be marked with this reputation
  display: Indicator Reputation
  name: feedReputation
  options:
  - None
  - Good
  - Suspicious
  - Bad
  type: 18
  required: false
- additionalinfo: Reliability of the source providing the intelligence data
  display: Source Reliability
  name: feedReliability
  options:
  - A - Completely reliable
  - B - Usually reliable
  - C - Fairly reliable
  - D - Not usually reliable
  - E - Unreliable
  - F - Reliability cannot be judged
  required: true
  type: 15
- additionalinfo: The Traffic Light Protocol (TLP) designation to apply to indicators fetched from the feed
  display: Traffic Light Protocol Color
  name: tlp_color
  options:
  - RED
  - AMBER
  - GREEN
  - WHITE
  type: 15
  defaultvalue: 'WHITE'
  required: false
- display: ''
  name: feedExpirationPolicy
  options:
  - never
  - interval
  - indicatorType
  - suddenDeath
  type: 17
  required: false
- display: ''
  name: feedExpirationInterval
  type: 1
  required: false
- defaultvalue: '240'
  display: Feed Fetch Interval
  name: feedFetchInterval
  type: 19
  required: false
- additionalinfo: When selected, the exclusion list is ignored for indicators from this feed. This means that if an indicator from this feed is on the exclusion list, the indicator might still be added to the system.
  display: Bypass exclusion list
  name: feedBypassExclusionList
  type: 8
  required: false
- display: Discovery Service URL (e.g. https://example.net/taxii)
  name: url
  required: true
  type: 0
- display: Username / API Key
  name: credentials
  type: 9
  required: false
- additionalinfo: Indicators will be fetched from this collection. Run "taxii2-get-collections" command to get a valid value. If left empty, the instance will try to fetch from all the collections in the given discovery service.
  display: Collection Name To Fetch Indicators From
  name: collection_to_fetch
  type: 0
  required: false
- additionalinfo: Incremental feeds pull only new or modified indicators that have been sent from the integration. As the determination if the indicator is new or modified happens on the 3rd-party vendor's side, and only indicators that are new or modified are sent to Cortex XSOAR, all indicators coming from these feeds are labeled new or modified.
  display: Incremental Feed
  name: feedIncremental
  defaultvalue: 'false'
  type: 8
  required: false
- additionalinfo: When enabled, fetch-indicators will try to fetch the entire feed for every fetch. When disabled, fetch-indicators will try to fetch just the latest entries (since the last fetch).
  defaultvalue: 'true'
  display: Full Feed Fetch
  name: fetch_full_feed
  type: 8
  required: false
- additionalinfo: The maximum number of indicators that can be fetched per fetch. If this field is left empty, there will be no limit on the number of indicators fetched.
  display: Max Indicators Per Fetch (disabled for Full Feed Fetch)
  name: limit
  type: 0
  required: false
- additionalinfo: The time interval for the first fetch (retroactive). <number> <time unit> of type minute/hour/day/year. For example, 1 minute, 12 hour
  defaultvalue: 1 year
  display: First Fetch Time
  name: initial_interval
  type: 0
  required: false
- display: STIX Objects To Fetch
  name: objects_to_fetch
  defaultvalue: indicator,report,malware,campaign,attack-pattern,course-of-action,intrusion-set,tool,threat-actor,infrastructure
  type: 16
  options:
  - indicator
  - report
  - malware
  - campaign
  - attack-pattern
  - course-of-action
  - intrusion-set
  - tool
  - threat-actor
  - infrastructure
  - autonomous-system
  - domain-name
  - email-addr
  - file
  - ipv4-addr
  - ipv6-addr
  - mutex
  - url
  - user-account
  - windows-registry-key
  - identity
  - location
  - vulnerability
  required: false
  additionalinfo: 'Choose which STIX object types to fetch from the TAXII server. If left empty, all available object types will be fetched.'
- display: Certificate File as Text
  name: creds_certificate
  type: 9
  displaypassword: Key File as Text
  required: false
- additionalinfo: Add a certificate file as text to connect to the TAXII server
  display: Certificate File as Text
  name: certificate
  type: 12
  hidden: true
  required: false
- additionalinfo: Add a key file as text to connect to the TAXII server
  display: Key File as Text
  name: key
  type: 4
  hidden: true
  required: false
- additionalinfo: Set the number of stix object that will be requested with each taxii poll (http request). A single fetch is made of several taxii polls. Changing this setting can help speed up fetches, or fix issues on slower networks. Please note server restrictions may apply, overriding and limiting the "requested limit".
  defaultvalue: '100'
  display: Max STIX Objects Per Poll
  name: limit_per_request
  type: 0
  required: false
- additionalinfo: Choose how to handle complex observations. Two or more Observation Expressions MAY be combined using a complex observation operator such as "AND", "OR". e.g. `[ IP = 'b' ] AND [ URL = 'd' ]`
  defaultvalue: Skip indicators with more than a single observation
  display: Complex Observation Mode
  name: observation_operator_mode
  options:
  - Create indicator for each observation
  - Skip indicators with more than a single observation
  type: 15
  required: false
- additionalinfo: "Choose whether to import the XSOAR custom fields. Note: this might overwrite the data pulled from other sources."
  display: Update custom fields
  name: update_custom_fields
  type: 8
  required: false
- display: Trust any certificate (not secure)
  name: insecure
  type: 8
  required: false
- display: Use system proxy settings
  name: proxy
  type: 8
  required: false
- additionalinfo: Supports CSV values.
  display: Tags
  name: feedTags
  type: 0
  required: false
- additionalinfo: The Default API Root to use (e.g. default, public). If left empty, the server default API root will be used. When the server has no default root, the first available API root will be used instead.
  display: Default API Root to use
  name: default_api_root
  type: 0
  required: false
description: Ingests indicator feeds from TAXII 2.0 and 2.1 servers.
display: TAXII 2 Feed
name: TAXII 2 Feed
script:
  commands:
  - arguments:
    - auto: PREDEFINED
      defaultValue: 'false'
      description: Will return only the rawJSON of the indicator object.
      name: raw
      predefined:
      - 'true'
      - 'false'
    - defaultValue: '10'
      description: Maximum number of indicators to fetch.
      name: limit
    - description: Fetch only indicators that were added to the server after the given time. Please provide a <number> and <time unit> of type minute/hour/day. For example, 1 minute, 12 hour, 24 days.
      name: added_after
    description: Allows you to test your feed and to make sure you can fetch indicators successfuly.
    name: taxii2-get-indicators
    outputs:
    - contextPath: TAXII2.Indicators.type
      description: Indicator type.
      type: String
    - contextPath: TAXII2.Indicators.value
      description: Indicator value.
      type: String
    - contextPath: TAXII2.Indicators.rawJSON
      description: Indicator rawJSON.
      type: String
  - description: Gets the list of collections from the discovery service.
    name: taxii2-get-collections
    outputs:
    - contextPath: TAXII2.Collections.ID
      description: Collection ID.
      type: String
    - contextPath: TAXII2.Collections.Name
      description: Collection Name.
      type: String
  - deprecated: true
    description: 'WARNING: This command will reset your fetch history.'
    name: taxii2-reset-fetch-indicators
<<<<<<< HEAD
  dockerimage: demisto/taxii2:1.0.0.80190
=======
  dockerimage: demisto/taxii2:1.0.0.84787
>>>>>>> 9d6c5180
  feed: true
  runonce: false
  script: '-'
  subtype: python3
  type: python
tests:
- TAXII 2 Feed Test
fromversion: 5.5.0<|MERGE_RESOLUTION|>--- conflicted
+++ resolved
@@ -227,11 +227,7 @@
   - deprecated: true
     description: 'WARNING: This command will reset your fetch history.'
     name: taxii2-reset-fetch-indicators
-<<<<<<< HEAD
-  dockerimage: demisto/taxii2:1.0.0.80190
-=======
   dockerimage: demisto/taxii2:1.0.0.84787
->>>>>>> 9d6c5180
   feed: true
   runonce: false
   script: '-'
