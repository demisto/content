--- conflicted
+++ resolved
@@ -177,11 +177,7 @@
   name: feedTags
   required: false
   type: 0
-<<<<<<< HEAD
-- additionalinfo: The Default API Root to use (e.g. taxii2, public).
-=======
 - additionalinfo: The Default API Root to use (e.g. default, public). If left empty, the server default API root will be used. When the server has no default root, the first available API root will be used instead.
->>>>>>> 22ea892b
   display: Default API Root to use
   name: default_api_root
   required: false
