#### Integrations
##### TAXII 2 Feed
<<<<<<< HEAD

- Fixed an issue where ***fetch-indicators*** command returned the same indicators from previous fetch.
- Updated the Docker image to *demisto/taxii2:1.0.0.87504*.
=======
- Updated the Docker image to: *demisto/taxii2:1.0.0.87504*.
>>>>>>> a60ca09d
<|MERGE_RESOLUTION|>--- conflicted
+++ resolved
@@ -1,9 +1,3 @@
 #### Integrations
 ##### TAXII 2 Feed
-<<<<<<< HEAD
-
-- Fixed an issue where ***fetch-indicators*** command returned the same indicators from previous fetch.
-- Updated the Docker image to *demisto/taxii2:1.0.0.87504*.
-=======
-- Updated the Docker image to: *demisto/taxii2:1.0.0.87504*.
->>>>>>> a60ca09d
+- Updated the Docker image to: *demisto/taxii2:1.0.0.87504*.