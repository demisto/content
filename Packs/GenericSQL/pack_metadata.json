{
    "name": "GenericSQL",
    "description": "Connect and execute sql queries in 4 Databases: MySQL, PostgreSQL, Microsoft SQL Server and Oracle",
    "support": "xsoar",
    "serverMinVersion": "5.0.0",
<<<<<<< HEAD
    "currentVersion": "1.1.2",
=======
    "currentVersion": "1.1.4",
>>>>>>> 6f77591c
    "author": "Cortex XSOAR",
    "url": "https://www.paloaltonetworks.com/cortex",
    "email": "",
    "categories": [
        "Database"
    ],
    "tags": [],
    "created": "2020-03-10T08:37:18Z",
    "useCases": [],
    "keywords": [],
    "price": 0,
    "dependencies": {},
    "marketplaces": [
        "xsoar",
        "marketplacev2"
    ]
}<|MERGE_RESOLUTION|>--- conflicted
+++ resolved
@@ -3,11 +3,7 @@
     "description": "Connect and execute sql queries in 4 Databases: MySQL, PostgreSQL, Microsoft SQL Server and Oracle",
     "support": "xsoar",
     "serverMinVersion": "5.0.0",
-<<<<<<< HEAD
-    "currentVersion": "1.1.2",
-=======
     "currentVersion": "1.1.4",
->>>>>>> 6f77591c
     "author": "Cortex XSOAR",
     "url": "https://www.paloaltonetworks.com/cortex",
     "email": "",
