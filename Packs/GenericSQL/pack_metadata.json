{
    "name": "GenericSQL",
    "description": "Connect and execute sql queries in 4 Databases: MySQL, PostgreSQL, Microsoft SQL Server and Oracle",
    "support": "xsoar",
    "serverMinVersion": "5.0.0",
<<<<<<< HEAD
    "currentVersion": "1.1.8",
=======
    "currentVersion": "1.2.4",
>>>>>>> 3df2caa1
    "author": "Cortex XSOAR",
    "url": "https://www.paloaltonetworks.com/cortex",
    "email": "",
    "categories": [
        "Database"
    ],
    "tags": [],
    "created": "2020-03-10T08:37:18Z",
    "useCases": [],
    "keywords": [],
    "price": 0,
    "dependencies": {},
    "marketplaces": [
        "xsoar",
        "marketplacev2"
    ]
}<|MERGE_RESOLUTION|>--- conflicted
+++ resolved
@@ -3,11 +3,7 @@
     "description": "Connect and execute sql queries in 4 Databases: MySQL, PostgreSQL, Microsoft SQL Server and Oracle",
     "support": "xsoar",
     "serverMinVersion": "5.0.0",
-<<<<<<< HEAD
-    "currentVersion": "1.1.8",
-=======
-    "currentVersion": "1.2.4",
->>>>>>> 3df2caa1
+    "currentVersion": "1.2.5",
     "author": "Cortex XSOAR",
     "url": "https://www.paloaltonetworks.com/cortex",
     "email": "",
