id: generic-sql
version: -1
name: generic-sql
description: The initial state of the table is that in each database there are 4 records. While the playbook run, another record is added and later removed from the table.
starttaskid: "0"
tasks:
  "0":
    id: "0"
<<<<<<< HEAD
    taskid: e7764a70-e1e0-46a2-84dc-432c24d1486a
    type: start
    task:
      id: e7764a70-e1e0-46a2-84dc-432c24d1486a
=======
    taskid: c385dce7-f89d-4e3a-8d48-8a1a632dc844
    type: start
    task:
      id: c385dce7-f89d-4e3a-8d48-8a1a632dc844
>>>>>>> 90cf3b88
      version: -1
      name: ""
      iscommand: false
      brand: ""
      description: ''
    nexttasks:
      '#none#':
      - "15"
    separatecontext: false
    view: |-
      {
        "position": {
          "x": 480,
          "y": 50
        }
      }
    note: false
    timertriggers: []
    ignoreworker: false
    skipunavailable: false
    quietmode: 0
    continueonerrortype: ""
    isoversize: false
    isautoswitchedtoquietmode: false
  "1":
    id: "1"
<<<<<<< HEAD
    taskid: 49bae430-54d9-48f8-8eb4-f673c6d98c95
    type: regular
    task:
      id: 49bae430-54d9-48f8-8eb4-f673c6d98c95
=======
    taskid: e1d0cbe2-505f-4b23-80c0-885ea77ba976
    type: regular
    task:
      id: e1d0cbe2-505f-4b23-80c0-885ea77ba976
>>>>>>> 90cf3b88
      version: -1
      name: Select query - show all test table
      script: Generic SQL|||sql-command
      type: regular
      iscommand: true
      brand: Generic SQL
      description: Running a sql query
    nexttasks:
      '#none#':
      - "27"
    scriptarguments:
      limit:
        simple: "10"
      query:
        simple: select * from TestTable
    separatecontext: false
    view: |-
      {
        "position": {
          "x": 480,
          "y": 370
        }
      }
    note: false
    timertriggers: []
    ignoreworker: false
    skipunavailable: false
    quietmode: 0
    continueonerrortype: ""
    isoversize: false
    isautoswitchedtoquietmode: false
  "3":
    id: "3"
<<<<<<< HEAD
    taskid: 9ac36363-e578-4070-8910-858f6d9f0eb2
    type: regular
    task:
      id: 9ac36363-e578-4070-8910-858f6d9f0eb2
=======
    taskid: f559fc88-1270-4549-8027-62c05a6420a6
    type: regular
    task:
      id: f559fc88-1270-4549-8027-62c05a6420a6
>>>>>>> 90cf3b88
      version: -1
      name: Insert query in mssql syntax with bind variables values
      script: Generic SQL|||sql-command
      type: regular
      iscommand: true
      brand: Generic SQL
      description: Running a sql query
    nexttasks:
      '#none#':
      - "32"
    scriptarguments:
      bind_variables_values:
        simple: '${RandomString},playbook,test'
      query:
        simple: INSERT into TestTable(ID, LastName, FirstName) VALUES (?, ? , ?)
    continueonerror: true
    separatecontext: false
    view: |-
      {
        "position": {
          "x": 50,
<<<<<<< HEAD
          "y": 1040
=======
          "y": 1215
>>>>>>> 90cf3b88
        }
      }
    note: false
    timertriggers: []
    ignoreworker: false
    skipunavailable: false
    quietmode: 0
    continueonerrortype: ""
    isoversize: false
    isautoswitchedtoquietmode: false
  "5":
    id: "5"
<<<<<<< HEAD
    taskid: c4eda9c1-d3bf-4d7f-8040-77733aa47c79
    type: regular
    task:
      id: c4eda9c1-d3bf-4d7f-8040-77733aa47c79
=======
    taskid: ab8eea8e-df1e-4081-85d2-c91ac1ded195
    type: regular
    task:
      id: ab8eea8e-df1e-4081-85d2-c91ac1ded195
>>>>>>> 90cf3b88
      version: -1
      name: Select Query - Get New Entry
      script: Generic SQL|||sql-command
      type: regular
      iscommand: true
      brand: Generic SQL
      description: Running a sql query
    nexttasks:
      '#none#':
      - "28"
    scriptarguments:
      limit:
        simple: "1"
      query:
        simple: select * from TestTable where ID=${RandomString}
    separatecontext: false
    view: |-
      {
        "position": {
          "x": 480,
<<<<<<< HEAD
          "y": 1360
=======
          "y": 1710
>>>>>>> 90cf3b88
        }
      }
    note: false
    timertriggers: []
    ignoreworker: false
    skipunavailable: false
    quietmode: 0
    continueonerrortype: ""
    isoversize: false
    isautoswitchedtoquietmode: false
  "9":
    id: "9"
<<<<<<< HEAD
    taskid: cb0e5df5-ea1d-4c7b-8469-0a8489ad591a
    type: regular
    task:
      id: cb0e5df5-ea1d-4c7b-8469-0a8489ad591a
=======
    taskid: a36540e6-7995-4ece-8a3b-9392c71a3eef
    type: regular
    task:
      id: a36540e6-7995-4ece-8a3b-9392c71a3eef
>>>>>>> 90cf3b88
      version: -1
      name: Delete New Entry
      script: Generic SQL|||sql-command
      type: regular
      iscommand: true
      brand: Generic SQL
      description: Running a sql query
    nexttasks:
      '#none#':
      - "17"
    scriptarguments:
      query:
        simple: Delete FROM TestTable WHERE ID=${RandomString}
    separatecontext: false
    view: |-
      {
        "position": {
          "x": 265,
<<<<<<< HEAD
          "y": 1855
=======
          "y": 2205
>>>>>>> 90cf3b88
        }
      }
    note: false
    timertriggers: []
    ignoreworker: false
    skipunavailable: false
    quietmode: 0
    continueonerrortype: ""
    isoversize: false
    isautoswitchedtoquietmode: false
  "12":
    id: "12"
<<<<<<< HEAD
    taskid: 3dc12780-af17-42d5-8c99-efbdf08b6d3d
    type: title
    task:
      id: 3dc12780-af17-42d5-8c99-efbdf08b6d3d
=======
    taskid: b153fab3-7587-4a05-86f8-2be62862afed
    type: title
    task:
      id: b153fab3-7587-4a05-86f8-2be62862afed
>>>>>>> 90cf3b88
      version: -1
      name: Done
      type: title
      iscommand: false
      brand: ""
      description: ''
    separatecontext: false
    view: |-
      {
        "position": {
          "x": 480,
<<<<<<< HEAD
          "y": 2570
=======
          "y": 2920
>>>>>>> 90cf3b88
        }
      }
    note: false
    timertriggers: []
    ignoreworker: false
    skipunavailable: false
    quietmode: 0
    continueonerrortype: ""
    isoversize: false
    isautoswitchedtoquietmode: false
  "15":
    id: "15"
<<<<<<< HEAD
    taskid: fdff4c5f-daad-4b23-8377-871c64ce899a
    type: regular
    task:
      id: fdff4c5f-daad-4b23-8377-871c64ce899a
=======
    taskid: a299fdce-f468-47f1-878f-d3981a40fc1e
    type: regular
    task:
      id: a299fdce-f468-47f1-878f-d3981a40fc1e
>>>>>>> 90cf3b88
      version: -1
      name: DeleteContext
      description: Delete field from context
      scriptName: DeleteContext
      type: regular
      iscommand: false
      brand: ""
    nexttasks:
      '#none#':
      - "1"
    scriptarguments:
      all:
        simple: "yes"
    separatecontext: false
    view: |-
      {
        "position": {
          "x": 480,
          "y": 195
        }
      }
    note: false
    timertriggers: []
    ignoreworker: false
    skipunavailable: false
    quietmode: 0
    continueonerrortype: ""
    isoversize: false
    isautoswitchedtoquietmode: false
  "17":
    id: "17"
<<<<<<< HEAD
    taskid: b54f17e3-1a5d-461d-8ef0-81d987792612
    type: regular
    task:
      id: b54f17e3-1a5d-461d-8ef0-81d987792612
=======
    taskid: a0552dd2-aa96-43d3-8669-087bc5769c07
    type: regular
    task:
      id: a0552dd2-aa96-43d3-8669-087bc5769c07
>>>>>>> 90cf3b88
      version: -1
      name: DeleteContext
      description: Delete field from context
      scriptName: DeleteContext
      type: regular
      iscommand: false
      brand: ""
    nexttasks:
      '#none#':
      - "30"
    scriptarguments:
      all:
        simple: "yes"
      keysToKeep:
        simple: RandomString
    separatecontext: false
    view: |-
      {
        "position": {
          "x": 265,
<<<<<<< HEAD
          "y": 2030
=======
          "y": 2380
>>>>>>> 90cf3b88
        }
      }
    note: false
    timertriggers: []
    ignoreworker: false
    skipunavailable: false
    quietmode: 0
    continueonerrortype: ""
    isoversize: false
    isautoswitchedtoquietmode: false
  "19":
    id: "19"
<<<<<<< HEAD
    taskid: 7966c652-4f26-4520-88cf-a5317cf63197
    type: regular
    task:
      id: 7966c652-4f26-4520-88cf-a5317cf63197
=======
    taskid: 0e5259c5-4ab2-4316-842a-9a02dcb6c6be
    type: regular
    task:
      id: 0e5259c5-4ab2-4316-842a-9a02dcb6c6be
>>>>>>> 90cf3b88
      version: -1
      name: PrintErrorEntry
      description: Prints an error entry with a given message
      scriptName: PrintErrorEntry
      type: regular
      iscommand: false
      brand: ""
    scriptarguments:
      message:
        simple: Insert failed
    separatecontext: false
    view: |-
      {
        "position": {
          "x": 695,
<<<<<<< HEAD
          "y": 2030
=======
          "y": 2380
>>>>>>> 90cf3b88
        }
      }
    note: false
    timertriggers: []
    ignoreworker: false
    skipunavailable: false
    quietmode: 0
    continueonerrortype: ""
    isoversize: false
    isautoswitchedtoquietmode: false
  "20":
    id: "20"
<<<<<<< HEAD
    taskid: 9a98232e-7bd7-4b40-8ea3-06e83291ae5e
    type: regular
    task:
      id: 9a98232e-7bd7-4b40-8ea3-06e83291ae5e
=======
    taskid: 589146e1-5a0c-4714-8796-ae1a9f7b3472
    type: regular
    task:
      id: 589146e1-5a0c-4714-8796-ae1a9f7b3472
>>>>>>> 90cf3b88
      version: -1
      name: PrintErrorEntry
      description: Prints an error entry with a given message
      scriptName: PrintErrorEntry
      type: regular
      iscommand: false
      brand: ""
    scriptarguments:
      message:
        simple: Delete failed
    separatecontext: false
    view: |-
      {
        "position": {
          "x": 50,
<<<<<<< HEAD
          "y": 2555
=======
          "y": 2905
>>>>>>> 90cf3b88
        }
      }
    note: false
    timertriggers: []
    ignoreworker: false
    skipunavailable: false
    quietmode: 0
    continueonerrortype: ""
    isoversize: false
    isautoswitchedtoquietmode: false
  "23":
    id: "23"
<<<<<<< HEAD
    taskid: 5ca50db6-f767-40f0-8b83-23d6296ea597
    type: regular
    task:
      id: 5ca50db6-f767-40f0-8b83-23d6296ea597
=======
    taskid: 46db3580-32ea-4e74-824c-90dbcfadbd14
    type: regular
    task:
      id: 46db3580-32ea-4e74-824c-90dbcfadbd14
>>>>>>> 90cf3b88
      version: -1
      name: Insert query in mysql/postgresql syntax with bind variables values
      script: Generic SQL|||sql-command
      type: regular
      iscommand: true
      brand: Generic SQL
      description: Running a sql query
    nexttasks:
      '#none#':
      - "32"
    scriptarguments:
      bind_variables_values:
        simple: '${RandomString},playbook,test'
      query:
        simple: INSERT into TestTable(ID, LastName, FirstName) VALUES (%s , %s , %s)
    continueonerror: true
    separatecontext: false
    view: |-
      {
        "position": {
          "x": 480,
<<<<<<< HEAD
          "y": 1040
=======
          "y": 1215
>>>>>>> 90cf3b88
        }
      }
    note: false
    timertriggers: []
    ignoreworker: false
    skipunavailable: false
    quietmode: 0
    continueonerrortype: ""
    isoversize: false
    isautoswitchedtoquietmode: false
  "24":
    id: "24"
<<<<<<< HEAD
    taskid: 6c3a1d52-baf0-4846-83cc-329e07229847
    type: regular
    task:
      id: 6c3a1d52-baf0-4846-83cc-329e07229847
=======
    taskid: 3cc47290-a109-41e0-80e7-9a6ea17406c9
    type: regular
    task:
      id: 3cc47290-a109-41e0-80e7-9a6ea17406c9
>>>>>>> 90cf3b88
      version: -1
      name: Delete New Entry (If was created)
      script: Generic SQL|||sql-command
      type: regular
      iscommand: true
      brand: Generic SQL
      description: Running a sql query
    nexttasks:
      '#none#':
      - "19"
    scriptarguments:
      query:
        simple: Delete FROM TestTable WHERE ID=${RandomString}
    separatecontext: false
    view: |-
      {
        "position": {
          "x": 695,
<<<<<<< HEAD
          "y": 1855
=======
          "y": 2205
>>>>>>> 90cf3b88
        }
      }
    note: false
    timertriggers: []
    ignoreworker: false
    skipunavailable: false
    quietmode: 0
    continueonerrortype: ""
    isoversize: false
    isautoswitchedtoquietmode: false
  "26":
    id: "26"
<<<<<<< HEAD
    taskid: 2d4c02ad-b7b3-43ce-8d22-7d187b1bb66c
    type: regular
    task:
      id: 2d4c02ad-b7b3-43ce-8d22-7d187b1bb66c
=======
    taskid: 8c6f6ddc-8cd1-4a26-8ea9-e5857277268e
    type: regular
    task:
      id: 8c6f6ddc-8cd1-4a26-8ea9-e5857277268e
>>>>>>> 90cf3b88
      version: -1
      name: Insert query in oracle syntax with bind variables values
      script: Generic SQL|||sql-command
      type: regular
      iscommand: true
      brand: Generic SQL
      description: Running a sql query
    nexttasks:
      '#none#':
      - "32"
    scriptarguments:
      bind_variables_names:
        simple: u,x,y
      bind_variables_values:
        simple: ${RandomString},playbook,test
      query:
        simple: INSERT into TestTable(ID, LastName, FirstName) VALUES (:u, :x , :y)
    continueonerror: true
    separatecontext: false
    view: |-
      {
        "position": {
          "x": 910,
<<<<<<< HEAD
          "y": 1040
=======
          "y": 1215
>>>>>>> 90cf3b88
        }
      }
    note: false
    timertriggers: []
    ignoreworker: false
    skipunavailable: false
    quietmode: 0
    continueonerrortype: ""
    isoversize: false
    isautoswitchedtoquietmode: false
  "27":
    id: "27"
<<<<<<< HEAD
    taskid: 87e3a7e1-656e-4637-8ec9-c60e95a76ee6
    type: regular
    task:
      id: 87e3a7e1-656e-4637-8ec9-c60e95a76ee6
=======
    taskid: 00a33eb3-0aa7-4e24-85f5-896614d4f6e3
    type: regular
    task:
      id: 00a33eb3-0aa7-4e24-85f5-896614d4f6e3
>>>>>>> 90cf3b88
      version: -1
      name: Generate Random ID
      description: Generates random string
      scriptName: GenerateRandomString
      type: regular
      iscommand: false
      brand: Generic SQL
    nexttasks:
      '#none#':
<<<<<<< HEAD
      - "31"
=======
      - "37"
>>>>>>> 90cf3b88
    scriptarguments:
      Digits:
        simple: "True"
      Length:
<<<<<<< HEAD
        simple: "8"
=======
        simple: "7"
>>>>>>> 90cf3b88
      Lowercase:
        simple: "False"
      Punctuation:
        simple: "False"
      Uppercase:
        simple: "False"
    separatecontext: false
    defaultassigneecomplex: {}
    continueonerror: true
    continueonerrortype: ""
    view: |-
      {
        "position": {
          "x": 480,
          "y": 545
        }
      }
    note: false
    timertriggers: []
    ignoreworker: false
    skipunavailable: false
    quietmode: 0
    isoversize: false
    isautoswitchedtoquietmode: false
  "28":
    id: "28"
<<<<<<< HEAD
    taskid: 61e0caa4-a709-4046-8833-f697f9002a4c
    type: condition
    task:
      id: 61e0caa4-a709-4046-8833-f697f9002a4c
=======
    taskid: e3e1df5e-f7f6-4f9e-8917-ac5e5bf5d09f
    type: condition
    task:
      id: e3e1df5e-f7f6-4f9e-8917-ac5e5bf5d09f
>>>>>>> 90cf3b88
      version: -1
      name: Was New Entry Created?
      description: Prints text to war room (Markdown supported)
      type: condition
      iscommand: false
      brand: ""
    nexttasks:
      '#default#':
      - "34"
      "yes":
      - "33"
<<<<<<< HEAD
=======
    separatecontext: false
    conditions:
    - label: "yes"
      condition:
      - - operator: containsGeneral
          left:
            value:
              simple: ${GenericSQL.GenericSQL.Result.ID}
            iscontext: true
          right:
            value:
              simple: ${RandomString}
        - operator: containsGeneral
          left:
            value:
              simple: ${GenericSQL.GenericSQL.Result.id}
            iscontext: true
          right:
            value:
              simple: ${RandomString}
    continueonerrortype: ""
    view: |-
      {
        "position": {
          "x": 480,
          "y": 1885
        }
      }
    note: false
    timertriggers: []
    ignoreworker: false
    skipunavailable: false
    quietmode: 0
    isoversize: false
    isautoswitchedtoquietmode: false
  "29":
    id: "29"
    taskid: e10ce21c-f848-4881-8beb-d6386bc4db49
    type: condition
    task:
      id: e10ce21c-f848-4881-8beb-d6386bc4db49
      version: -1
      name: Was New Entry Deleted?
      description: Prints text to war room (Markdown supported)
      type: condition
      iscommand: false
      brand: ""
    nexttasks:
      '#default#':
      - "20"
      "yes":
      - "12"
>>>>>>> 90cf3b88
    separatecontext: false
    conditions:
    - label: "yes"
      condition:
<<<<<<< HEAD
      - - operator: containsGeneral
          left:
            value:
              simple: ${GenericSQL.GenericSQL.Result.ID}
            iscontext: true
          right:
            value:
              simple: ${RandomString}
        - operator: containsGeneral
          left:
            value:
              simple: ${GenericSQL.GenericSQL.Result.id}
            iscontext: true
          right:
            value:
              simple: ${RandomString}
=======
      - - operator: notIn
          left:
            value:
              simple: ${RandomString}
          right:
            value:
              simple: ${GenericSQL.GenericSQL.Result.ID}
>>>>>>> 90cf3b88
    continueonerrortype: ""
    view: |-
      {
        "position": {
<<<<<<< HEAD
          "x": 480,
          "y": 1535
=======
          "x": 265,
          "y": 2730
>>>>>>> 90cf3b88
        }
      }
    note: false
    timertriggers: []
    ignoreworker: false
    skipunavailable: false
    quietmode: 0
    isoversize: false
    isautoswitchedtoquietmode: false
<<<<<<< HEAD
  "29":
    id: "29"
    taskid: 63ebb0f5-69c5-43f4-8e1a-60d862aa5c32
    type: condition
    task:
      id: 63ebb0f5-69c5-43f4-8e1a-60d862aa5c32
      version: -1
      name: Was New Entry Deleted?
      description: Prints text to war room (Markdown supported)
      type: condition
      iscommand: false
      brand: ""
    nexttasks:
      '#default#':
      - "20"
      "yes":
      - "12"
    separatecontext: false
    conditions:
    - label: "yes"
      condition:
      - - operator: notIn
          left:
            value:
              simple: ${RandomString}
          right:
            value:
              simple: ${GenericSQL.GenericSQL.Result.ID}
=======
  "30":
    id: "30"
    taskid: 5d51d13d-84e2-468a-8cae-9a46540c8822
    type: regular
    task:
      id: 5d51d13d-84e2-468a-8cae-9a46540c8822
      version: -1
      name: Select query - show all test table
      description: Running a sql query
      script: Generic SQL|||sql-command
      type: regular
      iscommand: true
      brand: Generic SQL
    nexttasks:
      '#none#':
      - "29"
    scriptarguments:
      limit:
        simple: "10"
      query:
        simple: select * from TestTable
    separatecontext: false
>>>>>>> 90cf3b88
    continueonerrortype: ""
    view: |-
      {
        "position": {
          "x": 265,
<<<<<<< HEAD
          "y": 2380
=======
          "y": 2555
>>>>>>> 90cf3b88
        }
      }
    note: false
    timertriggers: []
    ignoreworker: false
    skipunavailable: false
    quietmode: 0
    isoversize: false
    isautoswitchedtoquietmode: false
<<<<<<< HEAD
  "30":
    id: "30"
    taskid: 82fac520-644b-49b7-8749-b4c6edffd84d
    type: regular
    task:
      id: 82fac520-644b-49b7-8749-b4c6edffd84d
      version: -1
      name: Select query - show all test table
      description: Running a sql query
      script: Generic SQL|||sql-command
      type: regular
      iscommand: true
      brand: Generic SQL
    nexttasks:
      '#none#':
      - "29"
    scriptarguments:
      limit:
        simple: "10"
      query:
        simple: select * from TestTable
=======
  "31":
    id: "31"
    taskid: 72ac0a5f-9f42-40af-8e09-50180b173bee
    type: title
    task:
      id: 72ac0a5f-9f42-40af-8e09-50180b173bee
      version: -1
      name: 'Insert New Entry '
      type: title
      iscommand: false
      brand: ""
      description: ''
    nexttasks:
      '#none#':
      - "35"
>>>>>>> 90cf3b88
    separatecontext: false
    continueonerrortype: ""
    view: |-
      {
        "position": {
<<<<<<< HEAD
          "x": 265,
          "y": 2205
=======
          "x": 480,
          "y": 895
>>>>>>> 90cf3b88
        }
      }
    note: false
    timertriggers: []
    ignoreworker: false
    skipunavailable: false
    quietmode: 0
    isoversize: false
    isautoswitchedtoquietmode: false
<<<<<<< HEAD
  "31":
    id: "31"
    taskid: 9a452697-5a93-4c43-8d20-9f70c3d02d33
    type: title
    task:
      id: 9a452697-5a93-4c43-8d20-9f70c3d02d33
      version: -1
      name: 'Insert New Entry '
=======
  "32":
    id: "32"
    taskid: 07bfb6c0-b1f2-4207-89d8-14f5f20a91c3
    type: title
    task:
      id: 07bfb6c0-b1f2-4207-89d8-14f5f20a91c3
      version: -1
      name: Validate New Entry
>>>>>>> 90cf3b88
      type: title
      iscommand: false
      brand: ""
      description: ''
    nexttasks:
      '#none#':
<<<<<<< HEAD
      - "35"
=======
      - "36"
>>>>>>> 90cf3b88
    separatecontext: false
    continueonerrortype: ""
    view: |-
      {
        "position": {
          "x": 480,
<<<<<<< HEAD
          "y": 720
=======
          "y": 1390
>>>>>>> 90cf3b88
        }
      }
    note: false
    timertriggers: []
    ignoreworker: false
    skipunavailable: false
    quietmode: 0
    isoversize: false
    isautoswitchedtoquietmode: false
<<<<<<< HEAD
  "32":
    id: "32"
    taskid: b80438bf-178f-47d3-8ea1-78f5cd463402
    type: title
    task:
      id: b80438bf-178f-47d3-8ea1-78f5cd463402
      version: -1
      name: Validate New Entry
=======
  "33":
    id: "33"
    taskid: ead1f66f-cd04-48c6-8fb0-1348c340cae3
    type: title
    task:
      id: ead1f66f-cd04-48c6-8fb0-1348c340cae3
      version: -1
      name: Query Succeeded - Retrieve Table Back To Original State
>>>>>>> 90cf3b88
      type: title
      iscommand: false
      brand: ""
      description: ''
    nexttasks:
      '#none#':
<<<<<<< HEAD
      - "5"
    separatecontext: false
=======
      - "9"
    separatecontext: false
    continueonerrortype: ""
    view: |-
      {
        "position": {
          "x": 265,
          "y": 2060
        }
      }
    note: false
    timertriggers: []
    ignoreworker: false
    skipunavailable: false
    quietmode: 0
    isoversize: false
    isautoswitchedtoquietmode: false
  "34":
    id: "34"
    taskid: 963f1802-10ad-43fc-8383-e03b1773f92c
    type: title
    task:
      id: 963f1802-10ad-43fc-8383-e03b1773f92c
      version: -1
      name: Error Creating New Entry
      type: title
      iscommand: false
      brand: ""
      description: ''
    nexttasks:
      '#none#':
      - "24"
    separatecontext: false
    continueonerrortype: ""
    view: |-
      {
        "position": {
          "x": 695,
          "y": 2060
        }
      }
    note: false
    timertriggers: []
    ignoreworker: false
    skipunavailable: false
    quietmode: 0
    isoversize: false
    isautoswitchedtoquietmode: false
  "35":
    id: "35"
    taskid: 5052af1d-3a14-4218-8c9a-9ac2d775a26c
    type: condition
    task:
      id: 5052af1d-3a14-4218-8c9a-9ac2d775a26c
      version: -1
      name: Choose proper query syntax based on DB type
      type: condition
      iscommand: false
      brand: ""
    nexttasks:
      '#default#':
      - "23"
      mssql:
      - "3"
      oracle:
      - "26"
    separatecontext: false
    conditions:
    - label: mssql
      condition:
      - - operator: containsString
          left:
            value:
              simple: ${GenericSQL.GenericSQL.InstanceName}
          right:
            value:
              simple: Microsoft
    - label: oracle
      condition:
      - - operator: containsString
          left:
            value:
              simple: ${GenericSQL.GenericSQL.InstanceName}
          right:
            value:
              simple: Oracle
>>>>>>> 90cf3b88
    continueonerrortype: ""
    view: |-
      {
        "position": {
          "x": 480,
<<<<<<< HEAD
          "y": 1215
=======
          "y": 1040
>>>>>>> 90cf3b88
        }
      }
    note: false
    timertriggers: []
    ignoreworker: false
    skipunavailable: false
    quietmode: 0
    isoversize: false
    isautoswitchedtoquietmode: false
<<<<<<< HEAD
  "33":
    id: "33"
    taskid: 0fa8900a-6cf2-4364-87c7-f9a3b893abb2
    type: title
    task:
      id: 0fa8900a-6cf2-4364-87c7-f9a3b893abb2
      version: -1
      name: Query Succeeded - Retrieve Table Back To Original State
      type: title
      iscommand: false
      brand: ""
      description: ''
    nexttasks:
      '#none#':
      - "9"
=======
  "36":
    id: "36"
    taskid: f8614ec7-5aa8-4e67-8997-5e4c25f3bf8f
    type: regular
    task:
      id: f8614ec7-5aa8-4e67-8997-5e4c25f3bf8f
      version: -1
      name: DeleteContext
      description: Delete field from context
      scriptName: DeleteContext
      type: regular
      iscommand: false
      brand: ""
    nexttasks:
      '#none#':
      - "5"
    scriptarguments:
      all:
        simple: "yes"
      keysToKeep:
        simple: RandomString
>>>>>>> 90cf3b88
    separatecontext: false
    continueonerrortype: ""
    view: |-
      {
        "position": {
<<<<<<< HEAD
          "x": 265,
          "y": 1710
=======
          "x": 480,
          "y": 1535
>>>>>>> 90cf3b88
        }
      }
    note: false
    timertriggers: []
    ignoreworker: false
    skipunavailable: false
    quietmode: 0
    isoversize: false
    isautoswitchedtoquietmode: false
<<<<<<< HEAD
  "34":
    id: "34"
    taskid: 66ee96f5-1407-4998-84ea-d2023f82fb5d
    type: title
    task:
      id: 66ee96f5-1407-4998-84ea-d2023f82fb5d
      version: -1
      name: Error Creating New Entry
      type: title
      iscommand: false
      brand: ""
      description: ''
    nexttasks:
      '#none#':
      - "24"
    separatecontext: false
    continueonerrortype: ""
    view: |-
      {
        "position": {
          "x": 695,
          "y": 1710
        }
      }
    note: false
    timertriggers: []
    ignoreworker: false
    skipunavailable: false
    quietmode: 0
    isoversize: false
    isautoswitchedtoquietmode: false
  "35":
    id: "35"
    taskid: a912a266-26f9-44cc-8ee1-51ec48b9cab1
    type: condition
    task:
      id: a912a266-26f9-44cc-8ee1-51ec48b9cab1
      version: -1
      name: Choose proper query syntax based on DB type
      type: condition
      iscommand: false
      brand: ""
    nexttasks:
      '#default#':
      - "23"
      mssql:
      - "3"
      oracle:
      - "26"
    separatecontext: false
    conditions:
    - label: mssql
      condition:
      - - operator: containsString
          left:
            value:
              simple: ${GenericSQL.GenericSQL.InstanceName}
          right:
            value:
              simple: Microsoft
    - label: oracle
      condition:
      - - operator: containsString
          left:
            value:
              simple: ${GenericSQL.GenericSQL.InstanceName}
          right:
            value:
              simple: Oracle
=======
  "37":
    id: "37"
    taskid: 51d245c5-17ee-4cde-8b0b-59ee9c293e87
    type: regular
    task:
      id: 51d245c5-17ee-4cde-8b0b-59ee9c293e87
      version: -1
      name: Set
      description: Set a value in context under the key you entered.
      scriptName: Set
      type: regular
      iscommand: false
      brand: ""
    nexttasks:
      '#none#':
      - "31"
    scriptarguments:
      key:
        simple: RandomString
      value:
        simple: 1${RandomString}
    separatecontext: false
>>>>>>> 90cf3b88
    continueonerrortype: ""
    view: |-
      {
        "position": {
          "x": 480,
<<<<<<< HEAD
          "y": 865
=======
          "y": 720
>>>>>>> 90cf3b88
        }
      }
    note: false
    timertriggers: []
    ignoreworker: false
    skipunavailable: false
    quietmode: 0
    isoversize: false
    isautoswitchedtoquietmode: false
view: |-
  {
    "linkLabelsPosition": {},
    "paper": {
      "dimensions": {
<<<<<<< HEAD
        "height": 2600,
=======
        "height": 2950,
>>>>>>> 90cf3b88
        "width": 1240,
        "x": 50,
        "y": 50
      }
    }
  }
inputs: []
outputs: []
sourceplaybookid: 2423b55c-3218-4119-8323-319df9820ea8
fromversion: 5.0.0<|MERGE_RESOLUTION|>--- conflicted
+++ resolved
@@ -6,17 +6,10 @@
 tasks:
   "0":
     id: "0"
-<<<<<<< HEAD
-    taskid: e7764a70-e1e0-46a2-84dc-432c24d1486a
-    type: start
-    task:
-      id: e7764a70-e1e0-46a2-84dc-432c24d1486a
-=======
     taskid: c385dce7-f89d-4e3a-8d48-8a1a632dc844
     type: start
     task:
       id: c385dce7-f89d-4e3a-8d48-8a1a632dc844
->>>>>>> 90cf3b88
       version: -1
       name: ""
       iscommand: false
@@ -43,17 +36,10 @@
     isautoswitchedtoquietmode: false
   "1":
     id: "1"
-<<<<<<< HEAD
-    taskid: 49bae430-54d9-48f8-8eb4-f673c6d98c95
-    type: regular
-    task:
-      id: 49bae430-54d9-48f8-8eb4-f673c6d98c95
-=======
     taskid: e1d0cbe2-505f-4b23-80c0-885ea77ba976
     type: regular
     task:
       id: e1d0cbe2-505f-4b23-80c0-885ea77ba976
->>>>>>> 90cf3b88
       version: -1
       name: Select query - show all test table
       script: Generic SQL|||sql-command
@@ -87,17 +73,10 @@
     isautoswitchedtoquietmode: false
   "3":
     id: "3"
-<<<<<<< HEAD
-    taskid: 9ac36363-e578-4070-8910-858f6d9f0eb2
-    type: regular
-    task:
-      id: 9ac36363-e578-4070-8910-858f6d9f0eb2
-=======
     taskid: f559fc88-1270-4549-8027-62c05a6420a6
     type: regular
     task:
       id: f559fc88-1270-4549-8027-62c05a6420a6
->>>>>>> 90cf3b88
       version: -1
       name: Insert query in mssql syntax with bind variables values
       script: Generic SQL|||sql-command
@@ -119,11 +98,7 @@
       {
         "position": {
           "x": 50,
-<<<<<<< HEAD
-          "y": 1040
-=======
           "y": 1215
->>>>>>> 90cf3b88
         }
       }
     note: false
@@ -136,17 +111,10 @@
     isautoswitchedtoquietmode: false
   "5":
     id: "5"
-<<<<<<< HEAD
-    taskid: c4eda9c1-d3bf-4d7f-8040-77733aa47c79
-    type: regular
-    task:
-      id: c4eda9c1-d3bf-4d7f-8040-77733aa47c79
-=======
     taskid: ab8eea8e-df1e-4081-85d2-c91ac1ded195
     type: regular
     task:
       id: ab8eea8e-df1e-4081-85d2-c91ac1ded195
->>>>>>> 90cf3b88
       version: -1
       name: Select Query - Get New Entry
       script: Generic SQL|||sql-command
@@ -167,11 +135,7 @@
       {
         "position": {
           "x": 480,
-<<<<<<< HEAD
-          "y": 1360
-=======
           "y": 1710
->>>>>>> 90cf3b88
         }
       }
     note: false
@@ -184,17 +148,10 @@
     isautoswitchedtoquietmode: false
   "9":
     id: "9"
-<<<<<<< HEAD
-    taskid: cb0e5df5-ea1d-4c7b-8469-0a8489ad591a
-    type: regular
-    task:
-      id: cb0e5df5-ea1d-4c7b-8469-0a8489ad591a
-=======
     taskid: a36540e6-7995-4ece-8a3b-9392c71a3eef
     type: regular
     task:
       id: a36540e6-7995-4ece-8a3b-9392c71a3eef
->>>>>>> 90cf3b88
       version: -1
       name: Delete New Entry
       script: Generic SQL|||sql-command
@@ -213,11 +170,7 @@
       {
         "position": {
           "x": 265,
-<<<<<<< HEAD
-          "y": 1855
-=======
           "y": 2205
->>>>>>> 90cf3b88
         }
       }
     note: false
@@ -230,17 +183,10 @@
     isautoswitchedtoquietmode: false
   "12":
     id: "12"
-<<<<<<< HEAD
-    taskid: 3dc12780-af17-42d5-8c99-efbdf08b6d3d
-    type: title
-    task:
-      id: 3dc12780-af17-42d5-8c99-efbdf08b6d3d
-=======
     taskid: b153fab3-7587-4a05-86f8-2be62862afed
     type: title
     task:
       id: b153fab3-7587-4a05-86f8-2be62862afed
->>>>>>> 90cf3b88
       version: -1
       name: Done
       type: title
@@ -252,11 +198,7 @@
       {
         "position": {
           "x": 480,
-<<<<<<< HEAD
-          "y": 2570
-=======
           "y": 2920
->>>>>>> 90cf3b88
         }
       }
     note: false
@@ -269,17 +211,10 @@
     isautoswitchedtoquietmode: false
   "15":
     id: "15"
-<<<<<<< HEAD
-    taskid: fdff4c5f-daad-4b23-8377-871c64ce899a
-    type: regular
-    task:
-      id: fdff4c5f-daad-4b23-8377-871c64ce899a
-=======
     taskid: a299fdce-f468-47f1-878f-d3981a40fc1e
     type: regular
     task:
       id: a299fdce-f468-47f1-878f-d3981a40fc1e
->>>>>>> 90cf3b88
       version: -1
       name: DeleteContext
       description: Delete field from context
@@ -311,17 +246,10 @@
     isautoswitchedtoquietmode: false
   "17":
     id: "17"
-<<<<<<< HEAD
-    taskid: b54f17e3-1a5d-461d-8ef0-81d987792612
-    type: regular
-    task:
-      id: b54f17e3-1a5d-461d-8ef0-81d987792612
-=======
     taskid: a0552dd2-aa96-43d3-8669-087bc5769c07
     type: regular
     task:
       id: a0552dd2-aa96-43d3-8669-087bc5769c07
->>>>>>> 90cf3b88
       version: -1
       name: DeleteContext
       description: Delete field from context
@@ -342,11 +270,7 @@
       {
         "position": {
           "x": 265,
-<<<<<<< HEAD
-          "y": 2030
-=======
           "y": 2380
->>>>>>> 90cf3b88
         }
       }
     note: false
@@ -359,17 +283,10 @@
     isautoswitchedtoquietmode: false
   "19":
     id: "19"
-<<<<<<< HEAD
-    taskid: 7966c652-4f26-4520-88cf-a5317cf63197
-    type: regular
-    task:
-      id: 7966c652-4f26-4520-88cf-a5317cf63197
-=======
     taskid: 0e5259c5-4ab2-4316-842a-9a02dcb6c6be
     type: regular
     task:
       id: 0e5259c5-4ab2-4316-842a-9a02dcb6c6be
->>>>>>> 90cf3b88
       version: -1
       name: PrintErrorEntry
       description: Prints an error entry with a given message
@@ -385,11 +302,7 @@
       {
         "position": {
           "x": 695,
-<<<<<<< HEAD
-          "y": 2030
-=======
           "y": 2380
->>>>>>> 90cf3b88
         }
       }
     note: false
@@ -402,17 +315,10 @@
     isautoswitchedtoquietmode: false
   "20":
     id: "20"
-<<<<<<< HEAD
-    taskid: 9a98232e-7bd7-4b40-8ea3-06e83291ae5e
-    type: regular
-    task:
-      id: 9a98232e-7bd7-4b40-8ea3-06e83291ae5e
-=======
     taskid: 589146e1-5a0c-4714-8796-ae1a9f7b3472
     type: regular
     task:
       id: 589146e1-5a0c-4714-8796-ae1a9f7b3472
->>>>>>> 90cf3b88
       version: -1
       name: PrintErrorEntry
       description: Prints an error entry with a given message
@@ -428,11 +334,7 @@
       {
         "position": {
           "x": 50,
-<<<<<<< HEAD
-          "y": 2555
-=======
           "y": 2905
->>>>>>> 90cf3b88
         }
       }
     note: false
@@ -445,17 +347,10 @@
     isautoswitchedtoquietmode: false
   "23":
     id: "23"
-<<<<<<< HEAD
-    taskid: 5ca50db6-f767-40f0-8b83-23d6296ea597
-    type: regular
-    task:
-      id: 5ca50db6-f767-40f0-8b83-23d6296ea597
-=======
     taskid: 46db3580-32ea-4e74-824c-90dbcfadbd14
     type: regular
     task:
       id: 46db3580-32ea-4e74-824c-90dbcfadbd14
->>>>>>> 90cf3b88
       version: -1
       name: Insert query in mysql/postgresql syntax with bind variables values
       script: Generic SQL|||sql-command
@@ -477,11 +372,7 @@
       {
         "position": {
           "x": 480,
-<<<<<<< HEAD
-          "y": 1040
-=======
           "y": 1215
->>>>>>> 90cf3b88
         }
       }
     note: false
@@ -494,17 +385,10 @@
     isautoswitchedtoquietmode: false
   "24":
     id: "24"
-<<<<<<< HEAD
-    taskid: 6c3a1d52-baf0-4846-83cc-329e07229847
-    type: regular
-    task:
-      id: 6c3a1d52-baf0-4846-83cc-329e07229847
-=======
     taskid: 3cc47290-a109-41e0-80e7-9a6ea17406c9
     type: regular
     task:
       id: 3cc47290-a109-41e0-80e7-9a6ea17406c9
->>>>>>> 90cf3b88
       version: -1
       name: Delete New Entry (If was created)
       script: Generic SQL|||sql-command
@@ -523,11 +407,7 @@
       {
         "position": {
           "x": 695,
-<<<<<<< HEAD
-          "y": 1855
-=======
           "y": 2205
->>>>>>> 90cf3b88
         }
       }
     note: false
@@ -540,17 +420,10 @@
     isautoswitchedtoquietmode: false
   "26":
     id: "26"
-<<<<<<< HEAD
-    taskid: 2d4c02ad-b7b3-43ce-8d22-7d187b1bb66c
-    type: regular
-    task:
-      id: 2d4c02ad-b7b3-43ce-8d22-7d187b1bb66c
-=======
     taskid: 8c6f6ddc-8cd1-4a26-8ea9-e5857277268e
     type: regular
     task:
       id: 8c6f6ddc-8cd1-4a26-8ea9-e5857277268e
->>>>>>> 90cf3b88
       version: -1
       name: Insert query in oracle syntax with bind variables values
       script: Generic SQL|||sql-command
@@ -574,11 +447,7 @@
       {
         "position": {
           "x": 910,
-<<<<<<< HEAD
-          "y": 1040
-=======
           "y": 1215
->>>>>>> 90cf3b88
         }
       }
     note: false
@@ -591,17 +460,10 @@
     isautoswitchedtoquietmode: false
   "27":
     id: "27"
-<<<<<<< HEAD
-    taskid: 87e3a7e1-656e-4637-8ec9-c60e95a76ee6
-    type: regular
-    task:
-      id: 87e3a7e1-656e-4637-8ec9-c60e95a76ee6
-=======
     taskid: 00a33eb3-0aa7-4e24-85f5-896614d4f6e3
     type: regular
     task:
       id: 00a33eb3-0aa7-4e24-85f5-896614d4f6e3
->>>>>>> 90cf3b88
       version: -1
       name: Generate Random ID
       description: Generates random string
@@ -611,20 +473,12 @@
       brand: Generic SQL
     nexttasks:
       '#none#':
-<<<<<<< HEAD
-      - "31"
-=======
       - "37"
->>>>>>> 90cf3b88
     scriptarguments:
       Digits:
         simple: "True"
       Length:
-<<<<<<< HEAD
-        simple: "8"
-=======
         simple: "7"
->>>>>>> 90cf3b88
       Lowercase:
         simple: "False"
       Punctuation:
@@ -651,17 +505,10 @@
     isautoswitchedtoquietmode: false
   "28":
     id: "28"
-<<<<<<< HEAD
-    taskid: 61e0caa4-a709-4046-8833-f697f9002a4c
-    type: condition
-    task:
-      id: 61e0caa4-a709-4046-8833-f697f9002a4c
-=======
     taskid: e3e1df5e-f7f6-4f9e-8917-ac5e5bf5d09f
     type: condition
     task:
       id: e3e1df5e-f7f6-4f9e-8917-ac5e5bf5d09f
->>>>>>> 90cf3b88
       version: -1
       name: Was New Entry Created?
       description: Prints text to war room (Markdown supported)
@@ -673,8 +520,6 @@
       - "34"
       "yes":
       - "33"
-<<<<<<< HEAD
-=======
     separatecontext: false
     conditions:
     - label: "yes"
@@ -727,75 +572,6 @@
       - "20"
       "yes":
       - "12"
->>>>>>> 90cf3b88
-    separatecontext: false
-    conditions:
-    - label: "yes"
-      condition:
-<<<<<<< HEAD
-      - - operator: containsGeneral
-          left:
-            value:
-              simple: ${GenericSQL.GenericSQL.Result.ID}
-            iscontext: true
-          right:
-            value:
-              simple: ${RandomString}
-        - operator: containsGeneral
-          left:
-            value:
-              simple: ${GenericSQL.GenericSQL.Result.id}
-            iscontext: true
-          right:
-            value:
-              simple: ${RandomString}
-=======
-      - - operator: notIn
-          left:
-            value:
-              simple: ${RandomString}
-          right:
-            value:
-              simple: ${GenericSQL.GenericSQL.Result.ID}
->>>>>>> 90cf3b88
-    continueonerrortype: ""
-    view: |-
-      {
-        "position": {
-<<<<<<< HEAD
-          "x": 480,
-          "y": 1535
-=======
-          "x": 265,
-          "y": 2730
->>>>>>> 90cf3b88
-        }
-      }
-    note: false
-    timertriggers: []
-    ignoreworker: false
-    skipunavailable: false
-    quietmode: 0
-    isoversize: false
-    isautoswitchedtoquietmode: false
-<<<<<<< HEAD
-  "29":
-    id: "29"
-    taskid: 63ebb0f5-69c5-43f4-8e1a-60d862aa5c32
-    type: condition
-    task:
-      id: 63ebb0f5-69c5-43f4-8e1a-60d862aa5c32
-      version: -1
-      name: Was New Entry Deleted?
-      description: Prints text to war room (Markdown supported)
-      type: condition
-      iscommand: false
-      brand: ""
-    nexttasks:
-      '#default#':
-      - "20"
-      "yes":
-      - "12"
     separatecontext: false
     conditions:
     - label: "yes"
@@ -807,7 +583,21 @@
           right:
             value:
               simple: ${GenericSQL.GenericSQL.Result.ID}
-=======
+    continueonerrortype: ""
+    view: |-
+      {
+        "position": {
+          "x": 265,
+          "y": 2730
+        }
+      }
+    note: false
+    timertriggers: []
+    ignoreworker: false
+    skipunavailable: false
+    quietmode: 0
+    isoversize: false
+    isautoswitchedtoquietmode: false
   "30":
     id: "30"
     taskid: 5d51d13d-84e2-468a-8cae-9a46540c8822
@@ -830,49 +620,21 @@
       query:
         simple: select * from TestTable
     separatecontext: false
->>>>>>> 90cf3b88
     continueonerrortype: ""
     view: |-
       {
         "position": {
           "x": 265,
-<<<<<<< HEAD
-          "y": 2380
-=======
           "y": 2555
->>>>>>> 90cf3b88
-        }
-      }
-    note: false
-    timertriggers: []
-    ignoreworker: false
-    skipunavailable: false
-    quietmode: 0
-    isoversize: false
-    isautoswitchedtoquietmode: false
-<<<<<<< HEAD
-  "30":
-    id: "30"
-    taskid: 82fac520-644b-49b7-8749-b4c6edffd84d
-    type: regular
-    task:
-      id: 82fac520-644b-49b7-8749-b4c6edffd84d
-      version: -1
-      name: Select query - show all test table
-      description: Running a sql query
-      script: Generic SQL|||sql-command
-      type: regular
-      iscommand: true
-      brand: Generic SQL
-    nexttasks:
-      '#none#':
-      - "29"
-    scriptarguments:
-      limit:
-        simple: "10"
-      query:
-        simple: select * from TestTable
-=======
+        }
+      }
+    note: false
+    timertriggers: []
+    ignoreworker: false
+    skipunavailable: false
+    quietmode: 0
+    isoversize: false
+    isautoswitchedtoquietmode: false
   "31":
     id: "31"
     taskid: 72ac0a5f-9f42-40af-8e09-50180b173bee
@@ -888,38 +650,22 @@
     nexttasks:
       '#none#':
       - "35"
->>>>>>> 90cf3b88
-    separatecontext: false
-    continueonerrortype: ""
-    view: |-
-      {
-        "position": {
-<<<<<<< HEAD
-          "x": 265,
-          "y": 2205
-=======
+    separatecontext: false
+    continueonerrortype: ""
+    view: |-
+      {
+        "position": {
           "x": 480,
           "y": 895
->>>>>>> 90cf3b88
-        }
-      }
-    note: false
-    timertriggers: []
-    ignoreworker: false
-    skipunavailable: false
-    quietmode: 0
-    isoversize: false
-    isautoswitchedtoquietmode: false
-<<<<<<< HEAD
-  "31":
-    id: "31"
-    taskid: 9a452697-5a93-4c43-8d20-9f70c3d02d33
-    type: title
-    task:
-      id: 9a452697-5a93-4c43-8d20-9f70c3d02d33
-      version: -1
-      name: 'Insert New Entry '
-=======
+        }
+      }
+    note: false
+    timertriggers: []
+    ignoreworker: false
+    skipunavailable: false
+    quietmode: 0
+    isoversize: false
+    isautoswitchedtoquietmode: false
   "32":
     id: "32"
     taskid: 07bfb6c0-b1f2-4207-89d8-14f5f20a91c3
@@ -928,48 +674,29 @@
       id: 07bfb6c0-b1f2-4207-89d8-14f5f20a91c3
       version: -1
       name: Validate New Entry
->>>>>>> 90cf3b88
       type: title
       iscommand: false
       brand: ""
       description: ''
     nexttasks:
       '#none#':
-<<<<<<< HEAD
-      - "35"
-=======
       - "36"
->>>>>>> 90cf3b88
-    separatecontext: false
-    continueonerrortype: ""
-    view: |-
-      {
-        "position": {
-          "x": 480,
-<<<<<<< HEAD
-          "y": 720
-=======
+    separatecontext: false
+    continueonerrortype: ""
+    view: |-
+      {
+        "position": {
+          "x": 480,
           "y": 1390
->>>>>>> 90cf3b88
-        }
-      }
-    note: false
-    timertriggers: []
-    ignoreworker: false
-    skipunavailable: false
-    quietmode: 0
-    isoversize: false
-    isautoswitchedtoquietmode: false
-<<<<<<< HEAD
-  "32":
-    id: "32"
-    taskid: b80438bf-178f-47d3-8ea1-78f5cd463402
-    type: title
-    task:
-      id: b80438bf-178f-47d3-8ea1-78f5cd463402
-      version: -1
-      name: Validate New Entry
-=======
+        }
+      }
+    note: false
+    timertriggers: []
+    ignoreworker: false
+    skipunavailable: false
+    quietmode: 0
+    isoversize: false
+    isautoswitchedtoquietmode: false
   "33":
     id: "33"
     taskid: ead1f66f-cd04-48c6-8fb0-1348c340cae3
@@ -978,17 +705,12 @@
       id: ead1f66f-cd04-48c6-8fb0-1348c340cae3
       version: -1
       name: Query Succeeded - Retrieve Table Back To Original State
->>>>>>> 90cf3b88
       type: title
       iscommand: false
       brand: ""
       description: ''
     nexttasks:
       '#none#':
-<<<<<<< HEAD
-      - "5"
-    separatecontext: false
-=======
       - "9"
     separatecontext: false
     continueonerrortype: ""
@@ -1075,43 +797,21 @@
           right:
             value:
               simple: Oracle
->>>>>>> 90cf3b88
-    continueonerrortype: ""
-    view: |-
-      {
-        "position": {
-          "x": 480,
-<<<<<<< HEAD
-          "y": 1215
-=======
+    continueonerrortype: ""
+    view: |-
+      {
+        "position": {
+          "x": 480,
           "y": 1040
->>>>>>> 90cf3b88
-        }
-      }
-    note: false
-    timertriggers: []
-    ignoreworker: false
-    skipunavailable: false
-    quietmode: 0
-    isoversize: false
-    isautoswitchedtoquietmode: false
-<<<<<<< HEAD
-  "33":
-    id: "33"
-    taskid: 0fa8900a-6cf2-4364-87c7-f9a3b893abb2
-    type: title
-    task:
-      id: 0fa8900a-6cf2-4364-87c7-f9a3b893abb2
-      version: -1
-      name: Query Succeeded - Retrieve Table Back To Original State
-      type: title
-      iscommand: false
-      brand: ""
-      description: ''
-    nexttasks:
-      '#none#':
-      - "9"
-=======
+        }
+      }
+    note: false
+    timertriggers: []
+    ignoreworker: false
+    skipunavailable: false
+    quietmode: 0
+    isoversize: false
+    isautoswitchedtoquietmode: false
   "36":
     id: "36"
     taskid: f8614ec7-5aa8-4e67-8997-5e4c25f3bf8f
@@ -1133,99 +833,22 @@
         simple: "yes"
       keysToKeep:
         simple: RandomString
->>>>>>> 90cf3b88
-    separatecontext: false
-    continueonerrortype: ""
-    view: |-
-      {
-        "position": {
-<<<<<<< HEAD
-          "x": 265,
-          "y": 1710
-=======
+    separatecontext: false
+    continueonerrortype: ""
+    view: |-
+      {
+        "position": {
           "x": 480,
           "y": 1535
->>>>>>> 90cf3b88
-        }
-      }
-    note: false
-    timertriggers: []
-    ignoreworker: false
-    skipunavailable: false
-    quietmode: 0
-    isoversize: false
-    isautoswitchedtoquietmode: false
-<<<<<<< HEAD
-  "34":
-    id: "34"
-    taskid: 66ee96f5-1407-4998-84ea-d2023f82fb5d
-    type: title
-    task:
-      id: 66ee96f5-1407-4998-84ea-d2023f82fb5d
-      version: -1
-      name: Error Creating New Entry
-      type: title
-      iscommand: false
-      brand: ""
-      description: ''
-    nexttasks:
-      '#none#':
-      - "24"
-    separatecontext: false
-    continueonerrortype: ""
-    view: |-
-      {
-        "position": {
-          "x": 695,
-          "y": 1710
-        }
-      }
-    note: false
-    timertriggers: []
-    ignoreworker: false
-    skipunavailable: false
-    quietmode: 0
-    isoversize: false
-    isautoswitchedtoquietmode: false
-  "35":
-    id: "35"
-    taskid: a912a266-26f9-44cc-8ee1-51ec48b9cab1
-    type: condition
-    task:
-      id: a912a266-26f9-44cc-8ee1-51ec48b9cab1
-      version: -1
-      name: Choose proper query syntax based on DB type
-      type: condition
-      iscommand: false
-      brand: ""
-    nexttasks:
-      '#default#':
-      - "23"
-      mssql:
-      - "3"
-      oracle:
-      - "26"
-    separatecontext: false
-    conditions:
-    - label: mssql
-      condition:
-      - - operator: containsString
-          left:
-            value:
-              simple: ${GenericSQL.GenericSQL.InstanceName}
-          right:
-            value:
-              simple: Microsoft
-    - label: oracle
-      condition:
-      - - operator: containsString
-          left:
-            value:
-              simple: ${GenericSQL.GenericSQL.InstanceName}
-          right:
-            value:
-              simple: Oracle
-=======
+        }
+      }
+    note: false
+    timertriggers: []
+    ignoreworker: false
+    skipunavailable: false
+    quietmode: 0
+    isoversize: false
+    isautoswitchedtoquietmode: false
   "37":
     id: "37"
     taskid: 51d245c5-17ee-4cde-8b0b-59ee9c293e87
@@ -1248,17 +871,12 @@
       value:
         simple: 1${RandomString}
     separatecontext: false
->>>>>>> 90cf3b88
-    continueonerrortype: ""
-    view: |-
-      {
-        "position": {
-          "x": 480,
-<<<<<<< HEAD
-          "y": 865
-=======
+    continueonerrortype: ""
+    view: |-
+      {
+        "position": {
+          "x": 480,
           "y": 720
->>>>>>> 90cf3b88
         }
       }
     note: false
@@ -1273,11 +891,7 @@
     "linkLabelsPosition": {},
     "paper": {
       "dimensions": {
-<<<<<<< HEAD
-        "height": 2600,
-=======
         "height": 2950,
->>>>>>> 90cf3b88
         "width": 1240,
         "x": 50,
         "y": 50
