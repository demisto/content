--- conflicted
+++ resolved
@@ -145,10 +145,7 @@
     name: sql-command
   dockerimage: demisto/genericsql:1.1.0.62758
   isfetch: true
-<<<<<<< HEAD
-=======
   runonce: false
->>>>>>> 9ddafcfd
   script: '-'
   subtype: python3
   type: python
