category: Database
commonfields:
  id: Generic SQL
  version: -1
configuration:
- defaultvalue: MySQL
  display: SQL DB
  name: dialect
  options:
  - MySQL
  - PostgreSQL
  - Microsoft SQL Server
  - Microsoft SQL Server - MS ODBC Driver
  - Oracle
  - Teradata
  required: true
  type: 15
- display: Database host
  name: host
  required: true
  type: 0
- display: Port
  name: port
  type: 0
  required: false
- display: Username
  name: credentials
  required: true
  type: 9
- display: Fetch by
  name: fetch_parameters
  type: 15
  defaultvalue: ID and timestamp
  options:
  - Unique timestamp
  - Unique ascending ID
  - ID and timestamp
  required: false
- display: Fetch events query
  name: query
  type: 0
  additionalinfo: The Generic SQL query/procedure.
  required: false
- display: Fetch Column
  name: column_name
  type: 0
  additionalinfo: Enter the exact column's name to fetch (ID column or timestamp column).
  required: false
- display: ID Column name - in case of fetching by 'ID and timestamp'
  name: id_column
  type: 0
  required: false
- display: Fetch incidents
  name: isFetch
  type: 8
  required: false
- display: Incident Name
  additionalinfo: Enter the exact column's incident name (if empty - it's the Fetch Column).
  name: incident_name
  type: 0
  required: false
- display: Database Name
  name: dbname
  type: 0
  required: false
- display: 'Connection Arguments (ex: arg1=val1&arg2=val2)'
  name: connect_parameters
  type: 0
  required: false
- defaultvalue: '50'
  display: Fetch Limit (Default / Max - 50, Recommended less than 50)
  name: max_fetch
  type: 0
  required: false
- display: First fetch timestamp or First fetch ID
  name: first_fetch
  type: 0
  section: Collect
  required: false
- display: Use an SSL connection
  name: ssl_connect
  type: 8
  required: false
- display: Use Connection Pooling
  name: use_pool
  type: 8
  required: false
- display: Trust any certificate (not secure)
  name: insecure
  type: 8
  required: false
- display: Connect with LDAP (for Teradata DB)
  name: is_ldap
  type: 8
  required: false
- display: Connection Pool Time to Live (seconds)
  additionalinfo: After this time the connection pool will be refreshed
  defaultvalue: 600
  name: pool_ttl
  type: 0
  required: false
- display: Incident type
  name: incidentType
  type: 13
  required: false
description: 'Use the Generic SQL integration to run SQL queries on the following databases: MySQL, PostgreSQL, Microsoft SQL Server, and Oracle.'
display: Generic SQL
name: Generic SQL
script:
  commands:
  - arguments:
    - description: The SQL query to run.
      name: query
      required: true
    - defaultValue: '50'
      description: The maximum number of results to return.
      name: limit
    - defaultValue: '0'
      description: The offset at which to start the results. The default is 0.
      name: skip
    - description: 'A comma-separated list of names, for example: "foo","bar","alpha".'
      isArray: true
      name: bind_variables_names
    - description: 'A comma-separated list of value, for example: 7,"foo",3.'
      isArray: true
      name: bind_variables_values
    deprecated: true
    description: Runs a SQL query. Deprecated. Use the generic sql-command instead.
    name: pgsql-query
  - arguments:
    - description: The SQL query to run.
      name: query
      required: true
    - defaultValue: '50'
      description: The maximum number of results to return. The default is 50.
      name: limit
    - defaultValue: '0'
      description: The offset at which to start the results. The default is 0.
      name: skip
    - description: 'A comma-separated list of names, for example: "foo","bar","alpha".'
      isArray: true
      name: bind_variables_names
    - description: 'A comma-separated list of value, for example: 7,"foo",3.'
      isArray: true
      name: bind_variables_values
    deprecated: true
    description: Runs a SQL query. Deprecated. Use the generic sql-command instead.
    name: query
  - arguments:
    - description: The SQL query to run.
      name: query
      required: true
    - defaultValue: '50'
      description: The maximum number of results to return.
      name: limit
    - defaultValue: '0'
      description: The offset at which to start the results. The default is 0.
      name: skip
    - description: 'A comma-separated list of names, for example: "foo","bar","alpha".'
      isArray: true
      name: bind_variables_names
    - description: 'A comma-separated list of value, for example: 7,"foo",3.'
      isArray: true
      name: bind_variables_values
    description: Running a sql query
    name: sql-command
<<<<<<< HEAD
  dockerimage: devdemisto/genericsql:1.1.0.72808
=======
  dockerimage: demisto/genericsql:1.1.0.84201
>>>>>>> 3d4a7858
  isfetch: true
  runonce: false
  script: '-'
  subtype: python3
  type: python
fromversion: 5.0.0
tests:
- generic-sql
defaultclassifier: GenericSQL Classifier<|MERGE_RESOLUTION|>--- conflicted
+++ resolved
@@ -164,11 +164,7 @@
       name: bind_variables_values
     description: Running a sql query
     name: sql-command
-<<<<<<< HEAD
-  dockerimage: devdemisto/genericsql:1.1.0.72808
-=======
   dockerimage: demisto/genericsql:1.1.0.84201
->>>>>>> 3d4a7858
   isfetch: true
   runonce: false
   script: '-'
