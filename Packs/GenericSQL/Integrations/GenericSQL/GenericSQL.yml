--- conflicted
+++ resolved
@@ -159,11 +159,7 @@
       name: bind_variables_values
     description: Running a sql query
     name: sql-command
-<<<<<<< HEAD
-  dockerimage: demisto/genericsql:1.1.0.78759
-=======
   dockerimage: demisto/genericsql:1.1.0.84201
->>>>>>> 5cfcc708
   isfetch: true
   runonce: false
   script: '-'
