category: Database
commonfields:
  id: Generic SQL
  version: -1
configuration:
- defaultvalue: MySQL
  display: SQL DB
  name: dialect
  options:
  - MySQL
  - PostgreSQL
  - Microsoft SQL Server
  - Microsoft SQL Server - MS ODBC Driver
  - Oracle
  - Teradata
  required: true
  type: 15
- display: Database host
  name: host
  required: true
  type: 0
- display: Port
  name: port
  type: 0
  required: false
- display: Username
  name: credentials
  required: true
  type: 9
- display: Fetch by
  name: fetch_parameters
  type: 15
  defaultvalue: ID and timestamp
  options:
  - Unique timestamp
  - Unique ascending ID
  - ID and timestamp
  required: false
- display: Fetch events query
  name: query
  type: 0
  additionalinfo: The Generic SQL query/procedure.
  required: false
- display: Fetch Column
  name: column_name
  type: 0
  additionalinfo: Enter the exact column's name to fetch (ID column or timestamp column).
  required: false
- display: ID Column name - in case of fetching by 'ID and timestamp'
  name: id_column
  type: 0
  required: false
- display: Fetch incidents
  name: isFetch
  type: 8
  required: false
- display: Incident Name
  additionalinfo: Enter the exact column's incident name (if empty - it's the Fetch Column).
  name: incident_name
  type: 0
  required: false
- display: Database Name
  name: dbname
  type: 0
  required: false
- display: 'Connection Arguments (ex: arg1=val1&arg2=val2)'
  name: connect_parameters
  type: 0
  required: false
- defaultvalue: '50'
  display: Fetch Limit (Default / Max - 50, Recommended less than 50)
  name: max_fetch
  type: 0
  required: false
- display: First fetch timestamp or First fetch ID
  name: first_fetch
  type: 0
  section: Collect
  required: false
- display: Use an SSL connection
  name: ssl_connect
  type: 8
  required: false
- display: Use Connection Pooling
  name: use_pool
  type: 8
  required: false
- display: Trust any certificate (not secure)
  name: insecure
  type: 8
  required: false
- display: Use LDAP (Teradata only)
  name: is_ldap
  type: 8
  required: false
- display: Connection Pool Time to Live (seconds)
  additionalinfo: After this time the connection pool will be refreshed
  defaultvalue: 600
  name: pool_ttl
  type: 0
  required: false
- display: Incident type
  name: incidentType
  type: 13
  required: false
description: 'Use the Generic SQL integration to run SQL queries on the following databases: MySQL, PostgreSQL, Microsoft SQL Server, and Oracle.'
display: Generic SQL
name: Generic SQL
script:
  commands:
  - arguments:
    - description: The SQL query to run.
      name: query
      required: true
    - defaultValue: '50'
      description: The maximum number of results to return.
      name: limit
    - defaultValue: '0'
      description: The offset at which to start the results. The default is 0.
      name: skip
    - description: 'A comma-separated list of names, for example: "foo","bar","alpha".'
      isArray: true
      name: bind_variables_names
    - description: 'A comma-separated list of value, for example: 7,"foo",3.'
      isArray: true
      name: bind_variables_values
    deprecated: true
    description: Runs a SQL query. Deprecated. Use the generic sql-command instead.
    name: pgsql-query
  - arguments:
    - description: The SQL query to run.
      name: query
      required: true
    - defaultValue: '50'
      description: The maximum number of results to return. The default is 50.
      name: limit
    - defaultValue: '0'
      description: The offset at which to start the results. The default is 0.
      name: skip
    - description: 'A comma-separated list of names, for example: "foo","bar","alpha".'
      isArray: true
      name: bind_variables_names
    - description: 'A comma-separated list of value, for example: 7,"foo",3.'
      isArray: true
      name: bind_variables_values
    deprecated: true
    description: Runs a SQL query. Deprecated. Use the generic sql-command instead.
    name: query
  - arguments:
    - description: The SQL query to run.
      name: query
      required: true
    - defaultValue: '50'
      description: The maximum number of results to return.
      name: limit
    - defaultValue: '0'
      description: The offset at which to start the results. The default is 0.
      name: skip
    - description: 'A comma-separated list of names, for example: "foo","bar","alpha".'
      isArray: true
      name: bind_variables_names
    - description: 'A comma-separated list of value, for example: 7,"foo",3.'
      isArray: true
      name: bind_variables_values
    description: Running a sql query
    name: sql-command
<<<<<<< HEAD
  dockerimage: demisto/genericsql:1.1.0.86979
=======
  dockerimage: demisto/genericsql:1.1.0.87288
>>>>>>> d3b05a41
  isfetch: true
  runonce: false
  script: '-'
  subtype: python3
  type: python
fromversion: 5.0.0
tests:
- generic-sql
defaultclassifier: GenericSQL Classifier<|MERGE_RESOLUTION|>--- conflicted
+++ resolved
@@ -164,11 +164,7 @@
       name: bind_variables_values
     description: Running a sql query
     name: sql-command
-<<<<<<< HEAD
-  dockerimage: demisto/genericsql:1.1.0.86979
-=======
   dockerimage: demisto/genericsql:1.1.0.87288
->>>>>>> d3b05a41
   isfetch: true
   runonce: false
   script: '-'
