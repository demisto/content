import demistomock as demisto
from CommonServerPython import *
from CommonServerUserPython import *

from typing import Any
from collections.abc import Callable
import sqlalchemy
import pymysql
import hashlib
import logging
from sqlalchemy.sql import text
from sqlalchemy.engine.url import URL
from urllib.parse import parse_qsl
import dateparser

ORACLE = "Oracle"
POSTGRES_SQL = "PostgreSQL"
MY_SQL = "MySQL"
MS_ODBC_DRIVER = "Microsoft SQL Server - MS ODBC Driver"
MICROSOFT_SQL_SERVER = "Microsoft SQL Server"
FETCH_DEFAULT_LIMIT = '50'

try:
    # if integration is using an older image (4.5 Server) we don't have expiringdict
    from expiringdict import ExpiringDict  # pylint: disable=E0401
except Exception:  # noqa: S110
    pass


# In order to use and convert from pymysql to MySQL this line is necessary
pymysql.install_as_MySQLdb()

GLOBAL_CACHE_ATTR = '_generic_sql_engine_cache'
DEFAULT_POOL_TTL = 600

DATE_FORMAT = '%Y-%m-%dT%H:%M:%SZ'  # ISO8601 format with UTC, default in XSOAR


class Client:
    """
    Client to use in the SQL databases integration. Overrides BaseClient
    makes the connection to the DB server
    """

    def __init__(self, dialect: str, host: str, username: str, password: str, port: str,
                 database: str, connect_parameters: str, ssl_connect: bool, use_pool=False, verify_certificate=True,
                 pool_ttl=DEFAULT_POOL_TTL):
        self.dialect = dialect
        self.host = host
        self.username = username
        self.password = password
        self.port = port
        self.dbname = database
        self.connect_parameters = self.parse_connect_parameters(connect_parameters, dialect, verify_certificate)
        self.ssl_connect = ssl_connect
        self.use_pool = use_pool
        self.pool_ttl = pool_ttl
        self.connection = self._create_engine_and_connect()

    @staticmethod
    def parse_connect_parameters(connect_parameters: str, dialect: str, verify_certificate: bool) -> dict:
        """
        Parses a string of the form key1=value1&key2=value2 etc. into a dict with matching keys and values.
        In addition adds a driver key in accordance to the given 'dialect'
        Args:
            verify_certificate: False - Trust any certificate (not secure), otherwise secure
            connect_parameters: The string with query parameters
            dialect: Should be one of MySQL, PostgreSQL, Microsoft SQL Server, Oracle, Microsoft SQL Server - MS ODBC Driver

        Returns:
            A dict with the keys and values.
        """
        connect_parameters_tuple_list = parse_qsl(connect_parameters, keep_blank_values=True)
        connect_parameters_dict = {}
        for key, value in connect_parameters_tuple_list:
            connect_parameters_dict[key] = value
        if dialect == MICROSOFT_SQL_SERVER:
            connect_parameters_dict['driver'] = 'FreeTDS'
            connect_parameters_dict.setdefault('autocommit', 'True')
        elif dialect == MS_ODBC_DRIVER:
            connect_parameters_dict['driver'] = 'ODBC Driver 18 for SQL Server'
            connect_parameters_dict.setdefault('autocommit', 'True')
            if not verify_certificate:
                connect_parameters_dict['TrustServerCertificate'] = 'yes'
        return connect_parameters_dict

    @staticmethod
    def _convert_dialect_to_module(dialect: str) -> str:
        """
        Converting a dialect to the correct string needed in order to connect the wanted dialect
        :param dialect: the SQL db
        :return: a key string needed for the connection
        """
        if dialect == MY_SQL:
            module = "mysql"
        elif dialect == POSTGRES_SQL:
            module = "postgresql"
        elif dialect == ORACLE:
            module = "oracle"
        elif dialect in {MICROSOFT_SQL_SERVER, MS_ODBC_DRIVER}:
            module = "mssql+pyodbc"
        else:
            module = str(dialect)
        return module

    @staticmethod
    def _get_cache_string(url: str, connect_args: dict) -> str:
        to_hash = url + repr(connect_args)
        return hashlib.sha256(to_hash.encode('utf-8')).hexdigest()

    def _get_global_cache(self) -> dict:
        cache = getattr(sqlalchemy, GLOBAL_CACHE_ATTR, None)
        if cache is None:
            cache = ExpiringDict(100, max_age_seconds=self.pool_ttl)
            setattr(sqlalchemy, GLOBAL_CACHE_ATTR, cache)
        return cache

    def _create_engine_and_connect(self) -> sqlalchemy.engine.base.Connection:
        """
        Creating and engine according to the instance preferences and connecting
        :return: a connection object that will be used in order to execute SQL queries
        """
        ssl_connection = {}
        module = self._convert_dialect_to_module(self.dialect)
        db_url = URL(drivername=module,
                     username=self.username,
                     password=self.password,
                     host=self.host,
                     port=arg_to_number(self.port),
                     database=self.dbname,
                     query=self.connect_parameters)
        if self.ssl_connect:
            if self.dialect == POSTGRES_SQL:
                ssl_connection = {'sslmode': 'require'}
            else:
                ssl_connection = {'ssl': {'ssl-mode': 'preferred'}}  # type: ignore[dict-item]
        engine: sqlalchemy.engine.Engine = None
        if self.use_pool:
            if 'expiringdict' not in sys.modules:
                raise ValueError('Usage of connection pool is not support in this docker image')
            cache = self._get_global_cache()
            cache_key = self._get_cache_string(str(db_url), ssl_connection)
            engine = cache.get(cache_key, None)
            if engine is None:  # (first time or expired) need to initialize
                engine = sqlalchemy.create_engine(db_url, connect_args=ssl_connection)
                cache[cache_key] = engine
        else:
            demisto.debug('Initializing engine with no pool (NullPool)')
            engine = sqlalchemy.create_engine(db_url, connect_args=ssl_connection,
                                              poolclass=sqlalchemy.pool.NullPool)
        return engine.connect()

    def sql_query_execute_request(self, sql_query: str, bind_vars: Any, fetch_limit=0) -> tuple[list[dict], list]:
        """Execute query in DB via engine
        :param bind_vars: in case there are names and values - a bind_var dict, in case there are only values - list
        :param sql_query: the SQL query
        :param fetch_limit: the size of the returned records can be controlled
        :return: results of query, table headers
        """
        if type(bind_vars) is dict:
            sql_query = text(sql_query)

        result = self.connection.execute(sql_query, bind_vars)
        # extracting the table from the response
        if fetch_limit:
            table = result.mappings().fetchmany(fetch_limit)
        else:
            table = result.mappings().fetchall()
        results = [dict(row) for row in table]

        headers = []
        if results:
            # if the table isn't empty
            headers = list(results[0].keys() or '')

        return results, headers


def generate_default_port_by_dialect(dialect: str) -> str | None:
    """
    In case no port was chosen, a default port will be chosen according to the SQL db type. Only return a port for
    Microsoft SQL Server and ODBC Driver 18 for SQL Server where it seems to be required.
    For the other drivers a None port is supported
    :param dialect: sql db type
    :return: default port needed for connection
    """
    if dialect in {'Microsoft SQL Server', 'ODBC Driver 18 for SQL Server'}:
        return "1433"
    return None


def generate_variable_names_and_mapping(bind_variables_values_list: list, query: str, dialect: str) ->\
        tuple[dict[str, Any], str | Any]:
    """
    In case of passing just bind_variables_values, since it's no longer supported in SQL Alchemy v2.,
    this function generates names for those variables and return an edited query with a mapping.
    Args:
        bind_variables_values_list: Values to put in the bind variables
        query: The given query which contains chars to replace
        dialect: The DB dialect

    Returns: A mapping (dict) and an edited query.

    """
    # For counting and replacing, re.findall needs "\\?", whereas replace needs "?"
    mapping_dialect_regex = {MICROSOFT_SQL_SERVER: ("\\?", "?"),
                             MS_ODBC_DRIVER: ("\\?", "?"),
                             POSTGRES_SQL: ("%s", "%s"),
                             MY_SQL: ("%s", "%s"),
                             ORACLE: ("%s", "%s")
                             }
<<<<<<< HEAD

    # dialect is a configuration parameter with multiple choices, so it should be one of the keys in the mapping
    char_to_count, char_to_replace = mapping_dialect_regex[dialect]

    count = len(re.findall(char_to_count, query))
=======
    try:
        char_to_count, char_to_replace = mapping_dialect_regex[dialect]
    except Exception as e:
        raise DemistoException(
            "Placeholder was not found for the given dialect"
        ) from e
>>>>>>> 9c637bc6

    bind_variables_names_list = []
    for i in range(len(re.findall(char_to_count, query))):
        query = query.replace(char_to_replace, f":bind_variable_{i+1}", 1)
        bind_variables_names_list.append(f"bind_variable_{i+1}")
    return dict(zip(bind_variables_names_list, bind_variables_values_list)), query


def generate_bind_vars(bind_variables_names: str, bind_variables_values: str, query: str, dialect: str) -> tuple[dict, str]:
    """
    The bind variables can be given in 2 legal ways: as 2 lists - names and values, or only values
    any way defines a different executing way, therefore there are 2 legal return types
    :param bind_variables_names: the names of the bind variables, must be in the length of the values list
    :param bind_variables_values: the values of the bind variables, can be in the length of the names list
            or in case there is no name lists - at any length
    :param query: the given sql query
    :param dialect: the given dialect
    :return: a dict or lists of the bind variables and the edited query
    """
    bind_variables_names_list = argToList(bind_variables_names)
    bind_variables_values_list = argToList(bind_variables_values)

    if bind_variables_values and not bind_variables_names:
        return generate_variable_names_and_mapping(bind_variables_values_list, query, dialect)
    elif len(bind_variables_names_list) == len(bind_variables_values_list):
        return dict(zip(bind_variables_names_list, bind_variables_values_list)), query
    else:
        raise Exception("The bind variables lists are not is the same length")


def test_module(client: Client, *_) -> tuple[str, dict[Any, Any], list[Any]]:
    """
    If the connection in the client was successful the test will return OK
    if it wasn't an exception will be raised
    In case of Fetch Incidents, there are some validations.
    """
    msg = ''
    params = demisto.params()

    if params.get('isFetch'):

        if not params.get('query'):
            msg += 'Missing parameter Fetch events query. '

        if limit := params.get('max_fetch'):
            limit = arg_to_number(limit)
            if limit < 1 or limit > 50:
                msg += 'Fetch Limit value should be between 1 and 50. '

        if params.get('fetch_parameters') == 'ID and timestamp' and not (params.get('column_name') and params.get('id_column')):
            msg += 'Missing Fetch Column or ID Column name (when ID and timestamp are chosen,' \
                ' fill in both). '

        if params.get('fetch_parameters') in ['Unique ascending', 'Unique timestamp']:
            if not params.get('column_name'):
                msg += 'Missing Fetch Column (when Unique ascending ID or unique timestamp is chosen,' \
                       ' Fetch Column should be filled). '
            if params.get('id_column'):
                msg += 'In case of Unique ascending ID or Unique timestamp, fill only Fetch Column,' \
                       ' ID Column name should be unfilled. '

        if not params.get('first_fetch'):
            msg += 'A starting point for fetching is missing, please enter First fetch timestamp or First fetch ID. '

        # in case of query and not procedure
        if not params.get('query').lower().startswith(('call', 'exec', 'execute')):
            first_condition_key_word, second_condition_key_word = 'where', 'order by'
            query = params.get('query').lower()
            if not (first_condition_key_word in query and second_condition_key_word in query):
                msg += f"Missing at least one of the query's conditions: where {params.get('column_name')}" \
                       f" >:{params.get('column_name')} or order by (asc) {params.get('column_name')}. "

        # The request to the database is pointless if one of the validations failed - so returns informative message
        if msg:
            return msg, {}, []
        # Verify the correctness of the query / procedure
        try:
            params['max_fetch'] = 1
            last_run = initialize_last_run(params.get('fetch_parameters', ''), params.get('first_fetch', ''))
            sql_query = create_sql_query(last_run, params.get('query', ''), params.get('column_name', ''),
                                         params.get('max_fetch', FETCH_DEFAULT_LIMIT))
            bind_variables = generate_bind_variables_for_fetch(params.get('column_name', ''),
                                                               params.get('max_fetch', FETCH_DEFAULT_LIMIT), last_run)
            result, headers = client.sql_query_execute_request(sql_query, bind_variables, 1)
        except Exception as e:
            raise e

        if headers:
            # Verifying the column names are right
            if params.get('column_name') not in headers:
                msg += f'Invalid Fetch Column, *{params.get("column_name")}* does not exist in the table. '

            if params.get('id_column') and params.get('id_column') not in headers:
                msg += f'Invalid ID Column name, *{params.get("id_column")}* does not exist in the table. '

            if params.get('incident_name') and params.get('incident_name') not in headers:
                msg += f'Invalid Incident Name, *{params.get("incident_name")}* does not exist in the table. '

    return msg if msg else 'ok', {}, []


def sql_query_execute(client: Client, args: dict, *_) -> tuple[str, dict[str, Any], list[dict[str, Any]]]:
    """
    Executes the sql query with the connection that was configured in the client
    :param client: the client object with the db connection
    :param args: demisto.args() including the sql query
    :return: Demisto outputs
    """
    try:
        sql_query = str(args.get('query'))
        limit = int(args.get('limit', 50))
        skip = int(args.get('skip', 0))
        bind_variables_names = args.get('bind_variables_names', "")
        bind_variables_values = args.get('bind_variables_values', "")
        bind_variables, sql_query = generate_bind_vars(bind_variables_names, bind_variables_values, sql_query, client.dialect)

        result, headers = client.sql_query_execute_request(sql_query, bind_variables)
        result = convert_sqlalchemy_to_readable_table(result)
        result = result[skip:skip + limit]

        human_readable = tableToMarkdown(name="Query result", t=result, headers=headers, removeNull=True)

        context = {
            "Result": result,
            "Headers": headers,
            "Query": sql_query,
            "InstanceName": f"{client.dialect}_{client.dbname}",
        }
        entry_context: dict = {'GenericSQL(val.Query && val.Query === obj.Query)': {'GenericSQL': context}}
        return human_readable, entry_context, result

    except Exception as err:
        # In case there is no query executed and only an action e.g - insert, delete, update
        # the result will raise an exception when we try to read the data from it
        if str(err) == "This result object does not return rows. It has been closed automatically.":
            human_readable = "Command executed"
            return human_readable, {}, []
        raise err


def initialize_last_run(fetch_parameters: str, first_fetch: str):
    """
    This function initializes the last run based on the configuration,
    when the first fetch is initialized either by timestamp or by ID.
    ids field will be initialized to an empty list for the 'ID and timestamp' case, for avoiding duplicates.
    Args:
        fetch_parameters: This is what the fetch is based on (timestamp, ID or both).
        first_fetch: First fetch timestamp or First fetch ID.

    Returns:
            A dictionary which contains the required fields for the last run.
    """

    # Fetch should be by timestamp or id
    if fetch_parameters in ['Unique timestamp', 'ID and timestamp']:
        last_run = {'last_timestamp': first_fetch, 'last_id': False}

    else:  # in case of 'Unique ascending ID'
        last_run = {'last_timestamp': False, 'last_id': first_fetch}

    # for the case when we get timestamp and id - need to maintain an id's list
    last_run['ids'] = []

    return last_run


def create_sql_query(last_run: dict, query: str, column_name: str, max_fetch: str):
    """
    This function creates the sql query.
    1) In case of runStoreProcedure MSSQL, it wraps the procedure with the limit
    (MSSQL doesn't support limits inside queries, so this is the correct syntax).
    2) In case of runStoreProcedure MySQL, it adds the two parameters (last fetch - id/timestamp and the limit).
    3) In case of queries, returns as it is.
    Args:
        last_run: A dictionary which contains the required fields for the last run.
        query: The query or the procedure given as configuration's parameter.
        column_name: The exact column's name to fetch (id column or timestamp column).
        max_fetch: Fetch Limit given as configuration's parameter.

    Returns:
        Query/procedure ready to run.
    """
    last_timestamp_or_id = last_run.get('last_timestamp') if last_run.get('last_timestamp') else last_run.get(
        'last_id')

    # case of runStoreProcedure MSSQL
    if query.lower().startswith('exec'):
        sql_query = f"SET ROWCOUNT {max_fetch};" \
                    f"{query} @{column_name} = '{last_timestamp_or_id}';" \
                    f"SET ROWCOUNT 0"

    # case of runStoreProcedure MySQL
    elif query.lower().startswith('call'):
        sql_query = f"{query}('{last_timestamp_or_id}', {max_fetch})"

    # case of queries
    else:
        sql_query = query  # type:ignore[assignment]

    return sql_query


def convert_sqlalchemy_to_readable_table(result: list[dict]):
    """

    Args:
        result:

    Returns:

    """
    # converting b'' and datetime objects to readable ones
    return [{str(key): str(value) for key, value in dictionary.items()} for dictionary in result]


def update_last_run_after_fetch(table: list[dict], last_run: dict, fetch_parameters: str, column_name: str,
                                id_column: str):
    is_timestamp_and_id = fetch_parameters == 'ID and timestamp'
    if last_run.get('last_timestamp'):
        last_record_timestamp = table[-1].get(column_name, '')

        # keep the id's for the next fetch cycle for avoiding duplicates
        if is_timestamp_and_id:
            new_ids_list = []
            for record in table:
                if record.get(column_name) == last_record_timestamp:
                    new_ids_list.append(record.get(id_column))
            last_run['ids'] = new_ids_list

        # allow till 3 digit after the decimal point - due to limits on querying
        before_and_after_decimal_point = last_record_timestamp.split('.')
        if len(before_and_after_decimal_point) == 2:
            last_run['last_timestamp'] = f'{before_and_after_decimal_point[0]}.{before_and_after_decimal_point[1][:3]}'
        elif len(before_and_after_decimal_point) == 1:
            last_run['last_timestamp'] = before_and_after_decimal_point[0]
        else:
            raise Exception(f"Unsupported Format Time! "
                            f"We support one decimal point (not necessary, also possible without) "
                            f"to separate time from milliseconds. {last_record_timestamp=} isn't supported")
    else:
        last_run['last_id'] = table[-1].get(column_name)

    return last_run


def table_to_incidents(table: list[dict], last_run: dict, fetch_parameters: str, column_name: str, id_column: str,
                       incident_name: str) -> list[dict[str, Any]]:
    incidents = []
    is_timestamp_and_id = fetch_parameters == 'ID and timestamp'
    for record in table:

        timestamp = record.get(column_name) if last_run.get('last_timestamp') else None
        date_time = dateparser.parse(timestamp) if timestamp else datetime.now()

        # for avoiding duplicate incidents
        if (
            is_timestamp_and_id
            and record.get(column_name, '').startswith(
                last_run.get('last_timestamp')
            )
            and record.get(id_column, '') in last_run.get('ids', [])
        ):
            continue

        record['type'] = 'GenericSQL Record'
        incident_context = {
            'name': record.get(incident_name) if record.get(incident_name) else record.get(column_name),
            'occurred': date_time.strftime(DATE_FORMAT),  # type:ignore[union-attr]
            'rawJSON': json.dumps(record),
        }
        incidents.append(incident_context)

    return incidents


def generate_bind_variables_for_fetch(column_name: str, max_fetch: str, last_run: dict):
    """
    This function binds the two variables (last fetch and limit) with their columns.

    Args:
        column_name: The exact column's name to fetch (id column or timestamp column).
        max_fetch: Fetch Limit given as configuration's parameter.
        last_run: A dictionary which contains the required fields for the last run.

    Returns: A dict of the bind variables.

    """

    last_fetch = last_run.get('last_timestamp') if last_run.get('last_timestamp') else last_run.get('last_id')
    bind_variables = {column_name: last_fetch, 'limit': arg_to_number(max_fetch)}
    return bind_variables


def fetch_incidents(client: Client, params: dict):
    last_run = demisto.getLastRun()
    last_run = last_run if last_run else \
        initialize_last_run(params.get('fetch_parameters', ''), params.get('first_fetch', ''))
    demisto.debug("GenericSQL - Start fetching")
    demisto.debug(f"GenericSQL - Last run: {json.dumps(last_run)}")
    sql_query = create_sql_query(last_run, params.get('query', ''), params.get('column_name', ''),
                                 params.get('max_fetch', FETCH_DEFAULT_LIMIT))
    demisto.debug(f"GenericSQL - Query sent to the server: {sql_query}")
    limit_fetch = len(last_run.get('ids', [])) + int(params.get('max_fetch', FETCH_DEFAULT_LIMIT))
    bind_variables = generate_bind_variables_for_fetch(params.get('column_name', ''),
                                                       params.get('max_fetch', FETCH_DEFAULT_LIMIT), last_run)
    result, headers = client.sql_query_execute_request(sql_query, bind_variables, limit_fetch)
    table = convert_sqlalchemy_to_readable_table(result)
    table = table[:limit_fetch]

    incidents: list[dict[str, Any]] = table_to_incidents(table, last_run, params.get('fetch_parameters', ''),
                                                         params.get('column_name', ''), params.get('id_column', ''),
                                                         params.get('incident_name', ''))

    if table:
        last_run = update_last_run_after_fetch(table, last_run, params.get('fetch_parameters', ''),
                                               params.get('column_name', ''), params.get('id_column', ''))
    demisto.debug(f'GenericSQL - Next run after incidents fetching: {json.dumps(last_run)}')
    demisto.debug(f"GenericSQL - Number of incidents before filtering: {len(result)}")
    demisto.debug(f"GenericSQL - Number of incidents after filtering: {len(incidents)}")
    demisto.debug(f"GenericSQL - Number of incidents skipped: {(len(result) - len(incidents))}")

    demisto.info(f'last record now is: {last_run}, '
                 f'number of incidents fetched is {len(incidents)}')

    return incidents, last_run


# list of loggers we should set to debug when running in debug_mode
# taken from: https://docs.sqlalchemy.org/en/13/core/engines.html#configuring-logging
SQL_LOGGERS = [
    'sqlalchemy.engine',
    'sqlalchemy.pool',
    'sqlalchemy.dialects',
    'py.warnings',  # SQLAlchemy issues many warnings such as from Oracle Dialect
]


def main():
    sql_loggers: list = []  # saves the debug loggers
    try:
        logging.captureWarnings(True)
        for lgr_name in SQL_LOGGERS:
            lgr = logging.getLogger(lgr_name)
            level = logging.ERROR
            if is_debug_mode():
                level = logging.DEBUG
                sql_loggers.append(lgr)  # in debug mode we save the logger to revert back
                demisto.debug(f'setting {logging.getLevelName(level)} for logger: {repr(lgr)}')
            lgr.setLevel(level)
        params = demisto.params()
        dialect = params.get('dialect')
        port = params.get('port')
        if not port:
            port = generate_default_port_by_dialect(dialect)
        user = params.get("credentials").get("identifier")
        password = params.get("credentials").get("password")
        host = params.get('host')
        database = params.get('dbname') or ''  # Use or to make sure we don't have "None" as a database
        ssl_connect = params.get('ssl_connect')
        connect_parameters = params.get('connect_parameters')
        use_pool = params.get('use_pool', False)
        verify_certificate: bool = not params.get('insecure', False)
        pool_ttl = int(params.get('pool_ttl') or DEFAULT_POOL_TTL)
        if pool_ttl <= 0:
            pool_ttl = DEFAULT_POOL_TTL
        command = demisto.command()
        client = Client(dialect=dialect, host=host, username=user, password=password,
                        port=port, database=database, connect_parameters=connect_parameters,
                        ssl_connect=ssl_connect, use_pool=use_pool, verify_certificate=verify_certificate,
                        pool_ttl=pool_ttl)
        commands: dict[str, Callable[[Client, dict[str, str], str], tuple[str, dict[Any, Any], list[Any]]]] = {
            'test-module': test_module,
            'query': sql_query_execute,
            'pgsql-query': sql_query_execute,
            'sql-command': sql_query_execute
        }
        if command in commands:
            return_outputs(*commands[command](client, demisto.args(), command))
        elif command == 'fetch-incidents':
            incidents, last_run = fetch_incidents(client, params)
            demisto.setLastRun(last_run)
            demisto.incidents(incidents)
        else:
            raise NotImplementedError(f'{command} is not an existing Generic SQL command')
    except Exception as err:
        if 'certificate verify failed' in str(err):
            return_error("Unexpected error: certificate verify failed, unable to get local issuer certificate. "
                         "Try selecting 'Trust any certificate' checkbox in the integration configuration.")
        else:
            return_error(
                f'Unexpected error: {str(err)} \nquery: {demisto.args().get("query")}')
    finally:
        try:
            if client.connection:
                client.connection.close()
        except Exception as ex:
            demisto.error(f'Failed closing connection: {str(ex)}')
        if sql_loggers:
            for lgr in sql_loggers:
                demisto.debug(f'setting back ERROR for logger: {repr(lgr)}')
                lgr.setLevel(logging.ERROR)


if __name__ in ('__main__', '__builtin__', 'builtins'):
    main()<|MERGE_RESOLUTION|>--- conflicted
+++ resolved
@@ -209,20 +209,9 @@
                              MY_SQL: ("%s", "%s"),
                              ORACLE: ("%s", "%s")
                              }
-<<<<<<< HEAD
 
     # dialect is a configuration parameter with multiple choices, so it should be one of the keys in the mapping
     char_to_count, char_to_replace = mapping_dialect_regex[dialect]
-
-    count = len(re.findall(char_to_count, query))
-=======
-    try:
-        char_to_count, char_to_replace = mapping_dialect_regex[dialect]
-    except Exception as e:
-        raise DemistoException(
-            "Placeholder was not found for the given dialect"
-        ) from e
->>>>>>> 9c637bc6
 
     bind_variables_names_list = []
     for i in range(len(re.findall(char_to_count, query))):
