--- conflicted
+++ resolved
@@ -176,11 +176,7 @@
 
                 engine = sqlalchemy.create_engine(db_url, connect_args=ssl_connection)
                 cache[cache_key] = engine
-<<<<<<< HEAD
-                cached_engines[cache_key] = engine
-=======
-                engines[cache_key] = engine  # Keep in cache to allow disposing later
->>>>>>> 975ae236
+                cached_engines[cache_key] = engine # Keep in cache to allow disposing later
 
         else:
             demisto.debug('Initializing engine with no pool (NullPool)')
