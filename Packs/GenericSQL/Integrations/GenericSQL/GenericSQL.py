--- conflicted
+++ resolved
@@ -13,10 +13,7 @@
 from urllib.parse import parse_qsl
 import dateparser
 
-<<<<<<< HEAD
-=======
 TERADATA = "Teradata"
->>>>>>> 90cf3b88
 ORACLE = "Oracle"
 POSTGRES_SQL = "PostgreSQL"
 MY_SQL = "MySQL"
@@ -47,13 +44,9 @@
 
     def __init__(self, dialect: str, host: str, username: str, password: str, port: str,
                  database: str, connect_parameters: str, ssl_connect: bool, use_pool=False, verify_certificate=True,
-<<<<<<< HEAD
-                 pool_ttl=DEFAULT_POOL_TTL):
-=======
                  pool_ttl: int = DEFAULT_POOL_TTL, use_ldap: bool = False):
         if use_ldap and dialect != TERADATA:
             raise ValueError(f"The LDAP parameter is only supported with {TERADATA}")
->>>>>>> 90cf3b88
         self.dialect = dialect
         self.host = host
         self.username = username
@@ -157,28 +150,14 @@
         """
         ssl_connection = {}
         module = self._convert_dialect_to_module(self.dialect)
-<<<<<<< HEAD
-        db_url = URL(drivername=module,
-                     username=self.username,
-                     password=self.password,
-                     host=self.host,
-                     port=arg_to_number(self.port),
-                     database=self.dbname,
-                     query=self.connect_parameters)
-=======
         db_url = self._generate_db_url(module)
 
->>>>>>> 90cf3b88
         if self.ssl_connect:
             if self.dialect == POSTGRES_SQL:
                 ssl_connection = {'sslmode': 'require'}
             else:
                 ssl_connection = {'ssl': {'ssl-mode': 'preferred'}}  # type: ignore[dict-item]
-<<<<<<< HEAD
-        engine: sqlalchemy.engine.Engine = None
-=======
-
->>>>>>> 90cf3b88
+
         if self.use_pool:
             if 'expiringdict' not in sys.modules:
                 raise ValueError('Usage of connection pool is not support in this docker image')
@@ -219,33 +198,16 @@
 
         headers = []
         if results:
-<<<<<<< HEAD
-            # if the table isn't empty
-            headers = list(results[0].keys() or '')
-
-=======
             # Teradata's response structure differs from those of other databases
             if self.dialect == TERADATA:
                 headers = list(result.keys())
             else:
                 headers = list(results[0].keys() or '')
->>>>>>> 90cf3b88
         return results, headers
 
 
 def generate_default_port_by_dialect(dialect: str) -> str | None:
     """
-<<<<<<< HEAD
-    In case no port was chosen, a default port will be chosen according to the SQL db type. Only return a port for
-    Microsoft SQL Server and ODBC Driver 18 for SQL Server where it seems to be required.
-    For the other drivers a None port is supported
-    :param dialect: sql db type
-    :return: default port needed for connection
-    """
-    if dialect in {'Microsoft SQL Server', 'ODBC Driver 18 for SQL Server'}:
-        return "1433"
-    return None
-=======
     In case no port was chosen, a default port will be chosen according to the SQL db type.
     Returns a port for drivers that seem to require it. For other drivers, a None port is supported.
     :param dialect: sql db type
@@ -267,25 +229,9 @@
         bind_variables_values_list: Values to put in the bind variables
         query: The given query which contains chars to replace
         dialect: The DB dialect
->>>>>>> 90cf3b88
 
     Returns: A mapping (dict) and an edited query.
 
-<<<<<<< HEAD
-def generate_variable_names_and_mapping(bind_variables_values_list: list, query: str, dialect: str) ->\
-        tuple[dict[str, Any], str | Any]:
-    """
-    In case of passing just bind_variables_values, since it's no longer supported in SQL Alchemy v2.,
-    this function generates names for those variables and return an edited query with a mapping.
-    Args:
-        bind_variables_values_list: Values to put in the bind variables
-        query: The given query which contains chars to replace
-        dialect: The DB dialect
-
-    Returns: A mapping (dict) and an edited query.
-
-=======
->>>>>>> 90cf3b88
     """
     # For counting and replacing, re.findall needs "\\?", whereas replace needs "?"
     mapping_dialect_regex = {MICROSOFT_SQL_SERVER: ("\\?", "?"),
@@ -300,13 +246,8 @@
 
     bind_variables_names_list = []
     for i in range(len(re.findall(char_to_count, query))):
-<<<<<<< HEAD
-        query = query.replace(char_to_replace, f":bind_variable_{i+1}", 1)
-        bind_variables_names_list.append(f"bind_variable_{i+1}")
-=======
         query = query.replace(char_to_replace, f":bind_variable_{i + 1}", 1)
         bind_variables_names_list.append(f"bind_variable_{i + 1}")
->>>>>>> 90cf3b88
     return dict(zip(bind_variables_names_list, bind_variables_values_list)), query
 
 
@@ -356,11 +297,7 @@
 
         if params.get('fetch_parameters') == 'ID and timestamp' and not (params.get('column_name') and params.get('id_column')):
             msg += 'Missing Fetch Column or ID Column name (when ID and timestamp are chosen,' \
-<<<<<<< HEAD
-                ' fill in both). '
-=======
                    ' fill in both). '
->>>>>>> 90cf3b88
 
         if params.get('fetch_parameters') in ['Unique ascending', 'Unique timestamp']:
             if not params.get('column_name'):
@@ -389,27 +326,6 @@
             params['max_fetch'] = 1
             last_run = initialize_last_run(params.get('fetch_parameters', ''), params.get('first_fetch', ''))
             sql_query = create_sql_query(last_run, params.get('query', ''), params.get('column_name', ''),
-<<<<<<< HEAD
-                                         params.get('max_fetch', FETCH_DEFAULT_LIMIT))
-            bind_variables = generate_bind_variables_for_fetch(params.get('column_name', ''),
-                                                               params.get('max_fetch', FETCH_DEFAULT_LIMIT), last_run)
-            result, headers = client.sql_query_execute_request(sql_query, bind_variables, 1)
-        except Exception as e:
-            raise e
-
-        if headers:
-            # Verifying the column names are right
-            if params.get('column_name') not in headers:
-                msg += f'Invalid Fetch Column, *{params.get("column_name")}* does not exist in the table. '
-
-            if params.get('id_column') and params.get('id_column') not in headers:
-                msg += f'Invalid ID Column name, *{params.get("id_column")}* does not exist in the table. '
-
-            if params.get('incident_name') and params.get('incident_name') not in headers:
-                msg += f'Invalid Incident Name, *{params.get("incident_name")}* does not exist in the table. '
-
-    return msg if msg else 'ok', {}, []
-=======
                                          params.get('max_fetch') or FETCH_DEFAULT_LIMIT)
             bind_variables = generate_bind_variables_for_fetch(params.get('column_name', ''),
                                                                params.get('max_fetch') or FETCH_DEFAULT_LIMIT, last_run)
@@ -443,7 +359,6 @@
     table = [{str(key): str(value) for key, value in dictionary.items()} for dictionary in converted_table]
 
     return table
->>>>>>> 90cf3b88
 
 
 def sql_query_execute(client: Client, args: dict, *_) -> tuple[str, dict[str, Any], list[dict[str, Any]]]:
@@ -461,14 +376,6 @@
         bind_variables_values = args.get('bind_variables_values', "")
         bind_variables, sql_query = generate_bind_vars(bind_variables_names, bind_variables_values, sql_query, client.dialect)
 
-<<<<<<< HEAD
-        result, headers = client.sql_query_execute_request(sql_query, bind_variables)
-        result = convert_sqlalchemy_to_readable_table(result)
-        result = result[skip:skip + limit]
-
-        human_readable = tableToMarkdown(name="Query result", t=result, headers=headers, removeNull=True)
-
-=======
         result, headers = client.sql_query_execute_request(sql_query, bind_variables, limit)
 
         table = result_to_list_of_dicts(result)
@@ -476,7 +383,6 @@
 
         human_readable = tableToMarkdown(name="Query result:", t=table, headers=headers,
                                          removeNull=True)
->>>>>>> 90cf3b88
         context = {
             "Result": result,
             "Headers": headers,
@@ -484,11 +390,7 @@
             "InstanceName": f"{client.dialect}_{client.dbname}",
         }
         entry_context: dict = {'GenericSQL(val.Query && val.Query === obj.Query)': {'GenericSQL': context}}
-<<<<<<< HEAD
-        return human_readable, entry_context, result
-=======
         return human_readable, entry_context, table
->>>>>>> 90cf3b88
 
     except Exception as err:
         # In case there is no query executed and only an action e.g - insert, delete, update
@@ -659,19 +561,11 @@
     demisto.debug("GenericSQL - Start fetching")
     demisto.debug(f"GenericSQL - Last run: {json.dumps(last_run)}")
     sql_query = create_sql_query(last_run, params.get('query', ''), params.get('column_name', ''),
-<<<<<<< HEAD
-                                 params.get('max_fetch', FETCH_DEFAULT_LIMIT))
-    demisto.debug(f"GenericSQL - Query sent to the server: {sql_query}")
-    limit_fetch = len(last_run.get('ids', [])) + int(params.get('max_fetch', FETCH_DEFAULT_LIMIT))
-    bind_variables = generate_bind_variables_for_fetch(params.get('column_name', ''),
-                                                       params.get('max_fetch', FETCH_DEFAULT_LIMIT), last_run)
-=======
                                  params.get('max_fetch') or FETCH_DEFAULT_LIMIT)
     demisto.debug(f"GenericSQL - Query sent to the server: {sql_query}")
     limit_fetch = len(last_run.get('ids', [])) + int(params.get('max_fetch') or FETCH_DEFAULT_LIMIT)
     bind_variables = generate_bind_variables_for_fetch(params.get('column_name', ''),
                                                        params.get('max_fetch') or FETCH_DEFAULT_LIMIT, last_run)
->>>>>>> 90cf3b88
     result, headers = client.sql_query_execute_request(sql_query, bind_variables, limit_fetch)
     table = convert_sqlalchemy_to_readable_table(result)
     table = table[:limit_fetch]
@@ -728,10 +622,7 @@
         ssl_connect = params.get('ssl_connect')
         connect_parameters = params.get('connect_parameters')
         use_pool = params.get('use_pool', False)
-<<<<<<< HEAD
-=======
         use_ldap = params.get('use_ldap', False)
->>>>>>> 90cf3b88
         verify_certificate: bool = not params.get('insecure', False)
         pool_ttl = int(params.get('pool_ttl') or DEFAULT_POOL_TTL)
         if pool_ttl <= 0:
@@ -740,11 +631,7 @@
         client = Client(dialect=dialect, host=host, username=user, password=password,
                         port=port, database=database, connect_parameters=connect_parameters,
                         ssl_connect=ssl_connect, use_pool=use_pool, verify_certificate=verify_certificate,
-<<<<<<< HEAD
-                        pool_ttl=pool_ttl)
-=======
                         pool_ttl=pool_ttl, use_ldap=use_ldap)
->>>>>>> 90cf3b88
         commands: dict[str, Callable[[Client, dict[str, str], str], tuple[str, dict[Any, Any], list[Any]]]] = {
             'test-module': test_module,
             'query': sql_query_execute,
