Generic SQL integration for the Databases: MySQL, PostgreSQL, Microsoft SQL Server and Oracle.

## Default ports
If the port value is empty, a default port will be selected according to the database type.
- MySQL: 3306
- PostgreSQL: 5432
- Microsoft SQL Server: 1433
- Oracle: 1521


## Connection Arguments
Specify arguments for the configuration of an instance name-value pairs, for example:
```
charset=utf8
```
Separate pairs using __&amp;__ character, for example:
```
charset=utf8&read_timeout=10
```

## Connection Pooling
By default, the integration does not pool database connections. Thus, a connection is created and closed for each command run by the integration. When connection pooling is enabled, each Docker container will maintain a single connection open for time specified in the the _Connection Pool Time to Live_ parameter (default: 600 seconds). After the time to live expires, and upon execution of a new command, the database connection will close and a new connection will be created. 

**Note**: when pooling is enabled, the number of active open database connections will equal the number of active running **demisto/genericsql** Docker containers.  

## Bind Variables 
There are two options to use to bind variables:
1. Use both bind variable names and values, for example:
    SELECT * from Table Where ID=:x" bind_variables_names=x bind_variables_values=123
2. Use only bind variable values, for example:
    INSERT into Table(ID, Name) VALUES (%s, %s)" bind_variables_values= "123, Ben”

## Default ports
If the port value is empty, a default port will be selected according to the database type.
- MySQL: 3306
- PostgreSQL: 5432
- Microsoft SQL Server: 1433
- Oracle: 1521


## Connection Arguments
Specify arguments for the configuration of an instance name-value pairs, for example:
```
charset=utf8
```
Separate pairs using __&amp;__ character, for example:
```
charset=utf8&read_timeout=10
```

## Connection Pooling
By default, the integration does not pool database connections. Thus, a connection is created and closed for each command run by the integration. When connection pooling is enabled, each Docker container will maintain a single connection open for time specified in the the _Connection Pool Time to Live_ parameter (default: 600 seconds). After the time to live expires, and upon execution of a new command, the database connection will close and a new connection will be created. 

<<<<<<< HEAD
**Note**: when pooling is enabled, the number of active open database connections will equal the number of active running **demisto/genericsql** Docker containers.  

## Bind Variables 
There are two options to use to bind variables:
1. Use both bind variable names and values, for example:
    SELECT * from Table Where ID=:x" bind_variables_names=x bind_variables_values=123
2. Use only bind variable values, for example:
=======
**Note**: When pooling is enabled, the number of active open database connections will equal the number of active running **demisto/genericsql** Docker containers.  

## Bind Variables 
There are two options to use to bind variables:
- Use both bind variable names and values, for example:
    SELECT * from Table Where ID=:x" bind_variables_names=x bind_variables_values=123
- Use only bind variable values, for example:
>>>>>>> 45bed4a4
    INSERT into Table(ID, Name) VALUES (%s, %s)" bind_variables_values= "123, Ben”

## Fetch Incidents
There are two options to fetch incidents, determined by 'Fetch by' configuration:
<<<<<<< HEAD
1. **ID and timestamp** - when ID is unique but not necessarily ascending and timestamp is not unique.
   Fill in 'Fetch Column' with your exact timestamp column name, and fill in 'ID column name' with your exact ID column name.
2. **Unique ascending ID or Unique timestamp** - when fetching by either ID or timestamp.
=======
- **ID and timestamp** - when ID is unique but not necessarily ascending and timestamp is not unique.

   Fill in 'Fetch Column' with your exact timestamp column name, and fill in 'ID column name' with your exact ID column name.
- **Unique ascending ID or Unique timestamp** - when fetching by either ID or timestamp.
   
>>>>>>> 45bed4a4
   Fill only the 'Fetch Column' with the exact column name to fetch (ID column or timestamp column).

#### Fetch events query
The Generic SQL query or procedure to fetch according to.
<<<<<<< HEAD
When using queries, there are two requirements, and the third one depends on DB.
   1. 'fetch column' > or >= :'fetch column'
   2. order by (asc) 'fetch column'
   3. (Optional) limit :limit (It's possible if the DB supports it)
   4. **Queries examples**: 
      1. Supported:
         1. select id, header_name from table_name where id >:id order by id -- ok when fetching by id and id is the exact fetch column.
         2. select * from table_name where timestamp >=:timestamp order by timestamp limit :limit -- ok when fetching by timestamp and timestamp is the exact fetch column and DB supports for limit.
      2. Unsupported:
         1. select header_name from table_name -- no select id or timestamp column, can't execute the fetch.
         2. select alert_id from table_name -- missing condition 'where alert_id >:alert_id order by alert_id', can't execute the fetch.

Procedure examples for different SQL DBs:
2. **MySQL** 
    1. Example: "CREATE PROCEDURE *PROCEDURE_NAME*(IN ts DATETIME, IN l INT)
=======
When using queries, there are two requirements, and the third one depends on the database.
   1. 'fetch column' > or >= :'fetch column'
   2. order by (asc) 'fetch column'
   3. (Optional) limit :limit (It's possible if the DB supports it)

##### Queries examples
- Supported:
    1. Select ID, header_name from table_name where id >:id order by id -- ok when fetching by ID and ID is the exact fetch column.
    2. Select * from table_name where timestamp >=:timestamp order by timestamp limit :limit -- ok when fetching by timestamp and timestamp is the exact fetch column and database supports for limit.
- Unsupported:
    1. Select header_name from table_name -- no select ID or timestamp column, can't execute the fetch.
    2. Select alert_id from table_name -- missing condition 'where alert_id >:alert_id order by alert_id', can't execute the fetch.

The following are procedure examples for different SQL databases:

**MySQL**

Example: "CREATE PROCEDURE *PROCEDURE_NAME*(IN ts DATETIME, IN l INT)
>>>>>>> 45bed4a4
BEGIN
    SELECT * FROM TABLE_NAME
    WHERE timestamp >= ts order by timestamp asc limit l;
END"
<<<<<<< HEAD
    2. Make sure to add as parameters the fetch parameter and the limit.
    3. The procedure should contain conditions on the fetch parameter: (In the example provided, 'ts' is a fetch timestamp parameter)
       1. timestamp >= ts or timestamp > ts if timestamp is unique.
       2. order by timestamp (asc).
    4. Run ***sql-command*** with your new procedure provided in the query argument, in order to create your procedure.
    5. After creating the procedure, fill in 'Fetch events query' the value: 'call *PROCEDURE_NAME*' with your procedure name. 
    6. Fetch parameters, ts (timestamp) or id and l (limit), will be added by the fetch mechanism.
3. **MSSQL**
   1. Example: "CREATE PROCEDURE *PROCEDURE_NAME* @timestamp DATETIME
   AS
   SELECT * FROM TABLE_NAME WHERE timestamp >= @timestamp order by timestamp"
   2. Make sure to add as parameters the fetch parameter.
   3. The procedure should contain conditions on the fetch parameter: (In the example provided, 'timestamp' is a fetch parameter)
      1. timestamp >= @timestamp or timestamp > @timestamp if timestamp is unique.
      2. order by timestamp (asc).
   4. The fetch parameter should be the same as the column name, the limit is handled outside the query.
   5. Run ***sql-command*** with your new procedure provided in the query argument, in order to create your procedure.
   6. After creating the procedure, fill in 'Fetch events query' the value: 'EXEC *PROCEDURE_NAME*' with your procedure name.
   7. Fetch parameters, ts (timestamp) or id and l (limit), will be added by the fetch mechanism.
3. Others SQL DBs are not supported by the fetch incidents currently.
=======
    
1. Make sure to add as parameters the fetch parameter and the limit.
2. The procedure should contain conditions on the fetch parameter: (In the example provided, 'ts' is a fetch timestamp parameter)
    - timestamp >= ts or timestamp > ts if timestamp is unique.
    - order by timestamp (asc).
3. Run ***sql-command*** with your new procedure provided in the query argument in order to create your procedure.
4. After creating the procedure, fill in 'Fetch events query' the value: 'call *PROCEDURE_NAME*' with your procedure name. 
5. Fetch parameters, ts (timestamp) or ID and l (limit), will be added by the fetch mechanism.

**MSSQL**
Example: "CREATE PROCEDURE *PROCEDURE_NAME* @timestamp DATETIME
   AS
   SELECT * FROM TABLE_NAME WHERE timestamp >= @timestamp order by timestamp"
1. Make sure to add as parameters the fetch parameter.
2. The procedure should contain conditions on the fetch parameter: (In the example provided, 'timestamp' is a fetch parameter)
    - timestamp >= @timestamp or timestamp > @timestamp if timestamp is unique.
    - order by timestamp (asc).
3. The fetch parameter should be the same as the column name, the limit is handled outside the query.
4. Run ***sql-command*** with your new procedure provided in the query argument, in order to create your procedure.
5. After creating the procedure, fill in 'Fetch events query' the value: 'EXEC *PROCEDURE_NAME*' with your procedure name.
6. Fetch parameters, ts (timestamp) or id and l (limit), will be added by the fetch mechanism.

Note: Other SQL databases are currently not supported by the fetch incidents.
>>>>>>> 45bed4a4

**Fetch Incidents query Notes**
1. When 'Fetch by' is 'Unique ascending ID' or 'Unique timestamp', make sure to create the procedure with '>' and not '>=' in the condition on the timestamp/id field.
2. When 'Fetch by' is 'ID and timestamp', handling the ID occurs internally and has no reference in the query.


## Configure Generic SQL on Cortex XSOAR

1. Navigate to __Settings__ > __Integrations__ > __Servers & Services__.
2. Search for Generic SQL.
3. Click __Add instance__ to create and configure a new integration instance.
    * __Name__: a textual name for the integration instance.
    * __SQL DB__
    * __Database host__
    * __Port__
    * __Database Name__
    * __Username__
    * __Connection Arguments (ex: arg1=val1&arg2=val2)__
4. Click __Test__ to validate the URLs, token, and connection.

## Commands
You can execute these commands from the Cortex XSOAR CLI, as part of an automation, or in a playbook.
After you successfully execute a command, a DBot message appears in the War Room with the command details.
The two commands are the same, they can get the same arguments and will provide the same outputs.
1. query
2. sql-command

### 1. query
Running a sql query

##### Required Permissions
Permissions to the database are needed

##### Base Command

`query`
##### Input

| **Argument Name** | **Description** | **Required** |
| --- | --- | --- |
| limit | Number of results you would like to get back | Optional | 
| query | The sql query | Required | 
| skip | Number of results you would like to skip on | Optional | 
| bind_variables_names | e.g: "foo","bar","alpha" | Optional | 
| bind_variables_values | e.g: 7,"foo",3 | Optional | 


##### Context Output

There is no context output for this command.

##### Command Example
```!query query="select * from TestTable" limit=10 skip=0```

##### Context Example
```
{
    "GenericSQL": {
        "GenericSQL": {
            "Query": "select * from TestTable", 
            "Headers": ["LastName", "ID", "FirstName"],
            "InstanceName": "MySQL_new_schema", 
            "Result": [
                {
                    "LastName": "Grace", 
                    "ID": 22222, 
                    "FirstName": "Bob"
                }, 
                {
                    "LastName": "Jacob", 
                    "ID": 33333, 
                    "FirstName": "Liya"
                }, 
                {
                    "LastName": "James", 
                    "ID": 44444, 
                    "FirstName": "Chris"
                }, 
                {
                    "LastName": "Zohar", 
                    "ID": 55555, 
                    "FirstName": "Tamar"
                }
            ]
        }
    }
}
```

##### Human Readable Output
> ### Query result:
> |ID|LastName|FirstName|
> |---|---|---|
> | 22222 | Grace | Bob |
> | 33333 | Jacob | Liya |
> | 44444 | James | Chris |
> | 55555 | Zohar | Tamar |

##### Command Example
```!query query="INSERT into TestTable(ID, LastName, FirstName) VALUES (11111, :x , :y)" bind_variables_names=x,y bind_variables_values="test,playbook"```

##### Context Example
```
{}
```

##### Human Readable Output
Command executed

##### Command Example
```!query query="delete from TestTable where ID=11111"```

##### Context Example
```
{}
```

##### Human Readable Output
Command executed

### 2. sql-command
---
Running a sql query

##### Base Command

`sql-command`
##### Input

| **Argument Name** | **Description** | **Required** |
| --- | --- | --- |
| limit | Number of results you would like to get back | Optional | 
| query | The sql query | Required | 
| skip | Number of results you would like to skip on | Optional | 
| bind_variables_names | e.g: "foo","bar","alpha" | Optional | 
| bind_variables_values | e.g: 7,"foo",3 | Optional | 


##### Context Output

There is no context output for this command.

##### Command Example
```!sql-command query="select * from TestTable" limit=10 skip=0```

##### Context Example
```
{
    "GenericSQL": {
        "GenericSQL": {
            "Query": "select * from TestTable", 
            "Headers": ["LastName", "ID", "FirstName"],
            "InstanceName": "MySQL_new_schema", 
            "Result": [
                {
                    "LastName": "Grace", 
                    "ID": 22222, 
                    "FirstName": "Bob"
                }, 
                {
                    "LastName": "Jacob", 
                    "ID": 33333, 
                    "FirstName": "Liya"
                }, 
                {
                    "LastName": "James", 
                    "ID": 44444, 
                    "FirstName": "Chris"
                }, 
                {
                    "LastName": "Zohar", 
                    "ID": 55555, 
                    "FirstName": "Tamar"
                }
            ]
        }
    }
}
```

##### Human Readable Output
> ### Query result:
> |ID|LastName|FirstName|
> |---|---|---|
> | 22222 | Grace | Bob |
> | 33333 | Jacob | Liya |
> | 44444 | James | Chris |
> | 55555 | Zohar | Tamar |

##### Command Example
```!sql-command query="INSERT into TestTable(ID, LastName, FirstName) VALUES (11111, :x , :y)" bind_variables_names=x,y bind_variables_values="test,playbook"```

##### Context Example
```
{}
```

##### Human Readable Output
Command executed

##### Command Example
```!sql-command query="delete from TestTable where ID=11111"```

##### Context Example
```
{}
```

##### Human Readable Output
Command executed

## Troubleshooting

### General Test Connection Error
In cases where you receive an error that is not clear when you **Test** the integration instance you can get detailed logs.
1. Save the configured instance even though the **Test** doesn't work.
2. In the playground, run the `!sql-command` with `debug-mode=true`. For example:
  ```
  !sql-command query="some simple query" debug-mode=true
  ```
A log file will be generated in the Playground. Examine the log file for further details that explain why the integration is failing.

### Microsoft SQL Server
We provide two options for connecting to Microsoft SQL Server:
* **Microsoft SQL Server**: Uses the open source FreeTDS driver to communicate with Microsoft SQL Server. This driver supports authentication via domain logins (`DOMAIN\username`) with a password. If you do not require a domain login for authentication, we recommend using the `Microsoft SQL Server - MS ODBC Driver`.
* **Microsoft SQL Server - MS ODBC Driver**: Official driver from Microsoft for Linux.

**Note:** Kerberos authentication is not supported.

If you experience any issues communicating with your Microsoft SQL Sever, try using both options as we've seen cases where one option works while the other doesn't.


When configuring *SQL Server*, if you receive an error of the form:
```
('08S01', '[08S01] [FreeTDS][SQL Server]Unable to connect: Adaptive Server is unavailable or does not exist (20009) (SQLDriverConnect)')
(Background on this error at: http://sqlalche.me/e/13/e3q8) 
``` 
It means there is a communication problem from the Generic SQL docker to the SQL Server. It usually means the dns hostname of the sql server is not resolving. You can try using an IP instead of the DNS. You can further test the from docker by running the following command on the Cortex XSOAR machine: 
```
echo "select @@version" | sudo docker run --rm -i  demisto/genericsql:1.1.0.9726 tsql -H <sql_server_host> -p <sql_port_number> -U <user> -P <password> -D <db_to_connect> -v -o v
```

**Autocommit**: If you are seeing that insert/update operations are NOT being performed and no error is received, it could be a case that autocommit is not enabled on the connection and the transaction is rolledback. To enable autocommit, add the following to the connection arguments instance configuration option:
```
autocommit=True
```

### Oracle
If you require connecting to Oracle via a **SERVICE_NAME**, leave the `Database Name` parameter empty and add to the `Connection Arguments` the following:
```
service_name=<SERVICE_NAME>
```
For example:
```
service_name=XEXDB
```

## Possible Errors:
* The bind variables lists are not is the same length
* Command is not an existing Generic SQL command<|MERGE_RESOLUTION|>--- conflicted
+++ resolved
@@ -51,15 +51,6 @@
 ## Connection Pooling
 By default, the integration does not pool database connections. Thus, a connection is created and closed for each command run by the integration. When connection pooling is enabled, each Docker container will maintain a single connection open for time specified in the the _Connection Pool Time to Live_ parameter (default: 600 seconds). After the time to live expires, and upon execution of a new command, the database connection will close and a new connection will be created. 
 
-<<<<<<< HEAD
-**Note**: when pooling is enabled, the number of active open database connections will equal the number of active running **demisto/genericsql** Docker containers.  
-
-## Bind Variables 
-There are two options to use to bind variables:
-1. Use both bind variable names and values, for example:
-    SELECT * from Table Where ID=:x" bind_variables_names=x bind_variables_values=123
-2. Use only bind variable values, for example:
-=======
 **Note**: When pooling is enabled, the number of active open database connections will equal the number of active running **demisto/genericsql** Docker containers.  
 
 ## Bind Variables 
@@ -67,43 +58,19 @@
 - Use both bind variable names and values, for example:
     SELECT * from Table Where ID=:x" bind_variables_names=x bind_variables_values=123
 - Use only bind variable values, for example:
->>>>>>> 45bed4a4
     INSERT into Table(ID, Name) VALUES (%s, %s)" bind_variables_values= "123, Ben”
 
 ## Fetch Incidents
 There are two options to fetch incidents, determined by 'Fetch by' configuration:
-<<<<<<< HEAD
-1. **ID and timestamp** - when ID is unique but not necessarily ascending and timestamp is not unique.
-   Fill in 'Fetch Column' with your exact timestamp column name, and fill in 'ID column name' with your exact ID column name.
-2. **Unique ascending ID or Unique timestamp** - when fetching by either ID or timestamp.
-=======
 - **ID and timestamp** - when ID is unique but not necessarily ascending and timestamp is not unique.
 
    Fill in 'Fetch Column' with your exact timestamp column name, and fill in 'ID column name' with your exact ID column name.
 - **Unique ascending ID or Unique timestamp** - when fetching by either ID or timestamp.
    
->>>>>>> 45bed4a4
    Fill only the 'Fetch Column' with the exact column name to fetch (ID column or timestamp column).
 
 #### Fetch events query
 The Generic SQL query or procedure to fetch according to.
-<<<<<<< HEAD
-When using queries, there are two requirements, and the third one depends on DB.
-   1. 'fetch column' > or >= :'fetch column'
-   2. order by (asc) 'fetch column'
-   3. (Optional) limit :limit (It's possible if the DB supports it)
-   4. **Queries examples**: 
-      1. Supported:
-         1. select id, header_name from table_name where id >:id order by id -- ok when fetching by id and id is the exact fetch column.
-         2. select * from table_name where timestamp >=:timestamp order by timestamp limit :limit -- ok when fetching by timestamp and timestamp is the exact fetch column and DB supports for limit.
-      2. Unsupported:
-         1. select header_name from table_name -- no select id or timestamp column, can't execute the fetch.
-         2. select alert_id from table_name -- missing condition 'where alert_id >:alert_id order by alert_id', can't execute the fetch.
-
-Procedure examples for different SQL DBs:
-2. **MySQL** 
-    1. Example: "CREATE PROCEDURE *PROCEDURE_NAME*(IN ts DATETIME, IN l INT)
-=======
 When using queries, there are two requirements, and the third one depends on the database.
    1. 'fetch column' > or >= :'fetch column'
    2. order by (asc) 'fetch column'
@@ -122,33 +89,10 @@
 **MySQL**
 
 Example: "CREATE PROCEDURE *PROCEDURE_NAME*(IN ts DATETIME, IN l INT)
->>>>>>> 45bed4a4
 BEGIN
     SELECT * FROM TABLE_NAME
     WHERE timestamp >= ts order by timestamp asc limit l;
 END"
-<<<<<<< HEAD
-    2. Make sure to add as parameters the fetch parameter and the limit.
-    3. The procedure should contain conditions on the fetch parameter: (In the example provided, 'ts' is a fetch timestamp parameter)
-       1. timestamp >= ts or timestamp > ts if timestamp is unique.
-       2. order by timestamp (asc).
-    4. Run ***sql-command*** with your new procedure provided in the query argument, in order to create your procedure.
-    5. After creating the procedure, fill in 'Fetch events query' the value: 'call *PROCEDURE_NAME*' with your procedure name. 
-    6. Fetch parameters, ts (timestamp) or id and l (limit), will be added by the fetch mechanism.
-3. **MSSQL**
-   1. Example: "CREATE PROCEDURE *PROCEDURE_NAME* @timestamp DATETIME
-   AS
-   SELECT * FROM TABLE_NAME WHERE timestamp >= @timestamp order by timestamp"
-   2. Make sure to add as parameters the fetch parameter.
-   3. The procedure should contain conditions on the fetch parameter: (In the example provided, 'timestamp' is a fetch parameter)
-      1. timestamp >= @timestamp or timestamp > @timestamp if timestamp is unique.
-      2. order by timestamp (asc).
-   4. The fetch parameter should be the same as the column name, the limit is handled outside the query.
-   5. Run ***sql-command*** with your new procedure provided in the query argument, in order to create your procedure.
-   6. After creating the procedure, fill in 'Fetch events query' the value: 'EXEC *PROCEDURE_NAME*' with your procedure name.
-   7. Fetch parameters, ts (timestamp) or id and l (limit), will be added by the fetch mechanism.
-3. Others SQL DBs are not supported by the fetch incidents currently.
-=======
     
 1. Make sure to add as parameters the fetch parameter and the limit.
 2. The procedure should contain conditions on the fetch parameter: (In the example provided, 'ts' is a fetch timestamp parameter)
@@ -172,7 +116,6 @@
 6. Fetch parameters, ts (timestamp) or id and l (limit), will be added by the fetch mechanism.
 
 Note: Other SQL databases are currently not supported by the fetch incidents.
->>>>>>> 45bed4a4
 
 **Fetch Incidents query Notes**
 1. When 'Fetch by' is 'Unique ascending ID' or 'Unique timestamp', make sure to create the procedure with '>' and not '>=' in the condition on the timestamp/id field.
