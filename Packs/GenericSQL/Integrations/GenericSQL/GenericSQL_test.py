import os

import pytest
import sqlalchemy
<<<<<<< HEAD
from test_data import input_data
=======
import pyodbc
import cx_Oracle

>>>>>>> f446ac9b
from GenericSQL import Client, sql_query_execute, generate_default_port_by_dialect


class ResultMock:
    def __init__(self):
        pass

    def fetchall(self):
        return []


ARGS1 = {
    'query': "select Name from city",
    'limit': 5,
    'skip': 0
}

ARGS2 = {
    'query': "select * from mysql.user",
    'limit': 1,
    'skip': 0
}

ARGS3 = {
    'query': "select Name from city where 1=2",
    'limit': 5,
    'skip': 0
}


RAW1 = [{'Name': 'Kabul'}, {'Name': 'Qandahar'}, {'Name': 'Herat'}, {'Name': 'Mazar-e-Sharif'}]

RAW2 = [{'Host': '%',
         'User': 'admin',
         'Select_priv': 'Y',
         'Insert_priv': 'Y',
         'Update_priv': 'Y',
         'Delete_priv': 'Y',
         'Create_priv': 'Y',
         'Drop_priv': 'Y',
         'Reload_priv': 'Y',
         'Shutdown_priv': 'N',
         'Process_priv': 'Y',
         'File_priv': 'N',
         'Grant_priv': 'Y',
         'References_priv': 'Y',
         'Index_priv': 'Y',
         'Alter_priv': 'Y',
         'Show_db_priv': 'Y',
         'Super_priv': 'N',
         'Create_tmp_table_priv': 'Y',
         'Lock_tables_priv': 'Y',
         'Execute_priv': 'Y',
         'Repl_slave_priv': 'Y',
         'Repl_client_priv': 'Y',
         'Create_view_priv': 'Y',
         'Show_view_priv': 'Y',
         'Create_routine_priv': 'Y',
         'Alter_routine_priv': 'Y',
         'Create_user_priv': 'Y',
         'Event_priv': 'Y',
         'Trigger_priv': 'Y',
         'Create_tablespace_priv': 'N',
         'ssl_type': '',
         'ssl_cipher': b'',
         'x509_issuer': b'',
         'x509_subject': b'',
         'max_questions': 0,
         'max_updates': 0,
         'max_connections': 0,
         'max_user_connections': 0,
         'plugin': 'mysql_native_password',
         'authentication_string': 'test',
         'password_expired': 'N',
         'password_last_changed': '2020-02-17 08:49:45',
         'password_lifetime': None,
         'account_locked': 'N',
         'Create_role_priv': 'N',
         'Drop_role_priv': 'N',
         'Password_reuse_history': None,
         'Password_reuse_time': None,
         'Password_require_current': None,
         'User_attributes': None}]

HEADER1 = ['Name']

HEADER2 = ['Host', 'User', 'Select_priv', 'Insert_priv', 'Update_priv', 'Delete_priv', 'Create_priv', 'Drop_priv',
           'Reload_priv', 'Shutdown_priv', 'Process_priv', 'File_priv', 'Grant_priv', 'References_priv', 'Index_priv',
           'Alter_priv', 'Show_db_priv', 'Super_priv', 'Create_tmp_table_priv', 'Lock_tables_priv', 'Execute_priv',
           'Repl_slave_priv', 'Repl_client_priv', 'Create_view_priv', 'Show_view_priv', 'Create_routine_priv',
           'Alter_routine_priv', 'Create_user_priv', 'Event_priv', 'Trigger_priv', 'Create_tablespace_priv', 'ssl_type',
           'ssl_cipher', 'x509_issuer', 'x509_subject', 'max_questions', 'max_updates', 'max_connections',
           'max_user_connections', 'plugin', 'authentication_string', 'password_expired', 'password_last_changed',
           'password_lifetime', 'account_locked', 'Create_role_priv', 'Drop_role_priv', 'Password_reuse_history',
           'Password_reuse_time', 'Password_require_current', 'User_attributes']

EXPECTED_OUTPUT1 = {
    'GenericSQL(val.Query && val.Query === obj.Query)':
        {'GenericSQL': {'Result': [{'Name': 'Kabul'},
                                   {'Name': 'Qandahar'},
                                   {'Name': 'Herat'},
                                   {'Name': 'Mazar-e-Sharif'}],
                        'Headers': HEADER1,
                        'Query': 'select Name from city',
                        'InstanceName': 'sql_dialect_database'}}
}

EXPECTED_OUTPUT2 = \
    {'GenericSQL(val.Query && val.Query === obj.Query)': {'GenericSQL': {'Result': [{
        'Host': '%',
        'User': 'admin',
        'Select_priv': 'Y',
        'Insert_priv': 'Y',
        'Update_priv': 'Y',
        'Delete_priv': 'Y',
        'Create_priv': 'Y',
        'Drop_priv': 'Y',
        'Reload_priv': 'Y',
        'Shutdown_priv': 'N',
        'Process_priv': 'Y',
        'File_priv': 'N',
        'Grant_priv': 'Y',
        'References_priv': 'Y',
        'Index_priv': 'Y',
        'Alter_priv': 'Y',
        'Show_db_priv': 'Y',
        'Super_priv': 'N',
        'Create_tmp_table_priv': 'Y',
        'Lock_tables_priv': 'Y',
        'Execute_priv': 'Y',
        'Repl_slave_priv': 'Y',
        'Repl_client_priv': 'Y',
        'Create_view_priv': 'Y',
        'Show_view_priv': 'Y',
        'Create_routine_priv': 'Y',
        'Alter_routine_priv': 'Y',
        'Create_user_priv': 'Y',
        'Event_priv': 'Y',
        'Trigger_priv': 'Y',
        'Create_tablespace_priv': 'N',
        'ssl_type': '',
        'ssl_cipher': "b''",
        'x509_issuer': "b''",
        'x509_subject': "b''",
        'max_questions': '0',
        'max_updates': '0',
        'max_connections': '0',
        'max_user_connections': '0',
        'plugin': 'mysql_native_password',
        'authentication_string': 'test',
        'password_expired': 'N',
        'password_last_changed': '2020-02-17 08:49:45',
        'password_lifetime': 'None',
        'account_locked': 'N',
        'Create_role_priv': 'N',
        'Drop_role_priv': 'N',
        'Password_reuse_history': 'None',
        'Password_reuse_time': 'None',
        'Password_require_current': 'None',
        'User_attributes': 'None',
    }], 'Headers': HEADER2,
        'Query': 'select * from mysql.user',
        'InstanceName': 'sql_dialect_database'}}}

EMPTY_OUTPUT = {
    'GenericSQL(val.Query && val.Query === obj.Query)': {
        'GenericSQL':
            {
                'Result': [],
                'Headers': [],
                'Query': 'select Name from city where 1=2',
                'InstanceName': 'sql_dialect_database'
            }
    }
}


@pytest.mark.parametrize('command, args, response, expected_result, header', [
    # Classic sql query, showing a table from database and convert it to readable data
    (sql_query_execute, ARGS1, RAW1, EXPECTED_OUTPUT1, HEADER1),
    # Simulates an mysql default tables such as "user",
    # in previous bug the value- b'' couldn't be converted to a readable value and the query failed
    (sql_query_execute, ARGS2, RAW2, EXPECTED_OUTPUT2, HEADER2),
])
def test_sql_queries(command, args, response, expected_result, header, mocker):
    """Unit test
    Given
    - select query
    - raw response of the database
    When
    - mock the database result
    Then
    - convert the result to human readable table
    - create the context
    - validate the expected_result and the created context
    """
    # needed in order not to make a connection in tests
    mocker.patch.object(Client, '_create_engine_and_connect', return_value=mocker.Mock(spec=sqlalchemy.engine.base.Connection))
    mocker.patch.object(Client, 'sql_query_execute_request', return_value=(response, header))
    client = Client('sql_dialect', 'server_url', 'username', 'password', 'port', 'database', "", False)
    result = command(client, args)
    assert expected_result == result[1]  # entry context is found in the 2nd place in the result of the command


def test_sql_queries_with_empty_table(mocker):
    """Unit test
    Given
    - query that return an empty table
    - raw response of the database
    When
    - mock the database result
    Then
    - convert the result to human readable table
    - create the context
    - validate the expected_result and the created context
    """
    mocker.patch.object(Client, '_create_engine_and_connect', return_value=mocker.Mock(spec=sqlalchemy.engine.base.Connection))
    client = Client('sql_dialect', 'server_url', 'username', 'password', 'port', 'database', "", False)
    mocker.patch.object(client.connection, 'execute', return_value=ResultMock())
    result = sql_query_execute(client, ARGS3)
    assert EMPTY_OUTPUT == result[1]  # entry context is found in the 2nd place in the result of the command


def test_mysql_integration():
    """Test actual connection to mysql. Will be skipped unless MYSQL_HOST is set.
    Can be used to do local debuging of connecting to MySQL by set env var MYSQL_HOST or changing the code below.

    Test assumes mysql credentials: root/password

    You can setup mysql locally by running:
    docker run --name mysql-80 -e MYSQL_ROOT_PASSWORD=password -d mysql:8.0

    And then set env var: MYSQL_HOST=localhost
    """
    host = os.getenv('MYSQL_HOST', '')
    if not host:
        pytest.skip('Skipping mysql integration test as MYSQL_HOST is not set')
    dialect = 'MySQL'
    client = Client(dialect, host, 'root', 'password', generate_default_port_by_dialect(dialect), 'mysql', "", False, True)
    res = client.sql_query_execute_request('show processlist', {})
    assert len(res) >= 1


@pytest.mark.parametrize('connect_parameters, dialect, expected_response', [
    ('arg1=value1&arg2=value2', 'MySQL', {'arg1': 'value1', 'arg2': 'value2'}),
    ('arg1=value1&arg2=value2', 'Microsoft SQL Server', {'arg1': 'value1', 'arg2': 'value2', 'driver': 'FreeTDS'}),
    ('arg1=value1&arg2=value2', 'Microsoft SQL Server - MS ODBC Driver',
     {'arg1': 'value1', 'arg2': 'value2', 'driver': 'ODBC Driver 18 for SQL Server', 'TrustServerCertificate': 'yes'})])
def test_parse_connect_parameters(connect_parameters, dialect, expected_response):
<<<<<<< HEAD
    assert Client.parse_connect_parameters(connect_parameters, dialect) == expected_response


# case of fetch by simple query based on id -- checking last_run update and incidents
@pytest.mark.parametrize('table, params, response, headers, expected_incidents, expected_last_run', [
    (input_data.TABLE_1, input_data.PARAMS_1, input_data.RESPONSE_1, input_data.HEADERS_1,
     input_data.EXPECTED_INCIDENTS_1, input_data.EXPECTED_LAST_RUN_1)])
def test_fetch_incident_by_id_simple_query(table, params, response, headers, expected_incidents, expected_last_run,
                                           mocker):
    """
    Given
    - raw response of the database - 3 records from the database
    - configuration parameters:
         - 'fetch_parameters': 'Unique ascending ID'
         - 'query': 'select * from incidents where incident_id >:incident_id order by incident_id'
         - 'first_fetch': '-1'
         - 'max_fetch': '3'
    - last_run: {} (first fetch cycle)
    When
    - running one fetch cycle
    Then
    - validate the last_run - 'last_id' should be updated to '1002' as the last record.
    - validate the number of incidents - As the max_fetch parameter, the number of incidents should be 3.
    """
    from GenericSQL import fetch_incidents
    mocker.patch('GenericSQL.demisto.getLastRun', return_value={})
    mocker.patch.object(Client, '_create_engine_and_connect',
                        return_value=mocker.Mock(spec=sqlalchemy.engine.base.Connection))
    mocker.patch.object(Client, 'sql_query_execute_request', return_value=(response, headers))
    mocker.patch('GenericSQL.convert_sqlalchemy_to_readable_table', return_value=table)
    client = Client('sql_dialect', 'server_url', 'username', 'password', 'port', 'database', "", False)
    incidents, last_run = fetch_incidents(client, params)
    # check last run is updated as expected
    assert expected_last_run == last_run
    # check the limit
    assert len(incidents) == len(expected_incidents)


# case of fetch by simple query based on id where first id is bigger than the last one in the DB --
# checking last_run update - it should be the same when there are no incidents
@pytest.mark.parametrize('table, params, response, headers, last_run_before_fetch', [
    (input_data.TABLE_2, input_data.PARAMS_2, input_data.RESPONSE_2, input_data.HEADERS_2,
     input_data.LAST_RUN_BEFORE_FETCH_2)])
def test_fetch_incident_without_incidents(table, params, response, headers, last_run_before_fetch, mocker):
    """
    Given
    - raw response of the database - an empty response list
    - configuration parameters:
        - 'fetch_parameters': 'Unique ascending ID'
        - 'query': 'select * from incidents where incident_id >:incident_id order by incident_id'
        - 'first_fetch': '1012'
        - 'max_fetch': '3'
    - last_run: {'last_timestamp': False, 'last_id': '1012', 'ids': []}
    When
    - running one fetch cycle
    Then
    - validate the last_run:
        should be the same as given before fetch {'last_timestamp': False, 'last_id': '1012', 'ids': []} - no incidents
    """
    from GenericSQL import fetch_incidents
    mocker.patch('GenericSQL.demisto.getLastRun', return_value=last_run_before_fetch)
    mocker.patch.object(Client, '_create_engine_and_connect',
                        return_value=mocker.Mock(spec=sqlalchemy.engine.base.Connection))
    mocker.patch.object(Client, 'sql_query_execute_request', return_value=(response, headers))
    mocker.patch('GenericSQL.convert_sqlalchemy_to_readable_table', return_value=table)
    client = Client('sql_dialect', 'server_url', 'username', 'password', 'port', 'database', "", False)
    incidents, last_run = fetch_incidents(client, params)
    # check last run is not updated, should be the same - We don't have any new incidents
    assert last_run_before_fetch == last_run


# case of fetch by procedure based on timestamp and id -- Verifying there aren't any duplicates
@pytest.mark.parametrize('table, params, response, headers, last_run_before_second_fetch, expected_incidents', [
    (input_data.TABLE_3, input_data.PARAMS_3, input_data.RESPONSE_3, input_data.HEADERS_3,
     input_data.LAST_RUN_BEFORE_SECOND_FETCH_3, input_data.EXPECTED_INCIDENTS_3)])
def test_fetch_incident_avoiding_duplicates(table, params, response, headers, last_run_before_second_fetch,
                                            expected_incidents, mocker):
    """
    Given
    - raw response of the database - 2 records from the database
    - configuration parameters:
        - 'fetch_parameters': 'ID and timestamp'
        - 'query': 'call Test_MySQL_6'
            [CREATE PROCEDURE Test_MySQL_6(IN ts DATETIME, IN l INT)
            BEGIN
                SELECT *
                FROM incidents
                WHERE timestamp >= ts order by timestamp asc limit l;
            END]
        - 'first_fetch': '2022-11-24 13:09:56'
        - 'max_fetch': '2'
    - last_run: {'last_timestamp': '2022-11-24 13:09:56', 'last_id': False, 'ids': ['1000']}
    When
    - running one fetch cycle
    Then
    - validate the incidents - should contain only one incident at the end, after omitting the duplicate incident
    """
    from GenericSQL import fetch_incidents
    mocker.patch('GenericSQL.demisto.getLastRun', return_value=last_run_before_second_fetch)
    mocker.patch.object(Client, '_create_engine_and_connect',
                        return_value=mocker.Mock(spec=sqlalchemy.engine.base.Connection))
    mocker.patch.object(Client, 'sql_query_execute_request', return_value=(response, headers))
    mocker.patch('GenericSQL.convert_sqlalchemy_to_readable_table', return_value=table)
    client = Client('sql_dialect', 'server_url', 'username', 'password', 'port', 'database', "", False)
    incidents, last_run = fetch_incidents(client, params)
    # check incidents without duplicates
    assert len(expected_incidents) == len(incidents)
    for expected_incident, incident in zip(expected_incidents, incidents):
        assert expected_incident.get('name') == incident.get('name')
        assert expected_incident.get('rawJSON') == incident.get('rawJSON')


# case of two fetch cycles -- checking twice last_run update as expected
@pytest.mark.parametrize('table_first_cycle, table_second_cycle, params, response_first_cycle, response_second_cycle, '
                         'headers, expected_last_run_4_1, expected_last_run_4_2',
                         [(input_data.TABLE_4_1, input_data.TABLE_4_2, input_data.PARAMS_4, input_data.RESPONSE_4_1,
                           input_data.RESPONSE_4_2, input_data.HEADERS_4, input_data.EXPECTED_LAST_RUN_4_1,
                           input_data.EXPECTED_LAST_RUN_4_2)])
def test_fetch_incident_update_last_run(table_first_cycle, table_second_cycle, params, response_first_cycle,
                                        response_second_cycle, headers, expected_last_run_4_1, expected_last_run_4_2,
                                        mocker):
    """
    Given
    - raw responses of the database:
        2 records from the database for the first cycle and then another 2 records for the second.
    - configuration parameters:
        - 'fetch_parameters': 'Unique timestamp'
        - 'query': 'call Test_MySQL_3'
            [CREATE PROCEDURE Test_MySQL_3(IN ts VARCHAR(255), IN l INT)
            BEGIN
                SELECT *
                FROM incidents
                WHERE timestamp > ts limit l;
            END]
        - 'first_fetch': '2020-01-01 01:01:01'
        - 'max_fetch': '2'
    - first last_run: {}
    When
    - running two fetch cycles
    Then
    - Validate the last run's update during two cycles of fetch:
        after first fetch should be {'last_timestamp': '2022-11-24 13:10:12', 'last_id': False, 'ids': []}, as the
        timestamp in the last (second record).
        after second fetch should be {'ids': [], 'last_id': False, 'last_timestamp': '2022-11-24 13:10:43'}, as the
        timestamp in the last (second record).
    """

    from GenericSQL import fetch_incidents
    # first fetch cycle
    mocker.patch('GenericSQL.demisto.getLastRun', return_value={})
    mocker.patch.object(Client, '_create_engine_and_connect',
                        return_value=mocker.Mock(spec=sqlalchemy.engine.base.Connection))
    mocker.patch.object(Client, 'sql_query_execute_request', return_value=(response_first_cycle, headers))
    mocker.patch('GenericSQL.convert_sqlalchemy_to_readable_table', return_value=table_first_cycle)
    client = Client('sql_dialect', 'server_url', 'username', 'password', 'port', 'database', "", False)
    incidents, last_run = fetch_incidents(client, params)
    assert expected_last_run_4_1 == last_run

    # second fetch cycle
    mocker.patch('GenericSQL.demisto.getLastRun', return_value=last_run)
    mocker.patch.object(Client, '_create_engine_and_connect',
                        return_value=mocker.Mock(spec=sqlalchemy.engine.base.Connection))
    mocker.patch.object(Client, 'sql_query_execute_request', return_value=(response_second_cycle, headers))
    mocker.patch('GenericSQL.convert_sqlalchemy_to_readable_table', return_value=table_second_cycle)
    client = Client('sql_dialect', 'server_url', 'username', 'password', 'port', 'database', "", False)
    incidents, last_run = fetch_incidents(client, params)
    assert expected_last_run_4_2 == last_run


# case of several records with the same timestamp - when the number is greater than the limit
# check the de-duplication mechanism
@pytest.mark.parametrize('table_first_cycle, table_second_cycle, table_third_cycle, params, response_first_cycle, '
                         'response_second_cycle, response_third_cycle, headers, expected_last_run_5_1, '
                         'expected_last_run_5_2, expected_last_run_5_3',
                         [(input_data.TABLE_5_1, input_data.TABLE_5_2, input_data.TABLE_5_3, input_data.PARAMS_5,
                           input_data.RESPONSE_5_1, input_data.RESPONSE_5_2, input_data.RESPONSE_5_3,
                           input_data.HEADERS_5, input_data.EXPECTED_LAST_RUN_5_1, input_data.EXPECTED_LAST_RUN_5_2,
                           input_data.EXPECTED_LAST_RUN_5_3)])
def test_fetch_incidents_de_duplication(table_first_cycle, table_second_cycle, table_third_cycle, params,
                                        response_first_cycle, response_second_cycle, response_third_cycle, headers,
                                        expected_last_run_5_1, expected_last_run_5_2, expected_last_run_5_3,
                                        mocker):
    """
    Given
    - raw responses of the database:
        1 record from the database for the first cycle and then another 2 records for the second,
        then 3 records for the third.
    - configuration parameters:
        - 'fetch_parameters': 'ID and timestamp'
        - 'query': 'call Test_MySQL_6'
            [CREATE PROCEDURE Test_MySQL_6(IN ts DATETIME, IN l INT)
            BEGIN
                SELECT *
                FROM incidents
                WHERE timestamp >= ts order by timestamp asc limit l;
            END]
        - 'first_fetch': '2020-01-01 01:01:01'
        - 'max_fetch': '1'
    - first last_run: {}
    When
    - running three fetch cycles
    Then
    - Validate the update of the last run during three fetch cycles, focusing on the IDs.
        Since they have the same timestamp, the last_run should accumulate the ids every cycle,
         and the 'last_timestamp' field should remain unchanged.
    - Validate the number of incidents, which should be just one per cycle.
    """

    from GenericSQL import fetch_incidents
    # first fetch cycle
    mocker.patch('GenericSQL.demisto.getLastRun', return_value={})
    mocker.patch.object(Client, '_create_engine_and_connect',
                        return_value=mocker.Mock(spec=sqlalchemy.engine.base.Connection))
    mocker.patch.object(Client, 'sql_query_execute_request', return_value=(response_first_cycle, headers))
    mocker.patch('GenericSQL.convert_sqlalchemy_to_readable_table', return_value=table_first_cycle)
    client = Client('sql_dialect', 'server_url', 'username', 'password', 'port', 'database', "", False)
    incidents, last_run = fetch_incidents(client, params)
    assert expected_last_run_5_1 == last_run
    assert len(incidents) == 1

    # second fetch cycle
    mocker.patch('GenericSQL.demisto.getLastRun', return_value=last_run)
    mocker.patch.object(Client, '_create_engine_and_connect',
                        return_value=mocker.Mock(spec=sqlalchemy.engine.base.Connection))
    mocker.patch.object(Client, 'sql_query_execute_request', return_value=(response_second_cycle, headers))
    mocker.patch('GenericSQL.convert_sqlalchemy_to_readable_table', return_value=table_second_cycle)
    client = Client('sql_dialect', 'server_url', 'username', 'password', 'port', 'database', "", False)
    incidents, last_run = fetch_incidents(client, params)
    assert expected_last_run_5_2 == last_run
    assert len(incidents) == 1

    # third fetch cycle
    mocker.patch('GenericSQL.demisto.getLastRun', return_value=last_run)
    mocker.patch.object(Client, '_create_engine_and_connect',
                        return_value=mocker.Mock(spec=sqlalchemy.engine.base.Connection))
    mocker.patch.object(Client, 'sql_query_execute_request', return_value=(response_third_cycle, headers))
    mocker.patch('GenericSQL.convert_sqlalchemy_to_readable_table', return_value=table_third_cycle)
    client = Client('sql_dialect', 'server_url', 'username', 'password', 'port', 'database', "", False)
    incidents, last_run = fetch_incidents(client, params)
    assert expected_last_run_5_3 == last_run
    assert len(incidents) == 1
=======
    assert Client.parse_connect_parameters(connect_parameters, dialect, False) == expected_response


def test_loading_relevant_drivers():
    assert 'FreeTDS' in pyodbc.drivers()
    assert 'ODBC Driver 18 for SQL Server' in pyodbc.drivers(), pyodbc.drivers()

    try:
        # make sure oracle manages to load tns client libraries.
        # Will fail, but we want to be sure we don't fail on loading the driver
        cx_Oracle.connect()
    except Exception as ex:
        assert 'ORA-12162' in str(ex)

    # freetds test
    engine = sqlalchemy.create_engine('mssql+pyodbc:///testuser:testpass@127.0.0.1:1433/TEST?driver=FreeTDS')
    try:
        engine.execute('select 1 as [Result]')
    except Exception as ex:
        assert "Can't open lib" not in str(ex), "Failed because of missing lib: " + str(ex)
>>>>>>> f446ac9b
<|MERGE_RESOLUTION|>--- conflicted
+++ resolved
@@ -2,13 +2,10 @@
 
 import pytest
 import sqlalchemy
-<<<<<<< HEAD
-from test_data import input_data
-=======
 import pyodbc
 import cx_Oracle
 
->>>>>>> f446ac9b
+from test_data import input_data
 from GenericSQL import Client, sql_query_execute, generate_default_port_by_dialect
 
 
@@ -258,8 +255,26 @@
     ('arg1=value1&arg2=value2', 'Microsoft SQL Server - MS ODBC Driver',
      {'arg1': 'value1', 'arg2': 'value2', 'driver': 'ODBC Driver 18 for SQL Server', 'TrustServerCertificate': 'yes'})])
 def test_parse_connect_parameters(connect_parameters, dialect, expected_response):
-<<<<<<< HEAD
-    assert Client.parse_connect_parameters(connect_parameters, dialect) == expected_response
+    assert Client.parse_connect_parameters(connect_parameters, dialect, False) == expected_response
+
+
+def test_loading_relevant_drivers():
+    assert 'FreeTDS' in pyodbc.drivers()
+    assert 'ODBC Driver 18 for SQL Server' in pyodbc.drivers(), pyodbc.drivers()
+
+    try:
+        # make sure oracle manages to load tns client libraries.
+        # Will fail, but we want to be sure we don't fail on loading the driver
+        cx_Oracle.connect()
+    except Exception as ex:
+        assert 'ORA-12162' in str(ex)
+
+    # freetds test
+    engine = sqlalchemy.create_engine('mssql+pyodbc:///testuser:testpass@127.0.0.1:1433/TEST?driver=FreeTDS')
+    try:
+        engine.execute('select 1 as [Result]')
+    except Exception as ex:
+        assert "Can't open lib" not in str(ex), "Failed because of missing lib: " + str(ex)
 
 
 # case of fetch by simple query based on id -- checking last_run update and incidents
@@ -499,26 +514,4 @@
     client = Client('sql_dialect', 'server_url', 'username', 'password', 'port', 'database', "", False)
     incidents, last_run = fetch_incidents(client, params)
     assert expected_last_run_5_3 == last_run
-    assert len(incidents) == 1
-=======
-    assert Client.parse_connect_parameters(connect_parameters, dialect, False) == expected_response
-
-
-def test_loading_relevant_drivers():
-    assert 'FreeTDS' in pyodbc.drivers()
-    assert 'ODBC Driver 18 for SQL Server' in pyodbc.drivers(), pyodbc.drivers()
-
-    try:
-        # make sure oracle manages to load tns client libraries.
-        # Will fail, but we want to be sure we don't fail on loading the driver
-        cx_Oracle.connect()
-    except Exception as ex:
-        assert 'ORA-12162' in str(ex)
-
-    # freetds test
-    engine = sqlalchemy.create_engine('mssql+pyodbc:///testuser:testpass@127.0.0.1:1433/TEST?driver=FreeTDS')
-    try:
-        engine.execute('select 1 as [Result]')
-    except Exception as ex:
-        assert "Can't open lib" not in str(ex), "Failed because of missing lib: " + str(ex)
->>>>>>> f446ac9b
+    assert len(incidents) == 1