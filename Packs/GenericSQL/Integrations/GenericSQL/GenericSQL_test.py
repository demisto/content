import os
from typing import Any

import pytest
import sqlalchemy
import pyodbc
import cx_Oracle

from test_data import input_data
from GenericSQL import Client, sql_query_execute, generate_default_port_by_dialect


class ResultMock:
    def __init__(self):
        pass

    def fetchall(self):
        return []

    def mappings(self):
        class NestedResultMock:

            def fetchall(self):
                return []

            def fetchmany(self, fetch_limit):
                return []

        return NestedResultMock()


class ConnectionMock:
    def __enter__(self):
        return ConnectionMock()

    def __exit__(self, exc, value, tb):
        pass

    def execute(self, sql_query, bind_vars):
        return ResultMock()

    def execution_options(self, isolation_level):
        pass

    def commit(self):
        pass


ARGS1 = {
    'query': "select Name from city",
    'limit': 5,
    'skip': 0
}

ARGS2 = {
    'query': "select * from mysql.user",
    'limit': 1,
    'skip': 0
}

ARGS3 = {
    'query': "select Name from city where 1=2",
    'limit': 5,
    'skip': 0
}


RAW1 = [{'Name': 'Kabul'}, {'Name': 'Qandahar'}, {'Name': 'Herat'}, {'Name': 'Mazar-e-Sharif'}]

RAW2 = [{'Host': '%',
         'User': 'admin',
         'Select_priv': 'Y',
         'Insert_priv': 'Y',
         'Update_priv': 'Y',
         'Delete_priv': 'Y',
         'Create_priv': 'Y',
         'Drop_priv': 'Y',
         'Reload_priv': 'Y',
         'Shutdown_priv': 'N',
         'Process_priv': 'Y',
         'File_priv': 'N',
         'Grant_priv': 'Y',
         'References_priv': 'Y',
         'Index_priv': 'Y',
         'Alter_priv': 'Y',
         'Show_db_priv': 'Y',
         'Super_priv': 'N',
         'Create_tmp_table_priv': 'Y',
         'Lock_tables_priv': 'Y',
         'Execute_priv': 'Y',
         'Repl_slave_priv': 'Y',
         'Repl_client_priv': 'Y',
         'Create_view_priv': 'Y',
         'Show_view_priv': 'Y',
         'Create_routine_priv': 'Y',
         'Alter_routine_priv': 'Y',
         'Create_user_priv': 'Y',
         'Event_priv': 'Y',
         'Trigger_priv': 'Y',
         'Create_tablespace_priv': 'N',
         'ssl_type': '',
         'ssl_cipher': b'',
         'x509_issuer': b'',
         'x509_subject': b'',
         'max_questions': 0,
         'max_updates': 0,
         'max_connections': 0,
         'max_user_connections': 0,
         'plugin': 'mysql_native_password',
         'authentication_string': 'test',
         'password_expired': 'N',
         'password_last_changed': '2020-02-17 08:49:45',
         'password_lifetime': None,
         'account_locked': 'N',
         'Create_role_priv': 'N',
         'Drop_role_priv': 'N',
         'Password_reuse_history': None,
         'Password_reuse_time': None,
         'Password_require_current': None,
         'User_attributes': None}]

HEADER1 = ['Name']

HEADER2 = ['Host', 'User', 'Select_priv', 'Insert_priv', 'Update_priv', 'Delete_priv', 'Create_priv', 'Drop_priv',
           'Reload_priv', 'Shutdown_priv', 'Process_priv', 'File_priv', 'Grant_priv', 'References_priv', 'Index_priv',
           'Alter_priv', 'Show_db_priv', 'Super_priv', 'Create_tmp_table_priv', 'Lock_tables_priv', 'Execute_priv',
           'Repl_slave_priv', 'Repl_client_priv', 'Create_view_priv', 'Show_view_priv', 'Create_routine_priv',
           'Alter_routine_priv', 'Create_user_priv', 'Event_priv', 'Trigger_priv', 'Create_tablespace_priv', 'ssl_type',
           'ssl_cipher', 'x509_issuer', 'x509_subject', 'max_questions', 'max_updates', 'max_connections',
           'max_user_connections', 'plugin', 'authentication_string', 'password_expired', 'password_last_changed',
           'password_lifetime', 'account_locked', 'Create_role_priv', 'Drop_role_priv', 'Password_reuse_history',
           'Password_reuse_time', 'Password_require_current', 'User_attributes']

EXPECTED_OUTPUT1 = {
    'GenericSQL(val.Query && val.Query === obj.Query)':
        {'GenericSQL': {'Result': [{'Name': 'Kabul'},
                                   {'Name': 'Qandahar'},
                                   {'Name': 'Herat'},
                                   {'Name': 'Mazar-e-Sharif'}],
                        'Headers': HEADER1,
                        'Query': 'select Name from city',
                        'InstanceName': 'sql_dialect_database'}}
}

EXPECTED_OUTPUT2 = \
    {'GenericSQL(val.Query && val.Query === obj.Query)': {'GenericSQL': {'Result': [{
        'Host': '%',
        'User': 'admin',
        'Select_priv': 'Y',
        'Insert_priv': 'Y',
        'Update_priv': 'Y',
        'Delete_priv': 'Y',
        'Create_priv': 'Y',
        'Drop_priv': 'Y',
        'Reload_priv': 'Y',
        'Shutdown_priv': 'N',
        'Process_priv': 'Y',
        'File_priv': 'N',
        'Grant_priv': 'Y',
        'References_priv': 'Y',
        'Index_priv': 'Y',
        'Alter_priv': 'Y',
        'Show_db_priv': 'Y',
        'Super_priv': 'N',
        'Create_tmp_table_priv': 'Y',
        'Lock_tables_priv': 'Y',
        'Execute_priv': 'Y',
        'Repl_slave_priv': 'Y',
        'Repl_client_priv': 'Y',
        'Create_view_priv': 'Y',
        'Show_view_priv': 'Y',
        'Create_routine_priv': 'Y',
        'Alter_routine_priv': 'Y',
        'Create_user_priv': 'Y',
        'Event_priv': 'Y',
        'Trigger_priv': 'Y',
        'Create_tablespace_priv': 'N',
        'ssl_type': '',
        'ssl_cipher': "b''",
        'x509_issuer': "b''",
        'x509_subject': "b''",
        'max_questions': '0',
        'max_updates': '0',
        'max_connections': '0',
        'max_user_connections': '0',
        'plugin': 'mysql_native_password',
        'authentication_string': 'test',
        'password_expired': 'N',
        'password_last_changed': '2020-02-17 08:49:45',
        'password_lifetime': 'None',
        'account_locked': 'N',
        'Create_role_priv': 'N',
        'Drop_role_priv': 'N',
        'Password_reuse_history': 'None',
        'Password_reuse_time': 'None',
        'Password_require_current': 'None',
        'User_attributes': 'None',
    }], 'Headers': HEADER2,
        'Query': 'select * from mysql.user',
        'InstanceName': 'sql_dialect_database'}}}

EMPTY_OUTPUT = {
    'GenericSQL(val.Query && val.Query === obj.Query)': {
        'GenericSQL':
            {
                'Result': [],
                'Headers': [],
                'Query': 'select Name from city where 1=2',
                'InstanceName': 'sql_dialect_database'
            }
    }
}


@pytest.mark.parametrize('command, args, response, expected_result, header', [
    # Classic sql query, showing a table from database and convert it to readable data
    (sql_query_execute, ARGS1, RAW1, EXPECTED_OUTPUT1, HEADER1),
    # Simulates an mysql default tables such as "user",
    # in previous bug the value- b'' couldn't be converted to a readable value and the query failed
    (sql_query_execute, ARGS2, RAW2, EXPECTED_OUTPUT2, HEADER2),
])
def test_sql_queries(command, args, response, expected_result, header, mocker):
    """Unit test
    Given
    - select query
    - raw response of the database
    When
    - mock the database result
    Then
    - convert the result to human readable table
    - create the context
    - validate the expected_result and the created context
    """
    # needed in order not to make a connection in tests
    mocker.patch.object(Client, '_create_engine_and_connect', return_value=mocker.Mock(spec=sqlalchemy.engine.base.Connection))
    mocker.patch.object(Client, 'sql_query_execute_request', return_value=(response, header))
    client = Client('sql_dialect', 'server_url', 'username', 'password', 'port', 'database', "", False)
    result = command(client, args)
    assert expected_result == result[1]  # entry context is found in the 2nd place in the result of the command


@pytest.mark.parametrize('use_ldap, expected_url', [
    pytest.param(True, "teradatasql://username:password@host:/?logmech=LDAP", id="LDAP"),
    pytest.param(False, "teradatasql://host:/?user=username&password=password", id="Username & Password"),
])
def test_teradata_connection(mocker, use_ldap: bool, expected_url: str):
    """
    Given
    - All required arguments for the client
    - The use_ldap parameter
    When
    - Executing _create_engine_url_for_teradata client's method
    Then
    - Ensure the engine url is generated correctly according to use_ldap
    """

    mock_create_engine = mocker.patch.object(sqlalchemy, 'create_engine')
    Client(dialect='Teradata', host='host', username='username', password='password', port='', connect_parameters='',
           database='', ssl_connect=False, use_ldap=use_ldap)
    assert mock_create_engine.mock_calls[0][1][0] == expected_url


@pytest.mark.parametrize('dialect, expected_port', [
    ("Microsoft SQL Server", "1433"),
    ("ODBC Driver 18 for SQL Server", "1433"),
    ("Teradata", "1025"),
    ("DB_NOT_EXIST", None),
])
def test_generate_default_port_by_dialect(dialect: str, expected_port: str):
    """
    Given
    - a dialect (DB)
    When
    - Executing generate_default_port_by_dialect() function
    Then
    - Ensure the right port is generated or None in case of DB not found
    """

    assert generate_default_port_by_dialect(dialect) == expected_port


def test_sql_queries_with_empty_table(mocker):
    """Unit test
    Given
    - query that return an empty table
    - raw response of the database
    When
    - mock the database result
    Then
    - convert the result to human readable table
    - create the context
    - validate the expected_result and the created context
    """
    mocker.patch.object(Client, '_create_engine_and_connect', return_value=ConnectionMock())
    client = Client('sql_dialect', 'server_url', 'username', 'password', 'port', 'database', "", False)
    result = sql_query_execute(client, ARGS3)
    assert result[1] == EMPTY_OUTPUT  # entry context is found in the 2nd place in the result of the command
<<<<<<< HEAD
=======
    assert result[2] == []  # just ensuring a valid table is returned
>>>>>>> 90cf3b88


def test_mysql_integration():
    """Test actual connection to mysql. Will be skipped unless MYSQL_HOST is set.
    Can be used to do local debuging of connecting to MySQL by set env var MYSQL_HOST or changing the code below.

    Test assumes mysql credentials: root/password

    You can setup mysql locally by running:
    docker run --name mysql-80 -e MYSQL_ROOT_PASSWORD=password -d mysql:8.0

    And then set env var: MYSQL_HOST=localhost
    """
    host = os.getenv('MYSQL_HOST', '')
    if not host:
        pytest.skip('Skipping mysql integration test as MYSQL_HOST is not set')
    dialect = 'MySQL'
    port = generate_default_port_by_dialect(dialect)
    assert port is not None
    client = Client(dialect, host, 'root', 'password', port, 'mysql', "", False, True)
    res = client.sql_query_execute_request('show processlist', {})
    assert len(res) >= 1


@pytest.mark.parametrize('connect_parameters, dialect, expected_response', [
    ('arg1=value1&arg2=value2', 'MySQL',
     {'arg1': 'value1', 'arg2': 'value2'}),
    ('arg1=value1&arg2=value2', 'Microsoft SQL Server',
     {'arg1': 'value1', 'arg2': 'value2', 'driver': 'FreeTDS', 'autocommit': 'True'}),
    ('arg1=value1&arg2=value2&autocommit=False', 'Microsoft SQL Server',
     {'arg1': 'value1', 'arg2': 'value2', 'driver': 'FreeTDS', 'autocommit': 'False'}),
    ('arg1=value1&arg2=value2', 'Microsoft SQL Server - MS ODBC Driver',
     {'arg1': 'value1', 'arg2': 'value2', 'driver': 'ODBC Driver 18 for SQL Server',
      'TrustServerCertificate': 'yes', 'autocommit': 'True'}),
    ('arg1=value1&arg2=value2&autocommit=False', 'Microsoft SQL Server - MS ODBC Driver',
     {'arg1': 'value1', 'arg2': 'value2', 'driver': 'ODBC Driver 18 for SQL Server',
      'TrustServerCertificate': 'yes', 'autocommit': 'False'})])
def test_parse_connect_parameters(connect_parameters, dialect, expected_response):
    assert Client.parse_connect_parameters(connect_parameters, dialect, False) == expected_response


def test_loading_relevant_drivers():
    assert 'FreeTDS' in pyodbc.drivers()
    assert 'ODBC Driver 18 for SQL Server' in pyodbc.drivers(), pyodbc.drivers()

    try:
        # make sure oracle manages to load tns client libraries.
        # Will fail, but we want to be sure we don't fail on loading the driver
        cx_Oracle.connect()
    except Exception as ex:
        assert 'ORA-12162' in str(ex)

    # freetds test
    engine = sqlalchemy.create_engine('mssql+pyodbc:///testuser:testpass@127.0.0.1:1433/TEST?driver=FreeTDS')
    try:
        engine.execute('select 1 as [Result]')
    except Exception as ex:
        assert "Can't open lib" not in str(ex), "Failed because of missing lib: " + str(ex)


# case of fetch by simple query based on id -- checking last_run update and incidents
@pytest.mark.parametrize('table, params, response, headers, expected_incidents, expected_last_run', [
    (input_data.TABLE_1, input_data.PARAMS_1, input_data.RESPONSE_1, input_data.HEADERS_1,
     input_data.EXPECTED_INCIDENTS_1, input_data.EXPECTED_LAST_RUN_1)])
def test_fetch_incident_by_id_simple_query(table, params, response, headers, expected_incidents, expected_last_run,
                                           mocker):
    """
    Given
    - raw response of the database - 3 records from the database
    - configuration parameters:
         - 'fetch_parameters': 'Unique ascending ID'
         - 'query': 'select * from incidents where incident_id >:incident_id order by incident_id'
         - 'first_fetch': '-1'
         - 'max_fetch': '3'
    - last_run: {} (first fetch cycle)
    When
    - running one fetch cycle
    Then
    - validate the last_run - 'last_id' should be updated to '1002' as the last record.
    - validate the number of incidents - As the max_fetch parameter, the number of incidents should be 3.
    """
    from GenericSQL import fetch_incidents
    mocker.patch('GenericSQL.demisto.getLastRun', return_value={})
    mocker.patch.object(Client, '_create_engine_and_connect',
                        return_value=mocker.Mock(spec=sqlalchemy.engine.base.Connection))
    mocker.patch.object(Client, 'sql_query_execute_request', return_value=(response, headers))
    mocker.patch('GenericSQL.convert_sqlalchemy_to_readable_table', return_value=table)
    client = Client('sql_dialect', 'server_url', 'username', 'password', 'port', 'database', "", False)
    incidents, last_run = fetch_incidents(client, params)
    # check last run is updated as expected
    assert expected_last_run == last_run
    # check the limit
    assert len(incidents) == len(expected_incidents)


# case of fetch by simple query based on id where first id is bigger than the last one in the DB --
# checking last_run update - it should be the same when there are no incidents
@pytest.mark.parametrize('table, params, response, headers, last_run_before_fetch', [
    (input_data.TABLE_2, input_data.PARAMS_2, input_data.RESPONSE_2, input_data.HEADERS_2,
     input_data.LAST_RUN_BEFORE_FETCH_2)])
def test_fetch_incident_without_incidents(table, params, response, headers, last_run_before_fetch, mocker):
    """
    Given
    - raw response of the database - an empty response list
    - configuration parameters:
        - 'fetch_parameters': 'Unique ascending ID'
        - 'query': 'select * from incidents where incident_id >:incident_id order by incident_id'
        - 'first_fetch': '1012'
        - 'max_fetch': '3'
    - last_run: {'last_timestamp': False, 'last_id': '1012', 'ids': []}
    When
    - running one fetch cycle
    Then
    - validate the last_run:
        should be the same as given before fetch {'last_timestamp': False, 'last_id': '1012', 'ids': []} - no incidents
    """
    from GenericSQL import fetch_incidents
    mocker.patch('GenericSQL.demisto.getLastRun', return_value=last_run_before_fetch)
    mocker.patch.object(Client, '_create_engine_and_connect',
                        return_value=mocker.Mock(spec=sqlalchemy.engine.base.Connection))
    mocker.patch.object(Client, 'sql_query_execute_request', return_value=(response, headers))
    mocker.patch('GenericSQL.convert_sqlalchemy_to_readable_table', return_value=table)
    client = Client('sql_dialect', 'server_url', 'username', 'password', 'port', 'database', "", False)
    incidents, last_run = fetch_incidents(client, params)
    # check last run is not updated, should be the same - We don't have any new incidents
    assert last_run_before_fetch == last_run


# case of fetch by procedure based on timestamp and id -- Verifying there aren't any duplicates
@pytest.mark.parametrize('table, params, response, headers, last_run_before_second_fetch, expected_incidents', [
    (input_data.TABLE_3, input_data.PARAMS_3, input_data.RESPONSE_3, input_data.HEADERS_3,
     input_data.LAST_RUN_BEFORE_SECOND_FETCH_3, input_data.EXPECTED_INCIDENTS_3)])
def test_fetch_incident_avoiding_duplicates(table, params, response, headers, last_run_before_second_fetch,
                                            expected_incidents, mocker):
    """
    Given
    - raw response of the database - 2 records from the database
    - configuration parameters:
        - 'fetch_parameters': 'ID and timestamp'
        - 'query': 'call Test_MySQL_6'
            [CREATE PROCEDURE Test_MySQL_6(IN ts DATETIME, IN l INT)
            BEGIN
                SELECT *
                FROM incidents
                WHERE timestamp >= ts order by timestamp asc limit l;
            END]
        - 'first_fetch': '2022-11-24 13:09:56'
        - 'max_fetch': '2'
    - last_run: {'last_timestamp': '2022-11-24 13:09:56', 'last_id': False, 'ids': ['1000']}
    When
    - running one fetch cycle
    Then
    - validate the incidents - should contain only one incident at the end, after omitting the duplicate incident
    """
    from GenericSQL import fetch_incidents
    mocker.patch('GenericSQL.demisto.getLastRun', return_value=last_run_before_second_fetch)
    mocker.patch.object(Client, '_create_engine_and_connect',
                        return_value=mocker.Mock(spec=sqlalchemy.engine.base.Connection))
    mocker.patch.object(Client, 'sql_query_execute_request', return_value=(response, headers))
    mocker.patch('GenericSQL.convert_sqlalchemy_to_readable_table', return_value=table)
    client = Client('sql_dialect', 'server_url', 'username', 'password', 'port', 'database', "", False)
    incidents, last_run = fetch_incidents(client, params)
    # check incidents without duplicates
    assert len(expected_incidents) == len(incidents)
    for expected_incident, incident in zip(expected_incidents, incidents):
        assert expected_incident.get('name') == incident.get('name')
        assert expected_incident.get('rawJSON') == incident.get('rawJSON')


# case of two fetch cycles -- checking twice last_run update as expected
@pytest.mark.parametrize('table_first_cycle, table_second_cycle, params, response_first_cycle, response_second_cycle, '
                         'headers, expected_last_run_4_1, expected_last_run_4_2',
                         [(input_data.TABLE_4_1, input_data.TABLE_4_2, input_data.PARAMS_4, input_data.RESPONSE_4_1,
                           input_data.RESPONSE_4_2, input_data.HEADERS_4, input_data.EXPECTED_LAST_RUN_4_1,
                           input_data.EXPECTED_LAST_RUN_4_2)])
def test_fetch_incident_update_last_run(table_first_cycle, table_second_cycle, params, response_first_cycle,
                                        response_second_cycle, headers, expected_last_run_4_1, expected_last_run_4_2,
                                        mocker):
    """
    Given
    - raw responses of the database:
        2 records from the database for the first cycle and then another 2 records for the second.
    - configuration parameters:
        - 'fetch_parameters': 'Unique timestamp'
        - 'query': 'call Test_MySQL_3'
            [CREATE PROCEDURE Test_MySQL_3(IN ts VARCHAR(255), IN l INT)
            BEGIN
                SELECT *
                FROM incidents
                WHERE timestamp > ts limit l;
            END]
        - 'first_fetch': '2020-01-01 01:01:01'
        - 'max_fetch': '2'
    - first last_run: {}
    When
    - running two fetch cycles
    Then
    - Validate the last run's update during two cycles of fetch:
        after first fetch should be {'last_timestamp': '2022-11-24 13:10:12', 'last_id': False, 'ids': []}, as the
        timestamp in the last (second record).
        after second fetch should be {'ids': [], 'last_id': False, 'last_timestamp': '2022-11-24 13:10:43'}, as the
        timestamp in the last (second record).
    """

    from GenericSQL import fetch_incidents
    # first fetch cycle
    mocker.patch('GenericSQL.demisto.getLastRun', return_value={})
    mocker.patch.object(Client, '_create_engine_and_connect',
                        return_value=mocker.Mock(spec=sqlalchemy.engine.base.Connection))
    mocker.patch.object(Client, 'sql_query_execute_request', return_value=(response_first_cycle, headers))
    mocker.patch('GenericSQL.convert_sqlalchemy_to_readable_table', return_value=table_first_cycle)
    client = Client('sql_dialect', 'server_url', 'username', 'password', 'port', 'database', "", False)
    incidents, last_run = fetch_incidents(client, params)
    assert expected_last_run_4_1 == last_run

    # second fetch cycle
    mocker.patch('GenericSQL.demisto.getLastRun', return_value=last_run)
    mocker.patch.object(Client, '_create_engine_and_connect',
                        return_value=mocker.Mock(spec=sqlalchemy.engine.base.Connection))
    mocker.patch.object(Client, 'sql_query_execute_request', return_value=(response_second_cycle, headers))
    mocker.patch('GenericSQL.convert_sqlalchemy_to_readable_table', return_value=table_second_cycle)
    client = Client('sql_dialect', 'server_url', 'username', 'password', 'port', 'database', "", False)
    incidents, last_run = fetch_incidents(client, params)
    assert expected_last_run_4_2 == last_run


# case of several records with the same timestamp - when the number is greater than the limit
# check the de-duplication mechanism
@pytest.mark.parametrize('table_first_cycle, table_second_cycle, table_third_cycle, params, response_first_cycle, '
                         'response_second_cycle, response_third_cycle, headers, expected_last_run_5_1, '
                         'expected_last_run_5_2, expected_last_run_5_3',
                         [(input_data.TABLE_5_1, input_data.TABLE_5_2, input_data.TABLE_5_3, input_data.PARAMS_5,
                           input_data.RESPONSE_5_1, input_data.RESPONSE_5_2, input_data.RESPONSE_5_3,
                           input_data.HEADERS_5, input_data.EXPECTED_LAST_RUN_5_1, input_data.EXPECTED_LAST_RUN_5_2,
                           input_data.EXPECTED_LAST_RUN_5_3)])
def test_fetch_incidents_de_duplication(table_first_cycle, table_second_cycle, table_third_cycle, params,
                                        response_first_cycle, response_second_cycle, response_third_cycle, headers,
                                        expected_last_run_5_1, expected_last_run_5_2, expected_last_run_5_3,
                                        mocker):
    """
    Given
    - raw responses of the database:
        1 record from the database for the first cycle and then another 2 records for the second,
        then 3 records for the third.
    - configuration parameters:
        - 'fetch_parameters': 'ID and timestamp'
        - 'query': 'call Test_MySQL_6'
            [CREATE PROCEDURE Test_MySQL_6(IN ts DATETIME, IN l INT)
            BEGIN
                SELECT *
                FROM incidents
                WHERE timestamp >= ts order by timestamp asc limit l;
            END]
        - 'first_fetch': '2020-01-01 01:01:01'
        - 'max_fetch': '1'
    - first last_run: {}
    When
    - running three fetch cycles
    Then
    - Validate the update of the last run during three fetch cycles, focusing on the IDs.
        Since they have the same timestamp, the last_run should accumulate the ids every cycle,
         and the 'last_timestamp' field should remain unchanged.
    - Validate the number of incidents, which should be just one per cycle.
    """

    from GenericSQL import fetch_incidents
    # first fetch cycle
    mocker.patch('GenericSQL.demisto.getLastRun', return_value={})
    mocker.patch.object(Client, '_create_engine_and_connect',
                        return_value=mocker.Mock(spec=sqlalchemy.engine.base.Connection))
    mocker.patch.object(Client, 'sql_query_execute_request', return_value=(response_first_cycle, headers))
    mocker.patch('GenericSQL.convert_sqlalchemy_to_readable_table', return_value=table_first_cycle)
    client = Client('sql_dialect', 'server_url', 'username', 'password', 'port', 'database', "", False)
    incidents, last_run = fetch_incidents(client, params)
    assert expected_last_run_5_1 == last_run
    assert len(incidents) == 1

    # second fetch cycle
    mocker.patch('GenericSQL.demisto.getLastRun', return_value=last_run)
    mocker.patch.object(Client, '_create_engine_and_connect',
                        return_value=mocker.Mock(spec=sqlalchemy.engine.base.Connection))
    mocker.patch.object(Client, 'sql_query_execute_request', return_value=(response_second_cycle, headers))
    mocker.patch('GenericSQL.convert_sqlalchemy_to_readable_table', return_value=table_second_cycle)
    client = Client('sql_dialect', 'server_url', 'username', 'password', 'port', 'database', "", False)
    incidents, last_run = fetch_incidents(client, params)
    assert expected_last_run_5_2 == last_run
    assert len(incidents) == 1

    # third fetch cycle
    mocker.patch('GenericSQL.demisto.getLastRun', return_value=last_run)
    mocker.patch.object(Client, '_create_engine_and_connect',
                        return_value=mocker.Mock(spec=sqlalchemy.engine.base.Connection))
    mocker.patch.object(Client, 'sql_query_execute_request', return_value=(response_third_cycle, headers))
    mocker.patch('GenericSQL.convert_sqlalchemy_to_readable_table', return_value=table_third_cycle)
    client = Client('sql_dialect', 'server_url', 'username', 'password', 'port', 'database', "", False)
    incidents, last_run = fetch_incidents(client, params)
    assert expected_last_run_5_3 == last_run
    assert len(incidents) == 1


GENERATE_VARS_NAMES_MSSQL = ([1, 123], "SELECT * FROM TABLE WHERE ID = ? and EMPLOYEE = ?", "Microsoft SQL Server",
                             ({"bind_variable_1": 1, "bind_variable_2": 123}, "SELECT * FROM TABLE WHERE ID = :bind_variable_1"
                                                                              " and EMPLOYEE = :bind_variable_2"))
GENERATE_VARS_NAMES_MYSQL = ([1, 123], "SELECT * FROM TABLE WHERE ID = %s and EMPLOYEE = %s", "MySQL",
                             ({"bind_variable_1": 1, "bind_variable_2": 123}, "SELECT * FROM TABLE WHERE ID = :bind_variable_1"
                                                                              " and EMPLOYEE = :bind_variable_2"))
GENERATE_VARS_NAMES_POSTGRES = ([1, 123], "SELECT * FROM TABLE WHERE ID = %s", "MySQL",
                                ({"bind_variable_1": 1}, "SELECT * FROM TABLE WHERE ID = :bind_variable_1"))
GENERATE_VARS_NAMES_DO_NOTHING = ([1, 123], "SELECT * FROM TABLE", "MySQL", ({}, "SELECT * FROM TABLE"))


@pytest.mark.parametrize('bind_variables_values_list, query, dialect, expected_result',
                         [GENERATE_VARS_NAMES_MSSQL, GENERATE_VARS_NAMES_MYSQL, GENERATE_VARS_NAMES_POSTGRES,
                          GENERATE_VARS_NAMES_DO_NOTHING])
def test_generate_variable_names_and_mapping(bind_variables_values_list: list, query: str, dialect: str,
                                             expected_result: tuple[dict[str, Any], str | Any]):
    """
    Given
    - A query with placeholders
    - A list of bind variables values
    When
    - Executing generate_variable_names_and_mapping function
    Then
    - Ensure the mapping is correct
    - Ensure the query contains unique variables names instead of the placeholders
    """
    from GenericSQL import generate_variable_names_and_mapping
    result = generate_variable_names_and_mapping(bind_variables_values_list, query, dialect)
    assert expected_result[0] == result[0]
    assert expected_result[1] == result[1]<|MERGE_RESOLUTION|>--- conflicted
+++ resolved
@@ -295,10 +295,7 @@
     client = Client('sql_dialect', 'server_url', 'username', 'password', 'port', 'database', "", False)
     result = sql_query_execute(client, ARGS3)
     assert result[1] == EMPTY_OUTPUT  # entry context is found in the 2nd place in the result of the command
-<<<<<<< HEAD
-=======
     assert result[2] == []  # just ensuring a valid table is returned
->>>>>>> 90cf3b88
 
 
 def test_mysql_integration():
