--- conflicted
+++ resolved
@@ -1205,10 +1205,7 @@
       description: Alert rule name
       type: string
   isfetch: true
-<<<<<<< HEAD
-=======
   runonce: false
->>>>>>> 9ddafcfd
   script: '-'
   subtype: python2
   type: python
