category: Analytics & SIEM
commonfields:
  id: BoxEventsCollector
  version: -1
configuration:
- display: "Server URL"
  name: url
  type: 0
  required: true
  defaultvalue: 'https://api.box.com'
  additionalinfo: "The url of the box api"
- display: ""
  name: credentials_json
  type: 9
  required: true
  displaypassword: Credentials JSON
  hiddenusername: true
- display: Fetch Events
  name: isFetchEvents
  type: 8
  required: false
- defaultvalue: 7 days
  display: |-
    First fetch timestamp (<number> <time unit>, e.g., 12 hours, 7 days)
  name: created_after
  type: 0
  required: false
- display: |
    The maximum amount of events to fetch for each page. 
    If you're encountering timeouts, consider decrease this value. range 500.
  name: page_size
  type: 0
  defaultvalue: 500
  required: false
- display: Trust any certificate (not secure)
  name: insecure
  type: 8
  required: false
- display: Use system proxy settings
  name: proxy
  type: 8
  required: false
description: Collect events from Box's logs.
display: Box Event Collector
name: BoxEventsCollector
script:
  commands:
  - arguments:
    - description: Maximum events to fetch.
      name: page_size
      defaultValue: 10
    - description: Should push events.
      name: should_push_events
      defaultValue: 'false'
    - description: Fetch events from this time (<number> <time unit>, e.g., 12 hours, 7 days).
      name: created_after
      defaultValue: 3 days
    description: Get events.
    name: box-get-events
<<<<<<< HEAD
  dockerimage: demisto/auth-utils:1.0.0.81563
=======
  dockerimage: demisto/auth-utils:1.0.0.84760
>>>>>>> 9d6c5180
  runonce: false
  script: '-'
  subtype: python3
  type: python
  isfetchevents: true
marketplaces:
- marketplacev2
tests:
- No tests
fromversion: 6.6.0<|MERGE_RESOLUTION|>--- conflicted
+++ resolved
@@ -57,11 +57,7 @@
       defaultValue: 3 days
     description: Get events.
     name: box-get-events
-<<<<<<< HEAD
-  dockerimage: demisto/auth-utils:1.0.0.81563
-=======
   dockerimage: demisto/auth-utils:1.0.0.84760
->>>>>>> 9d6c5180
   runonce: false
   script: '-'
   subtype: python3
