--- conflicted
+++ resolved
@@ -70,11 +70,7 @@
     description: Get events.
     execution: false
     name: box-get-events
-<<<<<<< HEAD
-  dockerimage: demisto/pydantic-jwt3:1.0.0.52467
-=======
   dockerimage: demisto/pydantic-jwt3:1.0.0.52590
->>>>>>> 018e07ee
   feed: false
   isfetch: false
   longRunning: false
