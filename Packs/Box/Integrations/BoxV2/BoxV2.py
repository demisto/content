--- conflicted
+++ resolved
@@ -143,13 +143,11 @@
 
     def __init__(self, raw_input):
         #  Created at time is stored in either or two locations, never both.
+        demisto.debug(f"Event init: created_at={raw_input.get('created_at')}, source exists= {bool(raw_input.get('source'))}")
         created_at = raw_input.get('created_at')
-<<<<<<< HEAD
-        _created_at = raw_input.get('source').get('created_at')
-=======
         _created_at = raw_input.get('source', {}).get('created_at') if raw_input.get('source') else None
->>>>>>> 0e39451d
         self.created_at = created_at if created_at is not None else _created_at
+        demisto.debug(f"Event init:{self.created_at=}")
         self.event_id = raw_input.get('event_id')
         self.event_type = raw_input.get('event_type')
         self.labels = raw_input
@@ -1974,6 +1972,7 @@
     results = client.list_events(stream_type='admin_logs', as_user=as_user, limit=max_results,
                                  created_after=created_after)
     raw_incidents = results.get('entries', [])
+    demisto.debug(f"Extracted {len(raw_incidents)} raw incidents from the results.")
     next_run = datetime.now(tz=UTC).strftime(DATE_FORMAT)
     for raw_incident in raw_incidents:
         event = Event(raw_input=raw_incident)
