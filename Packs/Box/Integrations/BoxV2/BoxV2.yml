--- conflicted
+++ resolved
@@ -2496,11 +2496,7 @@
     - contextPath: Box.Folder.item_status
       description: The status of the parent of the item.
       type: String
-<<<<<<< HEAD
-  dockerimage: demisto/auth-utils:1.0.0.83550
-=======
   dockerimage: demisto/auth-utils:1.0.0.83934
->>>>>>> 194a8164
   isfetch: true
   runonce: false
   script: '-'
