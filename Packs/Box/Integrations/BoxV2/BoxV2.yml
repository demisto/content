--- conflicted
+++ resolved
@@ -2485,12 +2485,8 @@
     - contextPath: Box.Folder.item_status
       description: The status of the parent of the item.
       type: String
-<<<<<<< HEAD
-  dockerimage: demisto/pyjwt3:1.0.0.62486
-=======
   dockerimage: demisto/pyjwt3:1.0.0.63826
   feed: false
->>>>>>> 004e751d
   isfetch: true
   script: '-'
   subtype: python3
