--- conflicted
+++ resolved
@@ -2,11 +2,7 @@
     "name": "Netskope v2",
     "description": "Block URLs, domains and file hashes.",
     "support": "community",
-<<<<<<< HEAD
-    "currentVersion": "1.0.1",
-=======
     "currentVersion": "1.0.2",
->>>>>>> 6f77591c
     "author": "randomizerxd",
     "url": "",
     "email": "",
