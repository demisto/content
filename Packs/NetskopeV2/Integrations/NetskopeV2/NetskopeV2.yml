category: Network Security
commonfields:
  id: Netskope (API v2)
  version: -1
configuration:
- display: URL of Netskope Tenant (e.g. https://tenant.goskope.com)
  name: url
  required: true
  type: 0
- display: API Key
  name: api_key
  required: false
  type: 4
  hidden: true
- name: api_key_credentials
  type: 9
  required: false
  displaypassword: API Key
  hiddenusername: true
- display: Trust any certificate (not secure)
  name: insecure
  type: 8
  required: false
- display: Use system proxy settings
  name: proxy
  required: false
  type: 8
description: Block URLs, domains and file hashes.
display: Netskope (API v2)
name: Netskope (API v2)
script:
  commands:
  - arguments:
    - description: Name of the URL list.
      name: list_name
      required: true
    - description: URLs to add to the list.
      isArray: true
      name: url
      required: true
    description: Add URLs to the Netskope URL block list.
    name: netskopev2-add-url
    outputs:
    - contextPath: Netskope.URLList.id
      description: URL List ID.
      type: number
    - contextPath: Netskope.URLList.name
      description: URL List name.
      type: string
    - contextPath: Netskope.URLList.data
      description: URL List contents.
    - contextPath: Netskope.URLList.data.urls
      description: List of URLs in URL List.
    - contextPath: Netskope.URLList.data.type
      description: URL List type ('exact' or 'regex').
      type: string
    - contextPath: Netskope.URLList.modify_by
      description: User which last modified URL List.
      type: string
    - contextPath: Netskope.URLList.modify_time
      description: Time which URL List was last modified.
      type: date
    - contextPath: Netskope.URLList.modify_type
      description: URL List modification type ('Created', 'Edited' or 'Deleted').
      type: string
    - contextPath: Netskope.URLList.pending
      description: URL List pending status ('1' if pending, '0' if not).
      type: number
  - arguments:
    - description: Name of the URL list.
      name: list_name
      required: true
    - description: URLs to remove from the list.
      isArray: true
      name: url
      required: true
    description: Remove URLs from the Netskope URL block list.
    name: netskopev2-remove-url
    outputs:
    - contextPath: Netskope.URLList.id
      description: URL List ID.
      type: number
    - contextPath: Netskope.URLList.name
      description: URL List name.
      type: string
    - contextPath: Netskope.URLList.data
      description: URL List contents.
    - contextPath: Netskope.URLList.data.urls
      description: List of URLs in URL List.
    - contextPath: Netskope.URLList.data.type
      description: URL List type ('exact' or 'regex').
      type: string
    - contextPath: Netskope.URLList.modify_by
      description: User which last modified URL List.
      type: string
    - contextPath: Netskope.URLList.modify_time
      description: Time which URL List was last modified.
      type: date
    - contextPath: Netskope.URLList.modify_type
      description: URL List modification type ('Created', 'Edited' or 'Deleted').
      type: string
    - contextPath: Netskope.URLList.pending
      description: URL List pending status ('1' if pending, '0' if not).
      type: number
  - arguments: []
    description: Get all applied and pending URL lists.
    name: netskopev2-get-lists
    outputs:
    - contextPath: Netskope.List.id
      description: URL List ID.
      type: number
    - contextPath: Netskope.List.name
      description: URL List name.
      type: string
    - contextPath: Netskope.List.data
      description: URL List contents.
    - contextPath: Netskope.List.data.urls
      description: List of URLs in URL List.
    - contextPath: Netskope.List.data.type
      description: URL List type ('exact' or 'regex').
      type: string
    - contextPath: Netskope.List.modify_by
      description: User which last modified URL List.
      type: string
    - contextPath: Netskope.List.modify_time
      description: Time which URL List was last modified.
      type: date
    - contextPath: Netskope.List.modify_type
      description: URL List modification type ('Created', 'Edited' or 'Deleted').
      type: string
    - contextPath: Netskope.List.pending
      description: URL List pending status ('1' if pending, '0' if not).
      type: number
  - arguments:
    - description: Name of the URL list.
      name: list_name
      required: true
    description: Get URL list by ID.
    name: netskopev2-get-list
    outputs:
    - contextPath: Netskope.List.id
      description: URL List ID.
      type: number
    - contextPath: Netskope.List.name
      description: URL List name.
      type: string
    - contextPath: Netskope.List.data
      description: URL List contents.
    - contextPath: Netskope.List.data.urls
      description: List of URLs in URL List.
    - contextPath: Netskope.List.data.type
      description: URL List type ('exact' or 'regex').
      type: string
    - contextPath: Netskope.List.modify_by
      description: User which last modified URL List.
      type: string
    - contextPath: Netskope.List.modify_time
      description: Time which URL List was last modified.
      type: date
    - contextPath: Netskope.List.modify_type
      description: URL List modification type ('Created', 'Edited' or 'Deleted').
      type: string
    - contextPath: Netskope.List.pending
      description: URL List pending status ('1' if pending, '0' if not).
      type: number
<<<<<<< HEAD
  dockerimage: demisto/python3:3.10.13.78960
=======
  dockerimage: demisto/python3:3.10.14.90585
>>>>>>> 90cf3b88
  runonce: false
  script: ''
  subtype: python3
  type: python
fromversion: 6.0.0
tests:
- No tests (auto formatted)<|MERGE_RESOLUTION|>--- conflicted
+++ resolved
@@ -163,11 +163,7 @@
     - contextPath: Netskope.List.pending
       description: URL List pending status ('1' if pending, '0' if not).
       type: number
-<<<<<<< HEAD
-  dockerimage: demisto/python3:3.10.13.78960
-=======
   dockerimage: demisto/python3:3.10.14.90585
->>>>>>> 90cf3b88
   runonce: false
   script: ''
   subtype: python3
