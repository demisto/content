category: Network Security
commonfields:
  id: Netskope (API v2)
  version: -1
configuration:
- display: URL of Netskope Tenant (e.g. https://tenant.goskope.com)
  name: url
  required: true
  type: 0
- display: API Key
  name: api_key
  required: true
  type: 4
- display: Trust any certificate (not secure)
  name: insecure
  type: 8
- display: Use system proxy settings
  name: proxy
  type: 8
description: Block URLs, domains and file hashes.
display: Netskope (API v2)
name: Netskope (API v2)
script:
  commands:
  - arguments:
    - description: Name of the URL list
      name: list_name
      required: true
    - description: URLs to add to the list
      isArray: true
      name: url
      required: true
    description: Add URLs to the Netskope URL block list
    name: netskopev2-add-url
    outputs:
    - contextPath: Netskope.URLList.id
      description: URL List ID.
      type: number
    - contextPath: Netskope.URLList.name
      description: URL List name.
      type: string
    - contextPath: Netskope.URLList.data
      description: URL List contents.
    - contextPath: Netskope.URLList.data.urls
      description: List of URLs in URL List.
    - contextPath: Netskope.URLList.data.type
      description: URL List type ('exact' or 'regex').
      type: string
    - contextPath: Netskope.URLList.modify_by
      description: User which last modified URL List.
      type: string
    - contextPath: Netskope.URLList.modify_time
      description: Time which URL List was last modified.
      type: date
    - contextPath: Netskope.URLList.modify_type
      description: URL List modification type ('Created', 'Edited' or 'Deleted').
      type: string
    - contextPath: Netskope.URLList.pending
      description: URL List pending status ('1' if pending, '0' if not).
      type: number
  - arguments:
    - description: Name of the URL list
      name: list_name
      required: true
    - description: URLs to remove from the list
      isArray: true
      name: url
      required: true
    description: Remove URLs from the Netskope URL block list
    name: netskopev2-remove-url
    outputs:
    - contextPath: Netskope.URLList.id
      description: URL List ID.
      type: number
    - contextPath: Netskope.URLList.name
      description: URL List name.
      type: string
    - contextPath: Netskope.URLList.data
      description: URL List contents.
    - contextPath: Netskope.URLList.data.urls
      description: List of URLs in URL List.
    - contextPath: Netskope.URLList.data.type
      description: URL List type ('exact' or 'regex').
      type: string
    - contextPath: Netskope.URLList.modify_by
      description: User which last modified URL List.
      type: string
    - contextPath: Netskope.URLList.modify_time
      description: Time which URL List was last modified.
      type: date
    - contextPath: Netskope.URLList.modify_type
      description: URL List modification type ('Created', 'Edited' or 'Deleted').
      type: string
    - contextPath: Netskope.URLList.pending
      description: URL List pending status ('1' if pending, '0' if not).
      type: number
  - arguments: []
    description: Get all applied and pending URL lists
    name: netskopev2-get-lists
    outputs:
    - contextPath: Netskope.List.id
      description: URL List ID.
      type: number
    - contextPath: Netskope.List.name
      description: URL List name.
      type: string
    - contextPath: Netskope.List.data
      description: URL List contents.
    - contextPath: Netskope.List.data.urls
      description: List of URLs in URL List.
    - contextPath: Netskope.List.data.type
      description: URL List type ('exact' or 'regex').
      type: string
    - contextPath: Netskope.List.modify_by
      description: User which last modified URL List.
      type: string
    - contextPath: Netskope.List.modify_time
      description: Time which URL List was last modified.
      type: date
    - contextPath: Netskope.List.modify_type
      description: URL List modification type ('Created', 'Edited' or 'Deleted').
      type: string
    - contextPath: Netskope.List.pending
      description: URL List pending status ('1' if pending, '0' if not).
      type: number
  - arguments:
    - description: Name of the URL list
      name: list_name
      required: true
    description: Get URL list by ID
    name: netskopev2-get-list
    outputs:
    - contextPath: Netskope.List.id
      description: URL List ID.
      type: number
    - contextPath: Netskope.List.name
      description: URL List name.
      type: string
    - contextPath: Netskope.List.data
      description: URL List contents.
    - contextPath: Netskope.List.data.urls
      description: List of URLs in URL List.
    - contextPath: Netskope.List.data.type
      description: URL List type ('exact' or 'regex').
      type: string
    - contextPath: Netskope.List.modify_by
      description: User which last modified URL List.
      type: string
    - contextPath: Netskope.List.modify_time
      description: Time which URL List was last modified.
      type: date
    - contextPath: Netskope.List.modify_type
      description: URL List modification type ('Created', 'Edited' or 'Deleted').
      type: string
    - contextPath: Netskope.List.pending
      description: URL List pending status ('1' if pending, '0' if not).
      type: number
<<<<<<< HEAD
  dockerimage: demisto/python3:3.9.9.25564
=======
  dockerimage: demisto/python3:3.10.12.63474
  runonce: false
>>>>>>> 087e76c5
  script: ''
  subtype: python3
  type: python
fromversion: 6.0.0
tests:
- No tests (auto formatted)<|MERGE_RESOLUTION|>--- conflicted
+++ resolved
@@ -155,12 +155,8 @@
     - contextPath: Netskope.List.pending
       description: URL List pending status ('1' if pending, '0' if not).
       type: number
-<<<<<<< HEAD
-  dockerimage: demisto/python3:3.9.9.25564
-=======
   dockerimage: demisto/python3:3.10.12.63474
   runonce: false
->>>>>>> 087e76c5
   script: ''
   subtype: python3
   type: python
