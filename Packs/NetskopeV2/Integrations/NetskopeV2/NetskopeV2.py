--- conflicted
+++ resolved
@@ -1,10 +1,7 @@
 import demistomock as demisto  # noqa: F401
 from CommonServerPython import *  # noqa: F401
-<<<<<<< HEAD
-=======
-
-
->>>>>>> 90cf3b88
+
+
 import traceback
 from typing import Any, Dict
 
@@ -238,10 +235,6 @@
     api_key = demisto.params().get("api_key_credentials", {}).get("password") or demisto.params().get("api_key")
     if not api_key:
         return_error('Please provide a valid API Key')
-<<<<<<< HEAD
-    base_url = urljoin(demisto.params()['url'], '/api/v2/policy/urllist/')
-=======
->>>>>>> 90cf3b88
     verify_certificate = not demisto.params().get('insecure', False)
     proxy = demisto.params().get('proxy', False)
 
