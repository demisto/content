category: IT Services
commonfields:
  id: Azure Firewall
  version: -1
configuration:
- display: Default Resource Group Name
  name: resource_group
  required: true
  type: 14
  section: Connect
  additionalinfo: The parameter can be saved as 000-000 and added as an argument to each command, but Test button will fail.
- display: Client ID
  defaultvalue: 'f5b37a76-f937-4c57-a9b5-31dab1c7e236'
  name: client_id
  type: 14
  required: false
  section: Connect
- displaypassword: Default Subscription ID
  name: subscription_id
  required: true
  type: 9
  hiddenusername: true
  section: Connect
  additionalinfo: The parameter can be saved as 000-000 and added as an argument to each command, but Test button will fail.
- displaypassword: Tenant ID
  name: tenant_id
  type: 9
  hiddenusername: true
  required: false
  section: Connect
- displaypassword: Client Secret
  name: client_secret
  type: 9
  hiddenusername: true
  required: false
  section: Connect
- additionalinfo: Used for certificate authentication. As appears in the "Certificates & secrets" page of the app.
  display: Certificate Thumbprint
  name: certificate_thumbprint
  type: 14
  required: false
  section: Connect
- additionalinfo: Used for certificate authentication. The private key of the registered certificate.
  display: Private Key
  name: private_key
  type: 14
  hiddenusername: true
  required: false
  section: Connect
- additionalinfo: Relevant only if the integration is running on Azure VM. If selected, authenticates based on the value provided for the Azure Managed Identities Client ID field. If no value is provided for the Azure Managed Identities Client ID field, authenticates based on the System Assigned Managed Identity. For additional information, see the Help tab.
  display: Use Azure Managed Identities
  name: use_managed_identities
  type: 8
  required: false
  section: Connect
  advanced: true
- additionalinfo: The Managed Identities client ID for authentication - relevant only if the integration is running on Azure VM.
  displaypassword: Azure Managed Identities Client ID
  name: managed_identities_client_id
  hiddenusername: true
  type: 9
  required: false
  section: Connect
  advanced: true
- display: Use system proxy settings
  name: proxy
  required: false
  type: 8
  section: Connect
  advanced: true
- display: Trust any certificate (not secure)
  name: insecure
  type: 8
  required: false
  section: Connect
  advanced: true
description: Azure Firewall is a cloud-native and intelligent network firewall security service that provides breed threat protection for cloud workloads running in Azure. It's a fully stateful, firewall as a service, with built-in high availability and unrestricted cloud scalability.
display: Azure Firewall
name: Azure Firewall
script:
  commands:
  - description: Tests the connectivity to Azure.
    name: azure-firewall-auth-test
  - description: Run this command to start the authorization process and follow the instructions in the command results.
    name: azure-firewall-auth-start
  - description: Run this command to complete the authorization process. Should be used after running the azure-firewall-auth-start command.
    name: azure-firewall-auth-complete
  - description: Run this command if for some reason you need to rerun the authentication process.
    name: azure-firewall-auth-reset
  - arguments:
    - auto: PREDEFINED
      defaultValue: resource_group
      description: The resource that contains the firewalls to list.
      name: resource
      predefined:
      - resource_group
      - subscription
      required: true
    - defaultValue: '50'
      description: The maximum number of results to retrieve. Minimum value is 1.
      name: limit
    - defaultValue: '1'
      description: The page number of the results to retrieve. Minimum value is 1.
      name: page
    - name: subscription_id
      description: "The subscription ID. Note: This argument will override the instance parameter ‘Default Subscription ID'."
    - name: resource_group_name
      description: "The name of the resource group. Note: This argument will override the instance parameter ‘Default Resource Group Name'."
    description: List Azure firewalls in the specified resource group or subscription.
    name: azure-firewall-list
    outputs:
    - contextPath: AzureFirewall.Firewall.id
      description: Firewall resource ID.
      type: String
    - contextPath: AzureFirewall.Firewall.name
      description: Firewall resource name.
      type: String
    - contextPath: AzureFirewall.Firewall.location
      description: Firewall resource location.
      type: String
  - arguments:
    - description: Comma-separated list of firewall names to retrieve.
      isArray: true
      name: firewall_names
      required: true
    - auto: PREDEFINED
      defaultValue: 'True'
      description: Indicates if the command was scheduled.
      name: polling
      predefined:
      - 'True'
      - 'False'
    - defaultValue: '30'
      description: Indicates how long to wait between command executions (in seconds) when the 'polling' argument is true. Minimum value is 10 seconds.
      name: interval
    - defaultValue: '60'
      description: Indicates the time in seconds until the polling sequence times out.
      name: timeout
    - name: subscription_id
      description: "The subscription ID. Note: This argument will override the instance parameter ‘Default Subscription ID'."
    - name: resource_group_name
      description: "The name of the resource group. Note: This argument will override the instance parameter ‘Default Resource Group Name'."
    description: Retrieve Azure firewall information.
    name: azure-firewall-get
    polling: true
    outputs:
    - contextPath: AzureFirewall.Firewall.id
      description: Firewall resource ID.
      type: String
    - contextPath: AzureFirewall.Firewall.name
      description: Firewall resource name.
      type: String
    - contextPath: AzureFirewall.Firewall.location
      description: Firewall resource location.
      type: String
  - arguments:
    - description: The name of the Azure firewall that contains the collections.
      name: firewall_name
    - description: The name of the Azure policy that contains the collections.
      name: policy
    - auto: PREDEFINED
      description: The names of the rule collection type to retrieve.
      name: rule_type
      predefined:
      - application_rule
      - network_rule
      - nat_rule
      required: true
    - defaultValue: '50'
      description: The maximum number of results to retrieve. Minimum value is 1.
      name: limit
    - defaultValue: '1'
      description: The page number of the results to retrieve. Minimum value is 1.
      name: page
    - name: subscription_id
      description: "The subscription ID. Note: This argument will override the instance parameter ‘Default Subscription ID'."
    - name: resource_group_name
      description: "The name of the resource group. Note: This argument will override the instance parameter ‘Default Resource Group Name'."
    description: List the collection rules in the firewall or policy. One of the arguments 'firewall_name' or 'policy' must be provided.
    name: azure-firewall-rule-collection-list
    outputs:
    - contextPath: AzureFirewall.RuleCollection.name
      description: Rule collection unique name.
      type: String
  - arguments:
    - description: The name of the Azure firewall that contains the rules.
      name: firewall_name
    - description: The name of the Azure policy that contains the rules.
      name: policy
    - auto: PREDEFINED
      description: The names of the rule types to retrieve. Required when the "firewall_name" argument is provided.
      name: rule_type
      predefined:
      - application_rule
      - network_rule
      - nat_rule
    - description: The name of the rule collection that contains the rules.
      name: collection_name
      required: true
    - defaultValue: '50'
      description: The maximum number of results to retrieve. Minimum value is 1.
      name: limit
    - defaultValue: '1'
      description: The page number of the results to retrieve. Minimum value is 1.
      name: page
    - name: subscription_id
      description: "The subscription ID. Note: This argument will override the instance parameter ‘Default Subscription ID'."
    - name: resource_group_name
      description: "The name of the resource group. Note: This argument will override the instance parameter ‘Default Resource Group Name'."
    description: List rules in the firewall or in the policy. One of the arguments 'firewall_name' or 'policy' must be provided.
    name: azure-firewall-rule-list
    outputs:
    - contextPath: AzureFirewall.Rule.name
      description: Rule name.
      type: String
  - arguments:
    - description: The name of the firewall that contains the rule.
      name: firewall_name
    - description: The name of the Azure policy that contains the rules.
      name: policy
    - auto: PREDEFINED
      description: The name of the rule type collection that contains the rule. Required when the "firewall_name" argument is provided.
      name: rule_type
      predefined:
      - application_rule
      - network_rule
      - nat_rule
    - description: The name of the rule collection that contains the rule.
      name: collection_name
      required: true
    - description: The name of the rule to retrieve.
      name: rule_name
      required: true
    - name: subscription_id
      description: "The subscription ID. Note: This argument will override the instance parameter ‘Default Subscription ID'."
    - name: resource_group_name
      description: "The name of the resource group. Note: This argument will override the instance parameter ‘Default Resource Group Name'."
    description: Retrieve rule information. One of the arguments 'firewall_name' or 'policy' must be provided.
    name: azure-firewall-rule-get
    outputs:
    - contextPath: AzureFirewall.Rule.name
      description: Rule name.
      type: String
  - arguments:
    - description: The name of the Azure policy to create.
      name: policy_name
      required: true
    - auto: PREDEFINED
      defaultValue: Turned-off
      description: The operation mode for threat intelligence.
      name: threat_intelligence_mode
      predefined:
      - Alert
      - Deny
      - Turned-off
      required: true
    - description: Comma-separated list of IP addresses for the threat intelligence whitelist.
      isArray: true
      name: ips
    - description: 'Comma-separated list of fully qualified domain names for the threat intelligence whitelist. For example : *.microsoft.com,email.college.edu .'
      isArray: true
      name: domains
    - auto: PREDEFINED
      description: Policy resource region location.
      name: location
      predefined:
      - northcentralus
      - eastus
      - northeurope
      - westeurope
      - eastasia
      - southeastasia
      - eastus2
      - centralus
      - southcentralus
      - westus
      - japaneast
      - japanwest
      - australiaeast
      - australiasoutheast
      - brazilsouth
      - centralindia
      - southindia
      - westindia
      - canadacentral
      - canadaeast
      - uksouth
      - ukwest
      - westcentralus
      - westus2
      - koreacentral
      - francecentral
      - australiacentral
      - uaenorth
      - southafricanorth
      - switzerlandnorth
      - germanywestcentral
      - norwayeast
      - westus3
      - jioindiawest
      required: true
    - auto: PREDEFINED
      defaultValue: Standard
      description: Tier of an Azure policy.
      name: tier
      predefined:
      - Standard
      - Premium
      required: true
    - description: The ID of the parent firewall policy from which rules are inherited.
      name: base_policy_id
    - auto: PREDEFINED
      defaultValue: 'False'
      description: Whether to enable the DNS proxy on firewalls attached to the firewall policy.
      name: enable_proxy
      predefined:
      - 'True'
      - 'False'
    - description: Comma-separated list of custom DNS servers.
      isArray: true
      name: dns_servers
    - defaultValue: '30'
      description: Indicates how long to wait between command executions (in seconds) when the 'polling' argument is true. Minimum value is 10 seconds.
      name: interval
    - defaultValue: '60'
      description: Indicates the time in seconds until the polling sequence times out.
      name: timeout
    - name: subscription_id
      description: "The subscription ID. Note: This argument will override the instance parameter ‘Default Subscription ID'."
    - name: resource_group_name
      description: "The name of the resource group. Note: This argument will override the instance parameter ‘Default Resource Group Name'."
    description: Create a firewall policy. This command only creates the policy resource. In order to attach the policy to a firewall, run the 'azure-firewall-policy-attach' command.
    name: azure-firewall-policy-create
    polling: true
    outputs:
    - contextPath: AzureFirewall.Policy.id
      description: Policy resource ID.
      type: String
    - contextPath: AzureFirewall.Policy.name
      description: Policy resource name.
      type: String
  - arguments:
    - description: The name of the Azure policy to update.
      name: policy_name
      required: true
    - auto: PREDEFINED
      description: The operation mode for threat intelligence.
      name: threat_intelligence_mode
      predefined:
      - Alert
      - Deny
      - Turned-off
    - description: Comma-separated list of IP addresses for the threat intelligence whitelist.
      isArray: true
      name: ips
    - description: 'Comma-separated list of fully qualified domain names for the threat intelligence whitelist. For example : *.microsoft.com,email.college.edu .'
      isArray: true
      name: domains
    - description: The ID of the parent firewall policy from which rules are inherited.
      name: base_policy_id
    - auto: PREDEFINED
      description: Whether to enable the DNS Proxy on Firewalls attached to the Firewall Policy.
      name: enable_proxy
      predefined:
      - 'True'
      - 'False'
    - description: Comma-separated list of custom DNS servers.
      isArray: true
      name: dns_servers
    - defaultValue: '30'
      description: Indicates how long to wait between command executions (in seconds) when the 'polling' argument is true. Minimum value is 10 seconds.
      name: interval
    - defaultValue: '60'
      description: Indicates the time in seconds until the polling sequence times out.
      name: timeout
    - name: subscription_id
      description: "The subscription ID. Note: This argument will override the instance parameter ‘Default Subscription ID'."
    - name: resource_group_name
      description: "The name of the resource group. Note: This argument will override the instance parameter ‘Default Resource Group Name'."
    description: Update the policy resource. The command will update the provided arguments.
    polling: true
    name: azure-firewall-policy-update
    outputs:
    - contextPath: AzureFirewall.Policy.id
      description: Policy resource ID.
      type: String
    - contextPath: AzureFirewall.Policy.name
      description: Policy resource name.
      type: String
  - arguments:
    - description: Comma-separated list of policy names to retrieve.
      isArray: true
      name: policy_names
      required: true
    - auto: PREDEFINED
      defaultValue: 'True'
      description: Indicates if the command was scheduled.
      name: polling
      predefined:
      - 'True'
      - 'False'
    - defaultValue: '30'
      description: Indicates how long to wait between command executions (in seconds) when the 'polling' argument is true. Minimum value is 10 seconds.
      name: interval
    - defaultValue: '60'
      description: Indicates the time in seconds until the polling sequence times out.
      name: timeout
    - name: subscription_id
      description: "The subscription ID. Note: This argument will override the instance parameter ‘Default Subscription ID'."
    - name: resource_group_name
      description: "The name of the resource group. Note: This argument will override the instance parameter ‘Default Resource Group Name'."
    description: Retrieve policy information.
    polling: true
    name: azure-firewall-policy-get
    outputs:
    - contextPath: AzureFirewall.Policy.id
      description: Policy resource ID.
      type: String
    - contextPath: AzureFirewall.Policy.name
      description: Policy resource name.
      type: String
  - arguments:
    - description: Comma-separated list of policy names to delete.
      isArray: true
      name: policy_names
      required: true
    - name: subscription_id
      description: "The subscription ID. Note: This argument will override the instance parameter ‘Default Subscription ID'."
    - name: resource_group_name
      description: "The name of the resource group. Note: This argument will override the instance parameter ‘Default Resource Group Name'."
    description: Delete policy resource.
    name: azure-firewall-policy-delete
  - arguments:
    - auto: PREDEFINED
      defaultValue: resource_group
      description: The resource that contains the policies to list.
      name: resource
      predefined:
      - resource_group
      - subscription
      required: true
    - defaultValue: '50'
      description: The maximum number of results to retrieve. Minimum value is 1.
      name: limit
    - defaultValue: '1'
      description: The page number of the results to retrieve. Minimum value is 1.
      name: page
    - name: subscription_id
      description: "The subscription ID. Note: This argument will override the instance parameter ‘Default Subscription ID'."
    - name: resource_group_name
      description: "The name of the resource group. Note: This argument will override the instance parameter ‘Default Resource Group Name'."
    description: List the policy in the resource group or subscription.
    name: azure-firewall-policy-list
    outputs:
    - contextPath: AzureFirewall.Policy.id
      description: Policy resource ID.
      type: String
    - contextPath: AzureFirewall.Policy.name
      description: Policy resource name.
      type: String
  - arguments:
    - description: Comma-separated list of firewall names to which the policy will be attached.
      isArray: true
      name: firewall_names
      required: true
    - description: The ID of the policy to attach.
      name: policy_id
      required: true
    - defaultValue: '30'
      description: Indicates how long to wait between command executions (in seconds) when the 'polling' argument is true. Minimum value is 10 seconds.
      name: interval
    - defaultValue: '60'
      description: Indicates the time in seconds until the polling sequence times out.
      name: timeout
    - name: subscription_id
      description: "The subscription ID. Note: This argument will override the instance parameter ‘Default Subscription ID'."
    - name: resource_group_name
      description: "The name of the resource group. Note: This argument will override the instance parameter ‘Default Resource Group Name'."
    description: Attach a policy to a firewall. The policy and firewall have to belong to the same tier.
    polling: true
    name: azure-firewall-policy-attach
    outputs:
    - contextPath: AzureFirewall.Firewall.id
      description: Firewall resource ID.
      type: String
    - contextPath: AzureFirewall.Firewall.name
      description: Firewall resource name.
      type: String
    - contextPath: AzureFirewall.Firewall.location
      description: Firewall resource location.
      type: String
  - arguments:
    - description: Comma-separated list of firewall names from which the policy will be removed.
      isArray: true
      name: firewall_names
      required: true
    - defaultValue: '30'
      description: Indicates how long to wait between command executions (in seconds) when the 'polling' argument is true. Minimum value is 10 seconds.
      name: interval
    - defaultValue: '60'
      description: Indicates the time in seconds until the polling sequence times out.
      name: timeout
    - name: subscription_id
      description: "The subscription ID. Note: This argument will override the instance parameter ‘Default Subscription ID'."
    - name: resource_group_name
      description: "The name of the resource group. Note: This argument will override the instance parameter ‘Default Resource Group Name'."
    description: Remove a policy from the firewall. This command will detach the policy and firewall, but will not delete the policy.
    polling: true
    name: azure-firewall-policy-detach
    outputs:
    - contextPath: AzureFirewall.Firewall.id
      description: Firewall resource ID.
      type: String
    - contextPath: AzureFirewall.Firewall.name
      description: Firewall resource name.
      type: String
    - contextPath: AzureFirewall.Firewall.location
      description: Firewall resource location.
      type: String
  - arguments:
    - description: The name of the firewall that contains the collection.
      name: firewall_name
    - description: The name of the policy that contains the collection.
      name: policy
    - description: The name of the network rule collection to create.
      name: collection_name
      required: true
    - description: The priority of the network rule collection resource. Minimum value is 100, maximum value is 65000.
      name: collection_priority
      required: true
    - auto: PREDEFINED
      description: The action type of a rule collection.
      name: action
      predefined:
      - Allow
      - Deny
      required: true
    - description: The name of the network rule to create.
      name: rule_name
      required: true
    - description: The description of the created rule.
      name: description
      required: true
    - auto: PREDEFINED
      description: Comma-separated list of protocols for the created rule.
      isArray: true
      name: protocols
      predefined:
      - TCP
      - UDP
      - ICMP
      - Any
      required: true
    - auto: PREDEFINED
      description: Rule source type.
      name: source_type
      predefined:
      - ip_address
      - ip_group
      required: true
    - description: Comma-separated list of source IP addresses for the created rule. Must be provided when the 'source_type' argument is assigned to 'ip_address'.
      isArray: true
      name: source_ips
    - description: Comma-separated list of source IP group IDs for the created rule. Must be provided when the 'source_type' argument is assigned to 'ip_group'.
      isArray: true
      name: source_ip_group_ids
    - auto: PREDEFINED
      description: Rule destination type.
      name: destination_type
      predefined:
      - ip_address
      - ip_group
      - service_tag
      - fqdn
      required: true
    - description: Comma-separated list of destinations for the created rule. Must be consistent with the provided 'destination_type' argument. Supports IP addresses, service tag names, IP group IDs and FQDN addresses.
      isArray: true
      name: destinations
      required: true
    - description: Comma-separated list of destination ports.
      isArray: true
      name: destination_ports
      required: true
    - defaultValue: '30'
      description: Indicates how long to wait between command executions (in seconds) when the 'polling' argument is true. Minimum value is 10 seconds.
      name: interval
    - defaultValue: '60'
      description: Indicates the time in seconds until the polling sequence times out.
      name: timeout
    - name: subscription_id
      description: "The subscription ID. Note: This argument will override the instance parameter ‘Default Subscription ID'."
    - name: resource_group_name
      description: "The name of the resource group. Note: This argument will override the instance parameter ‘Default Resource Group Name'."
    description: Create a network rule collection in a firewall or policy. The command will return firewall or policy rule collection resource information. One of the arguments 'firewall_name' or 'policy'  must be provided.
    polling: true
    name: azure-firewall-network-rule-collection-create
  - arguments:
    - description: The name of the firewall that contains the collection.
      name: firewall_name
    - description: The name of the policy the contains the collection.
      name: policy
    - description: The name of the network rule collection to delete.
      name: collection_name
      required: true
    - defaultValue: '30'
      description: Indicates how long to wait between command executions (in seconds) when the 'polling' argument is true. Minimum value is 10 seconds.
      name: interval
    - defaultValue: '60'
      description: Indicates the time in seconds until the polling sequence times out.
      name: timeout
    - name: subscription_id
      description: "The subscription ID. Note: This argument will override the instance parameter ‘Default Subscription ID'."
    - name: resource_group_name
      description: "The name of the resource group. Note: This argument will override the instance parameter ‘Default Resource Group Name'."
    description: Delete a network rule collection from the firewall or policy. One of the arguments 'firewall_name' or 'policy'  must be provided.
    polling: true
    name: azure-firewall-network-rule-collection-delete
  - arguments:
    - description: The name of the firewall that contains the collection.
      name: firewall_name
    - description: The name of the policy that contains the collection.
      name: policy
    - description: The name of the network rule collection that contains the rule.
      name: collection_name
      required: true
    - description: The name of the network rule to create.
      name: rule_name
      required: true
    - description: The description of the created rule.
      name: description
      required: true
    - auto: PREDEFINED
      description: Comma-separated list of protocols for the created rule.
      isArray: true
      name: protocols
      predefined:
      - TCP
      - UDP
      - ICMP
      - Any
      required: true
    - auto: PREDEFINED
      description: Rule source type.
      name: source_type
      predefined:
      - ip_address
      - ip_group
      required: true
    - description: Comma-separated list of source IP addresses for the created rule. Must be provided when the 'source_type' argument is assigned to 'ip_address'.
      isArray: true
      name: source_ips
    - description: Comma-separated list of source IP group IDs for the created rule. Must be provided when the 'source_type' argument is assigned to 'ip_group'.
      isArray: true
      name: source_ip_group_ids
    - auto: PREDEFINED
      description: Rule destination type.
      name: destination_type
      predefined:
      - ip_address
      - ip_group
      - service_tag
      - fqdn
      required: true
    - description: Comma-separated list of destinations for the created rule. Must be consistent with the provided 'destination_type' argument. Supports IP addresses, service tag names, IP group IDs and FQDN addresses.
      isArray: true
      name: destinations
      required: true
    - description: Comma-separated list of destination ports.
      isArray: true
      name: destination_ports
      required: true
    - defaultValue: '30'
      description: Indicates how long to wait between command executions (in seconds) when the 'polling' argument is true. Minimum value is 10 seconds.
      name: interval
    - defaultValue: '60'
      description: Indicates the time in seconds until the polling sequence times out.
      name: timeout
    - name: subscription_id
      description: "The subscription ID. Note: This argument will override the instance parameter ‘Default Subscription ID'."
    - name: resource_group_name
      description: "The name of the resource group. Note: This argument will override the instance parameter ‘Default Resource Group Name'."
    description: Create a network rule in the firewall or policy rule collection. One of the arguments 'firewall_name' or 'policy'  must be provided.
    polling: true
    name: azure-firewall-network-rule-create
  - arguments:
    - description: The name of the firewall that contains the collection.
      name: firewall_name
    - description: The name of the policy that contains the collection.
      name: policy
    - description: The name of the network rule collection to update.
      name: collection_name
      required: true
    - description: The name of the network rule to update.
      name: rule_name
      required: true
    - description: The new description of the rule.
      name: description
    - auto: PREDEFINED
      description: Comma-separated list of protocols for the rule.
      isArray: true
      name: protocols
      predefined:
      - TCP
      - UDP
      - ICMP
      - Any
    - auto: PREDEFINED
      description: Rule source type.
      name: source_type
      predefined:
      - ip_address
      - ip_group
    - description: Comma-separated list of source IP addresses for the created rule. Must be provided when the 'source_type' argument is assigned to 'ip_address'.
      isArray: true
      name: source_ips
    - description: Comma-separated list of source IP group IDs for the created rule. Must be provided when the 'source_type' argument is assigned to 'ip_group'.
      isArray: true
      name: source_ip_group_ids
    - auto: PREDEFINED
      description: Rule destination type. Must be provided when the 'destinations' argument is provided.
      name: destination_type
      predefined:
      - ip_address
      - ip_group
      - service_tag
      - fqdn
    - description: Comma-separated list of destinations for the created rule. Must be consistent with the provided 'destination_type' argument. Supports IP addresses, service tag names, IP group IDs and FQDN addresses.
      isArray: true
      name: destinations
    - description: Comma-separated list of destination ports.
      isArray: true
      name: destination_ports
    - defaultValue: '30'
      description: Indicates how long to wait between command executions (in seconds) when the 'polling' argument is true. Minimum value is 10 seconds.
      name: interval
    - defaultValue: '60'
      description: Indicates the time in seconds until the polling sequence times out.
      name: timeout
    - name: subscription_id
      description: "The subscription ID. Note: This argument will override the instance parameter ‘Default Subscription ID'."
    - name: resource_group_name
      description: "The name of the resource group. Note: This argument will override the instance parameter ‘Default Resource Group Name'."
    description: Update the network rule in the firewall. The provided arguments will replace the existing rule configuration. One of the arguments 'firewall_name' or 'policy'  must be provided. The command will not replace the rule source or destination types.
    polling: true
    name: azure-firewall-network-rule-update
  - arguments:
    - description: The name of the firewall that contains the collection.
      name: firewall_name
    - description: The name of the policy that contains the collection.
      name: policy
    - description: The name of the network rule collection to update.
      name: collection_name
      required: true
    - description: Comma-separated list of network rule names to delete from the collection.
      isArray: true
      name: rule_names
      required: true
    - defaultValue: '30'
      description: Indicates how long to wait between command executions (in seconds) when the 'polling' argument is true. Minimum value is 10 seconds.
      name: interval
    - defaultValue: '60'
      description: Indicates the time in seconds until the polling sequence times out.
      name: timeout
    - name: subscription_id
      description: "The subscription ID. Note: This argument will override the instance parameter ‘Default Subscription ID'."
    - name: resource_group_name
      description: "The name of the resource group. Note: This argument will override the instance parameter ‘Default Resource Group Name'."
    description: Delete a network rule from the collection. One of the arguments 'firewall_name' or 'policy'  must be provided.
    polling: true
    name: azure-firewall-network-rule-delete
  - arguments:
    - description: The name of the firewall that contains the collection.
      name: firewall_name
    - description: The name of the policy that contains the collection.
      name: policy
    - description: The name of the network rule collection to update.
      name: collection_name
      required: true
    - description: The priority of the network rule collection resource. Minimum value is 100, maximum value us 65000.
      name: priority
    - auto: PREDEFINED
      description: The action type of a rule collection.
      name: action
      predefined:
      - Allow
      - Deny
    - defaultValue: '30'
      description: Indicates how long to wait between command executions (in seconds) when the 'polling' argument is true. Minimum value is 10 seconds.
      name: interval
    - defaultValue: '60'
      description: Indicates the time in seconds until the polling sequence times out.
      name: timeout
    - name: subscription_id
      description: "The subscription ID. Note: This argument will override the instance parameter ‘Default Subscription ID'."
    - name: resource_group_name
      description: "The name of the resource group. Note: This argument will override the instance parameter ‘Default Resource Group Name'."
    description: Update a network rule collection in a firewall or policy. The command will update the provided arguments. One of the arguments 'firewall_name' or 'policy'  must be provided. The command will return firewall or policy rule collection resource information.
    polling: true
    name: azure-firewall-network-rule-collection-update
  - arguments:
    - auto: PREDEFINED
      description: The location that will be used as a reference for a version (not as a filter based on location, the command will retrieve the list of service tags with prefix details across all regions but limited to the cloud that your subscription belongs to).
      name: location
      predefined:
      - northcentralus
      - eastus
      - northeurope
      - westeurope
      - eastasia
      - southeastasia
      - eastus2
      - centralus
      - southcentralus
      - westus
      - japaneast
      - japanwest
      - australiaeast
      - australiasoutheast
      - brazilsouth
      - centralindia
      - southindia
      - westindia
      - canadacentral
      - canadaeast
      - uksouth
      - ukwest
      - westcentralus
      - westus2
      - koreacentral
      - francecentral
      - australiacentral
      - uaenorth
      - southafricanorth
      - switzerlandnorth
      - germanywestcentral
      - norwayeast
      - westus3
      - jioindiawest
      required: true
    - defaultValue: '50'
      description: The maximum number of results to retrieve. Minimum value is 1.
      name: limit
    - defaultValue: '1'
      description: The page number of the results to retrieve. Minimum value is 1.
      name: page
    - name: subscription_id
      description: "The subscription ID. Note: This argument will override the instance parameter ‘Default Subscription ID'."
    - name: resource_group_name
      description: "The name of the resource group. Note: This argument will override the instance parameter ‘Default Resource Group Name'."
    description: Retrieve service tags information.
    name: azure-firewall-service-tag-list
  - arguments:
    - description: The name of the IP group resource to create.
      name: ip_group_name
      required: true
    - description: Comma-separated list of IP addresses or IP address prefixes in the IP group resource.
      isArray: true
      name: ips
    - auto: PREDEFINED
      description: The location of the IP group resource.
      name: location
      predefined:
      - northcentralus
      - eastus
      - northeurope
      - westeurope
      - eastasia
      - southeastasia
      - eastus2
      - centralus
      - southcentralus
      - westus
      - japaneast
      - japanwest
      - australiaeast
      - australiasoutheast
      - brazilsouth
      - centralindia
      - southindia
      - westindia
      - canadacentral
      - canadaeast
      - uksouth
      - ukwest
      - westcentralus
      - westus2
      - koreacentral
      - francecentral
      - australiacentral
      - uaenorth
      - southafricanorth
      - switzerlandnorth
      - germanywestcentral
      - norwayeast
      - westus3
      - jioindiawest
      required: true
    - defaultValue: '30'
      description: Indicates how long to wait between command executions (in seconds) when the 'polling' argument is true. Minimum value is 10 seconds.
      name: interval
    - defaultValue: '60'
      description: Indicates the time in seconds until the polling sequence times out.
      name: timeout
    - name: subscription_id
      description: "The subscription ID. Note: This argument will override the instance parameter ‘Default Subscription ID'."
    - name: resource_group_name
      description: "The name of the resource group. Note: This argument will override the instance parameter ‘Default Resource Group Name'."
    description: Create an IP group.
    polling: true
    name: azure-firewall-ip-group-create
    outputs:
    - contextPath: AzureFirewall.IPGroup.id
      description: IP group resource ID.
      type: String
    - contextPath: AzureFirewall.IPGroup.name
      description: IP group resource name.
      type: String
    - contextPath: AzureFirewall.IPGroup.properties.ipAddresses
      description: List of IP addresses or IP address prefixes in the IP groups resource.
      type: String
  - arguments:
    - description: The name of the IP group resource to update.
      name: ip_group_name
      required: true
    - description: Comma-separated list of IP addresses or IP address prefixes to add to the IP group resource.
      isArray: true
      name: ips_to_add
    - description: Comma-separated list of IP addresses or IP address prefixes to remove from the IP group resource.
      isArray: true
      name: ips_to_remove
    - defaultValue: '30'
      description: Indicates how long to wait between command executions (in seconds) when the 'polling' argument is true. Minimum value is 10 seconds.
      name: interval
    - defaultValue: '60'
      description: Indicates the time in seconds until the polling sequence times out.
      name: timeout
    - name: subscription_id
      description: "The subscription ID. Note: This argument will override the instance parameter ‘Default Subscription ID'."
    - name: resource_group_name
      description: "The name of the resource group. Note: This argument will override the instance parameter ‘Default Resource Group Name'."
    description: Update an IP group. Add or remove IP addresses from the group.
    polling: true
    name: azure-firewall-ip-group-update
    outputs:
    - contextPath: AzureFirewall.IPGroup.id
      description: IP group resource ID.
      type: String
    - contextPath: AzureFirewall.IPGroup.name
      description: IP group resource name.
      type: String
    - contextPath: AzureFirewall.IPGroup.properties.ipAddresses
      description: List of IP addresses or IP address prefixes in the IP groups resource.
      type: String
  - arguments:
    - auto: PREDEFINED
      defaultValue: resource_group
      description: The resource that contains the IP groups to list.
      name: resource
      predefined:
      - resource_group
      - subscription
      required: true
    - defaultValue: '50'
      description: The maximum number of results to retrieve. Minimum value is 1.
      name: limit
    - defaultValue: '1'
      description: The page number of the results to retrieve. Minimum value is 1.
      name: page
    - name: subscription_id
      description: "The subscription ID. Note: This argument will override the instance parameter ‘Default Subscription ID'."
    - name: resource_group_name
      description: "The name of the resource group. Note: This argument will override the instance parameter ‘Default Resource Group Name'."
    description: List IP groups in a resource group or subscription.
    name: azure-firewall-ip-group-list
    outputs:
    - contextPath: AzureFirewall.IPGroup.id
      description: IP group resource ID.
      type: String
    - contextPath: AzureFirewall.IPGroup.name
      description: IP group resource name.
      type: String
    - contextPath: AzureFirewall.IPGroup.properties.ipAddresses
      description: List of IP addresses or IP address prefixes in the IP groups resource.
      type: String
  - arguments:
    - description: Comma-separated list of IP group names resource to retrieve.
      name: ip_group_names
      required: true
    - auto: PREDEFINED
      defaultValue: 'True'
      description: Indicates if the command was scheduled.
      name: polling
      predefined:
      - 'True'
      - 'False'
    - defaultValue: '30'
      description: Indicates how long to wait between command executions (in seconds) when the 'polling' argument is true. Minimum value is 10 seconds.
      name: interval
    - defaultValue: '60'
      description: Indicates the time in seconds until the polling sequence times out.
      name: timeout
    - name: subscription_id
      description: "The subscription ID. Note: This argument will override the instance parameter ‘Default Subscription ID'."
    - name: resource_group_name
      description: "The name of the resource group. Note: This argument will override the instance parameter ‘Default Resource Group Name'."
    description: Retrieve IP group information.
    polling: true
    name: azure-firewall-ip-group-get
    outputs:
    - contextPath: AzureFirewall.IPGroup.id
      description: IP group resource ID.
      type: String
    - contextPath: AzureFirewall.IPGroup.name
      description: IP group resource name.
      type: String
    - contextPath: AzureFirewall.IPGroup.properties.ipAddresses
      description: List of IP addresses or IP address prefixes in the IP groups resource.
      type: String
  - arguments:
    - description: Comma-separated list of IP group names resource to delete.
      isArray: true
      name: ip_group_names
      required: true
    - name: subscription_id
      description: "The subscription ID. Note: This argument will override the instance parameter ‘Default Subscription ID'."
    - name: resource_group_name
      description: "The name of the resource group. Note: This argument will override the instance parameter ‘Default Resource Group Name'."
    description: Delete an IP group resource.
    name: azure-firewall-ip-group-delete
  - name: azure-firewall-subscriptions-list
    description: List all subscriptions for a tenant.
    outputs:
    - contextPath: AzureFirewall.Subscription.authorizationSource
      description: The authorization source of the request.
      type: String
    - contextPath: AzureFirewall.Subscription.displayName
      description: The subscription display name.
      type: String
    - contextPath: AzureFirewall.Subscription.id
      description: The fully qualified ID for the subscription. For example, /subscriptions/8d65815f-a5b6-402f-9298-045155da7d74.
      type: String
    - contextPath: AzureFirewall.Subscription.managedByTenants
      description: An array containing the tenants managing the subscription.
      type: Unknown
    - contextPath: AzureFirewall.Subscription.state
      description: The subscription state. Possible values are Enabled, Warned, PastDue, Disabled, and Deleted.
      type: Unknown
    - contextPath: AzureFirewall.Subscription.subscriptionId
      description: The subscription ID.
      type: String
    - contextPath: AzureFirewall.Subscription.subscriptionPolicies
      description: The subscription policies.
      type: Unknown
    - contextPath: AzureFirewall.Subscription.tags
      description: The tags attached to the subscription.
      type: Object
    - contextPath: AzureFirewall.Subscription.tenantId
      description: The subscription tenant ID.
      type: String
  - name: azure-firewall-resource-group-list
    description: List all resource groups for a subscription.
    arguments:
    - name: subscription_id
      description: "The subscription ID. Note: This argument will override the instance parameter ‘Default Subscription ID'."
    - name: limit
      description: Limit on the number of resource groups to return.
      defaultValue: 50
    - name: tag
      description: A single tag in the form of '{"Tag Name":"Tag Value"}' to filter the list by.
    outputs:
    - contextPath: AzureFirewall.ResourceGroup.id
      description: The ID of the resource group.
      type: String
    - contextPath: AzureFirewall.ResourceGroup.location
      description: The location of the resource group.
      type: String
    - contextPath: AzureFirewall.ResourceGroup.managedBy
      description: The ID of the resource that manages this resource group.
      type: String
    - contextPath: AzureFirewall.ResourceGroup.name
      description: The name of the resource group.
      type: String
    - contextPath: AzureFirewall.ResourceGroup.properties.provisioningState
      description: The provisioning state.
      type: String
    - contextPath: AzureFirewall.ResourceGroup.tags
      description: The tags attached to the resource group.
      type: Object
    - contextPath: AzureFirewall.ResourceGroup.type
      description: The type of the resource group.
      type: String
<<<<<<< HEAD
  dockerimage: demisto/crypto:1.0.0.80214
=======
  dockerimage: demisto/crypto:1.0.0.83343
>>>>>>> 51ee7d33
  runonce: false
  script: '-'
  subtype: python3
  type: python
fromversion: 6.1.0
tests:
- No tests (auto formatted)
sectionOrder:
- Connect
- Collect<|MERGE_RESOLUTION|>--- conflicted
+++ resolved
@@ -1089,11 +1089,7 @@
     - contextPath: AzureFirewall.ResourceGroup.type
       description: The type of the resource group.
       type: String
-<<<<<<< HEAD
-  dockerimage: demisto/crypto:1.0.0.80214
-=======
   dockerimage: demisto/crypto:1.0.0.83343
->>>>>>> 51ee7d33
   runonce: false
   script: '-'
   subtype: python3
