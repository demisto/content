--- conflicted
+++ resolved
@@ -1513,11 +1513,7 @@
     description: Delete an IP group resource.
     execution: false
     name: azure-firewall-ip-group-delete
-<<<<<<< HEAD
-  dockerimage: demisto/crypto:1.0.0.44762
-=======
   dockerimage: demisto/crypto:1.0.0.45575
->>>>>>> 879a8002
   feed: false
   isfetch: false
   longRunning: false
