import demistomock as demisto  # noqa: F401
from CommonServerPython import *  # noqa: F401
"""
Cisco ThreatGird integration
"""
import copy
import hashlib
from datetime import datetime
from typing import (
    Any,
    Dict,
    Callable,
    MutableMapping,
    MutableSequence,
    Tuple,
    Optional,
    List,
    Union,
    Set,
)

DEFAULT_INTERVAL = 90
DEFAULT_TIMEOUT = 600

MIN_PAGE_NUM = 1
MAX_PAGE_SIZE = 50
MIN_PAGE_SIZE = 1
MAX_LIMIT = 50
MIN_LIMIT = 1

API_V2_PREFIX = "/api/v2/"
API_V3_PREFIX = "/api/v3/"

MAX_DAYS_DIFF = 14
TIME_FORMAT = "%Y-%m-%d"

ANALYSIS_OUTPUTS: Dict[str, Any] = {
    "artifacts": {
        "output": "ArtifactAnalysis",
        "keys_to_delete": ["antivirus", "forensics"],
    },
    "iocs": {
        "output": "IOCAnalysis",
        "keys_to_delete": ["data"]
    },
    "metadata": {
        "output": "AnalysisMetadata",
        "keys_to_get": "malware_desc"
    },
    "network_stream": {
        "output": "NetworkAnalysis",
        "keys_to_delete": ["ssl", "relation"],
    },
    "processes": {
        "output": "ProcessAnalysis",
        "keys_to_delete": ["startup_info"]
    },
    "annotations": {
        "output": "SampleAnnotations",
        "keys_to_get": "network"
    },
}

PREFIX_OUTPUTS: Dict[str, Any] = {
    "artifact": "Artifact",
    "path": "Path",
    "domain": "Domain",
    "network_stream": "NetworkStreams",
    "url": "Url",
    "ip": "Ip",
    "registry_key": "RegistryKey",
}


class Client(BaseClient):
    """API Client to communicate with ThreatGrid API."""

    def __init__(self, base_url: str, api_token: str, proxy: bool,
                 verify: bool):
        headers = {
            "Authorization": f"bearer {api_token}",
        }
        super().__init__(
            base_url=base_url,
            verify=verify,
            headers=headers,
            proxy=proxy,
        )

    def get_sample(
        self,
        sample_id: Optional[str] = None,
        limit: Optional[int] = None,
        offset: Optional[int] = None,
        artifact: Optional[str] = None,
        summary: Optional[str] = None,
        user_only: Optional[bool] = False,
        org_only: Optional[bool] = False,
        sha1: Optional[str] = None,
        sha256: Optional[str] = None,
        md5: Optional[str] = None,
    ) -> Dict[str, Any]:
        """Retrieves the Sample Info record of a submission by sample ID.

        Args:
            sample_id (str, optional): The sample ID.
            limit (int, optional): The number of items per page.
            offset (int, optional): Page number of paginated results.
            artifact (str, optional): The artifact to download.
                Sample ID is required when choosing 'artifact'.

        Returns:
            Dict[str, Any]: API response from Cisco ThreatGrid.
        """
        params = remove_empty_elements({
            "limit": limit,
            "offset": offset,
            "user_only": user_only,
            "org_only": org_only,
            "md5": md5,
            "sha1": sha1,
            "sha256": sha256,
        })

        url_suffix = f"samples/{sample_id}" if sample_id else "samples"
        url_suffix = f"{url_suffix}/summary" if summary else url_suffix

        if artifact:
            resp_type = "text"
            url_suffix = f"{url_suffix}/{artifact}"
        else:
            resp_type = "json"

        return self._http_request(
            "GET",
            urljoin(API_V2_PREFIX, url_suffix),
            params=params,
            resp_type=resp_type,
        )

    def analysis_sample(
        self,
        sample_id: str,
        analysis_type: str,
        arg_value: Optional[str] = None,
    ) -> Dict[str, Any]:
        """Get analysis data for a specific sample.

        Args:
            sample_id (str): The sample ID.
            analysis_type (str): URL parameter (processes/network-streams/iocs/annotations).
            arg_value (str, optional): argument value for the URL parameter
                    (specific process/network-stream/ioc).

        Returns:
            Dict[str, Any]: API response from Cisco ThreatGrid.
        """
        analysis_type = (f"{analysis_type}s" if analysis_type
                         == "network_stream" else analysis_type)
        url_prefix = f"{analysis_type}/{arg_value}" if arg_value else analysis_type

        return self._http_request(
            "GET",
            urljoin(API_V2_PREFIX,
                    f"samples/{sample_id}/analysis/{url_prefix}"),
        )

    def whoami(self) -> Dict[str, Any]:
        """Get details about correct login user and organization.

        Returns:
            Dict[str, Any]: API response from Cisco ThreatGrid.
        """
        return self._http_request("GET",
                                  urljoin(API_V3_PREFIX, "session/whoami"))

    def list_associated_samples(
        self,
        arg_name: str,
        arg_value: str,
        limit: Optional[int] = None,
        offset: Optional[int] = None,
    ) -> Dict[str, Any]:
        """Returns a list of samples associated to the domain /
            IP / URL / path / artifact / registry key that specified.

        Args:
            arg_name (str): argument name (URL parameter).
            arg_value (str): argument value (specific value for the URL parameter).

        Returns:
            Dict[str, Any]: API response from Cisco ThreatGrid.
        """
        params = remove_empty_elements({
            "limit": limit,
            "offset": offset,
        })
        return self._http_request(
            "GET",
            urljoin(API_V2_PREFIX, f"{arg_name}s/{arg_value}/samples"),
            params=params,
        )

    def get_sample_state(self, sample_id: str) -> Dict[str, Any]:
        """Get the sample state.

        Args:
            sample_id (str): The sample ID.

        Returns:
            Dict[str, Any]: API response from Cisco ThreatGrid.
        """
        return self._http_request(
            "GET", urljoin(API_V2_PREFIX, f"samples/{sample_id}/state"))

<<<<<<< HEAD
    def upload_sample(self,
                      files: Optional[Dict] = None,
                      payload: Optional[Dict] = None,
                      private: Optional[bool] = None) -> Dict[str, Any]:
=======
    def upload_sample(
        self,
        files: Optional[Dict] = None,
        payload: Optional[Dict] = None,
        private: Optional[bool] = None,
        vm: Optional[str] = None,
        playbook: Optional[str] = None,
    ) -> Dict[str, Any]:
>>>>>>> a56da0f6
        """Submits a sample (file or URL) to Malware Analytics for analysis.
        Args:
            files (dict, optional): File name and path in XSOAR.
            payload (dict, optional): The URL object.

        Returns:
            Dict[str, Any]: API response from Cisco ThreatGrid.
        """
<<<<<<< HEAD

=======
        params = remove_empty_elements({
            'private': private,
            'vm': vm,
            'playbook': playbook
        })
>>>>>>> a56da0f6
        return self._http_request("POST",
                                  urljoin(API_V2_PREFIX, "samples"),
                                  files=files,
                                  data=payload,
<<<<<<< HEAD
                                  params=remove_empty_elements(
                                      {'private': private}))
=======
                                  params=params)
>>>>>>> a56da0f6

    def associated_samples(self, arg_name: str, arg_value: str,
                           url_arg: str) -> Dict[str, Any]:
        """Returns a list of domains / URLs associated with the IP or
            list of IPs / URLs associated with the domain.

        Args:
            arg_name (str): argument name (URL parameter: IPs/domains).
            arg_value (str): argument value (specific value for the URL parameter).
            url_arg (str): URL argument (URL parameter: IPs/URLs/domains).

        Returns:
            Dict[str, Any]: API response from Cisco ThreatGrid.
        """
        url_prefix = f"{arg_name}s/{arg_value}/{url_arg}"
        return self._http_request(
            "GET",
            urljoin(API_V2_PREFIX, url_prefix),
        )

    def get_feeds(
        self,
        arg_name: str,
        arg_value: Optional[Any],
        ioc: Optional[Any],
        severity: Optional[int],
        confidence: Optional[int],
        sample_id: Optional[str] = None,
        before: Optional[str] = None,
        after: Optional[Any] = None,
        user_only: Optional[bool] = False,
        org_only: Optional[bool] = False,
        limit: Optional[int] = None,
        offset: Optional[int] = None,
    ) -> Dict[str, Any]:
        """Retrieves a list of ips/iocs/domains/urls/paths associated with
            an Indicator of Compromise (IOC).

        Args:
            arg_name (str): argument name (URL parameter: IPs/domains).
            arg_value (str): argument value for the arg_name.
            ioc (str): The IOC to get.
            severity (int, optional): The severity score. Defaults to 80.
            confidence (int, optional): The confidence score. Defaults to 80.
            sample_id (str, optional): The sample ID. Defaults to None.
            before (str, optional): Date. Restricting results to samples submitted before it.
                Defaults to None.
            after (str, optional): Date. Restricting results to samples submitted after it.
                Defaults to None.
            user_only (bool, optional): Match against samples submitted by your user.
                Defaults to False.
            org_only (bool, optional): Match against samples submitted by your organization.
                Defaults to False.
            limit (int, optional): The number of items per page. Defaults to None.
            offset (int, optional): Page number of paginated results. Defaults to None.

        Returns:
            Dict[str, Any]: API response from Cisco ThreatGrid.
        """
        params = remove_empty_elements({
            arg_name: arg_value,
            "sample_id": sample_id,
            "severity": severity,
            "ioc": ioc,
            "before": before,
            "after": after,
            "user_only": user_only,
            "org_only": org_only,
            "confidence": confidence,
            "limit": limit,
            "offset": offset,
        })

        return self._http_request(
            "GET",
            urljoin(API_V2_PREFIX, f"iocs/feeds/{arg_name}s"),
            params=params,
        )

    def search_submission(
        self,
        query: Optional[str] = None,
        sort_by: Optional[str] = None,
        term: Optional[str] = None,
        state: Optional[str] = None,
        before: Optional[str] = None,
        after: Optional[str] = None,
        user_only: Optional[bool] = None,
        org_only: Optional[bool] = None,
        highlight: Optional[bool] = None,
        sort_order: Optional[str] = None,
        limit: Optional[int] = None,
        offset: Optional[int] = None,
    ) -> Dict[str, Any]:
        """Search submission that has been submitted to Cisco Malware Analytics for
            analysis has an associated Submission record.

        Args:
            query (str, optional): Query text. Defaults to None.
            sort_by (str, optional): An argument to sort by. Defaults to None.
            term (str, optional): Query terms to search. Defaults to None.
            state (str, optional): The state of the sample, one of a stable set of strings
                "wait, prep, run, proc, succ, fail". Defaults to None.
            before (str, optional): Date. Restricting results to samples submitted before it.
                Defaults to None.
            after (str, optional): Date. Restricting results to samples submitted after it.
                Defaults to None.
            highlight (bool, optional): Provide a 'matches' field in results, indicating which
                fields were matched. Defaults to None.
            sort_order (str, optional): Sort order argument. Defaults to None.
            user_only (bool, optional): Match against samples submitted by your user.
                Defaults to False.
            org_only (bool, optional): Match against samples submitted by your organization.
                Defaults to False.
            limit (int, optional): The number of items per page. Defaults to None.
            offset (int, optional): Page number of paginated results. Defaults to None.

        Returns:
            Dict[str, Any]: API response from Cisco ThreatGrid.
        """
        params = remove_empty_elements({
            "q": query,
            "sort_by": sort_by,
            "term": term,
            "state": state,
            "before": before,
            "after": after,
            "user_only": user_only,
            "org_only": org_only,
            "highlight": highlight,
            "sort_order": sort_order,
            "limit": limit,
            "offset": offset,
        })
        return self._http_request(
            "GET",
            urljoin(API_V2_PREFIX, "search/submissions"),
            params=params,
        )

    def search(
        self,
        arg_name: str,
        arg_value: str,
    ) -> Dict[str, Any]:
        """Get details about specified IP/URL/domain/path.

        Args:
            arg_name (str, optional): The argument name.
            arg_value (str, optional): The argument value.

        Returns:
            Dict[str, Any]: API response from Cisco ThreatGrid.
        """
        return self._http_request(
            "GET",
            urljoin(API_V2_PREFIX, f"{arg_name}s/{arg_value}"),
        )

    def get_rate_limit(
        self,
        login: str,
    ) -> Dict[str, Any]:
        """Get rate limit for a specific user name.

        Args:
            login (str): User name.

        Returns:
            Dict[str, Any]: API response from Cisco ThreatGrid.
        """
        return self._http_request(
            "GET",
            urljoin(API_V3_PREFIX, f"users/{login}/rate-limit"),
        )

    def get_specific_feed(
        self,
        feed_name: str,
        output_type: str,
        before: Optional[str] = None,
        after: Optional[str] = None,
    ) -> Dict[str, Any]:
        """Gets a specific threat feed.

        Args:
            feed_name (str): The feed name.
            output_type (str): The output type (json,csv,stix,snort,txt).
            before (str, optional): Date. Restricting results to samples submitted before it.
                Defaults to None.
            after (str, optional): Date. Restricting results to samples submitted after it.
                Defaults to None.

        Returns:
            Dict[str, Any]: API response from Cisco ThreatGrid.
        """
        params = remove_empty_elements({"before": before, "after": after})
        return self._http_request(
            method="GET",
            url_suffix=urljoin(API_V3_PREFIX,
                               f"feeds/{feed_name}.{output_type}"),
            params=params,
        )


def search_submission_command(
    client: Client,
    args: Dict[str, Any],
) -> CommandResults:
    """Search submission that has been submitted to Cisco Malware Analytics
        for analysis has an associated Submission record.

    Args:
        client (Client): Cisco ThreatGrid API client.
        args (Dict[str, Any]): Command arguments from XSOAR.

    Returns:
        CommandResults: outputs, readable outputs and raw response for XSOAR.
    """
    query = args.get("query")
    sort_by = args.get("sort_by")
    term = args.get("term")
    state = args.get("state")
    sort_order = args.get("sort_order")
    highlight = optional_arg_to_boolean(args.get("highlight"))
    before = args.get("before")
    after = args.get("after")
    user_only = optional_arg_to_boolean(args.get("user_only"))
    org_only = optional_arg_to_boolean(args.get("org_only"))

    limit, offset, pagination_message = pagination(args)

    response = client.search_submission(
        query=query,
        sort_by=sort_by,
        term=term,
        state=state,
        before=before,
        after=after,
        user_only=user_only,
        org_only=org_only,
        highlight=highlight,
        sort_order=sort_order,
        limit=limit,
        offset=offset,
    )
    submissions = [
        delete_keys_from_dict(
            sample["item"],
            ["login", "organization_id", "vm_runtime", "login", "tags"],
        ) for sample in response["data"]["items"]
    ]
    readable_output = tableToMarkdown(
        name="Samples Submitted :",
        metadata=pagination_message,
        t=submissions,
        headerTransform=string_to_table_header,
    )
    return CommandResults(
        readable_output=readable_output,
        outputs_prefix="ThreatGrid.Sample",
        outputs_key_field="sample",
        outputs=submissions,
        raw_response=response,
    )


def search_command(
    client: Client,
    args: Dict[str, Any],
) -> CommandResults:
    """Search submission that has been submitted to Cisco Malware Analytics
        for analysis has an associated Submission record.

    Args:
        client (Client): Cisco ThreatGrid API client.
        args (Dict[str, Any]): Command arguments from XSOAR.

    Returns:
        CommandResults: outputs, readable outputs and raw response for XSOAR.
    """
    arg_name = get_arg_from_command_name(args["command_name"], 2)
    arg_value = args[arg_name]

    arg_value = validate_url_template(
        arg_value) if arg_name == "url" else arg_value
    arg_value = url_to_sha256(arg_value) if arg_name == "url" else arg_value

    response = client.search(
        arg_name=arg_name,
        arg_value=arg_value,
    )
    search_data = (response["data"]["url"]
                   if response["data"].get("url") else response["data"])

    readable_output = tableToMarkdown(name=f"{arg_name} data:",
                                      t=search_data,
                                      headerTransform=string_to_table_header)
    return CommandResults(
        readable_output=readable_output,
        outputs_prefix="ThreatGrid.search",
        outputs_key_field=arg_name,
        outputs=search_data,
        raw_response=response,
    )


def list_associated_samples_command(
    client: Client,
    args: Dict[str, Any],
) -> CommandResults:
    """Returns a list of samples associated to the
        domain / IP / URL / path / artifact / registry key that specified.

    Args:
        client (Client): Cisco ThreatGrid API client.
        args (Dict[str, Any]): Command arguments from XSOAR.

    Returns:
        CommandResults: outputs, readable outputs and raw response for XSOAR.
    """
    arg_name = get_arg_from_command_name(args["command_name"], 2)
    arg_value = args[arg_name]

    arg_value = validate_url_template(
        arg_value) if arg_name == "url" else arg_value
    arg_value = url_to_sha256(arg_value) if arg_name == "url" else arg_value

    limit, offset, pagination_message = pagination(args)
    response = client.list_associated_samples(
        arg_name,
        arg_value,
        limit,
        offset,
    )

    samples = response["data"]["samples"]
    sample_list = delete_key_from_list(
        samples, ["details", "relation", "owner", "iocs"])

    readable_output = tableToMarkdown(
        name=f"List of samples associated to the {arg_name} - {arg_value} : ",
        metadata=pagination_message,
        t=sample_list,
        headerTransform=string_to_table_header,
    )
    return CommandResults(
        readable_output=readable_output,
        outputs_prefix=f"ThreatGrid.{PREFIX_OUTPUTS[arg_name]}AssociatedSample",
        outputs_key_field="sample",
        outputs=response["data"],
        raw_response=response["data"],
    )


def analysis_sample_command(
    client: Client,
    args: Dict[str, Any],
) -> CommandResults:
    """Get data about a specific IOC / processes / artifact / network-stream
        from the relevant section of the sample's analysis.json.

    Args:
        client (Client): Cisco ThreatGrid API client.
        args (Dict[str, Any]): Command arguments from XSOAR.

    Returns:
        CommandResults: outputs, readable outputs and raw response for XSOAR.
    """
    url_param = get_arg_from_command_name(args["command_name"], 3)
    arg_name = ANALYSIS_ARG_NAME.get(url_param)
    arg_value = args.get(arg_name) if arg_name else None
    sample_id = args["sample_id"]
    response = client.analysis_sample(sample_id, url_param, arg_value)

    items = (response["data"]["items"]
             if response["data"].get("items") else response["data"])

    items_to_display = (parse_output(items, url_param) if isinstance(
        items, dict) else items)

    response["data"].update({"sample_id": sample_id})

    readable_output = tableToMarkdown(
        name="List of samples analysis:",
        t=items_to_display,
        headerTransform=string_to_table_header,
    )
    return CommandResults(
        readable_output=readable_output,
        outputs_prefix=f'ThreatGrid.{ANALYSIS_OUTPUTS[url_param]["output"]}',
        outputs_key_field=arg_name,
        outputs=response["data"],
        raw_response=response,
    )


def get_rate_limit_command(
    client: Client,
    args: Dict[str, Any],
) -> CommandResults:
    """Get rate limit for a specific user name.

    Args:
        client (Client): Cisco ThreatGrid API client.
        args (Dict[str, Any]): Command arguments from XSOAR.

    Returns:
        CommandResults: outputs, readable outputs and raw response for XSOAR.
    """
    login = args["login"]
    entity_type = args["entity_type"]
    response = client.get_rate_limit(login)

    entity_data = response["data"][entity_type]

    readable_output = tableToMarkdown(
        name=f"{entity_type} rate limit:",
        t=entity_data,
        headerTransform=string_to_table_header,
    )

    return CommandResults(
        readable_output=readable_output,
        outputs_prefix="ThreatGrid.RateLimit",
        outputs=entity_data,
        raw_response=response,
    )


def who_am_i_command(
    client: Client,
    args: Dict[str, Any],
) -> CommandResults:
    """Get data about a specific IOC / processes / artifact / network-stream
        from the relevant section of the sample's analysis.json.

    Args:
        client (Client): Cisco ThreatGrid API client.
        args (Dict[str, Any]): Command arguments from XSOAR.

    Returns:
        CommandResults: outputs, readable outputs and raw response for XSOAR.
    """
    response = client.whoami()

    whoami_data = response["data"]
    whoami_data = delete_keys_from_dict(whoami_data, ["properties"])
    readable_output = tableToMarkdown(name="Who am I ?",
                                      t=whoami_data,
                                      headerTransform=string_to_table_header)

    return CommandResults(
        readable_output=readable_output,
        outputs_prefix="ThreatGrid.User",
        outputs_key_field="email",
        outputs=whoami_data,
        raw_response=response,
    )


def get_specific_feed_command(
    client: Client,
    args: Dict[str, Any],
) -> CommandResults:
    """Get data about a specific IOC / processes / artifact / network-stream
        from the relevant section of the sample's analysis.json.

    Args:
        client (Client): Cisco ThreatGrid API client.
        args (Dict[str, Any]): Command arguments from XSOAR.

    Returns:
        CommandResults: outputs, readable outputs and raw response for XSOAR.
    """
    feed_name = args["feed_name"]
    output_type = args["output_type"]
    before = args.get("before")
    after = args.get("after")

    response = client.get_specific_feed(
        feed_name,
        output_type,
        before,
        after,
    )

    readable_output = tableToMarkdown(
        name="Specific feed:",
        t=response,
        headers=["sample", "description"],
        headerTransform=string_to_table_header,
    )

    return CommandResults(
        readable_output=readable_output,
        outputs_prefix="ThreatGrid.Feed",
        outputs_key_field="sample",
        outputs=response,
        raw_response=response,
    )


def associated_command(
    client: Client,
    args: Dict[str, Any],
) -> CommandResults:
    """Returns a list of domains / URLs associated with the IP or
        list of IPs / URLs associated with the domain.

    Args:
        client (Client): Cisco ThreatGrid API client.
        args (Dict[str, Any]): Command arguments from XSOAR.

    Returns:
        CommandResults: outputs, readable outputs and raw response for XSOAR.
    """
    command_name = args["command_name"]
    arg_name = get_arg_from_command_name(command_name, 2)
    url_arg = get_arg_from_command_name(command_name, 4)
    arg_value = args[arg_name]

    response = client.associated_samples(arg_name, arg_value, url_arg)
    items = response["data"][url_arg]

    item_list = delete_key_from_list(
        items, ["details"]) if url_arg == "urls" else items

    readable_output = tableToMarkdown(
        name=f"List of {url_arg} associated to the {arg_name} - {arg_value} :",
        t=item_list,
        headerTransform=string_to_table_header,
    )
    output_suffix = f'{arg_name.capitalize()}Associated{url_arg[:-1].capitalize()}'
    return CommandResults(
        readable_output=readable_output,
        outputs_prefix=f"ThreatGrid.{output_suffix}",
        outputs_key_field=arg_name,
        outputs=response["data"],
        raw_response=response["data"],
    )


def feeds_command(
    client: Client,
    args: Dict[str, Any],
) -> CommandResults:
    """Retrieves a list of domain / IP / URL / path / artifact / registry key that specified,
        associated with an Indicator of Compromise (IOC).

    Args:
        client (Client): Cisco ThreatGrid API client.
        args (Dict[str, Any]): Command arguments from XSOAR.

    Returns:
        CommandResults: outputs, readable outputs and raw response for XSOAR.
    """
    arg_name = get_arg_from_command_name(args["command_name"], 3)

    arg_value = args.get(arg_name)
    sample_id = args.get("sample_id")
    severity = arg_to_number(args.get("severity"))
    confidence = arg_to_number(args.get("confidence"))
    ioc = args.get("ioc")
    before = args.get("before")
    after = args.get("after")
    user_only = optional_arg_to_boolean(args.get("user_only"))
    org_only = optional_arg_to_boolean(args.get("org_only"))

    limit, offset, pagination_message = pagination(args)

    response = client.get_feeds(
        arg_name,
        arg_value,
        ioc,
        severity=severity,
        confidence=confidence,
        sample_id=sample_id,
        before=before,
        after=after,
        user_only=user_only,
        org_only=org_only,
        limit=limit,
        offset=offset,
    )

    feeds_list = response["data"]["items"]
    readable_output = tableToMarkdown(
        name=f"Feeds IOCs list {arg_name} :",
        metadata=pagination_message,
        t=feeds_list,
        headerTransform=string_to_table_header,
    )
    return CommandResults(
        readable_output=readable_output,
        outputs_prefix=f"ThreatGrid.{PREFIX_OUTPUTS[arg_name]}",
        outputs_key_field="sample_id",
        outputs=feeds_list,
        raw_response=response,
    )


def upload_sample_command(
    client: Client,
    args: Dict[str, Any],
) -> CommandResults:
    """Submits a sample (file ID or URL) to Malware Analytics for analysis.

    Args:
        client (Client): Cisco ThreatGrid API client.
        args (Dict[str, Any]): Command arguments from XSOAR.

    Returns:
        CommandResults: outputs, readable outputs and raw response for XSOAR.
    """
    file_id = args.get("file_id")
    url = args.get("url")
    private = optional_arg_to_boolean(args.get("private"))
<<<<<<< HEAD
=======
    vm = args.get("vm")
    playbook = args.get("playbook")
>>>>>>> a56da0f6

    if (file_id and url) or (not file_id and not url):
        raise ValueError("You must specified file_id or url, not both.")

    if file_id:
        file = parse_file_to_sample(file_id)
<<<<<<< HEAD
        response = client.upload_sample(files=file, private=private)
    else:
        payload = {"url": url}
        response = client.upload_sample(payload=payload, private=private)
=======
        response = client.upload_sample(files=file,
                                        private=private,
                                        vm=vm,
                                        playbook=playbook)
    else:
        payload = {"url": url}
        response = client.upload_sample(payload=payload,
                                        private=private,
                                        vm=vm,
                                        playbook=playbook)
>>>>>>> a56da0f6
    uploaded_sample = response["data"]

    return CommandResults(
        raw_response=uploaded_sample,
        outputs=uploaded_sample,
        outputs_prefix="ThreatGrid.Sample",
        outputs_key_field="id",
    )


def get_sample_command(
    client: Client,
    args: Dict[str, Any],
) -> CommandResults:
    """Retrieves the Sample Info record of a submission by sample ID.

    Args:
        client (Client): Cisco ThreatGrid API client.
        args (Dict[str, Any]): Command arguments from XSOAR.

    Returns:
        CommandResults: outputs, readable outputs and raw response for XSOAR.
    """
    arg_name = get_arg_from_command_name(args["command_name"], 2)
    is_summary = get_arg_from_command_name(args["command_name"], 3)
    arg_name = is_summary if is_summary == "summary" else arg_name
    sample_id = args.get("sample_id")
    sha1 = args.get("sha1")
    sha256 = args.get("sha256")
    md5 = args.get("md5")
    user_only = args.get("user_only")
    org_only = args.get("org_only")

    artifact = args.get("artifact")
    limit, offset, pagination_message = pagination(args)

    if artifact and not sample_id:
        raise ValueError(
            "When 'artifact' argument is specified - 'sample_id' argument is required"
        )

    response = client.get_sample(
        sample_id=sample_id,
        limit=limit,
        offset=offset,
        artifact=artifact,
        summary=SAMPLE_ARGS[arg_name]["summary"],  # type: ignore[arg-type]
        user_only=user_only,
        org_only=org_only,
        sha1=sha1,
        sha256=sha256,
        md5=md5,
    )

    sample_details = response
    content_format = "json"

    if artifact:
        content_format = "html"
        return fileResult(filename=f"{sample_id}-{artifact}", data=response)
    else:
        sample_details = dict_safe_get(response,
                                       ["data", "items"]) or response.get(
                                           "data")  # type: ignore[assignment]

    readable_output = tableToMarkdown(
        name=SAMPLE_ARGS[arg_name]["name"],
        t=sample_details,
        metadata=pagination_message,
        headerTransform=string_to_table_header,
    )
    return CommandResults(
        readable_output=readable_output,
        content_format=content_format,
        outputs_prefix=SAMPLE_ARGS[arg_name]
        ["outputs_prefix"],  # type: ignore[arg-type]
        outputs_key_field=SAMPLE_ARGS[arg_name]["outputs_key_field"],
        outputs=sample_details,
        raw_response=response,
    )


def sample_state_get_command(
    client: Client,
    args: Dict[str, Any],
) -> CommandResults:
    """Get sample state.
    Args:
        client (Client): ThreatGrid API client.
        args (Dict[str, Any]): Command arguments from XSOAR.
    Returns:
        CommandResults: status, outputs, readable outputs and raw response for XSOAR.
    """
    sample_id = args["sample_id"]
    response = client.get_sample_state(sample_id)
    output = response["data"]

    readable_output = "The command was executed successfully"
    return CommandResults(readable_output=readable_output,
                          outputs=output,
                          raw_response=output)


@polling_function(
    name="threat-grid-sample-upload",
    interval=arg_to_number(demisto.args().get("interval_in_seconds",
                                              DEFAULT_INTERVAL)),
    timeout=arg_to_number(demisto.args().get("timeout_in_seconds",
                                             DEFAULT_TIMEOUT)),
    poll_message="Upload sample is executing",
    requires_polling_arg=False,
)
def schedule_command(args: Dict[str, Any], client: Client) -> PollResult:
    """Build scheduled command if sample state is not 'succ'.
    Args:
        client (Client): ThreatGrid API client.
        args (Dict[str, Any]): Command arguments from XSOAR.
    Returns:
        ScheduledCommand: Command, args, timeout and interval for CommandResults.
    """

    if "sample_id" not in args:
        command_results = upload_sample_command(client, args)
        sample_id = command_results.raw_response["id"]  # type: ignore[index]
        args["sample_id"] = sample_id
    else:
        command_results = sample_state_get_command(client, args)

    sample_state = dict_safe_get(command_results.raw_response, ["state"])
    sample_id = args["sample_id"]
    args_for_next_run = {"sample_id": sample_id, **args}

    if sample_state == "succ":
        command_results = get_sample_command(client, args)
        return PollResult(
            response=command_results,
            continue_to_poll=False,
        )

    return PollResult(
        response=command_results,
        continue_to_poll=True,
        args_for_next_run=args_for_next_run,
    )


def get_dbotscore(
    api_score: int,
    generic_command_name: str,
    indicator_value: str,
    reliability: str,
) -> Common.DBotScore:
    """Get XSOAR score for the file's / IP's / URL's / domain's disposition.

    Args:
        api_score (int): The API score.
        generic_command_name (str): The generic command name for identify
            witch command are used for the indicator type.
        indicator_value (str): The command argument - the indicator.
        reliability (str): The reliability that chosen.

    Returns:
        Common.DBotScore: DBot Score according to the disposition.
    """
    score = Common.DBotScore.NONE

    if api_score >= 85:
        score = Common.DBotScore.BAD
    elif api_score >= 50:
        score = Common.DBotScore.SUSPICIOUS
    else:
        score = Common.DBotScore.GOOD

    return Common.DBotScore(
        indicator=indicator_value,
        indicator_type=generic_command_name,
        integration_name="ThreatGrid",
        reliability=reliability,
        score=score,
    )


def reputation_command(
    client: Client,
    args: Dict[str, Any],
) -> Union[List[CommandResults], CommandResults]:
    """
    Generic reputation command that returns information about Files/IPs/URLs/Domains.
    Args:
        client (Client): Cisco ThreatGrid API client.
        args (Dict[str, Any]): Command arguments from XSOAR.
    Returns:
        List[CommandResults]: Indicator for every file_hash
    """
    generic_command_name = args["command_name"]
    command_args = argToList(args[generic_command_name])
    reliability = args["reliability"]
    sample_id = ""
    score = 0
    command_results = []

    for command_arg in command_args:
        response = client.search_submission(
            query=command_arg,
            state="succ",
            sort_by="analyzed_at",
        )

        if response["data"]["current_item_count"] == 0:
            score = 0
            sample_details = {generic_command_name: command_arg}
            sample_id = ""

        else:
            sample_details = response["data"]["items"][0]["item"]
            sample_details[generic_command_name] = command_arg
            sample_analysis_date = dict_safe_get(
                sample_details,
                ["analysis", "metadata", "sandcastle_env", "analysis_end"],
            )

            sample_id = sample_details["sample"]
            score = sample_details["analysis"]["threat_score"]

            if not is_day_diff_valid(sample_analysis_date):
                score = 0
                sample_details = {generic_command_name: command_arg}
                sample_id = ""

        dbot_score = get_dbotscore(score, generic_command_name, command_arg,
                                   reliability)
        reputation_helper_command: Callable = REPUTATION_TYPE_TO_FUNCTION[
            generic_command_name]
        kwargs = {
            "client": client,
            "command_arg": command_arg,
            "sample_id": sample_id,
            "dbot_score": dbot_score,
            "sample_details": sample_details,
        }

        command_results.append(reputation_helper_command(**kwargs))

    return command_results


""" HELPER FUNCTIONS """


def validate_url_template(url: str) -> str:
    """ Validate URL argument is according to the 'http://example.com:80' template.

    Args:
        url (str): The URL argument.

    Raises:
        ValueError: In case URL suffix is different than '.com'.

    Returns:
        str: The updated URL.
    """
    correct_prefix = 'http://'
    correct_suffix = '.com:80/'

    if not url.startswith(correct_prefix):
        if url.startswith('www.'):
            url = url.replace('www.', correct_prefix)
        elif url.startswith('https://'):
            url = url.replace('https://', correct_prefix)
        else:
            url = correct_prefix + url
    if not url.endswith(correct_suffix):
        if url.endswith('.com:80'):
            url += '/'
        elif url.endswith('.com'):
            url += ':80/'
        else:
            raise ValueError(
                "Threat Grid only supports for URL suffix '.com'. ")
    return url


def is_day_diff_valid(sample_analysis_date: str) -> bool:
    """Validate days diff between today and the specified
        date is no more than 14 days.

    Args:
        sample_analysis_date (str): The specified date.

    Returns:
        bool: Return True is diff smaller than 14.
    """
    try:
        analysis_date = sample_analysis_date.split("T")[0]
        today_date = str(datetime.now()).split(" ")[0]
    except IndexError as exc:
        raise IndexError(
            f"The time doesnt match the expected format {TIME_FORMAT} \n {exc}"
        ) from exc

    start = datetime.strptime(analysis_date, TIME_FORMAT)
    end = datetime.strptime(today_date, TIME_FORMAT)
    diff = end - start

    return diff.days <= MAX_DAYS_DIFF


def url_to_sha256(url: str) -> str:
    """Encrypt URL to sha256 in ThreatGrid expected format.

    Args:
        url (str): URL.

    Returns:
        str: URL sha256.
    """

    return hashlib.sha256(url.encode("utf-8")).hexdigest()


def parse_domain_indicator(
    command_arg: str,
    dbot_score: Common.DBotScore,
    **kwargs,
) -> CommandResults:
    """Build outputs for generic command reputation.

    Args:
        command_arg (str): command argument value.
        scores (list): scores list.
        dbot_score (Common.DBotScore): DBotScore object.
        sample_details (dict): sample details from the API.
        sample_id (str): sample ID.

    Returns:
        Tuple: Return command_indicator, outputs_prefix, outputs_key_field, and outputs.
    """
    command_indicator = Common.Domain(
        domain=command_arg,
        dbot_score=dbot_score,
    )
    outputs = {
        "domain": command_arg,
        "name": command_arg,
        "dns": command_arg,
    }

    readable_output = tableToMarkdown(
        name=f"ThreatGrid Domain Reputation for {command_arg} \n",
        t=outputs,
    )

    return CommandResults(
        readable_output=readable_output,
        outputs_prefix="ThreatGrid.Domain",
        outputs=outputs,
        outputs_key_field="domain",
        indicator=command_indicator,
    )


def parse_file_indicator(
    dbot_score: Common.DBotScore,
    sample_details: dict,
    **kwargs,
) -> CommandResults:
    """Build outputs for generic command reputation.

    Args:
        command_arg (str): command argument value.
        scores (list): scores list.
        dbot_score (Common.DBotScore): DBotScore object.
        sample_details (dict): sample details from the API.
        sample_id (str): sample ID.

    Returns:
        Tuple: Return command_indicator, outputs_prefix, outputs_key_field, and outputs.
    """
    md5 = sample_details.get("md5")
    sha1 = sample_details.get("sha1")
    sha256 = sample_details.get("sha256")

    command_indicator = Common.File(
        md5=md5,
        sha1=sha1,
        sha256=sha256,
        name=sample_details.get("filename"),
        dbot_score=dbot_score,
    )
    outputs = {
        "md5": md5,
        "sha1": sha1,
        "sha256": sha256,
    }

    file_hash = sample_details.get('file')
    if md5 or sha1 or sha256:
        readable_output = tableToMarkdown(
            name=f"ThreatGrid File Reputation for {file_hash} \n",
            t=outputs,
        )
    else:
        readable_output = tableToMarkdown(
            name=f"ThreatGrid File Not Found for {file_hash} \n",
            t={"file": file_hash})

    return CommandResults(
        readable_output=readable_output,
        outputs_prefix="ThreatGrid.File",
        outputs=outputs,
        outputs_key_field="md5",
        indicator=command_indicator,
    )


def parse_ip_indicator(
    client: Client,
    command_arg: str,
    dbot_score: Common.DBotScore,
    sample_id: str,
    **kwargs,
) -> CommandResults:
    """Build outputs for generic command reputation.

    Args:
        command_arg (str): command argument value.
        scores (list): scores list.
        dbot_score (Common.DBotScore): DBotScore object.
        sample_details (dict): sample details from the API.
        sample_id (str): sample ID.

    Returns:
        Tuple: Return command_indicator, outputs_prefix, outputs_key_field, and outputs.
    """

    response = (client.analysis_sample(sample_id=sample_id,
                                       analysis_type="annotations")
                if sample_id else None)
    command_indicator = Common.IP(
        ip=command_arg,
        asn=dict_safe_get(response,
                          ["data", "items", "network", command_arg, "asn"]),
        dbot_score=dbot_score,
    )
    outputs = {
        "indicator":
        command_arg,
        "asn":
        dict_safe_get(response,
                      ["data", "items", "network", command_arg, "asn"]),
        "confidence":
        "",
    }
    readable_output = tableToMarkdown(
        name=f"ThreatGrid IP Reputation for {command_arg} \n",
        t=outputs,
    )

    return CommandResults(
        readable_output=readable_output,
        outputs_prefix="ThreatGrid.IP",
        outputs=outputs,
        outputs_key_field="ip",
        indicator=command_indicator,
    )


def parse_url_indicator(
    command_arg: str,
    dbot_score: Common.DBotScore,
    **kwargs,
) -> CommandResults:
    """Build outputs for generic command reputation.

    Args:
        command_arg (str): command argument value.
        scores (list): scores list.
        dbot_score (Common.DBotScore): DBotScore object.
        sample_details (dict): sample details from the API.

    Returns:
        Tuple: Return command_indicator, outputs_prefix, outputs_key_field, and outputs.
    """
    command_indicator = Common.URL(
        url=command_arg,
        dbot_score=dbot_score,
    )

    outputs = {
        "url": command_arg,
    }
    readable_output = tableToMarkdown(
        name=f"ThreatGrid URL Reputation for {command_arg} \n",
        t=outputs,
    )

    return CommandResults(
        readable_output=readable_output,
        outputs_prefix="ThreatGrid.URL",
        outputs=outputs,
        outputs_key_field="url",
        indicator=command_indicator,
    )


def delete_keys_from_dict(
        dictionary: MutableMapping,
        keys_to_delete: Union[Set[str], List[str]]) -> Dict[str, Any]:
    """Get a modified dictionary without the requested keys.
    Args:
        dictionary (Dict[str, Any]): Dictionary to modify according to.
        keys_to_delete (List[str]): Keys to not include in the modified dictionary.
    Returns:
        Dict[str, Any]: Modified dictionary without requested keys.
    """
    keys_set = set(keys_to_delete)
    modified_dict: Dict[str, Any] = {}

    for key, value in dictionary.items():
        if key not in keys_set:
            if isinstance(value, MutableMapping):
                modified_dict[key] = delete_keys_from_dict(value, keys_set)

            elif (isinstance(value, MutableSequence) and value
                  and isinstance(value[0], MutableMapping)):
                modified_dict[key] = [
                    delete_keys_from_dict(val, keys_set) for val in value
                ]
            else:
                modified_dict[key] = copy.deepcopy(value)

    return modified_dict


def validate_pagination_arguments(
    page: Optional[int] = None,
    page_size: Optional[int] = None,
    limit: Optional[int] = None,
):
    """Validate pagination arguments according to their default.
    Args:
        page (int, optional): Page number of paginated results.
        page_size (int, optional): Number of items per page.
        limit (int, optional): The maximum number of records to retrieve.
    Raises:
        ValueError: Appropriate error message.
    """
    if page_size and (page_size < MIN_PAGE_SIZE or page_size > MAX_PAGE_SIZE):
        raise ValueError(
            f"page size argument must be greater than {MIN_PAGE_SIZE} and smaller than {MAX_PAGE_SIZE}."
        )

    if page is not None and page < MIN_PAGE_NUM:
        raise ValueError(
            f"page argument must be greater than {MIN_PAGE_NUM-1}.")

    if limit is not None and limit <= MIN_LIMIT:
        raise ValueError(f"limit argument must be greater than {MIN_LIMIT}.")


def pagination(args: Dict[str, Any]) -> Tuple:
    """Return the correct limit and offset for the API
        based on the user arguments page, page_size and limit.

    Args:
        args (Dict[str, Any]): demisto args.

    Returns:
        Tuple: new_limit, offset, pagination_message.
    """
    page = arg_to_number(args.get("page"))
    page_size = arg_to_number(args.get("page_size"))
    limit = arg_to_number(args.get("limit", 20))

    validate_pagination_arguments(page, page_size, limit)

    offset = 0
    new_limit = limit

    if page is not None and page_size:
        new_limit = page_size
        offset = page - 1

    pagination_message = f"Showing page {offset+1}. \n Current page size: {new_limit}"

    return new_limit, offset, pagination_message


def optional_arg_to_boolean(arg: Optional[Any]) -> Optional[bool]:
    """Retrieve arg boolean value if it's not none.
    Args:
        arg (str): Boolean argument.
    Returns:
        Optional[bool]: The argument boolean value.
    """
    return argToBoolean(arg) if arg is not None else None


REPUTATION_TYPE_TO_FUNCTION: Dict[str, Callable] = {
    "ip": parse_ip_indicator,
    "url": parse_url_indicator,
    "domain": parse_domain_indicator,
    "file": parse_file_indicator,
}

ANALYSIS_ARG_NAME = {
    "network_stream": "network_stream_id",
    "artifacts": "artifact_id",
    "processes": "process_id",
}

SAMPLE_ARGS = {
    "sample": {
        "name": "Sample details:",
        "outputs_prefix": "ThreatGrid.Sample",
        "outputs_key_field": "id",
        "summary": False,
    },
    "summary": {
        "name": "Sample summary:",
        "outputs_prefix": "ThreatGrid.SampleAnalysisSummary",
        "outputs_key_field": "sample",
        "summary": True,
    },
}


def parse_output(
    items: dict,
    analysis_arg: str,
) -> Union[Dict[Any, Any], Any, None]:
    """Get relevant output from response.

    Args:
        items (Union[List, Dict]): The API response.
        analysis_arg (str): The analysis arg.

    Returns:
        Union[List, Dict]: The relevant data to display.
    """
    items_to_display = items
    if ANALYSIS_OUTPUTS[analysis_arg].get("keys_to_get"):
        items_to_display = (
            items[ANALYSIS_OUTPUTS[analysis_arg]["keys_to_get"]] if items.get(
                ANALYSIS_OUTPUTS[analysis_arg]["keys_to_get"]) else items)
    if ANALYSIS_OUTPUTS[analysis_arg].get("keys_to_delete"):
        items_to_display = delete_keys_from_dict(
            items,
            ANALYSIS_OUTPUTS[analysis_arg]["keys_to_delete"],
        )
    return items_to_display


def parse_file_to_sample(file_id: str) -> Dict[str, Any]:
    """Open file to send data to API.

    Args:
        file_id (str): The file ID.

    Returns:
        Dict[str, Any]: Dict with file data.
    """
    file_data = demisto.getFilePath(file_id)
    file_name = file_data["name"]
    with open(file_data["path"], "rb") as f:
        file = {"sample": (file_name, f.read())}
    return file


def get_arg_from_command_name(
    command_name: str,
    position_number: int,
) -> str:
    """Get argument name from the command name to fetch the command value.
        This way help that function be more general.
        Get full argument name if it's two words argument.

    Args:
        command_name (str): The command name.
        position_number (int): The number of the required value from the
                        command name after split the command name by '-'.

    Returns:
        str: Argument name for the specific command.
    """
    try:
        arg_name = command_name.split("-")[position_number]
        if arg_name == "network":
            return "network_stream"
        elif arg_name == "registry":
            return "registry_key"

        return arg_name
    except IndexError as exc:
        raise IndexError(
            f"Argument name from command {command_name} in position {position_number} dose not exist.\n Error: {exc}"
        ) from exc


def delete_key_from_list(items: list, keys_to_delete: list) -> List[dict]:
    """Delete keys from list.

    Args:
        samples (list): List of items.

    Returns:
        List[str, Any]: List without the specified keys.
    """
    return [delete_keys_from_dict(item, keys_to_delete) for item in items]


def test_module(client: Client):
    """Test integration instance for Cisco ThreatGrid.

    Args:
        client (Client): Cisco ThreatGrid API client.

    Raises:
        e: Authorization Error.

    Returns:
        str: Authorization message.
    """
    client.whoami()
    return "ok"


def main() -> None:

    params: Dict[str, Any] = demisto.params()
    args: Dict[str, Any] = demisto.args()

    base_url = params["base_url"]
    api_token = params.get("credentials", {}).get("password")

    verify_certificate: bool = not params.get("insecure", False)
    proxy = params.get("proxy", False)

    reliability = params.get("integrationReliability")

    args["reliability"] = reliability

    command = demisto.command()
    demisto.debug(f"Command being called is {command}")
    commands = {
        "threat-grid-submissions-search": search_submission_command,
        "threat-grid-domain-samples-list": list_associated_samples_command,
        "threat-grid-ip-samples-list": list_associated_samples_command,
        "threat-grid-path-samples-list": list_associated_samples_command,
        "threat-grid-url-samples-list": list_associated_samples_command,
        "threat-grid-registry-key-samples-list":
        list_associated_samples_command,
        "threat-grid-sample-upload": upload_sample_command,
        "threat-grid-sample-list": get_sample_command,
        "file": reputation_command,
        "ip": reputation_command,
        "url": reputation_command,
        "domain": reputation_command,
        "threat-grid-ip-associated-domains": associated_command,
        "threat-grid-ip-associated-urls": associated_command,
        "threat-grid-domain-associated-urls": associated_command,
        "threat-grid-domain-associated-ips": associated_command,
        "threat-grid-feeds-artifact": feeds_command,
        "threat-grid-feeds-domain": feeds_command,
        "threat-grid-feeds-ip": feeds_command,
        "threat-grid-feeds-network-stream": feeds_command,
        "threat-grid-feeds-url": feeds_command,
        "threat-grid-feeds-path": feeds_command,
        "threat-grid-analysis-artifacts-get": analysis_sample_command,
        "threat-grid-analysis-iocs-get": analysis_sample_command,
        "threat-grid-analysis-metadata-get": analysis_sample_command,
        "threat-grid-analysis-network-streams-get": analysis_sample_command,
        "threat-grid-analysis-processes-get": analysis_sample_command,
        "threat-grid-analysis-annotations-get": analysis_sample_command,
        "threat-grid-rate-limit-get": get_rate_limit_command,
        "threat-grid-who-am-i": who_am_i_command,
        "threat-grid-feed-specific-get": get_specific_feed_command,
        "threat-grid-ip-search": search_command,
        "threat-grid-url-search": search_command,
        "threat-grid-sample-summary-get": get_sample_command,
    }

    try:
        client: Client = Client(base_url, api_token, proxy, verify_certificate)
        args["command_name"] = str(command)

        if command == "test-module":
            return_results(test_module(client))
        elif command == "threat-grid-sample-upload":
            return_results(schedule_command(args, client))
        elif command in commands:
            return_results(commands[command](client, args))
        else:
            raise NotImplementedError(
                f"The {command} command is not implemented.")

    except Exception as exc:
        demisto.error(traceback.format_exc())  # print the traceback
        return_error(f"Failed to execute {command} command."
                     f"\nError:\n{str(exc)}")


if __name__ in ["__main__", "builtin", "builtins"]:
    main()<|MERGE_RESOLUTION|>--- conflicted
+++ resolved
@@ -213,12 +213,6 @@
         return self._http_request(
             "GET", urljoin(API_V2_PREFIX, f"samples/{sample_id}/state"))
 
-<<<<<<< HEAD
-    def upload_sample(self,
-                      files: Optional[Dict] = None,
-                      payload: Optional[Dict] = None,
-                      private: Optional[bool] = None) -> Dict[str, Any]:
-=======
     def upload_sample(
         self,
         files: Optional[Dict] = None,
@@ -227,7 +221,6 @@
         vm: Optional[str] = None,
         playbook: Optional[str] = None,
     ) -> Dict[str, Any]:
->>>>>>> a56da0f6
         """Submits a sample (file or URL) to Malware Analytics for analysis.
         Args:
             files (dict, optional): File name and path in XSOAR.
@@ -236,25 +229,16 @@
         Returns:
             Dict[str, Any]: API response from Cisco ThreatGrid.
         """
-<<<<<<< HEAD
-
-=======
         params = remove_empty_elements({
             'private': private,
             'vm': vm,
             'playbook': playbook
         })
->>>>>>> a56da0f6
         return self._http_request("POST",
                                   urljoin(API_V2_PREFIX, "samples"),
                                   files=files,
                                   data=payload,
-<<<<<<< HEAD
-                                  params=remove_empty_elements(
-                                      {'private': private}))
-=======
                                   params=params)
->>>>>>> a56da0f6
 
     def associated_samples(self, arg_name: str, arg_value: str,
                            url_arg: str) -> Dict[str, Any]:
@@ -873,23 +857,14 @@
     file_id = args.get("file_id")
     url = args.get("url")
     private = optional_arg_to_boolean(args.get("private"))
-<<<<<<< HEAD
-=======
     vm = args.get("vm")
     playbook = args.get("playbook")
->>>>>>> a56da0f6
 
     if (file_id and url) or (not file_id and not url):
         raise ValueError("You must specified file_id or url, not both.")
 
     if file_id:
         file = parse_file_to_sample(file_id)
-<<<<<<< HEAD
-        response = client.upload_sample(files=file, private=private)
-    else:
-        payload = {"url": url}
-        response = client.upload_sample(payload=payload, private=private)
-=======
         response = client.upload_sample(files=file,
                                         private=private,
                                         vm=vm,
@@ -900,7 +875,6 @@
                                         private=private,
                                         vm=vm,
                                         playbook=playbook)
->>>>>>> a56da0f6
     uploaded_sample = response["data"]
 
     return CommandResults(
