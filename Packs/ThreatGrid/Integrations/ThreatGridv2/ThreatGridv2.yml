commonfields:
  id: ThreatGridv2
  version: -1
name: ThreatGridv2
display: Cisco Secure Malware Analytics (Threat Grid) v2
category: Forensics & Malware Analysis
description: Query and upload samples to Cisco threat grid.
configuration:
- display: Server URL (e.g. https://192.168.0.1)
  name: base_url
  defaultvalue: https://panacea.threatgrid.com
  type: 0
  required: true
- displaypassword: API token
  name: credentials
  type: 9
  required: true
  hiddenusername: true
  display: ''
- display: Source Reliability
  name: integrationReliability
  type: 15
  required: true
  additionalinfo: Reliability of the source providing the intelligence data.
  defaultvalue: B - Usually reliable
  options:
  - A+ - 3rd party enrichment
  - A - Completely reliable
  - B - Usually reliable
  - C - Fairly reliable
  - D - Not usually reliable
  - E - Unreliable
  - F - Reliability cannot be judged
- display: Trust any certificate (not secure)
  name: insecure
  type: 8
  required: false
- display: Use system proxy settings
  name: proxy
  required: false
  type: 8
script:
  script: ''
  type: python
  subtype: python3
  commands:
  - name: threat-grid-sample-list
    arguments:
    - name: sample_id
      description: The sample ID
    - name: user_only
      description: It 'True' - Only display samples created by the current user, as determined by the value of api_key.
      auto: PREDEFINED
      predefined:
      - 'True'
      - 'False'
    - auto: PREDEFINED
      description: It 'True' - Only display samples created by the current user's organization, as determined by the value of api_key.
      name: org_only
      predefined:
      - 'True'
      - 'False'
    - name: sha256
      description: A SHA256 of the submitted sample, only matches samples, not their artifacts.
    - name: md5
      description: A MD5 checksum of the submitted sample, only matches samples, not their artifacts.
    - name: sha1
      description: A sha1 of the submitted sample, only matches samples, not their artifacts.
    - name: artifact
      description: The artifact to download. Sample ID is required when choosing 'artifact'.
      auto: PREDEFINED
      predefined:
      - video.webm
      - network-artifacts.zip
      - report.html
      - sample.zip
      - screenshot.png
      - extracted-artifacts.zip
      - timeline.json
      - analysis.json
      - processes.json
      - network.pcap
    - name: page
      description: 'Page number of paginated results. Minimum value: 1'
    - name: page_size
      description: The number of items per page.
    - name: limit
      description: The maximum number of records to retrieve.
      defaultValue: '50'
    outputs:
    - contextPath: ThreatGrid.Sample.id
      description: The sample id
      type: String
    - contextPath: ThreatGrid.Sample.filename
      description: The sample filename
      type: String
    - contextPath: ThreatGrid.Sample.state
      description: The state of the sample, one of a stable set of strings "wait, prep, run, proc, succ, fail"
      type: String
    - contextPath: ThreatGrid.Sample.status
      description: The sample status, one of a stable set of strings "succ, fail"
      type: String
    - contextPath: ThreatGrid.Sample.md5
      description: The sample md5
      type: String
    - contextPath: ThreatGrid.Sample.sha1
      description: The sample sha1
      type: String
    - contextPath: ThreatGrid.Sample.sha256
      description: The sample sha256
      type: String
    - contextPath: ThreatGrid.Sample.os
      description: The sample os
      type: String
    - contextPath: ThreatGrid.Sample.submitted_at
      description: The sample submission time
      type: String
    - contextPath: ThreatGrid.Sample.started_at
      description: The sample analysis starting time
      type: String
    - contextPath: ThreatGrid.Sample.completed_at
      description: The sample completion time
      type: String
    - contextPath: InfoFile.Name
      description: The file name.
      type: String
    - contextPath: InfoFile.EntryID
      description: The ID for locating the file in the War Room.
      type: String
    - contextPath: InfoFile.Size
      description: The size of the file (in bytes).
      type: Number
    - contextPath: InfoFile.Type
      description: The file type, as determined by libmagic (same as displayed in file entries).
      type: String
    - contextPath: InfoFile.Extension
      description: The file extension.
      type: String
    - contextPath: InfoFile.Info
      description: Basic information about the file.
      type: String
    description: Search samples on the Threat Grid platform. Input parameters are ANDed together. Only finished samples can be searched (that is, the ones that are having a status of succ or fail.)
  - name: threat-grid-sample-upload
    arguments:
    - name: file_id
      description: The file ID. Click on the chain-like icon after you upload a file in Demisto to find the file_id.
    - description: "The URL to upload. "
      name: url
    - defaultValue: '10'
      description: Indicates how long to wait between command execution (in seconds) when 'polling' argument is true. Minimum value is 10 seconds. Default is 10.
      name: interval_in_seconds
    - defaultValue: '60'
      description: Indicates the time in seconds until the polling sequence timeouts. Default is 60.
      name: timeout_in_seconds
    - description: The uploaded sample ID.
      name: sample_id
<<<<<<< HEAD
=======
    - name: tags
      description: A comma-separated list of tags applied to this sample.
>>>>>>> a56da0f6
    - name: private
      description: Whether to mark the sample as private.
      auto: PREDEFINED
      predefined:
      - 'True'
      - 'False'
<<<<<<< HEAD
=======
    - name: playbook
      auto: PREDEFINED
      predefined:
      - none
      - default
      - alt_tab_programs
      - open_word_embedded_object
      - visit_site
      - close_file
      - use_best_option
      description: 'Name of a playbook to apply to this sample run. none: Explicitly disables playbooks, default: Default Playbook, alt_tab_programs: Conduct Active Window Change, open_word_embedded_object: Open Embedded Object in Word Document, use_best_option: allows Malware Analytics to select the best Playbook option based on the submitted sample, visit_site: Visit Website Using Internet Explorer, close_file: Close Active Window. The current list of playbooks endpoints can be obtained by querying /api/v3/configuration/playbooks.'
    - name: vm
      auto: PREDEFINED
      predefined:
      - win7-x64
      - win7-x64-2
      - win10
      - win10-x64-2-beta
      - win10-x64-browser
      - win10-x64-jp
      - win10-x64-kr
      - win10-x64-phishing-beta
      description: 'a string identifying a specific VM to use. Options: win7-x64: Windows 7 64bit, win7-x64-2: Windows 7 64-bit Profile 2, win10-x64-2-beta: Windows 10 LTSC 2019 (beta), win10-x64-browser: Windows 10 Browser, win10-x64-jp: Windows 10 Japanese, win10-x64-kr: Windows 10 Korean, win10-x64-phishing-beta: Windows 10 (Phishing), win10: Windows 10 (Not available on Threat Grid appliances). NOTE: The standard (English) VMs default to UTF-8 encoding. To support Korean and Japanese character sets, such as S-JIS, submit to the appropriate VM.'
>>>>>>> a56da0f6
    - name: hide_polling_output
      description: Whether to hide the polling result (automatically filled by polling).
      deprecated: true
    outputs:
    - contextPath: ThreatGrid.Sample.id
      description: The sample id
      type: String
    - contextPath: ThreatGrid.Sample.filename
      description: The sample filename
      type: String
    - contextPath: ThreatGrid.Sample.state
      description: The state of the sample, one of a stable set of strings "wait, prep, run, proc, succ, fail"
      type: String
    - contextPath: ThreatGrid.Sample.status
      description: The sample status
      type: String
    - contextPath: ThreatGrid.Sample.md5
      description: The sample md5
      type: String
    - contextPath: ThreatGrid.Sample.sha1
      description: The sample sha1
      type: String
    - contextPath: ThreatGrid.Sample.sha256
      description: The sample sha256
      type: String
    - contextPath: ThreatGrid.Sample.os
      description: The sample os
      type: String
    - contextPath: ThreatGrid.Sample.submitted_at
      description: The sample submission time
      type: String
    description: Submits a sample to threat grid for analysis. URL or file, not both.
    polling: true
  - name: threat-grid-submissions-search
    arguments:
    - name: query
      description: Query text. If you wish to work with an elasticsearch query please set 'advanced' argument to true
    - name: user_only
      description: Only display submissions created by the current user, as determined by the value of api_key
      auto: PREDEFINED
      predefined:
      - 'True'
      - 'False'
    - auto: PREDEFINED
      description: Only display submissions created by the current user's organization, as determined by the value of api_key.
      name: org_only
      predefined:
      - 'True'
      - 'False'
    - auto: PREDEFINED
      description: Restrict matches to a subset of submission fields. The value of 'term' is a comma-delimited list of strings which select groups of fields
      name: term
      predefined:
      - antivirus
      - analysis.artifacts.av_signatures.product
      - analysis.artifacts.av_signatures.signature
      - behavior
      - analysis.behaviors.name
      - analysis.behaviors.title
      - analysis.artifacts.av_signatures.signature
      - domain
      - analysis.domains.domain
      - analysis.domains.domain.component
      - mutant
      - analysis.processes.mutants
      - analysis.processes.mutants.whole
      - analysis.processes.mutants.component
      - path
      - filename
      - analysis.paths.path
      - analysis.paths.path.whole
      - analysis.processes.paths
      - process
      - analysis.processes.process_name
      - analysis.processes.startup_info.command_line
      - analysis.processes.startup_info.image_pathname
      - analysis.processes.startup_info.window_title
      - registry_key
      - analysis.registry_keys.key
      - analysis.registry_keys.key.whole
      - analysis.registry_keys.key.component
      - analysis.processes.registry_keys
      - analysis.processes.registry_keys.whole
      - analysis.registry_keys.value_names
      - sample
      - filename
      - url
      - analysis.urls.url
      - analysis.urls.url.whole.
    - description: "A date/time (ISO 8601), restricting results to samples submitted before it. Please use the following date/time format. YYYY-MM-DD Thhmmss+|-hhmm e.g. : 2012-04-19T04:00:55-0500"
      name: before
    - description: "A date/time (ISO 8601), restricting results to samples submitted after it. Please use the following date/time format. YYYY-MM-DD Thhmmss+|-hhmm e.g. : 2012-04-19T04:00:55-0500"
      name: after
    - auto: PREDEFINED
      description: Restrict match to submissions in specific state or states.
      name: state
      predefined:
      - wait
      - prep
      - run
      - proc
      - succ
      - fail
    - auto: PREDEFINED
      description: If not specified, results will be sorted by the search score, which is based on which fields match the query most accurately, and their weight.
      name: sort_by
      predefined:
      - timestamp
      - submitted_at
      - analyzed_at
      - filename
      - type
      - state
      - threat or threat_score
      - login
    - auto: PREDEFINED
      description: desc or asc
      name: sort_order
      predefined:
      - desc
      - asc
    - auto: PREDEFINED
      description: Provide a 'matches' field in results, indicating which fields were matched
      name: highlight
      predefined:
      - 'True'
      - 'False'
    - description: 'Page number of paginated results. Minimum value: 1'
      name: page
    - description: The number of items per page.
      name: page_size
    - defaultValue: '50'
      description: The maximum number of records to retrieve.
      name: limit
    outputs:
    - contextPath: ThreatGrid.Sample.sample
      description: The sample ID
      type: String
    - contextPath: ThreatGrid.Sample.filename
      description: The name of the sample file
      type: String
    - contextPath: ThreatGrid.Sample.state
      description: The state of the sample, one of a stable set of strings "wait, prep, run, proc, succ, fail"
      type: String
    - contextPath: ThreatGrid.Sample.status
      description: The status of the sample
      type: String
    - contextPath: ThreatGrid.Sample.md5
      description: The MD5 id of the sample
      type: String
    - contextPath: ThreatGrid.Sample.sha1
      description: The SHA1 id of the sample
      type: String
    - contextPath: ThreatGrid.Sample.sha256
      description: The SHA256 id of the sample
      type: String
    - contextPath: ThreatGrid.Sample.submitted_at
      description: Time of submission for the sample
      type: Date
    - contextPath: ThreatGrid.Sample.threat_score
      description: The threat score of the sample
      type: Number
    description: Search threat grid submissions
  - name: threat-grid-sample-summary-get
    arguments:
    - name: sample_id
      required: true
      description: The sample id
    outputs:
    - contextPath: ThreatGrid.SampleAnalysisSummary.sample
      description: The sample ID.
      type: String
    - contextPath: ThreatGrid.SampleAnalysisSummary.registry_count
      description: The registry count of the sample.
      type: Number
    - contextPath: ThreatGrid.SampleAnalysisSummary.filename
      description: The Filename of the sample.
      type: String
    - contextPath: ThreatGrid.SampleAnalysisSummary.sha256
      description: The SHA256 hash of the sample.
      type: String
    - contextPath: ThreatGrid.SampleAnalysisSummary.magic_type
      description: The sample type.
      type: String
    - contextPath: ThreatGrid.SampleAnalysisSummary.first_seen
      description: The timestamp when the sample was first seen.
      type: Date
    - contextPath: ThreatGrid.SampleAnalysisSummary.last_seen
      description: The timestamp when the sample was last seen.
      type: Date
    description: Returns summary analysis information
  - name: threat-grid-who-am-i
    outputs:
    - contextPath: ThreatGrid.User.email
      description: Current user mail.
      type: string
    - contextPath: ThreatGrid.User.login
      description: Current user login name.
      type: string
    description: Get logged in user
    arguments: []
  - name: threat-grid-rate-limit-get
    arguments:
    - name: login
      required: true
      default: true
      description: User login name
    - auto: PREDEFINED
      description: User or Organization
      name: entity_type
      predefined:
      - user
      - organization
      required: true
    outputs:
    - contextPath: ThreatGrid.RateLimit.submission-rate-limit
      description: 'Array of array(s) representing submission(s) per minute(s) or the string"nil" to clear the value. Example: [[5, 1440]] which represents 5 samples per day. This field represent the number of samples allowed.'
      type: number
    - contextPath: ThreatGrid.RateLimit.submission-wait-seconds
      description: The number of seconds to wait for a submission to get uploaded on the platform.
      type: number
    - contextPath: ThreatGrid.RateLimit.submissions-available
      description: The number of submissions available for the specified username
      type: number
    description: Get rate limit for a specific user name. ThreatGrid employs a simple rate limiting method for sample submissions by specifying the number of samples which can be submitted within some variable time period by a user. Multiple rate limits can be employed to form overlapping submission limits. For example, 20 submissions per hour AND 400 per day.
  - name: threat-grid-feed-specific-get
    arguments:
    - name: feed_name
      required: true
      description: The feed name.
      auto: PREDEFINED
      predefined:
      - autorun-registry
      - banking-dns
      - dga-dns
      - dll-hijacking-dns
      - doc-net-com-dns
      - downloaded-pe-dns
      - dynamic-dns
      - irc-dns
      - modified-hosts-dns
      - parked-dns
      - public-ip-check-dns
      - ransomware-dns
      - rat-dns
      - scheduled-tasks
      - sinkholed-ip-dns
      - stolen-cert-dns
    - name: output_type
      description: The output type
      defaultValue: "json"
      auto: PREDEFINED
      predefined:
      - json
      - csv
      - stix
      - snort
      - txt
    - description: '"A date/time (ISO 8601), restricting results to samples submitted before it. Please use the following date/time format. YYYY-MM-DD Thhmmss+|-hhmm e.g. : 2012-04-19T04:00:55-0500"'
      name: before
    - description: '"A date/time (ISO 8601), restricting results to samples submitted after it. Please use the following date/time format. YYYY-MM-DD Thhmmss+|-hhmm e.g. : 2012-04-19T04:00:55-0500"'
      name: after
    outputs:
    - contextPath: ThreatGrid.Feed.sample
      description: Feed sample.
      type: String
    - contextPath: ThreatGrid.Feed.description
      description: Feed description.
      type: String
    description: Gets a specific threat feed
  - name: threat-grid-ip-search
    arguments:
    - name: ip
      required: true
      description: The IP to search for.
    outputs:
    - contextPath: ThreatGrid.search.ip
      description: IP item.
      type: string
    - contextPath: ThreatGrid.search.asn
      description: IP asn.
      type: string
    - contextPath: ThreatGrid.search.location
      description: IP location details.
      type: string
    description: Search IPs. Please provide a single argument (only one) to use this command, as the API supports 1 filter at a time.
  - name: threat-grid-analysis-annotations-get
    arguments:
    - name: sample_id
      required: true
      description: The sample ID.
    outputs:
    - contextPath: ThreatGrid.SampleAnnotations.network
      description: IP address & timestamp in the annotation.
      type: String
    description: Returns data regarding the annotations of the analysis
  - name: threat-grid-url-search
    arguments:
    - name: url
      required: true
      description: The URL to search for (please provide the URL in the format http://example.com:80/. note that ThreatGrid only support '.com' domains).
    outputs:
    - contextPath: ThreatGrid.search.url
      description: URL item
      type: String
    description: Search urls. Please provide the URL in the format http://example.com:80/ (note that ThreatGrid only support '.com' domains).
  - name: threat-grid-feeds-artifact
    arguments:
    - name: sha256
      description: Restrict returned records with this sha256
    - description: Restrict returned records with this sha1
      name: sha1
    - description: Restrict returned records with this md5
      name: md5
    - description: Restrict returned records to this path or path fragment.
      name: path
    - description: '"A date/time (ISO 8601), restricting results to samples submitted before it. Please use the following date/time format. YYYY-MM-DD Thhmmss+|-hhmm e.g. : 2012-04-19T04:00:55-0500"'
      name: before
    - description: '"A date/time (ISO 8601), restricting results to samples submitted after it. Please use the following date/time format. YYYY-MM-DD Thhmmss+|-hhmm e.g. : 2012-04-19T04:00:55-0500"'
      name: after
    - defaultValue: '80'
      description: Restrict to IOCs with this confidence score or higher, defaults to 80
      name: confidence
    - defaultValue: '80'
      description: Restrict to IOCs with this severity score or higher, defaults to 80
      name: severity
    - description: Restrict returned records to events of this type
      name: ioc
    - auto: PREDEFINED
      description: "If “true”, will only match against samples submitted by your organization"
      name: org_only
      predefined:
      - 'True'
      - 'False'
    - auto: PREDEFINED
      description: "If “true”, will only match against samples you submitted"
      name: user_only
      predefined:
      - 'True'
      - 'False'
    - description: A comma-separated list of sample IDs. Restrict results to these samples.
      isArray: true
      name: sample_id
    - description: The maximum number of records to retrieve.
      defaultValue: '50'
      name: limit
    - description: The number of items per page.
      name: page_size
    - description: Page number of paginated results.
      name: page
    outputs:
    - contextPath: ThreatGrid.Artifact.confidence
      description: Artifact confidence
      type: Number
    - contextPath: ThreatGrid.Artifact.severity
      description: "Artifact severity"
      type: Number
    - contextPath: ThreatGrid.Artifact.ioc
      description: Artifact IOC
      type: String
    - contextPath: ThreatGrid.Artifact.artifact_sha256
      description: "Artifact sha256"
      type: String
    - contextPath: ThreatGrid.Artifact.artifact_md5
      description: Artifact md5
      type: String
    - contextPath: ThreatGrid.Artifact.sample_id
      description: Artifact sample ID
      type: String
    description: Get artifacts threat feed
  - name: threat-grid-feeds-domain
    arguments:
    - name: domain
      description: Restrict returned records to this domain or hostname
    - description: '"A date/time (ISO 8601), restricting results to samples submitted before it. Please use the following date/time format. YYYY-MM-DD Thhmmss+|-hhmm e.g. : 2012-04-19T04:00:55-0500"'
      name: before
    - description: '"A date/time (ISO 8601), restricting results to samples submitted after it. Please use the following date/time format. YYYY-MM-DD Thhmmss+|-hhmm e.g. : 2012-04-19T04:00:55-0500"'
      name: after
    - defaultValue: '80'
      description: Restrict to IOCs with this confidence score or higher, defaults to 80
      name: confidence
    - defaultValue: '80'
      description: Restrict to IOCs with this severity score or higher, defaults to 80
      name: severity
    - description: Restrict returned records to events of this type
      name: ioc
    - auto: PREDEFINED
      description: "If “true”, will only match against samples submitted by your organization"
      name: org_only
      predefined:
      - 'True'
      - 'False'
    - auto: PREDEFINED
      description: "If “true”, will only match against samples you submitted"
      name: user_only
      predefined:
      - 'True'
      - 'False'
    - description: A comma-separated list of sample IDs. Restrict results to these samples.
      isArray: true
      name: sample_id
    - description: Page number of paginated results.
      name: page
    - description: The number of items per page.
      name: page_size
    - description: The maximum number of records to retrieve.
      name: limit
      defaultValue: '50'
    outputs:
    - contextPath: ThreatGrid.Domain.confidence
      description: "Domain confidence"
      type: Number
    - contextPath: ThreatGrid.Domain.severity
      description: "Domain severity"
      type: Number
    - contextPath: ThreatGrid.Domain.ioc
      description: "Domain IOC"
      type: String
    - contextPath: ThreatGrid.Domain.sample_sha256
      description: Domain sha256
      type: String
    - contextPath: ThreatGrid.Domain.sample_id
      description: "Domain sample ID"
      type: String
    - contextPath: ThreatGrid.Domain.domain
      description: "The Domain "
      type: String
    description: Get domain threat feed
  - name: threat-grid-feeds-ip
    arguments:
    - name: ip
      description: Restrict returned records to this IP or CIDR block
    - description: '"A date/time (ISO 8601), restricting results to samples submitted before it. Please use the following date/time format. YYYY-MM-DD Thhmmss+|-hhmm e.g. : 2012-04-19T04:00:55-0500"'
      name: before
    - description: '"A date/time (ISO 8601), restricting results to samples submitted after it. Please use the following date/time format. YYYY-MM-DD Thhmmss+|-hhmm e.g. : 2012-04-19T04:00:55-0500"'
      name: after
    - defaultValue: '80'
      description: Restrict to IOCs with this confidence score or higher, defaults to 80
      name: confidence
    - defaultValue: '80'
      description: Restrict to IOCs with this severity score or higher, defaults to 80
      name: severity
    - description: Restrict returned records to events of this type
      name: ioc
    - auto: PREDEFINED
      description: "If “true”, will only match against samples submitted by your organization"
      name: org_only
      predefined:
      - 'True'
      - 'False'
    - auto: PREDEFINED
      description: "If “true”, will only match against samples you submitted"
      name: user_only
      predefined:
      - 'True'
      - 'False'
    - description: A comma-separated list of sample IDs. Restrict results to these samples.
      isArray: true
      name: sample_id
    - description: Page number of paginated results.
      name: page
    - description: The number of items per page.
      name: page_size
    - description: The maximum number of records to retrieve.
      name: limit
      defaultValue: '50'
    outputs:
    - contextPath: ThreatGrid.Ip.confidence
      description: IP confidence
      type: Number
    - contextPath: ThreatGrid.Ip.severity
      description: "IP severity"
      type: Number
    - contextPath: ThreatGrid.Ip.ioc
      description: IP IOC
      type: String
    - contextPath: ThreatGrid.Ip.sample_sha256
      description: IP sha256
      type: String
    - contextPath: ThreatGrid.Ip.sample_id
      description: IP sample ID
      type: String
    - contextPath: ThreatGrid.Ip.ip
      description: "The IP"
      type: String
    - contextPath: ThreatGrid.Ip.port
      description: The IP port
      type: Number
    description: Get ips threat feed
  - name: threat-grid-feeds-network-stream
    arguments:
    - name: ip
      description: Restrict returned records to this IP address
    - description: Restrict returned records to this port number
      name: port
    - description: '"A date/time (ISO 8601), restricting results to samples submitted before it. Please use the following date/time format. YYYY-MM-DD Thhmmss+|-hhmm e.g. : 2012-04-19T04:00:55-0500"'
      name: before
    - description: '"A date/time (ISO 8601), restricting results to samples submitted after it. Please use the following date/time format. YYYY-MM-DD Thhmmss+|-hhmm e.g. : 2012-04-19T04:00:55-0500"'
      name: after
    - defaultValue: '80'
      description: Restrict to IOCs with this confidence score or higher, defaults to 80
      name: confidence
    - defaultValue: '80'
      description: Restrict to IOCs with this severity score or higher, defaults to 80
      name: severity
    - description: Restrict returned records to events of this type
      name: ioc
    - auto: PREDEFINED
      description: "If “true”, will only match against samples submitted by your organization"
      name: org_only
      predefined:
      - 'True'
      - 'False'
    - auto: PREDEFINED
      description: "If “true”, will only match against samples you submitted"
      name: user_only
      predefined:
      - 'True'
      - 'False'
    - description: A comma-separated list of sample IDs. Restrict results to these samples.
      isArray: true
      name: sample_id
    - description: Page number of paginated results.
      name: page
    - description: The number of items per page.
      name: page_size
    - description: The maximum number of records to retrieve.
      name: limit
      defaultValue: '50'
    outputs:
    - contextPath: ThreatGrid.NetworkStreams.confidence
      description: "Network Streams confidence"
      type: Number
    - contextPath: ThreatGrid.NetworkStreams.severity
      description: "Network Streams severity"
      type: Number
    - contextPath: ThreatGrid.NetworkStreams.ioc
      description: "Network Streams IOC"
      type: String
    - contextPath: ThreatGrid.NetworkStreams.sample_sha256
      description: "Network Streams sha256"
      type: String
    - contextPath: ThreatGrid.NetworkStreams.sample_id
      description: "Network Streams sample ID"
      type: String
    - contextPath: ThreatGrid.NetworkStreams.src
      description: "The Network Streams source "
      type: String
    - contextPath: ThreatGrid.NetworkStreams.src_port
      description: "The Network Streams source port"
      type: Number
    - contextPath: ThreatGrid.NetworkStreams.dst
      description: "The Network Streams destination "
      type: String
    - contextPath: ThreatGrid.NetworkStreams.dst_port
      description: "The Network Streams destination port"
      type: Number
    description: Get network stream threat feed
  - name: threat-grid-feeds-path
    arguments:
    - name: path
      description: Restrict returned records to this path or path fragment
    - name: before
      description: '"A date/time (ISO 8601), restricting results to samples submitted before it. Please use the following date/time format. YYYY-MM-DD Thhmmss+|-hhmm e.g. : 2012-04-19T04:00:55-0500"'
    - name: after
      description: '"A date/time (ISO 8601), restricting results to samples submitted after it. Please use the following date/time format. YYYY-MM-DD Thhmmss+|-hhmm e.g. : 2012-04-19T04:00:55-0500"'
    - defaultValue: '80'
      description: Restrict to IOCs with this confidence score or higher, defaults to 80
      name: confidence
    - defaultValue: '80'
      description: Restrict to IOCs with this severity score or higher, defaults to 80
      name: severity
    - description: Restrict returned records to events of this type
      name: ioc
    - auto: PREDEFINED
      description: "If “true”, will only match against samples submitted by your organization"
      name: org_only
      predefined:
      - 'True'
      - 'False'
    - auto: PREDEFINED
      description: "If “true”, will only match against samples you submitted"
      name: user_only
      predefined:
      - 'True'
      - 'False'
    - description: A comma-separated list of sample IDs. Restrict results to these samples.
      isArray: true
      name: sample_id
    - description: Page number of paginated results.
      name: page
    - description: The number of items per page.
      name: page_size
    - description: The maximum number of records to retrieve.
      name: limit
      defaultValue: '50'
    outputs:
    - contextPath: ThreatGrid.Path.confidence
      description: "Path confidence"
      type: Number
    - contextPath: ThreatGrid.Path.severity
      description: "Path severity"
      type: Number
    - contextPath: ThreatGrid.Path.ioc
      description: "Path IOC"
      type: String
    - contextPath: ThreatGrid.Path.sample_sha256
      description: "Path sha256"
      type: String
    - contextPath: ThreatGrid.Path.sample_id
      description: "Path sample ID"
      type: String
    description: Get path threat feed
  - name: threat-grid-feeds-url
    arguments:
    - name: url
      description: Restrict returned records to this URL or URL fragment
    - description: '"A date/time (ISO 8601), restricting results to samples submitted before it. Please use the following date/time format. YYYY-MM-DD Thhmmss+|-hhmm e.g. : 2012-04-19T04:00:55-0500"'
      name: before
    - description: '"A date/time (ISO 8601), restricting results to samples submitted after it. Please use the following date/time format. YYYY-MM-DD Thhmmss+|-hhmm e.g. : 2012-04-19T04:00:55-0500"'
      name: after
    - defaultValue: '80'
      description: Restrict to IOCs with this confidence score or higher, defaults to 80
      name: confidence
    - defaultValue: '80'
      description: Restrict to IOCs with this severity score or higher, defaults to 80
      name: severity
    - description: Restrict returned records to events of this type
      name: ioc
    - auto: PREDEFINED
      description: "If “true”, will only match against samples submitted by your organization"
      name: org_only
      predefined:
      - 'True'
      - 'False'
    - auto: PREDEFINED
      description: "If “true”, will only match against samples you submitted"
      name: user_only
      predefined:
      - 'True'
      - 'False'
    - description: A comma-separated list of sample IDs. Restrict results to these samples.
      name: sample_id
    - description: Page number of paginated results.
      name: page
    - description: The number of items per page.
      name: page_size
    - description: The maximum number of records to retrieve.
      name: limit
      defaultValue: '50'
    outputs:
    - contextPath: ThreatGrid.Url.confidence
      description: URL confidence
      type: Number
    - contextPath: ThreatGrid.Url.severity
      description: URL severity
      type: Number
    - contextPath: ThreatGrid.Url.ioc
      description: "URL IOC"
      type: String
    - contextPath: ThreatGrid.Url.sample_sha256
      description: URL sha256
      type: String
    - contextPath: ThreatGrid.Url.sample_id
      description: URL sample ID
      type: String
    - contextPath: ThreatGrid.Url.url
      description: The URL
      type: String
    description: Get url threat feed
  - name: threat-grid-analysis-artifacts-get
    arguments:
    - description: the sample id
      name: sample_id
      required: true
    - description: The artifact id requested
      name: artifact_id
    outputs:
    - contextPath: ThreatGrid.ArtifactAnalysis.items
      description: List of artifact analysis of the sample.
      type: Unknown
    description: Returns the sample id artifact with artifact id
  - name: threat-grid-analysis-iocs-get
    arguments:
    - name: sample_id
      required: true
      description: the sample id
    - description: the IOC requested
      name: ioc
    outputs:
    - contextPath: ThreatGrid.IOCAnalysis.title
      description: 'The title of the IOC'
      type: String
    - contextPath: ThreatGrid.IOCAnalysis.confidence
      description: 'The confidence of the IOC'
      type: Number
    - contextPath: ThreatGrid.IOCAnalysis.severity
      description: The severity of the IOC
      type: String
    - contextPath: ThreatGrid.IOCAnalysis.ioc
      description: Threat grid's IOC
      type: String
    - contextPath: ThreatGrid.IOCAnalysis.category
      description: The IOC category of the IOC
      type: String
    - contextPath: ThreatGrid.IOCAnalysis.sha256
      description: The SHA256 value of the IOC
      type: String
    - contextPath: ThreatGrid.IOCAnalysis.tags
      description: The tags of the IOC
      type: String
    description: Returns data regarding the specified Indicator of Compromise
  - name: threat-grid-analysis-metadata-get
    arguments:
    - name: sample_id
      required: true
      default: true
      description: the sample id
    outputs:
    - contextPath: ThreatGrid.AnalysisMetadata.general_details
      description: The Metadata Analysis General Details
      type: Unknown
    - contextPath: ThreatGrid.AnalysisMetadata.malware_desc
      description: The Metadata Analysis Malware Desc
      type: Unknown
    - contextPath: ThreatGrid.AnalysisMetadata.sandcastle_env
      description: "The Metadata Analysis Malware Sandcastle ENV"
      type: Unknown
    description: Returns metadata about the analysis
  - name: threat-grid-analysis-network-streams-get
    arguments:
    - name: sample_id
      required: true
      description: the sample id
    - name: network_stream_id
      description: The network stream id
    outputs:
    - contextPath: ThreatGrid.NetworkAnalysis.protocol
      description: The network protocol
      type: Number
    - contextPath: ThreatGrid.NetworkAnalysis.transport
      description: "The network transport "
      type: String
    - contextPath: ThreatGrid.NetworkAnalysis.service
      description: The network service
      type: String
    - contextPath: ThreatGrid.NetworkAnalysis.client_ip
      description: The client IP
      type: String
    - contextPath: ThreatGrid.NetworkAnalysis.server_ip
      description: The server IP
      type: String
    description: Returns data regarding a specific network stream
  - name: threat-grid-analysis-processes-get
    arguments:
    - name: sample_id
      required: true
      description: the sample id
    - description: the process id requested
      name: process_id
    description: Returns data regarding the specific process id in the analysis
    outputs:
    - contextPath: ThreatGrid.ProcessAnalysis.process_name
      description: The process name
      type: String
    - contextPath: ThreatGrid.ProcessAnalysis.process_id
      description: The process ID
      type: String
  - name: file
    arguments:
    - name: file
      required: true
      default: true
      description: A CSV list of hashes of the file to query. Supports MD5, SHA1, and SHA256.
      isArray: true
    - auto: PREDEFINED
      defaultValue: 'false'
      description: Whether to return full response for scans. Default is "false".
      name: long
      predefined:
      - 'True'
      - 'False'
    - description: If the number of positives is higher than the threshold, the file will be considered malicious. If the threshold is not specified, the default file threshold, as configured in the instance settings, will be used.
      name: threshold
    - defaultValue: '60'
      description: Time (in seconds) to wait between tries if the API rate limit is reached. Default is "60".
      name: wait
    - defaultValue: '0'
      description: Number of retries for the API rate limit. Default is "0".
      name: retries
    outputs:
    - contextPath: File.MD5
      description: MD5 hash.
      type: String
    - contextPath: File.Name
      description: File name.
      type: String
    - contextPath: File.SHA1
      description: SHA1 hash.
      type: String
    - contextPath: File.sha256
      description: SHA256 hash.
      type: String
    - contextPath: File.EntryID
      description: The entry ID of the file.
      type: String
    - contextPath: File.Malicious.Vendor
      description: The vendor that reported the file as malicious.
      type: String
    - contextPath: File.Malicious.Description
      description: A description explaining why the file was determined to be malicious.
      type: String
    - contextPath: DBotScore.Indicator
      description: The indicator that was tested.
      type: String
    - contextPath: DBotScore.Type
      description: The indicator type.
      type: String
    - contextPath: DBotScore.Vendor
      description: The vendor used to calculate the score.
      type: String
    - contextPath: DBotScore.Score
      description: The actual score.
      type: Number
    - contextPath: DBotScore.Reliability
      description: Reliability of the source providing the intelligence data.
      type: String
    - contextPath: ThreatGrid.File.PositiveDetections
      description: Number of engines that positively detected the indicator as malicious.
      type: number
    - contextPath: ThreatGrid.File.DetectionEngines
      description: Total number of engines that checked the indicator.
      type: number
    - contextPath: ThreatGrid.File.tgLink
      description: ThreatGrid permanent link.
      type: string
    description: Checks the file reputation of the specified hash.
  - name: ip
    arguments:
    - name: ip
      description: IP address to check.
      default: true
      isArray: true
      required: true
    - name: long
      description: Whether to return full response for detected URLs. Default is "false".
      auto: PREDEFINED
      defaultValue: 'false'
      predefined:
      - 'True'
      - 'False'
    - name: threshold
      description: If the number of positives is higher than the threshold, the IP address will be considered malicious. If the threshold is not specified, the default IP threshold, as configured in the instance settings, will be used.
    - name: sampleSize
      description: The number of samples from each type (resolutions, detections, etc.) to display for long format. Default is "10".
      defaultValue: '10'
    - name: wait
      description: Time (in seconds) to wait between tries if the API rate limit is reached. Default is "60".
      defaultValue: '60'
    - name: retries
      description: Number of retries for API rate limit. Default is "0".
      defaultValue: '0'
    - name: fullResponse
      description: Whether to return all results, which can be thousands. Default is "false". We recommend that you don't return full results in playbooks.
      auto: PREDEFINED
      defaultValue: 'false'
      predefined:
      - 'True'
      - 'False'
    description: Checks the reputation of an IP address.
    outputs:
    - contextPath: IP.Address
      description: IP address.
      type: String
    - contextPath: IP.ASN
      description: IP ASN.
      type: String
    - contextPath: IP.Geo.Country
      description: IP country.
      type: String
    - contextPath: ThreatGrid.IP.indicator
      description: IP address.
      type: String
    - contextPath: ThreatGrid.IP.confidence
      description: Indicator confidence between 0-99.
      type: Number
    - contextPath: DBotScore.Indicator
      description: The indicator that was tested.
      type: String
    - contextPath: DBotScore.Type
      description: The indicator type.
      type: String
    - contextPath: DBotScore.Vendor
      description: The vendor used to calculate the score.
      type: String
    - contextPath: DBotScore.Score
      description: The actual score.
      type: Number
    - contextPath: DBotScore.Reliability
      description: Reliability of the source providing the intelligence data.
      type: String
  - name: url
    arguments:
    - name: url
      description: A comma-seperated list of URLs to check. This command will not work properly on URLs containing commas.
      default: true
      isArray: true
      required: true
    - defaultValue: '10'
      description: The number of samples from each type (resolutions, detections, etc.) to display for long format.
      name: sampleSize
    - auto: PREDEFINED
      defaultValue: 'false'
      description: Whether to return the full response for the detected URLs.
      name: long
      predefined:
      - 'True'
      - 'False'
    - description: If the number of positives is higher than the threshold, the URL will be considered malicious. If the threshold is not specified, the default URL threshold, as configured in the instance settings, will be used.
      name: threshold
    - defaultValue: '0'
      description: Time (in seconds) to wait if the URL does not exist and is submitted for scanning. Default is "0".
      name: submitWait
    - defaultValue: '60'
      description: Time (in seconds) to wait between tries if the API rate limit is reached. Default is "60".
      name: wait
    - defaultValue: '0'
      description: Number of retries for API rate limit. Default is "0".
      name: retries
    outputs:
    - contextPath: URL.Data
      description: URLs found.
      type: String
    - contextPath: URL.Malicious.Vendor
      description: For malicious URLs, the vendor that made the decision.
      type: String
    - contextPath: URL.Malicious.Description
      description: For malicious URLs, the reason that the vendor made the decision.
      type: String
    - contextPath: URL.PositiveDetections
      description: Number of engines that positively detected the indicator as malicious.
      type: Number
    - contextPath: DBotScore.Indicator
      description: The indicator that was tested.
      type: String
    - contextPath: DBotScore.Type
      description: The indicator type.
      type: String
    - contextPath: DBotScore.Vendor
      description: The vendor used to calculate the score.
      type: String
    - contextPath: DBotScore.Score
      description: The actual score.
      type: Number
    - contextPath: DBotScore.Reliability
      description: Reliability of the source providing the intelligence data.
      type: String
    - contextPath: ThreatGrid.URL.url
      description: The URL.
      type: String
    - contextPath: ThreatGrid.URL.detection_engines
      description: Number of engines
      type: Number
    - contextPath: ThreatGrid.URL.positive_engines
      description: Number of positive engines
      type: Number
    description: Checks the reputation of a URL.
  - name: domain
    arguments:
    - name: domain
      description: Domain name to check.
      default: true
      isArray: true
      required: true
    - name: long
      description: Whether to return the full response for detected URLs. Default is "false".
      auto: PREDEFINED
      defaultValue: 'false'
      predefined:
      - 'True'
      - 'False'
    - name: sampleSize
      description: The number of samples from each type (resolutions, detections, etc.) to display for long format.
      defaultValue: '10'
    - name: threshold
      description: If the number of positives is higher than the threshold, the domain will be considered malicious. If the threshold is not specified, the default domain threshold, as configured in the instance settings, will be used.
    - name: wait
      description: Time (in seconds) to wait between tries if the API rate limit is reached. Default is "60".
      defaultValue: '60'
    - name: retries
      description: Number of retries for API rate limit. Default is "0".
      defaultValue: '0'
    - name: fullResponse
      description: Whether to return all results, which can be thousands. Default is "false". We recommend that you don't return full results in playbooks.
      auto: PREDEFINED
      defaultValue: 'false'
      predefined:
      - 'True'
      - 'False'
    outputs:
    - contextPath: Domain.Name
      description: domain found.
      type: String
    - contextPath: Domain.Malicious.Vendor
      description: For malicious domains, the vendor that made the decision.
      type: String
    - contextPath: Domain.Malicious.Description
      description: For malicious domains, the reason that the vendor made the decision.
      type: String
    - contextPath: DBotScore.Indicator
      description: The indicator that was tested.
      type: String
    - contextPath: DBotScore.Type
      description: The indicator type.
      type: String
    - contextPath: DBotScore.Vendor
      description: The vendor used to calculate the score.
      type: String
    - contextPath: DBotScore.Score
      description: The actual score.
      type: Number
    - contextPath: DBotScore.Reliability
      description: Reliability of the source providing the intelligence data.
      type: String
    - contextPath: Domain.CreationDate
      description: The date that the domain was created.
      type: Date
    - contextPath: Domain.DNS
      description: A list of IP objects resolved by DNS.
      type: String
    - contextPath: Domain.WHOIS.NameServers
      description: Name servers of the domain.
      type: String
    - contextPath: Domain.WHOIS.Registrar.AbuseEmail
      description: The email address of the contact for reporting abuse.
      type: Unknown
    - contextPath: Domain.WHOIS.Registrar.AbusePhone
      description: The phone number of contact for reporting abuse.
      type: Unknown
    - contextPath: Domain.WHOIS.Registrar.Name
      description: 'The name of the registrar, for example: "GoDaddy".'
      type: String
    - contextPath: Domain.WHOIS.ExpirationDate
      description: The expiration date of the domain.
      type: Date
    - contextPath: Domain.WHOIS.DomainStatus
      description: The status of the domain.
      type: String
    - contextPath: ThreatGrid.Domain.domain
      description: The domain name.
      type: String
    description: Checks the reputation of a domain.
  - name: threat-grid-domain-samples-list
    arguments:
    - name: domain
      description: The domain to search for.
      required: true
    - name: after
      description: '"A date/time (ISO 8601), restricting results to samples submitted after it. Please use the following date/time format. YYYY-MM-DD Thhmmss+|-hhmm e.g. : 2012-04-19T04:00:55-0500"'
    - name: before
      description: '"A date/time (ISO 8601), restricting results to samples submitted before it. Please use the following date/time format. YYYY-MM-DD Thhmmss+|-hhmm e.g. : 2012-04-19T04:00:55-0500"'
    - name: limit
      description: The maximum number of records to retrieve.
      defaultValue: '50'
    - name: page_size
      description: The number of items per page.
    - name: page
      description: Page number of paginated results.
    description: Returns a list of samples associated with a Domain.
    outputs:
    - contextPath: ThreatGrid.DomainAssociatedSample.domain
      description: The domain.
      type: string
    - contextPath: ThreatGrid.DomainAssociatedSample.samples
      description: The associated samples.
      type: string
  - name: threat-grid-ip-samples-list
    arguments:
    - name: ip
      description: The IP to search for.
      required: true
    - description: '"A date/time (ISO 8601), restricting results to samples submitted after it. Please use the following date/time format. YYYY-MM-DD Thhmmss+|-hhmm e.g. : 2012-04-19T04:00:55-0500"'
      name: after
    - description: '"A date/time (ISO 8601), restricting results to samples submitted before it. Please use the following date/time format. YYYY-MM-DD Thhmmss+|-hhmm e.g. : 2012-04-19T04:00:55-0500"'
      name: before
    - defaultValue: '50'
      description: The maximum number of records to retrieve.
      name: limit
    - description: The number of items per page.
      name: page_size
    - description: Page number of paginated results.
      name: page
    outputs:
    - contextPath: ThreatGrid.IpAssociatedSample.ip
      description: The IP.
      type: string
    - contextPath: ThreatGrid.IpAssociatedSample.samples
      description: The associated samples.
      type: string
    description: Returns a list of samples associated with an IP.
  - name: threat-grid-path-samples-list
    arguments:
    - name: path
      description: "The path to search for. A path is a slash-separated list of directory names followed by either a directory name or a file name. Path example: ‘/user/name/file’."
      required: true
    - name: after
      description: '"A date/time (ISO 8601), restricting results to samples submitted after it. Please use the following date/time format. YYYY-MM-DD Thhmmss+|-hhmm e.g. : 2012-04-19T04:00:55-0500"'
    - name: before
      description: '"A date/time (ISO 8601), restricting results to samples submitted before it. Please use the following date/time format. YYYY-MM-DD Thhmmss+|-hhmm e.g. : 2012-04-19T04:00:55-0500"'
    - name: limit
      description: The maximum number of records to retrieve.
      defaultValue: '50'
    - name: page_zise
      description: The number of items per page.
    - name: page
      description: Page number of paginated results.
    outputs:
    - contextPath: ThreatGrid.PathAssociatedSample.path
      description: The Path.
      type: string
    - contextPath: ThreatGrid.PathAssociatedSample.samples
      description: The associated samples.
      type: string
    description: Returns a list of samples associated with a Path.
  - name: threat-grid-url-samples-list
    arguments:
    - name: url
      description: The target URL. Please provide the URL in the format http://example.com:80/ .
      required: true
    - name: after
      description: '"A date/time (ISO 8601), restricting results to samples submitted after it. Please use the following date/time format. YYYY-MM-DD Thhmmss+|-hhmm e.g. : 2012-04-19T04:00:55-0500"'
    - name: before
      description: '"A date/time (ISO 8601), restricting results to samples submitted before it. Please use the following date/time format. YYYY-MM-DD Thhmmss+|-hhmm e.g. : 2012-04-19T04:00:55-0500"'
    - name: limit
      description: The maximum number of records to retrieve.
      defaultValue: '50'
    - name: page_zise
      description: The number of items per page.
    - name: page
      description: Page number of paginated results.
    outputs:
    - contextPath: ThreatGrid.UrlAssociatedSample.url
      description: The URL.
      type: string
    - contextPath: ThreatGrid.UrlAssociatedSample.samples
      description: The associated samples.
      type: string
    description: Returns a list of samples associated with an URL.
  - name: threat-grid-registry-key-samples-list
    arguments:
    - name: registry_key
      description: The registry key to search for.
      required: true
    - name: after
      description: '"A date/time (ISO 8601), restricting results to samples submitted after it. Please use the following date/time format. YYYY-MM-DD Thhmmss+|-hhmm e.g. : 2012-04-19T04:00:55-0500"'
    - name: before
      description: '"A date/time (ISO 8601), restricting results to samples submitted before it. Please use the following date/time format. YYYY-MM-DD Thhmmss+|-hhmm e.g. : 2012-04-19T04:00:55-0500"'
    - name: limit
      description: The maximum number of records to retrieve.
      defaultValue: '50'
    - name: page_size
      description: The number of items per page.
    - name: page
      description: Page number of paginated results.
    outputs:
    - contextPath: ThreatGrid.RegistryKeyAssociatedSample.key
      description: The Registry Key.
      type: string
    - contextPath: ThreatGrid.RegistryKeyAssociatedSample.samples
      description: The associated samples.
      type: string
    description: Returns a list of samples associated with a specified registry key.
  - name: threat-grid-ip-associated-domains
    arguments:
    - name: ip
      description: The IP to search for.
      required: true
    outputs:
    - contextPath: ThreatGrid.IpAssociatedDomain.ip
      description: The IP.
      type: string
    - contextPath: ThreatGrid.IpAssociatedDomain.domains
      description: The associated Domain.
      type: string
    description: Returns a list of domains associated with the IP.
  - name: threat-grid-ip-associated-urls
    arguments:
    - name: ip
      description: The IP to search for.
      required: true
    outputs:
    - contextPath: ThreatGrid.IpAssociatedUrl.ip
      description: The IP.
      type: string
    - contextPath: ThreatGrid.IpAssociatedUrl.urls
      description: The associated URL.
      type: string
    description: Returns a list of URLs associated to the IP.
  - name: threat-grid-domain-associated-urls
    arguments:
    - name: domain
      description: The domain to search for.
      required: true
    outputs:
    - contextPath: ThreatGrid.DomainAssociatedUrl.domain
      description: The Domain.
      type: string
    - contextPath: ThreatGrid.DomainAssociatedUrl.urls
      description: The associated URL.
      type: string
    description: Returns a list of URLs associated to the domain.
  - name: threat-grid-domain-associated-ips
    arguments:
    - name: domain
      required: true
      description: The domain to search for.
    description: Returns a list of IPs associated to the domain.
    outputs:
    - contextPath: ThreatGrid.DomainAssociatedIp.domain
      description: The Domain.
      type: String
    - contextPath: ThreatGrid.DomainAssociatedIp.ips
      description: The associated IP.
      type: String
  runonce: false
<<<<<<< HEAD
  dockerimage: demisto/python3:3.10.11.61265
=======
  dockerimage: demisto/python3:3.10.12.63474
>>>>>>> a56da0f6
tests:
- No tests (auto formatted)
fromversion: 5.0.0<|MERGE_RESOLUTION|>--- conflicted
+++ resolved
@@ -154,19 +154,14 @@
       name: timeout_in_seconds
     - description: The uploaded sample ID.
       name: sample_id
-<<<<<<< HEAD
-=======
     - name: tags
       description: A comma-separated list of tags applied to this sample.
->>>>>>> a56da0f6
     - name: private
       description: Whether to mark the sample as private.
       auto: PREDEFINED
       predefined:
       - 'True'
       - 'False'
-<<<<<<< HEAD
-=======
     - name: playbook
       auto: PREDEFINED
       predefined:
@@ -190,7 +185,6 @@
       - win10-x64-kr
       - win10-x64-phishing-beta
       description: 'a string identifying a specific VM to use. Options: win7-x64: Windows 7 64bit, win7-x64-2: Windows 7 64-bit Profile 2, win10-x64-2-beta: Windows 10 LTSC 2019 (beta), win10-x64-browser: Windows 10 Browser, win10-x64-jp: Windows 10 Japanese, win10-x64-kr: Windows 10 Korean, win10-x64-phishing-beta: Windows 10 (Phishing), win10: Windows 10 (Not available on Threat Grid appliances). NOTE: The standard (English) VMs default to UTF-8 encoding. To support Korean and Japanese character sets, such as S-JIS, submit to the appropriate VM.'
->>>>>>> a56da0f6
     - name: hide_polling_output
       description: Whether to hide the polling result (automatically filled by polling).
       deprecated: true
@@ -1416,11 +1410,7 @@
       description: The associated IP.
       type: String
   runonce: false
-<<<<<<< HEAD
-  dockerimage: demisto/python3:3.10.11.61265
-=======
   dockerimage: demisto/python3:3.10.12.63474
->>>>>>> a56da0f6
 tests:
 - No tests (auto formatted)
 fromversion: 5.0.0