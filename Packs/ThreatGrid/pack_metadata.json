{
    "name": "Cisco Secure Malware Analytics",
    "description": "Query and upload samples to Cisco threat grid.",
    "support": "xsoar",
<<<<<<< HEAD
    "currentVersion": "2.0.8",

=======
    "currentVersion": "2.0.9",
>>>>>>> a56da0f6
    "author": "Cortex XSOAR",
    "url": "https://www.paloaltonetworks.com/cortex",
    "email": "",
    "created": "2020-05-03T08:08:07Z",
    "categories": [
        "Forensics & Malware Analysis"
    ],
    "tags": [
        "Relationship"
    ],
    "useCases": [],
    "keywords": [
        "ThreatGrid"
    ],
    "marketplaces": [
        "xsoar",
        "marketplacev2"
    ]
}<|MERGE_RESOLUTION|>--- conflicted
+++ resolved
@@ -2,12 +2,7 @@
     "name": "Cisco Secure Malware Analytics",
     "description": "Query and upload samples to Cisco threat grid.",
     "support": "xsoar",
-<<<<<<< HEAD
-    "currentVersion": "2.0.8",
-
-=======
     "currentVersion": "2.0.9",
->>>>>>> a56da0f6
     "author": "Cortex XSOAR",
     "url": "https://www.paloaltonetworks.com/cortex",
     "email": "",
