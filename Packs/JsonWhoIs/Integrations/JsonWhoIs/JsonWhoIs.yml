category: Data Enrichment & Threat Intelligence
sectionOrder:
- Connect
- Collect
commonfields:
  id: JsonWhoIs
  version: -1
configuration:
- name: credentials
  type: 9
  displaypassword: API Token
  hiddenusername: true
  section: Connect
- display: API Token
  name: token
  type: 4
  hidden: true
  section: Connect
  advanced: true
- display: Use system proxy settings
  name: proxy
  type: 8
  section: Connect
  advanced: true
- display: Trust any certificate (not secure)
  name: insecure
  type: 8
  section: Connect
  advanced: true
description: Provides data enrichment for domains and IP addresses.
display: JsonWhoIs
name: JsonWhoIs
script:
  commands:
  - arguments:
    - default: true
      description: URL, IP, or domain to enrich.
      name: query
      required: true
    description: Provides data enrichment for domains, URLs, and IP addresses.
    name: whois
    outputs:
    - contextPath: Domain.WHOIS.DomainStatus
      description: The status of the domain.
      type: Boolean
    - contextPath: Domain.WHOIS.NameServers
      description: Name servers.
      type: String
    - contextPath: Domain.WHOIS.CreationDate
      description: Creation of the domain.
      type: Date
    - contextPath: Domain.WHOIS.UpdatedDate
      description: Date that the domain was last updated.
      type: Date
    - contextPath: Domain.WHOIS.ExpirationDate
      description: Expiration date of the domain.
      type: Date
    - contextPath: Domain.WHOIS.Registrant.Name
      description: Registrant name
      type: String
    - contextPath: Domain.WHOIS.Registrant.Email
      description: Registrant email address.
      type: String
    - contextPath: Domain.WHOIS.Registrant.Phone
      description: Registrant phone number.
      type: String
    - contextPath: Domain.WHOIS.Registrar.Name
      description: Registrar name.
      type: String
    - contextPath: Domain.WHOIS.Registrar.Url
      description: Registrar email address.
      type: String
    - contextPath: Domain.WHOIS.Registrar.Organization
      description: Registrar organization name.
      type: String
    - contextPath: Domain.WHOIS.Registrar.Id
      description: Registrar ID.
      type: Number
    - contextPath: Domain.WHOIS.Admin.Name
      description: Admin name.
      type: String
    - contextPath: Domain.WHOIS.Admin.Email
      description: Admin email address.
      type: String
    - contextPath: Domain.WHOIS.Admin.Phone
      description: Admin phone number.
      type: String
  dockerimage: demisto/python3:3.10.9.45313
<<<<<<< HEAD
=======
  runonce: false
>>>>>>> 9ddafcfd
  script: '-'
  type: python
  subtype: python3
tests:
- JsonWhoIs-Test
fromversion: 5.0.0<|MERGE_RESOLUTION|>--- conflicted
+++ resolved
@@ -86,10 +86,7 @@
       description: Admin phone number.
       type: String
   dockerimage: demisto/python3:3.10.9.45313
-<<<<<<< HEAD
-=======
   runonce: false
->>>>>>> 9ddafcfd
   script: '-'
   type: python
   subtype: python3
