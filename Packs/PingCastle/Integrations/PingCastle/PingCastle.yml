--- conflicted
+++ resolved
@@ -40,13 +40,9 @@
     - contextPath: PingCastle.Report.report
       description: The XML report sent by Ping Castle
       type: String
-<<<<<<< HEAD
-  dockerimage: demisto/python3:3.10.11.61265
-=======
   dockerimage: demisto/python3:3.10.12.63474
   feed: false
   isfetch: false
->>>>>>> c6375ee7
   longRunning: true
   longRunningPort: true
   script: '-'
