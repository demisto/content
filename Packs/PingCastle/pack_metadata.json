{
    "name": "PingCastle",
    "description": "Active directory is quickly becoming a critical failure point in any big sized company, as it is both complex and costly to secure. PingCastle is a Windows-based utility to audit the risk level of your AD infrastructure and check for vulnerable practices. The Integrations and Playbooks in this allows you to listen for PingCastle reports, create an incident based on that report, upload the XML Report to the War Room as a file, and so on",
<<<<<<< HEAD
    "support": "partner",
    "currentVersion": "1.0.8",
    "author": "soarxperts",
    "url": "www.soarxperts.com",
    "email": "support@soarxperts.com",
=======
    "support": "community",
    "currentVersion": "1.0.9",
    "author": "soarxperts",
    "url": "",
    "email": "",
>>>>>>> 90cf3b88
    "categories": [
        "Vulnerability Management"
    ],
    "tags": [],
    "created": "2021-01-02T18:00:53Z",
    "useCases": [],
    "keywords": [
        "Active Directory",
        "Active Directory Audit"
    ],
    "dependencies": {},
    "marketplaces": [
        "xsoar",
        "marketplacev2"
    ]
}<|MERGE_RESOLUTION|>--- conflicted
+++ resolved
@@ -1,19 +1,11 @@
 {
     "name": "PingCastle",
     "description": "Active directory is quickly becoming a critical failure point in any big sized company, as it is both complex and costly to secure. PingCastle is a Windows-based utility to audit the risk level of your AD infrastructure and check for vulnerable practices. The Integrations and Playbooks in this allows you to listen for PingCastle reports, create an incident based on that report, upload the XML Report to the War Room as a file, and so on",
-<<<<<<< HEAD
-    "support": "partner",
-    "currentVersion": "1.0.8",
-    "author": "soarxperts",
-    "url": "www.soarxperts.com",
-    "email": "support@soarxperts.com",
-=======
     "support": "community",
     "currentVersion": "1.0.9",
     "author": "soarxperts",
     "url": "",
     "email": "",
->>>>>>> 90cf3b88
     "categories": [
         "Vulnerability Management"
     ],
