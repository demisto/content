--- conflicted
+++ resolved
@@ -1,28 +1,4 @@
 {
-<<<<<<< HEAD
-    "name": "PingCastle",
-    "description": "Active directory is quickly becoming a critical failure point in any big sized company, as it is both complex and costly to secure. PingCastle is a Windows-based utility to audit the risk level of your AD infrastructure and check for vulnerable practices. The Integrations and Playbooks in this allows you to listen for PingCastle reports, create an incident based on that report, upload the XML Report to the War Room as a file, and so on",
-    "support": "partner",
-    "currentVersion": "1.0.1",
-    "author": "soarxperts",
-    "url": "www.soarxperts.com",
-    "email": "support@soarxperts.com",
-    "categories": [
-        "Vulnerability Management"
-    ],
-    "tags": [],
-    "created": "2021-01-02T18:00:53Z",
-    "useCases": [],
-    "keywords": [
-        "Active Directory",
-        "Active Directory Audit"
-    ],
-    "dependencies": {},
-    "marketplaces": [
-        "xsoar",
-        "marketplacev2"
-    ]
-=======
   "name": "PingCastle",
   "description": "Active directory is quickly becoming a critical failure point in any big sized company, as it is both complex and costly to secure. PingCastle is a Windows-based utility to audit the risk level of your AD infrastructure and check for vulnerable practices. The Integrations and Playbooks in this allows you to listen for PingCastle reports, create an incident based on that report, upload the XML Report to the War Room as a file, and so on",
   "support": "partner",
@@ -35,6 +11,9 @@
   "created": "2021-01-02T18:00:53Z",
   "useCases": [],
   "keywords": ["Active Directory", "Active Directory Audit"],
-  "dependencies": {}
->>>>>>> a9fa819b
+  "dependencies": {},
+  "marketplaces": [
+    "xsoar",
+    "marketplacev2"
+  ]
 }