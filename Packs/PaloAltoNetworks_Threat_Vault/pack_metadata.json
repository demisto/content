{
    "name": "Threat Vault by Palo Alto Networks",
    "description": "Use the Palo Alto Networks Threat Vault to research the latest threats (vulnerabilities/exploits, viruses, and spyware) that Palo Alto Networks next-generation firewalls can detect and prevent.",
    "support": "xsoar",
<<<<<<< HEAD
    "currentVersion": "2.0.0",
=======
    "currentVersion": "2.0.3",
>>>>>>> c27321b7
    "author": "Cortex XSOAR",
    "url": "https://www.paloaltonetworks.com/cortex",
    "email": "",
    "created": "2020-04-01T09:45:32Z",
    "categories": [
        "Data Enrichment & Threat Intelligence"
    ],
    "tags": [
        "Palo Alto Networks Products"
    ],
    "useCases": [],
    "keywords": [
        "logs",
        "antispyware",
        "antivirus",
        "pan-os"
    ],
    "dependencies": {
        "CommonScripts": {
            "mandatory": true,
            "display_name": "Common Scripts"
        }
    },
    "marketplaces": [
        "xsoar",
        "marketplacev2"
    ]
}<|MERGE_RESOLUTION|>--- conflicted
+++ resolved
@@ -2,11 +2,7 @@
     "name": "Threat Vault by Palo Alto Networks",
     "description": "Use the Palo Alto Networks Threat Vault to research the latest threats (vulnerabilities/exploits, viruses, and spyware) that Palo Alto Networks next-generation firewalls can detect and prevent.",
     "support": "xsoar",
-<<<<<<< HEAD
-    "currentVersion": "2.0.0",
-=======
     "currentVersion": "2.0.3",
->>>>>>> c27321b7
     "author": "Cortex XSOAR",
     "url": "https://www.paloaltonetworks.com/cortex",
     "email": "",
