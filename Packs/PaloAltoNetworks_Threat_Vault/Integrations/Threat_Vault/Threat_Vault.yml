--- conflicted
+++ resolved
@@ -301,10 +301,7 @@
       description: A list of all the signatures found for this specific search.
       type: Unknown
   dockerimage: demisto/python3:3.10.1.26972
-<<<<<<< HEAD
-=======
   runonce: false
->>>>>>> 9ddafcfd
   script: '-'
   subtype: python3
   type: python
