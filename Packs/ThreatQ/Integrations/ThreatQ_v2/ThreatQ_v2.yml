category: Data Enrichment & Threat Intelligence
commonfields:
  id: ThreatQ v2
  version: -1
configuration:
- display: ThreatQ server URL (e.g. https://192.168.1.136)
  name: serverUrl
  required: true
  type: 0
- display: ThreatQ client ID
  name: client_id
  required: true
  type: 0
- display: Email
  name: credentials
  required: true
  type: 9
- defaultvalue: '8'
  display: Indicator threshold (minimum TQ score to consider the indicator malicious).
  name: threshold
  type: 0
  required: false
- defaultvalue: 'false'
  display: Trust any certificate (not secure)
  name: insecure
  type: 8
  required: false
- display: Use system proxy settings
  name: proxy
  type: 8
  required: false
- additionalinfo: Reliability of the source providing the intelligence data.
  defaultvalue: B - Usually reliable
  display: Source Reliability
  name: integrationReliability
  options:
  - A+ - 3rd party enrichment
  - A - Completely reliable
  - B - Usually reliable
  - C - Fairly reliable
  - D - Not usually reliable
  - E - Unreliable
  - F - Reliability cannot be judged
  type: 15
  required: false
- defaultvalue: indicatorType
  name: feedExpirationPolicy
  display: ''
  options:
  - never
  - interval
  - indicatorType
  - suddenDeath
  type: 17
  required: false
- defaultvalue: '20160'
  name: feedExpirationInterval
  display: ''
  type: 1
  required: false
description: A threat intelligence platform that collects and interprets intelligence data from open sources and manages indicator scoring, types, and attributes.
display: ThreatQ v2
name: ThreatQ v2
script:
  commands:
  - arguments:
    - default: true
      description: Name of the object to search.
      name: name
      required: true
    - defaultValue: '10'
      description: The maximum number of records to retrieve.
      name: limit
    description: Searches for objects by name in the ThreatQ repository.
    name: threatq-search-by-name
    outputs:
    - contextPath: ThreatQ.Indicator.ID
      description: The ID of the Indicator.
      type: Number
    - contextPath: ThreatQ.Indicator.Value
      description: The value of the Indicator.
      type: String
    - contextPath: ThreatQ.Event.ID
      description: The ID of the Event.
      type: Number
    - contextPath: ThreatQ.Event.Title
      description: The title of the Event.
      type: String
    - contextPath: ThreatQ.Adversary.ID
      description: The ID of the Adversary.
      type: Number
    - contextPath: ThreatQ.Adversary.Name
      description: The name of the Adversary.
      type: String
  - arguments:
    - default: true
      description: The IP address to check.
      isArray: true
      name: ip
      required: true
    description: Checks the reputation of an IP address in ThreatQ.
    name: ip
    outputs:
    - contextPath: DBotScore.Indicator
      description: The indicator that was tested.
      type: String
    - contextPath: DBotScore.Type
      description: The indicator type.
      type: String
    - contextPath: DBotScore.Vendor
      description: The vendor used to calculate the score.
      type: String
    - contextPath: DBotScore.Score
      description: The actual score.
      type: Number
    - contextPath: IP.Address
      description: The IP Address.
      type: String
    - contextPath: IP.Malicious.Vendor
      description: The IP address of the Vendor.
      type: String
    - contextPath: IP.Malicious.Description
      description: The description of the Malicious IP address.
      type: String
    - contextPath: ThreatQ.Indicator.ID
      description: The Id of the Indicator.
      type: Number
    - contextPath: ThreatQ.Indicator.Value
      description: The indicator that was tested.
      type: String
    - contextPath: ThreatQ.Indicator.Source.ID
      description: The source ID of the indicator.
      type: Number
    - contextPath: ThreatQ.Indicator.Source.Name
      description: The source name of the indicator.
      type: String
    - contextPath: ThreatQ.Indicator.Attribute.ID
      description: The attribute ID of the indicator.
      type: Number
    - contextPath: ThreatQ.Indicator.Attribute.Value
      description: The attribute value of the indicator.
      type: String
    - contextPath: ThreatQ.Indicator.Attribute.Name
      description: The attribute name of the indicator.
      type: String
    - contextPath: ThreatQ.Indicator.CreatedAt
      description: The creation date of the indicator.
      type: Date
    - contextPath: ThreatQ.Indicator.UpdatedAt
      description: The last update date of the indicator.
      type: Date
    - contextPath: ThreatQ.Indicator.Status
      description: The status of the indicator.
      type: String
    - contextPath: ThreatQ.Indicator.TQScore
      description: The ThreatQ score of the indicator.
      type: Number
    - contextPath: ThreatQ.Indicator.Description
      description: The description of the indicator.
      type: String
    - contextPath: ThreatQ.Indicator.Type
      description: The indicator type.
      type: String
  - arguments:
    - default: true
      description: URL to check
      isArray: true
      name: url
      required: true
    description: Checks the reputation of a URL in ThreatQ.
    name: url
    outputs:
    - contextPath: DBotScore.Indicator
      description: The indicator that was tested.
      type: String
    - contextPath: DBotScore.Type
      description: The indicator type.
      type: String
    - contextPath: DBotScore.Vendor
      description: The vendor used to calculate the score.
      type: String
    - contextPath: DBotScore.Score
      description: The actual score.
      type: Number
    - contextPath: URL.Data
      description: The URL.
      type: String
    - contextPath: URL.Malicious.Vendor
      description: The vendor of the malicious URL.
      type: String
    - contextPath: URL.Malicious.Description
      description: The description of the malicious URL.
      type: String
    - contextPath: ThreatQ.Indicator.ID
      description: The ID of the indicator.
      type: Number
    - contextPath: ThreatQ.Indicator.Value
      description: The indicator that was tested.
      type: String
    - contextPath: ThreatQ.Indicator.Source.ID
      description: The source of the indicator.
      type: Number
    - contextPath: ThreatQ.Indicator.Source.Name
      description: The source of the indicator.
      type: String
    - contextPath: ThreatQ.Indicator.Attribute.ID
      description: The attribute ID of the indicator.
      type: Number
    - contextPath: ThreatQ.Indicator.Attribute.Value
      description: The attribute value of the indicator.
      type: String
    - contextPath: ThreatQ.Indicator.Attribute.Name
      description: The attribute name of the indicator.
      type: String
    - contextPath: ThreatQ.Indicator.CreatedAt
      description: The creation date of the indicator.
      type: Date
    - contextPath: ThreatQ.Indicator.UpdatedAt
      description: The last update date of the indicator.
      type: Date
    - contextPath: ThreatQ.Indicator.Status
      description: The status of the indicator.
      type: String
    - contextPath: ThreatQ.Indicator.TQScore
      description: The ThreatQ score of the indicator.
      type: Number
    - contextPath: ThreatQ.Indicator.Description
      description: The description of the indicator.
      type: String
    - contextPath: ThreatQ.Indicator.Type
      description: The indicator type.
      type: String
  - arguments:
    - default: true
      description: File MD5, SHA-1 or SHA-256
      isArray: true
      name: file
      required: true
    description: Checks the reputation of a file in ThreatQ.
    name: file
    outputs:
    - contextPath: DBotScore.Indicator
      description: The indicator that was tested.
      type: String
    - contextPath: DBotScore.Type
      description: The indicator type.
      type: String
    - contextPath: DBotScore.Vendor
      description: The vendor used to calculate the score.
      type: String
    - contextPath: DBotScore.Score
      description: The actual score.
      type: Number
    - contextPath: File.Name
      description: The name of the file.
      type: String
    - contextPath: File.MD5
      description: The MD5 of the file.
      type: String
    - contextPath: File.SHA1
      description: The SHA1 of the file.
      type: String
    - contextPath: File.SHA256
      description: The SHA256 of the file.
      type: String
    - contextPath: File.SHA512
      description: The SHA512 of the file.
      type: String
    - contextPath: File.Path
      description: The path of the file.
      type: String
    - contextPath: File.Malicious.Vendor
      description: The vendor of the malicious file.
      type: String
    - contextPath: File.Malicious.Description
      description: The description of the malicious file.
      type: String
    - contextPath: ThreatQ.Indicator.ID
      description: The ID of the indicator.
      type: Number
    - contextPath: ThreatQ.Indicator.Value
      description: The indicator that was tested.
      type: String
    - contextPath: ThreatQ.Indicator.Source.ID
      description: The source ID of the indicator.
      type: Number
    - contextPath: ThreatQ.Indicator.Source.Name
      description: The source name of the indicator.
      type: String
    - contextPath: ThreatQ.Indicator.Attribute.ID
      description: The attribute ID of the indicator.
      type: Number
    - contextPath: ThreatQ.Indicator.Attribute.Value
      description: The attribute value of the indicator.
      type: String
    - contextPath: ThreatQ.Indicator.Attribute.Name
      description: The attribute name of the indicator.
      type: String
    - contextPath: ThreatQ.Indicator.CreatedAt
      description: The creation date of the indicator.
      type: Date
    - contextPath: ThreatQ.Indicator.UpdatedAt
      description: The last update date of the indicator.
      type: Date
    - contextPath: ThreatQ.Indicator.Status
      description: The status of the indicator.
      type: String
    - contextPath: ThreatQ.Indicator.TQScore
      description: The ThreatQ score of the indicator.
      type: Number
    - contextPath: ThreatQ.Indicator.Description
      description: The description of the indicator.
      type: String
    - contextPath: ThreatQ.Indicator.Type
      description: The indicator type.
      type: String
  - arguments:
    - default: true
      description: The email address to check.
      isArray: true
      name: email
      required: true
    description: Checks the reputation of an email in ThreatQ.
    name: email
    outputs:
    - contextPath: DBotScore.Indicator
      description: The indicator that was tested.
      type: String
    - contextPath: DBotScore.Type
      description: The indicator type.
      type: String
    - contextPath: DBotScore.Vendor
      description: The vendor used to calculate the score.
      type: String
    - contextPath: DBotScore.Score
      description: The actual score.
      type: Number
    - contextPath: Account.Email.Address
      description: The Email Address.
      type: String
    - contextPath: Account.Malicious.Vendor
      description: The vendor of the malicious account.
      type: String
    - contextPath: Account.Malicious.Description
      description: The description of the malicious account.
      type: String
    - contextPath: ThreatQ.Indicator.ID
      description: The ID of the indicator.
      type: Number
    - contextPath: ThreatQ.Indicator.Value
      description: The indicator that was tested.
      type: String
    - contextPath: ThreatQ.Indicator.Source.ID
      description: The source ID of the indicator.
      type: Number
    - contextPath: ThreatQ.Indicator.Source.Name
      description: The source name of the indicator.
      type: String
    - contextPath: ThreatQ.Indicator.Attribute.ID
      description: The attribute ID of the indicator.
      type: Number
    - contextPath: ThreatQ.Indicator.Attribute.Value
      description: The attribute value of the indicator.
      type: String
    - contextPath: ThreatQ.Indicator.Attribute.Name
      description: The attribute name of the indicator.
      type: String
    - contextPath: ThreatQ.Indicator.CreatedAt
      description: The creation date of the indicator.
      type: Date
    - contextPath: ThreatQ.Indicator.UpdatedAt
      description: The last update date of the indicator.
      type: Date
    - contextPath: ThreatQ.Indicator.Status
      description: The status of the indicator.
      type: String
    - contextPath: ThreatQ.Indicator.TQScore
      description: The ThreatQ score of the indicator.
      type: Number
    - contextPath: ThreatQ.Indicator.Description
      description: The description of the indicator.
      type: String
    - contextPath: ThreatQ.Indicator.Type
      description: The indicator type.
      type: String
  - arguments:
    - default: true
      description: Domain or FQDN
      isArray: true
      name: domain
      required: true
    description: Checks the reputation of a domain in ThreatQ.
    name: domain
    outputs:
    - contextPath: DBotScore.Indicator
      description: The indicator that was tested.
      type: String
    - contextPath: DBotScore.Vendor
      description: The vendor used to calculate the score.
      type: String
    - contextPath: DBotScore.Type
      description: The indicator type.
      type: String
    - contextPath: DBotScore.Score
      description: The actual score.
      type: Number
    - contextPath: Domain.Name
      description: The name of the domain.
      type: String
    - contextPath: Domain.Malicious.Vendor
      description: The vendor of the malicious domain.
      type: String
    - contextPath: Domain.Malicious.Description
      description: The description of the malicious domain.
      type: String
    - contextPath: ThreatQ.Indicator.ID
      description: The ID of the indicator.
      type: Number
    - contextPath: ThreatQ.Indicator.Value
      description: The indicator that was tested.
      type: String
    - contextPath: ThreatQ.Indicator.Source.ID
      description: The source ID of the indicator.
      type: Number
    - contextPath: ThreatQ.Indicator.Source.Name
      description: The source name of the indicator.
      type: String
    - contextPath: ThreatQ.Indicator.Attribute.ID
      description: The attribute ID of the indicator.
      type: Number
    - contextPath: ThreatQ.Indicator.Attribute.Value
      description: The attribute value of the indicator.
      type: String
    - contextPath: ThreatQ.Indicator.Attribute.Name
      description: The attribute name of the indicator.
      type: String
    - contextPath: ThreatQ.Indicator.CreatedAt
      description: The creation date of the indicator.
      type: Date
    - contextPath: ThreatQ.Indicator.UpdatedAt
      description: The last update date of the indicator.
      type: Date
    - contextPath: ThreatQ.Indicator.Status
      description: The status of the indicator.
      type: String
    - contextPath: ThreatQ.Indicator.TQScore
      description: The ThreatQ score of the indicator.
      type: Number
    - contextPath: ThreatQ.Indicator.Description
      description: The description of the indicator.
      type: String
    - contextPath: ThreatQ.Indicator.Type
      description: The indicator type.
      type: String
  - arguments:
    - auto: PREDEFINED
      description: The type of indicator, such as email address, IP address, Registry key, binary string, and so on.
      name: type
      predefined:
      - Binary String
      - CIDR Block
      - CVE
      - Email Address
      - Email Attachment
      - Email Subject
      - File Mapping
      - File Path
      - Filename
      - FQDN
      - Fuzzy Hash
      - GOST Hash
      - Hash ION
      - IP Address
      - IPv6 Address
      - MD5
      - Mutex
      - Password
      - Registry Key
      - Service Name
      - SHA-1
      - SHA-256
      - SHA-384
      - SHA-512
      - String
      - x509 Serial
      - x509 Subject
      - URL
      - URL Path
      - User-agent
      - Username
      - X-Mailer
      required: true
    - auto: PREDEFINED
      description: 'The status of the indicator. Can be: "Active", "Expired", "Indirect", "Review", or "Whitelisted".'
      name: status
      predefined:
      - Active
      - Expired
      - Indirect
      - Review
      - Whitelisted
      required: true
    - description: The indicator that was tested.
      name: value
      required: true
    - description: List of Sources names, separated by commas.
      isArray: true
      name: sources
    - description: Attributes names list, separated by commas. The i-th element in the attributes names list corresponds to the i-th element in the attributes values list.
      isArray: true
      name: attributes_names
    - description: Attributes values list, separated by commas. The i-th element in the attributes values list corresponds to the i-th element in the attributes names list.
      isArray: true
      name: attributes_values
    description: Creates a new indicator in ThreatQ.
    name: threatq-create-indicator
    outputs:
    - contextPath: ThreatQ.Indicator.ID
      description: The ID of the indicator.
      type: Number
    - contextPath: ThreatQ.Indicator.Value
      description: The indicator that was tested.
      type: String
    - contextPath: ThreatQ.Indicator.Source.ID
      description: The source ID of the indicator.
      type: Number
    - contextPath: ThreatQ.Indicator.Source.Name
      description: The source name of the indicator.
      type: String
    - contextPath: ThreatQ.Indicator.Attribute.ID
      description: The attribute ID of the indicator.
      type: Number
    - contextPath: ThreatQ.Indicator.Attribute.Value
      description: The attribute value of the indicator.
      type: String
    - contextPath: ThreatQ.Indicator.Attribute.Name
      description: The attribute name of the indicator.
      type: String
    - contextPath: ThreatQ.Indicator.CreatedAt
      description: The creation date of the indicator.
      type: Date
    - contextPath: ThreatQ.Indicator.UpdatedAt
      description: The last update date of the indicator.
      type: Date
    - contextPath: ThreatQ.Indicator.Status
      description: The status of the indicator.
      type: String
    - contextPath: ThreatQ.Indicator.TQScore
      description: The ThreatQ score of the indicator.
      type: Number
    - contextPath: ThreatQ.Indicator.Description
      description: The description of the indicator.
      type: String
    - contextPath: ThreatQ.Indicator.Type
      description: The indicator type.
      type: String
  - arguments:
    - description: The name of the attribute to add.
      name: name
      required: true
    - description: The value of the attribute to add.
      name: value
      required: true
    - auto: PREDEFINED
      description: 'The type of the object to add. Can be: "indicator", "event", "adversary", or "attachment".'
      name: obj_type
      predefined:
      - indicator
      - event
      - adversary
      - attachment
      required: true
    - description: The ID of the Object.
      name: obj_id
      required: true
    description: Adds an attribute to an object in ThreatQ.
    name: threatq-add-attribute
  - arguments:
    - auto: PREDEFINED
      description: 'The type of the object. Can be: "indicator", "event", "adversary", or "attachment".'
      name: obj_type
      predefined:
      - indicator
      - adversary
      - event
      - attachment
      required: true
    - description: The ID of the object.
      name: obj_id
      required: true
    - description: The ID of the attribute to modify.
      name: attribute_id
      required: true
    - description: The new value of the attribute.
      name: attribute_value
      required: true
    description: Modifies an attribute for an object in ThreatQ.
    name: threatq-modify-attribute
  - arguments:
    - description: The ID of the first object.
      name: obj1_id
      required: true
    - description: The ID of the second object.
      name: obj2_id
      required: true
    - auto: PREDEFINED
      description: 'The type of the first object. Can be: "indicator", "adversary", or "event".'
      name: obj1_type
      predefined:
      - indicator
      - adversary
      - event
      required: true
    - auto: PREDEFINED
      description: 'The type of the second object. Can be: "indicator", "adversary", or "event".'
      name: obj2_type
      predefined:
      - indicator
      - adversary
      - event
      required: true
    description: Links two objects together in ThreatQ.
    name: threatq-link-objects
  - arguments:
    - description: Name of the adversary to create.
      name: name
      required: true
    - description: List of sources names, separated by commas.
      isArray: true
      name: sources
    - description: List of attributes names, separated by commas. The i-th element in the attributes names list corresponds to the i-th element in the attributes values list.
      isArray: true
      name: attributes_names
    - description: List of attributes values, separated by commas. The i-th element in the attributes values list corresponds to the i-th element in the attributes names list.
      isArray: true
      name: attributes_values
    description: Creates a new adversary in ThreatQ.
    name: threatq-create-adversary
    outputs:
    - contextPath: ThreatQ.Adversary.Name
      description: The name of the adversary.
      type: string
    - contextPath: ThreatQ.Adversary.ID
      description: The ID of the adversary.
      type: number
    - contextPath: ThreatQ.Adversary.Source.ID
      description: The source ID of the adversary.
      type: number
    - contextPath: ThreatQ.Adversary.Source.Name
      description: The source name of the adversary.
      type: string
    - contextPath: ThreatQ.Adversary.Attribute.ID
      description: The ID of the adversary's attribute.
      type: number
    - contextPath: ThreatQ.Adversary.Attribute.Name
      description: The name of the adversary's attribute.
      type: string
    - contextPath: ThreatQ.Adversary.Attribute.Value
      description: The value of the adversary's attribute.
      type: string
    - contextPath: ThreatQ.Adversary.UpdatedAt
      description: The creation date of the adversary.
      type: date
    - contextPath: ThreatQ.Adversary.CreatedAt
      description: The last update date of the adversary.
      type: date
  - arguments:
    - description: Title of the event.
      name: title
      required: true
    - auto: PREDEFINED
      description: The type of the event, such as malware, watchlist, command and control, and so on.
      name: type
      predefined:
      - Spearphish
      - Watering Hole
      - SQL Injection Attack
      - DoS Attack
      - Malware
      - Watchlist
      - Command and Control
      - Anonymization
      - Exfiltration
      - Host Characteristics
      - Compromised PKI Certificate
      - Login Compromise
      - Incident
      required: true
    - description: 'Date that event happened. Can be: YYYY-mm-dd HH:MM:SS, YYYY-mm-dd'
      name: date
      required: true
    - description: List of sources names, separated by commas.
      isArray: true
      name: sources
    - description: List of attributes names, separated by commas. The i-th element in the attributes names list corresponds to the i-th element in the attributes values list.
      isArray: true
      name: attributes_names
    - description: List of attributes values, separated by commas. The i-th element in the attributes values list corresponds to the i-th element in the attributes names list.
      isArray: true
      name: attributes_values
    description: Creates a new event in ThreatQ.
    name: threatq-create-event
    outputs:
    - contextPath: ThreatQ.Event.ID
      description: The ID of the event.
      type: number
    - contextPath: ThreatQ.Event.Source.ID
      description: The source ID of the event.
      type: number
    - contextPath: ThreatQ.Event.Source.Name
      description: The source name of the event.
      type: string
    - contextPath: ThreatQ.Event.Attribute.ID
      description: The ID of the event attribute.
      type: number
    - contextPath: ThreatQ.Event.Attribute.Name
      description: The name of the event attribute.
      type: string
    - contextPath: ThreatQ.Event.Attribute.Value
      description: The attribute value of the event.
      type: string
    - contextPath: ThreatQ.Event.UpdatedAt
      description: The last update date of the event.
      type: date
    - contextPath: ThreatQ.Event.CreatedAt
      description: The creation date of the event.
      type: date
    - contextPath: ThreatQ.Event.Type
      description: The type of the event.
      type: string
    - contextPath: ThreatQ.Event.Description
      description: The description of the event.
      type: string
    - contextPath: ThreatQ.Event.Title
      description: The title of the event.
      type: string
    - contextPath: ThreatQ.Event.Occurred
      description: The date of the event that happened.
      type: date
  - arguments:
    - description: The ID of the object.
      name: obj_id
      required: true
    - auto: PREDEFINED
      description: 'The type of the object. Can be: "indicator", "event", or "adversary".'
      name: obj_type
      predefined:
      - indicator
      - event
      - adversary
      required: true
    description: Retrieves related indicators for an object in ThreatQ.
    name: threatq-get-related-indicators
    outputs:
    - contextPath: ThreatQ.Indicator.RelatedIndicator.ID
      description: The ID of the related indicator.
      type: number
    - contextPath: ThreatQ.Indicator.RelatedIndicator.Source.ID
      description: The source ID of the related indicator.
      type: number
    - contextPath: ThreatQ.Indicator.RelatedIndicator.Source.Name
      description: The source name of the related indicator.
      type: string
    - contextPath: ThreatQ.Indicator.RelatedIndicator.Attribute.ID
      description: The attribute ID of the related indicator.
      type: number
    - contextPath: ThreatQ.Indicator.RelatedIndicator.Attribute.Name
      description: The attribute name of the related indicator.
      type: string
    - contextPath: ThreatQ.Indicator.RelatedIndicator.Attribute.Value
      description: The attribute value of the related indicator.
      type: string
    - contextPath: ThreatQ.Indicator.RelatedIndicator.UpdatedAt
      description: The last update date of the related indicator.
      type: date
    - contextPath: ThreatQ.Indicator.RelatedIndicator.CreatedAt
      description: The creation date of the related indicator.
      type: date
    - contextPath: ThreatQ.Indicator.RelatedIndicator.Type
      description: The type of the related indicator.
      type: string
    - contextPath: ThreatQ.Indicator.RelatedIndicator.Description
      description: The description of the related indicator.
      type: string
    - contextPath: ThreatQ.Indicator.RelatedIndicator.Value
      description: The value of the related indicator.
      type: string
    - contextPath: ThreatQ.Indicator.RelatedIndicator.Status
      description: The status of the related indicator.
      type: string
    - contextPath: ThreatQ.Indicator.RelatedIndicator.TQScore
      description: The ThreatQ score of the related indicator.
      type: number
    - contextPath: ThreatQ.Indicator.ID
      description: The ID of the indicator.
      type: number
    - contextPath: ThreatQ.Event.RelatedIndicator.ID
      description: The ID of the related indicator.
      type: number
    - contextPath: ThreatQ.Event.RelatedIndicator.Source.ID
      description: The source ID of the related indicator.
      type: number
    - contextPath: ThreatQ.Event.RelatedIndicator.Source.Name
      description: The source name of the related indicator.
      type: string
    - contextPath: ThreatQ.Event.RelatedIndicator.Attribute.ID
      description: The attribute ID of the related indicator.
      type: number
    - contextPath: ThreatQ.Event.RelatedIndicator.Attribute.Name
      description: The attribute name of the related indicator.
      type: string
    - contextPath: ThreatQ.Event.RelatedIndicator.Attribute.Value
      description: The attribute value of the related indicator.
      type: string
    - contextPath: ThreatQ.Event.RelatedIndicator.UpdatedAt
      description: The last update date of the related indicator.
      type: date
    - contextPath: ThreatQ.Event.RelatedIndicator.CreatedAt
      description: The creation date of the related indicator.
      type: date
    - contextPath: ThreatQ.Event.RelatedIndicator.Type
      description: The type of the related indicator.
      type: string
    - contextPath: ThreatQ.Event.RelatedIndicator.Description
      description: The description of the related indicator.
      type: string
    - contextPath: ThreatQ.Event.RelatedIndicator.Value
      description: The value of the related indicator.
      type: string
    - contextPath: ThreatQ.Event.RelatedIndicator.Status
      description: The status of the related indicator.
      type: string
    - contextPath: ThreatQ.Event.RelatedIndicator.TQScore
      description: The ThreatQ score of the related indicator.
      type: number
    - contextPath: ThreatQ.Event.ID
      description: ID of the Event.
      type: number
    - contextPath: ThreatQ.Adversary.RelatedIndicator.ID
      description: ID of the related indicator.
      type: number
    - contextPath: ThreatQ.Adversary.RelatedIndicator.Source.ID
      description: Source ID of the related indicator.
      type: number
    - contextPath: ThreatQ.Adversary.RelatedIndicator.Source.Name
      description: Source name of the related indicator.
      type: string
    - contextPath: ThreatQ.Adversary.RelatedIndicator.Attribute.ID
      description: ID attribute of the related indicator.
      type: number
    - contextPath: ThreatQ.Adversary.RelatedIndicator.Attribute.Name
      description: Attribute name of the related indicator.
      type: string
    - contextPath: ThreatQ.Adversary.RelatedIndicator.Attribute.Value
      description: Attribute value of the related indicator.
      type: string
    - contextPath: ThreatQ.Adversary.RelatedIndicator.UpdatedAt
      description: The last update date of the related indicator.
      type: date
    - contextPath: ThreatQ.Adversary.RelatedIndicator.CreatedAt
      description: The creation date of the related indicator.
      type: date
    - contextPath: ThreatQ.Adversary.RelatedIndicator.Type
      description: The type of the related indicator.
      type: string
    - contextPath: ThreatQ.Adversary.RelatedIndicator.Description
      description: Description of the related indicator.
      type: string
    - contextPath: ThreatQ.Adversary.RelatedIndicator.Value
      description: The value of the related indicator.
      type: string
    - contextPath: ThreatQ.Adversary.RelatedIndicator.Status
      description: The status of the related indicator.
      type: string
    - contextPath: ThreatQ.Adversary.RelatedIndicator.TQScore
      description: The ThreatQ score of the related indicator.
      type: number
    - contextPath: ThreatQ.Adversary.ID
      description: ID of the Adversary.
      type: number
  - arguments:
    - description: The ID of the indicator.
      name: id
      required: true
    - auto: PREDEFINED
      description: 'The new status of the indicator. Can be: "Active", "Expired", "Indirect", "Review", or "Whitelisted".'
      name: status
      predefined:
      - Active
      - Expired
      - Indirect
      - Review
      - Whitelisted
      required: true
    description: Updates an indicator status in ThreatQ.
    name: threatq-update-status
    outputs:
    - contextPath: ThreatQ.Indicator.ID
      description: ID of the indicator.
      type: Number
    - contextPath: ThreatQ.Indicator.Status
      description: Status of the indicator.
      type: String
  - arguments:
    - description: ID of the object.
      name: obj_id
      required: true
    - auto: PREDEFINED
      description: 'The type of the object. Can be: "indicator", "event", or "adversary".'
      name: obj_type
      predefined:
      - indicator
      - event
      - adversary
      required: true
    description: Retrieves related events of an object in ThreatQ.
    name: threatq-get-related-events
    outputs:
    - contextPath: ThreatQ.Indicator.RelatedEvent.ID
      description: ID of the related event.
      type: number
    - contextPath: ThreatQ.Indicator.RelatedEvent.Source.ID
      description: Source ID of the related event.
      type: number
    - contextPath: ThreatQ.Indicator.RelatedEvent.Source.Name
      description: Source name of the related event.
      type: string
    - contextPath: ThreatQ.Indicator.RelatedEvent.Attribute.ID
      description: The attribute ID of the related event.
      type: number
    - contextPath: ThreatQ.Indicator.RelatedEvent.Attribute.Name
      description: The attribute name of the related event.
      type: string
    - contextPath: ThreatQ.Indicator.RelatedEvent.Attribute.Value
      description: The attribute value of the related event.
      type: string
    - contextPath: ThreatQ.Indicator.RelatedEvent.UpdatedAt
      description: The last update date of the related event.
      type: date
    - contextPath: ThreatQ.Indicator.RelatedEvent.CreatedAt
      description: The creation date of the related event.
      type: date
    - contextPath: ThreatQ.Indicator.RelatedEvent.Description
      description: Description of the related event.
      type: string
    - contextPath: ThreatQ.Indicator.RelatedEvent.Title
      description: The title of the related event.
      type: string
    - contextPath: ThreatQ.Indicator.RelatedEvent.Occurred
      description: The date of occurrence of the related event.
      type: date
    - contextPath: ThreatQ.Indicator.RelatedEvent.Type
      description: The type of the related event.
      type: string
    - contextPath: ThreatQ.Indicator.ID
      description: The ID of the Indicator.
      type: number
    - contextPath: ThreatQ.Event.RelatedEvent.ID
      description: The ID of the related event.
      type: number
    - contextPath: ThreatQ.Event.RelatedEvent.Source.ID
      description: The source ID of the related event.
      type: number
    - contextPath: ThreatQ.Event.RelatedEvent.Source.Name
      description: The source name of the related event.
      type: string
    - contextPath: ThreatQ.Event.RelatedEvent.Attribute.ID
      description: The attribute ID of the related event.
      type: number
    - contextPath: ThreatQ.Event.RelatedEvent.Attribute.Name
      description: The attribute name of the related event.
      type: string
    - contextPath: ThreatQ.Event.RelatedEvent.Attribute.Value
      description: The attribute value of the related event.
      type: string
    - contextPath: ThreatQ.Event.RelatedEvent.UpdatedAt
      description: The last update date of the related event.
      type: date
    - contextPath: ThreatQ.Event.RelatedEvent.CreatedAt
      description: The creation date of the related event.
      type: date
    - contextPath: ThreatQ.Event.RelatedEvent.Description
      description: The description of the related event.
      type: string
    - contextPath: ThreatQ.Event.RelatedEvent.Title
      description: The title of the related event.
      type: string
    - contextPath: ThreatQ.Event.RelatedEvent.Occurred
      description: The date of occurrence of the related event.
      type: date
    - contextPath: ThreatQ.Event.RelatedEvent.Type
      description: The type of the related event.
      type: string
    - contextPath: ThreatQ.Event.ID
      description: The ID of the Event.
      type: number
    - contextPath: ThreatQ.Adversary.RelatedEvent.ID
      description: The ID of the related event.
      type: number
    - contextPath: ThreatQ.Adversary.RelatedEvent.Source.ID
      description: The source ID of the related event.
      type: number
    - contextPath: ThreatQ.Adversary.RelatedEvent.Source.Name
      description: The source name of the related event.
      type: string
    - contextPath: ThreatQ.Adversary.RelatedEvent.Attribute.ID
      description: The attribute ID of the of the related event.
      type: number
    - contextPath: ThreatQ.Adversary.RelatedEvent.Attribute.Name
      description: The attribute name of the related event.
      type: string
    - contextPath: ThreatQ.Adversary.RelatedEvent.Attribute.Value
      description: The attribute value of the related event.
      type: string
    - contextPath: ThreatQ.Adversary.RelatedEvent.UpdatedAt
      description: The last update date of the related event.
      type: date
    - contextPath: ThreatQ.Adversary.RelatedEvent.CreatedAt
      description: The creation date of the related event.
      type: date
    - contextPath: ThreatQ.Adversary.RelatedEvent.Description
      description: The description of the related event.
      type: string
    - contextPath: ThreatQ.Adversary.RelatedEvent.Title
      description: The title of the related event.
      type: string
    - contextPath: ThreatQ.Adversary.RelatedEvent.Occurred
      description: The date of occurrence of the related event.
      type: date
    - contextPath: ThreatQ.Adversary.RelatedEvent.Type
      description: The type of the related event.
      type: string
    - contextPath: ThreatQ.Adversary.ID
      description: ID of the Adversary.
      type: number
  - arguments:
    - description: ID of the object.
      name: obj_id
      required: true
    - auto: PREDEFINED
      description: 'The type of the object. Can be: "indicator", "event", or "adversary".'
      name: obj_type
      predefined:
      - indicator
      - event
      - adversary
      required: true
    description: Retrieve related adversaries from an object in ThreatQ.
    name: threatq-get-related-adversaries
    outputs:
    - contextPath: ThreatQ.Indicator.RelatedAdversary.ID
      description: ID of the related adversary.
      type: number
    - contextPath: ThreatQ.Indicator.RelatedAdversary.Source.ID
      description: Source ID of the related adversary.
      type: number
    - contextPath: ThreatQ.Indicator.RelatedAdversary.Source.Name
      description: The Source name of the related adversary.
      type: string
    - contextPath: ThreatQ.Indicator.RelatedAdversary.Attribute.ID
      description: The attribute ID of the related adversary.
      type: number
    - contextPath: ThreatQ.Indicator.RelatedAdversary.Attribute.Name
      description: The attribute name of the related adversary.
      type: string
    - contextPath: ThreatQ.Indicator.RelatedAdversary.Attribute.Value
      description: The attribute value of the related adversary.
      type: string
    - contextPath: ThreatQ.Indicator.RelatedAdversary.UpdatedAt
      description: The last update date of the related adversary.
      type: date
    - contextPath: ThreatQ.Indicator.RelatedAdversary.CreatedAt
      description: The creation date of the related adversary.
      type: date
    - contextPath: ThreatQ.Indicator.RelatedAdversary.Name
      description: The name of the related adversary.
      type: string
    - contextPath: ThreatQ.Indicator.ID
      description: The ID of the Indicator.
      type: number
    - contextPath: ThreatQ.Event.RelatedAdversary.ID
      description: The ID of the related adversary.
      type: number
    - contextPath: ThreatQ.Event.RelatedAdversary.Source.ID
      description: The source ID of the related adversary.
      type: number
    - contextPath: ThreatQ.Event.RelatedAdversary.Source.Name
      description: The source name of the related adversary.
      type: string
    - contextPath: ThreatQ.Event.RelatedAdversary.Attribute.ID
      description: The attribute ID of the related adversary.
      type: number
    - contextPath: ThreatQ.Event.RelatedAdversary.Attribute.Name
      description: The Attribute name of the related adversary.
      type: string
    - contextPath: ThreatQ.Event.RelatedAdversary.Attribute.Value
      description: The attribute value of the related adversary.
      type: string
    - contextPath: ThreatQ.Event.RelatedAdversary.UpdatedAt
      description: The last update date of the related adversary.
      type: date
    - contextPath: ThreatQ.Event.RelatedAdversary.CreatedAt
      description: The creation date of the related adversary.
      type: date
    - contextPath: ThreatQ.Event.RelatedAdversary.Name
      description: The name of the related adversary.
      type: string
    - contextPath: ThreatQ.Event.ID
      description: The ID of the Event.
      type: number
    - contextPath: ThreatQ.Adversary.RelatedAdversary.ID
      description: The ID of the Related adversary.
      type: number
    - contextPath: ThreatQ.Adversary.RelatedAdversary.Source.ID
      description: The source ID of the related adversary.
      type: number
    - contextPath: ThreatQ.Adversary.RelatedAdversary.Source.Name
      description: The source name of the related adversary.
      type: string
    - contextPath: ThreatQ.Adversary.RelatedAdversary.Attribute.ID
      description: The attribute ID of the related adversary.
      type: number
    - contextPath: ThreatQ.Adversary.RelatedAdversary.Attribute.Name
      description: The attribute name of the related adversary.
      type: string
    - contextPath: ThreatQ.Adversary.RelatedAdversary.Attribute.Value
      description: The attribute value of the related adversary.
      type: string
    - contextPath: ThreatQ.Adversary.RelatedAdversary.UpdatedAt
      description: The last update date of the related adversary.
      type: date
    - contextPath: ThreatQ.Adversary.RelatedAdversary.CreatedAt
      description: The creation date of the related adversary.
      type: date
    - contextPath: ThreatQ.Adversary.RelatedAdversary.Name
      description: The name of the related adversary.
      type: string
    - contextPath: ThreatQ.Adversary.ID
      description: The ID of the Adversary.
      type: number
  - arguments:
    - description: The file entry ID in Demisto.
      name: entry_id
      required: true
    - auto: PREDEFINED
      description: Category of the file, such as CrowdStrike Intelligence, FireEye Analysis, PDF, and so on.
      name: file_category
      predefined:
      - Cuckoo
      - CrowdStrike Intelligence
      - Early Warning and Indicator Notice (EWIN)
      - FireEye Analysis
      - FBI FLASH
      - Generic Text
      - Intelligence Whitepaper
      - iSight Report
      - iSight ThreatScape Intelligence Report
      - JIB
      - MAEC
      - Malware Analysis Report
      - Malware Initial Findings Report (MFIR)
      - Malware Sample
      - Packet Capture
      - Palo Alto Networks WildFire XML
      - PCAP
      - PDF
      - Private Industry Notification (PIN)
      - Spearphish Attachment
      - STIX
      - ThreatAnalyzer Analysis
      - ThreatQ CSV File
      - Whitepaper
      required: true
    - auto: PREDEFINED
      defaultValue: off
      description: 'Zips malware files for safer downloading. Can be: "on", or "off". Default is off.'
      name: malware_safety_lock
      predefined:
      - on
      - off
    - description: Title of the File. Default is the file name.
      name: title
    description: Uploads a file in ThreatQ.
    name: threatq-upload-file
    outputs:
    - contextPath: ThreatQ.File.CreatedAt
      description: Date of the file upload.
      type: Date
    - contextPath: ThreatQ.File.Size
      description: Size (in bytes) of the file.
      type: Number
    - contextPath: ThreatQ.File.MD5
      description: The MD5 of the file.
      type: String
    - contextPath: ThreatQ.File.ID
      description: The File ID in ThreatQ.
      type: Number
    - contextPath: ThreatQ.File.Name
      description: The name of the File.
      type: String
    - contextPath: ThreatQ.File.Title
      description: The title of the file.
      type: String
    - contextPath: ThreatQ.File.UpdatedAt
      description: The last update of the file.
      type: Date
    - contextPath: ThreatQ.File.MalwareLocked
      description: Whether malware files are zipped.
      type: Number
    - contextPath: ThreatQ.File.ContentType
      description: The content type of the file.
      type: String
    - contextPath: ThreatQ.File.Type
      description: The type of the file.
      type: String
    - contextPath: ThreatQ.File.Source.ID
      description: The source of the file.
      type: Number
    - contextPath: ThreatQ.File.Source.Name
      description: The source name of the file.
      type: String
    - contextPath: ThreatQ.File.Attribute.ID
      description: The attribute ID of the file.
      type: Number
    - contextPath: ThreatQ.File.Attribute.Name
      description: The attribute name of the file.
      type: String
    - contextPath: ThreatQ.File.Attribute.Value
      description: The attribute value of the file.
      type: String
  - arguments:
    - auto: PREDEFINED
      description: 'The type of the object. Can be: "indicator", "event", "attachment" or "adversary".'
      name: obj_type
      predefined:
      - indicator
      - adversary
      - event
      - attachment
      required: true
    - description: The ID of the Object.
      name: obj_id
      required: true
    description: Searches for an object by object type and ID. Generic and DBotScore contexts also may be generated.
    name: threatq-search-by-id
    outputs:
    - contextPath: ThreatQ.Indicator.ID
      description: ID of the indicator.
      type: number
    - contextPath: ThreatQ.Indicator.Source.ID
      description: Source ID of the indicator.
      type: number
    - contextPath: ThreatQ.Indicator.Source.Name
      description: Source name of the indicator.
      type: string
    - contextPath: ThreatQ.Indicator.Attribute.ID
      description: Attribute ID of the indicator.
      type: number
    - contextPath: ThreatQ.Indicator.Attribute.Name
      description: Attribute name of the indicator.
      type: string
    - contextPath: ThreatQ.Indicator.Attribute.Value
      description: Attribute value of the indicator.
      type: string
    - contextPath: ThreatQ.Indicator.CreatedAt
      description: Creation date of the indicator.
      type: date
    - contextPath: ThreatQ.Indicator.UpdatedAt
      description: Last update date of the indicator.
      type: date
    - contextPath: ThreatQ.Indicator.Description
      description: Description of the indicator.
      type: string
    - contextPath: ThreatQ.Indicator.Value
      description: The indicator that was tested.
      type: string
    - contextPath: ThreatQ.Indicator.Status
      description: The status of indicator.
      type: string
    - contextPath: ThreatQ.Indicator.Type
      description: The indicator type. For example, IP Address.
      type: string
    - contextPath: ThreatQ.Indicator.TQScore
      description: The ThreatQ Score of the indicator.
      type: number
    - contextPath: ThreatQ.Event.ID
      description: The ID of the indicator.
      type: number
    - contextPath: ThreatQ.Event.Source.ID
      description: The source ID of the indicator.
      type: number
    - contextPath: ThreatQ.Event.Source.Name
      description: The source name of the indicator.
      type: string
    - contextPath: ThreatQ.Event.Attribute.ID
      description: The attribute ID of the indicator.
      type: number
    - contextPath: ThreatQ.Event.Attribute.Name
      description: The attribute name of the indicator.
      type: string
    - contextPath: ThreatQ.Event.Attribute.Value
      description: The attribute value of the indicator.
      type: string
    - contextPath: ThreatQ.Event.UpdatedAt
      description: The last update date of the event.
      type: date
    - contextPath: ThreatQ.Event.CreatedAt
      description: The creation date of the event.
      type: date
    - contextPath: ThreatQ.Event.Type
      description: The type of the event.
      type: string
    - contextPath: ThreatQ.Event.Description
      description: Description of the event.
      type: string
    - contextPath: ThreatQ.Event.Title
      description: The title of the event.
      type: string
    - contextPath: ThreatQ.Event.Occurred
      description: The date that the event happened.
      type: date
    - contextPath: ThreatQ.Adversary.Name
      description: The name of the adversary.
      type: string
    - contextPath: ThreatQ.Adversary.ID
      description: The ID of the adversary.
      type: number
    - contextPath: ThreatQ.Adversary.Source.ID
      description: The source of the adversary.
      type: number
    - contextPath: ThreatQ.Adversary.Source.Name
      description: The source name of the adversary.
      type: string
    - contextPath: ThreatQ.Adversary.Attribute.ID
      description: The attribute ID of the adversary.
      type: number
    - contextPath: ThreatQ.Adversary.Attribute.Name
      description: The attribute name of the adversary.
      type: string
    - contextPath: ThreatQ.Adversary.Attribute.Value
      description: The attribute value of the adversary.
      type: string
    - contextPath: ThreatQ.Adversary.UpdatedAt
      description: The creation date of the adversary.
      type: date
    - contextPath: ThreatQ.Adversary.CreatedAt
      description: The last update date of the adversary.
      type: date
    - contextPath: ThreatQ.File.CreatedAt
      description: The date that the file was uploaded.
      type: Date
    - contextPath: ThreatQ.File.Size
      description: The size of the file (in bytes).
      type: Number
    - contextPath: ThreatQ.File.MD5
      description: The MD5 hash of the file.
      type: String
    - contextPath: ThreatQ.File.ID
      description: The file ID in ThreatQ.
      type: Number
    - contextPath: ThreatQ.File.Name
      description: The name of the file.
      type: String
    - contextPath: ThreatQ.File.Title
      description: The title of the file.
      type: String
    - contextPath: ThreatQ.File.UpdatedAt
      description: The last update of the file.
      type: Date
    - contextPath: ThreatQ.File.MalwareLocked
      description: Whether malware files are zipped.
      type: Number
    - contextPath: ThreatQ.File.ContentType
      description: The content type of the file.
      type: String
    - contextPath: ThreatQ.File.Type
      description: The file type.
      type: String
    - contextPath: ThreatQ.File.Source.ID
      description: The source of the file.
      type: Number
    - contextPath: ThreatQ.File.Source.Name
      description: The source name of the file.
      type: String
    - contextPath: ThreatQ.File.Attribute.ID
      description: The attribute ID of the file.
      type: Number
    - contextPath: ThreatQ.File.Attribute.Name
      description: The attribute name of the file.
      type: String
    - contextPath: ThreatQ.File.Attribute.Value
      description: The attribute value of the file.
      type: String
  - arguments:
    - description: The ID of the first object.
      name: obj1_id
      required: true
    - auto: PREDEFINED
      description: 'The type of the first object. Can be: "adversary", "indicator", or "event".'
      name: obj1_type
      predefined:
      - adversary
      - indicator
      - event
      required: true
    - description: The ID of the second object.
      name: obj2_id
      required: true
    - auto: PREDEFINED
      description: 'The type of the second object. Can be: "adversary", "indicator", or "event".'
      name: obj2_type
      predefined:
      - adversary
      - indicator
      - event
      required: true
    description: Unlinks two objects in ThreatQ.
    name: threatq-unlink-objects
  - arguments:
    - description: ID of the Object.
      name: obj_id
      required: true
    - auto: PREDEFINED
      description: 'The type of the object. Can be: "indicator", "event", "adversary" or "attachment".'
      name: obj_type
      predefined:
      - indicator
      - event
      - adversary
      - attachment
      required: true
    description: Deletes an object in ThreatQ.
    name: threatq-delete-object
  - arguments:
    - description: ID of an Object.
      name: obj_id
      required: true
    - auto: PREDEFINED
      description: 'The type of the object. Can be: "indicator", "event", "adversary", or "attachment".'
      name: obj_type
      predefined:
      - indicator
      - adversary
      - event
      - attachment
      required: true
    - description: The source name.
      name: source
      required: true
    description: Adds a source to an object in ThreatQ.
    name: threatq-add-source
  - arguments:
    - description: ID of the source.
      name: source_id
      required: true
    - description: ID of the object.
      name: obj_id
      required: true
    - auto: PREDEFINED
      description: 'The type of the object. Can be: "indicator", "event", "adversary", or "attachment".'
      name: obj_type
      predefined:
      - indicator
      - adversary
      - event
      - attachment
      required: true
    description: Deletes a source from an object in ThreatQ.
    name: threatq-delete-source
  - arguments:
    - description: ID of the attribute.
      name: attribute_id
      required: true
    - description: ID of the object.
      name: obj_id
      required: true
    - auto: PREDEFINED
      description: 'The type of the object. Can be: "indicator", "event", "adversary", or "attachment".'
      name: obj_type
      predefined:
      - indicator
      - adversary
      - event
      - attachment
      required: true
    description: Deletes an attribute from an object in ThreatQ.
    name: threatq-delete-attribute
  - arguments:
    - description: ID of the Adversary to update.
      name: id
      required: true
    - description: Name of the new adversary.
      name: name
      required: true
    description: Updates an adversary name in ThreatQ.
    name: threatq-edit-adversary
    outputs:
    - contextPath: ThreatQ.Adversary.Name
      description: The name of the adversary.
      type: string
    - contextPath: ThreatQ.Adversary.ID
      description: The ID of the adversary.
      type: number
    - contextPath: ThreatQ.Adversary.Source.ID
      description: The source ID of the adversary.
      type: number
    - contextPath: ThreatQ.Adversary.Source.Name
      description: The source name of the adversary.
      type: string
    - contextPath: ThreatQ.Adversary.Attribute.ID
      description: The attribute ID of the adversary.
      type: number
    - contextPath: ThreatQ.Adversary.Attribute.Name
      description: The attribute name of the adversary.
      type: string
    - contextPath: ThreatQ.Adversary.Attribute.Value
      description: The value of the adversary.
      type: string
    - contextPath: ThreatQ.Adversary.UpdatedAt
      description: The creation date of the adversary.
      type: date
    - contextPath: ThreatQ.Adversary.CreatedAt
      description: The last update date of the adversary.
      type: date
  - arguments:
    - description: The ID of the indicator.
      name: id
      required: true
    - description: The value of the new indicator.
      name: value
    - auto: PREDEFINED
      description: The type of the new indicator, such as email address, Filename, Binary string and so on.
      name: type
      predefined:
      - Binary String
      - CIDR Block
      - CVE
      - Email Address
      - Email Attachment
      - Email Subject
      - File Mapping
      - File Path
      - Filename
      - FQDN
      - Fuzzy Hash
      - GOST Hash
      - Hash ION
      - IP Address
      - IPv6 Address
      - MD5
      - Mutex
      - Password
      - Registry Key
      - Service Name
      - SHA-1
      - SHA-256
      - SHA-384
      - SHA-512
      - String
      - x509 Serial
      - x509 Subject
      - URL
      - URL Path
      - User-agent
      - Username
      - X-Mailer
    - description: The description of the indicator.
      name: description
    description: Updates an indicator in ThreatQ.
    name: threatq-edit-indicator
    outputs:
    - contextPath: ThreatQ.Indicator.ID
      description: The ID of the indicator.
      type: number
    - contextPath: ThreatQ.Indicator.Source.ID
      description: The source ID of the indicator.
      type: number
    - contextPath: ThreatQ.Indicator.Source.Name
      description: The source name of the indicator.
      type: string
    - contextPath: ThreatQ.Indicator.Attribute.ID
      description: The attribute ID of the indicator.
      type: number
    - contextPath: ThreatQ.Indicator.Attribute.Name
      description: The attribute name of the indicator.
      type: string
    - contextPath: ThreatQ.Indicator.Attribute.Value
      description: The attribute value of the indicator.
      type: string
    - contextPath: ThreatQ.Indicator.CreatedAt
      description: The creation date of the indicator.
      type: date
    - contextPath: ThreatQ.Indicator.UpdatedAt
      description: The last update date of the indicator.
      type: date
    - contextPath: ThreatQ.Indicator.Description
      description: The description of the indicator.
      type: string
    - contextPath: ThreatQ.Indicator.Value
      description: The indicator that was tested.
      type: string
    - contextPath: ThreatQ.Indicator.Status
      description: The status of the indicator.
      type: string
    - contextPath: ThreatQ.Indicator.Type
      description: The indicator type. For example, IP Address.
      type: string
    - contextPath: ThreatQ.Indicator.TQScore
      description: The ThreatQ Score of the indicator.
      type: number
  - arguments:
    - description: The ID of the Event.
      name: id
      required: true
    - description: The title of the new event.
      name: title
    - description: 'Date that event happened. Can be: YYYY-mm-dd HH:MM:SS, YYYY-mm-dd'
      name: date
    - auto: PREDEFINED
      description: Type of the event, such as DoS Attack, Malware, Watchlist, and so on.
      name: type
      predefined:
      - Spearphish
      - Watering Hole
      - SQL Injection Attack
      - DoS Attack
      - Malware
      - Watchlist
      - Command and Control
      - Anonymization
      - Exfiltration
      - Host Characteristics
      - Compromised PKI Certificate
      - Login Compromise
      - Incident
    - description: Description of the event.
      name: description
    description: Updates an event in ThreatQ.
    name: threatq-edit-event
    outputs:
    - contextPath: ThreatQ.Event.ID
      description: The ID of the event.
      type: number
    - contextPath: ThreatQ.Event.Source.ID
      description: The source ID of the event.
      type: number
    - contextPath: ThreatQ.Event.Source.Name
      description: The source name of the event.
      type: string
    - contextPath: ThreatQ.Event.Attribute.ID
      description: The attribute ID of the event.
      type: number
    - contextPath: ThreatQ.Event.Attribute.Name
      description: The attribute name of the event.
      type: string
    - contextPath: ThreatQ.Event.Attribute.Value
      description: The attribute value of the event.
      type: string
    - contextPath: ThreatQ.Event.UpdatedAt
      description: The last update date of the event.
      type: date
    - contextPath: ThreatQ.Event.CreatedAt
      description: The creation date of the event.
      type: date
    - contextPath: ThreatQ.Event.Type
      description: The type of the event.
      type: string
    - contextPath: ThreatQ.Event.Description
      description: The description of the event.
      type: string
    - contextPath: ThreatQ.Event.Title
      description: The title of the event.
      type: string
    - contextPath: ThreatQ.Event.Occurred
      description: The date that the event happened.
      type: date
  - arguments:
    - description: The ID of the indicator.
      name: id
      required: true
    - auto: PREDEFINED
      description: 'The manual indicator score. Can be: "Generated Score" or "1", "2", "3", "4", "5", "6", "7", "8", "9" or "10".'
      name: score
      predefined:
      - Generated Score
      - '0'
      - '1'
      - '2'
      - '3'
      - '4'
      - '5'
      - '6'
      - '7'
      - '8'
      - '9'
      - '10'
      required: true
    description: Modifies an indicator's score in ThreatQ. The final indicator score is the highest of the manual and generated scores.
    name: threatq-update-score
    outputs:
    - contextPath: ThreatQ.Indicator.ID
      description: The ID of the indicator.
      type: number
    - contextPath: ThreatQ.Indicator.Source.ID
      description: The source ID of the indicator.
      type: number
    - contextPath: ThreatQ.Indicator.Source.Name
      description: The source name of the indicator.
      type: string
    - contextPath: ThreatQ.Indicator.Attribute.ID
      description: The attribute ID of the indicator.
      type: number
    - contextPath: ThreatQ.Indicator.Attribute.Name
      description: The attribute name of the indicator.
      type: string
    - contextPath: ThreatQ.Indicator.Attribute.Value
      description: The attribute value of the indicator.
      type: string
    - contextPath: ThreatQ.Indicator.CreatedAt
      description: The creation date of the indicator.
      type: date
    - contextPath: ThreatQ.Indicator.UpdatedAt
      description: The last update date of the indicator.
      type: date
    - contextPath: ThreatQ.Indicator.Description
      description: The description of the indicator.
      type: string
    - contextPath: ThreatQ.Indicator.Value
      description: The indicator that was tested.
      type: string
    - contextPath: ThreatQ.Indicator.Status
      description: The status of the Indicator.
      type: string
    - contextPath: ThreatQ.Indicator.Type
      description: The indicator type. For example, IP Address.
      type: string
    - contextPath: ThreatQ.Indicator.TQScore
      description: The ThreatQ Score of the indicator.
      type: number
  - arguments:
    - description: The ID of the file.
      name: id
      required: true
    description: Downloads a file from ThreatQ to Demisto.
    name: threatq-download-file
  - arguments:
    - defaultValue: '0'
      description: The result page number to return. Default is 0.
      name: page
    - defaultValue: '50'
      description: The maximum number of indicators return. Default is 50.
      name: limit
    description: Retrieves all indicators in ThreatQ.
    name: threatq-get-all-indicators
    outputs:
    - contextPath: ThreatQ.Indicator.ID
      description: ID of the indicator.
      type: number
    - contextPath: ThreatQ.Indicator.Source.ID
      description: Source ID of the indicator.
      type: number
    - contextPath: ThreatQ.Indicator.Source.Name
      description: Source name of the indicator.
      type: string
    - contextPath: ThreatQ.Indicator.Attribute.ID
      description: Attribute ID of the of the indicator.
      type: number
    - contextPath: ThreatQ.Indicator.Attribute.Name
      description: Attribute name of the indicator.
      type: string
    - contextPath: ThreatQ.Indicator.Attribute.Value
      description: Attribute value of the indicator.
      type: string
    - contextPath: ThreatQ.Indicator.CreatedAt
      description: The creation date of the indicator.
      type: date
    - contextPath: ThreatQ.Indicator.UpdatedAt
      description: The last update date of the indicator.
      type: date
    - contextPath: ThreatQ.Indicator.Description
      description: The description of the indicator.
      type: string
    - contextPath: ThreatQ.Indicator.Value
      description: The indicator that was tested.
      type: string
    - contextPath: ThreatQ.Indicator.Status
      description: The status of the indicator.
      type: string
    - contextPath: ThreatQ.Indicator.Type
      description: The indicator type. For example, IP Address.
      type: string
    - contextPath: ThreatQ.Indicator.TQScore
      description: The ThreatQ Score of the indicator.
      type: number
  - arguments:
    - defaultValue: '0'
      description: The result page number to return. Default is 0.
      name: page
    - defaultValue: '50'
      description: The maximum number of events to return. Default is 50.
      name: limit
    description: Retrieves all events in ThreatQ.
    name: threatq-get-all-events
    outputs:
    - contextPath: ThreatQ.Event.ID
      description: The ID of the event.
      type: number
    - contextPath: ThreatQ.Event.Source.ID
      description: The source ID of the event.
      type: number
    - contextPath: ThreatQ.Event.Source.Name
      description: The source name of the event.
      type: string
    - contextPath: ThreatQ.Event.Attribute.ID
      description: The attribute ID of the event.
      type: number
    - contextPath: ThreatQ.Event.Attribute.Name
      description: The attribute name of the event.
      type: string
    - contextPath: ThreatQ.Event.Attribute.Value
      description: The attribute value of the event.
      type: string
    - contextPath: ThreatQ.Event.UpdatedAt
      description: The last update date of the event.
      type: date
    - contextPath: ThreatQ.Event.CreatedAt
      description: The creation date of the event.
      type: date
    - contextPath: ThreatQ.Event.Type
      description: The type of the event.
      type: string
    - contextPath: ThreatQ.Event.Description
      description: The description of the event.
      type: string
    - contextPath: ThreatQ.Event.Title
      description: The title of the event.
      type: string
    - contextPath: ThreatQ.Event.Occurred
      description: The date the event happened.
      type: date
  - arguments:
    - defaultValue: '0'
      description: The result page number to return. Default is 0.
      name: page
    - defaultValue: '50'
      description: The maximum number of objects to return in one response (maximum is 200).
      name: limit
    description: Returns all adversaries in ThreatQ.
    name: threatq-get-all-adversaries
    outputs:
    - contextPath: ThreatQ.Adversary.Name
      description: The name of the adversary.
      type: string
    - contextPath: ThreatQ.Adversary.ID
      description: The ID of the of the adversary.
      type: number
    - contextPath: ThreatQ.Adversary.Source.ID
      description: The source ID of the adversary.
      type: number
    - contextPath: ThreatQ.Adversary.Source.Name
      description: The source name of the adversary.
      type: string
    - contextPath: ThreatQ.Adversary.Attribute.ID
      description: The attribute ID of the adversary.
      type: number
    - contextPath: ThreatQ.Adversary.Attribute.Name
      description: The attribute name of the adversary.
      type: string
    - contextPath: ThreatQ.Adversary.Attribute.Value
      description: The attribute value of the adversary.
      type: string
    - contextPath: ThreatQ.Adversary.UpdatedAt
      description: The creation date of the adversary.
      type: date
    - contextPath: ThreatQ.Adversary.CreatedAt
      description: The last update date of the adversary.
      type: date
  - arguments:
    - description: The search query.
      name: query
      required: true
    - defaultValue: '10'
      description: The maximum number of results to return. Default is 10.
      name: limit
    - description: 'The indicator type for which to search. Can be either the name or the ID. Possible values: Binary String, CIDR Block, CVE, Email Address, Email Attachment, Email Subject, File Mapping, File Path, Filename, FQDN, Fuzzy Hash, GOST Hash, Hash ION, IP Address, IPv6 Address, MD5, Mutex,Password, Registry Key, Service Name, SHA-1, SHA-256, SHA-384, SHA-512, String, x509 Serial, x509 Subject, URL, URL Path, User-agent, Username, X-Mailer'
      name: indicator_type
      required: true
    deprecated: true
    description: Runs an advanced indicator search.
    name: threatq-advanced-search
<<<<<<< HEAD
  dockerimage: demisto/python3:3.10.12.63474
=======
  dockerimage: demisto/python3:3.10.13.86272
>>>>>>> 90cf3b88
  script: ''
  subtype: python3
  type: python
fromversion: 5.0.0
tests:
- No tests (auto formatted)<|MERGE_RESOLUTION|>--- conflicted
+++ resolved
@@ -1888,11 +1888,7 @@
     deprecated: true
     description: Runs an advanced indicator search.
     name: threatq-advanced-search
-<<<<<<< HEAD
-  dockerimage: demisto/python3:3.10.12.63474
-=======
   dockerimage: demisto/python3:3.10.13.86272
->>>>>>> 90cf3b88
   script: ''
   subtype: python3
   type: python
