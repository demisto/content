## [Unreleased]
<<<<<<< HEAD
Fixed an issue where indicators with custom indicator statuses, indicator types, event types and attachment types would raise an error.
=======


## [20.5.0] - 2020-05-12
-
>>>>>>> 58d856d9


## [20.4.0] - 2020-04-14
-


## [20.1.0] - 2020-01-07
  - Added the ***threatq-advanced-search*** command, which runs an advanced indicator search.
  - Added TLP values to indicator outputs.


## [19.10.1] - 2019-10-15
Fixed results numbering for the following commands.
  - ***threatq-get-all-adversaries***
  - ***threatq-get-all-indicators***
  - ***threatq-get-all-events*** commands.

## [19.9.1] - 2019-09-18
  - Added ThreatQ v2 integration <|MERGE_RESOLUTION|>--- conflicted
+++ resolved
@@ -1,12 +1,9 @@
 ## [Unreleased]
-<<<<<<< HEAD
 Fixed an issue where indicators with custom indicator statuses, indicator types, event types and attachment types would raise an error.
-=======
 
 
 ## [20.5.0] - 2020-05-12
 -
->>>>>>> 58d856d9
 
 
 ## [20.4.0] - 2020-04-14
