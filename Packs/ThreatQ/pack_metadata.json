{
    "name": "ThreatQ",
    "description": "A threat intelligence platform that collects and interprets intelligence data from open sources and manages indicator scoring, types, and attributes.",
<<<<<<< HEAD
    "support": "xsoar",
    "currentVersion": "1.0.3",
    "author": "Cortex XSOAR",
    "url": "https://www.paloaltonetworks.com/cortex",
    "email": "",
=======
    "support": "partner",
    "currentVersion": "1.0.2",
    "author": "ThreatQ",
    "url": "",
    "email": "support@threat.com",
>>>>>>> 1a10bddd
    "created": "2020-04-14T00:00:00Z",
    "categories": [
        "Data Enrichment & Threat Intelligence"
    ],
    "tags": [],
    "useCases": [],
    "keywords": []
}<|MERGE_RESOLUTION|>--- conflicted
+++ resolved
@@ -1,19 +1,11 @@
 {
     "name": "ThreatQ",
     "description": "A threat intelligence platform that collects and interprets intelligence data from open sources and manages indicator scoring, types, and attributes.",
-<<<<<<< HEAD
-    "support": "xsoar",
+    "support": "partner",
     "currentVersion": "1.0.3",
-    "author": "Cortex XSOAR",
-    "url": "https://www.paloaltonetworks.com/cortex",
-    "email": "",
-=======
-    "support": "partner",
-    "currentVersion": "1.0.2",
     "author": "ThreatQ",
     "url": "",
     "email": "support@threat.com",
->>>>>>> 1a10bddd
     "created": "2020-04-14T00:00:00Z",
     "categories": [
         "Data Enrichment & Threat Intelligence"
