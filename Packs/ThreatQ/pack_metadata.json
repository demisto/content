--- conflicted
+++ resolved
@@ -2,11 +2,7 @@
     "name": "ThreatQ",
     "description": "Platform for collecting and interpreting intelligence data from open sources and managing indicator scores, types, and attributes.",
     "support": "xsoar",
-<<<<<<< HEAD
-    "currentVersion": "1.0.25",
-=======
     "currentVersion": "1.0.26",
->>>>>>> 90cf3b88
     "author": "Cortex XSOAR",
     "url": "https://www.paloaltonetworks.com/cortex",
     "email": "",
