--- conflicted
+++ resolved
@@ -2,11 +2,7 @@
     "name": "CyCognito",
     "description": "Fetches the issues associated with a particular asset from the CyCognito platform.",
     "support": "partner",
-<<<<<<< HEAD
-    "currentVersion": "1.0.20",
-=======
     "currentVersion": "1.0.21",
->>>>>>> 9d6c5180
     "author": "CyCognito",
     "url": "",
     "email": "support@cycognito.com",
