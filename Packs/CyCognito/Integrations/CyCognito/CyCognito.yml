category: Vulnerability Management
commonfields:
  id: CyCognito
  version: -1
configuration:
- additionalinfo: The API Key required to authenticate to the service.
  display: API Key
  name: api_key
  required: true
  type: 4
- defaultvalue: CyCognito Issue
  display: Incident type
  name: incidentType
  required: false
  type: 13
- additionalinfo: The mirroring direction in which to mirror the incident. You can mirror only in (from CyCognito to XSOAR), out (from XSOAR to CyCognito), or in both directions.
  display: Incident Mirroring Direction
  defaultvalue: Incoming and Outgoing
  hidden:
  - marketplacev2
  name: mirror_direction
  options:
  - None
  - Incoming
  - Outgoing
  - Incoming and Outgoing
  required: false
  type: 15
- display: Fetch incidents
  name: isFetch
  required: false
  type: 8
- additionalinfo: |-
    The date or relative timestamp from which to begin fetching incidents.

    Supported formats: 2 minutes, 2 hours, 2 days, 2 weeks, 2 months, 2 years, yyyy-mm-dd, yyyy-mm-ddTHH:MM:SSZ

    For example: 01 Mar 2021, 01 Feb 2021 04:45:33, 2022-04-17T14:05:44Z
  defaultvalue: 3 days
  display: First Fetch Time
  name: first_fetch
  required: false
  type: 0
- additionalinfo: The maximum number of incidents to fetch every time. The maximum value is '1000'.
  defaultvalue: '50'
  display: Max Fetch
  name: max_fetch
  required: false
  type: 0
- additionalinfo: The type of issue to fetch. By default, all types of issues will be fetched. Multiple selection is supported.
  display: Issue Type
  name: issue_type
  options:
  - Abandoned Asset
  - Certificate Validity
  - Cryptographic Vulnerability
  - E-mail Security
  - Exposed Asset
  - Exposed Data
  - Exposed Dev Environment
  - Information Gathering
  - Phishing Threat
  - Potential Imposter Asset
  - Security Hygiene
  - Unmaintained Asset
  - Unsafe Authentication
  - Vulnerable Software
  - Weak Encryption
  - XSS
  required: false
  type: 16
- additionalinfo: Filters incidents according to the geographic locations in which the issue is found. Multiple selection is supported.
  display: Locations
  name: locations
  options: ["Afghanistan", "Aland Islands", "Albania", "Algeria", "American Samoa", "Andorra", "Angola", "Anguilla", "Antarctica", "Antigua and Barbuda", "Argentina", "Armenia", "Aruba", "Australia", "Austria", "Azerbaijan", "Bahamas", "Bahrain", "Bangladesh", "Barbados", "Belarus", "Belgium", "Belize", "Benin", "Bermuda", "Bhutan", "Bolivia, Plurinational State of", "Bonaire, Sint Eustatius and Saba", "Bosnia and Herzegovina", "Botswana", "Bouvet Island", "Brazil", "British Indian Ocean Territory", "Brunei Darussalam", "Bulgaria", "Burkina Faso", "Burundi", "Cabo Verde", "Cambodia", "Cameroon", "Canada", "Cayman Islands", "Central African Republic", "Chad", "Chile", "China", "Christmas Island", "Cocos (Keeling) Islands", "Colombia", "Comoros", "Congo", "Congo, The Democratic Republic of the", "Cook Islands", "Costa Rica", "Cote d'Ivoire", "Croatia", "Cuba", "Curacao", "Cyprus", "Czechia", "Denmark", "Djibouti", "Dominica", "Dominican Republic", "Ecuador", "Egypt", "El Salvador", "Equatorial Guinea", "Eritrea", "Estonia", "Eswatini", "Ethiopia", "Falkland Islands (Malvinas)", "Faroe Islands", "Fiji", "Finland", "France", "French Guiana", "French Polynesia", "French Southern Territories", "Gabon", "Gambia", "Georgia", "Germany", "Ghana", "Gibraltar", "Greece", "Greenland", "Grenada", "Guadeloupe", "Guam", "Guatemala", "Guernsey", "Guinea", "Guinea-Bissau", "Guyana", "Haiti", "Heard Island and McDonald Islands", "Holy See", "Honduras", "Hong Kong", "Hungary", "Iceland", "India", "Indonesia", "Iran, Islamic Republic of", "Iraq", "Ireland", "Isle of Man", "Israel", "Italy", "Jamaica", "Japan", "Jersey", "Jordan", "Kazakhstan", "Kenya", "Kiribati", "Korea, Democratic People's Republic of", "Korea, Republic of", "Kuwait", "Kyrgyzstan", "Lao People's Democratic Republic", "Latvia", "Lebanon", "Lesotho", "Liberia", "Libya", "Liechtenstein", "Lithuania", "Luxembourg", "Macao", "Madagascar", "Malawi", "Malaysia", "Maldives", "Mali", "Malta", "Marshall Islands", "Martinique", "Mauritania", "Mauritius", "Mayotte", "Mexico", "Micronesia, Federated States of", "Moldova, Republic of", "Monaco", "Mongolia", "Montenegro", "Montserrat", "Morocco", "Mozambique", "Myanmar", "Namibia", "Nauru", "Nepal", "Netherlands", "New Caledonia", "New Zealand", "Nicaragua", "Niger", "Nigeria", "Niue", "Norfolk Island", "North Macedonia", "Northern Mariana Islands", "Norway", "Oman", "Pakistan", "Palau", "Palestine, State of", "Panama", "Papua New Guinea", "Paraguay", "Peru", "Philippines", "Pitcairn", "Poland", "Portugal", "Puerto Rico", "Qatar", "Reunion", "Romania", "Russian Federation", "Rwanda", "Saint Barthelemy", "Saint Helena, Ascension and Tristan da Cunha", "Saint Kitts and Nevis", "Saint Lucia", "Saint Martin (French part)", "Saint Pierre and Miquelon", "Saint Vincent and the Grenadines", "Samoa", "San Marino", "Sao Tome and Principe", "Saudi Arabia", "Senegal", "Serbia", "Seychelles", "Sierra Leone", "Singapore", "Sint Maarten (Dutch part)", "Slovakia", "Slovenia", "Solomon Islands", "Somalia", "South Africa", "South Georgia and the South Sandwich Islands", "South Sudan", "Spain", "Sri Lanka", "Sudan", "Suriname", "Svalbard and Jan Mayen", "Sweden", "Switzerland", "Syrian Arab Republic", "Taiwan, Province of China", "Tajikistan", "Tanzania, United Republic of", "Thailand", "Timor-Leste", "Togo", "Tokelau", "Tonga", "Trinidad and Tobago", "Tunisia", "Turkey", "Turkmenistan", "Turks and Caicos Islands", "Tuvalu", "Uganda", "Ukraine", "United Arab Emirates", "United Kingdom of Great Britain and Northern Ireland", "United States of America", "United States Minor Outlying Islands", "Uruguay", "Uzbekistan", "Vanuatu", "Venezuela, Bolivarian Republic of", "Vietnam", "Virgin Islands, British", "Virgin Islands, U.S.", "Wallis and Futuna", "Western Sahara", "Yemen", "Zambia", "Zimbabwe"]
  required: false
  type: 16
- additionalinfo: The severity levels of the issues to fetch from CyCognito. By default, all the severity levels will be fetched, Multiple selection is supported.
  display: Severity
  name: severity_filter
  options:
  - low
  - high
  - medium
  - critical
  required: false
  type: 16
- additionalinfo: The investigation status of the issues to fetch from CyCognito. By default, it fetches uninvestigated issues.
  defaultvalue: uninvestigated
  display: Investigation Status
  name: investigation_status
  options:
  - uninvestigated
  - investigating
  - investigated
  required: false
  type: 15
- additionalinfo: "Applies a filter to the list of issues based on a JSON-specific query.\n\nFormat:\n[{\n    \"field\": \"issue-type\",\n    \"op\": \"in\",\n    \"values\": [\n       \"Unsafe Authentication\",\n       \"Vulnerable Software\"\n    ]\t\n},\n{\n    \"op\": \"not-in\",\n    \"field\": \"severity-score\",\n    \"values\": [10, 9]\n}]\n\nNote: When using several filtering options (e.g., 'Issue Type' and 'Advanced Filter'), Advanced Filter parameters will take precedence over other parameters.\nFor a complete reference to the CyCognito fields and operations, please refer to the CyCognito API V0 documentation at \nhttps://docs.cycognito.com/reference/query-issues"
  display: Advanced Filter
  name: advanced_filter
  required: false
  type: 12
- additionalinfo: Indicates whether to allow connections without verifying SSL certificate's validity.
  display: Trust any certificate (not secure)
  name: insecure
  required: false
  type: 8
- additionalinfo: Indicates whether to use XSOAR's system proxy settings to connect to the API.
  display: Use system proxy settings
  name: proxy
  required: false
  type: 8
- defaultvalue: '1440'
  display: Incidents Fetch Interval
  name: incidentFetchInterval
  required: false
  type: 19
description: The CyCognito integration fetches issues discovered by the CyCognito platform, thereby providing users with a view of their organization's internet-exposed attack surface. These issues include identification, prioritization, and recommendations for remediation of the risks faced by the organization. The integration contains commands to query assets and issues detected by the CyCognito platform, and includes a rich dashboard and layout with issue management capability.
display: CyCognito
name: CyCognito
script:
  commands:
  - arguments:
    - default: false
      description: |-
        Unique issue ID of the instance.

        Example: 0.0.0.0-cyc-auth-default-credentials,
        example.com-cyc-sql-injection, 0.0.0.0-cyc-exposed-bucket-with-data.

        Note: Users can retrieve the list of issue instance IDs by executing the "cycognito-issues-list" command.
      isArray: false
      name: issue_instance_id
      required: true
      secret: false
    deprecated: false
    description: Retrieves information about an issue associated with a particular instance based on the provided issue instance ID.
    execution: false
    name: cycognito-issue-get
    outputs:
    - contextPath: CyCognito.Issue.id
      description: Unique ID of the issue.
      type: String
    - contextPath: CyCognito.Issue.references
      description: Issue reference.
      type: Unknown
    - contextPath: CyCognito.Issue.potential_threat
      description: The threat that the issue might cause.
      type: String
    - contextPath: CyCognito.Issue.tags
      description: Tags of the issue.
      type: Unknown
    - contextPath: CyCognito.Issue.organizations
      description: Organizations of the instance.
      type: Unknown
    - contextPath: CyCognito.Issue.issue_id
      description: Unique ID of the issue.
      type: String
    - contextPath: CyCognito.Issue.summary
      description: A brief description that summarizes the issue.
      type: String
    - contextPath: CyCognito.Issue.resolved_at
      description: Date/time when the issue was resolved.
      type: String
    - contextPath: CyCognito.Issue.investigation_status
      description: Investigation status of the issue.
      type: String
    - contextPath: CyCognito.Issue.locations
      description: The geographic location of the instance.
      type: Unknown
    - contextPath: CyCognito.Issue.detection_complexity
      description: Measures the difficulty at which a vulnerable asset can be detected by a potential attacker.
      type: String
    - contextPath: CyCognito.Issue.title
      description: Title of the issue.
      type: String
    - contextPath: CyCognito.Issue.exploitation_score
      description: Exploitation score of the issue.
      type: Number
    - contextPath: CyCognito.Issue.issue_type
      description: Type of the issue.
      type: String
    - contextPath: CyCognito.Issue.comment
      description: Comment associated with the issue.
      type: String
    - contextPath: CyCognito.Issue.severity
      description: Severity of the issue.
      type: String
    - contextPath: CyCognito.Issue.remediation_steps
      description: A list of actions that describe how to resolve the issue.
      type: Unknown
    - contextPath: CyCognito.Issue.potential_impact
      description: A list of categories that describe what might happen if the issue is exploited.
      type: Unknown
    - contextPath: CyCognito.Issue.exploitation_method
      description: Exploitation method of the issue.
      type: String
    - contextPath: CyCognito.Issue.affected_asset
      description: The unique ID of the asset with which the issue is associated.
      type: String
    - contextPath: CyCognito.Issue.severity_score
      description: The numeric severity of the issue is in the range of 0 (not severe) through 10 (severe).
      type: Number
    - contextPath: CyCognito.Issue.last_detected
      description: The time at which the issue was last detected.
      type: Date
    - contextPath: CyCognito.Issue.first_detected
      description: The time at which the issue was first detected.
      type: Date
    - contextPath: CyCognito.Issue.issue_status
      description: Status of the issue found.
      type: String
    - contextPath: CyCognito.Issue.evidence
      description: Provides a reason or proof of why the issue was indeed detected by CyCognito.
      type: Unknown
  - arguments:
    - auto: PREDEFINED
      default: false
      description: |-
        The type of asset.

        Supported values: 'ip', 'domain', 'cert', 'webapp', 'iprange'
      isArray: false
      name: asset_type
      predefined:
      - ip
      - domain
      - iprange
      - cert
      - webapp
      required: true
      secret: false
    - default: false
      description: |-
        The unique asset identifier.

        Note: The asset ID value can be found by executing the "cycognito-assets-list" command.
      isArray: false
      name: asset_id
      required: true
      secret: false
    deprecated: false
    description: Retrieves information about a specific asset according to the specified asset type and asset ID.
    execution: false
    name: cycognito-asset-get
    outputs:
    - contextPath: CyCognito.Asset.alive
      description: Whether the port is alive or not.
      type: Boolean
    - contextPath: CyCognito.Asset.comment
      description: Comment associated with the asset.
      type: String
    - contextPath: CyCognito.Asset.id
      description: |-
        Unique identifier of the asset.

        Note: The asset ID is derived from the asset_id input field.
      type: String
    - contextPath: CyCognito.Asset.type
      description: The type of asset.
      type: String
    - contextPath: CyCognito.Asset.business_units
      description: The business units of the asset.
      type: Unknown
    - contextPath: CyCognito.Asset.signature
      description: The identifier of the certificate.
      type: String
    - contextPath: CyCognito.Asset.closed_ports.status
      description: Status of the closed ports object associated with the asset.
      type: String
    - contextPath: CyCognito.Asset.closed_ports.port
      description: Port of the closed ports object associated with the asset.
      type: Number
    - contextPath: CyCognito.Asset.closed_ports.protocol
      description: Protocol associated with the asset.
      type: String
    - contextPath: CyCognito.Asset.created
      description: Creation time of the asset.
      type: Date
    - contextPath: CyCognito.Asset.domain
      description: Domain of the asset.
      type: String
    - contextPath: CyCognito.Asset.domains
      description: List of domains associated with the asset.
      type: Unknown
    - contextPath: CyCognito.Asset.domain_names
      description: List of domain names associated with the asset.
      type: Unknown
    - contextPath: CyCognito.Asset.expiration
      description: The date and time at which the asset expires.
      type: Date
    - contextPath: CyCognito.Asset.first_seen
      description: The time and date at which the asset was first discovered.
      type: Date
    - contextPath: CyCognito.Asset.hosting_type
      description: Hosting type of the asset.
      type: String
    - contextPath: CyCognito.Asset.ip
      description: IP address of the asset.
      type: String
    - contextPath: CyCognito.Asset.ip_addresses
      description: IP name of the asset.
      type: Unknown
    - contextPath: CyCognito.Asset.issuer_alt_names
      description: List of alternative names of the issuers.
      type: Unknown
    - contextPath: CyCognito.Asset.issuer_common_name
      description: Common name of the Issuer.
      type: String
    - contextPath: CyCognito.Asset.issuer_country
      description: Country of the issuer.
      type: String
    - contextPath: CyCognito.Asset.issuer_locality
      description: Locality of the issuer.
      type: String
    - contextPath: CyCognito.Asset.issuer_organization
      description: The issuer's organization.
      type: String
    - contextPath: CyCognito.Asset.issuer_organization_unit
      description: The issuer's organization unit.
      type: String
    - contextPath: CyCognito.Asset.issuer_state
      description: The state of the issuer.
      type: String
    - contextPath: CyCognito.Asset.issues_count
      description: Count of the issues.
      type: Number
    - contextPath: CyCognito.Asset.last_seen
      description: The time and date at which the asset was last seen.
      type: Date
    - contextPath: CyCognito.Asset.locations
      description: Location of the asset.
      type: Unknown
    - contextPath: CyCognito.Asset.open_ports.status
      description: Status of the open ports object associated with the asset.
      type: String
    - contextPath: CyCognito.Asset.open_ports.port
      description: Port of the open ports object associated with the asset.
      type: Number
    - contextPath: CyCognito.Asset.open_ports.protocol
      description: Protocol associated with the asset.
      type: String
    - contextPath: CyCognito.Asset.organizations
      description: Organizations of the asset.
      type: Unknown
    - contextPath: CyCognito.Asset.status
      description: Status of the asset.
      type: String
    - contextPath: CyCognito.Asset.security_grade
      description: Security rating of the asset.
      type: String
    - contextPath: CyCognito.Asset.severe_issues
      description: The number of severe issues associated with the asset.
      type: Number
    - contextPath: CyCognito.Asset.signature_algorithm
      description: Signature algorithm of the asset.
      type: String
    - contextPath: CyCognito.Asset.sub_domains
      description: Subdomains of the asset.
      type: Unknown
    - contextPath: CyCognito.Asset.subject_alt_names
      description: List of alternate subject names.
      type: Unknown
    - contextPath: CyCognito.Asset.subject_common_name
      description: Common name of the subject.
      type: String
    - contextPath: CyCognito.Asset.subject_country
      description: Subject's country.
      type: String
    - contextPath: CyCognito.Asset.subject_locality
      description: Locality of the subject.
      type: String
    - contextPath: CyCognito.Asset.subject_organization
      description: Subject's Organization.
      type: String
    - contextPath: CyCognito.Asset.subject_organization_unit
      description: The organization unit of the subject.
      type: String
    - contextPath: CyCognito.Asset.subject_state
      description: State of the subject.
      type: String
    - contextPath: CyCognito.Asset.tags
      description: Tags of the asset.
      type: Unknown
    - contextPath: CyCognito.Asset.dynamically_resolved
      description: Whether the asset has a rotating IP address.
      type: String
    - contextPath: CyCognito.Asset.investigation_status
      description: Investigation status of the asset.
      type: String
    - contextPath: CyCognito.Asset.discoverability
      description: Quantifies an asset's level of exposure.
      type: String
  - arguments:
    - auto: PREDEFINED
      default: false
      description: |-
        The type of asset.

        Supported values: 'ip', 'domain', 'cert', 'webapp', 'iprange'
      isArray: false
      name: asset_type
      predefined:
      - ip
      - domain
      - cert
      - webapp
      - iprange
      required: true
      secret: false
    - default: false
      description: |-
        The unique asset identifier.

        Note: The asset ID value can be found by executing the "cycognito-assets-list" command.
      isArray: false
      name: asset_id
      required: true
      secret: false
    - auto: PREDEFINED
      default: false
      description: |-
        The investigation status of the asset. 

        Supported values: 'uninvestigated', 'investigating', 'investigated'
      isArray: false
      name: investigation_status
      predefined:
      - uninvestigated
      - investigating
      - investigated
      required: true
      secret: false
    deprecated: false
    description: Modifies the investigation status of the specified asset.
    execution: false
    name: cycognito-asset-investigation-status-change
    outputs:
    - contextPath: CyCognito.Asset.type
      description: The type of the asset.
      type: String
    - contextPath: CyCognito.Asset.id
      description: |-
        Unique identifier of the asset.

        Note: The asset ID is derived from the asset_ID input field."
      type: String
    - contextPath: CyCognito.Asset.investigation_status
      description: Investigation status of the Asset.
      type: String
    - contextPath: CyCognito.Asset.action_status
      description: Whether the status update is successful or failed.
      type: String
  - arguments:
    - default: false
      description: |-
        The unique issue ID of the instance whose investigation status is to be changed.

        Example: 0.0.0.0-cyc-auth-default-credentials,
        example.com-cyc-sql-injection, 0.0.0.0-cyc-exposed-bucket-with-data.

        Note: Users can retrieve the list of issue instance IDs by executing the "cycognito-issues-list" command.
      isArray: false
      name: issue_instance_id
      required: true
      secret: false
    - auto: PREDEFINED
      default: false
      description: |-
        The investigation status of the issue.

        Supported values: 'uninvestigated', 'investigating', 'investigated'
      isArray: false
      name: investigation_status
      predefined:
      - uninvestigated
      - investigating
      - investigated
      required: true
      secret: false
    deprecated: false
    description: Modifies the investigation status of the specified issue.
    execution: false
    name: cycognito-issue-investigation-status-change
    outputs:
    - contextPath: CyCognito.Issue.id
      description: Unique ID of the issue.
      type: String
    - contextPath: CyCognito.Issue.investigation_status
      description: Investigation status of the issue.
      type: String
    - contextPath: CyCognito.Issue.action_status
      description: Whether the update is successful or failed.
      type: String
  - arguments:
    - default: false
      defaultValue: '50'
      description: |-
        The number of results to retrieve.

        Maximum value is '1000'
      isArray: false
      name: count
      required: false
      secret: false
    - default: false
      defaultValue: '0'
      description: |-
        Sets the starting index for the returned results. By specifying offset, you retrieve a subset of records starting with the offset value.

        Note: If a negative value is provided then the default value of 0 will be used.
      isArray: false
      name: offset
      required: false
      secret: false
    - default: false
      description: |-
        An Advanced Search parameter to query the response.

        Note: Retrieves all the occurrences that are included in the string.
      isArray: false
      name: search
      required: false
      secret: false
    - default: false
      description: |-
        The date and time at which CyCognito first discovered and attributed the asset to the organization.

        Supported formats: 2 minutes, 2 hours, 2 days, 2 weeks, 2 months, 2 years, yyyy-mm-dd, yyyy-mm-ddTHH:MM:SSZ

        For example: 01 Mar 2021, 01 Feb 2021 04:45:33, 2022-04-17T14:05:44Z
      isArray: false
      name: first_detected
      required: false
      secret: false
    - default: false
      description: |-
        The date and time at which CyCognito most recently attributed the asset to the organization.

        Supported formats: 2 minutes, 2 hours, 2 days, 2 weeks, 2 months, 2 years, yyyy-mm-dd, yyyy-mm-ddTHH:MM:SSZ

        For example: 01 Mar 2021, 01 Feb 2021 04:45:33, 2022-04-17T14:05:44Z
      isArray: false
      name: last_detected
      required: false
      secret: false
    - default: false
      description: Filters the issues according to the provided organizations. Supports comma-separated values.
      isArray: false
      name: organizations
      required: false
      secret: false
    - default: false
      description: The geographical locations in which the issue is found. Supported values contain the three-letter ISO country code for the respective countries--e.g., IND, USA.
      isArray: false
      name: locations
      required: false
      secret: false
    - default: false
      description: |-
        Filters the records according to the issue type. Supports comma-separated values.

        Supported values: "Abandoned Asset", "Certificate Validity", "Cryptographic Vulnerability", "E-mail Security", "Exposed Asset", "Exposed Data", "Exposed Dev Environment", "Information Gathering", "Phishing Threat", "Potential Imposter Asset", "Security Hygiene", "Unmaintained Asset", "Unsafe Authentication", "Vulnerable Software", "Weak Encryption", "XSS"
      isArray: false
      name: issue_type
      required: false
      secret: false
    - default: false
      description: |-
        The name of the field by which to sort the results. The response fields available for sorting the data are found in the following documentation:
        https://docs.cycognito.com/reference/reference-getting-started
      isArray: false
      name: sort_by
      required: false
      secret: false
    - auto: PREDEFINED
      default: false
      description: |-
        Specifies whether to sort the results in either ascending or descending order.

        Supported values: 'asc', 'desc'
      isArray: false
      name: sort_order
      predefined:
      - asc
      - desc
      required: false
      secret: false
    - default: false
      description: "Applies a filter to the list of issues based on a JSON-specific query.\n\nFormat:\n[{\n    \"field\": \"issue-type\",\n    \"op\": \"in\",\n    \"values\": [\n       \"Unsafe Authentication\",\n       \"Vulnerable Software\"\n    ]\t\n},\n{\n    \"op\": \"not-in\",\n    \"field\": \"severity-score\",\n    \"values\": [10, 9]\n}]\n\nNote: When using several filtering options (e.g., 'Issue Type' and 'Advanced Filter'), advance_json parameters will take precedence over other parameters. \nFor a complete reference to the CyCognito fields and operations, please refer to the CyCognito API V0 documentation at \nhttps://docs.cycognito.com/reference/query-issues"
      isArray: false
      name: advanced_filter
      required: false
      secret: false
    deprecated: false
    description: Retrieves the list of the issues that meet the specified filter criteria.
    execution: false
    name: cycognito-issues-list
    outputs:
    - contextPath: CyCognito.Issue.id
      description: Unique ID of the issue.
      type: String
    - contextPath: CyCognito.Issue.references
      description: Reference of the issue.
      type: Unknown
    - contextPath: CyCognito.Issue.potential_threat
      description: The threat that the issue might cause.
      type: String
    - contextPath: CyCognito.Issue.tags
      description: Tags of the issue.
      type: Unknown
    - contextPath: CyCognito.Issue.organizations
      description: Organizations of the instance.
      type: Unknown
    - contextPath: CyCognito.Issue.issue_id
      description: Unique ID of the issue.
      type: String
    - contextPath: CyCognito.Issue.summary
      description: A brief description that summarizes the issue.
      type: String
    - contextPath: CyCognito.Issue.resolved_at
      description: Date/time when the issue was resolved.
      type: String
    - contextPath: CyCognito.Issue.investigation_status
      description: Investigation status of the issue.
      type: String
    - contextPath: CyCognito.Issue.locations
      description: The geographic location of the instance.
      type: Unknown
    - contextPath: CyCognito.Issue.detection_complexity
      description: Measures the difficulty at which a vulnerable asset can be detected by a potential attacker.
      type: String
    - contextPath: CyCognito.Issue.title
      description: Title of the issue.
      type: String
    - contextPath: CyCognito.Issue.exploitation_score
      description: Exploitation score of the issue.
      type: Number
    - contextPath: CyCognito.Issue.issue_type
      description: Type of the issue.
      type: String
    - contextPath: CyCognito.Issue.comment
      description: Comment associated with the issue.
      type: String
    - contextPath: CyCognito.Issue.severity
      description: Severity of the issue.
      type: String
    - contextPath: CyCognito.Issue.remediation_steps
      description: A list of actions that describe how to resolve the issue.
      type: Unknown
    - contextPath: CyCognito.Issue.potential_impact
      description: A list of categories that describe what might happen if the issue is exploited.
      type: Unknown
    - contextPath: CyCognito.Issue.exploitation_method
      description: Exploitation method of the issue.
      type: String
    - contextPath: CyCognito.Issue.affected_asset
      description: The unique ID of the asset with which the issue is associated.
      type: String
    - contextPath: CyCognito.Issue.severity_score
      description: The numeric severity of the issue is in the range of 0 (not severe) through 10 (severe).
      type: Number
    - contextPath: CyCognito.Issue.last_detected
      description: The time at which the issue was last detected.
      type: Date
    - contextPath: CyCognito.Issue.first_detected
      description: The time at which the issue was first detected.
      type: Date
    - contextPath: CyCognito.Issue.issue_status
      description: Status of the issue found.
      type: String
    - contextPath: CyCognito.Issue.evidence
      description: Provides a reason or proof of why the issue was indeed detected by CyCognito.
      type: Unknown
  - arguments:
    - auto: PREDEFINED
      default: false
      description: |-
        The type of asset.

        Supported values: 'ip', 'domain', 'cert', 'webapp', 'iprange'
      isArray: false
      name: asset_type
      predefined:
      - ip
      - domain
      - iprange
      - webapp
      - cert
      required: true
      secret: false
    - default: false
      defaultValue: '50'
      description: |-
        The number of results to be retrieved in a response. 

        Maximum value is '1000'
      isArray: false
      name: count
      required: false
      secret: false
    - default: false
      defaultValue: '0'
      description: |-
        Sets the starting index for the returned results. By specifying offset, you retrieve a subset of records starting with the offset value.

        Note: If a negative value is provided then the default value of 0 will be used.
      isArray: false
      name: offset
      required: false
      secret: false
    - default: false
      description: |-
        An Advanced Search parameter to query the response.

        Note: Retrieves all the occurrences that are included in the string.
      isArray: false
      name: search
      required: false
      secret: false
    - default: false
      description: |-
        Filters the assets according to the selected status. Supports comma-separated values.

        Supported values: 'changed', 'new', 'normal'
      isArray: false
      name: status
      required: false
      secret: false
    - default: false
      description: Filters the assets according to the provided organizations. Supports comma-separated values.
      isArray: false
      name: organizations
      required: false
      secret: false
    - default: false
      description: |-
        Filters the assets according to the provided security ratings. Supports comma-separated values.

        Supported values: 'A', 'B', 'C', 'D', 'F'

        Where:
        A = Very strong
        B = Strong
        C = Less vulnerable
        D = Vulnerable
        F = Highly vulnerable
      isArray: false
      name: security_grade
      required: false
      secret: false
    - default: false
      description: |-
        The geographical locations in which the asset is found. Supported values contain the three-letter ISO country code for the respective countries'e.g., IND, USA.
        Locations are available only for IP, Domain, and Certificate asset types.
      isArray: false
      name: locations
      required: false
      secret: false
    - default: false
      description: |-
        The date and time at which CyCognito first discovered and attributed the asset to the organization.

        Supported formats: 2 minutes, 2 hours, 2 days, 2 weeks, 2 months, 2 years, yyyy-mm-dd, yyyy-mm-ddTHH:MM:SSZ

        For example: 01 Mar 2021, 01 Feb 2021 04:45:33, 2022-04-17T14:05:44Z
      isArray: false
      name: first_seen
      required: false
      secret: false
    - default: false
      description: |-
        The date and time at which CyCognito most recently attributed the asset to the organization.

        Supported formats: 2 minutes, 2 hours, 2 days, 2 weeks, 2 months, 2 years, yyyy-mm-dd, yyyy-mm-ddTHH:MM:SSZ

        For example: 01 Mar 2021, 01 Feb 2021 04:45:33, 2022-04-17T14:05:44Z
      isArray: false
      name: last_seen
      required: false
      secret: false
    - default: false
      description: |-
        Specifies the field by which to sort.

        Note: The response fields available for sorting the data are found in the following documentation:
        https://docs.cycognito.com/reference/query-assets
      isArray: false
      name: sort_by
      required: false
      secret: false
    - auto: PREDEFINED
      default: false
      defaultValue: desc
      description: |-
        Specifies whether to sort the results in either ascending or descending order.

        Supported values: 'asc', 'desc'
      isArray: false
      name: sort_order
      predefined:
      - asc
      - desc
      required: false
      secret: false
    - default: false
      description: "Applies a filter to the list of assets based on a JSON-specific query.\n\nFormat:\n[{\n    \"field\": \"status\",\n    \"op\": \"in\",\n    \"values\": [\n        \"new\",\n        \"changed\"\n    ]\t\n},\n{\n    \"op\": \"not-in\",\n    \"field\": \"security-rating\",\n    \"values\": [\"A\"]\n}]\n\nNote: For a complete reference to the CyCognito fields and operations, please refer to the CyCognito API V0 documentation at https://docs.cycognito.com/reference/query-assets."
      isArray: false
      name: advanced_filter
      required: false
      secret: false
    deprecated: false
    description: Retrieves the list of assets that meet specified filter criteria.
    execution: false
    name: cycognito-assets-list
    outputs:
    - contextPath: CyCognito.Asset.alive
      description: Whether the port is alive or not.
      type: Boolean
    - contextPath: CyCognito.Asset.comment
      description: Comments related to the asset.
      type: String
    - contextPath: CyCognito.Asset.id
      description: "Unique identifier of the asset. \n\nNote: Asset ID is derived from the asset_id input field."
      type: String
    - contextPath: CyCognito.Asset.type
      description: Type of the asset.
      type: String
    - contextPath: CyCognito.Asset.business_units
      description: Business units of the asset.
      type: Unknown
    - contextPath: CyCognito.Asset.signature
      description: The identifier of the certificate.
      type: String
    - contextPath: CyCognito.Asset.closed_ports.status
      description: Status of the closed ports object associated with the asset.
      type: String
    - contextPath: CyCognito.Asset.closed_ports.port
      description: Port of the closed ports object associated with the asset.
      type: Number
    - contextPath: CyCognito.Asset.closed_ports.protocol
      description: Protocol associated with the asset.
      type: String
    - contextPath: CyCognito.Asset.created
      description: Date and time at which the asset was created.
      type: Date
    - contextPath: CyCognito.Asset.domain
      description: Domain name of the asset.
      type: String
    - contextPath: CyCognito.Asset.domains
      description: Domain of the asset.
      type: Unknown
    - contextPath: CyCognito.Asset.domain_names
      description: List of domain names associated with the asset.
      type: Unknown
    - contextPath: CyCognito.Asset.expiration
      description: Date and time at which the asset is expired.
      type: Date
    - contextPath: CyCognito.Asset.first_seen
      description: Time at which an asset was first discovered and attributed to the organization.
      type: Date
    - contextPath: CyCognito.Asset.hosting_type
      description: Hosting type of the asset.
      type: String
    - contextPath: CyCognito.Asset.investigation_status
      description: Investigation status of the asset.
      type: String
    - contextPath: CyCognito.Asset.ip
      description: IP of the asset.
      type: String
    - contextPath: CyCognito.Asset.ip_addresses
      description: List of IP associated with the asset.
      type: Unknown
    - contextPath: CyCognito.Asset.issuer_alt_names
      description: List of alternate issuer names.
      type: Unknown
    - contextPath: CyCognito.Asset.issuer_common_name
      description: Common name of the Issuer.
      type: String
    - contextPath: CyCognito.Asset.issuer_country
      description: Country of Issuer.
      type: String
    - contextPath: CyCognito.Asset.issuer_locality
      description: Locality of issuer.
      type: String
    - contextPath: CyCognito.Asset.issuer_organization
      description: Organization of the issuer.
      type: String
    - contextPath: CyCognito.Asset.issuer_organization_unit
      description: The organization unit of the issuer.
      type: String
    - contextPath: CyCognito.Asset.issuer_state
      description: State of the issuer.
      type: String
    - contextPath: CyCognito.Asset.issues_count
      description: Count of issues associated with the asset.
      type: Number
    - contextPath: CyCognito.Asset.last_seen
      description: Time at which an asset was discovered and attributed to the organization.
      type: Date
    - contextPath: CyCognito.Asset.locations
      description: List of geographic locations with which an asset might be associated.
      type: Unknown
    - contextPath: CyCognito.Asset.open_ports.status
      description: Status of the open ports object associated with the asset.
      type: String
    - contextPath: CyCognito.Asset.open_ports.port
      description: Port of the open ports object associated with the asset.
      type: Number
    - contextPath: CyCognito.Asset.open_ports.protocol
      description: Protocol associated with the asset.
      type: String
    - contextPath: CyCognito.Asset.organizations
      description: List of organizations associated with the asset.
      type: Unknown
    - contextPath: CyCognito.Asset.status
      description: Last status of the asset.
      type: String
    - contextPath: CyCognito.Asset.security_grade
      description: Security rating of the asset based on the number and severity of the associated issues.
      type: String
    - contextPath: CyCognito.Asset.severe_issues
      description: The number of severe issues associated with the asset.
      type: Number
    - contextPath: CyCognito.Asset.signature_algorithm
      description: Signature algorithm associated with the asset.
      type: String
    - contextPath: CyCognito.Asset.sub_domains
      description: List of subdomains associated with the asset.
      type: Unknown
    - contextPath: CyCognito.Asset.subject_alt_names
      description: List of alternate subject names.
      type: Unknown
    - contextPath: CyCognito.Asset.subject_common_name
      description: Common name of the subject.
      type: String
    - contextPath: CyCognito.Asset.subject_country
      description: Subject's country.
      type: String
    - contextPath: CyCognito.Asset.subject_locality
      description: Locality of the subject.
      type: String
    - contextPath: CyCognito.Asset.subject_organization
      description: Subject's organization.
      type: String
    - contextPath: CyCognito.Asset.subject_organization_unit
      description: The organization unit of the subject.
      type: String
    - contextPath: CyCognito.Asset.subject_state
      description: State of the subject.
      type: String
    - contextPath: CyCognito.Asset.tags
      description: List of tags associated with the asset.
      type: Unknown
    - contextPath: CyCognito.Asset.dynamically_resolved
      description: Whether the asset has a rotating IP address.
      type: String
    - contextPath: CyCognito.Asset.discoverability
      description: Quantifies an asset's level of exposure.
      type: String
<<<<<<< HEAD
  dockerimage: demisto/pycountry:1.0.0.61520
=======
  dockerimage: demisto/pycountry:1.0.0.63741
>>>>>>> a56da0f6
  feed: false
  isfetch: true
  isremotesyncin: true
  isremotesyncout: true
  longRunning: false
  longRunningPort: false
  runonce: false
  script: '-'
  subtype: python3
  type: python
tests:
- CyCognito-Test
defaultmapperin: CyCognito - Incoming Mapper
marketplaces:
- xsoar
- marketplacev2
fromversion: 6.2.0<|MERGE_RESOLUTION|>--- conflicted
+++ resolved
@@ -958,11 +958,7 @@
     - contextPath: CyCognito.Asset.discoverability
       description: Quantifies an asset's level of exposure.
       type: String
-<<<<<<< HEAD
-  dockerimage: demisto/pycountry:1.0.0.61520
-=======
   dockerimage: demisto/pycountry:1.0.0.63741
->>>>>>> a56da0f6
   feed: false
   isfetch: true
   isremotesyncin: true
