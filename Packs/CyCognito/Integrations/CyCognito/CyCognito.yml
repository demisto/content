category: Vulnerability Management
commonfields:
  id: CyCognito
  version: -1
configuration:
- additionalinfo: The API Key required to authenticate to the service.
  display: API Key
  name: api_key
  required: true
  type: 4
- defaultvalue: CyCognito Issue
  display: Incident type
  name: incidentType
  type: 13
- additionalinfo: The mirroring direction in which to mirror the incident. You can mirror only in (from CyCognito to XSOAR), out (from XSOAR to CyCognito), or in both directions.
  display: Incident Mirroring Direction
  defaultvalue: Incoming and Outgoing
  hidden:
  - marketplacev2
  name: mirror_direction
  options:
  - None
  - Incoming
  - Outgoing
  - Incoming and Outgoing
  type: 15
- display: Fetch incidents
  name: isFetch
  type: 8
- additionalinfo: |-
    The date or relative timestamp from which to begin fetching incidents.

    Supported formats: 2 minutes, 2 hours, 2 days, 2 weeks, 2 months, 2 years, yyyy-mm-dd, yyyy-mm-ddTHH:MM:SSZ

    For example: 01 Mar 2021, 01 Feb 2021 04:45:33, 2022-04-17T14:05:44Z
  defaultvalue: 3 days
  display: First Fetch Time
  name: first_fetch
  type: 0
- additionalinfo: The maximum number of incidents to fetch every time. The maximum value is '1000'.
  defaultvalue: '50'
  display: Max Fetch
  name: max_fetch
  type: 0
- additionalinfo: The type of issue to fetch. By default, all types of issues will be fetched. Multiple selection is supported.
  display: Issue Type
  name: issue_type
  options:
  - Abandoned Asset
  - Certificate Validity
  - Cryptographic Vulnerability
  - E-mail Security
  - Exposed Asset
  - Exposed Data
  - Exposed Dev Environment
  - Information Gathering
  - Phishing Threat
  - Potential Imposter Asset
  - Security Hygiene
  - Unmaintained Asset
  - Unsafe Authentication
  - Vulnerable Software
  - Weak Encryption
  - XSS
  type: 16
- additionalinfo: Filters incidents according to the geographic locations in which the issue is found. Multiple selection is supported.
  display: Locations
  name: locations
  options: ["Afghanistan", "Aland Islands", "Albania", "Algeria", "American Samoa", "Andorra", "Angola", "Anguilla", "Antarctica", "Antigua and Barbuda", "Argentina", "Armenia", "Aruba", "Australia", "Austria", "Azerbaijan", "Bahamas", "Bahrain", "Bangladesh", "Barbados", "Belarus", "Belgium", "Belize", "Benin", "Bermuda", "Bhutan", "Bolivia, Plurinational State of", "Bonaire, Sint Eustatius and Saba", "Bosnia and Herzegovina", "Botswana", "Bouvet Island", "Brazil", "British Indian Ocean Territory", "Brunei Darussalam", "Bulgaria", "Burkina Faso", "Burundi", "Cabo Verde", "Cambodia", "Cameroon", "Canada", "Cayman Islands", "Central African Republic", "Chad", "Chile", "China", "Christmas Island", "Cocos (Keeling) Islands", "Colombia", "Comoros", "Congo", "Congo, The Democratic Republic of the", "Cook Islands", "Costa Rica", "Cote d'Ivoire", "Croatia", "Cuba", "Curacao", "Cyprus", "Czechia", "Denmark", "Djibouti", "Dominica", "Dominican Republic", "Ecuador", "Egypt", "El Salvador", "Equatorial Guinea", "Eritrea", "Estonia", "Eswatini", "Ethiopia", "Falkland Islands (Malvinas)", "Faroe Islands", "Fiji", "Finland", "France", "French Guiana", "French Polynesia", "French Southern Territories", "Gabon", "Gambia", "Georgia", "Germany", "Ghana", "Gibraltar", "Greece", "Greenland", "Grenada", "Guadeloupe", "Guam", "Guatemala", "Guernsey", "Guinea", "Guinea-Bissau", "Guyana", "Haiti", "Heard Island and McDonald Islands", "Holy See", "Honduras", "Hong Kong", "Hungary", "Iceland", "India", "Indonesia", "Iran, Islamic Republic of", "Iraq", "Ireland", "Isle of Man", "Israel", "Italy", "Jamaica", "Japan", "Jersey", "Jordan", "Kazakhstan", "Kenya", "Kiribati", "Korea, Democratic People's Republic of", "Korea, Republic of", "Kuwait", "Kyrgyzstan", "Lao People's Democratic Republic", "Latvia", "Lebanon", "Lesotho", "Liberia", "Libya", "Liechtenstein", "Lithuania", "Luxembourg", "Macao", "Madagascar", "Malawi", "Malaysia", "Maldives", "Mali", "Malta", "Marshall Islands", "Martinique", "Mauritania", "Mauritius", "Mayotte", "Mexico", "Micronesia, Federated States of", "Moldova, Republic of", "Monaco", "Mongolia", "Montenegro", "Montserrat", "Morocco", "Mozambique", "Myanmar", "Namibia", "Nauru", "Nepal", "Netherlands", "New Caledonia", "New Zealand", "Nicaragua", "Niger", "Nigeria", "Niue", "Norfolk Island", "North Macedonia", "Northern Mariana Islands", "Norway", "Oman", "Pakistan", "Palau", "Palestine, State of", "Panama", "Papua New Guinea", "Paraguay", "Peru", "Philippines", "Pitcairn", "Poland", "Portugal", "Puerto Rico", "Qatar", "Reunion", "Romania", "Russian Federation", "Rwanda", "Saint Barthelemy", "Saint Helena, Ascension and Tristan da Cunha", "Saint Kitts and Nevis", "Saint Lucia", "Saint Martin (French part)", "Saint Pierre and Miquelon", "Saint Vincent and the Grenadines", "Samoa", "San Marino", "Sao Tome and Principe", "Saudi Arabia", "Senegal", "Serbia", "Seychelles", "Sierra Leone", "Singapore", "Sint Maarten (Dutch part)", "Slovakia", "Slovenia", "Solomon Islands", "Somalia", "South Africa", "South Georgia and the South Sandwich Islands", "South Sudan", "Spain", "Sri Lanka", "Sudan", "Suriname", "Svalbard and Jan Mayen", "Sweden", "Switzerland", "Syrian Arab Republic", "Taiwan, Province of China", "Tajikistan", "Tanzania, United Republic of", "Thailand", "Timor-Leste", "Togo", "Tokelau", "Tonga", "Trinidad and Tobago", "Tunisia", "Turkey", "Turkmenistan", "Turks and Caicos Islands", "Tuvalu", "Uganda", "Ukraine", "United Arab Emirates", "United Kingdom of Great Britain and Northern Ireland", "United States of America", "United States Minor Outlying Islands", "Uruguay", "Uzbekistan", "Vanuatu", "Venezuela, Bolivarian Republic of", "Vietnam", "Virgin Islands, British", "Virgin Islands, U.S.", "Wallis and Futuna", "Western Sahara", "Yemen", "Zambia", "Zimbabwe"]
  type: 16
- additionalinfo: The severity levels of the issues to fetch from CyCognito. By default, all the severity levels will be fetched, Multiple selection is supported.
  display: Severity
  name: severity_filter
  options:
  - low
  - high
  - medium
  - critical
  type: 16
- additionalinfo: The investigation status of the issues to fetch from CyCognito. By default, it fetches uninvestigated issues.
  defaultvalue: uninvestigated
  display: Investigation Status
  name: investigation_status
  options:
  - uninvestigated
  - investigating
  - investigated
  type: 15
- additionalinfo: "Applies a filter to the list of issues based on a JSON-specific query.\n\nFormat:\n[{\n    \"field\": \"issue-type\",\n    \"op\": \"in\",\n    \"values\": [\n       \"Unsafe Authentication\",\n       \"Vulnerable Software\"\n    ]\t\n},\n{\n    \"op\": \"not-in\",\n    \"field\": \"severity-score\",\n    \"values\": [10, 9]\n}]\n\nNote: When using several filtering options (e.g., 'Issue Type' and 'Advanced Filter'), Advanced Filter parameters will take precedence over other parameters.\nFor a complete reference to the CyCognito fields and operations, please refer to the CyCognito API V0 documentation at \nhttps://docs.cycognito.com/reference/query-issues"
  display: Advanced Filter
  name: advanced_filter
  type: 12
- additionalinfo: Indicates whether to allow connections without verifying SSL certificate's validity.
  display: Trust any certificate (not secure)
  name: insecure
  type: 8
- additionalinfo: Indicates whether to use XSOAR's system proxy settings to connect to the API.
  display: Use system proxy settings
  name: proxy
  type: 8
- defaultvalue: '1440'
  display: Incidents Fetch Interval
  name: incidentFetchInterval
  type: 19
description: The CyCognito integration fetches issues discovered by the CyCognito platform, thereby providing users with a view of their organization's internet-exposed attack surface. These issues include identification, prioritization, and recommendations for remediation of the risks faced by the organization. The integration contains commands to query assets and issues detected by the CyCognito platform, and includes a rich dashboard and layout with issue management capability.
display: CyCognito
name: CyCognito
script:
  commands:
  - arguments:
    - description: |-
        Unique issue ID of the instance.

        Example: 0.0.0.0-cyc-auth-default-credentials,
        example.com-cyc-sql-injection, 0.0.0.0-cyc-exposed-bucket-with-data.

        Note: Users can retrieve the list of issue instance IDs by executing the "cycognito-issues-list" command.
      name: issue_instance_id
      required: true
    description: Retrieves information about an issue associated with a particular instance based on the provided issue instance ID.
    name: cycognito-issue-get
    outputs:
    - contextPath: CyCognito.Issue.id
      description: Unique ID of the issue.
      type: String
    - contextPath: CyCognito.Issue.references
      description: Issue reference.
      type: Unknown
    - contextPath: CyCognito.Issue.potential_threat
      description: The threat that the issue might cause.
      type: String
    - contextPath: CyCognito.Issue.tags
      description: Tags of the issue.
      type: Unknown
    - contextPath: CyCognito.Issue.organizations
      description: Organizations of the instance.
      type: Unknown
    - contextPath: CyCognito.Issue.issue_id
      description: Unique ID of the issue.
      type: String
    - contextPath: CyCognito.Issue.summary
      description: A brief description that summarizes the issue.
      type: String
    - contextPath: CyCognito.Issue.resolved_at
      description: Date/time when the issue was resolved.
      type: String
    - contextPath: CyCognito.Issue.investigation_status
      description: Investigation status of the issue.
      type: String
    - contextPath: CyCognito.Issue.locations
      description: The geographic location of the instance.
      type: Unknown
    - contextPath: CyCognito.Issue.detection_complexity
      description: Measures the difficulty at which a vulnerable asset can be detected by a potential attacker.
      type: String
    - contextPath: CyCognito.Issue.title
      description: Title of the issue.
      type: String
    - contextPath: CyCognito.Issue.exploitation_score
      description: Exploitation score of the issue.
      type: Number
    - contextPath: CyCognito.Issue.issue_type
      description: Type of the issue.
      type: String
    - contextPath: CyCognito.Issue.comment
      description: Comment associated with the issue.
      type: String
    - contextPath: CyCognito.Issue.severity
      description: Severity of the issue.
      type: String
    - contextPath: CyCognito.Issue.remediation_steps
      description: A list of actions that describe how to resolve the issue.
      type: Unknown
    - contextPath: CyCognito.Issue.potential_impact
      description: A list of categories that describe what might happen if the issue is exploited.
      type: Unknown
    - contextPath: CyCognito.Issue.exploitation_method
      description: Exploitation method of the issue.
      type: String
    - contextPath: CyCognito.Issue.affected_asset
      description: The unique ID of the asset with which the issue is associated.
      type: String
    - contextPath: CyCognito.Issue.severity_score
      description: The numeric severity of the issue is in the range of 0 (not severe) through 10 (severe).
      type: Number
    - contextPath: CyCognito.Issue.last_detected
      description: The time at which the issue was last detected.
      type: Date
    - contextPath: CyCognito.Issue.first_detected
      description: The time at which the issue was first detected.
      type: Date
    - contextPath: CyCognito.Issue.issue_status
      description: Status of the issue found.
      type: String
    - contextPath: CyCognito.Issue.evidence
      description: Provides a reason or proof of why the issue was indeed detected by CyCognito.
      type: Unknown
  - arguments:
    - auto: PREDEFINED
      description: |-
        The type of asset.

        Supported values: 'ip', 'domain', 'cert', 'webapp', 'iprange'
      name: asset_type
      predefined:
      - ip
      - domain
      - iprange
      - cert
      - webapp
      required: true
    - description: |-
        The unique asset identifier.

        Note: The asset ID value can be found by executing the "cycognito-assets-list" command.
      name: asset_id
      required: true
    description: Retrieves information about a specific asset according to the specified asset type and asset ID.
    name: cycognito-asset-get
    outputs:
    - contextPath: CyCognito.Asset.alive
      description: Whether the port is alive or not.
      type: Boolean
    - contextPath: CyCognito.Asset.comment
      description: Comment associated with the asset.
      type: String
    - contextPath: CyCognito.Asset.id
      description: |-
        Unique identifier of the asset.

        Note: The asset ID is derived from the asset_id input field.
      type: String
    - contextPath: CyCognito.Asset.type
      description: The type of asset.
      type: String
    - contextPath: CyCognito.Asset.business_units
      description: The business units of the asset.
      type: Unknown
    - contextPath: CyCognito.Asset.signature
      description: The identifier of the certificate.
      type: String
    - contextPath: CyCognito.Asset.closed_ports.status
      description: Status of the closed ports object associated with the asset.
      type: String
    - contextPath: CyCognito.Asset.closed_ports.port
      description: Port of the closed ports object associated with the asset.
      type: Number
    - contextPath: CyCognito.Asset.closed_ports.protocol
      description: Protocol associated with the asset.
      type: String
    - contextPath: CyCognito.Asset.created
      description: Creation time of the asset.
      type: Date
    - contextPath: CyCognito.Asset.domain
      description: Domain of the asset.
      type: String
    - contextPath: CyCognito.Asset.domains
      description: List of domains associated with the asset.
      type: Unknown
    - contextPath: CyCognito.Asset.domain_names
      description: List of domain names associated with the asset.
      type: Unknown
    - contextPath: CyCognito.Asset.expiration
      description: The date and time at which the asset expires.
      type: Date
    - contextPath: CyCognito.Asset.first_seen
      description: The time and date at which the asset was first discovered.
      type: Date
    - contextPath: CyCognito.Asset.hosting_type
      description: Hosting type of the asset.
      type: String
    - contextPath: CyCognito.Asset.ip
      description: IP address of the asset.
      type: String
    - contextPath: CyCognito.Asset.ip_addresses
      description: IP name of the asset.
      type: Unknown
    - contextPath: CyCognito.Asset.issuer_alt_names
      description: List of alternative names of the issuers.
      type: Unknown
    - contextPath: CyCognito.Asset.issuer_common_name
      description: Common name of the Issuer.
      type: String
    - contextPath: CyCognito.Asset.issuer_country
      description: Country of the issuer.
      type: String
    - contextPath: CyCognito.Asset.issuer_locality
      description: Locality of the issuer.
      type: String
    - contextPath: CyCognito.Asset.issuer_organization
      description: The issuer's organization.
      type: String
    - contextPath: CyCognito.Asset.issuer_organization_unit
      description: The issuer's organization unit.
      type: String
    - contextPath: CyCognito.Asset.issuer_state
      description: The state of the issuer.
      type: String
    - contextPath: CyCognito.Asset.issues_count
      description: Count of the issues.
      type: Number
    - contextPath: CyCognito.Asset.last_seen
      description: The time and date at which the asset was last seen.
      type: Date
    - contextPath: CyCognito.Asset.locations
      description: Location of the asset.
      type: Unknown
    - contextPath: CyCognito.Asset.open_ports.status
      description: Status of the open ports object associated with the asset.
      type: String
    - contextPath: CyCognito.Asset.open_ports.port
      description: Port of the open ports object associated with the asset.
      type: Number
    - contextPath: CyCognito.Asset.open_ports.protocol
      description: Protocol associated with the asset.
      type: String
    - contextPath: CyCognito.Asset.organizations
      description: Organizations of the asset.
      type: Unknown
    - contextPath: CyCognito.Asset.status
      description: Status of the asset.
      type: String
    - contextPath: CyCognito.Asset.security_grade
      description: Security rating of the asset.
      type: String
    - contextPath: CyCognito.Asset.severe_issues
      description: The number of severe issues associated with the asset.
      type: Number
    - contextPath: CyCognito.Asset.signature_algorithm
      description: Signature algorithm of the asset.
      type: String
    - contextPath: CyCognito.Asset.sub_domains
      description: Subdomains of the asset.
      type: Unknown
    - contextPath: CyCognito.Asset.subject_alt_names
      description: List of alternate subject names.
      type: Unknown
    - contextPath: CyCognito.Asset.subject_common_name
      description: Common name of the subject.
      type: String
    - contextPath: CyCognito.Asset.subject_country
      description: Subject's country.
      type: String
    - contextPath: CyCognito.Asset.subject_locality
      description: Locality of the subject.
      type: String
    - contextPath: CyCognito.Asset.subject_organization
      description: Subject's Organization.
      type: String
    - contextPath: CyCognito.Asset.subject_organization_unit
      description: The organization unit of the subject.
      type: String
    - contextPath: CyCognito.Asset.subject_state
      description: State of the subject.
      type: String
    - contextPath: CyCognito.Asset.tags
      description: Tags of the asset.
      type: Unknown
    - contextPath: CyCognito.Asset.dynamically_resolved
      description: Whether the asset has a rotating IP address.
      type: String
    - contextPath: CyCognito.Asset.investigation_status
      description: Investigation status of the asset.
      type: String
    - contextPath: CyCognito.Asset.discoverability
      description: Quantifies an asset's level of exposure.
      type: String
  - arguments:
    - auto: PREDEFINED
      description: |-
        The type of asset.

        Supported values: 'ip', 'domain', 'cert', 'webapp', 'iprange'
      name: asset_type
      predefined:
      - ip
      - domain
      - cert
      - webapp
      - iprange
      required: true
    - description: |-
        The unique asset identifier.

        Note: The asset ID value can be found by executing the "cycognito-assets-list" command.
      name: asset_id
      required: true
    - auto: PREDEFINED
      description: |-
        The investigation status of the asset. 

        Supported values: 'uninvestigated', 'investigating', 'investigated'
      name: investigation_status
      predefined:
      - uninvestigated
      - investigating
      - investigated
      required: true
    description: Modifies the investigation status of the specified asset.
    name: cycognito-asset-investigation-status-change
    outputs:
    - contextPath: CyCognito.Asset.type
      description: The type of the asset.
      type: String
    - contextPath: CyCognito.Asset.id
      description: |-
        Unique identifier of the asset.

        Note: The asset ID is derived from the asset_ID input field."
      type: String
    - contextPath: CyCognito.Asset.investigation_status
      description: Investigation status of the Asset.
      type: String
    - contextPath: CyCognito.Asset.action_status
      description: Whether the status update is successful or failed.
      type: String
  - arguments:
    - description: |-
        The unique issue ID of the instance whose investigation status is to be changed.

        Example: 0.0.0.0-cyc-auth-default-credentials,
        example.com-cyc-sql-injection, 0.0.0.0-cyc-exposed-bucket-with-data.

        Note: Users can retrieve the list of issue instance IDs by executing the "cycognito-issues-list" command.
      name: issue_instance_id
      required: true
    - auto: PREDEFINED
      description: |-
        The investigation status of the issue.

        Supported values: 'uninvestigated', 'investigating', 'investigated'
      name: investigation_status
      predefined:
      - uninvestigated
      - investigating
      - investigated
      required: true
    description: Modifies the investigation status of the specified issue.
    name: cycognito-issue-investigation-status-change
    outputs:
    - contextPath: CyCognito.Issue.id
      description: Unique ID of the issue.
      type: String
    - contextPath: CyCognito.Issue.investigation_status
      description: Investigation status of the issue.
      type: String
    - contextPath: CyCognito.Issue.action_status
      description: Whether the update is successful or failed.
      type: String
  - arguments:
    - defaultValue: '50'
      description: |-
        The number of results to retrieve.

        Maximum value is '1000'
      name: count
    - defaultValue: '0'
      description: |-
        Sets the starting index for the returned results. By specifying offset, you retrieve a subset of records starting with the offset value.

        Note: If a negative value is provided then the default value of 0 will be used.
      name: offset
    - description: |-
        An Advanced Search parameter to query the response.

        Note: Retrieves all the occurrences that are included in the string.
      name: search
    - description: |-
        The date and time at which CyCognito first discovered and attributed the asset to the organization.

        Supported formats: 2 minutes, 2 hours, 2 days, 2 weeks, 2 months, 2 years, yyyy-mm-dd, yyyy-mm-ddTHH:MM:SSZ

        For example: 01 Mar 2021, 01 Feb 2021 04:45:33, 2022-04-17T14:05:44Z
      name: first_detected
    - description: |-
        The date and time at which CyCognito most recently attributed the asset to the organization.

        Supported formats: 2 minutes, 2 hours, 2 days, 2 weeks, 2 months, 2 years, yyyy-mm-dd, yyyy-mm-ddTHH:MM:SSZ

        For example: 01 Mar 2021, 01 Feb 2021 04:45:33, 2022-04-17T14:05:44Z
      name: last_detected
    - description: Filters the issues according to the provided organizations. Supports comma-separated values.
      name: organizations
    - description: The geographical locations in which the issue is found. Supported values contain the three-letter ISO country code for the respective countries--e.g., IND, USA.
      name: locations
    - description: |-
        Filters the records according to the issue type. Supports comma-separated values.

        Supported values: "Abandoned Asset", "Certificate Validity", "Cryptographic Vulnerability", "E-mail Security", "Exposed Asset", "Exposed Data", "Exposed Dev Environment", "Information Gathering", "Phishing Threat", "Potential Imposter Asset", "Security Hygiene", "Unmaintained Asset", "Unsafe Authentication", "Vulnerable Software", "Weak Encryption", "XSS"
      name: issue_type
    - description: |-
        The name of the field by which to sort the results. The response fields available for sorting the data are found in the following documentation:
        https://docs.cycognito.com/reference/reference-getting-started
      name: sort_by
    - auto: PREDEFINED
      description: |-
        Specifies whether to sort the results in either ascending or descending order.

        Supported values: 'asc', 'desc'
      name: sort_order
      predefined:
      - asc
      - desc
    - description: "Applies a filter to the list of issues based on a JSON-specific query.\n\nFormat:\n[{\n    \"field\": \"issue-type\",\n    \"op\": \"in\",\n    \"values\": [\n       \"Unsafe Authentication\",\n       \"Vulnerable Software\"\n    ]\t\n},\n{\n    \"op\": \"not-in\",\n    \"field\": \"severity-score\",\n    \"values\": [10, 9]\n}]\n\nNote: When using several filtering options (e.g., 'Issue Type' and 'Advanced Filter'), advance_json parameters will take precedence over other parameters. \nFor a complete reference to the CyCognito fields and operations, please refer to the CyCognito API V0 documentation at \nhttps://docs.cycognito.com/reference/query-issues"
      name: advanced_filter
    description: Retrieves the list of the issues that meet the specified filter criteria.
    name: cycognito-issues-list
    outputs:
    - contextPath: CyCognito.Issue.id
      description: Unique ID of the issue.
      type: String
    - contextPath: CyCognito.Issue.references
      description: Reference of the issue.
      type: Unknown
    - contextPath: CyCognito.Issue.potential_threat
      description: The threat that the issue might cause.
      type: String
    - contextPath: CyCognito.Issue.tags
      description: Tags of the issue.
      type: Unknown
    - contextPath: CyCognito.Issue.organizations
      description: Organizations of the instance.
      type: Unknown
    - contextPath: CyCognito.Issue.issue_id
      description: Unique ID of the issue.
      type: String
    - contextPath: CyCognito.Issue.summary
      description: A brief description that summarizes the issue.
      type: String
    - contextPath: CyCognito.Issue.resolved_at
      description: Date/time when the issue was resolved.
      type: String
    - contextPath: CyCognito.Issue.investigation_status
      description: Investigation status of the issue.
      type: String
    - contextPath: CyCognito.Issue.locations
      description: The geographic location of the instance.
      type: Unknown
    - contextPath: CyCognito.Issue.detection_complexity
      description: Measures the difficulty at which a vulnerable asset can be detected by a potential attacker.
      type: String
    - contextPath: CyCognito.Issue.title
      description: Title of the issue.
      type: String
    - contextPath: CyCognito.Issue.exploitation_score
      description: Exploitation score of the issue.
      type: Number
    - contextPath: CyCognito.Issue.issue_type
      description: Type of the issue.
      type: String
    - contextPath: CyCognito.Issue.comment
      description: Comment associated with the issue.
      type: String
    - contextPath: CyCognito.Issue.severity
      description: Severity of the issue.
      type: String
    - contextPath: CyCognito.Issue.remediation_steps
      description: A list of actions that describe how to resolve the issue.
      type: Unknown
    - contextPath: CyCognito.Issue.potential_impact
      description: A list of categories that describe what might happen if the issue is exploited.
      type: Unknown
    - contextPath: CyCognito.Issue.exploitation_method
      description: Exploitation method of the issue.
      type: String
    - contextPath: CyCognito.Issue.affected_asset
      description: The unique ID of the asset with which the issue is associated.
      type: String
    - contextPath: CyCognito.Issue.severity_score
      description: The numeric severity of the issue is in the range of 0 (not severe) through 10 (severe).
      type: Number
    - contextPath: CyCognito.Issue.last_detected
      description: The time at which the issue was last detected.
      type: Date
    - contextPath: CyCognito.Issue.first_detected
      description: The time at which the issue was first detected.
      type: Date
    - contextPath: CyCognito.Issue.issue_status
      description: Status of the issue found.
      type: String
    - contextPath: CyCognito.Issue.evidence
      description: Provides a reason or proof of why the issue was indeed detected by CyCognito.
      type: Unknown
  - arguments:
    - auto: PREDEFINED
      description: |-
        The type of asset.

        Supported values: 'ip', 'domain', 'cert', 'webapp', 'iprange'
      name: asset_type
      predefined:
      - ip
      - domain
      - iprange
      - webapp
      - cert
      required: true
    - defaultValue: '50'
      description: |-
        The number of results to be retrieved in a response. 

        Maximum value is '1000'
      name: count
    - defaultValue: '0'
      description: |-
        Sets the starting index for the returned results. By specifying offset, you retrieve a subset of records starting with the offset value.

        Note: If a negative value is provided then the default value of 0 will be used.
      name: offset
    - description: |-
        An Advanced Search parameter to query the response.

        Note: Retrieves all the occurrences that are included in the string.
      name: search
    - description: |-
        Filters the assets according to the selected status. Supports comma-separated values.

        Supported values: 'changed', 'new', 'normal'
      name: status
    - description: Filters the assets according to the provided organizations. Supports comma-separated values.
      name: organizations
    - description: |-
        Filters the assets according to the provided security ratings. Supports comma-separated values.

        Supported values: 'A', 'B', 'C', 'D', 'F'

        Where:
        A = Very strong
        B = Strong
        C = Less vulnerable
        D = Vulnerable
        F = Highly vulnerable
      name: security_grade
    - description: |-
        The geographical locations in which the asset is found. Supported values contain the three-letter ISO country code for the respective countries'e.g., IND, USA.
        Locations are available only for IP, Domain, and Certificate asset types.
      name: locations
    - description: |-
        The date and time at which CyCognito first discovered and attributed the asset to the organization.

        Supported formats: 2 minutes, 2 hours, 2 days, 2 weeks, 2 months, 2 years, yyyy-mm-dd, yyyy-mm-ddTHH:MM:SSZ

        For example: 01 Mar 2021, 01 Feb 2021 04:45:33, 2022-04-17T14:05:44Z
      name: first_seen
    - description: |-
        The date and time at which CyCognito most recently attributed the asset to the organization.

        Supported formats: 2 minutes, 2 hours, 2 days, 2 weeks, 2 months, 2 years, yyyy-mm-dd, yyyy-mm-ddTHH:MM:SSZ

        For example: 01 Mar 2021, 01 Feb 2021 04:45:33, 2022-04-17T14:05:44Z
      name: last_seen
    - description: |-
        Specifies the field by which to sort.

        Note: The response fields available for sorting the data are found in the following documentation:
        https://docs.cycognito.com/reference/query-assets
      name: sort_by
    - auto: PREDEFINED
      defaultValue: desc
      description: |-
        Specifies whether to sort the results in either ascending or descending order.

        Supported values: 'asc', 'desc'
      name: sort_order
      predefined:
      - asc
      - desc
    - description: "Applies a filter to the list of assets based on a JSON-specific query.\n\nFormat:\n[{\n    \"field\": \"status\",\n    \"op\": \"in\",\n    \"values\": [\n        \"new\",\n        \"changed\"\n    ]\t\n},\n{\n    \"op\": \"not-in\",\n    \"field\": \"security-rating\",\n    \"values\": [\"A\"]\n}]\n\nNote: For a complete reference to the CyCognito fields and operations, please refer to the CyCognito API V0 documentation at https://docs.cycognito.com/reference/query-assets."
      name: advanced_filter
    description: Retrieves the list of assets that meet specified filter criteria.
    name: cycognito-assets-list
    outputs:
    - contextPath: CyCognito.Asset.alive
      description: Whether the port is alive or not.
      type: Boolean
    - contextPath: CyCognito.Asset.comment
      description: Comments related to the asset.
      type: String
    - contextPath: CyCognito.Asset.id
      description: "Unique identifier of the asset. \n\nNote: Asset ID is derived from the asset_id input field."
      type: String
    - contextPath: CyCognito.Asset.type
      description: Type of the asset.
      type: String
    - contextPath: CyCognito.Asset.business_units
      description: Business units of the asset.
      type: Unknown
    - contextPath: CyCognito.Asset.signature
      description: The identifier of the certificate.
      type: String
    - contextPath: CyCognito.Asset.closed_ports.status
      description: Status of the closed ports object associated with the asset.
      type: String
    - contextPath: CyCognito.Asset.closed_ports.port
      description: Port of the closed ports object associated with the asset.
      type: Number
    - contextPath: CyCognito.Asset.closed_ports.protocol
      description: Protocol associated with the asset.
      type: String
    - contextPath: CyCognito.Asset.created
      description: Date and time at which the asset was created.
      type: Date
    - contextPath: CyCognito.Asset.domain
      description: Domain name of the asset.
      type: String
    - contextPath: CyCognito.Asset.domains
      description: Domain of the asset.
      type: Unknown
    - contextPath: CyCognito.Asset.domain_names
      description: List of domain names associated with the asset.
      type: Unknown
    - contextPath: CyCognito.Asset.expiration
      description: Date and time at which the asset is expired.
      type: Date
    - contextPath: CyCognito.Asset.first_seen
      description: Time at which an asset was first discovered and attributed to the organization.
      type: Date
    - contextPath: CyCognito.Asset.hosting_type
      description: Hosting type of the asset.
      type: String
    - contextPath: CyCognito.Asset.investigation_status
      description: Investigation status of the asset.
      type: String
    - contextPath: CyCognito.Asset.ip
      description: IP of the asset.
      type: String
    - contextPath: CyCognito.Asset.ip_addresses
      description: List of IP associated with the asset.
      type: Unknown
    - contextPath: CyCognito.Asset.issuer_alt_names
      description: List of alternate issuer names.
      type: Unknown
    - contextPath: CyCognito.Asset.issuer_common_name
      description: Common name of the Issuer.
      type: String
    - contextPath: CyCognito.Asset.issuer_country
      description: Country of Issuer.
      type: String
    - contextPath: CyCognito.Asset.issuer_locality
      description: Locality of issuer.
      type: String
    - contextPath: CyCognito.Asset.issuer_organization
      description: Organization of the issuer.
      type: String
    - contextPath: CyCognito.Asset.issuer_organization_unit
      description: The organization unit of the issuer.
      type: String
    - contextPath: CyCognito.Asset.issuer_state
      description: State of the issuer.
      type: String
    - contextPath: CyCognito.Asset.issues_count
      description: Count of issues associated with the asset.
      type: Number
    - contextPath: CyCognito.Asset.last_seen
      description: Time at which an asset was discovered and attributed to the organization.
      type: Date
    - contextPath: CyCognito.Asset.locations
      description: List of geographic locations with which an asset might be associated.
      type: Unknown
    - contextPath: CyCognito.Asset.open_ports.status
      description: Status of the open ports object associated with the asset.
      type: String
    - contextPath: CyCognito.Asset.open_ports.port
      description: Port of the open ports object associated with the asset.
      type: Number
    - contextPath: CyCognito.Asset.open_ports.protocol
      description: Protocol associated with the asset.
      type: String
    - contextPath: CyCognito.Asset.organizations
      description: List of organizations associated with the asset.
      type: Unknown
    - contextPath: CyCognito.Asset.status
      description: Last status of the asset.
      type: String
    - contextPath: CyCognito.Asset.security_grade
      description: Security rating of the asset based on the number and severity of the associated issues.
      type: String
    - contextPath: CyCognito.Asset.severe_issues
      description: The number of severe issues associated with the asset.
      type: Number
    - contextPath: CyCognito.Asset.signature_algorithm
      description: Signature algorithm associated with the asset.
      type: String
    - contextPath: CyCognito.Asset.sub_domains
      description: List of subdomains associated with the asset.
      type: Unknown
    - contextPath: CyCognito.Asset.subject_alt_names
      description: List of alternate subject names.
      type: Unknown
    - contextPath: CyCognito.Asset.subject_common_name
      description: Common name of the subject.
      type: String
    - contextPath: CyCognito.Asset.subject_country
      description: Subject's country.
      type: String
    - contextPath: CyCognito.Asset.subject_locality
      description: Locality of the subject.
      type: String
    - contextPath: CyCognito.Asset.subject_organization
      description: Subject's organization.
      type: String
    - contextPath: CyCognito.Asset.subject_organization_unit
      description: The organization unit of the subject.
      type: String
    - contextPath: CyCognito.Asset.subject_state
      description: State of the subject.
      type: String
    - contextPath: CyCognito.Asset.tags
      description: List of tags associated with the asset.
      type: Unknown
    - contextPath: CyCognito.Asset.dynamically_resolved
      description: Whether the asset has a rotating IP address.
      type: String
    - contextPath: CyCognito.Asset.discoverability
      description: Quantifies an asset's level of exposure.
      type: String
  dockerimage: demisto/pycountry:1.0.0.63741
  isfetch: true
  isremotesyncin: true
  isremotesyncout: true
<<<<<<< HEAD
=======
  runonce: false
>>>>>>> 9ddafcfd
  script: '-'
  subtype: python3
  type: python
tests:
- CyCognito-Test
defaultmapperin: CyCognito - Incoming Mapper
marketplaces:
- xsoar
- marketplacev2
fromversion: 6.2.0<|MERGE_RESOLUTION|>--- conflicted
+++ resolved
@@ -818,10 +818,7 @@
   isfetch: true
   isremotesyncin: true
   isremotesyncout: true
-<<<<<<< HEAD
-=======
   runonce: false
->>>>>>> 9ddafcfd
   script: '-'
   subtype: python3
   type: python
