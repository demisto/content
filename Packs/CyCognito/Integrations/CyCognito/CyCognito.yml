category: Vulnerability Management
sectionOrder:
- Connect
- Collect
commonfields:
  id: CyCognito
  version: -1
configuration:
- additionalinfo: The API Key required to authenticate to the service.
  display: API Key
  name: api_key
  required: true
  type: 4
  section: Connect
- additionalinfo: Select the region based on the location of the CyCognito instance. If the region is not listed in the dropdown, choose the "Other" option and specify the region in the "Other Region" text field.
  defaultvalue: General
  display: Region
  name: region
  options:
  - General
  - US
  - Other
  type: 15
  required: false
  section: Connect
- additionalinfo: Specify the region based on the location of the CyCognito instance. Only applicable if the "Other" option is selected in the Region dropdown.
  display: Other Region
  hidden: false
  name: other_region
  required: false
  type: 0
  section: Connect
- defaultvalue: CyCognito Issue
  display: Incident type
  name: incidentType
  type: 13
  required: false
  section: Collect
- additionalinfo: The mirroring direction in which to mirror the incident. You can mirror only in (from CyCognito to XSOAR), out (from XSOAR to CyCognito), or in both directions.
  display: Incident Mirroring Direction
  hidden:
  - marketplacev2
  - platform
  name: mirror_direction
  required: false
  type: 15
  defaultvalue: Incoming and Outgoing
  options:
  - None
  - Incoming
  - Outgoing
  - Incoming and Outgoing
<<<<<<< HEAD
=======
  type: 15
  required: false
  section: Collect
>>>>>>> 655b69d8
- display: Fetch incidents
  name: isFetch
  type: 8
  required: false
  section: Collect
- additionalinfo: |-
    The date or relative timestamp from which to begin fetching incidents.

    Supported formats: 2 minutes, 2 hours, 2 days, 2 weeks, 2 months, 2 years, yyyy-mm-dd, yyyy-mm-ddTHH:MM:SSZ

    For example: 01 Mar 2021, 01 Feb 2021 04:45:33, 2022-04-17T14:05:44Z
  display: First Fetch Time
  defaultvalue: 3 days
  name: first_fetch
  type: 0
  required: false
<<<<<<< HEAD
- display: Max Fetch
  name: max_fetch
  type: 0
  required: false
  additionalinfo: The maximum number of incidents to fetch every time. The maximum value is '1000'.
  defaultvalue: '50'
- additionalinfo: |-
    The type of issue to fetch. By default, all types of issues will be fetched. Multiple selection is supported.
=======
  section: Collect
- additionalinfo: The maximum number of incidents to fetch every time. The maximum value is '1000'.
  defaultvalue: '50'
  display: Max Fetch
  name: max_fetch
  type: 0
  required: false
  section: Collect
- additionalinfo: The type of issue to fetch. By default, all types of issues will be fetched. Multiple selection is supported.
>>>>>>> 655b69d8
  display: Issue Type
  name: issue_type
  type: 16
  required: false
  options:
  - Abandoned Asset
  - Certificate Validity
  - Cryptographic Vulnerability
  - E-mail Security
  - Exposed Asset
  - Exposed Data
  - Exposed Dev Environment
  - Information Gathering
  - Phishing Threat
  - Potential Imposter Asset
  - Security Hygiene
  - Unmaintained Asset
  - Unsafe Authentication
  - Vulnerable Software
  - Weak Encryption
  - XSS
<<<<<<< HEAD
=======
  type: 16
  required: false
  section: Collect
>>>>>>> 655b69d8
- additionalinfo: Filters incidents according to the geographic locations in which the issue is found. Multiple selection is supported.
  display: Locations
  name: locations
  type: 16
  required: false
<<<<<<< HEAD
  options: ["Afghanistan", "Aland Islands", "Albania", "Algeria", "American Samoa", "Andorra", "Angola", "Anguilla", "Antarctica", "Antigua and Barbuda", "Argentina", "Armenia", "Aruba", "Australia", "Austria", "Azerbaijan", "Bahamas", "Bahrain", "Bangladesh", "Barbados", "Belarus", "Belgium", "Belize", "Benin", "Bermuda", "Bhutan", "Bolivia, Plurinational State of", "Bonaire, Sint Eustatius and Saba", "Bosnia and Herzegovina", "Botswana", "Bouvet Island", "Brazil", "British Indian Ocean Territory", "Brunei Darussalam", "Bulgaria", "Burkina Faso", "Burundi", "Cabo Verde", "Cambodia", "Cameroon", "Canada", "Cayman Islands", "Central African Republic", "Chad", "Chile", "China", "Christmas Island", "Cocos (Keeling) Islands", "Colombia", "Comoros", "Congo", "Congo, The Democratic Republic of the", "Cook Islands", "Costa Rica", "Cote d'Ivoire", "Croatia", "Cuba", "Curacao", "Cyprus", "Czechia", "Denmark", "Djibouti", "Dominica", "Dominican Republic", "Ecuador", "Egypt", "El Salvador", "Equatorial Guinea", "Eritrea", "Estonia", "Eswatini", "Ethiopia", "Falkland Islands (Malvinas)", "Faroe Islands", "Fiji", "Finland", "France", "French Guiana", "French Polynesia", "French Southern Territories", "Gabon", "Gambia", "Georgia", "Germany", "Ghana", "Gibraltar", "Greece", "Greenland", "Grenada", "Guadeloupe", "Guam", "Guatemala", "Guernsey", "Guinea", "Guinea-Bissau", "Guyana", "Haiti", "Heard Island and McDonald Islands", "Holy See", "Honduras", "Hong Kong", "Hungary", "Iceland", "India", "Indonesia", "Iran, Islamic Republic of", "Iraq", "Ireland", "Isle of Man", "Israel", "Italy", "Jamaica", "Japan", "Jersey", "Jordan", "Kazakhstan", "Kenya", "Kiribati", "Korea, Democratic People's Republic of", "Korea, Republic of", "Kuwait", "Kyrgyzstan", "Lao People's Democratic Republic", "Latvia", "Lebanon", "Lesotho", "Liberia", "Libya", "Liechtenstein", "Lithuania", "Luxembourg", "Macao", "Madagascar", "Malawi", "Malaysia", "Maldives", "Mali", "Malta", "Marshall Islands", "Martinique", "Mauritania", "Mauritius", "Mayotte", "Mexico", "Micronesia, Federated States of", "Moldova, Republic of", "Monaco", "Mongolia", "Montenegro", "Montserrat", "Morocco", "Mozambique", "Myanmar", "Namibia", "Nauru", "Nepal", "Netherlands", "New Caledonia", "New Zealand", "Nicaragua", "Niger", "Nigeria", "Niue", "Norfolk Island", "North Macedonia", "Northern Mariana Islands", "Norway", "Oman", "Pakistan", "Palau", "Palestine, State of", "Panama", "Papua New Guinea", "Paraguay", "Peru", "Philippines", "Pitcairn", "Poland", "Portugal", "Puerto Rico", "Qatar", "Reunion", "Romania", "Russian Federation", "Rwanda", "Saint Barthelemy", "Saint Helena, Ascension and Tristan da Cunha", "Saint Kitts and Nevis", "Saint Lucia", "Saint Martin (French part)", "Saint Pierre and Miquelon", "Saint Vincent and the Grenadines", "Samoa", "San Marino", "Sao Tome and Principe", "Saudi Arabia", "Senegal", "Serbia", "Seychelles", "Sierra Leone", "Singapore", "Sint Maarten (Dutch part)", "Slovakia", "Slovenia", "Solomon Islands", "Somalia", "South Africa", "South Georgia and the South Sandwich Islands", "South Sudan", "Spain", "Sri Lanka", "Sudan", "Suriname", "Svalbard and Jan Mayen", "Sweden", "Switzerland", "Syrian Arab Republic", "Taiwan, Province of China", "Tajikistan", "Tanzania, United Republic of", "Thailand", "Timor-Leste", "Togo", "Tokelau", "Tonga", "Trinidad and Tobago", "Tunisia", "Turkey", "Turkmenistan", "Turks and Caicos Islands", "Tuvalu", "Uganda", "Ukraine", "United Arab Emirates", "United Kingdom of Great Britain and Northern Ireland", "United States of America", "United States Minor Outlying Islands", "Uruguay", "Uzbekistan", "Vanuatu", "Venezuela, Bolivarian Republic of", "Vietnam", "Virgin Islands, British", "Virgin Islands, U.S.", "Wallis and Futuna", "Western Sahara", "Yemen", "Zambia", "Zimbabwe"]
=======
  section: Collect
>>>>>>> 655b69d8
- additionalinfo: The severity levels of the issues to fetch from CyCognito. By default, all the severity levels will be fetched, Multiple selection is supported.
  display: Severity
  name: severity_filter
  options:
  - low
  - high
  - medium
  - critical
  type: 16
  required: false
  section: Collect
- additionalinfo: The investigation status of the issues to fetch from CyCognito. By default, it fetches uninvestigated issues.
  display: Investigation Status
  name: investigation_status
  options: ["uninvestigated", "investigating", "investigated"]
  type: 15
  required: false
<<<<<<< HEAD
  defaultvalue: uninvestigated
=======
  section: Collect
>>>>>>> 655b69d8
- additionalinfo: "Applies a filter to the list of issues based on a JSON-specific query.\n\nFormat:\n[{\n    \"field\": \"issue-type\",\n    \"op\": \"in\",\n    \"values\": [\n       \"Unsafe Authentication\",\n       \"Vulnerable Software\"\n    ]\t\n},\n{\n    \"op\": \"not-in\",\n    \"field\": \"severity-score\",\n    \"values\": [10, 9]\n}]\n\nNote: When using several filtering options (e.g., 'Issue Type' and 'Advanced Filter'), Advanced Filter parameters will take precedence over other parameters.\nFor a complete reference to the CyCognito fields and operations, please refer to the CyCognito API V0 documentation at \nhttps://docs.cycognito.com/reference/query-issues"
  display: Advanced Filter
  name: advanced_filter
  type: 12
  required: false
  section: Collect
- additionalinfo: Indicates whether to allow connections without verifying SSL certificate's validity.
  display: Trust any certificate (not secure)
  name: insecure
  type: 8
  required: false
<<<<<<< HEAD
- additionalinfo: "Indicates whether to use XSOAR's system proxy settings to connect to the API."
=======
  section: Connect
  advanced: true
- additionalinfo: Indicates whether to use XSOAR's system proxy settings to connect to the API.
>>>>>>> 655b69d8
  display: Use system proxy settings
  name: proxy
  type: 8
  required: false
<<<<<<< HEAD
- display: Incidents Fetch Interval
  name: incidentFetchInterval
  type: 19
  required: false
  defaultvalue: '1440'
=======
  section: Connect
  advanced: true
- defaultvalue: '1440'
  display: Incidents Fetch Interval
  name: incidentFetchInterval
  type: 19
  required: false
  section: Collect
>>>>>>> 655b69d8
description: The CyCognito integration fetches issues discovered by the CyCognito platform, thereby providing users with a view of their organization's internet-exposed attack surface. These issues include identification, prioritization, and recommendations for remediation of the risks faced by the organization. The integration contains commands to query assets and issues detected by the CyCognito platform, and includes a rich dashboard and layout with issue management capability.
display: CyCognito
name: CyCognito
script:
  commands:
  - arguments:
    - description: |-
        Unique issue ID of the instance.

        Example: 0.0.0.0-cyc-auth-default-credentials,
        example.com-cyc-sql-injection, 0.0.0.0-cyc-exposed-bucket-with-data.

        Note: Users can retrieve the list of issue instance IDs by executing the "cycognito-issues-list" command.
      name: issue_instance_id
      required: true
    description: Retrieves information about an issue associated with a particular instance based on the provided issue instance ID.
    name: cycognito-issue-get
    outputs:
    - contextPath: CyCognito.Issue.id
      description: Unique ID of the issue.
      type: String
    - contextPath: CyCognito.Issue.references
      description: Issue reference.
      type: Unknown
    - contextPath: CyCognito.Issue.potential_threat
      description: The threat that the issue might cause.
      type: String
    - contextPath: CyCognito.Issue.tags
      description: Tags of the issue.
      type: Unknown
    - contextPath: CyCognito.Issue.organizations
      description: Organizations of the instance.
      type: Unknown
    - contextPath: CyCognito.Issue.issue_id
      description: Unique ID of the issue.
      type: String
    - contextPath: CyCognito.Issue.summary
      description: A brief description that summarizes the issue.
      type: String
    - contextPath: CyCognito.Issue.resolved_at
      description: Date/time when the issue was resolved.
      type: String
    - contextPath: CyCognito.Issue.investigation_status
      description: Investigation status of the issue.
      type: String
    - contextPath: CyCognito.Issue.locations
      description: The geographic location of the instance.
      type: Unknown
    - contextPath: CyCognito.Issue.detection_complexity
      description: Measures the difficulty at which a vulnerable asset can be detected by a potential attacker.
      type: String
    - contextPath: CyCognito.Issue.title
      description: Title of the issue.
      type: String
    - contextPath: CyCognito.Issue.exploitation_score
      description: Exploitation score of the issue.
      type: Number
    - contextPath: CyCognito.Issue.issue_type
      description: Type of the issue.
      type: String
    - contextPath: CyCognito.Issue.comment
      description: Comment associated with the issue.
      type: String
    - contextPath: CyCognito.Issue.severity
      description: Severity of the issue.
      type: String
    - contextPath: CyCognito.Issue.remediation_steps
      description: A list of actions that describe how to resolve the issue.
      type: Unknown
    - contextPath: CyCognito.Issue.potential_impact
      description: A list of categories that describe what might happen if the issue is exploited.
      type: Unknown
    - contextPath: CyCognito.Issue.exploitation_method
      description: Exploitation method of the issue.
      type: String
    - contextPath: CyCognito.Issue.affected_asset
      description: The unique ID of the asset with which the issue is associated.
      type: String
    - contextPath: CyCognito.Issue.severity_score
      description: The numeric severity of the issue is in the range of 0 (not severe) through 10 (severe).
      type: Number
    - contextPath: CyCognito.Issue.last_detected
      description: The time at which the issue was last detected.
      type: Date
    - contextPath: CyCognito.Issue.first_detected
      description: The time at which the issue was first detected.
      type: Date
    - contextPath: CyCognito.Issue.issue_status
      description: Status of the issue found.
      type: String
    - contextPath: CyCognito.Issue.evidence
      description: Provides a reason or proof of why the issue was indeed detected by CyCognito.
      type: Unknown
  - arguments:
    - auto: PREDEFINED
      description: |-
        The type of asset.

        Supported values: 'ip', 'domain', 'cert', 'webapp', 'iprange'.
      name: asset_type
      predefined:
      - ip
      - domain
      - iprange
      - cert
      - webapp
      required: true
    - description: |-
        The unique asset identifier.

        Note: The asset ID value can be found by executing the "cycognito-assets-list" command.
      name: asset_id
      required: true
    description: Retrieves information about a specific asset according to the specified asset type and asset ID.
    name: cycognito-asset-get
    outputs:
    - contextPath: CyCognito.Asset.alive
      description: Whether the port is alive or not.
      type: Boolean
    - contextPath: CyCognito.Asset.comment
      description: Comment associated with the asset.
      type: String
    - contextPath: CyCognito.Asset.id
      description: |-
        Unique identifier of the asset.

        Note: The asset ID is derived from the asset_id input field.
      type: String
    - contextPath: CyCognito.Asset.type
      description: The type of asset.
      type: String
    - contextPath: CyCognito.Asset.business_units
      description: The business units of the asset.
      type: Unknown
    - contextPath: CyCognito.Asset.signature
      description: The identifier of the certificate.
      type: String
    - contextPath: CyCognito.Asset.closed_ports.status
      description: Status of the closed ports object associated with the asset.
      type: String
    - contextPath: CyCognito.Asset.closed_ports.port
      description: Port of the closed ports object associated with the asset.
      type: Number
    - contextPath: CyCognito.Asset.closed_ports.protocol
      description: Protocol associated with the asset.
      type: String
    - contextPath: CyCognito.Asset.created
      description: Creation time of the asset.
      type: Date
    - contextPath: CyCognito.Asset.domain
      description: Domain of the asset.
      type: String
    - contextPath: CyCognito.Asset.domains
      description: List of domains associated with the asset.
      type: Unknown
    - contextPath: CyCognito.Asset.domain_names
      description: List of domain names associated with the asset.
      type: Unknown
    - contextPath: CyCognito.Asset.expiration
      description: The date and time at which the asset expires.
      type: Date
    - contextPath: CyCognito.Asset.first_seen
      description: The time and date at which the asset was first discovered.
      type: Date
    - contextPath: CyCognito.Asset.hosting_type
      description: Hosting type of the asset.
      type: String
    - contextPath: CyCognito.Asset.ip
      description: IP address of the asset.
      type: String
    - contextPath: CyCognito.Asset.ip_addresses
      description: IP name of the asset.
      type: Unknown
    - contextPath: CyCognito.Asset.issuer_alt_names
      description: List of alternative names of the issuers.
      type: Unknown
    - contextPath: CyCognito.Asset.issuer_common_name
      description: Common name of the Issuer.
      type: String
    - contextPath: CyCognito.Asset.issuer_country
      description: Country of the issuer.
      type: String
    - contextPath: CyCognito.Asset.issuer_locality
      description: Locality of the issuer.
      type: String
    - contextPath: CyCognito.Asset.issuer_organization
      description: The issuer's organization.
      type: String
    - contextPath: CyCognito.Asset.issuer_organization_unit
      description: The issuer's organization unit.
      type: String
    - contextPath: CyCognito.Asset.issuer_state
      description: The state of the issuer.
      type: String
    - contextPath: CyCognito.Asset.issues_count
      description: Count of the issues.
      type: Number
    - contextPath: CyCognito.Asset.last_seen
      description: The time and date at which the asset was last seen.
      type: Date
    - contextPath: CyCognito.Asset.locations
      description: Location of the asset.
      type: Unknown
    - contextPath: CyCognito.Asset.open_ports.status
      description: Status of the open ports object associated with the asset.
      type: String
    - contextPath: CyCognito.Asset.open_ports.port
      description: Port of the open ports object associated with the asset.
      type: Number
    - contextPath: CyCognito.Asset.open_ports.protocol
      description: Protocol associated with the asset.
      type: String
    - contextPath: CyCognito.Asset.organizations
      description: Organizations of the asset.
      type: Unknown
    - contextPath: CyCognito.Asset.status
      description: Status of the asset.
      type: String
    - contextPath: CyCognito.Asset.security_grade
      description: Security rating of the asset.
      type: String
    - contextPath: CyCognito.Asset.severe_issues
      description: The number of severe issues associated with the asset.
      type: Number
    - contextPath: CyCognito.Asset.signature_algorithm
      description: Signature algorithm of the asset.
      type: String
    - contextPath: CyCognito.Asset.sub_domains
      description: Subdomains of the asset.
      type: Unknown
    - contextPath: CyCognito.Asset.subject_alt_names
      description: List of alternate subject names.
      type: Unknown
    - contextPath: CyCognito.Asset.subject_common_name
      description: Common name of the subject.
      type: String
    - contextPath: CyCognito.Asset.subject_country
      description: Subject's country.
      type: String
    - contextPath: CyCognito.Asset.subject_locality
      description: Locality of the subject.
      type: String
    - contextPath: CyCognito.Asset.subject_organization
      description: Subject's Organization.
      type: String
    - contextPath: CyCognito.Asset.subject_organization_unit
      description: The organization unit of the subject.
      type: String
    - contextPath: CyCognito.Asset.subject_state
      description: State of the subject.
      type: String
    - contextPath: CyCognito.Asset.tags
      description: Tags of the asset.
      type: Unknown
    - contextPath: CyCognito.Asset.dynamically_resolved
      description: Whether the asset has a rotating IP address.
      type: String
    - contextPath: CyCognito.Asset.investigation_status
      description: Investigation status of the asset.
      type: String
    - contextPath: CyCognito.Asset.discoverability
      description: Quantifies an asset's level of exposure.
      type: String
  - arguments:
    - auto: PREDEFINED
      description: |-
        The type of asset.

        Supported values: 'ip', 'domain', 'cert', 'webapp', 'iprange'.
      name: asset_type
      predefined:
      - ip
      - domain
      - cert
      - webapp
      - iprange
      required: true
    - description: |-
        The unique asset identifier.

        Note: The asset ID value can be found by executing the "cycognito-assets-list" command.
      name: asset_id
      required: true
    - auto: PREDEFINED
      description: |-
        The investigation status of the asset. 

        Supported values: 'uninvestigated', 'investigating', 'investigated'.
      name: investigation_status
      predefined:
      - uninvestigated
      - investigating
      - investigated
      required: true
    description: Modifies the investigation status of the specified asset.
    name: cycognito-asset-investigation-status-change
    outputs:
    - contextPath: CyCognito.Asset.type
      description: The type of the asset.
      type: String
    - contextPath: CyCognito.Asset.id
      description: |-
        Unique identifier of the asset.

        Note: The asset ID is derived from the asset_ID input field."
      type: String
    - contextPath: CyCognito.Asset.investigation_status
      description: Investigation status of the Asset.
      type: String
    - contextPath: CyCognito.Asset.action_status
      description: Whether the status update is successful or failed.
      type: String
  - arguments:
    - description: |-
        The unique issue ID of the instance whose investigation status is to be changed.

        Example: 0.0.0.0-cyc-auth-default-credentials,
        example.com-cyc-sql-injection, 0.0.0.0-cyc-exposed-bucket-with-data.

        Note: Users can retrieve the list of issue instance IDs by executing the "cycognito-issues-list" command.
      name: issue_instance_id
      required: true
    - auto: PREDEFINED
      description: |-
        The investigation status of the issue.

        Supported values: 'uninvestigated', 'investigating', 'investigated'.
      name: investigation_status
      predefined:
      - uninvestigated
      - investigating
      - investigated
      required: true
    description: Modifies the investigation status of the specified issue.
    name: cycognito-issue-investigation-status-change
    outputs:
    - contextPath: CyCognito.Issue.id
      description: Unique ID of the issue.
      type: String
    - contextPath: CyCognito.Issue.investigation_status
      description: Investigation status of the issue.
      type: String
    - contextPath: CyCognito.Issue.action_status
      description: Whether the update is successful or failed.
      type: String
  - arguments:
    - defaultValue: '50'
      description: |-
        The number of results to retrieve.

        Maximum value is '1000'.
      name: count
    - defaultValue: '0'
      description: |-
        Sets the starting index for the returned results. By specifying offset, you retrieve a subset of records starting with the offset value.

        Note: If a negative value is provided then the default value of 0 will be used.
      name: offset
    - description: |-
        An Advanced Search parameter to query the response.

        Note: Retrieves all the occurrences that are included in the string.
      name: search
    - description: |-
        The date and time at which CyCognito first discovered and attributed the asset to the organization.

        Supported formats: 2 minutes, 2 hours, 2 days, 2 weeks, 2 months, 2 years, yyyy-mm-dd, yyyy-mm-ddTHH:MM:SSZ

        For example: 01 Mar 2021, 01 Feb 2021 04:45:33, 2022-04-17T14:05:44Z.
      name: first_detected
    - description: |-
        The date and time at which CyCognito most recently attributed the asset to the organization.

        Supported formats: 2 minutes, 2 hours, 2 days, 2 weeks, 2 months, 2 years, yyyy-mm-dd, yyyy-mm-ddTHH:MM:SSZ

        For example: 01 Mar 2021, 01 Feb 2021 04:45:33, 2022-04-17T14:05:44Z.
      name: last_detected
    - description: Filters the issues according to the provided organizations. Supports comma-separated values.
      name: organizations
    - description: The geographical locations in which the issue is found. Supported values contain the three-letter ISO country code for the respective countries--e.g., IND, USA.
      name: locations
    - description: |-
        Filters the records according to the issue type. Supports comma-separated values.

        Supported values: "Abandoned Asset", "Certificate Validity", "Cryptographic Vulnerability", "E-mail Security", "Exposed Asset", "Exposed Data", "Exposed Dev Environment", "Information Gathering", "Phishing Threat", "Potential Imposter Asset", "Security Hygiene", "Unmaintained Asset", "Unsafe Authentication", "Vulnerable Software", "Weak Encryption", "XSS".
      name: issue_type
    - description: |-
        The name of the field by which to sort the results. The response fields available for sorting the data are found in the following documentation:
        https://docs.cycognito.com/reference/reference-getting-started
      name: sort_by
    - auto: PREDEFINED
      description: |-
        Specifies whether to sort the results in either ascending or descending order.

        Supported values: 'asc', 'desc'.
      name: sort_order
      predefined:
      - asc
      - desc
    - description: "Applies a filter to the list of issues based on a JSON-specific query.\n\nFormat:\n[{\n    \"field\": \"issue-type\",\n    \"op\": \"in\",\n    \"values\": [\n       \"Unsafe Authentication\",\n       \"Vulnerable Software\"\n    ]\t\n},\n{\n    \"op\": \"not-in\",\n    \"field\": \"severity-score\",\n    \"values\": [10, 9]\n}]\n\nNote: When using several filtering options (e.g., 'Issue Type' and 'Advanced Filter'), advance_json parameters will take precedence over other parameters. \nFor a complete reference to the CyCognito fields and operations, please refer to the CyCognito API V0 documentation at \nhttps://docs.cycognito.com/reference/query-issues"
      name: advanced_filter
    description: Retrieves the list of the issues that meet the specified filter criteria.
    name: cycognito-issues-list
    outputs:
    - contextPath: CyCognito.Issue.id
      description: Unique ID of the issue.
      type: String
    - contextPath: CyCognito.Issue.references
      description: Reference of the issue.
      type: Unknown
    - contextPath: CyCognito.Issue.potential_threat
      description: The threat that the issue might cause.
      type: String
    - contextPath: CyCognito.Issue.tags
      description: Tags of the issue.
      type: Unknown
    - contextPath: CyCognito.Issue.organizations
      description: Organizations of the instance.
      type: Unknown
    - contextPath: CyCognito.Issue.issue_id
      description: Unique ID of the issue.
      type: String
    - contextPath: CyCognito.Issue.summary
      description: A brief description that summarizes the issue.
      type: String
    - contextPath: CyCognito.Issue.resolved_at
      description: Date/time when the issue was resolved.
      type: String
    - contextPath: CyCognito.Issue.investigation_status
      description: Investigation status of the issue.
      type: String
    - contextPath: CyCognito.Issue.locations
      description: The geographic location of the instance.
      type: Unknown
    - contextPath: CyCognito.Issue.detection_complexity
      description: Measures the difficulty at which a vulnerable asset can be detected by a potential attacker.
      type: String
    - contextPath: CyCognito.Issue.title
      description: Title of the issue.
      type: String
    - contextPath: CyCognito.Issue.exploitation_score
      description: Exploitation score of the issue.
      type: Number
    - contextPath: CyCognito.Issue.issue_type
      description: Type of the issue.
      type: String
    - contextPath: CyCognito.Issue.comment
      description: Comment associated with the issue.
      type: String
    - contextPath: CyCognito.Issue.severity
      description: Severity of the issue.
      type: String
    - contextPath: CyCognito.Issue.remediation_steps
      description: A list of actions that describe how to resolve the issue.
      type: Unknown
    - contextPath: CyCognito.Issue.potential_impact
      description: A list of categories that describe what might happen if the issue is exploited.
      type: Unknown
    - contextPath: CyCognito.Issue.exploitation_method
      description: Exploitation method of the issue.
      type: String
    - contextPath: CyCognito.Issue.affected_asset
      description: The unique ID of the asset with which the issue is associated.
      type: String
    - contextPath: CyCognito.Issue.severity_score
      description: The numeric severity of the issue is in the range of 0 (not severe) through 10 (severe).
      type: Number
    - contextPath: CyCognito.Issue.last_detected
      description: The time at which the issue was last detected.
      type: Date
    - contextPath: CyCognito.Issue.first_detected
      description: The time at which the issue was first detected.
      type: Date
    - contextPath: CyCognito.Issue.issue_status
      description: Status of the issue found.
      type: String
    - contextPath: CyCognito.Issue.evidence
      description: Provides a reason or proof of why the issue was indeed detected by CyCognito.
      type: Unknown
  - arguments:
    - auto: PREDEFINED
      description: |-
        The type of asset.

        Supported values: 'ip', 'domain', 'cert', 'webapp', 'iprange'.
      name: asset_type
      predefined:
      - ip
      - domain
      - iprange
      - webapp
      - cert
      required: true
    - defaultValue: '50'
      description: |-
        The number of results to be retrieved in a response. 

        Maximum value is '1000'.
      name: count
    - defaultValue: '0'
      description: |-
        Sets the starting index for the returned results. By specifying offset, you retrieve a subset of records starting with the offset value.

        Note: If a negative value is provided then the default value of 0 will be used.
      name: offset
    - description: |-
        An Advanced Search parameter to query the response.

        Note: Retrieves all the occurrences that are included in the string.
      name: search
    - description: |-
        Filters the assets according to the selected status. Supports comma-separated values.

        Supported values: 'changed', 'new', 'normal'.
      name: status
    - description: Filters the assets according to the provided organizations. Supports comma-separated values.
      name: organizations
    - description: |-
        Filters the assets according to the provided security ratings. Supports comma-separated values.

        Supported values: 'A', 'B', 'C', 'D', 'F'

        Where:
        A = Very strong
        B = Strong
        C = Less vulnerable
        D = Vulnerable
        F = Highly vulnerable.
      name: security_grade
    - description: |-
        The geographical locations in which the asset is found. Supported values contain the three-letter ISO country code for the respective countries'e.g., IND, USA.
        Locations are available only for IP, Domain, and Certificate asset types.
      name: locations
    - description: |-
        The date and time at which CyCognito first discovered and attributed the asset to the organization.

        Supported formats: 2 minutes, 2 hours, 2 days, 2 weeks, 2 months, 2 years, yyyy-mm-dd, yyyy-mm-ddTHH:MM:SSZ

        For example: 01 Mar 2021, 01 Feb 2021 04:45:33, 2022-04-17T14:05:44Z.
      name: first_seen
    - description: |-
        The date and time at which CyCognito most recently attributed the asset to the organization.

        Supported formats: 2 minutes, 2 hours, 2 days, 2 weeks, 2 months, 2 years, yyyy-mm-dd, yyyy-mm-ddTHH:MM:SSZ

        For example: 01 Mar 2021, 01 Feb 2021 04:45:33, 2022-04-17T14:05:44Z.
      name: last_seen
    - description: |-
        Specifies the field by which to sort.

        Note: The response fields available for sorting the data are found in the following documentation:
        https://docs.cycognito.com/reference/query-assets
      name: sort_by
    - auto: PREDEFINED
      defaultValue: desc
      description: |-
        Specifies whether to sort the results in either ascending or descending order.

        Supported values: 'asc', 'desc'.
      name: sort_order
      predefined:
      - asc
      - desc
    - description: "Applies a filter to the list of assets based on a JSON-specific query.\n\nFormat:\n[{\n    \"field\": \"status\",\n    \"op\": \"in\",\n    \"values\": [\n        \"new\",\n        \"changed\"\n    ]\t\n},\n{\n    \"op\": \"not-in\",\n    \"field\": \"security-rating\",\n    \"values\": [\"A\"]\n}]\n\nNote: For a complete reference to the CyCognito fields and operations, please refer to the CyCognito API V0 documentation at https://docs.cycognito.com/reference/query-assets."
      name: advanced_filter
    description: Retrieves the list of assets that meet specified filter criteria.
    name: cycognito-assets-list
    outputs:
    - contextPath: CyCognito.Asset.alive
      description: Whether the port is alive or not.
      type: Boolean
    - contextPath: CyCognito.Asset.comment
      description: Comments related to the asset.
      type: String
    - contextPath: CyCognito.Asset.id
      description: "Unique identifier of the asset. \n\nNote: Asset ID is derived from the asset_id input field."
      type: String
    - contextPath: CyCognito.Asset.type
      description: Type of the asset.
      type: String
    - contextPath: CyCognito.Asset.business_units
      description: Business units of the asset.
      type: Unknown
    - contextPath: CyCognito.Asset.signature
      description: The identifier of the certificate.
      type: String
    - contextPath: CyCognito.Asset.closed_ports.status
      description: Status of the closed ports object associated with the asset.
      type: String
    - contextPath: CyCognito.Asset.closed_ports.port
      description: Port of the closed ports object associated with the asset.
      type: Number
    - contextPath: CyCognito.Asset.closed_ports.protocol
      description: Protocol associated with the asset.
      type: String
    - contextPath: CyCognito.Asset.created
      description: Date and time at which the asset was created.
      type: Date
    - contextPath: CyCognito.Asset.domain
      description: Domain name of the asset.
      type: String
    - contextPath: CyCognito.Asset.domains
      description: Domain of the asset.
      type: Unknown
    - contextPath: CyCognito.Asset.domain_names
      description: List of domain names associated with the asset.
      type: Unknown
    - contextPath: CyCognito.Asset.expiration
      description: Date and time at which the asset is expired.
      type: Date
    - contextPath: CyCognito.Asset.first_seen
      description: Time at which an asset was first discovered and attributed to the organization.
      type: Date
    - contextPath: CyCognito.Asset.hosting_type
      description: Hosting type of the asset.
      type: String
    - contextPath: CyCognito.Asset.investigation_status
      description: Investigation status of the asset.
      type: String
    - contextPath: CyCognito.Asset.ip
      description: IP of the asset.
      type: String
    - contextPath: CyCognito.Asset.ip_addresses
      description: List of IP associated with the asset.
      type: Unknown
    - contextPath: CyCognito.Asset.issuer_alt_names
      description: List of alternate issuer names.
      type: Unknown
    - contextPath: CyCognito.Asset.issuer_common_name
      description: Common name of the Issuer.
      type: String
    - contextPath: CyCognito.Asset.issuer_country
      description: Country of Issuer.
      type: String
    - contextPath: CyCognito.Asset.issuer_locality
      description: Locality of issuer.
      type: String
    - contextPath: CyCognito.Asset.issuer_organization
      description: Organization of the issuer.
      type: String
    - contextPath: CyCognito.Asset.issuer_organization_unit
      description: The organization unit of the issuer.
      type: String
    - contextPath: CyCognito.Asset.issuer_state
      description: State of the issuer.
      type: String
    - contextPath: CyCognito.Asset.issues_count
      description: Count of issues associated with the asset.
      type: Number
    - contextPath: CyCognito.Asset.last_seen
      description: Time at which an asset was discovered and attributed to the organization.
      type: Date
    - contextPath: CyCognito.Asset.locations
      description: List of geographic locations with which an asset might be associated.
      type: Unknown
    - contextPath: CyCognito.Asset.open_ports.status
      description: Status of the open ports object associated with the asset.
      type: String
    - contextPath: CyCognito.Asset.open_ports.port
      description: Port of the open ports object associated with the asset.
      type: Number
    - contextPath: CyCognito.Asset.open_ports.protocol
      description: Protocol associated with the asset.
      type: String
    - contextPath: CyCognito.Asset.organizations
      description: List of organizations associated with the asset.
      type: Unknown
    - contextPath: CyCognito.Asset.status
      description: Last status of the asset.
      type: String
    - contextPath: CyCognito.Asset.security_grade
      description: Security rating of the asset based on the number and severity of the associated issues.
      type: String
    - contextPath: CyCognito.Asset.severe_issues
      description: The number of severe issues associated with the asset.
      type: Number
    - contextPath: CyCognito.Asset.signature_algorithm
      description: Signature algorithm associated with the asset.
      type: String
    - contextPath: CyCognito.Asset.sub_domains
      description: List of subdomains associated with the asset.
      type: Unknown
    - contextPath: CyCognito.Asset.subject_alt_names
      description: List of alternate subject names.
      type: Unknown
    - contextPath: CyCognito.Asset.subject_common_name
      description: Common name of the subject.
      type: String
    - contextPath: CyCognito.Asset.subject_country
      description: Subject's country.
      type: String
    - contextPath: CyCognito.Asset.subject_locality
      description: Locality of the subject.
      type: String
    - contextPath: CyCognito.Asset.subject_organization
      description: Subject's organization.
      type: String
    - contextPath: CyCognito.Asset.subject_organization_unit
      description: The organization unit of the subject.
      type: String
    - contextPath: CyCognito.Asset.subject_state
      description: State of the subject.
      type: String
    - contextPath: CyCognito.Asset.tags
      description: List of tags associated with the asset.
      type: Unknown
    - contextPath: CyCognito.Asset.dynamically_resolved
      description: Whether the asset has a rotating IP address.
      type: String
    - contextPath: CyCognito.Asset.discoverability
      description: Quantifies an asset's level of exposure.
      type: String
  dockerimage: demisto/pycountry:1.0.0.3545299
  isfetch: true
  isremotesyncin: true
  isremotesyncout: true
  runonce: false
  script: '-'
  subtype: python3
  type: python
tests:
- CyCognito-Test
defaultmapperin: CyCognito - Incoming Mapper
marketplaces:
- xsoar
- marketplacev2
- platform
fromversion: 6.2.0<|MERGE_RESOLUTION|>--- conflicted
+++ resolved
@@ -50,12 +50,9 @@
   - Incoming
   - Outgoing
   - Incoming and Outgoing
-<<<<<<< HEAD
-=======
   type: 15
   required: false
   section: Collect
->>>>>>> 655b69d8
 - display: Fetch incidents
   name: isFetch
   type: 8
@@ -72,16 +69,6 @@
   name: first_fetch
   type: 0
   required: false
-<<<<<<< HEAD
-- display: Max Fetch
-  name: max_fetch
-  type: 0
-  required: false
-  additionalinfo: The maximum number of incidents to fetch every time. The maximum value is '1000'.
-  defaultvalue: '50'
-- additionalinfo: |-
-    The type of issue to fetch. By default, all types of issues will be fetched. Multiple selection is supported.
-=======
   section: Collect
 - additionalinfo: The maximum number of incidents to fetch every time. The maximum value is '1000'.
   defaultvalue: '50'
@@ -91,7 +78,6 @@
   required: false
   section: Collect
 - additionalinfo: The type of issue to fetch. By default, all types of issues will be fetched. Multiple selection is supported.
->>>>>>> 655b69d8
   display: Issue Type
   name: issue_type
   type: 16
@@ -113,22 +99,18 @@
   - Vulnerable Software
   - Weak Encryption
   - XSS
-<<<<<<< HEAD
-=======
   type: 16
   required: false
   section: Collect
->>>>>>> 655b69d8
 - additionalinfo: Filters incidents according to the geographic locations in which the issue is found. Multiple selection is supported.
   display: Locations
   name: locations
   type: 16
   required: false
-<<<<<<< HEAD
   options: ["Afghanistan", "Aland Islands", "Albania", "Algeria", "American Samoa", "Andorra", "Angola", "Anguilla", "Antarctica", "Antigua and Barbuda", "Argentina", "Armenia", "Aruba", "Australia", "Austria", "Azerbaijan", "Bahamas", "Bahrain", "Bangladesh", "Barbados", "Belarus", "Belgium", "Belize", "Benin", "Bermuda", "Bhutan", "Bolivia, Plurinational State of", "Bonaire, Sint Eustatius and Saba", "Bosnia and Herzegovina", "Botswana", "Bouvet Island", "Brazil", "British Indian Ocean Territory", "Brunei Darussalam", "Bulgaria", "Burkina Faso", "Burundi", "Cabo Verde", "Cambodia", "Cameroon", "Canada", "Cayman Islands", "Central African Republic", "Chad", "Chile", "China", "Christmas Island", "Cocos (Keeling) Islands", "Colombia", "Comoros", "Congo", "Congo, The Democratic Republic of the", "Cook Islands", "Costa Rica", "Cote d'Ivoire", "Croatia", "Cuba", "Curacao", "Cyprus", "Czechia", "Denmark", "Djibouti", "Dominica", "Dominican Republic", "Ecuador", "Egypt", "El Salvador", "Equatorial Guinea", "Eritrea", "Estonia", "Eswatini", "Ethiopia", "Falkland Islands (Malvinas)", "Faroe Islands", "Fiji", "Finland", "France", "French Guiana", "French Polynesia", "French Southern Territories", "Gabon", "Gambia", "Georgia", "Germany", "Ghana", "Gibraltar", "Greece", "Greenland", "Grenada", "Guadeloupe", "Guam", "Guatemala", "Guernsey", "Guinea", "Guinea-Bissau", "Guyana", "Haiti", "Heard Island and McDonald Islands", "Holy See", "Honduras", "Hong Kong", "Hungary", "Iceland", "India", "Indonesia", "Iran, Islamic Republic of", "Iraq", "Ireland", "Isle of Man", "Israel", "Italy", "Jamaica", "Japan", "Jersey", "Jordan", "Kazakhstan", "Kenya", "Kiribati", "Korea, Democratic People's Republic of", "Korea, Republic of", "Kuwait", "Kyrgyzstan", "Lao People's Democratic Republic", "Latvia", "Lebanon", "Lesotho", "Liberia", "Libya", "Liechtenstein", "Lithuania", "Luxembourg", "Macao", "Madagascar", "Malawi", "Malaysia", "Maldives", "Mali", "Malta", "Marshall Islands", "Martinique", "Mauritania", "Mauritius", "Mayotte", "Mexico", "Micronesia, Federated States of", "Moldova, Republic of", "Monaco", "Mongolia", "Montenegro", "Montserrat", "Morocco", "Mozambique", "Myanmar", "Namibia", "Nauru", "Nepal", "Netherlands", "New Caledonia", "New Zealand", "Nicaragua", "Niger", "Nigeria", "Niue", "Norfolk Island", "North Macedonia", "Northern Mariana Islands", "Norway", "Oman", "Pakistan", "Palau", "Palestine, State of", "Panama", "Papua New Guinea", "Paraguay", "Peru", "Philippines", "Pitcairn", "Poland", "Portugal", "Puerto Rico", "Qatar", "Reunion", "Romania", "Russian Federation", "Rwanda", "Saint Barthelemy", "Saint Helena, Ascension and Tristan da Cunha", "Saint Kitts and Nevis", "Saint Lucia", "Saint Martin (French part)", "Saint Pierre and Miquelon", "Saint Vincent and the Grenadines", "Samoa", "San Marino", "Sao Tome and Principe", "Saudi Arabia", "Senegal", "Serbia", "Seychelles", "Sierra Leone", "Singapore", "Sint Maarten (Dutch part)", "Slovakia", "Slovenia", "Solomon Islands", "Somalia", "South Africa", "South Georgia and the South Sandwich Islands", "South Sudan", "Spain", "Sri Lanka", "Sudan", "Suriname", "Svalbard and Jan Mayen", "Sweden", "Switzerland", "Syrian Arab Republic", "Taiwan, Province of China", "Tajikistan", "Tanzania, United Republic of", "Thailand", "Timor-Leste", "Togo", "Tokelau", "Tonga", "Trinidad and Tobago", "Tunisia", "Turkey", "Turkmenistan", "Turks and Caicos Islands", "Tuvalu", "Uganda", "Ukraine", "United Arab Emirates", "United Kingdom of Great Britain and Northern Ireland", "United States of America", "United States Minor Outlying Islands", "Uruguay", "Uzbekistan", "Vanuatu", "Venezuela, Bolivarian Republic of", "Vietnam", "Virgin Islands, British", "Virgin Islands, U.S.", "Wallis and Futuna", "Western Sahara", "Yemen", "Zambia", "Zimbabwe"]
-=======
-  section: Collect
->>>>>>> 655b69d8
+  type: 16
+  required: false
+  section: Collect
 - additionalinfo: The severity levels of the issues to fetch from CyCognito. By default, all the severity levels will be fetched, Multiple selection is supported.
   display: Severity
   name: severity_filter
@@ -146,11 +128,7 @@
   options: ["uninvestigated", "investigating", "investigated"]
   type: 15
   required: false
-<<<<<<< HEAD
-  defaultvalue: uninvestigated
-=======
-  section: Collect
->>>>>>> 655b69d8
+  section: Collect
 - additionalinfo: "Applies a filter to the list of issues based on a JSON-specific query.\n\nFormat:\n[{\n    \"field\": \"issue-type\",\n    \"op\": \"in\",\n    \"values\": [\n       \"Unsafe Authentication\",\n       \"Vulnerable Software\"\n    ]\t\n},\n{\n    \"op\": \"not-in\",\n    \"field\": \"severity-score\",\n    \"values\": [10, 9]\n}]\n\nNote: When using several filtering options (e.g., 'Issue Type' and 'Advanced Filter'), Advanced Filter parameters will take precedence over other parameters.\nFor a complete reference to the CyCognito fields and operations, please refer to the CyCognito API V0 documentation at \nhttps://docs.cycognito.com/reference/query-issues"
   display: Advanced Filter
   name: advanced_filter
@@ -162,24 +140,13 @@
   name: insecure
   type: 8
   required: false
-<<<<<<< HEAD
-- additionalinfo: "Indicates whether to use XSOAR's system proxy settings to connect to the API."
-=======
   section: Connect
   advanced: true
 - additionalinfo: Indicates whether to use XSOAR's system proxy settings to connect to the API.
->>>>>>> 655b69d8
   display: Use system proxy settings
   name: proxy
   type: 8
   required: false
-<<<<<<< HEAD
-- display: Incidents Fetch Interval
-  name: incidentFetchInterval
-  type: 19
-  required: false
-  defaultvalue: '1440'
-=======
   section: Connect
   advanced: true
 - defaultvalue: '1440'
@@ -188,7 +155,6 @@
   type: 19
   required: false
   section: Collect
->>>>>>> 655b69d8
 description: The CyCognito integration fetches issues discovered by the CyCognito platform, thereby providing users with a view of their organization's internet-exposed attack surface. These issues include identification, prioritization, and recommendations for remediation of the risks faced by the organization. The integration contains commands to query assets and issues detected by the CyCognito platform, and includes a rich dashboard and layout with issue management capability.
 display: CyCognito
 name: CyCognito
