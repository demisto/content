category: Network Security
commonfields:
  id: GCenter
  version: -1
configuration:
- display: GCenter IP address
  name: ip
  type: 0
  required: true
- display: GCenter Version
  name: version
  type: 0
  defaultvalue: 2.5.3.102
- display: GCenter API token
  name: token
  type: 4
  additionalinfo: You must provide either an API token or a username and a password.
- display: GCenter username
  displaypassword: GCenter password
  name: credentials
  type: 9
- display: Check the TLS certificate
  name: check_cert
  type: 8
description: This integration allows, via about twenty commands, to interact with the GCenter appliance via its API.
display: GCenter
name: GCenter
script:
  commands:
  - name: gw-list-alerts
    description: List all alerts (Deprecated. use gw-es-wrapper command instead)
    deprecated: true
    outputs:
    - contextPath: GCenter.Alert.List.sha256
      description: The 256 Shasum Of The File
      type: String
    - contextPath: GCenter.Alert.List.id
      description: The Id Of The Inspectra Alert
      type: String
    - contextPath: GCenter.Alert.List.flow_id
      description: The Flow Id Of The Alert
      type: Number
    - contextPath: GCenter.Alert.List.severity
      description: The Severity Of The Alert
      type: Number
    - contextPath: GCenter.Alert.List.src_ip
      description: The Ip Address Of The Alert'S Source
      type: String
    - contextPath: GCenter.Alert.List.dest_ip
      description: The Ip Address Of The Alert'S Target
      type: String
    - contextPath: GCenter.Alert.List.src_port
      description: The Port Of The Alert'S Source
      type: Number
    - contextPath: GCenter.Alert.List.dest_port
      description: The Port Of The Alert'S Target
      type: Number
    - contextPath: GCenter.Alert.List.gcap
      description: The Gcap That Raised The Alert
      type: String
    - contextPath: GCenter.Alert.List.type
      description: Which Type Of Alert (Sigflow, Codebreaker...)
      type: String
    - contextPath: GCenter.Alert.List.proto
      description: The Protocol Used
      type: String
    - contextPath: GCenter.Alert.List.host
      description: The Host Where The Alert Was Found
      type: String
    - contextPath: GCenter.Alert.List.app_proto
      description: The Malware Application Prototype
      type: String
    - contextPath: GCenter.Alert.List.alert_type
      description: Which Event It Is ?
      type: String
    - contextPath: GCenter.Alert.List.state
      description: The State Of The Alert
      type: String
    - contextPath: GCenter.Alert.List.matched_event
      description: Value Of The Id Of An Other Alert That Matched (Allows The Correlation Between Alerts)
      type: String
    - contextPath: GCenter.Alert.List.domain_name
      description: For Dga Alerts Only
      type: String
    - contextPath: GCenter.Alert.List.probability
      description: The Severity Probability
      type: Number
    - contextPath: GCenter.Alert.List.timestamp_detected
      description: When The Alert Was Detected
      type: Date
    - contextPath: GCenter.Alert.List.timestamp_analyzed
      description: When The Alert Was Analysed
      type: Date
    - contextPath: GCenter.Alert.List.retrohunt.timestamp_package
      description: Utc Date When The Ioc Was Added To The Lastinfosec Update Package
      type: String
    - contextPath: GCenter.Alert.List.retrohunt.ioc_creation_date
      description: The Ioc Creation Date
      type: Date
    - contextPath: GCenter.Alert.List.retrohunt.ioc_updated_date
      description: The Ioc Updated Date
      type: Date
    - contextPath: GCenter.Alert.List.retrohunt.description
      description: The Alert Description
      type: String
    - contextPath: GCenter.Alert.List.retrohunt.ioc_type
      description: Host, Md5, Sha1, Sha256, Url
      type: String
    - contextPath: GCenter.Alert.List.retrohunt.ioc_value
      description: Characteristic Value Of The Ioc
      type: String
    - contextPath: GCenter.Alert.List.retrohunt.matched_app_proto
      description: The Sigflow Protocol That Contains This Ioc
      type: String
    - contextPath: GCenter.Alert.List.retrohunt.matched_event_type
      description: The Sigflow Event Type That Contains This Ioc
      type: String
    - contextPath: GCenter.Alert.List.retrohunt.case_id
      description: Uuid Of The Box To Which The Ioc Belongs
      type: String
    - contextPath: GCenter.Alert.List.retrohunt.ioc_id
      description: Uuid Of The Ioc
      type: String
    - contextPath: GCenter.Alert.List.retrohunt.risk
      description: Suspicious, High Suspicious, Malicious
      type: String
    - contextPath: GCenter.Alert.List.retrohunt.usage_mode
      description: Usage Mode
      type: String
    - contextPath: GCenter.Alert.List.retrohunt.tlp
      description: Tlp
      type: String
    - contextPath: GCenter.Alert.List.powershell.file_id
      description: The File Id
      type: String
    - contextPath: GCenter.Alert.List.powershell.scores.proba_obfuscated
      description: The Probability It Is Obfuscated
      type: Number
    - contextPath: GCenter.Alert.List.powershell.scores.analysis
      description: The Powershell Analysis Score
      type: Number
    - contextPath: GCenter.Alert.List.shellcode.file_id
      description: The File Id
      type: String
    - contextPath: GCenter.Alert.List.shellcode.encodings.name
      description: The Name Of The Encoding
      type: String
    - contextPath: GCenter.Alert.List.shellcode.encodings.count
      description: The Number Of The Encoding Elements
      type: Number
    - contextPath: GCenter.Alert.List.shellcode.calls.call
      description: The Name Of The Call Of The Alert
      type: String
    - contextPath: GCenter.Alert.List.shellcode.calls.args
      description: The Argument Used For The Call
      type: String
    - contextPath: GCenter.Alert.List.shellcode.calls.ret
      description: The Retention Of The Call
      type: String
    - contextPath: GCenter.Alert.List.shellcode.calls.index
      description: The Call Index
      type: Number
    - contextPath: GCenter.Alert.List.malware.analyzed_clean
      description: Number Of Engines That Returned A Clean Status
      type: Number
    - contextPath: GCenter.Alert.List.malware.analyzed_infected
      description: Number Of Engines That Returned An Infected Status
      type: Number
    - contextPath: GCenter.Alert.List.malware.analyzed_suspicious
      description: Number Of Engines That Returned A Suspicious Status
      type: Number
    - contextPath: GCenter.Alert.List.malware.analyzed_other
      description: Number Of Engines That Returned Other Statuses
      type: Number
    - contextPath: GCenter.Alert.List.malware.analyzed_error
      description: Number Of Engines That Failed To Analyze The File
      type: Number
    - contextPath: GCenter.Alert.List.malware.code
      description: The Global Code Result
      type: Number
    - contextPath: GCenter.Alert.List.malware.def_time
      description: 'When The Last Engines Have Ended The Scan '
      type: Date
    - contextPath: GCenter.Alert.List.malware.scan_time
      description: The Scan Time In Ms.
      type: Number
    - contextPath: GCenter.Alert.List.malware.threats_found
      description: The Threats Found By The Engines
      type: String
    - contextPath: GCenter.Alert.List.malware.reporting_token
      description: The Reporting Token Returned By The Gbox.
      type: String
    - contextPath: GCenter.Alert.List.malware.engines_report.0.id
      description: The Hash Pf The Engine
      type: String
    - contextPath: GCenter.Alert.List.malware.engines_report.0.threat_details
      description: The Threat Found By The Engine
      type: String
    - contextPath: GCenter.Alert.List.malware.engines_report.0.scan_result
      description: Analysis Result
      type: String
    - contextPath: GCenter.Alert.List.malware.engines_report.1.id
      description: The Hash Pf The Engine
      type: String
    - contextPath: GCenter.Alert.List.malware.engines_report.1.threat_details
      description: The Threat Found By The Engine
      type: String
    - contextPath: GCenter.Alert.List.malware.engines_report.1.scan_result
      description: Analysis Result
      type: String
    - contextPath: GCenter.Alert.List.malware.engines_report.2.id
      description: The Hash Pf The Engine
      type: String
    - contextPath: GCenter.Alert.List.malware.engines_report.2.threat_details
      description: The Threat Found By The Engine
      type: String
    - contextPath: GCenter.Alert.List.malware.engines_report.2.scan_result
      description: Analysis Result
      type: String
    - contextPath: GCenter.Alert.List.malware.engines_report.3.id
      description: The Hash Pf The Engine
      type: String
    - contextPath: GCenter.Alert.List.malware.engines_report.3.threat_details
      description: The Threat Found By The Engine
      type: String
    - contextPath: GCenter.Alert.List.malware.engines_report.3.scan_result
      description: Analysis Result
      type: String
    - contextPath: GCenter.Alert.List.malware.engines_report.4.id
      description: The Hash Pf The Engine
      type: String
    - contextPath: GCenter.Alert.List.malware.engines_report.4.threat_details
      description: The Threat Found By The Engine
      type: String
    - contextPath: GCenter.Alert.List.malware.engines_report.4.scan_result
      description: Analysis Result
      type: String
    - contextPath: GCenter.Alert.List.malware.engines_report.5.id
      description: The Hash Pf The Engine
      type: String
    - contextPath: GCenter.Alert.List.malware.engines_report.5.threat_details
      description: The Threat Found By The Engine
      type: String
    - contextPath: GCenter.Alert.List.malware.engines_report.5.scan_result
      description: Analysis Result
      type: String
    - contextPath: GCenter.Alert.List.malware.engines_report.6.id
      description: The Hash Pf The Engine
      type: String
    - contextPath: GCenter.Alert.List.malware.engines_report.6.threat_details
      description: The Threat Found By The Engine
      type: String
    - contextPath: GCenter.Alert.List.malware.engines_report.6.scan_result
      description: Analysis Result
      type: String
    - contextPath: GCenter.Alert.List.malware.engines_report.7.id
      description: The Hash Pf The Engine
      type: String
    - contextPath: GCenter.Alert.List.malware.engines_report.7.threat_details
      description: The Threat Found By The Engine
      type: String
    - contextPath: GCenter.Alert.List.malware.engines_report.7.scan_result
      description: Analysis Result
      type: String
    - contextPath: GCenter.Alert.List.malware.engines_report.8.id
      description: The Hash Pf The Engine
      type: String
    - contextPath: GCenter.Alert.List.malware.engines_report.8.threat_details
      description: The Threat Found By The Engine
      type: String
    - contextPath: GCenter.Alert.List.malware.engines_report.8.scan_result
      description: Analysis Result
      type: String
    - contextPath: GCenter.Alert.List.malware.engines_report.9.id
      description: The Hash Pf The Engine
      type: String
    - contextPath: GCenter.Alert.List.malware.engines_report.9.threat_details
      description: The Threat Found By The Engine
      type: String
    - contextPath: GCenter.Alert.List.malware.engines_report.9.scan_result
      description: Analysis Result
      type: String
    - contextPath: GCenter.Alert.List.malware.engines_report.10.id
      description: The Hash Pf The Engine
      type: String
    - contextPath: GCenter.Alert.List.malware.engines_report.10.threat_details
      description: The Threat Found By The Engine
      type: String
    - contextPath: GCenter.Alert.List.malware.engines_report.10.scan_result
      description: Analysis Result
      type: String
    - contextPath: GCenter.Alert.List.malware.engines_report.11.id
      description: The Hash Pf The Engine
      type: String
    - contextPath: GCenter.Alert.List.malware.engines_report.11.threat_details
      description: The Threat Found By The Engine
      type: String
    - contextPath: GCenter.Alert.List.malware.engines_report.11.scan_result
      description: Analysis Result
      type: String
    - contextPath: GCenter.Alert.List.malware.engines_report.12.id
      description: The Hash Pf The Engine
      type: String
    - contextPath: GCenter.Alert.List.malware.engines_report.12.threat_details
      description: The Threat Found By The Engine
      type: String
    - contextPath: GCenter.Alert.List.malware.engines_report.12.scan_result
      description: Analysis Result
      type: String
    - contextPath: GCenter.Alert.List.malware.engines_report.13.id
      description: The Hash Pf The Engine
      type: String
    - contextPath: GCenter.Alert.List.malware.engines_report.13.threat_details
      description: The Threat Found By The Engine
      type: String
    - contextPath: GCenter.Alert.List.malware.engines_report.13.scan_result
      description: Analysis Result
      type: String
    - contextPath: GCenter.Alert.List.malware.engines_report.14.id
      description: The Hash Pf The Engine
      type: String
    - contextPath: GCenter.Alert.List.malware.engines_report.14.threat_details
      description: The Threat Found By The Engine
      type: String
    - contextPath: GCenter.Alert.List.malware.engines_report.14.scan_result
      description: Analysis Result
      type: String
    - contextPath: GCenter.Alert.List.malware.engines_report.15.id
      description: The Hash Pf The Engine
      type: String
    - contextPath: GCenter.Alert.List.malware.engines_report.15.threat_details
      description: The Threat Found By The Engine
      type: String
    - contextPath: GCenter.Alert.List.malware.engines_report.15.scan_result
      description: Analysis Result
      type: String
    - contextPath: GCenter.Alert.List.malware.magic_details
      description: The File Magic
      type: String
    - contextPath: GCenter.Alert.List.malware.total_found
      description: The Malcore Number Of Engines That Found The File Suspicious / The Total Number Of Engines
      type: String
    - contextPath: GCenter.Alert.List.sigflow.alert.action
      description: Action
      type: String
    - contextPath: GCenter.Alert.List.sigflow.alert.signature_id
      description: Signature Id
      type: String
    - contextPath: GCenter.Alert.List.sigflow.alert.gid
      description: Gid
      type: String
    - contextPath: GCenter.Alert.List.sigflow.alert.category
      description: Category
      type: String
    - contextPath: GCenter.Alert.List.sigflow.packet
      description: Packet
      type: String
    - contextPath: GCenter.Alert.List.sigflow.in_iface
      description: In Which Interface The Alert Occurred
      type: String
    - contextPath: GCenter.Alert.List.sigflow.stream
      description: Is It Streaming (!= 0)
      type: Number
    - contextPath: GCenter.Alert.List.sigflow.payload
      description: Payload
      type: String
    - contextPath: GCenter.Alert.List.sigflow.payload_printable
      description: Payload Printable
      type: String
  - name: gw-get-alert
    description: Get an alert by it's uid
    arguments:
    - name: uid
      required: true
      description: Alert identifier
    outputs:
    - contextPath: GCenter.Alert.Single.sha256
      description: The 256 Shasum Of The File
      type: String
    - contextPath: GCenter.Alert.Single.id
      description: The Id Of The Inspectra Alert
      type: String
    - contextPath: GCenter.Alert.Single.flow_id
      description: The Flow Id Of The Alert
      type: Number
    - contextPath: GCenter.Alert.Single.severity
      description: The Severity Of The Alert
      type: Number
    - contextPath: GCenter.Alert.Single.src_ip
      description: The Ip Address Of The Alert'S Source
      type: String
    - contextPath: GCenter.Alert.Single.dest_ip
      description: The Ip Address Of The Alert'S Target
      type: String
    - contextPath: GCenter.Alert.Single.src_port
      description: The Port Of The Alert'S Source
      type: Number
    - contextPath: GCenter.Alert.Single.dest_port
      description: The Port Of The Alert'S Target
      type: Number
    - contextPath: GCenter.Alert.Single.gcap
      description: The Gcap That Raised The Alert
      type: String
    - contextPath: GCenter.Alert.Single.type
      description: Which Type Of Alert (Sigflow, Codebreaker...)
      type: String
    - contextPath: GCenter.Alert.Single.proto
      description: The Protocol Used
      type: String
    - contextPath: GCenter.Alert.Single.host
      description: The Host Where The Alert Was Found
      type: String
    - contextPath: GCenter.Alert.Single.app_proto
      description: The Malware Application Prototype
      type: String
    - contextPath: GCenter.Alert.Single.alert_type
      description: Which Event It Is ?
      type: String
    - contextPath: GCenter.Alert.Single.state
      description: The State Of The Alert
      type: String
    - contextPath: GCenter.Alert.Single.matched_event
      description: Value Of The Id Of An Other Alert That Matched (Allows The Correlation Between Alerts)
      type: String
    - contextPath: GCenter.Alert.Single.domain_name
      description: For Dga Alerts Only
      type: String
    - contextPath: GCenter.Alert.Single.probability
      description: The Severity Probability
      type: Number
    - contextPath: GCenter.Alert.Single.timestamp_detected
      description: When The Alert Was Detected
      type: Date
    - contextPath: GCenter.Alert.Single.timestamp_analyzed
      description: When The Alert Was Analysed
      type: Date
    - contextPath: GCenter.Alert.Single.retrohunt.timestamp_package
      description: Utc Date When The Ioc Was Added To The Lastinfosec Update Package
      type: String
    - contextPath: GCenter.Alert.Single.retrohunt.ioc_creation_date
      description: The Ioc Creation Date
      type: Date
    - contextPath: GCenter.Alert.Single.retrohunt.ioc_updated_date
      description: The Ioc Updated Date
      type: Date
    - contextPath: GCenter.Alert.Single.retrohunt.description
      description: The Alert Description
      type: String
    - contextPath: GCenter.Alert.Single.retrohunt.ioc_type
      description: Host, Md5, Sha1, Sha256, Url
      type: String
    - contextPath: GCenter.Alert.Single.retrohunt.ioc_value
      description: Characteristic Value Of The Ioc
      type: String
    - contextPath: GCenter.Alert.Single.retrohunt.matched_app_proto
      description: The Sigflow Protocol That Contains This Ioc
      type: String
    - contextPath: GCenter.Alert.Single.retrohunt.matched_event_type
      description: The Sigflow Event Type That Contains This Ioc
      type: String
    - contextPath: GCenter.Alert.Single.retrohunt.case_id
      description: Uuid Of The Box To Which The Ioc Belongs
      type: String
    - contextPath: GCenter.Alert.Single.retrohunt.ioc_id
      description: Uuid Of The Ioc
      type: String
    - contextPath: GCenter.Alert.Single.retrohunt.risk
      description: Suspicious, High Suspicious, Malicious
      type: String
    - contextPath: GCenter.Alert.Single.retrohunt.usage_mode
      description: Usage Mode
      type: String
    - contextPath: GCenter.Alert.Single.retrohunt.tlp
      description: Tlp
      type: String
    - contextPath: GCenter.Alert.Single.powershell.file_id
      description: The File Id
      type: String
    - contextPath: GCenter.Alert.Single.powershell.scores.proba_obfuscated
      description: The Probability It Is Obfuscated
      type: Number
    - contextPath: GCenter.Alert.Single.powershell.scores.analysis
      description: The Powershell Analysis Score
      type: Number
    - contextPath: GCenter.Alert.Single.shellcode.file_id
      description: The File Id
      type: String
    - contextPath: GCenter.Alert.Single.shellcode.encodings.name
      description: The Name Of The Encoding
      type: String
    - contextPath: GCenter.Alert.Single.shellcode.encodings.count
      description: The Number Of The Encoding Elements
      type: Number
    - contextPath: GCenter.Alert.Single.shellcode.calls.call
      description: The Name Of The Call Of The Alert
      type: String
    - contextPath: GCenter.Alert.Single.shellcode.calls.args
      description: The Argument Used For The Call
      type: String
    - contextPath: GCenter.Alert.Single.shellcode.calls.ret
      description: The Retention Of The Call
      type: String
    - contextPath: GCenter.Alert.Single.shellcode.calls.index
      description: The Call Index
      type: Number
    - contextPath: GCenter.Alert.Single.malware.analyzed_clean
      description: Number Of Engines That Returned A Clean Status
      type: Number
    - contextPath: GCenter.Alert.Single.malware.analyzed_infected
      description: Number Of Engines That Returned An Infected Status
      type: Number
    - contextPath: GCenter.Alert.Single.malware.analyzed_suspicious
      description: Number Of Engines That Returned A Suspicious Status
      type: Number
    - contextPath: GCenter.Alert.Single.malware.analyzed_other
      description: Number Of Engines That Returned Other Statuses
      type: Number
    - contextPath: GCenter.Alert.Single.malware.analyzed_error
      description: Number Of Engines That Failed To Analyze The File
      type: Number
    - contextPath: GCenter.Alert.Single.malware.code
      description: The Global Code Result
      type: Number
    - contextPath: GCenter.Alert.Single.malware.def_time
      description: 'When The Last Engines Have Ended The Scan '
      type: Date
    - contextPath: GCenter.Alert.Single.malware.scan_time
      description: The Scan Time In Ms.
      type: Number
    - contextPath: GCenter.Alert.Single.malware.threats_found
      description: The Threats Found By The Engines
      type: String
    - contextPath: GCenter.Alert.Single.malware.reporting_token
      description: The Reporting Token Returned By The Gbox.
      type: String
    - contextPath: GCenter.Alert.Single.malware.engines_report.0.id
      description: The Hash Pf The Engine
      type: String
    - contextPath: GCenter.Alert.Single.malware.engines_report.0.threat_details
      description: The Threat Found By The Engine
      type: String
    - contextPath: GCenter.Alert.Single.malware.engines_report.0.scan_result
      description: Analysis Result
      type: String
    - contextPath: GCenter.Alert.Single.malware.engines_report.1.id
      description: The Hash Pf The Engine
      type: String
    - contextPath: GCenter.Alert.Single.malware.engines_report.1.threat_details
      description: The Threat Found By The Engine
      type: String
    - contextPath: GCenter.Alert.Single.malware.engines_report.1.scan_result
      description: Analysis Result
      type: String
    - contextPath: GCenter.Alert.Single.malware.engines_report.2.id
      description: The Hash Pf The Engine
      type: String
    - contextPath: GCenter.Alert.Single.malware.engines_report.2.threat_details
      description: The Threat Found By The Engine
      type: String
    - contextPath: GCenter.Alert.Single.malware.engines_report.2.scan_result
      description: Analysis Result
      type: String
    - contextPath: GCenter.Alert.Single.malware.engines_report.3.id
      description: The Hash Pf The Engine
      type: String
    - contextPath: GCenter.Alert.Single.malware.engines_report.3.threat_details
      description: The Threat Found By The Engine
      type: String
    - contextPath: GCenter.Alert.Single.malware.engines_report.3.scan_result
      description: Analysis Result
      type: String
    - contextPath: GCenter.Alert.Single.malware.engines_report.4.id
      description: The Hash Pf The Engine
      type: String
    - contextPath: GCenter.Alert.Single.malware.engines_report.4.threat_details
      description: The Threat Found By The Engine
      type: String
    - contextPath: GCenter.Alert.Single.malware.engines_report.4.scan_result
      description: Analysis Result
      type: String
    - contextPath: GCenter.Alert.Single.malware.engines_report.5.id
      description: The Hash Pf The Engine
      type: String
    - contextPath: GCenter.Alert.Single.malware.engines_report.5.threat_details
      description: The Threat Found By The Engine
      type: String
    - contextPath: GCenter.Alert.Single.malware.engines_report.5.scan_result
      description: Analysis Result
      type: String
    - contextPath: GCenter.Alert.Single.malware.engines_report.6.id
      description: The Hash Pf The Engine
      type: String
    - contextPath: GCenter.Alert.Single.malware.engines_report.6.threat_details
      description: The Threat Found By The Engine
      type: String
    - contextPath: GCenter.Alert.Single.malware.engines_report.6.scan_result
      description: Analysis Result
      type: String
    - contextPath: GCenter.Alert.Single.malware.engines_report.7.id
      description: The Hash Pf The Engine
      type: String
    - contextPath: GCenter.Alert.Single.malware.engines_report.7.threat_details
      description: The Threat Found By The Engine
      type: String
    - contextPath: GCenter.Alert.Single.malware.engines_report.7.scan_result
      description: Analysis Result
      type: String
    - contextPath: GCenter.Alert.Single.malware.engines_report.8.id
      description: The Hash Pf The Engine
      type: String
    - contextPath: GCenter.Alert.Single.malware.engines_report.8.threat_details
      description: The Threat Found By The Engine
      type: String
    - contextPath: GCenter.Alert.Single.malware.engines_report.8.scan_result
      description: Analysis Result
      type: String
    - contextPath: GCenter.Alert.Single.malware.engines_report.9.id
      description: The Hash Pf The Engine
      type: String
    - contextPath: GCenter.Alert.Single.malware.engines_report.9.threat_details
      description: The Threat Found By The Engine
      type: String
    - contextPath: GCenter.Alert.Single.malware.engines_report.9.scan_result
      description: Analysis Result
      type: String
    - contextPath: GCenter.Alert.Single.malware.engines_report.10.id
      description: The Hash Pf The Engine
      type: String
    - contextPath: GCenter.Alert.Single.malware.engines_report.10.threat_details
      description: The Threat Found By The Engine
      type: String
    - contextPath: GCenter.Alert.Single.malware.engines_report.10.scan_result
      description: Analysis Result
      type: String
    - contextPath: GCenter.Alert.Single.malware.engines_report.11.id
      description: The Hash Pf The Engine
      type: String
    - contextPath: GCenter.Alert.Single.malware.engines_report.11.threat_details
      description: The Threat Found By The Engine
      type: String
    - contextPath: GCenter.Alert.Single.malware.engines_report.11.scan_result
      description: Analysis Result
      type: String
    - contextPath: GCenter.Alert.Single.malware.engines_report.12.id
      description: The Hash Pf The Engine
      type: String
    - contextPath: GCenter.Alert.Single.malware.engines_report.12.threat_details
      description: The Threat Found By The Engine
      type: String
    - contextPath: GCenter.Alert.Single.malware.engines_report.12.scan_result
      description: Analysis Result
      type: String
    - contextPath: GCenter.Alert.Single.malware.engines_report.13.id
      description: The Hash Pf The Engine
      type: String
    - contextPath: GCenter.Alert.Single.malware.engines_report.13.threat_details
      description: The Threat Found By The Engine
      type: String
    - contextPath: GCenter.Alert.Single.malware.engines_report.13.scan_result
      description: Analysis Result
      type: String
    - contextPath: GCenter.Alert.Single.malware.engines_report.14.id
      description: The Hash Pf The Engine
      type: String
    - contextPath: GCenter.Alert.Single.malware.engines_report.14.threat_details
      description: The Threat Found By The Engine
      type: String
    - contextPath: GCenter.Alert.Single.malware.engines_report.14.scan_result
      description: Analysis Result
      type: String
    - contextPath: GCenter.Alert.Single.malware.engines_report.15.id
      description: The Hash Pf The Engine
      type: String
    - contextPath: GCenter.Alert.Single.malware.engines_report.15.threat_details
      description: The Threat Found By The Engine
      type: String
    - contextPath: GCenter.Alert.Single.malware.engines_report.15.scan_result
      description: Analysis Result
      type: String
    - contextPath: GCenter.Alert.Single.malware.magic_details
      description: The File Magic
      type: String
    - contextPath: GCenter.Alert.Single.malware.total_found
      description: The Malcore Number Of Engines That Found The File Suspicious / The Total Number Of Engines
      type: String
    - contextPath: GCenter.Alert.Single.sigflow.alert.action
      description: Action
      type: String
    - contextPath: GCenter.Alert.Single.sigflow.alert.signature_id
      description: Signature Id
      type: String
    - contextPath: GCenter.Alert.Single.sigflow.alert.gid
      description: Gid
      type: String
    - contextPath: GCenter.Alert.Single.sigflow.alert.category
      description: Category
      type: String
    - contextPath: GCenter.Alert.Single.sigflow.packet
      description: Packet
      type: String
    - contextPath: GCenter.Alert.Single.sigflow.in_iface
      description: In Which Interface The Alert Occurred
      type: String
    - contextPath: GCenter.Alert.Single.sigflow.stream
      description: Is It Streaming (!= 0)
      type: Number
    - contextPath: GCenter.Alert.Single.sigflow.payload
      description: Payload
      type: String
    - contextPath: GCenter.Alert.Single.sigflow.payload_printable
      description: Payload Printable
      type: String
  - name: gw-es-query
    description: Get Elasticsearch data
    arguments:
    - name: index
      auto: PREDEFINED
      predefined:
      - suricata
      - malware
      - codebreaker
      - netdata
      - syslog
      - machine_learning
      - retrohunt
      - iocs
      description: Index to be queried
      defaultValue: suricata
    - name: query
      description: Elaticsearch query
      defaultValue: '{}'
  - name: gw-add-malcore-list-entry
    description: Add malcore whitelist/blacklist entry
    arguments:
    - name: type
      required: true
      auto: PREDEFINED
      predefined:
      - white
      - black
      description: List type
    - name: sha256
      required: true
      description: SHA256 to be added
    - name: comment
      description: Comment to be added
    - name: threat
      description: Comment to be added
    outputs:
    - contextPath: GCenter.Malcore.sha256
      description: Sha256
      type: String
    - contextPath: GCenter.Malcore.created
      description: Created
      type: Date
    - contextPath: GCenter.Malcore.comment
      description: Comment
      type: String
    - contextPath: GCenter.Malcore.threat
      description: Name Of Threat For Reference
      type: String
  - name: gw-del-malcore-list-entry
    description: Delete malcore whitelist/blacklist entry
    arguments:
    - name: type
      required: true
      auto: PREDEFINED
      predefined:
      - white
      - black
      description: List type
    - name: sha256
      required: true
      description: SHA256 to be deleted
  - name: gw-add-dga-list-entry
    description: Add dga whitelist/blacklist entry
    arguments:
    - name: type
      required: true
      auto: PREDEFINED
      predefined:
      - white
      - black
      description: List type
    - name: domain
      required: true
      description: Domain name to be added
    - name: comment
      description: Comment to be added
    outputs:
    - contextPath: GCenter.Dga.domain_name
      description: Domain Name
      type: String
    - contextPath: GCenter.Dga.created
      description: Created
      type: Date
    - contextPath: GCenter.Dga.comment
      description: Comment
      type: String
    - contextPath: GCenter.Dga.is_wildcard
      description: Is Wildcard
      type: Boolean
  - name: gw-del-dga-list-entry
    description: Delete dga whitelist/blacklist entry
    arguments:
    - name: type
      required: true
      auto: PREDEFINED
      predefined:
      - white
      - black
      description: List type
    - name: domain
      required: true
      description: Domain name to be deleted
  - name: gw-add-ignore-asset-name
    description: Ignore asset name
    arguments:
    - name: name
      required: true
      description: Name to be ignored
    - name: start
      required: true
      description: Will be ignored if they start with this name
      defaultValue: false
    - name: end
      required: true
      description: Will be ignored if they end with this name
      defaultValue: false
    outputs:
    - contextPath: GCenter.Ignore.AssetName.id
      description: Id
      type: String
    - contextPath: GCenter.Ignore.AssetName.created_at
      description: Created At
      type: Date
    - contextPath: GCenter.Ignore.AssetName.created_by
      description: Created By
      type: String
    - contextPath: GCenter.Ignore.AssetName.name
      description: Ignored Name For The Assets (Hostnames). Case Insensitive.
      type: String
    - contextPath: GCenter.Ignore.AssetName.is_startswith_pattern
      description: Should The Assets (Hostnames) Be Ignored If They Start With This Name ?
      type: Boolean
    - contextPath: GCenter.Ignore.AssetName.is_endswith_pattern
      description: Should The Assets (Hostnames) Be Ignored If They End With This Name ?
      type: Boolean
  - name: gw-add-ignore-kuser-ip
    description: Ignore kuser IP
    arguments:
    - name: ip
      required: true
      description: IP to be ignored
    outputs:
    - contextPath: GCenter.Ignore.KuserIP.id
      description: Id
      type: String
    - contextPath: GCenter.Ignore.KuserIP.created_at
      description: Created At
      type: Date
    - contextPath: GCenter.Ignore.KuserIP.created_by
      description: Created By
      type: String
    - contextPath: GCenter.Ignore.KuserIP.ip
      description: Ignored Ip For The Kerberos Users
      type: String
  - name: gw-add-ignore-kuser-name
    description: Ignore kuser name
    arguments:
    - name: name
      required: true
      description: Name to be ignored
    - name: start
      required: true
      description: Will be ignored if they start with this name
      defaultValue: false
    - name: end
      required: true
      description: Will be ignored if they end with this name
      defaultValue: false
    outputs:
    - contextPath: GCenter.Ignore.KuserName.id
      description: Id
      type: String
    - contextPath: GCenter.Ignore.KuserName.created_at
      description: Created At
      type: Date
    - contextPath: GCenter.Ignore.KuserName.created_by
      description: Created By
      type: String
    - contextPath: GCenter.Ignore.KuserName.name
      description: Ignored Name For The Kerberos Users. Case Insensitive.
      type: String
    - contextPath: GCenter.Ignore.KuserName.is_startswith_pattern
      description: Should The Kerberos Users Be Ignored If They Start With This Name ?
      type: Boolean
    - contextPath: GCenter.Ignore.KuserName.is_endswith_pattern
      description: Should The Kerberos Users Be Ignored If They End With This Name ?
      type: Boolean
  - name: gw-add-ignore-mac-address
    description: Ignore mac address
    arguments:
    - name: mac
      required: true
      description: MAC address to be ignored
    - name: start
      required: true
      description: Will be ignored if they start with this name
      defaultValue: false
    outputs:
    - contextPath: GCenter.Ignore.MacAddress.id
      description: Id
      type: String
    - contextPath: GCenter.Ignore.MacAddress.created_at
      description: Created At
      type: Date
    - contextPath: GCenter.Ignore.MacAddress.created_by
      description: Created By
      type: String
    - contextPath: GCenter.Ignore.MacAddress.address
      description: Address
      type: String
    - contextPath: GCenter.Ignore.MacAddress.is_startswith_pattern
      description: Should The Mac Addresses Be Ignored If They Start With This Address Value ?
      type: Boolean
  - name: gw-del-ignore-asset-name
    description: Delete an ignore asset ID
    arguments:
    - name: ignore_id
      required: true
      description: Ignore asset ID
  - name: gw-del-ignore-kuser-ip
    description: Delete an ignore kuser IP ID
    arguments:
    - name: ignore_id
      required: true
      description: Ignore kuser IP ID
  - name: gw-del-ignore-kuser-name
    description: Delete an ignore kuser name ID
    arguments:
    - name: ignore_id
      required: true
      description: Ignore kuser name ID
  - name: gw-del-ignore-mac-address
    description: Delete an ignore mac address ID
    arguments:
    - name: ignore_id
      required: true
      description: Ignore mac address ID
  - name: gw-send-malware
    description: Send malware
    arguments:
    - name: filename
      required: true
      description: Filename
    - name: file_id
      required: true
      description: File entry id
    outputs:
    - contextPath: GCenter.Gscan.Malware.id
      description: The Id Of The Gscan History Message
      type: String
    - contextPath: GCenter.Gscan.Malware.created
      description: Date Of Creation
      type: Date
    - contextPath: GCenter.Gscan.Malware.username
      description: The User'S Username Who Uploaded The File
      type: String
    - contextPath: GCenter.Gscan.Malware.user_agent
      description: The Client'S User-Agent
      type: String
    - contextPath: GCenter.Gscan.Malware.ip_address
      description: The Ip Address Of The User Who Uploaded The File
      type: String
    - contextPath: GCenter.Gscan.Malware.file_name
      description: Original File Name
      type: String
    - contextPath: GCenter.Gscan.Malware.sha256
      description: Sha256
      type: String
    - contextPath: GCenter.Gscan.Malware.is_clean
      description: Clean
      type: Unknown
    - contextPath: GCenter.Gscan.Malware.is_analysis_successful
      description: Scan Succes
      type: Boolean
    - contextPath: GCenter.Gscan.Malware.malcore_code_result
      description: Malcore Code Result
      type: String
    - contextPath: GCenter.Gscan.Malware.threat_name
      description: Threat Name
      type: String
    - contextPath: GCenter.Gscan.Malware.nb_alerts
      description: Number Or Malcore Alerts
      type: Number
    - contextPath: GCenter.Gscan.Malware.nb_engines
      description: Number Or Malcore Engines
      type: Number
    - contextPath: GCenter.Gscan.Malware.is_whiteblack_listed
      description: Is White Or Black Listed?
      type: Boolean
    - contextPath: GCenter.Gscan.Malware.malcore_code_result_name
      description: Malcore Code Result Name
      type: String
    - contextPath: GCenter.Gscan.Malware.status
      description: The Malcore Status
      type: String
  - name: gw-send-powershell
    description: Send powershell
    arguments:
    - name: filename
      required: true
      description: Filename
    - name: file_id
      required: true
      description: File entry id
    outputs:
    - contextPath: GCenter.Gscan.Powershell.id
      description: The Id Of The Gscan History Message
      type: String
    - contextPath: GCenter.Gscan.Powershell.created
      description: Date Of Creation
      type: Date
    - contextPath: GCenter.Gscan.Powershell.username
      description: The User'S Username Who Uploaded The File
      type: String
    - contextPath: GCenter.Gscan.Powershell.user_agent
      description: The Client'S User-Agent
      type: String
    - contextPath: GCenter.Gscan.Powershell.ip_address
      description: The Ip Address Of The User Who Uploaded The File
      type: String
    - contextPath: GCenter.Gscan.Powershell.file_name
      description: Original File Name
      type: String
    - contextPath: GCenter.Gscan.Powershell.sha256
      description: Sha256
      type: String
    - contextPath: GCenter.Gscan.Powershell.is_clean
      description: Clean
      type: Boolean
    - contextPath: GCenter.Gscan.Powershell.is_analysis_successful
      description: Scan Succes
      type: Boolean
    - contextPath: GCenter.Gscan.Powershell.status
      description: Status
      type: String
    - contextPath: GCenter.Gscan.Powershell.proba_obfuscated
      description: Proba_Obfuscated
      type: Number
    - contextPath: GCenter.Gscan.Powershell.analysis_score
      description: Analysis_Score
      type: Number
    - contextPath: GCenter.Gscan.Powershell.is_whiteblack_listed
      description: Is White Or Black Listed?
      type: Boolean
  - name: gw-send-shellcode
    description: Send shellcode
    arguments:
    - name: filename
      required: true
      description: Filename
    - name: file_id
      required: true
      description: File entry id
    - name: deep
      description: Deep scan
      defaultValue: false
    - name: timeout
      description: Deep scan timeout
      defaultValue: 120
    outputs:
    - contextPath: GCenter.Gscan.Shellcode.id
      description: The Id Of The Gscan History Message
      type: String
    - contextPath: GCenter.Gscan.Shellcode.created
      description: Date Of Creation
      type: Date
    - contextPath: GCenter.Gscan.Shellcode.username
      description: The User'S Username Who Uploaded The File
      type: String
    - contextPath: GCenter.Gscan.Shellcode.user_agent
      description: The Client'S User-Agent
      type: String
    - contextPath: GCenter.Gscan.Shellcode.ip_address
      description: The Ip Address Of The User Who Uploaded The File
      type: String
    - contextPath: GCenter.Gscan.Shellcode.file_name
      description: Original File Name
      type: String
    - contextPath: GCenter.Gscan.Shellcode.sha256
      description: Sha256
      type: String
    - contextPath: GCenter.Gscan.Shellcode.is_clean
      description: Clean
      type: Boolean
    - contextPath: GCenter.Gscan.Shellcode.is_analysis_successful
      description: Scan Succes
      type: Boolean
    - contextPath: GCenter.Gscan.Shellcode.status
      description: Status
      type: String
    - contextPath: GCenter.Gscan.Shellcode.architecture
      description: Architecture
      type: Unknown
    - contextPath: GCenter.Gscan.Shellcode.is_whiteblack_listed
      description: Is White Or Black Listed?
      type: Boolean
  - arguments:
    - auto: PREDEFINED
      default: true
      description: index
      name: index
      predefined:
      - suricata
      - codebreaker
      - malware
      - netdata
      - syslog
      - machine_learning
      - retrohunt
      - iocs
      required: true
    - auto: PREDEFINED
      description: |-
        List and count each distinct values of a document field using the terms aggregation
        If aggs_term is empty list hits value
        Exemple : "src_ip,dest_ip"
      isArray: true
      name: aggs_term
      predefined:
      - src_ip
      - dest_ip
      - http.hostname
      - tls.sni
      - SHA256
    - description: |-
        Filter document that match the value using the term query
        Exemple : "alert.severity=1,app_proto=http"
      name: must_match
    - description: |-
        Filter document with existing key using the exists query
        Exemple : "http.hostname,http.url"
      name: must_exists
    - defaultValue: '24'
      description: Set the lower timerange in hour based on the now keyword
      name: timerange
    - auto: PREDEFINED
      defaultValue: 'True'
      description: True to get the list of aggregation value False to get entire response
      name: formatted
      predefined:
      - 'True'
      - 'False'
    - defaultValue: '100'
      description: Set the number of aggregate or hits value that can be returned
      name: size
    description: Get Elasticsearch data using a wrapper
    name: gw-es-wrapper
  - arguments:
    - auto: PREDEFINED
      description: List type
      name: type
      predefined:
      - white
      - black
      required: true
    description: Get the malcore whitelist/blacklist
    name: gw-get-malcore-list-entry
    outputs:
    - contextPath: GCenter.Malcore.List.sha256
      description: Sha256
      type: String
    - contextPath: GCenter.Malcore.List.created
      description: Created
      type: Date
    - contextPath: GCenter.Malcore.List.comment
      description: Comment
      type: String
    - contextPath: GCenter.Malcore.List.threat
      description: Name Of Threat For Reference
      type: String
  - arguments:
    - auto: PREDEFINED
      description: List type
      name: type
      predefined:
      - white
      - black
      required: true
    description: Get the dga whitelist/blacklist
    name: gw-get-dga-list-entry
    outputs:
    - contextPath: GCenter.Dga.List.domain_name
      description: Domain Name
      type: String
    - contextPath: GCenter.Dga.List.created
      description: Created
      type: Date
    - contextPath: GCenter.Dga.List.comment
      description: Comment
      type: String
    - contextPath: GCenter.Dga.List.is_wildcard
      description: Is Wildcard
      type: Boolean
  - description: Get all the ignored asset names
    name: gw-get-ignore-asset-name
    outputs:
    - contextPath: GCenter.Ignore.AssetName.List.id
      description: Id
      type: String
    - contextPath: GCenter.Ignore.AssetName.List.created_at
      description: Created At
      type: Date
    - contextPath: GCenter.Ignore.AssetName.List.created_by
      description: Created By
      type: String
    - contextPath: GCenter.Ignore.AssetName.List.name
      description: Ignored Name For The Assets (Hostnames). Case Insensitive.
      type: String
    - contextPath: GCenter.Ignore.AssetName.List.is_startswith_pattern
      description: Should The Assets (Hostnames) Be Ignored If They Start With This Name ?
      type: Boolean
    - contextPath: GCenter.Ignore.AssetName.List.is_endswith_pattern
      description: Should The Assets (Hostnames) Be Ignored If They End With This Name ?
      type: Boolean
  - description: Get all the ignored kuser IP
    name: gw-get-ignore-kuser-ip
    outputs:
    - contextPath: GCenter.Ignore.KuserIP.List.id
      description: Id
      type: String
    - contextPath: GCenter.Ignore.KuserIP.List.created_at
      description: Created At
      type: Date
    - contextPath: GCenter.Ignore.KuserIP.List.created_by
      description: Created By
      type: String
    - contextPath: GCenter.Ignore.KuserIP.List.ip
      description: Ignored Ip For The Kerberos Users
      type: String
  - description: Get all the ignored kuser name
    name: gw-get-ignore-kuser-name
    outputs:
    - contextPath: GCenter.Ignore.KuserName.List.id
      description: Id
      type: String
    - contextPath: GCenter.Ignore.KuserName.List.created_at
      description: Created At
      type: Date
    - contextPath: GCenter.Ignore.KuserName.List.created_by
      description: Created By
      type: String
    - contextPath: GCenter.Ignore.KuserName.List.name
      description: Ignored Name For The Kerberos Users. Case Insensitive.
      type: String
    - contextPath: GCenter.Ignore.KuserName.List.is_startswith_pattern
      description: Should The Kerberos Users Be Ignored If They Start With This Name ?
      type: Boolean
    - contextPath: GCenter.Ignore.KuserName.List.is_endswith_pattern
      description: Should The Kerberos Users Be Ignored If They End With This Name ?
      type: Boolean
  - description: Get all the ignored mac addresses
    name: gw-get-ignore-mac-address
    outputs:
    - contextPath: GCenter.Ignore.MacAddress.List.id
      description: Id
      type: String
    - contextPath: GCenter.Ignore.MacAddress.List.created_at
      description: Created At
      type: Date
    - contextPath: GCenter.Ignore.MacAddress.List.created_by
      description: Created By
      type: String
    - contextPath: GCenter.Ignore.MacAddress.List.address
      description: Address
      type: String
    - contextPath: GCenter.Ignore.MacAddress.List.is_startswith_pattern
      description: Should The Mac Addresses Be Ignored If They Start With This Address Value ?
      type: Boolean
  - arguments:
    - description: 'Set the lower timerange in minute based on the now keyword when uuid is not given

        Default value to 60 minutes'
      name: timerange
    - description: 'Set the number of aggregate value that can be returned when uuid is not given

        Get all the values by default'
      name: size
    - description: The uuid of the file to get
      name: uuid
    - description: 'The state of the files to get, in list, when uuid is not given

        Default value to Infected,Suspicious'
      name: state
      predefined:
      - ''
    description: 'Get a file from an uuid.

      If there is no uuid, get all the files infected from a time interval.'
    name: gw-get-file-infected
    outputs:
    - contextPath: Gcenter.File.Infected
      description: File infected
      type: String
<<<<<<< HEAD
=======
  runonce: false
>>>>>>> 9ddafcfd
  script: '-'
  type: python
  subtype: python3
  dockerimage: demisto/python3:3.10.12.63474
fromversion: 6.2.0
tests:
- Gcenter Test Playbook<|MERGE_RESOLUTION|>--- conflicted
+++ resolved
@@ -1304,10 +1304,7 @@
     - contextPath: Gcenter.File.Infected
       description: File infected
       type: String
-<<<<<<< HEAD
-=======
   runonce: false
->>>>>>> 9ddafcfd
   script: '-'
   type: python
   subtype: python3
