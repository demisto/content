--- conflicted
+++ resolved
@@ -1384,11 +1384,7 @@
   script: '-'
   type: python
   subtype: python3
-<<<<<<< HEAD
-  dockerimage: demisto/python3:3.10.11.61265
-=======
   dockerimage: demisto/python3:3.10.12.63474
->>>>>>> a56da0f6
 fromversion: 6.2.0
 tests:
 - Gcenter Test Playbook