import demistomock as demisto
from CommonServerPython import *
import subprocess

TESSERACT_EXE = 'tesseract'
CORRUPTED_ERR = 'pix not read'
CORRUPTED_MSG = 'WARNING: failed to extract text - image is corrupted'


def list_languages() -> list[str]:
    lang_out = subprocess.check_output([TESSERACT_EXE, '--list-langs'], universal_newlines=True)
    if not lang_out:  # something went wrong
        raise ValueError('No output from --list-langs')
    lines = lang_out.splitlines()
    if len(lines) <= 1:
        raise ValueError('No output from --list-langs')
    return sorted(lines[1:])  # ignore first line


def extract_text(image_path: str, languages: list[str] = None) -> str:
<<<<<<< HEAD
    exe_params = [TESSERACT_EXE, image_path, 'stdout']
=======
    exe_params = [TESSERACT_EXE, "-v", image_path, 'stdout']
>>>>>>> 9d6c5180
    if languages:
        exe_params.extend(['-l', '+'.join(languages)])
    res = subprocess.run(exe_params, capture_output=True, check=True, text=True)
    if res.stderr:
        demisto.debug(f'tesseract returned ok but stderr contains warnings: {res.stderr}')
    return res.stdout


def list_languages_command() -> CommandResults:
    langs = list_languages()
    return CommandResults(
        readable_output="## Image OCR Supported Languages\n\n" + "\n".join(['* ' + s for s in langs]),
        raw_response=langs
    )


<<<<<<< HEAD
def extract_text_command(args: dict, instance_languages: list) -> tuple[list, list]:
=======
def extract_text_command(args: dict, instance_languages: list, skip_corrupted: bool) -> tuple[list, list]:
>>>>>>> 9d6c5180
    langs = argToList(args.get('langs')) or instance_languages
    demisto.debug(f"Using langs settings: {langs}")
    results, errors = [], []

    entry_ids = argToList(args.get('entryid'))
    for entry_id in entry_ids:
        try:
            file_path = demisto.getFilePath(entry_id)
            if not file_path:
                raise DemistoException(f"Couldn't find entry id: {entry_id}")

            demisto.debug(f'Extracting text from file: {file_path}')
            res = extract_text(file_path['path'], langs)
            file_entry = {'EntryID': entry_id, 'Text': res}
            results.append(
                CommandResults(
                    readable_output=f"## Image OCR Extracted Text for Entry ID {entry_id}\n\n" + res,
                    outputs_prefix='File',
                    outputs_key_field='EntryID',
                    outputs=file_entry,
                    raw_response=res,
                )
            )
        except subprocess.CalledProcessError as cpe:
<<<<<<< HEAD
            errors.append(
                f"An error occurred while trying to process {entry_id=}: "
                f"Failed {cpe.cmd} execution. Return status: {cpe.returncode}.\n"
                f"Error:\n{cpe.stderr}"
            )
=======
            if CORRUPTED_ERR in cpe.stderr and skip_corrupted:
                file_entry = {"EntryID": entry_id, "Text": CORRUPTED_MSG}
                results.append(
                    CommandResults(
                        readable_output=f"## Could not process file with entry ID {entry_id} - image is corrupted",
                        outputs_prefix='File',
                        outputs_key_field='EntryID',
                        outputs=file_entry,
                        entry_type=EntryType.WARNING,
                    )
                )
            else:
                errors.append(
                    f"An error occurred while trying to process {entry_id=}: "
                    f"Failed {cpe.cmd} execution. Return status: {cpe.returncode}.\n"
                    f"Error:\n{cpe.stderr}\n"
                    f"Stdout:\n{cpe.stdout}"
                )
>>>>>>> 9d6c5180
        except Exception as e:
            errors.append(f"An error occurred while trying to process {entry_id=}: {e}")

    return results, errors


def run_test_module(instance_languages: list) -> str:
    try:
        supported_langs = list_languages()
        if instance_languages:
            for language in instance_languages:
                if language not in supported_langs:
                    raise DemistoException(f'Unsupported language configured: {language}')
        return 'ok'
    except Exception as exception:
        raise Exception(f'Failed testing {TESSERACT_EXE}: {exception}')


def main() -> None:
    command = demisto.command()
    args = demisto.args()
    params = demisto.params()
    instance_languages = argToList(params.get('langs'))
    skip_corrupted = params.get('skip_corrupted')
    try:
        if command == 'test-module':
            return_results(run_test_module(instance_languages))
        elif command == 'image-ocr-list-languages':
            return_results(list_languages_command())
        elif command == 'image-ocr-extract-text':
<<<<<<< HEAD
            results, errors = extract_text_command(args, instance_languages)
=======
            results, errors = extract_text_command(args, instance_languages, skip_corrupted)
>>>>>>> 9d6c5180
            return_results(results)
            if errors:
                raise DemistoException("\n".join(errors))
        else:
            raise NotImplementedError(f'Command {command} was not implemented.')
    except Exception as err:
        return_error(f"Failed with error(s): {err}")


# python2 uses __builtin__ python3 uses builtins
if __name__ in ("__builtin__", "builtins", '__main__'):
    main()<|MERGE_RESOLUTION|>--- conflicted
+++ resolved
@@ -18,11 +18,7 @@
 
 
 def extract_text(image_path: str, languages: list[str] = None) -> str:
-<<<<<<< HEAD
-    exe_params = [TESSERACT_EXE, image_path, 'stdout']
-=======
     exe_params = [TESSERACT_EXE, "-v", image_path, 'stdout']
->>>>>>> 9d6c5180
     if languages:
         exe_params.extend(['-l', '+'.join(languages)])
     res = subprocess.run(exe_params, capture_output=True, check=True, text=True)
@@ -39,11 +35,7 @@
     )
 
 
-<<<<<<< HEAD
-def extract_text_command(args: dict, instance_languages: list) -> tuple[list, list]:
-=======
 def extract_text_command(args: dict, instance_languages: list, skip_corrupted: bool) -> tuple[list, list]:
->>>>>>> 9d6c5180
     langs = argToList(args.get('langs')) or instance_languages
     demisto.debug(f"Using langs settings: {langs}")
     results, errors = [], []
@@ -68,13 +60,6 @@
                 )
             )
         except subprocess.CalledProcessError as cpe:
-<<<<<<< HEAD
-            errors.append(
-                f"An error occurred while trying to process {entry_id=}: "
-                f"Failed {cpe.cmd} execution. Return status: {cpe.returncode}.\n"
-                f"Error:\n{cpe.stderr}"
-            )
-=======
             if CORRUPTED_ERR in cpe.stderr and skip_corrupted:
                 file_entry = {"EntryID": entry_id, "Text": CORRUPTED_MSG}
                 results.append(
@@ -93,7 +78,6 @@
                     f"Error:\n{cpe.stderr}\n"
                     f"Stdout:\n{cpe.stdout}"
                 )
->>>>>>> 9d6c5180
         except Exception as e:
             errors.append(f"An error occurred while trying to process {entry_id=}: {e}")
 
@@ -124,11 +108,7 @@
         elif command == 'image-ocr-list-languages':
             return_results(list_languages_command())
         elif command == 'image-ocr-extract-text':
-<<<<<<< HEAD
-            results, errors = extract_text_command(args, instance_languages)
-=======
             results, errors = extract_text_command(args, instance_languages, skip_corrupted)
->>>>>>> 9d6c5180
             return_results(results)
             if errors:
                 raise DemistoException("\n".join(errors))
