--- conflicted
+++ resolved
@@ -18,11 +18,7 @@
 
 
 def extract_text(image_path: str, languages: list[str] = None) -> str:
-<<<<<<< HEAD
-    exe_params = [TESSERACT_EXE, image_path, 'stdout']
-=======
     exe_params = [TESSERACT_EXE, "-v", image_path, 'stdout']
->>>>>>> 19e52d5b
     if languages:
         exe_params.extend(['-l', '+'.join(languages)])
     res = subprocess.run(exe_params, capture_output=True, check=True, text=True)
@@ -64,13 +60,6 @@
                 )
             )
         except subprocess.CalledProcessError as cpe:
-<<<<<<< HEAD
-            errors.append(
-                f"An error occurred while trying to process {entry_id=}: "
-                f"Failed {cpe.cmd} execution. Return status: {cpe.returncode}.\n"
-                f"Error:\n{cpe.stderr}"
-            )
-=======
             if CORRUPTED_ERR in cpe.stderr and argToBoolean(args.get("skip_corrupted")):
                 file_entry = {"EntryID": entry_id, "Text": CORRUPTED_MSG}
                 results.append(
@@ -89,7 +78,6 @@
                     f"Error:\n{cpe.stderr}\n"
                     f"Stdout:\n{cpe.stdout}"
                 )
->>>>>>> 19e52d5b
         except Exception as e:
             errors.append(f"An error occurred while trying to process {entry_id=}: {e}")
 
