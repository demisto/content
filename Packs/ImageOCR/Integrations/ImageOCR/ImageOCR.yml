--- conflicted
+++ resolved
@@ -34,10 +34,7 @@
       description: Extracted text from the passed image file.
       type: String
   dockerimage: demisto/tesseract:1.0.0.62842
-<<<<<<< HEAD
-=======
   runonce: false
->>>>>>> 9ddafcfd
   script: '-'
   type: python
   subtype: python3