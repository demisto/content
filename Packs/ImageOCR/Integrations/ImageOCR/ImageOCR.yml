--- conflicted
+++ resolved
@@ -35,11 +35,7 @@
     - contextPath: File.Text
       description: Extracted text from the passed image file.
       type: String
-<<<<<<< HEAD
-  dockerimage: demisto/tesseract:1.0.0.81254
-=======
   dockerimage: demisto/tesseract:1.0.0.82701
->>>>>>> 51ee7d33
   runonce: false
   script: '-'
   type: python
