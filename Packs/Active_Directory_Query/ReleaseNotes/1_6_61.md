
#### Integrations

<<<<<<< HEAD
- Maintenance release to ensure the availability of Agentix actions for supported environments.
</~PLATFORM>
=======
##### Active Directory Query v2

- Updated the Docker image to: *demisto/ldap:2.9.1.5650452*.
- Fixed an issue where the commands would fail due to missing Crypto module.
>>>>>>> 939ec7ad
<|MERGE_RESOLUTION|>--- conflicted
+++ resolved
@@ -1,12 +1,6 @@
 
 #### Integrations
-
-<<<<<<< HEAD
-- Maintenance release to ensure the availability of Agentix actions for supported environments.
-</~PLATFORM>
-=======
 ##### Active Directory Query v2
 
 - Updated the Docker image to: *demisto/ldap:2.9.1.5650452*.
-- Fixed an issue where the commands would fail due to missing Crypto module.
->>>>>>> 939ec7ad
+- Fixed an issue where the commands would fail due to missing Crypto module.