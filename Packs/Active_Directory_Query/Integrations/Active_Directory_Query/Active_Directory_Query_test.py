import demistomock as demisto
from Active_Directory_Query import main, group_dn
import socket
import ssl
from threading import Thread
import time
import os
import pytest
import json
from IAMApiModule import *
from unittest.mock import patch

BASE_TEST_PARAMS = {
    'server_ip': '127.0.0.1',
    'secure_connection': 'None',
    'page_size': '500',
    'credentials': {'identifier': 'bad', 'password': 'bad'}
}

RETURN_ERROR_TARGET = 'Active_Directory_Query.return_error'


def test_bad_host_no_ssl(mocker):
    """
        Given:
            - Demisto.params() with an invalid server (host), and insecure connection type (None).
        When:
            - Running the 'main()' function.
        Then:
            - Verify that the expected error message was raised.
    """
    params = BASE_TEST_PARAMS
    params['server_ip'] = '127.0.0.'
    mocker.patch.object(demisto, 'params',
                        return_value=BASE_TEST_PARAMS)
    return_error_mock = mocker.patch(RETURN_ERROR_TARGET)
    # validate our mock of params
    assert demisto.params().get('server_ip') == '127.0.0.'
    main()
    assert return_error_mock.call_count == 1
    # call_args last call with a tuple of args list and kwargs
    err_msg = return_error_mock.call_args[0][0]
    assert len(err_msg) < 100
    assert 'Failed to access' in err_msg
    assert 'invalid server address' in err_msg


@pytest.mark.filterwarnings("ignore::ResourceWarning")
def test_bad_ssl(mocker):
    """
        Given:
            - Demisto.params() with an ssl connection type (SSL) and a server (host) that will cause
              an SSL socket error.
        When:
            - Running the 'main()' function.
        Then:
            - Verify that the expected error message was raised.
    """
    params = BASE_TEST_PARAMS.copy()
    params['server_ip'] = '185.199.108.153'  # disable-secrets-detection
    params['secure_connection'] = 'SSL'
    params['port'] = 443
    mocker.patch.object(demisto, 'params',
                        return_value=params)
    return_error_mock = mocker.patch(RETURN_ERROR_TARGET)
    mocker.patch.object(demisto, "info")
    # validate our mock of params
    assert demisto.params().get('secure_connection') == 'SSL'
    main()
    assert return_error_mock.call_count == 1
    # call_args last call with a tuple of args list and kwargs
    err_msg = return_error_mock.call_args[0][0]
    assert 'Failed to access' in err_msg
    assert 'Try using: "Trust any certificate" option.' in err_msg


def ssl_bad_socket_server(port):
    context = ssl.SSLContext(ssl.PROTOCOL_TLS_SERVER)
    # cert and keyfile generated with
    # openssl req -x509 -nodes -days 3000 -newkey rsa:2048 -keyout key.pem -out cert.pem
    try:
        context.load_cert_chain('cert.pem', 'key.pem')
        with socket.socket(socket.AF_INET, socket.SOCK_STREAM, 0) as sock:
            sock.bind(('127.0.0.1', port))
            sock.listen(5)
            with context.wrap_socket(sock, server_side=True) as ssock:
                try:
                    conn, addr = ssock.accept()
                except ssl.SSLError as err:
                    if 'TLSV1_ALERT_UNKNOWN_CA' in str(err):
                        # all is ok. client refused our cert
                        return
                    raise
                conn.recv(32)
                msg = b'THIS IS A TEST SERVER WHICH IGNORES PROTOCOL\n\n'
                for _x in range(10):
                    msg += msg
                conn.send(msg)
                conn.shutdown(socket.SHUT_RDWR)
                conn.close()
    except Exception as ex:
        pytest.fail(f"Failed starting ssl_bad_socket_server: {ex}")
        raise


@pytest.mark.filterwarnings("ignore::ResourceWarning")
def test_faulty_server(mocker):
    port = 9638
    t = Thread(target=ssl_bad_socket_server, args=(port,))
    t.start()
    time.sleep(1)  # wait for socket server to startup
    params = BASE_TEST_PARAMS.copy()
    params['server_ip'] = '127.0.0.1'  # disable-secrets-detection
    params['secure_connection'] = 'SSL'
    params['unsecure'] = True
    params['port'] = port
    mocker.patch.object(demisto, 'params',
                        return_value=params)
    return_error_mock = mocker.patch(RETURN_ERROR_TARGET)
    # validate our mock of params
    assert demisto.params().get('secure_connection') == 'SSL'
    main()
    t.join(5)
    assert return_error_mock.call_count == 1
    # call_args last call with a tuple of args list and kwargs
    err_msg = return_error_mock.call_args[0][0]
    assert len(err_msg) < 125
    assert 'Failed to access' in err_msg
    assert 'Try using: "Trust any certificate" option.' not in err_msg


def test_ssl_custom_cert(mocker, request):
    ENV_KEY = 'SSL_CERT_FILE'
    os.environ[ENV_KEY] = 'cert.pem'

    def cleanup():
        os.environ.pop(ENV_KEY)

    request.addfinalizer(cleanup)
    port = 9637
    t = Thread(target=ssl_bad_socket_server, args=(port,))
    t.start()
    time.sleep(1)  # wait for socket server to startup
    params = BASE_TEST_PARAMS.copy()
    params['server_ip'] = '127.0.0.1'  # disable-secrets-detection
    params['secure_connection'] = 'SSL'
    params['port'] = port
    mocker.patch.object(demisto, 'params',
                        return_value=params)
    return_error_mock = mocker.patch(RETURN_ERROR_TARGET)
    # validate our mock of params
    assert demisto.params().get('secure_connection') == 'SSL'
    main()
    t.join(5)
    assert return_error_mock.call_count == 1
    # call_args last call with a tuple of args list and kwargs
    err_msg = return_error_mock.call_args[0][0]
    assert len(err_msg) < 100
    assert 'Failed to access' in err_msg


def test_endpoint_entry():
    """
    Given:
         Custom attributes to filter the computer object entry.
    When:
        The function filters the computer object according to the custom attributes.
    Then:
        The function will return all the computer object entry because custom attributes contain '*'.

    """
    from Active_Directory_Query import endpoint_entry
    custom_attributes_with_asterisk = endpoint_entry({'dn': 'dn', 'name': 'name', 'memberOf': 'memberOf'}, ['*'])
    assert custom_attributes_with_asterisk == {'Groups': 'memberOf', 'Hostname': 'name', 'ID': 'dn', 'Type': 'AD'}


def get_outputs_from_user_profile(user_profile):
    entry_context = user_profile.to_entry()
    outputs = entry_context.get('Contents')

    return outputs


def mock_demisto_map_object(object, mapper_name, incident_type):
    email = object.get('email')
    email_prefix = email.split('@')[0]
    return {
        'cn': email_prefix,
        'mail': email,
        'sAMAccountName': email_prefix,
        'userPrincipalName': email_prefix,
        "ou": "OU=Americas,OU=Demisto"
    }


def test_get_iam_user_profile(mocker):
    from Active_Directory_Query import get_iam_user_profile
    mocker.patch.object(demisto, 'mapObject', side_effect=mock_demisto_map_object)

    user_profile = {"email": "test2@paloaltonetworks.com", "username": "test",
                    "locationregion": "Americas",
                    "olduserdata": {"email": "test@paloaltonetworks.com", "username": "test",
                                    "locationregion": "Americas"}}
    _, ad_user, sam_account_name = get_iam_user_profile(user_profile, 'mock_mapper_out')
    assert sam_account_name == 'test'
    assert ad_user


def test_update_user_iam__username_change(mocker):
    """
    Given:
         A valid user profile with valid mapping
    When:
        Running the `create_user_iam` command
    Then:
        The user was created successfully in AD.

    """
    import Active_Directory_Query
    add_args, add_kwargs = [], {}

    class ConnectionMocker:
        entries = []
        result = {'controls': {'1.2.840.113556.1.4.319': {'value': {'cookie': '<cookie>'}}}}

        def search(self, *args, **kwargs):
            return

        def add(self, *args, **kwargs):
            nonlocal add_args, add_kwargs
            add_args, add_kwargs = args, kwargs
            return True

        def modify(self, *args, **kwargs):
            return True

        def modify_dn(self, *args, **kwargs):
            return True

    Active_Directory_Query.connection = ConnectionMocker()
    args = {"user-profile": json.dumps({"email": "test2@paloaltonetworks.com", "username": "test",
                                        "locationregion": "Americas",
                                        "olduserdata": {"email": "test@paloaltonetworks.com", "username": "test",
                                                        "locationregion": "Americas"}})}

    mocker.patch.object(demisto, 'mapObject', side_effect=mock_demisto_map_object)
    mocker.patch('Active_Directory_Query.check_if_user_exists_by_attribute', return_value=True)
    mocker.patch('Active_Directory_Query.get_user_activity_by_samaccountname', return_value=True)
    mocker.patch('Active_Directory_Query.user_dn', return_value='mock_dn')

    user_profile = Active_Directory_Query.update_user_iam(
        default_base_dn='mock_base_dn',
        args=args,
        create_if_not_exists=False,
        mapper_out='mock_mapper_out',
        disabled_users_group_cn='mock_disabled_users_group_cn'
    )
    outputs = get_outputs_from_user_profile(user_profile)
    assert outputs.get('action') == IAMActions.UPDATE_USER
    assert outputs.get('success') is True
    assert outputs.get('email') == 'test2@paloaltonetworks.com'
    assert outputs.get('username') == 'test2'


def test_create_user_iam(mocker):
    """
    Given:
         A valid user profile with valid mapping
    When:
        Running the `create_user_iam` command
    Then:
        The user was created successfully in AD.

    """
    import Active_Directory_Query
    add_args, add_kwargs = [], {}

    class ConnectionMocker:
        entries = []
        result = {'controls': {'1.2.840.113556.1.4.319': {'value': {'cookie': '<cookie>'}}}}

        def search(self, *args, **kwargs):
            return

        def add(self, *args, **kwargs):
            nonlocal add_args, add_kwargs
            add_args, add_kwargs = args, kwargs
            return True

    Active_Directory_Query.connection = ConnectionMocker()
    args = {"user-profile": json.dumps({"email": "test@paloaltonetworks.com", "username": "test",
                                        "locationregion": "Americas"})}

    mocker.patch('Active_Directory_Query.check_if_user_exists_by_attribute', return_value=False)
    mocker.patch.object(IAMUserProfile, 'map_object', return_value={'cn': 'test', 'mail': 'test@paloaltonetworks.com',
                                                                    'sAMAccountName': 'test',
                                                                    'userPrincipalName': 'test',
                                                                    "ou": "OU=Americas,OU=Demisto"})

    user_profile = Active_Directory_Query.create_user_iam('', args, 'mapper_out', '')
    outputs = get_outputs_from_user_profile(user_profile)
    assert outputs.get('action') == IAMActions.CREATE_USER
    assert outputs.get('success') is True
    assert outputs.get('active') is False
    assert outputs.get('email') == 'test@paloaltonetworks.com'


def test_unseccsseful_create_user_iam_missing_ou(mocker):
    """
    Given:
         A valid user profile with missing ou in the mapping
    When:
        Running the `create_user_iam` command
    Then:
        - The user was not created in AD.
        - An error message was returned.

    """
    import Active_Directory_Query
    add_args, add_kwargs = [], {}

    class ConnectionMocker:
        entries = []
        result = {'controls': {'1.2.840.113556.1.4.319': {'value': {'cookie': '<cookie>'}}}}

        def search(self, *args, **kwargs):
            return

        def add(self, *args, **kwargs):
            nonlocal add_args, add_kwargs
            add_args, add_kwargs = args, kwargs
            return True

    Active_Directory_Query.connection = ConnectionMocker()
    args = {"user-profile": json.dumps({"email": "test@paloaltonetworks.com", "username": "test",
                                        "locationregion": "Americas"})}

    mocker.patch('Active_Directory_Query.check_if_user_exists_by_attribute', return_value=False)
    mocker.patch.object(IAMUserProfile, 'map_object', return_value={'cn': 'test', 'mail': 'test@paloaltonetworks.com',
                                                                    'sAMAccountName': 'test',
                                                                    'userPrincipalName': 'test'})

    user_profile = Active_Directory_Query.create_user_iam('', args, 'mapper_out', '')
    outputs = get_outputs_from_user_profile(user_profile)
    assert outputs.get('action') == IAMActions.CREATE_USER
    assert outputs.get('success') is False
    assert outputs.get('email') == 'test@paloaltonetworks.com'
    assert 'User must have an Organizational Unit (OU)' in outputs.get('errorMessage')


def test_unseccsseful_create_user_iam_missing_samaccountname(mocker):
    """
    Given:
         A valid user profile with missing samaccountname in the mapping
    When:
        Running the `create_user_iam` command
    Then:
        - The user was not created in AD.
        - An error message was returned.

    """
    import Active_Directory_Query
    add_args, add_kwargs = [], {}

    class ConnectionMocker:
        entries = []
        result = {'controls': {'1.2.840.113556.1.4.319': {'value': {'cookie': '<cookie>'}}}}

        def search(self, *args, **kwargs):
            return

        def add(self, *args, **kwargs):
            nonlocal add_args, add_kwargs
            add_args, add_kwargs = args, kwargs
            return True

    Active_Directory_Query.connection = ConnectionMocker()
    args = {"user-profile": json.dumps({"email": "test@paloaltonetworks.com", "username": "test",
                                        "locationregion": "Americas"})}

    mocker.patch('Active_Directory_Query.check_if_user_exists_by_attribute', return_value=False)
    mocker.patch.object(IAMUserProfile, 'map_object', return_value={'cn': 'test', 'mail': 'test@paloaltonetworks.com',
                                                                    "ou": "OU=Americas,OU=Demisto",
                                                                    'userPrincipalName': 'test'})

    user_profile = Active_Directory_Query.create_user_iam('', args, 'mapper_out', '')
    outputs = get_outputs_from_user_profile(user_profile)
    assert outputs.get('action') == IAMActions.CREATE_USER
    assert outputs.get('success') is False
    assert outputs.get('email') == 'test@paloaltonetworks.com'
    assert 'User must have a sAMAccountName' in outputs.get('errorMessage')


def test_group_entry_no_custom_attributes():
    """
    Given:
         Custom attributes to filter the group object entry.
    When:
        The function filters the group object according to the custom attributes.
    Then:
        The function will return all the group object entry because custom attributes contain '*'.

    """
    from Active_Directory_Query import group_entry
    custom_attributes_with_asterisk = group_entry({'dn': 'dn', 'name': 'name', 'memberOf': 'memberOf'}, ['*'])
    assert custom_attributes_with_asterisk == {'Groups': 'memberOf', 'ID': 'dn', 'Name': 'name', 'Type': 'AD'}


def test_group_entry():
    """
    Given:
         Custom attributes to filter the group object entry.
    When:
        The function filters the group object according to the custom attributes.
    Then:
        The function will return all the group object entry because custom attributes contain '*'.

    """
    from Active_Directory_Query import group_entry
    custom_attributes_with_asterisk = group_entry({'dn': 'dn', 'name': 'name', 'memberOf': 'memberOf',
                                                   'displayName': 'display name'}, ['displayName'])
    assert custom_attributes_with_asterisk == {'Groups': 'memberOf', 'ID': 'dn', 'Name': 'name', 'Type': 'AD',
                                               'displayName': 'display name'}


def test_search_group_members(mocker):
    """
    sanity test for search_group_members method
    """
    import Active_Directory_Query

    class EntryMocker:
        def entry_to_json(self):
            return '{"dn": "dn","attributes": {"memberOf": ["memberOf"], "name": ["name"]}}'

    class ConnectionMocker:
        entries = [EntryMocker()]
        result = {'controls': {'1.2.840.113556.1.4.319': {'value': {'cookie': b'<cookie>'}}}}

        def search(self, *args, **kwargs):
            time.sleep(1)

    expected_entry = {
        'ActiveDirectory.Groups(obj.dn ==dn)': {'dn': 'dn', 'members': [{'dn': 'dn', 'category': 'group'}]},
        'ActiveDirectory.Groups(obj.dn == val.dn)': [{'dn': 'dn', 'memberOf': ['memberOf'], 'name': ['name']}],
        'Group': [{'Type': 'AD', 'ID': 'dn', 'Name': ['name'], 'Groups': ['memberOf']}],
        'ActiveDirectory(true)': {"GroupsPageCookie": base64.b64encode(b'<cookie>').decode('utf-8')}}

    expected_results = {'ContentsFormat': 'json', 'Type': 1,
                        'Contents': [{'dn': 'dn', 'attributes': {'memberOf': ['memberOf'], 'name': ['name']}}],
                        'ReadableContentsFormat': 'markdown',
                        'HumanReadable': '### Active Directory - Get Group Members\n|'
                                         'dn|memberOf|name|\n|---|---|---|\n| dn | memberOf | name |\n',
                        'EntryContext': expected_entry}
    expected_results = f'demisto results: {json.dumps(expected_results, indent=4, sort_keys=True)}'

    mocker.patch.object(demisto, 'args',
                        return_value={'member-type': 'group', 'group-dn': 'dn', 'time_limit': '1'})

    Active_Directory_Query.connection = ConnectionMocker()

    with patch('logging.Logger.info') as mock:
        Active_Directory_Query.search_group_members('dc', 1)
        mock.assert_called_with(expected_results)


def test_group_dn_escape_characters():
    """
    Given:
         Group name with parentheses
    When:
        Running the function group_dn
    Then:
        The function search gets the group name after escape special characters.

    """
    import Active_Directory_Query

    class EntryMocker:
        def entry_to_json(self):
            return '{"dn": "dn","attributes": {"memberOf": ["memberOf"], "name": ["name"]}}'

    class ConnectionMocker:
        entries = [EntryMocker()]
        result = {'controls': {'1.2.840.113556.1.4.319': {'value': {'cookie': '<cookie>'}}}}

    Active_Directory_Query.connection = ConnectionMocker()

    with patch('Active_Directory_Query.search', return_value=[EntryMocker()]) as mock:
        group_dn('group(group)', '')

        mock.assert_called_with('(&(objectClass=group)(cn=group\\28group\\29))', '')


def test_search__no_control_exist(mocker):
    """
    Given:
         No control key in the result
    When:
        Run any search query
    Then:
        The result return 'no entries' instead of throw exception

    """
    import Active_Directory_Query

    class ConnectionMocker:
        entries = []
        result = {}

        def search(self, *args, **kwargs):
            return

    mocker.patch.object(demisto, 'results')
    Active_Directory_Query.connection = ConnectionMocker()
    Active_Directory_Query.search_users('dc=test,dc=test_1', page_size=20)

    assert '**No entries.**' in demisto.results.call_args[0][0]['HumanReadable']


def test_search_attributes_to_exclude(mocker):
    """
    Given:
        attributes_to_exclude
    When:
        Run any search query
    Then:
        The given arguments where excluded from human_readable and context_data
    """
    import Active_Directory_Query

    class EntryMocker:
        def entry_to_json(self):
            return '{"dn": "dn"}'

    class ConnectionMocker:
        entries = [EntryMocker()]
        result = {'controls': {'1.2.840.113556.1.4.319': {'value': {'cookie': b'<cookie>'}}}}

        def search(self, *args, **kwargs):
            time.sleep(1)

    expected_results = {'ContentsFormat': 'json', 'Type': 1,
                        'Contents': [{'dn': 'dn'}],
                        'ReadableContentsFormat': 'markdown',
                        'HumanReadable': '### Active Directory - Get Users\n|dn|\n|---|\n| dn |\n',
                        'EntryContext': {'ActiveDirectory.Users(obj.dn == val.dn)': [{'dn': 'dn'}],
                                         'Account(obj.ID == val.ID)':
                                             [{'Type': 'AD', 'ID': 'dn', 'Email': None, 'Username': None,
                                               'DisplayName': None, 'Managr': None, 'Manager': None, 'Groups': None}],
                                         'ActiveDirectory(true)':
                                             {"UsersPageCookie": base64.b64encode(b'<cookie>').decode('utf-8')}}}

    expected_results = f'demisto results: {json.dumps(expected_results, indent=4, sort_keys=True)}'

    mocker.patch.object(demisto, 'args',
                        return_value={'attributes-to-exclude': "memberOf,name,mail,displayName,"
                                                               "manager,sAMAccountName,userAccountControl",
                                      'page-size': '1'})

    Active_Directory_Query.connection = ConnectionMocker()

    with patch('logging.Logger.info') as mock:
        Active_Directory_Query.search_users('dc', 1)
        mock.assert_called_with(expected_results)


def test_user_account_to_boolean_fields():
    """
    Given:
        a userAccountControl value
    When:
        parsing the userAccountControl fields
    Then:
        Only the relevant fields will be marked as true
    """
    import Active_Directory_Query

    fields = Active_Directory_Query.user_account_to_boolean_fields(0x50)
    assert {k for k, v in fields.items() if v} == {'LOCKOUT', 'PASSWD_CANT_CHANGE'}


@pytest.mark.parametrize('flags', [512, 0, 544])
def test_restore_user(mocker, flags):
    """
    Given:
        A disabled user.
    When:
        Calling restore_user method.
    Then:
        Verify the existing flag is returned.
    """
    from Active_Directory_Query import restore_user

    re_val = {'flat': [{'userAccountControl': [flags]}]}
    mocker.patch('Active_Directory_Query.search_with_paging', return_value=re_val)
    mocker.patch.object(demisto, 'args')

    assert restore_user('test_user', 0) == flags


def test_enable_user_with_restore_user_option(mocker):
    """
    Given:
        A disabled user.
    When:
        Calling enable_user method.
    Then:
        Verify the existing flag is returned with the disable bit off.
    """
    from Active_Directory_Query import enable_user
    disabled_account_with_properties = 546
    enabled_account_with_properties = 544
    mocker.patch('Active_Directory_Query.restore_user', return_value=disabled_account_with_properties)
    mocker.patch('Active_Directory_Query.user_dn', return_value='test_dn')
    modify_data = mocker.patch('Active_Directory_Query.modify_object')
    mocker.patch.object(demisto, 'args')

    enable_user('test_user', 0)

    assert modify_data.call_args.args[1].get('userAccountControl')[0][1] == enabled_account_with_properties


def test_search_with_paging_bug(mocker):
    """
     Given:
        page size larger than 1.
    When:
        running get-group-members command.
    Then:
        time_limit results returned.

    """
    import Active_Directory_Query

    class EntryMocker:
        def entry_to_json(self):
            return '{"dn": "dn","attributes": {"memberOf": ["memberOf"], "name": ["name"]}}'

    class ConnectionMocker:
        entries = []
        result = {'controls': {'1.2.840.113556.1.4.319': {'value': {'cookie': b'<cookie>'}}}}

        def search(self, *args, **kwargs):
            page_size = kwargs.get('paged_size')
            if page_size:
                self.entries = [EntryMocker() for i in range(page_size)]
                time.sleep(1)

    mocker.patch.object(demisto, 'results')
    mocker.patch.object(demisto, 'args',
                        return_value={'member-type': 'group', 'group-dn': 'dn', 'time_limit': '3'})

    Active_Directory_Query.connection = ConnectionMocker()

    with patch('logging.Logger.info'):
        Active_Directory_Query.search_group_members('dc', 1)
        assert len(demisto.results.call_args[0][0]['Contents']) == 3


def test_password_not_expire_missing_username(mocker):
    """
     Given:
        A demisto args object with missing username and a valid value.
    When:
        running set_password_not_expire command.
    Then:
        Verify that a a missing username exception is raised.

    """
    from Active_Directory_Query import set_password_not_expire
    mocker.patch.object(demisto, 'args', return_value={'username': None, 'value': True})
    default_base_dn = {}

    with pytest.raises(Exception) as err:
        set_password_not_expire(default_base_dn)
    assert err.value.args[0] == 'Missing argument - You must specify a username (sAMAccountName).'


@pytest.mark.parametrize('connection_type, unsecure, expected_auto_bind_value', [
    ('Start TLS', True, 'TLS_BEFORE_BIND'),
    ('Start TLS', False, 'TLS_BEFORE_BIND'),
    ('TLS', False, 'TLS_BEFORE_BIND'),
    ('TLS', True, 'NO_TLS'),
    ('SSL', True, 'NO_TLS'),
    ('SSL', False, 'NO_TLS'),
    ('None', True, 'NO_TLS'),
    ('None', False, 'NO_TLS')
])
def test_get_auto_bind_value(connection_type, unsecure, expected_auto_bind_value):
    """
        Given:
            - A connection type:
                1. Start TLS
                2. TLS
                3. SSL
                4. None
        When:
            - Running the 'get_auto_bind_value()' function.
        Then:
            - Verify that the returned auto_bind value is as expected:
                1. 'TLS_BEFORE_BIND' - which means that connection should upgrade it's secure level to TLS before
                                       the bind itself (STARTTLS command is executed).

                2. 'TLS_BEFORE_BIND' - for unsecure=False and 'NO_TLS' for unsecure=True

                3. 'NO_TLS' - The connection is secured from the beginning,
                              thus STARTTLS command shouldn't be executed.

                4. 'NO_TLS' - Connection is insecure (cleartext) and shouldn't be upgraded to TLS.
    """
    from Active_Directory_Query import get_auto_bind_value
    auto_bind_value = get_auto_bind_value(connection_type, unsecure)
    assert auto_bind_value == expected_auto_bind_value


@pytest.mark.parametrize('ssl_version, expected_ssl_version', [
    ('TLS', 2), ('TLSv1', 3), ('TLSv1_1', 4), ('TLSv1_2', 5), ('TLS_CLIENT', 16), (None, None), ('None', None)
])
def test_get_ssl_version(ssl_version, expected_ssl_version):
    """
        Given:
            - An ssl protocol version:
                1. TLS
                2. TLSv1
                3. TLSv1_1
                4. TLSv1_2
                5. TLS_CLIENT
                6. None
                7. 'None'
        When:
            - Running the 'get_ssl_version()' function.
        Then:
            - Verify that the returned ssl version value is as expected:
                1. TLS - 2
                2. TLSv1 - 3
                3. TLSv1_1 - 4
                4. TLSv1_2 - 5
                5. TLS_CLIENT - 16
                6. None - None
                7. 'None' - None
    """
    from Active_Directory_Query import get_ssl_version
    ssl_version_value = get_ssl_version(ssl_version)
    assert ssl_version_value == expected_ssl_version


def test_search_users_empty_userAccountControl(mocker):
    """
    Given:
        The 'userAccountControl' attribute was returned empty
    When:
        Run the 'ad-get-user' command
    Then:
        The result returns without raise IndexError: list index out of range
    """

    import Active_Directory_Query

    class EntryMocker:
        def entry_to_json(self):
            return '{"attributes": {"displayName": [], "mail": [], "manager": [], "memberOf": ["memberOf"], ' \
                   '"name": ["Guest"], "sAMAccountName": ["Guest"], "userAccountControl": []}, "dn": "test_dn"}'

    class ConnectionMocker:
        entries = [EntryMocker()]
        result = {'controls': {'1.2.840.113556.1.4.319': {'value': {'cookie': b'<cookie>'}}}}

        def search(self, *args, **kwargs):
            time.sleep(1)

    expected_results = {'ContentsFormat': 'json',
                        'Type': 1,
                        'Contents': [{'attributes': {'displayName': [], 'mail': [], 'manager': [],
                                                     'memberOf': ['memberOf'], 'name': ['Guest'],
                                                     'sAMAccountName': ['Guest'],
                                                     'userAccountControl': []}, 'dn': 'test_dn'}],
                        'ReadableContentsFormat': 'markdown',
                        'HumanReadable': '### Active Directory - Get Users\n|displayName|dn|mail|manager|memberOf|name'
                                         '|sAMAccountName|userAccountControl|\n|---|---|---|---|---|---|---|---|\n|  |'
                                         ' test_dn |  |  | memberOf | Guest | Guest |  |\n',
                        'EntryContext': {'ActiveDirectory.Users(obj.dn == val.dn)': [{'dn': 'test_dn',
                                                                                      'displayName': [], 'mail': [],
                                                                                      'manager': [],
                                                                                      'memberOf': ['memberOf'],
                                                                                      'name': ['Guest'],
                                                                                      'sAMAccountName': ['Guest'],
                                                                                      'userAccountControl': []}],
                                         'Account(obj.ID == val.ID)': [{'Type': 'AD', 'ID': 'test_dn', 'Email': [],
                                                                        'Username': ['Guest'], 'DisplayName': [],
                                                                        'Managr': [], 'Manager': [],
                                                                        'Groups': ['memberOf']}],
                                         'ActiveDirectory(true)':
                                             {'UsersPageCookie': base64.b64encode(b'<cookie>').decode('utf-8')}}}

    expected_results = f'demisto results: {json.dumps(expected_results, indent=4, sort_keys=True)}'

    mocker.patch.object(demisto, 'args', return_value={'page-size': '1'})

    Active_Directory_Query.connection = ConnectionMocker()

    with patch('logging.Logger.info') as mock:
        Active_Directory_Query.search_users('dc', 1)
        mock.assert_called_with(expected_results)


def test_test_credentials_command(mocker):
    """
    Given:
        A demisto args object with username and password
    When:
        Run the 'ad-test-credentials' command
    Then:
        The result returns with successful connection
    """
    import Active_Directory_Query
    args = {'username': 'username_test_credentials', 'password': 'password_test_credentials'}
    mocker.patch.object(demisto, 'args', return_value=args)

    class MockConnection:
        def unbind(self):
            pass

    def mock_create_connection(server, server_ip, username, password, ntlm_connection, auto_bind):
        return MockConnection()

    with patch("Active_Directory_Query.create_connection", side_effect=mock_create_connection), \
            patch("Active_Directory_Query.Connection.unbind", side_effect=MockConnection.unbind):
        command_results = Active_Directory_Query.test_credentials_command(BASE_TEST_PARAMS['server_ip'], ntlm_connection='true')
<<<<<<< HEAD
        assert command_results.readable_output == 'Credential test with username username_test_credentials succeeded.'
=======
        assert command_results.readable_output == 'Credential test with username username_test_credentials succeeded.'


@pytest.mark.parametrize('dn,expected', [
    ('CN=name, lastname,OU=Test1,DC=dc1,DC=dc2', 'CN=name, lastname'),
    ('CN=name\\ lastname,OU=Test1,DC=dc1,DC=dc2', 'CN=name lastname'),
    ('CN=name,DC=dc1,DC=dc2', 'CN=name')])
def test_modify_user_ou(mocker, dn, expected):
    """
       Given:
            - user with CN contains //
            - user with CN contains comma
            - user without ou
       When:
           Run the 'ad-modify-ou' command
       Then:
            Validate the cn extracted as expected
       """
    import Active_Directory_Query

    class MockConnection:
        def modify_dn(self, dn, cn, new_superior):
            pass

    Active_Directory_Query.connection = MockConnection()
    new_ou = 'OU=Test2'
    connection_mocker = mocker.patch.object(Active_Directory_Query.connection, 'modify_dn', return_value=True)
    Active_Directory_Query.modify_user_ou(dn, new_ou)
    assert connection_mocker.call_args[0][1] == expected
>>>>>>> 90cf3b88
<|MERGE_RESOLUTION|>--- conflicted
+++ resolved
@@ -827,9 +827,6 @@
     with patch("Active_Directory_Query.create_connection", side_effect=mock_create_connection), \
             patch("Active_Directory_Query.Connection.unbind", side_effect=MockConnection.unbind):
         command_results = Active_Directory_Query.test_credentials_command(BASE_TEST_PARAMS['server_ip'], ntlm_connection='true')
-<<<<<<< HEAD
-        assert command_results.readable_output == 'Credential test with username username_test_credentials succeeded.'
-=======
         assert command_results.readable_output == 'Credential test with username username_test_credentials succeeded.'
 
 
@@ -858,5 +855,4 @@
     new_ou = 'OU=Test2'
     connection_mocker = mocker.patch.object(Active_Directory_Query.connection, 'modify_dn', return_value=True)
     Active_Directory_Query.modify_user_ou(dn, new_ou)
-    assert connection_mocker.call_args[0][1] == expected
->>>>>>> 90cf3b88
+    assert connection_mocker.call_args[0][1] == expected