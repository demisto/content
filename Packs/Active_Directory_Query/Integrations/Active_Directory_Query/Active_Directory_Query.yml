commonfields:
  id: Active Directory Query v2
  version: -1
sectionorder:
- Connect
- Collect
name: Active Directory Query v2
display: Active Directory Query v2
category: Authentication & Identity Management
description: The Active Directory Query integration enables you to access and manage Active Directory objects (users, contacts, and computers).
configuration:
- display: Server IP address (for example, 192.168.0.1)
  name: server_ip
  defaultvalue: ""
  type: 0
  required: true
  section: Connect
- display: Port. If not specified, the default port is 389, or 636 for LDAPS.
  name: port
  defaultvalue: ""
  type: 0
  section: Connect
  advanced: true
  required: false
- display: Username
  name: credentials
  defaultvalue: ""
  type: 9
  required: true
  section: Connect
  displaypassword: Password
- display: NTLM authentication
  name: ntlm
  type: 8
  section: Connect
  advanced: true
  required: false
- display: Base DN (for example "dc=company,dc=com")
  name: base_dn
  defaultvalue: ""
  type: 0
  required: true
  section: Connect
- display: Page size
  name: page_size
  defaultvalue: "500"
  type: 0
  required: true
  section: Collect
- display: Secure Connection
  name: secure_connection
  defaultvalue: SSL
  type: 15
  required: true
  options:
  - None
  - SSL
  - TLS
  - Start TLS
  section: Connect
- additionalinfo: 'The SSL\TLS version to use in SSL or Start TLS connections types. Default is None. It is recommended to select the TLS_CLIENT option, which auto-negotiate the highest protocol version that both the client and server support, and configure the context client-side connections.'
  defaultvalue: None
  display: SSL Version
  name: ssl_version
  options:
  - None
  - TLS
  - TLSv1
  - TLSv1_1
  - TLSv1_2
  - TLS_CLIENT
  type: 15
  section: Connect
  advanced: true
  required: false
- display: Trust any certificate (not secure)
  name: unsecure
  type: 8
  section: Connect
  advanced: true
  required: false
- additionalinfo: Used in the IAM commands.
  defaultvalue: User Profile - Active Directory (Incoming)
  display: Incoming Mapper
  name: mapper-in
  required: true
  type: 0
  section: Connect
- additionalinfo: Used in the IAM commands.
  defaultvalue: User Profile - Active Directory (Outgoing)
  display: Outgoing Mapper
  name: mapper-out
  required: true
  type: 0
  section: Connect
- display: Group CN for terminated employees
  name: group-cn
  defaultvalue: ""
  type: 0
  section: Connect
  required: false
- additionalinfo: If true, the user is created if the user profile doesn't exist in AD. Used in IAM commands only.
  defaultvalue: 'true'
  display: Create user if does not exist
  name: create-if-not-exists
  type: 8
  section: Connect
  advanced: true
  required: false
script:
  script: ''
  type: python
  subtype: python3
  commands:
  - name: ad-expire-password
    arguments:
    - name: username
      required: true
      description: The username (samAccountName) of the user to modify.
    - name: base-dn
      description: Root (for example, DC=domain,DC=com).
    description: Expires the password of an Active Directory user.
  - name: ad-create-user
    arguments:
    - name: username
      required: true
      description: The username (samAccountName) of the user to modify.
    - name: password
      required: true
      description: 'The initial password to set for the user. The user is requested to change the password after login.'
    - name: user-dn
      required: true
      description: The user DN.
    - name: display-name
      description: The user display name.
    - name: description
      description: A short description of the user.
    - name: email
      description: The user email.
    - name: telephone-number
      description: The user telephone number.
    - name: title
      description: The user job title.
    - name: custom-attributes
      description: Sets basic or custom attributes of the user object. For example, custom-attributes="{\"notes\":\"a note about the contact\",\"company\":\"company name\"}".
    description: Creates an Active Directory user. This command requires a secure connection (SSL,TLS).
  - name: ad-search
    arguments:
    - name: filter
      required: true
      description: 'Enables you to define search criteria in the Query Active Directory using Active Directory syntax. For example, the following query searches for all user objects except Andy: "(&(objectCategory=person)(objectClass=user)(!(cn=andy)))". Note: If you have special characters such as "*","(",or "\" the character must be preceded by two backslashes "\\". For example, to use "*", type "\\*". For more information about search filters, see syntax: https://docs.microsoft.com/en-us/windows/win32/adsi/search-filter-syntax'
    - name: base-dn
      description: Root. For example, DC=domain,DC=com). By default, the Base DN configured for the instance is used.
    - name: attributes
      description: A CSV list of the object attributes to return. For example, "dn,memberOf". To return all object attributes, specify 'ALL'.
    - name: size-limit
      description: The maximum number of records to return.
      defaultValue: "50"
    - name: time-limit
      description: The maximum time to pull records (in seconds).
    - name: context-output
      auto: PREDEFINED
      predefined:
      - "yes"
      - "no"
      defaultValue: "yes"
      description: Whether to output the search results to the context.
    - name: page-size
      description: The page size to query. The size-limit value will be ignored.
    - name: page-cookie
      description: An opaque string received in a paged search, used for requesting subsequent entries.
    outputs:
    - contextPath: 'ActiveDirectory.Search.dn'
      description: The distinguished names that match the query.
      type: string
    - contextPath: 'ActiveDirectory.Search'
      description: The result of the search.
      type: unknown
    - contextPath: ActiveDirectory.SearchPageCookie
      description: An opaque string received in a paged search, used for requesting subsequent entries.
      type: string
    description: Runs Active Directory queries.
  - name: ad-add-to-group
    arguments:
    - name: username
      description: "The username of the user to add to the group. If this argument is not specified, the computer name argument must be specified."
    - name: computer-name
      description: The name of the computer to add to the group. If this argument is not specified, the username argument must be specified.
    - name: group-cn
      required: true
      description: The name of the group to add the user to.
    - name: base-dn
      description: Root. For example, DC=domain,DC=com. By default, the Base DN configured for the instance is used.
    description: Adds an Active Directory user or computer to a group.
  - name: ad-remove-from-group
    arguments:
    - name: username
      description: "The name of the user to remove from the group. If this argument is not specified, the computer name argument must be specified."
    - name: computer-name
      description: The name of the computer to remove from the group. If this argument is not specified, the username argument must be specified.
    - name: group-cn
      required: true
      description: "The name of the group to remove the user from."
    - name: base-dn
      description: Root. For example, DC=domain,DC=com). By default, the Base DN configured for the instance is used.
    description: Removes an Active Directory user or computer from a group.
  - name: ad-update-user
    arguments:
    - name: username
      required: true
      description: "The username of the account to update (sAMAccountName)."
    - name: attribute-name
      required: true
      description: The name of the attribute to modify. For example, sn, displayName, mail, and so on.
    - name: attribute-value
      required: true
      description: The value to change the attribute to.
    - name: base-dn
      description: Root. For example, DC=domain,DC=com. By default, the Base DN configured for the instance is used.
    description: Updates attributes of an existing Active Directory user.
  - name: ad-delete-user
    arguments:
    - name: user-dn
      required: true
      description: The DN of the user to delete.
    description: Deletes an Active Directory user.
  - name: ad-create-contact
    arguments:
    - name: contact-dn
      required: true
      description: "The contact DN."
    - name: display-name
      description: "The contact display name."
    - name: description
      description: The short description of the contact.
    - name: email
      description: The email address of the contact.
    - name: telephone-number
      description: The contact telephone number.
    - name: custom-attributes
      description: Sets basic or custom attributes of the contact object. For example, custom-attributes="{\"notes\":\"some note about the contact\",\"company\":\"some company\"}".
    - name: title
      description: The contact job title.
    description: Creates an Active Directory contact.
  - name: ad-update-contact
    arguments:
    - name: contact-dn
      required: true
      description: "The contact DN."
    - name: attribute-name
      required: true
      description: "The attribute name to update."
    - name: attribute-value
      required: true
      description: "The attribute value to update."
    description: Updates attributes of an existing Active Directory contact.
  - name: ad-disable-account
    arguments:
    - name: username
      required: true
      description: "The username of the account to disable (sAMAccountName)."
    - name: base-dn
      description: Root (e.g., DC=domain,DC=com). By default, the Base DN configured for the instance is used.
    description: Disables an Active Directory user account.
  - name: ad-enable-account
    arguments:
    - name: username
      required: true
      description: "The username of the account to enable (sAMAccountName)."
    - name: base-dn
      description: Root. For example, DC=domain,DC=com). By default, the Base DN configured for the instance is used.
    - name: restore_user
      auto: PREDEFINED
      predefined:
      - 'true'
      - 'false'
      description: "If true, the command will enable the user with his restored options."
    description: Enables a previously disabled Active Directory account.
  - name: ad-unlock-account
    arguments:
    - name: username
      required: true
      description: "The username of the account to unlock (sAMAccountName)."
    - name: base-dn
      description: Root. For example, DC=domain,DC=com. By default, the Base DN configured for the instance is used.
    description: Unlocks a previously locked Active Directory user account.
  - name: ad-set-new-password
    arguments:
    - name: username
      required: true
      description: "The username of the account to disable (sAMAccountName)."
    - name: password
      required: true
      description: "The password to set for the user."
    - name: base-dn
      description: Root. For example, DC=domain,DC=com. Base DN configured for the instance is used as default.
    description: Sets a new password for an Active Directory user. This command requires a secure connection (SSL,TLS).
  - name: ad-modify-computer-ou
    arguments:
    - name: computer-name
      required: true
      description: "The name of the computer to modify."
    - name: full-superior-dn
      description: Superior DN. For example, OU=computers,DC=domain,DC=com (the specified domain must be the same as the current computer domain).
    description: Modifies the computer organizational unit within a domain.
  - name: ad-modify-user-ou
    arguments:
    - name: user-name
      required: true
      description: "The name of the user to modify."
    - name: full-superior-dn
      description: Superior DN. For example, OU=users,DC=domain,DC=com (the specified domain must be the same as the current user domain).
    description: Modifies the user organizational unit within a domain.
  - name: ad-get-user
    arguments:
    - name: dn
      default: true
      description: The Distinguished Name of the user in which to return information.
    - name: name
      description: The name of the user to return information.
    - name: attributes
      description: Adds AD attributes of the resulting objects to the default attributes.
    - name: attributes-to-exclude
      description: Removes AD attributes of the resulting objects from the attributes.
    - name: custom-field-type
      description: Queries users by custom field type.
    - name: custom-field-data
      description: Queries users by custom field data (relevant only if the `custom-field-type` argument is provided).
    - name: username
      description: Queries users by the samAccountName attribute.
    - name: sAMAccountName
      description: Queries users by the samAccountName attribute.
    - name: email
      description: Queries by the user's email address.
    - name: user-account-control-out
      auto: PREDEFINED
      predefined:
      - "true"
      - "false"
      description: Whether to include verbose translation for UserAccountControl flags. Default is false.
      defaultValue: "false"
    - name: limit
      description: The maximum number of objects to return.
      defaultValue: "20"
    - name: page-size
      description: The page size to query. The limit value will be ignored.
    - name: page-cookie
      description: An opaque string received in a paged search, used for requesting subsequent entries.
    outputs:
    - contextPath: 'ActiveDirectory.Users.dn'
      description: The user distinguished name.
      type: string
    - contextPath: 'ActiveDirectory.Users.displayName'
      description: The user display name.
      type: string
    - contextPath: 'ActiveDirectory.Users.name'
      description: The user common name.
      type: string
    - contextPath: 'ActiveDirectory.Users.sAMAccountName'
      description: The user sAMAccountName.
      type: string
    - contextPath: 'ActiveDirectory.Users.userAccountControl'
      description: The user account control flag.
      type: number
    - contextPath: 'ActiveDirectory.Users.mail'
      description: The user email address.
      type: string
    - contextPath: 'ActiveDirectory.Users.manager'
      description: The manager of the user.
      type: string
    - contextPath: 'ActiveDirectory.Users.memberOf'
      description: Groups in which the user is a member.
      type: string
    - contextPath: ActiveDirectory.Users.userAccountControlFields.SCRIPT
      description: Whether the login script is run. Works for *Windows Server 2012 R2*.
      type: bool
    - contextPath: ActiveDirectory.Users.userAccountControlFields.ACCOUNTDISABLE
      description: Whether the user account is disabled. Works for *Windows Server 2012 R2*.
      type: bool
    - contextPath: ActiveDirectory.Users.userAccountControlFields.HOMEDIR_REQUIRED
      description: Whether the home folder is required. Works for *Windows Server 2012 R2*.
      type: bool
    - contextPath: ActiveDirectory.Users.userAccountControlFields.LOCKOUT
      description: Whether the user is locked out. Works for *Windows Server 2012 R2*.
      type: bool
    - contextPath: ActiveDirectory.Users.userAccountControlFields.PASSWD_NOTREQD
      description: Whether the password is required. Works for *Windows Server 2012 R2*.
      type: bool
    - contextPath: ActiveDirectory.Users.userAccountControlFields.PASSWD_CANT_CHANGE
      description: Whether the user can change the password. Works for *Windows Server 2012 R2*.
      type: bool
    - contextPath: ActiveDirectory.Users.userAccountControlFields.ENCRYPTED_TEXT_PWD_ALLOWED
      description: Whether the user can send an encrypted password. Works for *Windows Server 2012 R2*.
      type: bool
    - contextPath: ActiveDirectory.Users.userAccountControlFields.TEMP_DUPLICATE_ACCOUNT
      description: Whether this is an account for users whose primary account is in another domain. Works for *Windows Server 2012 R2*.
      type: bool
    - contextPath: ActiveDirectory.Users.userAccountControlFields.NORMAL_ACCOUNT
      description: Whether this is a default account type that represents a typical user. Works for *Windows Server 2012 R2*.
      type: bool
    - contextPath: ActiveDirectory.Users.userAccountControlFields.INTERDOMAIN_TRUST_ACCOUNT
      description: Whether the account is permitted to trust a system domain that trusts other domains. Works for *Windows Server 2012 R2*.
      type: bool
    - contextPath: ActiveDirectory.Users.userAccountControlFields.WORKSTATION_TRUST_ACCOUNT
      description: Whether this is a computer account for a computer running Microsoft Windows NT 4.0 Workstation, Microsoft Windows NT 4.0 Server, Microsoft Windows 2000 Professional, or Windows 2000 Server and is a member of this domain.
      type: bool
    - contextPath: ActiveDirectory.Users.userAccountControlFields.SERVER_TRUST_ACCOUNT
      description: Whether this is a computer account for a domain controller that is a member of this domain. Works for *Windows Server 2012 R2*.
      type: bool
    - contextPath: ActiveDirectory.Users.userAccountControlFields.DONT_EXPIRE_PASSWORD
      description: Whether to never expire the password on the account.
      type: bool
    - contextPath: ActiveDirectory.Users.userAccountControlFields.MNS_LOGON_ACCOUNT
      description: Whether this is an MNS login account.
      type: bool
    - contextPath: ActiveDirectory.Users.userAccountControlFields.SMARTCARD_REQUIRED
      description: Whether to force the user to log in by using a smart card.
      type: bool
    - contextPath: ActiveDirectory.Users.userAccountControlFields.TRUSTED_FOR_DELEGATION
      description: Whether the service account (the user or computer account) under which a service runs is trusted for Kerberos delegation.
      type: bool
    - contextPath: ActiveDirectory.Users.userAccountControlFields.NOT_DELEGATED
      description: Whether the security context of the user isn't delegated to a service even if the service account is set as trusted for Kerberos delegation.
      type: bool
    - contextPath: ActiveDirectory.Users.userAccountControlFields.USE_DES_KEY_ONLY
      description: Whether to restrict this principal to use only Data Encryption Standard (DES) encryption types for keys.
      type: bool
    - contextPath: ActiveDirectory.Users.userAccountControlFields.DONT_REQ_PREAUTH
      description: Whether this account require Kerberos pre-authentication for logging on.
      type: bool
    - contextPath: ActiveDirectory.Users.userAccountControlFields.PASSWORD_EXPIRED
      description: Whether the user password expired.
      type: bool
    - contextPath: ActiveDirectory.Users.userAccountControlFields.TRUSTED_TO_AUTH_FOR_DELEGATION
      description: Whether the account is enabled for delegation.
      type: bool
    - contextPath: ActiveDirectory.Users.userAccountControlFields.PARTIAL_SECRETS_ACCOUNT
      description: Whether the account is a read-only domain controller (RODC).
      type: bool
    - contextPath: 'ActiveDirectory.UsersPageCookie'
      description: An opaque string received in a paged search, used for requesting subsequent entries.
      type: string
    - contextPath: 'Account.DisplayName'
      description: The user display name.
      type: string
    - contextPath: 'Account.Groups'
      description: "Groups for which the user is a member."
      type: string
    - contextPath: 'Account.Manager'
      description: "The user manager."
      type: string
    - contextPath: 'Account.ID'
      description: The user distinguished name.
      type: string
    - contextPath: 'Account.Username'
      description: The user samAccountName.
      type: string
    - contextPath: 'Account.Email'
      description: The user email address.
      type: string
    description: Retrieves detailed information about a user account. The user can be specified by name, email address, or as an Active Directory Distinguished Name (DN). If no filter is specified, all users are returned.
  - name: ad-get-computer
    arguments:
    - name: dn
      description: The computer's DN.
    - name: name
      description: The name of the computer to return information about.
    - name: attributes
      description: Adds AD attributes of the resulting objects to the default attributes.
    - name: custom-field-data
      description: Search computers by custom field data (relevant only if the `customFieldType` argument is provided).
    - name: custom-field-type
      description: Search the computer by custom field type.
    - name: limit
      description: The maximum number of records to return.
    - name: page-size
      description: The page size to query. The limit value will be ignored.
    - name: page-cookie
      description: An opaque string received in a paged search, used for requesting subsequent entries.
    outputs:
    - contextPath: 'ActiveDirectory.Computers.dn'
      description: The computer distinguished name.
    - contextPath: 'ActiveDirectory.Computers.memberOf'
      description: Groups for which the computer is listed.
    - contextPath: 'ActiveDirectory.Computers.name'
      description: The computer name.
    - contextPath: 'Endpoint.ID'
      description: The computer DN.
    - contextPath: 'Endpoint.Hostname'
      description: The computer host name.
    - contextPath: 'Endpoint.Groups'
      description: Groups for which the computer is listed as a member.
    - contextPath: ActiveDirectory.ComputersPageCookie
      description: An opaque string received in a paged search, used for requesting subsequent entries.
      type: string
    description: 'Retrieves detailed information about a computer account. The computer can be specified by name, email address, or as an Active Directory Distinguished Name (DN). If no filters are provided, all computers are returned.'
  - name: ad-get-group-members
    arguments:
    - name: group-dn
      required: true
      description: "The Distinguished Name of the Group's Active Directory."
    - name: member-type
      required: true
      auto: PREDEFINED
      predefined:
      - person
      - computer
      - group
      description: 'The type of members to search. Can be: "Person", or "computer". Default is person.'
      defaultValue: person
    - name: attributes
      description: CSV list of attributes to include in the results, in addition to the default attributes.
    - defaultValue: '180'
      description: Time limit (in seconds) for the search to run.
      name: time_limit
    - auto: PREDEFINED
      defaultValue: 'false'
      description: Whether to disable recursive retrieval of group memberships of a user.
      name: disable-nested-search
      predefined:
      - 'false'
      - 'true'
    - name: sAMAccountName
      description: Queries results by the samAccountName attribute.
      defaultValue: '*'
    - name: limit
      description: The maximum number of records to return.
    - name: page-size
      description: The page size to query. The limit value will be ignored.
    - name: page-cookie
      description: An opaque string received in a paged search, used for requesting subsequent entries.
    outputs:
    - contextPath: 'ActiveDirectory.Groups.dn'
      description: The group DN.
      type: string
    - contextPath: 'ActiveDirectory.Groups.members.dn'
      description: The group member DN.
      type: string
    - contextPath: 'ActiveDirectory.Groups.members.category'
      description: The group members category.
      type: string
    - contextPath: ActiveDirectory.GroupsPageCookie
      description: An opaque string received in a paged search, used for requesting subsequent entries.
      type: string
    description: Retrieves the list of users or computers that are members of the specified group.
  - name: ad-create-group
    arguments:
    - name: name
      description: The Active Directory name of the group.
      required: true
    - name: group-type
      description: 'The type of group. Can be: "security", or "distribution".'
      required: true
      auto: PREDEFINED
      predefined:
      - security
      - distribution
    - name: dn
      required: true
      description: The Full Distinguished Name (DN) of the group. Use double quotes ("") rather than single quotes ('') when initializing this command.
    - name: members
      description: The Full DN Of users or groups that will be members of the newly created group.
      isArray: true
    description: Creates a new security or distribution Active Directory group.
    execution: true
  - name: ad-delete-group
    arguments:
    - name: dn
      description: The Active Directory Distinguished Name (DN) of the group.
      required: true
    description: Deletes an existing Active Directory security or distribution group.
    execution: true
  - arguments:
    - name: user-profile
      required: true
      description: A User Profile indicator that contains user information, such as name, email address, etc.
    - auto: PREDEFINED
      defaultValue: 'true'
      description: When set to true, after the command execution the status of the user in the 3rd-party integration will be active.
      name: allow-enable
      predefined:
      - 'true'
      - 'false'
    description: Creates an Active Directory user. This command requires a secure connection (SSL,TLS).
    name: iam-create-user
    outputs:
    - contextPath: IAM.UserProfile
      description: The user profile.
      type: Unknown
    - contextPath: IAM.Vendor.active
      description: If true, the employee status is active.
      type: Boolean
    - contextPath: IAM.Vendor.brand
      description: The integration name.
      type: String
    - contextPath: IAM.Vendor.details
      description: Tells the user if the API was successful, otherwise provides error information.
      type: Unknown
    - contextPath: IAM.Vendor.email
      description: The employee email address.
      type: String
    - contextPath: IAM.Vendor.errorCode
      description: The HTTP error response code.
      type: Number
    - contextPath: IAM.Vendor.errorMessage
      description: The reason the API failed.
      type: String
    - contextPath: IAM.Vendor.id
      description: The employee user ID in the app.
      type: String
    - contextPath: IAM.Vendor.instanceName
      description: The name of the integration instance.
      type: Unknown
    - contextPath: IAM.Vendor.success
      description: If true, the command executed successfully.
      type: Boolean
    - contextPath: IAM.Vendor.username
      description: The employee username in the app.
      type: String
    - contextPath: IAM.Vendor.action
      description: The command name.
      type: String
  - arguments:
    - name: user-profile
      required: true
      description: A User Profile indicator that contains user information, such as name and email address.
    description: "Retrieves a single user resource."
    name: iam-get-user
    outputs:
    - contextPath: IAM.UserProfile
      description: The user profile.
      type: Unknown
    - contextPath: IAM.Vendor.active
      description: If true the employee status is active.
      type: Boolean
    - contextPath: IAM.Vendor.brand
      description: The integration name.
      type: String
    - contextPath: IAM.Vendor.details
      description: Tells the user if the API was successful, otherwise provides error information.
      type: Unknown
    - contextPath: IAM.Vendor.email
      description: The employee email address.
      type: String
    - contextPath: IAM.Vendor.errorCode
      description: The HTTP error response code.
      type: Number
    - contextPath: IAM.Vendor.errorMessage
      description: The reason the API failed.
      type: String
    - contextPath: IAM.Vendor.id
      description: The employee user ID in the app.
      type: String
    - contextPath: IAM.Vendor.instanceName
      description: The integration instance name.
      type: Unknown
    - contextPath: IAM.Vendor.success
      description: If true, the command was executed successfully.
      type: Boolean
    - contextPath: IAM.Vendor.username
      description: The employee username in the app.
      type: String
    - contextPath: IAM.Vendor.action
      description: The command name.
      type: String
  - arguments:
    - name: user-profile
      required: true
      description: A User Profile indicator that contains user information, such as name and email address.
    - auto: PREDEFINED
      defaultValue: 'true'
      description: When set to true, after the command executes the user status in the 3rd-party integration is active.
      name: allow-enable
      predefined:
      - 'true'
      - 'false'
    description: 'Updates an existing user with the data in the User Profile indicator that is passed in the user-profile argument.'
    name: iam-update-user
    outputs:
    - contextPath: IAM.UserProfile
      description: The user profile.
      type: Unknown
    - contextPath: IAM.Vendor.active
      description: Gives the active status of user. Can be true or false.
      type: Boolean
    - contextPath: IAM.Vendor.brand
      description: The integration name.
      type: String
    - contextPath: IAM.Vendor.details
      description: Tells the user if the API was successful, otherwise provides error information.
      type: Unknown
    - contextPath: IAM.Vendor.email
      description: The employee email address.
      type: String
    - contextPath: IAM.Vendor.errorCode
      description: The HTTP error response code.
      type: Number
    - contextPath: IAM.Vendor.errorMessage
      description: The reason the API failed.
      type: String
    - contextPath: IAM.Vendor.id
      description: The employee user ID in the app.
      type: String
    - contextPath: IAM.Vendor.instanceName
      description: The integration instance name.
      type: Unknown
    - contextPath: IAM.Vendor.success
      description: If true, the command executed successfully.
      type: Boolean
    - contextPath: IAM.Vendor.username
      description: The employee username in the app.
      type: String
    - contextPath: IAM.Vendor.action
      description: The command name.
      type: String
  - arguments:
    - name: user-profile
      required: true
      description: "A User Profile indicator that contains user information, such as name and email address."
    description: Disables a user.
    execution: true
    name: iam-disable-user
    outputs:
    - contextPath: IAM.UserProfile
      description: The user profile.
      type: Unknown
    - contextPath: IAM.Vendor.active
      description: Gives the active status of user. Can be true or false.
      type: Boolean
    - contextPath: IAM.Vendor.brand
      description: The integration name.
      type: String
    - contextPath: IAM.Vendor.details
      description: Tells the user if the API was successful, otherwise provides error information.
      type: Unknown
    - contextPath: IAM.Vendor.email
      description: The employee email address.
      type: String
    - contextPath: IAM.Vendor.errorCode
      description: The HTTP error response code.
      type: Number
    - contextPath: IAM.Vendor.errorMessage
      description: The reason the API failed.
      type: String
    - contextPath: IAM.Vendor.id
      description: The employee user ID in the app.
      type: String
    - contextPath: IAM.Vendor.instanceName
      description: The integration instance name.
      type: Unknown
    - contextPath: IAM.Vendor.success
      description: If true, the command was executed successfully.
      type: Boolean
    - contextPath: IAM.Vendor.username
      description: The employee username in the app.
      type: String
    - contextPath: IAM.Vendor.action
      description: The command name.
      type: String
    deprecated: false
  - description: Retrieves a User Profile schema which holds all of the user fields in the application. Used for outgoing mapping through the Get Schema option.
    name: get-mapping-fields
    execution: false
  - arguments:
    - description: The group name of the group to update (sAMAccountName).
      name: groupname
    - description: The name of the attribute to modify. For example, Description and displayName.
      name: attributename
      required: true
    - description: The value of the attribute to change.
      name: attributevalue
      required: true
    - description: Root. For example, DC=domain,DC=com. By default, the Base DN configured for the instance is used.
      name: basedn
    description: Updates attributes of an existing Active Directory group.
    name: ad-update-group
  - name: ad-modify-password-never-expire
    arguments:
    - name: username
      required: true
      description: The sAMAccountName of the user to modify.
    - name: value
      required: true
      auto: PREDEFINED
      predefined:
      - 'true'
      - 'false'
      description: Value to set "Password Never Expire".
    description: 'Modifies the AD account attribute "Password Never Expire".'
    execution: true
  - arguments:
    - description: Username to test. By itself or formatted like SERVER_IP\\USERNAME.
      name: username
      required: true
    - description: Password to test.
      name: password
      required: true
    description: Test given credentials.
    name: ad-test-credentials
    outputs:
    - contextPath: ActiveDirectory.ValidCredentials
      description: List of usernames that successfully logged in.
<<<<<<< HEAD
  dockerimage: demisto/ldap:2.9.1.75534
=======
  dockerimage: demisto/ldap:2.9.1.89223
>>>>>>> 90cf3b88
  ismappable: true
  isremotesyncout: true
  runonce: false
fromversion: 5.0.0
tests:
- Active Directory Test<|MERGE_RESOLUTION|>--- conflicted
+++ resolved
@@ -800,11 +800,7 @@
     outputs:
     - contextPath: ActiveDirectory.ValidCredentials
       description: List of usernames that successfully logged in.
-<<<<<<< HEAD
-  dockerimage: demisto/ldap:2.9.1.75534
-=======
   dockerimage: demisto/ldap:2.9.1.89223
->>>>>>> 90cf3b88
   ismappable: true
   isremotesyncout: true
   runonce: false
