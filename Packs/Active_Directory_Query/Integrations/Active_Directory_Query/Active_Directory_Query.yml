--- conflicted
+++ resolved
@@ -825,11 +825,7 @@
       description: Value to set "Password Never Expire".
     description: 'Modifies the AD account attribute "Password Never Expire".'
     execution: true
-<<<<<<< HEAD
-  dockerimage: demisto/py3-tools:1.0.0.43697
-=======
   dockerimage: demisto/py3-tools:1.0.0.44868
->>>>>>> 595bdc42
   runonce: false
   ismappable: true
   isremotesyncout: true
