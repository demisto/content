commonfields:
  id: Active Directory Query v2
  version: -1
name: Active Directory Query v2
display: Active Directory Query v2
category: Data Enrichment & Threat Intelligence
description: Active Directory Query integration enables you to access and manage Active
  Directory objects (users, contacts, and computers).
configuration:
- display: Server IP address (e.g., 192.168.0.1)
  name: server_ip
  defaultvalue: ""
  type: 0
  required: true
- display: Port. If not specified, default the port is 389, or 636 for LDAPS.
  name: port
  defaultvalue: ""
  type: 0
  required: false
- display: Credentials
  name: credentials
  defaultvalue: ""
  type: 9
  required: true
- display: NTLM authentication
  name: ntlm
  defaultvalue: ""
  type: 8
  required: false
- display: Base DN (for example "dc=company,dc=com")
  name: base_dn
  defaultvalue: ""
  type: 0
  required: true
- display: Page size
  name: page_size
  defaultvalue: "500"
  type: 0
  required: true
- display: Secure Connection
  name: secure_connection
  defaultvalue: SSL
  type: 15
  required: true
  options:
  - None
  - SSL
  - TLS
- display: Trust any certificate (not secure)
  name: unsecure
  defaultvalue: ""
  type: 8
  required: false
- additionalinfo: Used in the IAM commands.
  defaultvalue: User Profile - Active Directory (Incoming)
  display: Incoming Mapper
  name: mapper-in
  required: true
  type: 0
- additionalinfo: Used in the IAM commands.
  defaultvalue: User Profile - Active Directory (Outgoing)
  display: Ougoing Mapper
  name: mapper-out
  required: true
  type: 0
- display: Group CN for terminated employees
  name: group-cn
  defaultvalue: ""
  type: 0
  required: false
- additionalinfo: If true the user will be created when the passed User Profile doesn't
    exist in AD. Used in IAM commands only.
  defaultvalue: 'true'
  display: Create if does not exists
  name: create-if-not-exists
  required: false
  type: 8
script:
  script: ''
  type: python
  subtype: python3
  commands:
  - name: ad-expire-password
    arguments:
    - name: username
      required: true
      description: The username (samAccountName) of the user to modify.
    - name: base-dn
      description: Root (e.g., DC=domain,DC=com)
    description: Expires the password of an Active Directory user.
  - name: ad-create-user
    arguments:
    - name: username
      required: true
      description: The username (samAccountName) of the user to modify.
    - name: password
      required: true
      description: 'The initial password to set for the user. The user is requested
        to change the password after login.'
    - name: user-dn
      required: true
      description: The user's DN.
    - name: display-name
      description: The display name of the user.
    - name: description
      description: A short description of the user.
    - name: email
      description: User email.
    - name: telephone-number
      description: The telephone number of the user.
    - name: title
      description: The job title of the user.
    - name: custom-attributes
      description: Sets basic or custom attributes of the user object. For example,
        custom-attributes="{\"notes\":\"a note about the contact\",\"company\":\"company
        name\"}"
    description: Creates an Active Directory user. This command requires a secure
      connection (SSL,TLS).
  - name: ad-search
    arguments:
    - name: filter
      required: true
      description: 'Enables you to define search criteria in the Query Active Directory
        using Active Directory syntax. For example, the following query searches for
        all user objects, except Andy: "(&(objectCategory=person)(objectClass=user)(!(cn=andy)))".
        NOTE if you have special characters such as "*","(",or "\" the character must
        be preceded by two backslashes "\\". For example, to use "*", type "\\*".
        For more information about search filters, see syntax: https://docs.microsoft.com/en-us/windows/win32/adsi/search-filter-syntax'
    - name: base-dn
      description: Root. For example, DC=domain,DC=com). By default, the Base DN configured
        for the instance is used.
    - name: attributes
      description: CSV list of the object attributes to return. For example, "dn,memberOf".
        To return all object attributes, specify 'ALL'.
    - name: size-limit
      description: The maximum number of records to return.
      defaultValue: "50"
    - name: time-limit
      description: The maximum time to pull records (in seconds).
    - name: context-output
      auto: PREDEFINED
      predefined:
      - "yes"
      - "no"
      defaultValue: "yes"
      description: Whether to output the search results to the context. Default is
        yes.
    outputs:
    - contextPath: 'ActiveDirectory.Search.dn'
      description: The distinguished names that match the query.
      type: string
    - contextPath: 'ActiveDirectory.Search'
      description: The result of the search.
      type: unknown
    description: Runs Active Directory queries.
  - name: ad-add-to-group
    arguments:
    - name: username
      description: "The username of the user to add to the group. If this argument\
        \ is not specified, the computer name argument must be specified."
    - name: computer-name
      description: The name of the computer to add to the group. If this argument
        is not specified, the username argument must be specified.
    - name: group-cn
      required: true
      description: The name of the group for which to add the user.
    - name: base-dn
      description: Root. For example, DC=domain,DC=com. By default, the Base DN configured
        for the instance is used.
    description: Adds an Active Directory user or computer to a group.
  - name: ad-remove-from-group
    arguments:
    - name: username
      description: "The name of the user to remove from the group. If this argument\
        \ is not specified, the computer name argument must be specified."
    - name: computer-name
      description: The name of the computer to remove from the group. If this argument
        is not specified, the username argument must be specified.
    - name: group-cn
      required: true
      description: "The name of the group for which to remove the user."
    - name: base-dn
      description: Root. For example, DC=domain,DC=com). By default, the Base DN configured
        for the instance is used.
    description: Removes an Active Directory user or computer from a group.
  - name: ad-update-user
    arguments:
    - name: username
      required: true
      description: "The username of the account to update (sAMAccountName)."
    - name: attribute-name
      required: true
      description: The name of the attribute to modify. For example, sn, displayName,
        mail, and so on.
    - name: attribute-value
      required: true
      description: "The value of the attribute for which to change."
    - name: base-dn
      description: Root. For example, DC=domain,DC=com. By default, the Base DN configured
        for the instance is used.
    description: Updates attributes of an existing Active Directory user.
  - name: ad-delete-user
    arguments:
    - name: user-dn
      required: true
      description: The DN of the user to delete.
    description: Deletes an Active Directory user.
  - name: ad-create-contact
    arguments:
    - name: contact-dn
      required: true
      description: "The contact's DN."
    - name: display-name
      description: "The contact's display name."
    - name: description
      description: The short description of the contact.
    - name: email
      description: The email address of the contact.
    - name: telephone-number
      description: The contact's telephone number.
    - name: custom-attributes
      description: Sets basic or custom attributes of the contact object. For example,
        custom-attributes="{\"notes\":\"some note about the contact\",\"company\":\"some
        company\"}."
    - name: title
      description: The job title of the contact.
    description: Creates an Active Directory contact.
  - name: ad-update-contact
    arguments:
    - name: contact-dn
      required: true
      description: "The contact's DN."
    - name: attribute-name
      required: true
      description: "The attribute name to update."
    - name: attribute-value
      required: true
      description: "The attribute value to be updated."
    description: Updates attributes of an existing Active Directory contact.
  - name: ad-disable-account
    arguments:
    - name: username
      required: true
      description: "The username of the account to disable (sAMAccountName)."
    - name: base-dn
      description: Root (e.g., DC=domain,DC=com). By default, the Base DN configured
        for the instance is used.
    description: Disables an Active Directory user account.
  - name: ad-enable-account
    arguments:
    - name: username
      required: true
      description: "The username of the account to enable (sAMAccountName)."
    - name: base-dn
      description: Root. For example, DC=domain,DC=com). By default, the Base DN configured
        for the instance is used.
    description: Enables a previously disabled Active Directory account.
  - name: ad-unlock-account
    arguments:
    - name: username
      required: true
      description: "The username of the account to unlock (sAMAccountName)."
    - name: base-dn
      description: Root. For example, DC=domain,DC=com. By default, the Base DN configured
        for the instance is used.
    description: Unlocks a previously locked Active Directory user account.
  - name: ad-set-new-password
    arguments:
    - name: username
      required: true
      description: "The username of the account to disable (sAMAccountName)."
    - name: password
      required: true
      description: "The password to set for the user."
    - name: base-dn
      description: Root. For example, DC=domain,DC=com. Base DN configured for the
        instance is used as default.
    description: Sets a new password for an Active Directory user. This command requires
      a secure connection (SSL,TLS).
  - name: ad-modify-computer-ou
    arguments:
    - name: computer-name
      required: true
      description: "The name of the computer to modify."
    - name: full-superior-dn
      description: Superior DN. For example, OU=computers,DC=domain,DC=com (the specified
        domain must be the same as the current computer domain).
    description: Modifies the computer organizational unit within a domain.
  - name: ad-get-user
    arguments:
    - name: dn
      default: true
      description: The Distinguished Name of the user in which to return information.
    - name: name
      description: The name of the user to return information.
    - name: attributes
      description: Adds AD attributes of the resulting objects to the default attributes.
    - name: custom-field-type
      description: Queries users by custom field type.
    - name: custom-field-data
      description: Queries users by custom field data (relevant only if the `custom-field-type`
        argument is provided).
    - name: username
      description: Queries users by the samAccountName attribute.
    - name: sAMAccountName
      description: Queries users by the samAccountName attribute.
    - name: limit
      description: The maximum number of objects to return. Default is 20.
      defaultValue: "20"
    - name: email
      description: Queries by the user's email address.
    - name: user-account-control-out
      auto: PREDEFINED
      predefined:
      - "true"
      - "false"
      description: Whether to include verbose translation for UserAccountControl flags.
        Default is false.
      defaultValue: "false"
    outputs:
    - contextPath: 'ActiveDirectory.Users.dn'
      description: The distinguished name of the user.
      type: string
    - contextPath: 'ActiveDirectory.Users.displayName'
      description: The display name of the user.
      type: string
    - contextPath: 'ActiveDirectory.Users.name'
      description: The common name of the user.
      type: string
    - contextPath: 'ActiveDirectory.Users.sAMAccountName'
      description: The sAMAccountName of the user.
      type: string
    - contextPath: 'ActiveDirectory.Users.userAccountControl'
      description: The account control flag of the user.
      type: number
    - contextPath: 'ActiveDirectory.Users.mail'
      description: The email address of the user.
      type: string
    - contextPath: 'ActiveDirectory.Users.manager'
      description: The manager of the user.
      type: string
    - contextPath: 'ActiveDirectory.Users.memberOf'
      description: Groups for which the user is a member.
      type: string
    - contextPath: 'Account.DisplayName'
      description: The display name of the user.
      type: string
    - contextPath: 'Account.Groups'
      description: Groups for which the user is a member.
      type: string
    - contextPath: 'Account.Manager'
      description: "The manager of the user."
      type: string
    - contextPath: 'Account.ID'
      description: The distinguished name of the user.
      type: string
    - contextPath: 'Account.Username'
      description: The samAccountName of the user.
      type: string
    - contextPath: 'Account.Email'
      description: The email address of the user.
      type: string
    description: Retrieves detailed information about a user account. The user can
      be specified by name, email address, or as an Active Directory Distinguished
      Name (DN). If no filter is specified, all users are returned.
  - name: ad-get-computer
    arguments:
    - name: dn
      description: The computer's DN.
    - name: name
      description: The name of the computer for which to return information.
    - name: attributes
      description: Adds AD attributes of the resulting objects to the default attributes.
    - name: custom-field-data
      description: Search computers by custom field data (relevant only if the `customFieldType`
        argument is provided).
    - name: custom-field-type
      description: Search the computer by custom field type.
    outputs:
    - contextPath: 'ActiveDirectory.Computers.dn'
      description: The distinguished name of the computer.
    - contextPath: 'ActiveDirectory.Computers.memberOf'
      description: Groups for which the computer is listed.
    - contextPath: 'ActiveDirectory.Computers.name'
      description: The name of the computer.
    - contextPath: 'Endpoint.ID'
      description: The DN of the computer.
    - contextPath: 'Endpoint.Hostname'
      description: The name of the computer.
    - contextPath: 'Endpoint.Groups'
      description: Groups for which the computer is listed as a member.
    description: 'Retrieves detailed information about a computer account. The computer
      can be specified by name, email address, or as an Active Directory Distinguished
      Name (DN). If no filters are provided, all computers are returned.'
  - name: ad-get-group-members
    arguments:
    - name: group-dn
      required: true
      description: "The Distinguished Name of the Group's Active Directory."
    - name: member-type
      required: true
      auto: PREDEFINED
      predefined:
      - person
      - computer
      - group
      description: 'The type of members to search. Can be: "Person", or "computer".
        Default is person.'
      defaultValue: person
    - name: attributes
      description: CSV list of attributes to include in the results, in addition to
        the default attributes.
    - default: false
      defaultValue: '180'
      description: Time limit (in seconds) for the search to run.
      isArray: false
      name: time_limit
      required: false
      secret: false
    - auto: PREDEFINED
      default: false
      defaultValue: 'false'
      description: Disable recursive retrieval of group memberships of a user.
      isArray: false
      name: disable-nested-search
      predefined:
      - 'false'
      - 'true'
      required: false
      secret: false
    - name: sAMAccountName
      description: Queries results by the samAccountName attribute.
      required: false
      defaultValue: '*'
    outputs:
    - contextPath: 'ActiveDirectory.Groups.dn'
      description: The DN of the group.
      type: string
    - contextPath: 'ActiveDirectory.Groups.members.dn'
      description: The DN of the group member.
      type: string
    - contextPath: 'ActiveDirectory.Groups.members.category'
      description: The category of the group members.
      type: string
    description: Retrieves the list of users or computers that are members of the
      specified group.
  - name: ad-create-group
    arguments:
    - name: name
      description: The Active Directory name of the group.
      required: true
    - name: group-type
      description: 'The type of group. Can be: "security", or "distribution".'
      required: true
      auto: PREDEFINED
      predefined:
      - security
      - distribution
    - name: dn
      required: true
      description: The Full Distinguished Name (DN) of the group. Use double quotes
        ("") rather than single quotes ('') when initializing this command.
    - name: members
      description: The Full DN Of users or groups that will be members of the newly
        created group.
      isArray: true
    description: Creates a new security or distribution Active Directory group.
    execution: true
  - name: ad-delete-group
    arguments:
    - name: dn
      description: The Active Directory Distinguished Name (DN) of the group.
      required: true
    description: Deletes an existing Active Directory security or distribution group.
    execution: true
  - arguments:
    - default: false
      isArray: false
      name: user-profile
      required: true
      secret: false
      description: A User Profile indicator that contains user information, such as
        name, email address, etc.
    - auto: PREDEFINED
      default: false
      defaultValue: 'true'
      description: When set to true, after the command execution the status of the
        user in the 3rd-party integration will be active.
      isArray: false
      name: allow-enable
      predefined:
      - 'true'
      - 'false'
      required: false
      secret: false
    deprecated: false
    description: Creates an Active Directory user. This command requires a secure
      connection (SSL,TLS).
    execution: false
    name: iam-create-user
    outputs:
    - contextPath: IAM.UserProfile
      description: The user's profile.
      type: Unknown
    - contextPath: IAM.Vendor.active
      description: If true the employee's status is active, otherwise false.
      type: Boolean
    - contextPath: IAM.Vendor.brand
      description: Name of the integration.
      type: String
    - contextPath: IAM.Vendor.details
      description: Gives the user information if the API was successful, otherwise
        error information.
      type: Unknown
    - contextPath: IAM.Vendor.email
      description: The employee's email address.
      type: String
    - contextPath: IAM.Vendor.errorCode
      description: HTTP error response code.
      type: Number
    - contextPath: IAM.Vendor.errorMessage
      description: Reason why the API failed.
      type: String
    - contextPath: IAM.Vendor.id
      description: The employee's user ID in the app.
      type: String
    - contextPath: IAM.Vendor.instanceName
      description: Name of the integration instance.
      type: Unknown
    - contextPath: IAM.Vendor.success
      description: If true, the command was executed successfully, otherwise false.
      type: Boolean
    - contextPath: IAM.Vendor.username
      description: The employee's username in the app.
      type: String
    - contextPath: IAM.Vendor.action
      description: The command name.
      type: String
  - arguments:
    - default: false
      isArray: false
      name: user-profile
      required: true
      secret: false
      description: A User Profile indicator that contains user information, such as
        name, email address, etc.
    deprecated: false
    execution: false
    description: "Retrieves a single user resource."
    name: iam-get-user
    outputs:
    - contextPath: IAM.UserProfile
      description: The user's profile.
      type: Unknown
    - contextPath: IAM.Vendor.active
      description: If true the employee's status is active, otherwise false.
      type: Boolean
    - contextPath: IAM.Vendor.brand
      description: Name of the integration.
      type: String
    - contextPath: IAM.Vendor.details
      description: Gives the user information if the API was successful, otherwise
        error information.
      type: Unknown
    - contextPath: IAM.Vendor.email
      description: The employee's email address.
      type: String
    - contextPath: IAM.Vendor.errorCode
      description: HTTP error response code.
      type: Number
    - contextPath: IAM.Vendor.errorMessage
      description: Reason why the API failed.
      type: String
    - contextPath: IAM.Vendor.id
      description: The employee's user ID in the app.
      type: String
    - contextPath: IAM.Vendor.instanceName
      description: Name of the integration instance.
      type: Unknown
    - contextPath: IAM.Vendor.success
      description: If true the command was executed successfully, otherwise false.
      type: Boolean
    - contextPath: IAM.Vendor.username
      description: The employee's username in the app.
      type: String
    - contextPath: IAM.Vendor.action
      description: The command name.
      type: String
  - arguments:
    - default: false
      isArray: false
      name: user-profile
      required: true
      secret: false
      description: A User Profile indicator that contains user information, such as
        name, email address, etc.
    - auto: PREDEFINED
      default: false
      defaultValue: 'true'
      description: When set to true, after the command execution the status of the
        user in the 3rd-party integration will be active.
      isArray: false
      name: allow-enable
      predefined:
      - 'true'
      - 'false'
      required: false
      secret: false
    deprecated: false
    execution: false
    description: 'Updates an existing user with the data in the User Profile indicator
      that is passed in the user-profile argument.'
    name: iam-update-user
    outputs:
    - contextPath: IAM.UserProfile
      description: The user's profile
      type: Unknown
    - contextPath: IAM.Vendor.active
      description: Gives the active status of user. Can be true of false
      type: Boolean
    - contextPath: IAM.Vendor.brand
      description: Name of the Integration
      type: String
    - contextPath: IAM.Vendor.details
      description: Gives the user information if the API was successful, otherwise
        error information.
      type: Unknown
    - contextPath: IAM.Vendor.email
      description: The employee's email address.
      type: String
    - contextPath: IAM.Vendor.errorCode
      description: HTTP error response code.
      type: Number
    - contextPath: IAM.Vendor.errorMessage
      description: Reason why the API failed.
      type: String
    - contextPath: IAM.Vendor.id
      description: The employee's user ID in the app.
      type: String
    - contextPath: IAM.Vendor.instanceName
      description: Name of the integration instance.
      type: Unknown
    - contextPath: IAM.Vendor.success
      description: If true, the command was executed successfully, otherwise false.
      type: Boolean
    - contextPath: IAM.Vendor.username
      description: The employee's username in the app.
      type: String
    - contextPath: IAM.Vendor.action
      description: The command name.
      type: String
  - arguments:
    - default: false
      isArray: false
      name: user-profile
      required: true
      secret: false
      description: "A User Profile indicator that contains user information, such\
        \ as name, email address, etc."
    deprecated: false
    description: Disables a user.
    execution: true
    name: iam-disable-user
    outputs:
    - contextPath: IAM.UserProfile
      description: The user's profile
      type: Unknown
    - contextPath: IAM.Vendor.active
      description: Gives the active status of user. Can be true of false
      type: Boolean
    - contextPath: IAM.Vendor.brand
      description: Name of the Integration
      type: String
    - contextPath: IAM.Vendor.details
      description: Gives the user information if the API was successful, otherwise
        error information.
      type: Unknown
    - contextPath: IAM.Vendor.email
      description: The employee's email address.
      type: String
    - contextPath: IAM.Vendor.errorCode
      description: HTTP error response code.
      type: Number
    - contextPath: IAM.Vendor.errorMessage
      description: Reason why the API failed.
      type: String
    - contextPath: IAM.Vendor.id
      description: The employee's user ID in the app.
      type: String
    - contextPath: IAM.Vendor.instanceName
      description: Name of the integration instance.
      type: Unknown
    - contextPath: IAM.Vendor.success
      description: If true, the command was executed successfully, otherwise false.
      type: Boolean
    - contextPath: IAM.Vendor.username
      description: The employee's username in the app.
      type: String
    - contextPath: IAM.Vendor.action
      description: The command name.
      type: String
  - deprecated: false
    description: Retrieves a User Profile schema which holds all of the user fields
      within the application. Used for outgoing-mapping through the Get Schema option.
    execution: false
    name: get-mapping-fields
<<<<<<< HEAD
  - arguments:
    - description: The group name of the group to update (sAMAccountName).
      name: groupname
    - description: The name of the attribute to modify. For example, Description,
        displayName and so on.
      name: attributename
      required: true
    - description: The value of the attribute for which to change.
      name: attributevalue
      required: true
    - description: Root. For example, DC=domain,DC=com. By default, the Base DN configured
        for the instance is used.
      name: basedn
    description: Updates attributes of an existing Active Directory group.
    name: ad-update-group
=======
>>>>>>> 1e39be2f
  dockerimage: demisto/ldap:1.0.0.25149
  runonce: false
  ismappable: true
  isremotesyncout: true
fromversion: 5.0.0
tests:
- Active Directory Test<|MERGE_RESOLUTION|>--- conflicted
+++ resolved
@@ -704,7 +704,7 @@
       within the application. Used for outgoing-mapping through the Get Schema option.
     execution: false
     name: get-mapping-fields
-<<<<<<< HEAD
+  dockerimage: demisto/ldap:1.0.0.25149
   - arguments:
     - description: The group name of the group to update (sAMAccountName).
       name: groupname
@@ -720,8 +720,6 @@
       name: basedn
     description: Updates attributes of an existing Active Directory group.
     name: ad-update-group
-=======
->>>>>>> 1e39be2f
   dockerimage: demisto/ldap:1.0.0.25149
   runonce: false
   ismappable: true
