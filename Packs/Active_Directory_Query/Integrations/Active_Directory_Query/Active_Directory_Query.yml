category: Authentication & Identity Management
commonfields:
  id: Active Directory Query v2
  version: -1
configuration:
- display: Server IP address (for example, 192.168.0.1)
  name: server_ip
  required: true
  section: Connect
  type: 0
<<<<<<< HEAD
=======
  section: Connect
  advanced: true
  required: false
>>>>>>> aa8add2d
- display: Credentials
  name: credentials
  required: true
  section: Connect
  type: 9
- advanced: true
  display: NTLM authentication
  name: ntlm
  type: 8
  section: Connect
<<<<<<< HEAD
=======
  advanced: true
  required: false
>>>>>>> aa8add2d
- display: Base DN (for example "dc=company,dc=com")
  name: base_dn
  required: true
  section: Connect
  type: 0
- defaultvalue: '500'
  display: Page size
  name: page_size
  required: true
  section: Collect
  type: 0
- defaultvalue: SSL
  display: Secure Connection
  name: secure_connection
  options:
  - None
  - SSL
  - TLS
  - Start TLS
  required: true
  section: Connect
  type: 15
- additionalinfo: The SSL\TLS version to use in SSL or Start TLS connections types. Default is None. It is recommended to select the TLS_CLIENT option, which auto-negotiate the highest protocol version that both the client and server support, and configure the context client-side connections.
  advanced: true
  defaultvalue: None
  display: SSL Version
  name: ssl_version
  options:
  - None
  - TLS
  - TLSv1
  - TLSv1_1
  - TLSv1_2
  - TLS_CLIENT
  type: 15
  section: Connect
<<<<<<< HEAD
- advanced: true
  display: Trust any certificate (not secure)
=======
  advanced: true
  required: false
- display: Trust any certificate (not secure)
>>>>>>> aa8add2d
  name: unsecure
  type: 8
  required: false
  section: Connect
<<<<<<< HEAD
=======
  advanced: true
  required: false
>>>>>>> aa8add2d
- additionalinfo: Used in the IAM commands.
  defaultvalue: User Profile - Active Directory (Incoming)
  display: Incoming Mapper
  name: mapper-in
  required: true
  section: Connect
  type: 0
- additionalinfo: Used in the IAM commands.
  defaultvalue: User Profile - Active Directory (Outgoing)
  display: Outgoing Mapper
  name: mapper-out
  required: true
  section: Connect
  type: 0
- display: Group CN for terminated employees
  name: group-cn
  defaultvalue: ""
  type: 0
  section: Connect
  required: false
- additionalinfo: If true, the user is created if the user profile doesn't exist in AD. Used in IAM commands only.
  advanced: true
  defaultvalue: 'true'
  display: Create user if does not exist
  name: create-if-not-exists
  type: 8
  section: Connect
<<<<<<< HEAD
contentitemexportablefields:
  contentitemfields:
    definitionid: ''
    fromServerVersion: ''
    itemVersion: ''
    packID: be480cca-cb4f-4c5c-8b7d-7bc907c82363
    packName: Active Directory Query v2_copy Contribution Pack
    prevname: ''
    propagationLabels:
    - all
    toServerVersion: ''
description: The Active Directory Query integration enables you to access and manage Active Directory objects (users, contacts, and computers).
display: Active Directory Query v2
name: Active Directory Query v2
=======
  advanced: true
  required: false
>>>>>>> aa8add2d
script:
  commands:
  - arguments:
    - description: The username (samAccountName) of the user to modify.
      name: username
      required: true
    - description: Root (for example, DC=domain,DC=com)
      name: base-dn
    description: Expires the password of an Active Directory user.
    name: ad-expire-password
  - arguments:
    - description: The username (samAccountName) of the user to modify.
      name: username
      required: true
    - description: The initial password to set for the user. The user is requested to change the password after login.
      name: password
      required: true
    - description: The user DN.
      name: user-dn
      required: true
    - description: The user display name.
      name: display-name
    - description: A short description of the user.
      name: description
    - description: The user email.
      name: email
    - description: The user telephone number.
      name: telephone-number
    - description: The user job title.
      name: title
    - description: Sets basic or custom attributes of the user object. For example, custom-attributes="{\"notes\":\"a note about the contact\",\"company\":\"company name\"}"
      name: custom-attributes
    description: Creates an Active Directory user. This command requires a secure connection (SSL,TLS).
    name: ad-create-user
  - arguments:
    - description: 'Enables you to define search criteria in the Query Active Directory using Active Directory syntax. For example, the following query searches for all user objects except Andy: "(&(objectCategory=person)(objectClass=user)(!(cn=andy)))". Note: If you have special characters such as "*","(",or "\" the character must be preceded by two backslashes "\\". For example, to use "*", type "\\*". For more information about search filters, see syntax: https://docs.microsoft.com/en-us/windows/win32/adsi/search-filter-syntax'
      name: filter
      required: true
    - description: Root. For example, DC=domain,DC=com). By default, the Base DN configured for the instance is used.
      name: base-dn
    - description: A CSV list of the object attributes to return. For example, "dn,memberOf". To return all object attributes, specify 'ALL'.
      name: attributes
    - defaultValue: '50'
      description: The maximum number of records to return.
      name: size-limit
    - description: The maximum time to pull records (in seconds).
      name: time-limit
    - auto: PREDEFINED
      defaultValue: yes
      description: Whether to output the search results to the context.
      name: context-output
      predefined:
      - yes
      - no
    - description: The page size to query. The size-limit value will be ignored.
      name: page-size
    - description: An opaque string received in a paged search, used for requesting subsequent entries.
      name: page-cookie
    description: Runs Active Directory queries.
    name: ad-search
    outputs:
    - contextPath: ActiveDirectory.Search.dn
      description: The distinguished names that match the query.
      type: string
    - contextPath: ActiveDirectory.Search
      description: The result of the search.
      type: unknown
    - contextPath: ActiveDirectory.SearchPageCookie
      description: An opaque string received in a paged search, used for requesting subsequent entries.
      type: string
  - arguments:
    - description: The username of the user to add to the group. If this argument is not specified, the computer name argument must be specified.
      name: username
    - description: The name of the computer to add to the group. If this argument is not specified, the username argument must be specified.
      name: computer-name
    - description: The name of the group to add the user to.
      name: group-cn
      required: true
    - description: Root. For example, DC=domain,DC=com. By default, the Base DN configured for the instance is used.
      name: base-dn
    description: Adds an Active Directory user or computer to a group.
    name: ad-add-to-group
  - arguments:
    - description: The name of the user to remove from the group. If this argument is not specified, the computer name argument must be specified.
      name: username
    - description: The name of the computer to remove from the group. If this argument is not specified, the username argument must be specified.
      name: computer-name
    - description: The name of the group to remove the user from.
      name: group-cn
      required: true
    - description: Root. For example, DC=domain,DC=com). By default, the Base DN configured for the instance is used.
      name: base-dn
    description: Removes an Active Directory user or computer from a group.
    name: ad-remove-from-group
  - arguments:
    - description: The username of the account to update (sAMAccountName).
      name: username
      required: true
    - description: The name of the attribute to modify. For example, sn, displayName, mail, and so on.
      name: attribute-name
      required: true
    - description: The value to change the attribute to.
      name: attribute-value
      required: true
    - description: Root. For example, DC=domain,DC=com. By default, the Base DN configured for the instance is used.
      name: base-dn
    description: Updates attributes of an existing Active Directory user.
    name: ad-update-user
  - arguments:
    - description: The DN of the user to delete.
      name: user-dn
      required: true
    description: Deletes an Active Directory user.
    name: ad-delete-user
  - arguments:
    - description: The contact DN.
      name: contact-dn
      required: true
    - description: The contact display name.
      name: display-name
    - description: The short description of the contact.
      name: description
    - description: The email address of the contact.
      name: email
    - description: The contact telephone number.
      name: telephone-number
    - description: Sets basic or custom attributes of the contact object. For example, custom-attributes="{\"notes\":\"some note about the contact\",\"company\":\"some company\"}."
      name: custom-attributes
    - description: The contact job title.
      name: title
    description: Creates an Active Directory contact.
    name: ad-create-contact
  - arguments:
    - description: The contact DN.
      name: contact-dn
      required: true
    - description: The attribute name to update.
      name: attribute-name
      required: true
    - description: The attribute value to update.
      name: attribute-value
      required: true
    description: Updates attributes of an existing Active Directory contact.
    name: ad-update-contact
  - arguments:
    - description: The username of the account to disable (sAMAccountName).
      name: username
      required: true
    - description: Root (e.g., DC=domain,DC=com). By default, the Base DN configured for the instance is used.
      name: base-dn
    description: Disables an Active Directory user account.
    name: ad-disable-account
  - arguments:
    - description: The username of the account to enable (sAMAccountName).
      name: username
      required: true
    - name: base-dn
      description: Root. For example, DC=domain,DC=com). By default, the Base DN configured for the instance is used.
    - name: restore_user
      description: If true, the command will enable the user with his restored options
      auto: PREDEFINED
      predefined:
      - 'true'
      - 'false'
    description: Enables a previously disabled Active Directory account.
    name: ad-enable-account
  - arguments:
    - description: The username of the account to unlock (sAMAccountName).
      name: username
      required: true
    - description: Root. For example, DC=domain,DC=com. By default, the Base DN configured for the instance is used.
      name: base-dn
    description: Unlocks a previously locked Active Directory user account.
    name: ad-unlock-account
  - arguments:
    - description: The username of the account to disable (sAMAccountName).
      name: username
      required: true
    - description: The password to set for the user.
      name: password
      required: true
    - description: Root. For example, DC=domain,DC=com. Base DN configured for the instance is used as default.
      name: base-dn
    description: Sets a new password for an Active Directory user. This command requires a secure connection (SSL,TLS).
    name: ad-set-new-password
  - arguments:
    - description: The name of the computer to modify.
      name: computer-name
      required: true
    - description: Superior DN. For example, OU=computers,DC=domain,DC=com (the specified domain must be the same as the current computer domain).
      name: full-superior-dn
    description: Modifies the computer organizational unit within a domain.
    name: ad-modify-computer-ou
  - arguments:
    - description: The name of the user to modify.
      name: user-name
      required: true
    - description: Superior DN. For example, OU=users,DC=domain,DC=com (the specified domain must be the same as the current user domain).
      name: full-superior-dn
    description: Modifies the user organizational unit within a domain.
    name: ad-modify-user-ou
  - arguments:
    - default: true
      description: The Distinguished Name of the user in which to return information.
      name: dn
    - description: The name of the user to return information.
      name: name
    - description: Adds AD attributes of the resulting objects to the default attributes.
      name: attributes
    - description: Removes AD attributes of the resulting objects from the attributes.
      name: attributes-to-exclude
    - description: Queries users by custom field type.
      name: custom-field-type
    - description: Queries users by custom field data (relevant only if the `custom-field-type` argument is provided).
      name: custom-field-data
    - description: Queries users by the samAccountName attribute.
      name: username
    - description: Queries users by the samAccountName attribute.
      name: sAMAccountName
    - description: Queries by the user's email address.
      name: email
    - auto: PREDEFINED
      defaultValue: 'false'
      description: Whether to include verbose translation for UserAccountControl flags. Default is false.
      name: user-account-control-out
      predefined:
      - 'true'
      - 'false'
    - defaultValue: '20'
      description: The maximum number of objects to return.
      name: limit
    - description: The page size to query. The limit value will be ignored.
      name: page-size
    - description: An opaque string received in a paged search, used for requesting subsequent entries.
      name: page-cookie
    description: Retrieves detailed information about a user account. The user can be specified by name, email address, or as an Active Directory Distinguished Name (DN). If no filter is specified, all users are returned.
    name: ad-get-user
    outputs:
    - contextPath: ActiveDirectory.Users.dn
      description: The user distinguished name.
      type: string
    - contextPath: ActiveDirectory.Users.displayName
      description: The user display name.
      type: string
    - contextPath: ActiveDirectory.Users.name
      description: The user common name.
      type: string
    - contextPath: ActiveDirectory.Users.sAMAccountName
      description: The user sAMAccountName.
      type: string
    - contextPath: ActiveDirectory.Users.userAccountControl
      description: The user account control flag.
      type: number
    - contextPath: ActiveDirectory.Users.mail
      description: The user email address.
      type: string
    - contextPath: ActiveDirectory.Users.manager
      description: The manager of the user.
      type: string
    - contextPath: ActiveDirectory.Users.memberOf
      description: Groups in which the user is a member.
      type: string
    - contextPath: ActiveDirectory.Users.userAccountControlFields.SCRIPT
      description: Whether the login script is run. Works for *Windows Server 2012 R2*.
      type: bool
    - contextPath: ActiveDirectory.Users.userAccountControlFields.ACCOUNTDISABLE
      description: Whether the user account is disabled. Works for *Windows Server 2012 R2*.
      type: bool
    - contextPath: ActiveDirectory.Users.userAccountControlFields.HOMEDIR_REQUIRED
      description: Whether the home folder is required. Works for *Windows Server 2012 R2*.
      type: bool
    - contextPath: ActiveDirectory.Users.userAccountControlFields.LOCKOUT
      description: Whether the user is locked out. Works for *Windows Server 2012 R2*.
      type: bool
    - contextPath: ActiveDirectory.Users.userAccountControlFields.PASSWD_NOTREQD
      description: Whether the password is required. Works for *Windows Server 2012 R2*.
      type: bool
    - contextPath: ActiveDirectory.Users.userAccountControlFields.PASSWD_CANT_CHANGE
      description: Whether the user can change the password. Works for *Windows Server 2012 R2*.
      type: bool
    - contextPath: ActiveDirectory.Users.userAccountControlFields.ENCRYPTED_TEXT_PWD_ALLOWED
      description: Whether the user can send an encrypted password. Works for *Windows Server 2012 R2*.
      type: bool
    - contextPath: ActiveDirectory.Users.userAccountControlFields.TEMP_DUPLICATE_ACCOUNT
      description: Whether this is an account for users whose primary account is in another domain. Works for *Windows Server 2012 R2*.
      type: bool
    - contextPath: ActiveDirectory.Users.userAccountControlFields.NORMAL_ACCOUNT
      description: Whether this is a default account type that represents a typical user. Works for *Windows Server 2012 R2*.
      type: bool
    - contextPath: ActiveDirectory.Users.userAccountControlFields.INTERDOMAIN_TRUST_ACCOUNT
      description: Whether the account is permitted to trust a system domain that trusts other domains. Works for *Windows Server 2012 R2*.
      type: bool
    - contextPath: ActiveDirectory.Users.userAccountControlFields.WORKSTATION_TRUST_ACCOUNT
      description: Whether this is a computer account for a computer running Microsoft Windows NT 4.0 Workstation, Microsoft Windows NT 4.0 Server, Microsoft Windows 2000 Professional, or Windows 2000 Server and is a member of this domain.
      type: bool
    - contextPath: ActiveDirectory.Users.userAccountControlFields.SERVER_TRUST_ACCOUNT
      description: Whether this is a computer account for a domain controller that is a member of this domain. Works for *Windows Server 2012 R2*.
      type: bool
    - contextPath: ActiveDirectory.Users.userAccountControlFields.DONT_EXPIRE_PASSWORD
      description: Whether to never expire the password on the account.
      type: bool
    - contextPath: ActiveDirectory.Users.userAccountControlFields.MNS_LOGON_ACCOUNT
      description: Whether this is an MNS login account.
      type: bool
    - contextPath: ActiveDirectory.Users.userAccountControlFields.SMARTCARD_REQUIRED
      description: Whether to force the user to log in by using a smart card.
      type: bool
    - contextPath: ActiveDirectory.Users.userAccountControlFields.TRUSTED_FOR_DELEGATION
      description: Whether the service account (the user or computer account) under which a service runs is trusted for Kerberos delegation.
      type: bool
    - contextPath: ActiveDirectory.Users.userAccountControlFields.NOT_DELEGATED
      description: Whether the security context of the user isn't delegated to a service even if the service account is set as trusted for Kerberos delegation.
      type: bool
    - contextPath: ActiveDirectory.Users.userAccountControlFields.USE_DES_KEY_ONLY
      description: Whether to restrict this principal to use only Data Encryption Standard (DES) encryption types for keys.
      type: bool
    - contextPath: ActiveDirectory.Users.userAccountControlFields.DONT_REQ_PREAUTH
      description: Whether this account require Kerberos pre-authentication for logging on.
      type: bool
    - contextPath: ActiveDirectory.Users.userAccountControlFields.PASSWORD_EXPIRED
      description: Whether the user password expired.
      type: bool
    - contextPath: ActiveDirectory.Users.userAccountControlFields.TRUSTED_TO_AUTH_FOR_DELEGATION
      description: Whether the account is enabled for delegation.
      type: bool
    - contextPath: ActiveDirectory.Users.userAccountControlFields.PARTIAL_SECRETS_ACCOUNT
      description: Whether the account is a read-only domain controller (RODC).
      type: bool
    - contextPath: ActiveDirectory.UsersPageCookie
      description: An opaque string received in a paged search, used for requesting subsequent entries.
      type: string
    - contextPath: Account.DisplayName
      description: The user display name.
      type: string
    - contextPath: Account.Groups
      description: Groups for which the user is a member.
      type: string
    - contextPath: Account.Manager
      description: The user manager.
      type: string
    - contextPath: Account.ID
      description: The user distinguished name.
      type: string
    - contextPath: Account.Username
      description: The user samAccountName.
      type: string
    - contextPath: Account.Email
      description: The user email address.
      type: string
  - arguments:
    - description: The computer's DN.
      name: dn
    - description: The name of the computer to return information about.
      name: name
    - description: Adds AD attributes of the resulting objects to the default attributes.
      name: attributes
    - description: Search computers by custom field data (relevant only if the `customFieldType` argument is provided).
      name: custom-field-data
    - description: Search the computer by custom field type.
      name: custom-field-type
    - description: The maximum number of records to return.
      name: limit
    - description: The page size to query. The limit value will be ignored.
      name: page-size
    - description: An opaque string received in a paged search, used for requesting subsequent entries.
      name: page-cookie
    description: Retrieves detailed information about a computer account. The computer can be specified by name, email address, or as an Active Directory Distinguished Name (DN). If no filters are provided, all computers are returned.
    name: ad-get-computer
    outputs:
    - contextPath: ActiveDirectory.Computers.dn
      description: The computer distinguished name.
    - contextPath: ActiveDirectory.Computers.memberOf
      description: Groups for which the computer is listed.
    - contextPath: ActiveDirectory.Computers.name
      description: The computer name.
    - contextPath: Endpoint.ID
      description: The computer DN.
    - contextPath: Endpoint.Hostname
      description: The computer host name.
    - contextPath: Endpoint.Groups
      description: Groups for which the computer is listed as a member.
    - contextPath: ActiveDirectory.ComputersPageCookie
      description: An opaque string received in a paged search, used for requesting subsequent entries.
      type: string
  - arguments:
    - description: The Distinguished Name of the Group's Active Directory.
      name: group-dn
      required: true
    - auto: PREDEFINED
      defaultValue: person
      description: 'The type of members to search. Can be: "Person", or "computer". Default is person.'
      name: member-type
      predefined:
      - person
      - computer
      - group
    - name: attributes
      description: CSV list of attributes to include in the results, in addition to the default attributes.
    - defaultValue: '180'
      description: Time limit (in seconds) for the search to run.
      name: time_limit
    - auto: PREDEFINED
      defaultValue: 'false'
      description: Whether to disable recursive retrieval of group memberships of a user.
      name: disable-nested-search
      predefined:
      - 'false'
      - 'true'
    - name: sAMAccountName
      description: Queries results by the samAccountName attribute.
      defaultValue: '*'
    - name: limit
      description: The maximum number of records to return.
    - name: page-size
      description: The page size to query. The limit value will be ignored.
    - name: page-cookie
      description: An opaque string received in a paged search, used for requesting subsequent entries.
    name: ad-get-group-members
    description: Retrieves the list of users or computers that are members of the specified group.
    outputs:
    - contextPath: ActiveDirectory.Groups.dn
      description: The group DN.
      type: string
    - contextPath: ActiveDirectory.Groups.members.dn
      description: The group member DN.
      type: string
    - contextPath: ActiveDirectory.Groups.members.category
      description: The group members category.
      type: string
    - contextPath: ActiveDirectory.GroupsPageCookie
      description: An opaque string received in a paged search, used for requesting subsequent entries.
      type: string
  - arguments:
    - description: The Active Directory name of the group.
      name: name
      required: true
    - auto: PREDEFINED
      description: 'The type of group. Can be: "security", or "distribution".'
      name: group-type
      predefined:
      - security
      - distribution
      required: true
    - description: The Full Distinguished Name (DN) of the group. Use double quotes ("") rather than single quotes ('') when initializing this command.
      name: dn
      required: true
    - description: The Full DN Of users or groups that will be members of the newly created group.
      isArray: true
      name: members
    description: Creates a new security or distribution Active Directory group.
    execution: true
    name: ad-create-group
  - arguments:
    - description: The Active Directory Distinguished Name (DN) of the group.
      name: dn
      required: true
    description: Deletes an existing Active Directory security or distribution group.
    execution: true
    name: ad-delete-group
  - arguments:
    - name: user-profile
      required: true
      description: A User Profile indicator that contains user information, such as name, email address, etc.
    - auto: PREDEFINED
      defaultValue: 'true'
      description: When set to true, after the command execution the status of the user in the 3rd-party integration will be active.
      name: allow-enable
      predefined:
      - 'true'
      - 'false'
    description: Creates an Active Directory user. This command requires a secure connection (SSL,TLS).
    name: iam-create-user
    outputs:
    - contextPath: IAM.UserProfile
      description: The user profile.
      type: Unknown
    - contextPath: IAM.Vendor.active
      description: If true, the employee status is active.
      type: Boolean
    - contextPath: IAM.Vendor.brand
      description: The integration name.
      type: String
    - contextPath: IAM.Vendor.details
      description: Tells the user if the API was successful, otherwise provides error information.
      type: Unknown
    - contextPath: IAM.Vendor.email
      description: The employee email address.
      type: String
    - contextPath: IAM.Vendor.errorCode
      description: The HTTP error response code.
      type: Number
    - contextPath: IAM.Vendor.errorMessage
      description: The reason the API failed.
      type: String
    - contextPath: IAM.Vendor.id
      description: The employee user ID in the app.
      type: String
    - contextPath: IAM.Vendor.instanceName
      description: The name of the integration instance.
      type: Unknown
    - contextPath: IAM.Vendor.success
      description: If true, the command executed successfully.
      type: Boolean
    - contextPath: IAM.Vendor.username
      description: The employee username in the app.
      type: String
    - contextPath: IAM.Vendor.action
      description: The command name.
      type: String
  - arguments:
    - name: user-profile
      required: true
      description: A User Profile indicator that contains user information, such as name and email address.
    description: "Retrieves a single user resource."
    name: iam-get-user
    outputs:
    - contextPath: IAM.UserProfile
      description: The user profile.
      type: Unknown
    - contextPath: IAM.Vendor.active
      description: If true the employee status is active.
      type: Boolean
    - contextPath: IAM.Vendor.brand
      description: The integration name.
      type: String
    - contextPath: IAM.Vendor.details
      description: Tells the user if the API was successful, otherwise provides error information.
      type: Unknown
    - contextPath: IAM.Vendor.email
      description: The employee email address.
      type: String
    - contextPath: IAM.Vendor.errorCode
      description: The HTTP error response code.
      type: Number
    - contextPath: IAM.Vendor.errorMessage
      description: The reason the API failed.
      type: String
    - contextPath: IAM.Vendor.id
      description: The employee user ID in the app.
      type: String
    - contextPath: IAM.Vendor.instanceName
      description: The integration instance name.
      type: Unknown
    - contextPath: IAM.Vendor.success
      description: If true, the command was executed successfully.
      type: Boolean
    - contextPath: IAM.Vendor.username
      description: The employee username in the app.
      type: String
    - contextPath: IAM.Vendor.action
      description: The command name.
      type: String
  - arguments:
    - default: false
      isArray: false
      name: user-profile
      required: true
      secret: false
      description: A User Profile indicator that contains user information, such as name and email address.
    - auto: PREDEFINED
      defaultValue: 'true'
      description: When set to true, after the command executes the user status in the 3rd-party integration is active.
      name: allow-enable
      predefined:
      - 'true'
      - 'false'
    description: 'Updates an existing user with the data in the User Profile indicator that is passed in the user-profile argument.'
    name: iam-update-user
    outputs:
    - contextPath: IAM.UserProfile
      description: The user profile
      type: Unknown
    - contextPath: IAM.Vendor.active
      description: Gives the active status of user. Can be true or false.
      type: Boolean
    - contextPath: IAM.Vendor.brand
      description: The integration name.
      type: String
    - contextPath: IAM.Vendor.details
      description: Tells the user if the API was successful, otherwise provides error information.
      type: Unknown
    - contextPath: IAM.Vendor.email
      description: The employee email address.
      type: String
    - contextPath: IAM.Vendor.errorCode
      description: The HTTP error response code.
      type: Number
    - contextPath: IAM.Vendor.errorMessage
      description: The reason the API failed.
      type: String
    - contextPath: IAM.Vendor.id
      description: The employee user ID in the app.
      type: String
    - contextPath: IAM.Vendor.instanceName
      description: The integration instance name.
      type: Unknown
    - contextPath: IAM.Vendor.success
      description: If true, the command executed successfully.
      type: Boolean
    - contextPath: IAM.Vendor.username
      description: The employee username in the app.
      type: String
    - contextPath: IAM.Vendor.action
      description: The command name.
      type: String
  - arguments:
    - name: user-profile
      required: true
      secret: false
      description: "A User Profile indicator that contains user information, such as name and email address."
    deprecated: false
    description: Disables a user.
    execution: true
    name: iam-disable-user
    outputs:
    - contextPath: IAM.UserProfile
      description: The user profile.
      type: Unknown
    - contextPath: IAM.Vendor.active
      description: Gives the active status of user. Can be true or false.
      type: Boolean
    - contextPath: IAM.Vendor.brand
      description: The integration name.
      type: String
    - contextPath: IAM.Vendor.details
      description: Tells the user if the API was successful, otherwise provides error information.
      type: Unknown
    - contextPath: IAM.Vendor.email
      description: The employee email address.
      type: String
    - contextPath: IAM.Vendor.errorCode
      description: The HTTP error response code.
      type: Number
    - contextPath: IAM.Vendor.errorMessage
      description: The reason the API failed.
      type: String
    - contextPath: IAM.Vendor.id
      description: The employee user ID in the app.
      type: String
    - contextPath: IAM.Vendor.instanceName
      description: The integration instance name.
      type: Unknown
    - contextPath: IAM.Vendor.success
      description: If true, the command was executed successfully.
      type: Boolean
    - contextPath: IAM.Vendor.username
      description: The employee username in the app.
      type: String
    - contextPath: IAM.Vendor.action
      description: The command name.
      type: String
  - deprecated: false
    description: Retrieves a User Profile schema which holds all of the user fields in the application. Used for outgoing mapping through the Get Schema option.
    execution: false
    name: get-mapping-fields
  - arguments:
    - description: The group name of the group to update (sAMAccountName).
      name: groupname
    - description: The name of the attribute to modify. For example, Description and displayName.
      name: attributename
      required: true
    - description: The value of the attribute to change.
      name: attributevalue
      required: true
    - description: Root. For example, DC=domain,DC=com. By default, the Base DN configured for the instance is used.
      name: basedn
    description: Updates attributes of an existing Active Directory group.
    name: ad-update-group
  - arguments:
    - description: The sAMAccountName of the user to modify.
      name: username
      required: true
    - auto: PREDEFINED
      description: Value to set "Password Never Expire".
      name: value
      predefined:
      - 'true'
      - 'false'
      required: true
    description: Modifies the AD account attribute "Password Never Expire".
    execution: true
<<<<<<< HEAD
    name: ad-modify-password-never-expire
  - arguments:
    - description: Username to test. By itself or formatted like SERVER_IP\\USERNAME
      name: username
      required: true
    - description: Password to test.
      name: password
      required: true
    - auto: PREDEFINED
      defaultValue: 'true'
      description: NTLM authentication
      name: ntlm
      predefined:
      - 'true'
      - 'false'
      required: false
    name: ad-test-credentials
    outputs:
    - contextPath: ActiveDirectory.ValidCredentials
      description: List of usernames that successfully logged in.
  dockerimage: demisto/py3-tools:1.0.0.64293
=======
  dockerimage: demisto/py3-tools:1.0.0.65178
>>>>>>> aa8add2d
  ismappable: true
  isremotesyncout: true
  runonce: false
  script: ''
  subtype: python3
  type: python<|MERGE_RESOLUTION|>--- conflicted
+++ resolved
@@ -5,15 +5,10 @@
 configuration:
 - display: Server IP address (for example, 192.168.0.1)
   name: server_ip
-  required: true
   section: Connect
   type: 0
-<<<<<<< HEAD
-=======
-  section: Connect
   advanced: true
   required: false
->>>>>>> aa8add2d
 - display: Credentials
   name: credentials
   required: true
@@ -24,11 +19,7 @@
   name: ntlm
   type: 8
   section: Connect
-<<<<<<< HEAD
-=======
-  advanced: true
   required: false
->>>>>>> aa8add2d
 - display: Base DN (for example "dc=company,dc=com")
   name: base_dn
   required: true
@@ -65,23 +56,15 @@
   - TLS_CLIENT
   type: 15
   section: Connect
-<<<<<<< HEAD
-- advanced: true
-  display: Trust any certificate (not secure)
-=======
   advanced: true
   required: false
 - display: Trust any certificate (not secure)
->>>>>>> aa8add2d
   name: unsecure
   type: 8
   required: false
   section: Connect
-<<<<<<< HEAD
-=======
   advanced: true
   required: false
->>>>>>> aa8add2d
 - additionalinfo: Used in the IAM commands.
   defaultvalue: User Profile - Active Directory (Incoming)
   display: Incoming Mapper
@@ -109,7 +92,6 @@
   name: create-if-not-exists
   type: 8
   section: Connect
-<<<<<<< HEAD
 contentitemexportablefields:
   contentitemfields:
     definitionid: ''
@@ -124,10 +106,6 @@
 description: The Active Directory Query integration enables you to access and manage Active Directory objects (users, contacts, and computers).
 display: Active Directory Query v2
 name: Active Directory Query v2
-=======
-  advanced: true
-  required: false
->>>>>>> aa8add2d
 script:
   commands:
   - arguments:
@@ -809,7 +787,6 @@
       required: true
     description: Modifies the AD account attribute "Password Never Expire".
     execution: true
-<<<<<<< HEAD
     name: ad-modify-password-never-expire
   - arguments:
     - description: Username to test. By itself or formatted like SERVER_IP\\USERNAME
@@ -831,9 +808,6 @@
     - contextPath: ActiveDirectory.ValidCredentials
       description: List of usernames that successfully logged in.
   dockerimage: demisto/py3-tools:1.0.0.64293
-=======
-  dockerimage: demisto/py3-tools:1.0.0.65178
->>>>>>> aa8add2d
   ismappable: true
   isremotesyncout: true
   runonce: false
