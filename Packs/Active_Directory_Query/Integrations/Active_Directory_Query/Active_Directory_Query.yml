--- conflicted
+++ resolved
@@ -725,12 +725,7 @@
   isremotesyncout: true
 fromversion: 5.0.0
 tests:
-<<<<<<< HEAD
-  - Active Directory Test
+- Active Directory Test
 marketplaces:
   - xsoar
-  - marketplacev2
-commonfields:
-=======
-- Active Directory Test
->>>>>>> a9fa819b
+  - marketplacev2