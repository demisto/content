import demistomock as demisto  # noqa: F401
from CommonServerPython import *  # noqa: F401


from ldap3.core.exceptions import LDAPBindError, LDAPSocketOpenError, LDAPStartTLSError, LDAPSocketReceiveError

from ldap3 import Server, Connection, NTLM, SUBTREE, ALL_ATTRIBUTES, Tls, Entry, Reader, ObjectDef, \
    AUTO_BIND_TLS_BEFORE_BIND, AUTO_BIND_NO_TLS
from ldap3.extend import microsoft
import ssl
from datetime import datetime
import os
from ldap3.utils.log import (set_library_log_detail_level, get_library_log_detail_level,
                             set_library_log_hide_sensitive_data, EXTENDED)
from ldap3.utils.conv import escape_filter_chars

''' GLOBAL VARS '''

CIPHERS_STRING = '@SECLEVEL=1:ECDHE+AESGCM:ECDHE+CHACHA20:DHE+AESGCM:DHE+CHACHA20:ECDH+AESGCM:' \
                 'DH+AESGCM:ECDH+AES:DH+AES:RSA+ANESGCM:RSA+AES:!aNULL:!eNULL:!MD5:!DSS'  # Allowed ciphers for SSL/TLS
DEFAULT_TIMEOUT = 120  # timeout for ssl/tls socket
START_TLS = 'Start TLS'
TLS = 'TLS'
SSL = 'SSL'
SSL_VERSIONS = {
    'None': None,
    'TLS': ssl.PROTOCOL_TLS,
    'TLSv1': ssl.PROTOCOL_TLSv1,  # guardrails-disable-line
    'TLSv1_1': ssl.PROTOCOL_TLSv1_1,  # guardrails-disable-line
    'TLSv1_2': ssl.PROTOCOL_TLSv1_2,
    'TLS_CLIENT': ssl.PROTOCOL_TLS_CLIENT
}
# global connection
connection: Connection | None = None

# userAccountControl is a bitmask used to store a number of settings.
# find more at:
# https://support.microsoft.com/en-gb/help/305144/how-to-use-the-useraccountcontrol-flags-to-manipulate-user-account-pro
DEFAULT_OUTGOING_MAPPER = "User Profile - Active Directory (Outgoing)"
DEFAULT_INCOMING_MAPPER = "User Profile - Active Directory (Incoming)"

COMMON_ACCOUNT_CONTROL_FLAGS = {
    512: "Enabled Account",
    514: "Disabled account",
    544: "Password Not Required",
    4096: "Workstation/server",
    66048: "Enabled, password never expires",
    66050: "Disabled, password never expires",
    66080: "Enables, password never expires, password not required.",
    532480: "Domain controller"
}
NORMAL_ACCOUNT = 512
DISABLED_ACCOUNT = 514
PASSWORD_NOT_REQUIRED = 544
INACTIVE_LIST_OPTIONS = [514, 546, 66050, 66082, 262658, 262690, 328226]
DEFAULT_LIMIT = 20

# common attributes for specific AD objects
DEFAULT_PERSON_ATTRIBUTES = [
    'name',
    'displayName',
    'memberOf',
    'mail',
    'sAMAccountName',
    'manager',
    'userAccountControl'
]
DEFAULT_COMPUTER_ATTRIBUTES = [
    'name',
    'memberOf'
]
DEFAULT_GROUP_ATTRIBUTES = [
    'name',
    'memberOf'
]
FIELDS_THAT_CANT_BE_MODIFIED = [
    "dn", "cn", "ou"
]

''' HELPER FUNCTIONS '''


def get_ssl_version(ssl_version):
    """
        Returns the ssl version object according to the user's selection.
    """
    version = SSL_VERSIONS.get(ssl_version)
    if version:
        demisto.info(f"SSL/TLS protocol version is {ssl_version} ({version}).")
    else:  # version is None
        demisto.info("SSL/TLS protocol version is None (the default value of the ldap3 Tls object).")

    return version


def get_tls_object(unsecure, ssl_version):
    """
        Returns a TLS object according to the user's selection of the 'Trust any certificate' checkbox.
    """
    if unsecure:  # Trust any certificate is checked
        # Trust any certificate = True means that we do not require validation of the LDAP server's certificate,
        # and allow the use of all possible ciphers.
        tls = Tls(validate=ssl.CERT_NONE, ca_certs_file=None, ciphers=CIPHERS_STRING,
                  version=get_ssl_version(ssl_version))

    else:  # Trust any certificate is unchecked
        # Trust any certificate = False means that the LDAP server's certificate must be valid -
        # i.e if the server's certificate is not valid the connection will fail.
        tls = Tls(validate=ssl.CERT_REQUIRED, ca_certs_file=os.environ.get('SSL_CERT_FILE'),
                  version=get_ssl_version(ssl_version))

    return tls


def initialize_server(host, port, secure_connection, unsecure, ssl_version):
    """
    Uses the instance configuration to initialize the LDAP server.
    Supports both encrypted and non encrypted connection.

    :param host: host or ip
    :type host: string
    :param port: port or None
    :type port: number
    :param secure_connection: SSL, TLS, Start TLS or None
    :type secure_connection: string
    :param unsecure: trust any certificate
    :type unsecure: boolean
    :param ssl_version: ssl version
    :type unsecure: string
    :return: ldap3 Server
    :rtype: Server
    """
    if secure_connection == TLS:
        # Kept the TLS option for backwards compatibility only.
        # For establishing a secure connection via SSL/TLS protocol - use the 'SSL' option.
        # For establishing a secure connection via Start TLS - use the 'Start TLS' option.
        demisto.debug(f"initializing sever with TLS (unsecure: {unsecure}). port: {port or 'default(636)'}")
        if unsecure:
            # Add support for all CIPHERS_STRING
            tls = Tls(validate=ssl.CERT_NONE, ciphers=CIPHERS_STRING, version=get_ssl_version(ssl_version))
        else:
            tls = Tls(validate=ssl.CERT_NONE, version=get_ssl_version(ssl_version))
        if port:
            return Server(host, port=port, use_ssl=unsecure, tls=tls)
        return Server(host, use_ssl=unsecure, tls=tls)

    if secure_connection == SSL:  # Secure connection (SSL\TLS)
        demisto.info(f"Initializing LDAP sever with SSL/TLS (unsecure: {unsecure})."
                     f" port: {port or 'default(636)'}")
        tls = get_tls_object(unsecure, ssl_version)
        return Server(host=host, port=port, use_ssl=True, tls=tls, connect_timeout=DEFAULT_TIMEOUT)

    elif secure_connection == START_TLS:  # Secure connection (STARTTLS)
        demisto.info(f"Initializing LDAP sever without a secure connection - Start TLS operation will be executed"
                     f" during bind. (unsecure: {unsecure}). port: {port or 'default(389)'}")
        tls = get_tls_object(unsecure, ssl_version)
        return Server(host=host, port=port, use_ssl=False, tls=tls, connect_timeout=DEFAULT_TIMEOUT)

    else:  # Unsecure (non encrypted connection initialized) - connection type is None
        demisto.info(f"Initializing LDAP sever without a secure connection. port: {port or 'default(389)'}")
        return Server(host=host, port=port, connect_timeout=DEFAULT_TIMEOUT)


def user_account_to_boolean_fields(user_account_control):
    """
    parse the userAccountControl into boolean values.
    following the values from:
    https://docs.microsoft.com/en-US/troubleshoot/windows-server/identity/useraccountcontrol-manipulate-account-properties
    """
    return {
        'SCRIPT': bool(user_account_control & 0x0001),
        'ACCOUNTDISABLE': bool(user_account_control & 0x0002),
        'HOMEDIR_REQUIRED': bool(user_account_control & 0x0008),
        'LOCKOUT': bool(user_account_control & 0x0010),
        'PASSWD_NOTREQD': bool(user_account_control & 0x0020),
        'PASSWD_CANT_CHANGE': bool(user_account_control & 0x0040),
        'ENCRYPTED_TEXT_PWD_ALLOWED': bool(user_account_control & 0x0080),
        'TEMP_DUPLICATE_ACCOUNT': bool(user_account_control & 0x0100),
        'NORMAL_ACCOUNT': bool(user_account_control & 0x0200),
        'INTERDOMAIN_TRUST_ACCOUNT': bool(user_account_control & 0x0800),
        'WORKSTATION_TRUST_ACCOUNT': bool(user_account_control & 0x1000),
        'SERVER_TRUST_ACCOUNT': bool(user_account_control & 0x2000),
        'DONT_EXPIRE_PASSWORD': bool(user_account_control & 0x10000),
        'MNS_LOGON_ACCOUNT': bool(user_account_control & 0x20000),
        'SMARTCARD_REQUIRED': bool(user_account_control & 0x40000),
        'TRUSTED_FOR_DELEGATION': bool(user_account_control & 0x80000),
        'NOT_DELEGATED': bool(user_account_control & 0x100000),
        'USE_DES_KEY_ONLY': bool(user_account_control & 0x200000),
        'DONT_REQ_PREAUTH': bool(user_account_control & 0x400000),
        'PASSWORD_EXPIRED': bool(user_account_control & 0x800000),
        'TRUSTED_TO_AUTH_FOR_DELEGATION': bool(user_account_control & 0x1000000),
        'PARTIAL_SECRETS_ACCOUNT': bool(user_account_control & 0x04000000),
    }


def account_entry(person_object, custom_attributes):
    # create an account entry from a person objects
    account = {
        'Type': 'AD',
        'ID': person_object.get('dn'),
        'Email': person_object.get('mail'),
        'Username': person_object.get('sAMAccountName'),
        'DisplayName': person_object.get('displayName'),
        'Managr': person_object.get('manager'),
        'Manager': person_object.get('manager'),
        'Groups': person_object.get('memberOf')
    }

    lower_cased_person_object_keys = {
        person_object_key.lower(): person_object_key for person_object_key in person_object
    }

    for attr in custom_attributes:
        try:
            account[attr] = person_object[attr]
        except KeyError as e:
            lower_cased_custom_attr = attr.lower()
            if lower_cased_custom_attr in lower_cased_person_object_keys:
                cased_custom_attr = lower_cased_person_object_keys.get(lower_cased_custom_attr, '')
                account[cased_custom_attr] = person_object[cased_custom_attr]
            else:
                demisto.error(f'Failed parsing custom attribute {attr}, error: {e}')

    return account


def endpoint_entry(computer_object, custom_attributes):
    # create an endpoint entry from a computer object
    endpoint = {
        'Type': 'AD',
        'ID': computer_object.get('dn'),
        'Hostname': computer_object.get('name'),
        'Groups': computer_object.get('memberOf')
    }

    lower_cased_person_object_keys = {
        person_object_key.lower(): person_object_key for person_object_key in computer_object
    }

    for attr in custom_attributes:
        if attr == '*':
            continue
        try:
            endpoint[attr] = computer_object[attr]
        except KeyError as e:
            lower_cased_custom_attr = attr.lower()
            if lower_cased_custom_attr in lower_cased_person_object_keys:
                cased_custom_attr = lower_cased_person_object_keys.get(lower_cased_custom_attr, '')
                endpoint[cased_custom_attr] = computer_object[cased_custom_attr]
            else:
                demisto.error(f'Failed parsing custom attribute {attr}, error: {e}')

    return endpoint


def group_entry(group_object, custom_attributes):
    # create an group entry from a group object
    group = {
        'Type': 'AD',
        'ID': group_object.get('dn'),
        'Name': group_object.get('name'),
        'Groups': group_object.get('memberOf'),
    }

    lower_cased_person_object_keys = {
        person_object_key.lower(): person_object_key for person_object_key in group_object
    }

    for attr in custom_attributes:
        if attr == '*':
            continue
        try:
            group[attr] = group_object[attr]
        except KeyError as e:
            lower_cased_custom_attr = attr.lower()
            if lower_cased_custom_attr in lower_cased_person_object_keys:
                cased_custom_attr = lower_cased_person_object_keys.get(lower_cased_custom_attr, '')
                group[cased_custom_attr] = group_object[cased_custom_attr]
            else:
                demisto.error(f'Failed parsing custom attribute {attr}, error: {e}')

    return group


def base_dn_verified(base_dn):
    # search AD with a simple query to test base DN is configured correctly
    try:
        search(
            "(objectClass=*)",
            base_dn,
            size_limit=1
        )
    except Exception as e:
        demisto.info(str(e))
        return False
    return True


def generate_unique_cn(default_base_dn, cn):
    changing_cn = cn
    i = 1
    while check_if_user_exists_by_attribute(default_base_dn, "cn", changing_cn):
        changing_cn = cn + str(i)
        i += 1
        if i == 30:
            raise Exception("User CN couldn't be generated")
    return changing_cn


def generate_dn_and_remove_from_user_profile(default_base_dn, user):
    """Generates a user dn, in case user dn is included in the user, will return it, otherwise
    will generate one using the cn and ou values
    :param default_base_dn: The location in the DIT where the search will start
    :param user: The user dict including his values
    :return: The user's dn.
    """
    user_dn = user.get("dn")

    if user_dn:
        user.pop("dn")
        return user_dn
    user_cn = user.get("cn")
    if not user_cn:
        raise Exception("User must have cn, please provide a valid value")

    valid_cn = generate_unique_cn(default_base_dn, user.get("cn"))
    ou = user.get("ou")

    return 'CN=' + str(valid_cn) + ',' + str(ou)


def check_if_user_exists_by_attribute(default_base_dn, attr, val):
    """Check if user exists base on a specific attribute
    :param default_base_dn: The location in the DIT where the search will start
    :param attr: The attribute to search by
    :param val: The attribute's value
    :return: True if the user exists, False otherwise.
    """
    query = f'(&(objectClass=User)(objectCategory=person)({attr}={val}))'
    entries = search_with_paging(
        query,
        default_base_dn,
        attributes=[attr],
        size_limit=1,
        page_size=1
    )
    if entries.get('flat'):
        return True
    return False


def get_user_activity_by_samaccountname(default_base_dn, samaccountname):
    """Get if user is active or not by samaccountname
    :param default_base_dn: The location in the DIT where the search will start
    :param samaccountname: The user's unique samaccountname
    :return: True if the user active, False otherwise.
    """
    active = False
    query = f'(&(objectClass=User)(objectCategory=person)(sAMAccountName={samaccountname}))'
    entries = search_with_paging(
        query,
        default_base_dn,
        attributes=["userAccountControl"],
        size_limit=1,
        page_size=1
    )

    if entries.get('flat'):
        user = entries.get('flat')[0]
        activity = user.get('userAccountControl')[0]
        active = activity not in INACTIVE_LIST_OPTIONS

    return active


def get_user_dn_by_email(default_base_dn, email):
    """Get's user dn by it's email, this function assumes that user's unique sameaccountname it the email prefix
    :param default_base_dn: The location in the DIT where the search will start
    :param email: The user's email
    :return: the user's dn
    """
    dn = ''
    samaccountname = email.split('@')[0]
    query = f'(&(objectClass=User)(objectCategory=person)(sAMAccountName={samaccountname}))'
    entries = search_with_paging(
        query,
        default_base_dn,
        attributes=["sAMAccountName"],
        size_limit=1,
        page_size=1
    )

    if entries.get('flat'):
        user = entries.get('flat')[0]
        dn = user.get('dn')

    return dn


def modify_user_ou(dn, new_ou):
    assert connection is not None
<<<<<<< HEAD
    cn = dn.split(',', 1)[0]
=======
    cn = dn.split(',OU=', 1)[0]
    cn = cn.split(',DC=', 1)[0]
    # removing // to fix customers bug
    cn = cn.replace('\\', '')
    dn = dn.replace('\\', '')
>>>>>>> 90cf3b88

    success = connection.modify_dn(dn, cn, new_superior=new_ou)
    return success


def get_all_attributes(search_base):
    obj_inetorgperson = ObjectDef('user', connection)
    r = Reader(connection, obj_inetorgperson, search_base)
    r.search()
    if not r:
        return []
    if not r[0]:
        return []
    attributes = r[0].allowedAttributes
    return list(attributes)


''' COMMANDS '''

''' SEARCH '''


def search(search_filter, search_base, attributes=None, size_limit=0, time_limit=0):
    """
    find entries in the DIT

    Args:
        search_base: the location in the DIT where the search will start
        search_filter: LDAP query string
        attributes: the attributes to specify for each entry found in the DIT

    """
    assert connection is not None
    success = connection.search(
        search_base=search_base,
        search_filter=search_filter,
        attributes=attributes,
        size_limit=size_limit,
        time_limit=time_limit
    )

    if not success:
        raise Exception("Search failed")
    return connection.entries


def search_with_paging(search_filter, search_base, attributes=None, page_size=100, size_limit=0,
                       time_limit=0, page_cookie=None):
    """
    find entries in the DIT

    Args:
        search_base: the location in the DIT where the search will start
        search_filter: LDAP query string
        attributes: the attributes to specify for each entry found in the DIT
    """
    assert connection is not None
    total_entries = 0
    cookie = base64.b64decode(page_cookie) if page_cookie else None
    start = datetime.now()

    entries: list[Entry] = []
    entries_left_to_fetch = size_limit
    while True:
        if 0 < entries_left_to_fetch < page_size:
            page_size = entries_left_to_fetch
        connection.search(
            search_base,
            search_filter,
            search_scope=SUBTREE,
            attributes=attributes,
            paged_size=page_size,
            paged_cookie=cookie
        )
        entries_left_to_fetch -= len(connection.entries)
        total_entries += len(connection.entries)
        cookie = dict_safe_get(connection.result, ['controls', '1.2.840.113556.1.4.319', 'value', 'cookie'])
        time_diff = (datetime.now() - start).seconds

        entries.extend(connection.entries)

        # stop when: 1.reached size limit 2.reached time limit 3. no cookie
        if (size_limit and size_limit <= total_entries) or (time_limit and time_diff >= time_limit) or (not cookie):
            break

    # keep the raw entry for raw content (backward compatibility)
    raw = []
    # flatten the entries
    flat = []

    for entry in entries:
        entry = json.loads(entry.entry_to_json())

        flat_entry = {
            'dn': entry['dn']
        }

        for attr in entry.get('attributes', {}):
            flat_entry[attr] = entry['attributes'][attr]

        raw.append(entry)
        flat.append(flat_entry)
    encode_cookie = b64_encode(cookie) if cookie else None
    return {
        "raw": raw,
        "flat": flat,
        "page_cookie": encode_cookie
    }


def user_dn(sam_account_name, search_base):
    search_filter = f'(&(objectClass=user)(sAMAccountName={sam_account_name}))'
    entries = search(
        search_filter,
        search_base
    )
    if not entries:
        raise Exception(f"Could not get full DN for user with sAMAccountName '{sam_account_name}'")
    entry = json.loads(entries[0].entry_to_json())
    return entry['dn']


def computer_dn(compuer_name, search_base):
    search_filter = f'(&(objectClass=user)(objectCategory=computer)(name={compuer_name}))'
    entries = search(
        search_filter,
        search_base
    )
    if not entries:
        raise Exception(f"Could not get full DN for computer with name '{compuer_name}'")
    entry = json.loads(entries[0].entry_to_json())
    return entry['dn']


def group_dn(group_name, search_base):
    group_name = escape_filter_chars(group_name)
    search_filter = f'(&(objectClass=group)(cn={group_name}))'
    entries = search(
        search_filter,
        search_base
    )
    if not entries:
        raise Exception(f"Could not get full DN for group with name '{group_name}'")
    entry = json.loads(entries[0].entry_to_json())
    return entry['dn']


def convert_special_chars_to_unicode(search_filter):
    # We allow users to use special chars without explicitly typing their unicode values
    chars_to_replace = {
        '\\(': '\\28',
        '\\)': '\\29',
        '\\*': '\\2a',
        '\\/': '\\2f',
        '\\\\': '\\5c'
    }
    for i, j in chars_to_replace.items():
        search_filter = search_filter.replace(i, j)

    return search_filter


def free_search(default_base_dn, page_size):
    args = demisto.args()

    search_filter = args.get('filter')
    size_limit = int(args.get('size-limit', '0'))
    time_limit = int(args.get('time-limit', '0'))
    search_base = args.get('base-dn') or default_base_dn
    attributes = args.get('attributes')
    context_output = args.get('context-output')

    search_filter = convert_special_chars_to_unicode(search_filter)

    # if ALL was specified - get all the object's attributes, else expect a string of comma separated values
    if attributes:
        attributes = ALL_ATTRIBUTES if attributes == 'ALL' else attributes.split(',')

    page_cookie = args.get('page-cookie')
    if args.get('page-size'):
        page_size = arg_to_number(args['page-size'])
        size_limit = page_size

    entries = search_with_paging(
        search_filter,
        search_base,
        attributes=attributes,
        size_limit=size_limit,
        time_limit=time_limit,
        page_size=page_size,
        page_cookie=page_cookie
    )
    ec = {} if context_output == 'no' else {'ActiveDirectory.Search(obj.dn == val.dn)': entries['flat'],
                                            'ActiveDirectory(true)': {
                                                'SearchPageCookie': entries['page_cookie']}
                                            }
    demisto_entry = {
        'ContentsFormat': formats['json'],
        'Type': entryTypes['note'],
        'Contents': entries['raw'],
        'ReadableContentsFormat': formats['markdown'],
        'HumanReadable': tableToMarkdown("Active Directory Search", entries['flat']),
        'EntryContext': ec
    }
    demisto.results(demisto_entry)


def search_users(default_base_dn, page_size):
    # this command is equivalent to script ADGetUser
    # will preform a custom search to find users by a specific (one) attribute specified by the user

    args = demisto.args()

    attributes: list[str] = []
    custom_attributes: list[str] = []

    # zero is actually no limitation, default is 20
    limit = int(args.get('limit', '20'))
    if limit <= 0:
        limit = 20

    page_cookie = args.get('page-cookie')
    if args.get('page-size'):
        page_size = arg_to_number(args['page-size'])
        limit = page_size

    # default query - list all users
    query = "(&(objectClass=User)(objectCategory=person))"
    # query by user DN
    if args.get('dn'):
        dn = escape_filter_chars(args['dn'])
        query = f"(&(objectClass=User)(objectCategory=person)(distinguishedName={dn}))"

    # query by name
    if args.get('name'):
        name = escape_filter_chars(args['name'])
        query = f"(&(objectClass=User)(objectCategory=person)(cn={name}))"

    # query by email
    if args.get('email'):
        email = escape_filter_chars(args['email'])
        query = f"(&(objectClass=User)(objectCategory=person)(mail={email}))"

    # query by sAMAccountName
    if args.get('username') or args.get('sAMAccountName'):
        username = escape_filter_chars(args['username']) if args.get('username') else escape_filter_chars(args['sAMAccountName'])
        query = f"(&(objectClass=User)(objectCategory=person)(sAMAccountName={username}))"

    # query by custom object attribute
    if args.get('custom-field-type'):
        if not args.get('custom-field-data'):
            raise Exception('Please specify "custom-field-data" as well when quering by "custom-field-type"')
        field_type = escape_filter_chars(args['custom-field-type'])
        field_data = escape_filter_chars(args['custom-field-data'])
        query = "(&(objectClass=User)(objectCategory=person)({}={}))".format(
            field_type, field_data)

    if args.get('attributes'):
        custom_attributes = args['attributes'].split(",")

    attributes = list(set(custom_attributes + DEFAULT_PERSON_ATTRIBUTES)
                      - set(argToList(args.get('attributes-to-exclude'))))

    entries = search_with_paging(
        query,
        default_base_dn,
        page_cookie=page_cookie,
        attributes=attributes,
        size_limit=limit,
        page_size=page_size
    )

    accounts = [account_entry(entry, custom_attributes) for entry in entries['flat']]
    if 'userAccountControl' in attributes:
        for user in entries['flat']:
            if user.get('userAccountControl'):
                user_account_control = user.get('userAccountControl')[0]
                user['userAccountControlFields'] = user_account_to_boolean_fields(user_account_control)

                # display a literal translation of the numeric account control flag
                if args.get('user-account-control-out', '') == 'true':
                    user['userAccountControl'] = COMMON_ACCOUNT_CONTROL_FLAGS.get(
                        user_account_control) or user_account_control
    entry_context = {
        'ActiveDirectory.Users(obj.dn == val.dn)': entries['flat'],
        # 'backward compatability' with ADGetUser script
        'Account(obj.ID == val.ID)': accounts,
        'ActiveDirectory(true)': {'UsersPageCookie': entries['page_cookie']} if entries['page_cookie'] else None
    }
    remove_nulls_from_dictionary(entry_context)

    demisto_entry = {
        'ContentsFormat': formats['json'],
        'Type': entryTypes['note'],
        'Contents': entries['raw'],
        'ReadableContentsFormat': formats['markdown'],
        'HumanReadable': tableToMarkdown("Active Directory - Get Users", entries['flat']),
        'EntryContext': entry_context
    }
    demisto.results(demisto_entry)


def get_user_iam(default_base_dn, args, mapper_in, mapper_out):
    """Gets an AD user by User Profile.
    :param default_base_dn: The location in the DIT where the search will start
    :param args: Demisto args.
    :param mapper_in: Mapping AD user to User Profiles
    :param mapper_out: Mapping User Profiles to AD users.
    :return: User Profile of the AD user
    """
    try:
        user_profile = args.get("user-profile")
        user_profile_delta = args.get('user-profile-delta')
        default_attribute = "sAMAccountName"

        iam_user_profile = IAMUserProfile(user_profile=user_profile, user_profile_delta=user_profile_delta,
                                          mapper=mapper_out,
                                          incident_type=IAMUserProfile.UPDATE_INCIDENT_TYPE)

        # we use the outgoing mapper to get all the AD attributes which will be later passed to search_with_paging()
        ad_user = iam_user_profile.map_object(mapper_name=mapper_out,
                                              incident_type=IAMUserProfile.CREATE_INCIDENT_TYPE)

        value = ad_user.get(default_attribute)

        # removing keys with no values
        user = {k: v for k, v in ad_user.items() if v}
        attributes = list(user.keys())

        query = f'(&(objectClass=User)(objectCategory=person)({default_attribute}={value}))'
        entries = search_with_paging(
            query,
            default_base_dn,
            attributes=attributes,
            size_limit=1,
            page_size=1
        )

        if not entries.get('flat'):
            error_code, error_message = IAMErrors.USER_DOES_NOT_EXIST
            iam_user_profile.set_result(action=IAMActions.GET_USER,
                                        success=False,
                                        error_code=error_code,
                                        error_message=error_message)
        else:
            user_account_control = get_user_activity_by_samaccountname(default_base_dn, value)
            ad_user["userAccountControl"] = user_account_control
            iam_user_profile.update_with_app_data(ad_user, mapper_in)
            iam_user_profile.set_result(success=True,
                                        email=ad_user.get('email'),
                                        username=ad_user.get('name'),
                                        action=IAMActions.GET_USER,
                                        details=ad_user,
                                        active=user_account_control)

        return iam_user_profile

    except Exception as e:
        error_code, _ = IAMErrors.BAD_REQUEST
        iam_user_profile.set_result(success=False,
                                    error_code=error_code,
                                    error_message=str(e),
                                    action=IAMActions.GET_USER
                                    )
        return iam_user_profile


def search_computers(default_base_dn, page_size):
    # this command is equivalent to ADGetComputer script

    args = demisto.args()
    attributes: list[str] = []
    custom_attributes: list[str] = []

    # default query - list all users (computer category)
    query = "(&(objectClass=user)(objectCategory=computer))"

    # query by user DN
    if args.get('dn'):
        query = "(&(objectClass=user)(objectCategory=computer)(distinguishedName={}))".format(args['dn'])

    # query by name
    if args.get('name'):
        query = "(&(objectClass=user)(objectCategory=computer)(name={}))".format(args['name'])

    # query by custom object attribute
    if args.get('custom-field-type'):
        if not args.get('custom-field-data'):
            raise Exception('Please specify "custom-field-data" as well when quering by "custom-field-type"')
        query = "(&(objectClass=user)(objectCategory=computer)({}={}))".format(
            args['custom-field-type'], args['custom-field-data'])

    size_limit = int(args.get('limit', '0'))
    page_cookie = args.get('page-cookie')
    if args.get('page-size'):
        page_size = arg_to_number(args['page-size'])
        size_limit = page_size

    if args.get('attributes'):
        custom_attributes = args['attributes'].split(",")
    attributes = list(set(custom_attributes + DEFAULT_COMPUTER_ATTRIBUTES))
    entries = search_with_paging(
        query,
        default_base_dn,
        attributes=attributes,
        page_size=page_size,
        size_limit=size_limit,
        page_cookie=page_cookie
    )

    endpoints = [endpoint_entry(entry, custom_attributes) for entry in entries['flat']]
    readable_output = tableToMarkdown("Active Directory - Get Computers", entries['flat'])

    if endpoints:
        results = CommandResults(
            readable_output=readable_output,
            outputs={
                'ActiveDirectory.Computers(obj.dn == val.dn)': entries['flat'],
                # 'backward compatability' with ADGetComputer script
                'Endpoint(obj.ID == val.ID)': endpoints,
                'ActiveDirectory(true)': {'ComputersPageCookie': entries['page_cookie']}
            },
            raw_response=entries['raw'],
        )
    else:
        results = CommandResults(
            readable_output=readable_output,
        )

    return_results(results)


def search_group_members(default_base_dn, page_size):
    # this command is equivalent to ADGetGroupMembers script

    args = demisto.args()
    member_type = args.get('member-type')
    group_dn = args.get('group-dn')
    nested_search = '' if args.get('disable-nested-search') == 'true' else ':1.2.840.113556.1.4.1941:'
    time_limit = int(args.get('time_limit', 180))
    account_name = args.get('sAMAccountName')
    custom_attributes: list[str] = []

    default_attribute_mapping = {
        'person': DEFAULT_PERSON_ATTRIBUTES,
        'group': DEFAULT_GROUP_ATTRIBUTES,
        'computer': DEFAULT_COMPUTER_ATTRIBUTES,
    }
    default_attributes = default_attribute_mapping.get(member_type, DEFAULT_COMPUTER_ATTRIBUTES)

    if args.get('attributes'):
        custom_attributes = args['attributes'].split(",")

    attributes = list(set(custom_attributes + default_attributes))

    if member_type == 'group':
        query = "(&(objectCategory={})(memberOf{}={})(sAMAccountName={}))".format(member_type, nested_search, group_dn,
                                                                                  account_name)
    else:
        query = "(&(objectCategory={})(objectClass=user)(memberOf{}={})(sAMAccountName={}))"\
            .format(member_type, nested_search, group_dn, account_name)

    size_limit = int(args.get('limit', '0'))
    page_cookie = args.get('page-cookie')
    if args.get('page-size'):
        page_size = arg_to_number(args['page-size'])
        size_limit = page_size

    entries = search_with_paging(
        query,
        default_base_dn,
        attributes=attributes,
        page_size=page_size,
        time_limit=time_limit,
        size_limit=size_limit,
        page_cookie=page_cookie
    )
    members = [{'dn': entry['dn'], 'category': member_type} for entry in entries['flat']]
    demisto_entry = {
        'ContentsFormat': formats['json'],
        'Type': entryTypes['note'],
        'Contents': entries['raw'],
        'ReadableContentsFormat': formats['markdown'],
        'HumanReadable': tableToMarkdown("Active Directory - Get Group Members", entries['flat']),
        'EntryContext': {
            'ActiveDirectory.Groups(obj.dn ==' + group_dn + ')': {
                'dn': group_dn,
                'members': members
            },
            'ActiveDirectory(true)': {'GroupsPageCookie': entries['page_cookie']}
        }
    }

    if member_type == 'person':
        demisto_entry['EntryContext']['ActiveDirectory.Users(obj.dn == val.dn)'] = entries['flat']
        demisto_entry['EntryContext']['Account'] = [account_entry(
            entry, custom_attributes) for entry in entries['flat']]
    elif member_type == 'computer':
        demisto_entry['EntryContext']['ActiveDirectory.Computers(obj.dn == val.dn)'] = entries['flat']
        demisto_entry['EntryContext']['Endpoint'] = [endpoint_entry(
            entry, custom_attributes) for entry in entries['flat']]
    elif member_type == 'group':
        demisto_entry['EntryContext']['ActiveDirectory.Groups(obj.dn == val.dn)'] = entries['flat']
        demisto_entry['EntryContext']['Group'] = [group_entry(
            entry, custom_attributes) for entry in entries['flat']]

    demisto.results(demisto_entry)


''' DATABASE OPERATIONS '''

''' CREATE OBJECT'''


def create_user():
    assert connection is not None
    args = demisto.args()

    object_classes = ["top", "person", "organizationalPerson", "user"]
    user_dn = args.get('user-dn')
    username = args.get("username")
    password = args.get("password")
    custom_attributes = args.get('custom-attributes')
    attributes = {
        "sAMAccountName": username
    }

    # set common user attributes
    if args.get('display-name'):
        attributes['displayName'] = args['display-name']
    if args.get('description'):
        attributes['description'] = args['description']
    if args.get('email'):
        attributes['mail'] = args['email']
    if args.get('telephone-number'):
        attributes['telephoneNumber'] = args['telephone-number']
    if args.get('title'):
        attributes['title'] = args['title']

    # set user custom attributes
    if custom_attributes:
        try:
            custom_attributes = json.loads(custom_attributes)
        except Exception as e:
            demisto.info(str(e))
            raise Exception(
                "Failed to parse custom attributes argument. Please see an example of this argument in the description."
            )
        for attribute_name, attribute_value in custom_attributes.items():
            # can run default attribute setting
            attributes[attribute_name] = attribute_value

    # add user
    success = connection.add(user_dn, object_classes, attributes)
    if not success:
        raise Exception("Failed to create user")

    # set user password
    success = connection.extend.microsoft.modify_password(user_dn, password)
    if not success:
        raise Exception("Failed to reset user password")

    # enable user and expire password
    modification = {
        # enable user
        'userAccountControl': [('MODIFY_REPLACE', NORMAL_ACCOUNT)],
        # set to 0, to force password change on next login
        "pwdLastSet": [('MODIFY_REPLACE', "0")]
    }
    modify_object(user_dn, modification)

    demisto_entry = {
        'ContentsFormat': formats['text'],
        'Type': entryTypes['note'],
        'Contents': f"Created user with DN: {user_dn}"
    }
    demisto.results(demisto_entry)


def create_user_iam(default_base_dn, args, mapper_out, disabled_users_group_cn):
    """Creates an AD user by User Profile.
    :param default_base_dn: The location in the DIT where the search will start
    :param args: Demisto args.
    :param mapper_out: Mapping User Profiles to AD users.
    :param disabled_users_group_cn: The disabled group cn, the user will be removed from this group when enabled
    :return: The user that was created
    """
    assert connection is not None
    try:

        user_profile = args.get("user-profile")
        user_profile_delta = args.get('user-profile-delta')
        iam_user_profile = IAMUserProfile(user_profile=user_profile, user_profile_delta=user_profile_delta,
                                          mapper=mapper_out, incident_type=IAMUserProfile.CREATE_INCIDENT_TYPE)
        ad_user = iam_user_profile.map_object(mapper_name=mapper_out, incident_type=IAMUserProfile.CREATE_INCIDENT_TYPE)

        sam_account_name = ad_user.get("sAMAccountName")

        if not sam_account_name:
            raise DemistoException("User must have a sAMAccountName, please make sure a mapping "
                                   "exists in \"" + mapper_out + "\" outgoing mapper.")
        if not ad_user.get('ou'):
            raise DemistoException("User must have an Organizational Unit (OU). Please make sure you've added a "
                                   "transformer script which determines the OU of the user "
                                   "in \"" + mapper_out + "\" outgoing mapper, in the User Profile incident type "
                                                          "and schema type, under the \"ou\" field.")

        user_exists = check_if_user_exists_by_attribute(default_base_dn, "sAMAccountName", sam_account_name)

        if user_exists:
            iam_user_profile = update_user_iam(default_base_dn, args, False, mapper_out, disabled_users_group_cn)

        else:
            user_dn = generate_dn_and_remove_from_user_profile(default_base_dn, ad_user)
            object_classes = ["top", "person", "organizationalPerson", "user"]
            # ou and cn are updated from the dn, updating them seperatly can cause conflicts
            ad_user.pop('ou')
            ad_user.pop('cn')
            if manager_email := ad_user.get('manageremail'):
                manager_dn = get_user_dn_by_email(default_base_dn, manager_email)
                ad_user['manager'] = manager_dn
            success = connection.add(user_dn, object_classes, ad_user)
            if success:
                iam_user_profile.set_result(success=True,
                                            email=ad_user.get('mail'),
                                            username=ad_user.get('sAMAccountName'),
                                            details=ad_user,
                                            action=IAMActions.CREATE_USER,
                                            active=False)  # the user should be activated with the IAMInitADUser script

            else:
                error_msg = 'Please validate your instance configuration and make sure all of the ' \
                            'required attributes are mapped correctly in "' + mapper_out + '" outgoing mapper.'
                raise DemistoException(error_msg)

        return iam_user_profile

    except Exception as e:
        error_code, _ = IAMErrors.BAD_REQUEST
        iam_user_profile.set_result(success=False,
                                    error_code=error_code,
                                    error_message=str(e),
                                    action=IAMActions.CREATE_USER,
                                    )
        return iam_user_profile


def get_iam_user_profile(user_profile, mapper_out):
    iam_user_profile = IAMUserProfile(user_profile=user_profile, mapper=mapper_out,
                                      incident_type=IAMUserProfile.UPDATE_INCIDENT_TYPE)
    ad_user = iam_user_profile.map_object(mapper_name=mapper_out, incident_type=IAMUserProfile.UPDATE_INCIDENT_TYPE)
    sam_account_name = ad_user.get("sAMAccountName")

    old_user_data = iam_user_profile.get_attribute('olduserdata')
    if old_user_data:
        iam_old_user_profile = IAMUserProfile(user_profile=old_user_data, mapper=mapper_out,
                                              incident_type=IAMUserProfile.UPDATE_INCIDENT_TYPE)
        ad_old_user = iam_old_user_profile.map_object(mapper_name=mapper_out,
                                                      incident_type=IAMUserProfile.UPDATE_INCIDENT_TYPE)
        sam_account_name = ad_old_user.get("sAMAccountName") or sam_account_name

    return iam_user_profile, ad_user, sam_account_name


def update_user_iam(default_base_dn, args, create_if_not_exists, mapper_out, disabled_users_group_cn):
    """Update an AD user by User Profile.
    :param default_base_dn: The location in the DIT where the search will start
    :param args: Demisto args.
    :param create_if_not_exists: Created the user if it does not exists.
    :param mapper_out: Mapping User Profiles to AD users.
    :param disabled_users_group_cn: The disabled group cn, the user will be removed from this group when enabled
    :return: Updated User
    """
    assert connection is not None
    try:
        user_profile = args.get("user-profile")
        allow_enable = args.get('allow-enable') == 'true'

        iam_user_profile, ad_user, sam_account_name = get_iam_user_profile(user_profile, mapper_out)

        if not sam_account_name:
            raise DemistoException("User must have a sAMAccountName, please make sure a mapping "
                                   "exists in \"" + mapper_out + "\" outgoing mapper.")
        if not ad_user.get('ou'):
            raise DemistoException("User must have an Organizational Unit (OU). Please make sure you've added a "
                                   "transformer script which determines the OU of the user "
                                   "in \"" + mapper_out + "\" outgoing mapper, in the User Profile incident type "
                                                          "and schema type, under the \"ou\" field.")

        new_ou = ad_user.get("ou")
        user_exists = check_if_user_exists_by_attribute(default_base_dn, "sAMAccountName", sam_account_name)

        if not user_exists:
            if create_if_not_exists:
                iam_user_profile = create_user_iam(default_base_dn, args, mapper_out, disabled_users_group_cn)
            else:
                _, error_message = IAMErrors.USER_DOES_NOT_EXIST
                iam_user_profile.set_result(action=IAMActions.UPDATE_USER,
                                            skip=True,
                                            skip_reason=error_message)
        else:
            dn = user_dn(sam_account_name, default_base_dn)

            if allow_enable:
                enable_user_iam(default_base_dn, dn, disabled_users_group_cn)

            # fields that can't be modified
            # notice that we are changing the ou and that effects the dn and cn
            for field in FIELDS_THAT_CANT_BE_MODIFIED:
                if ad_user.get(field):
                    ad_user.pop(field)

            fail_to_modify = []
            if manager_email := ad_user.get('manageremail'):
                manager_dn = get_user_dn_by_email(default_base_dn, manager_email)
                ad_user['manager'] = manager_dn
                ad_user.pop('manageremail')

            for key in ad_user:
                modification = {key: [('MODIFY_REPLACE', ad_user.get(key))]}
                success = connection.modify(dn, modification)
                if not success:
                    fail_to_modify.append(key)

            ou_modified_succeed = modify_user_ou(dn, new_ou)
            if not ou_modified_succeed:
                fail_to_modify.append("ou")

            if fail_to_modify:
                error_list = '\n'.join(fail_to_modify)
                error_message = f"Failed to modify the following attributes: {error_list}"
                raise DemistoException(error_message)

            else:
                active = get_user_activity_by_samaccountname(default_base_dn, sam_account_name)
                iam_user_profile.set_result(success=True,
                                            email=ad_user.get('mail'),
                                            username=ad_user.get('sAMAccountName'),
                                            action=IAMActions.UPDATE_USER,
                                            details=ad_user,
                                            active=active)
        return iam_user_profile

    except Exception as e:
        error_code, _ = IAMErrors.BAD_REQUEST
        iam_user_profile.set_result(success=False,
                                    error_code=error_code,
                                    error_message=str(e),
                                    action=IAMActions.UPDATE_USER
                                    )
        return iam_user_profile


def create_contact():
    assert connection is not None
    args = demisto.args()

    object_classes = ["top", "person", "organizationalPerson", "contact"]
    contact_dn = args.get('contact-dn')

    # set contact attributes
    attributes: dict = {}
    if args.get('custom-attributes'):
        try:
            attributes = json.loads(args['custom-attributes'])
        except Exception as e:
            demisto.info(str(e))
            raise Exception(
                'Failed to parse custom attributes argument. Please see an example of this argument in the argument.'
            )

    # set common user attributes
    if args.get('display-name'):
        attributes['displayName'] = args['display-name']
    if args.get('description'):
        attributes['description'] = args['description']
    if args.get('email'):
        attributes['mail'] = args['email']
    if args.get('telephone-number'):
        attributes['telephoneNumber'] = args['telephone-number']
    if args.get('title'):
        attributes['title'] = args['title']

    # add contact

    success = connection.add(contact_dn, object_classes, attributes)
    if not success:
        raise Exception("Failed to create contact")

    demisto_entry = {
        'ContentsFormat': formats['text'],
        'Type': entryTypes['note'],
        'Contents': f"Created contact with DN: {contact_dn}"
    }
    demisto.results(demisto_entry)


def create_group():
    assert connection is not None
    args = demisto.args()

    object_classes = ["top", "group"]
    dn = args.get('dn')
    group_name = args.get('name')
    group_type_map = {"security": "2147483650", "distribution": "2"}
    group_type = group_type_map[args.get("group-type")]
    if args.get('members'):
        members = args.get('members')
        attributes = {
            "samAccountName": group_name,
            "groupType": group_type,
            "member": members
        }
    else:
        attributes = {
            "samAccountName": group_name,
            "groupType": group_type
        }

    # create group
    success = connection.add(dn, object_classes, attributes)
    if not success:
        raise Exception("Failed to create group")

    demisto_entry = {
        'ContentsFormat': formats['text'],
        'Type': entryTypes['note'],
        'Contents': f"Created group with DN: {dn}"
    }
    demisto.results(demisto_entry)


''' UPDATE OBJECT '''


def modify_object(dn, modification):
    """
    modifies object in the DIT
    """
    assert connection is not None
    success = connection.modify(dn, modification)
    if not success:
        raise Exception("Failed to update object {} with the following modification: {}".format(
            dn, json.dumps(modification)))


def update_user(default_base_dn):
    args = demisto.args()

    # get user DN
    sam_account_name = args.get('username')
    attribute_name = args.get('attribute-name')
    attribute_value = args.get('attribute-value')
    search_base = args.get('base-dn') or default_base_dn
    dn = user_dn(sam_account_name, search_base)

    modification = {}
    modification[attribute_name] = [('MODIFY_REPLACE', attribute_value)]

    # modify user
    modify_object(dn, modification)

    demisto_entry = {
        'ContentsFormat': formats['text'],
        'Type': entryTypes['note'],
        'Contents': f"Updated user's {attribute_name} to {attribute_value} "
    }
    demisto.results(demisto_entry)


def update_group(default_base_dn):
    args = demisto.args()

    sam_account_name = args.get('groupname')
    attribute_name = args.get('attributename')
    attribute_value = args.get('attributevalue')
    search_base = args.get('basedn') or default_base_dn
    dn = group_dn(sam_account_name, search_base)

    modification = {attribute_name: [('MODIFY_REPLACE', attribute_value)]}
    modify_object(dn, modification)

    demisto_entry = {
        'ContentsFormat': formats['text'],
        'Type': entryTypes['note'],
        'Contents': f"Updated group's {attribute_name} to {attribute_value} "
    }
    demisto.results(demisto_entry)


def update_contact():
    args = demisto.args()

    contact_dn = args.get('contact-dn')
    modification = {}
    modification[args.get('attribute-name')] = [('MODIFY_REPLACE', args.get('attribute-value'))]

    # modify
    modify_object(contact_dn, modification)

    demisto_entry = {
        'ContentsFormat': formats['text'],
        'Type': entryTypes['note'],
        'Contents': "Updated contact's {} to: {} ".format(args.get('attribute-name'), args.get('attribute-value'))
    }
    demisto.results(demisto_entry)


def modify_computer_ou(default_base_dn):
    assert connection is not None
    args = demisto.args()

    computer_name = args.get('computer-name')
    dn = computer_dn(computer_name, args.get('base-dn') or default_base_dn)

    success = connection.modify_dn(dn, f"CN={computer_name}", new_superior=args.get('full-superior-dn'))
    if not success:
        raise Exception("Failed to modify computer OU")

    demisto_entry = {
        'ContentsFormat': formats['text'],
        'Type': entryTypes['note'],
        'Contents': "Moved computer {} to {}".format(computer_name, args.get('full-superior-dn'))
    }
    demisto.results(demisto_entry)


def modify_user_ou_command(default_base_dn):
    assert connection is not None
    args = demisto.args()

    user_name = args.get('user-name')
    dn = user_dn(user_name, args.get('base-dn') or default_base_dn)
    success = modify_user_ou(dn, new_ou=args.get('full-superior-dn'))
    if not success:
        raise Exception("Failed to modify user OU")

    return f'Moved user {user_name} to {args.get("full-superior-dn")}'


def expire_user_password(default_base_dn):
    args = demisto.args()

    # get user DN
    sam_account_name = args.get('username')
    search_base = args.get('base-dn') or default_base_dn
    dn = user_dn(sam_account_name, search_base)

    modification = {
        # set to 0, to force password change on next login
        "pwdLastSet": [('MODIFY_REPLACE', "0")]
    }

    # modify user
    modify_object(dn, modification)

    demisto_entry = {
        'ContentsFormat': formats['text'],
        'Type': entryTypes['note'],
        'Contents': "Expired password successfully"
    }
    demisto.results(demisto_entry)


def set_user_password(default_base_dn, port):
    assert connection is not None
    args = demisto.args()

    if port != 636:
        raise DemistoException('Port 636 is required for this action.')

    # get user DN
    sam_account_name = args.get('username')
    password = args.get('password')
    search_base = args.get('base-dn') or default_base_dn
    dn = user_dn(sam_account_name, search_base)

    # set user password
    success = connection.extend.microsoft.modify_password(dn, password)
    if not success:
        raise Exception("Failed to reset user password")

    demisto_entry = {
        'ContentsFormat': formats['text'],
        'Type': entryTypes['note'],
        'Contents': "User password successfully set"
    }
    demisto.results(demisto_entry)


def restore_user(default_base_dn: str, page_size: int) -> int:
    """
         Restore the user UserAccountControl flags.
         Args:
             default_base_dn (str): The default base dn.
             page_size (int): The page size to query.
         Returns:
             flags (int): The UserAccountControl flags.
     """
    args = demisto.args()

    # default query - list all users
    query = "(&(objectClass=User)(objectCategory=person))"

    # query by sAMAccountName
    if args.get('username') or args.get('sAMAccountName'):
        username = escape_filter_chars(args['username']) if args.get('username') else escape_filter_chars(args['sAMAccountName'])
        query = f"(&(objectClass=User)(objectCategory=person)(sAMAccountName={username}))"

    attributes = list(set(DEFAULT_PERSON_ATTRIBUTES))

    entries = search_with_paging(
        query,
        default_base_dn,
        attributes=attributes,
        size_limit=0,
        page_size=page_size
    )
    if entries.get('flat'):
        return entries.get('flat')[0].get('userAccountControl')[0]
    return 0


def turn_disable_flag_off(flags: int) -> int:
    """
        Turn off the ACCOUNTDISABLE flag in UserAccountControl flags.
        https://docs.microsoft.com/en-US/troubleshoot/windows-server/identity/useraccountcontrol-manipulate-account-properties
         Args:
             flags (int): The UserAccountControl flags to update.
         Returns:
             flags (int): The UserAccountControl flags with the ACCOUNTDISABLE turned off.
     """
    return flags & ~(1 << (2 - 1))


def enable_user(default_base_dn, default_page_size):
    args = demisto.args()
    account_options = NORMAL_ACCOUNT
    # get user DN
    sam_account_name = args.get('username')
    search_base = args.get('base-dn') or default_base_dn
    dn = user_dn(sam_account_name, search_base)

    if args.get('restore_user'):
        account_options = restore_user(search_base, default_page_size)

    # modify user
    modification = {
        'userAccountControl': [('MODIFY_REPLACE', turn_disable_flag_off(account_options))]
    }
    modify_object(dn, modification)

    demisto_entry = {
        'ContentsFormat': formats['text'],
        'Type': entryTypes['note'],
        'Contents': f"User {sam_account_name} was enabled"
    }
    demisto.results(demisto_entry)


def disable_user(default_base_dn, default_page_size):
    args = demisto.args()

    # get user DN
    sam_account_name = args.get('username')
    search_base = args.get('base-dn') or default_base_dn
    dn = user_dn(sam_account_name, search_base)
    account_options = restore_user(search_base, default_page_size)

    # modify user
    modification = {
        'userAccountControl': [('MODIFY_REPLACE', (account_options | DISABLED_ACCOUNT))]
    }
    modify_object(dn, modification)

    demisto_entry = {
        'ContentsFormat': formats['text'],
        'Type': entryTypes['note'],
        'Contents': f"User {sam_account_name} was disabled"
    }
    demisto.results(demisto_entry)


def enable_user_iam(default_base_dn, dn, disabled_users_group_cn):
    """Enables an AD user by User Profile.
    :param default_base_dn: The location in the DIT where the search will start
    :param dn: The users unique dn
    :param disabled_users_group_cn: The disabled group cn, the user will be removed from this group when enabled
    """
    modification = {
        'userAccountControl': [('MODIFY_REPLACE', PASSWORD_NOT_REQUIRED)]
    }
    modify_object(dn, modification)
    if disabled_users_group_cn:
        grp_dn = group_dn(disabled_users_group_cn, default_base_dn)
        success = microsoft.removeMembersFromGroups.ad_remove_members_from_groups(connection, [dn], [grp_dn], True)
        if not success:
            raise Exception(f'Failed to remove user from {disabled_users_group_cn} group')


def disable_user_iam(default_base_dn, disabled_users_group_cn, args, mapper_out):
    """Disables an AD user by User Profile.
    :param default_base_dn: The location in the DIT where the search will start
    :param disabled_users_group_cn: The disabled group cn, the user will be added from this group when enabled
    :param args: Demisto args.
    :param mapper_out: Mapping User Profiles to AD users.
    :return: The disabled user
    """
    try:
        user_profile = args.get("user-profile")
        user_profile_delta = args.get('user-profile-delta')
        iam_user_profile = IAMUserProfile(user_profile=user_profile, user_profile_delta=user_profile_delta,
                                          mapper=mapper_out, incident_type=IAMUserProfile.UPDATE_INCIDENT_TYPE)
        ad_user = iam_user_profile.map_object(mapper_name=mapper_out, incident_type=IAMUserProfile.UPDATE_INCIDENT_TYPE)

        sam_account_name = ad_user.get("sAMAccountName")
        if not sam_account_name:
            raise DemistoException("User must have a sAMAccountName, please make sure a mapping "
                                   "exists in \"" + mapper_out + "\" outgoing mapper.")

        user_exists = check_if_user_exists_by_attribute(default_base_dn, "sAMAccountName", sam_account_name)
        if not user_exists:
            iam_user_profile.set_result(success=True, action=IAMActions.DISABLE_USER,
                                        skip=True, skip_reason="User doesn't exist")
            return iam_user_profile

        dn = user_dn(sam_account_name, default_base_dn)

        # modify user
        modification = {
            'userAccountControl': [('MODIFY_REPLACE', DISABLED_ACCOUNT)]
        }

        try:
            modify_object(dn, modification)
        except Exception as e:
            error_msg = 'Please validate your instance configuration and make sure all of the ' \
                        'required attributes are mapped correctly in "' + mapper_out + '" outgoing mapper.\n' \
                                                                                       'Error is: ' + str(e)
            raise DemistoException(error_msg)

        if disabled_users_group_cn:

            grp_dn = group_dn(disabled_users_group_cn, default_base_dn)
            success = microsoft.addMembersToGroups.ad_add_members_to_groups(connection, [dn], [grp_dn])
            if not success:
                raise DemistoException('Failed to remove user from the group "' + disabled_users_group_cn + '".')

        iam_user_profile.set_result(success=True,
                                    email=ad_user.get('mail'),
                                    username=ad_user.get('sAMAccountName'),
                                    action=IAMActions.DISABLE_USER,
                                    details=ad_user,
                                    active=False)

        return iam_user_profile

    except Exception as e:
        error_code, _ = IAMErrors.BAD_REQUEST
        iam_user_profile.set_result(success=False,
                                    error_code=error_code,
                                    error_message=str(e),
                                    action=IAMActions.DISABLE_USER
                                    )
        return iam_user_profile


def add_member_to_group(default_base_dn):
    args = demisto.args()

    search_base = args.get('base-dn') or default_base_dn

    # get the  dn of the member - either user or computer
    args_err = "Please provide either username or computer-name"
    member_dn = ''

    if args.get('username') and args.get('computer-name'):
        # both arguments passed
        raise Exception(args_err)
    if args.get('username'):
        member_dn = user_dn(args['username'], search_base)
    elif args.get('computer-name'):
        member_dn = computer_dn(args['computer-name'], search_base)
    else:
        # none of the arguments passed
        raise Exception(args_err)

    grp_dn = group_dn(args.get('group-cn'), search_base)

    success = microsoft.addMembersToGroups.ad_add_members_to_groups(connection, [member_dn], [grp_dn])
    if not success:
        raise Exception("Failed to add {} to group {}".format(
            args.get('username') or args.get('computer-name'),
            args.get('group-cn')
        ))

    demisto_entry = {
        'ContentsFormat': formats['text'],
        'Type': entryTypes['note'],
        'Contents': "Object with dn {} was added to group {}".format(member_dn, args.get('group-cn'))
    }
    demisto.results(demisto_entry)


def remove_member_from_group(default_base_dn):
    args = demisto.args()

    search_base = args.get('base-dn') or default_base_dn

    # get the dn of the member - either user or computer
    args_err = "Pleade provide either username or computer-name"
    member_dn = ''

    if args.get('username') and args.get('computer-name'):
        # both arguments passed
        raise Exception(args_err)
    if args.get('username'):
        member_dn = user_dn(args['username'], search_base)
    elif args.get('computer-name'):
        member_dn = computer_dn(args['computer-name'], search_base)
    else:
        # none of the arguments passed
        raise Exception(args_err)

    grp_dn = group_dn(args.get('group-cn'), search_base)

    success = microsoft.removeMembersFromGroups.ad_remove_members_from_groups(connection, [member_dn], [grp_dn], True)
    if not success:
        raise Exception("Failed to remove {} from group {}".format(
            args.get('username') or args.get('computer-name'),
            args.get('group-cn')
        ))

    demisto_entry = {
        'ContentsFormat': formats['text'],
        'Type': entryTypes['note'],
        'Contents': "Object with dn {} removed from group {}".format(member_dn, args.get('group-cn'))
    }
    demisto.results(demisto_entry)


def unlock_account(default_base_dn):
    args = demisto.args()

    # get user DN
    sam_account_name = args.get('username')
    search_base = args.get('base-dn') or default_base_dn
    dn = user_dn(sam_account_name, search_base)

    success = microsoft.unlockAccount.ad_unlock_account(connection, dn)
    if not success:
        raise Exception(f"Failed to unlock user {sam_account_name}")

    demisto_entry = {
        'ContentsFormat': formats['text'],
        'Type': entryTypes['note'],
        'Contents': f"Unlocked user {sam_account_name}"
    }
    demisto.results(demisto_entry)


''' DELETE OBJECT '''


def delete_user():
    # can actually delete any object...
    assert connection is not None
    success = connection.delete(demisto.args().get('user-dn'))
    if not success:
        raise Exception('Failed to delete user')

    demisto_entry = {
        'ContentsFormat': formats['text'],
        'Type': entryTypes['note'],
        'Contents': "Deleted object with dn {}".format(demisto.args().get('user-dn'))
    }
    demisto.results(demisto_entry)


def delete_group():
    assert connection is not None
    args = demisto.args()

    dn = args.get('dn')

    # delete group
    success = connection.delete(dn)
    if not success:
        raise Exception("Failed to delete group")

    demisto_entry = {
        'ContentsFormat': formats['text'],
        'Type': entryTypes['note'],
        'Contents': f"Deleted group with DN: {dn}"
    }
    demisto.results(demisto_entry)


def get_mapping_fields_command(search_base):
    ad_attributes = get_all_attributes(search_base)
    # add keys that are not attributes but can be used in mapping
    ad_attributes.extend(("dn", "manageremail"))

    incident_type_scheme = SchemeTypeMapping(type_name=IAMUserProfile.DEFAULT_INCIDENT_TYPE)

    for field in ad_attributes:
        incident_type_scheme.add_field(field, "Field")

    return GetMappingFieldsResponse([incident_type_scheme])


'''
    TEST CONFIGURATION
    authenticate user credentials while initializing connection with AD server
    verify base DN is configured correctly
'''


def set_password_not_expire(default_base_dn):
    args = demisto.args()
    sam_account_name = args.get('username')
    pwd_n_exp = argToBoolean(args.get('value'))

    if not sam_account_name:
        raise Exception("Missing argument - You must specify a username (sAMAccountName).")

    # Query by sAMAccountName
    sam_account_name = escape_filter_chars(sam_account_name)
    query = f"(&(objectClass=User)(objectCategory=person)(sAMAccountName={sam_account_name}))"
    entries = search_with_paging(query, default_base_dn, attributes='userAccountControl')

    if not check_if_user_exists_by_attribute(default_base_dn, "sAMAccountName", sam_account_name):
        return_error(f"sAMAccountName {sam_account_name} was not found.")

    if user := entries.get('flat'):
        user = user[0]
        if user_account_control := user.get('userAccountControl'):
            user_account_control = user_account_control[0]

        # Check if UAC flag for "Password Never Expire" (0x10000) is set to True or False:
        if pwd_n_exp:
            # Sets the bit 16 to 1
            user_account_control |= 1 << 16
            content_output = (f"AD account {sam_account_name} has set \"password never expire\" attribute. "
                              f"Value is set to True")
        else:
            # Clears the bit 16 to 0
            user_account_control &= ~(1 << 16)
            content_output = (f"AD account {sam_account_name} has cleared \"password never expire\" attribute. "
                              f"Value is set to False")

        attribute_name = 'userAccountControl'
        attribute_value = user_account_control
        dn = user_dn(sam_account_name, default_base_dn)
        modification = {attribute_name: [('MODIFY_REPLACE', attribute_value)]}

        # Modify user
        modify_object(dn, modification)
        demisto_entry = {
            'ContentsFormat': formats['text'],
            'Type': entryTypes['note'],
            'Contents': content_output
        }
        demisto.results(demisto_entry)

    else:
        raise DemistoException(f"Unable to fetch attribute 'userAccountControl' for user {sam_account_name}.")


def test_credentials_command(server_ip, ntlm_connection):
    args = demisto.args()
    username = args.get('username')
    server = Server(server_ip, get_info='ALL')
    try:
        connection = create_connection(
            server=server,
            server_ip=server_ip,
            username=username,
            password=args.get('password'),
            ntlm_connection=argToBoolean(ntlm_connection),
            auto_bind=True,
        )
        connection.unbind()
    except LDAPBindError:
        raise DemistoException(f"Credential test with username {username} was not successful.")
    return CommandResults(
        outputs_prefix='ActiveDirectory.ValidCredentials',
        outputs_key_field='username',
        outputs=username,
        readable_output=f"Credential test with username {username} succeeded."
    )


def create_connection(server: Server, server_ip: str, username: str, password: str, ntlm_connection: bool, auto_bind: str | bool):
    domain_name = server_ip + '\\' + username if '\\' not in username else username
    # open socket and bind to server
    return Connection(server, domain_name, password=password, authentication=NTLM, auto_bind=auto_bind) if ntlm_connection \
        else Connection(server, user=username, password=password, auto_bind=auto_bind)


def get_auto_bind_value(secure_connection, unsecure) -> str:
    """
        Returns the proper auto bind value according to the desirable connection type.
        The 'TLS' in the auto_bind parameter refers to the STARTTLS LDAP operation, that can be performed only on a
        cleartext connection (unsecure connection - port 389).

        If the Client's connection type is Start TLS - the secure level will be upgraded to TLS during the
        connection bind itself, and thus we use the AUTO_BIND_TLS_BEFORE_BIND constant.

        If the Client's connection type is Start TLS and the 'Trust any certificate' is unchecked -
        For backwards compatibility - we use the AUTO_BIND_TLS_BEFORE_BIND constant as well.

        If the Client's connection type is SSL - the connection is already secured (server was initialized with
        use_ssl=True and port 636) and therefore we use the AUTO_BIND_NO_TLS constant.

        Otherwise, the Client's connection type is None - the connection is unsecured and should stay unsecured,
        thus we use the AUTO_BIND_NO_TLS constant here as well.
    """
    if secure_connection == START_TLS:
        auto_bind = AUTO_BIND_TLS_BEFORE_BIND

    elif secure_connection == TLS and not unsecure:  # BC
        auto_bind = AUTO_BIND_TLS_BEFORE_BIND

    else:
        auto_bind = AUTO_BIND_NO_TLS

    return auto_bind


def main():
    """ INSTANCE CONFIGURATION """
    params = demisto.params()
    command = demisto.command()
    args = demisto.args()

    server_ip = params.get('server_ip')
    username = params.get('credentials')['identifier']
    password = params.get('credentials')['password']
    default_base_dn = params.get('base_dn')
    secure_connection = params.get('secure_connection')
    ssl_version = params.get('ssl_version', 'None')
    default_page_size = int(params.get('page_size'))
    ntlm_auth = params.get('ntlm')
    insecure = params.get('unsecure', False)
    port = params.get('port')

    disabled_users_group_cn = params.get('group-cn')
    create_if_not_exists = params.get('create-if-not-exists')
    mapper_in = params.get('mapper-in', DEFAULT_INCOMING_MAPPER)
    mapper_out = params.get('mapper-out', DEFAULT_OUTGOING_MAPPER)

    if port:
        # port was configured, cast to int
        port = int(port)
    last_log_detail_level = None
    try:
        set_library_log_hide_sensitive_data(True)
        if is_debug_mode():
            demisto.info('debug-mode: setting library log detail to EXTENDED')
            last_log_detail_level = get_library_log_detail_level()
            set_library_log_detail_level(EXTENDED)

        server = initialize_server(server_ip, port, secure_connection, insecure, ssl_version)

        global connection
        auto_bind = get_auto_bind_value(secure_connection, insecure)

        try:
            # user example: domain\user
            connection = create_connection(
                server=server,
                server_ip=server_ip,
                username=username,
                password=password,
                ntlm_connection=ntlm_auth,
                auto_bind=auto_bind)
        except Exception as e:
            err_msg = str(e)
            demisto.info(f"Failed connect to: {server_ip}:{port}. {type(e)}:{err_msg}\n"
                         f"Trace:\n{traceback.format_exc()}")
            if isinstance(e, LDAPBindError):
                message = (f'Failed to bind server. Please validate that the credentials are configured correctly.\n'
                           f'Additional details: {err_msg}.\n')
            elif isinstance(e, LDAPSocketOpenError | LDAPSocketReceiveError | LDAPStartTLSError):
                message = f'Failed to access LDAP server. \n Additional details: {err_msg}.\n'
                if not insecure and secure_connection in (SSL, START_TLS):
                    message += ' Try using: "Trust any certificate" option.\n'
            else:
                message = ("Failed to access LDAP server. Please validate the server host and port are configured "
                           "correctly.\n")
            return_error(message)
            return None

        demisto.info(f'Established connection with AD LDAP server.\nLDAP Connection Details: {connection}')

        if not base_dn_verified(default_base_dn):
            message = (f"Failed to verify the base DN configured for the instance.\n"
                       f"Last connection result: {json.dumps(connection.result)}\n"
                       f"Last error from LDAP server: {json.dumps(connection.last_error)}")
            return_error(message)
            return None

        demisto.info(f'Verified base DN "{default_base_dn}"')

        ''' COMMAND EXECUTION '''

        if command == 'test-module':
            if connection.user == '':
                # Empty response means you have no authentication status on the server, so you are an anonymous user.
                raise Exception("Failed to authenticate user")
            demisto.results('ok')

        elif command == 'ad-search':
            free_search(default_base_dn, default_page_size)

        elif command == 'ad-modify-password-never-expire':
            set_password_not_expire(default_base_dn)

        elif command == 'ad-expire-password':
            expire_user_password(default_base_dn)

        elif command == 'ad-set-new-password':
            set_user_password(default_base_dn, port)

        elif command == 'ad-unlock-account':
            unlock_account(default_base_dn)

        elif command == 'ad-disable-account':
            disable_user(default_base_dn, default_page_size)

        elif command == 'ad-enable-account':
            enable_user(default_base_dn, default_page_size)

        elif command == 'ad-remove-from-group':
            remove_member_from_group(default_base_dn)

        elif command == 'ad-add-to-group':
            add_member_to_group(default_base_dn)

        elif command == 'ad-create-user':
            create_user()

        elif command == 'ad-delete-user':
            delete_user()

        elif command == 'ad-update-user':
            update_user(default_base_dn)

        elif command == 'ad-update-group':
            update_group(default_base_dn)

        elif command == 'ad-modify-computer-ou':
            modify_computer_ou(default_base_dn)

        elif command == 'ad-modify-user-ou':
            return_results(modify_user_ou_command(default_base_dn))

        elif command == 'ad-create-contact':
            create_contact()

        elif command == 'ad-update-contact':
            update_contact()

        elif command == 'ad-get-user':
            search_users(default_base_dn, default_page_size)

        elif command == 'ad-get-computer':
            search_computers(default_base_dn, default_page_size)

        elif command == 'ad-get-group-members':
            search_group_members(default_base_dn, default_page_size)

        elif command == 'ad-create-group':
            create_group()

        elif command == 'ad-delete-group':
            delete_group()

        elif command == 'ad-test-credentials':
            return return_results(test_credentials_command(server_ip, ntlm_connection=ntlm_auth))

        # IAM commands
        elif command == 'iam-get-user':
            user_profile = get_user_iam(default_base_dn, args, mapper_in, mapper_out)
            return return_results(user_profile)

        elif command == 'iam-create-user':
            user_profile = create_user_iam(default_base_dn, args, mapper_out, disabled_users_group_cn)
            return return_results(user_profile)

        elif command == 'iam-update-user':
            user_profile = update_user_iam(default_base_dn, args, create_if_not_exists, mapper_out,
                                           disabled_users_group_cn)
            return return_results(user_profile)

        elif command == 'iam-disable-user':
            user_profile = disable_user_iam(default_base_dn, disabled_users_group_cn, args, mapper_out)
            return return_results(user_profile)

        elif command == 'get-mapping-fields':
            mapping_fields = get_mapping_fields_command(default_base_dn)
            return return_results(mapping_fields)

        else:
            raise NotImplementedError(f'Command {command} is not implemented')

    except Exception as e:
        message = str(e)
        if connection:
            message += (f"\nLast connection result: {json.dumps(connection.result)}\n"
                        f"Last error from LDAP server: {connection.last_error}")
        return_error(message)
        return None

    finally:
        # disconnect and close the connection
        if connection:
            connection.unbind()
        if last_log_detail_level:
            set_library_log_detail_level(last_log_detail_level)


from IAMApiModule import *  # noqa: E402

# python2 uses __builtin__ python3 uses builtins
if __name__ in ('__builtin__', 'builtins', '__main__'):
    main()<|MERGE_RESOLUTION|>--- conflicted
+++ resolved
@@ -399,15 +399,11 @@
 
 def modify_user_ou(dn, new_ou):
     assert connection is not None
-<<<<<<< HEAD
-    cn = dn.split(',', 1)[0]
-=======
     cn = dn.split(',OU=', 1)[0]
     cn = cn.split(',DC=', 1)[0]
     # removing // to fix customers bug
     cn = cn.replace('\\', '')
     dn = dn.replace('\\', '')
->>>>>>> 90cf3b88
 
     success = connection.modify_dn(dn, cn, new_superior=new_ou)
     return success
