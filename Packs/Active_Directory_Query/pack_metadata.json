{
    "name": "Active Directory Query",
    "description": "Active Directory Query integration enables you to access and manage Active Directory objects (users, contacts, and computers).",
    "support": "xsoar",
    "currentVersion": "1.6.46",
    "author": "Cortex XSOAR",
    "url": "",
    "email": "",
    "created": "2020-03-09T14:47:00Z",
    "categories": [
        "Identity and Access Management"
    ],
    "tags": [],
    "useCases": [],
    "keywords": [
        "Active Directory"
    ],
    "dependencies": {
        "Gmail": {
            "mandatory": false,
            "display_name": "Gmail"
        },
        "CommonScripts": {
            "mandatory": true,
            "display_name": "Common Scripts"
        },
        "MicrosoftGraphListener": {
            "mandatory": false,
            "display_name": "Microsoft Graph Mail Single User"
        },
        "GmailSingleUser": {
            "mandatory": false,
            "display_name": "Gmail Single User (Beta)"
        },
        "MailSenderNew": {
            "mandatory": false,
            "display_name": "Mail Sender (New)"
        },
        "MicrosoftGraphMail": {
            "mandatory": false,
            "display_name": "Microsoft Graph Mail"
        }
    },
    "excludedDependencies": [
        "CrisisManagement"
    ],
    "marketplaces": [
        "xsoar",
        "marketplacev2",
        "xpanse",
        "platform"
    ],
    "supportedModules": [
<<<<<<< HEAD
=======
        "C1",
        "C3",
        "X0",
>>>>>>> 12260771
        "X1",
        "X3",
        "X5",
        "ENT_PLUS"
    ]
}<|MERGE_RESOLUTION|>--- conflicted
+++ resolved
@@ -51,12 +51,9 @@
         "platform"
     ],
     "supportedModules": [
-<<<<<<< HEAD
-=======
         "C1",
         "C3",
         "X0",
->>>>>>> 12260771
         "X1",
         "X3",
         "X5",
