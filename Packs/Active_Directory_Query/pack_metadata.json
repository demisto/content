--- conflicted
+++ resolved
@@ -2,11 +2,7 @@
     "name": "Active Directory Query",
     "description": "Active Directory Query integration enables you to access and manage Active Directory objects (users, contacts, and computers).",
     "support": "xsoar",
-<<<<<<< HEAD
-    "currentVersion": "1.6.25",
-=======
     "currentVersion": "1.6.34",
->>>>>>> 90cf3b88
     "author": "Cortex XSOAR",
     "url": "",
     "email": "",
