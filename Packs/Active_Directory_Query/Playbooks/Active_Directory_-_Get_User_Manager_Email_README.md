Takes an email address or a username of a user account in Active Directory, and returns the email address of the user's manager.

## Dependencies
This playbook uses the following sub-playbooks, integrations, and scripts.

### Sub-playbooks
This playbook does not use any sub-playbooks.

### Integrations
* Active Directory Query v2

### Scripts
<<<<<<< HEAD
* Set
=======
* SetAndHandleEmpty
>>>>>>> c921b622

### Commands
* ad-get-user

## Playbook Inputs
---

| **Name** | **Description** | **Default Value** | **Required** |
| --- | --- | --- | --- |
| Username | Search for user by the sAMAccountName attribute in Active Directory. |  | Optional |
| UserEmail | Search for user by the email attribute in Active Directory. | Account.Email | Optional |

## Playbook Outputs
---

| **Path** | **Description** | **Type** |
| --- | --- | --- |
| UserManagerEmail | The email of the user's manager. | unknown |
| UserManagerDisplayName | The display name of the user's manager. | unknown |

## Playbook Image
---
![Active Directory - Get User Manager Details](../doc_files/Active_Directory_-_Get_User_Manager_Details.png)<|MERGE_RESOLUTION|>--- conflicted
+++ resolved
@@ -10,11 +10,7 @@
 * Active Directory Query v2
 
 ### Scripts
-<<<<<<< HEAD
-* Set
-=======
 * SetAndHandleEmpty
->>>>>>> c921b622
 
 ### Commands
 * ad-get-user
