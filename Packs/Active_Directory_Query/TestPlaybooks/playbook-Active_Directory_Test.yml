--- conflicted
+++ resolved
@@ -5,17 +5,10 @@
 tasks:
   "0":
     id: "0"
-<<<<<<< HEAD
-    taskid: b1f73ab1-0453-42b9-87cb-cd601a90578c
+    taskid: bf3b3224-f768-4210-8f38-498abfbaef55
     type: start
     task:
-      id: b1f73ab1-0453-42b9-87cb-cd601a90578c
-=======
-    taskid: 313f059f-fbe0-4ee2-81ea-184d26e313c5
-    type: start
-    task:
-      id: 313f059f-fbe0-4ee2-81ea-184d26e313c5
->>>>>>> 42ad6504
+      id: bf3b3224-f768-4210-8f38-498abfbaef55
       version: -1
       name: ""
       iscommand: false
@@ -38,17 +31,10 @@
     quietmode: 0
   "1":
     id: "1"
-<<<<<<< HEAD
-    taskid: 05a766bb-8666-430a-8727-061e2397be8d
-    type: regular
-    task:
-      id: 05a766bb-8666-430a-8727-061e2397be8d
-=======
-    taskid: 551ed2ab-7480-4808-89f5-ee9963c3d702
-    type: regular
-    task:
-      id: 551ed2ab-7480-4808-89f5-ee9963c3d702
->>>>>>> 42ad6504
+    taskid: d150ea6e-5d4f-4739-883a-1cd5c38fef1a
+    type: regular
+    task:
+      id: d150ea6e-5d4f-4739-883a-1cd5c38fef1a
       version: -1
       name: Add new user named jack
       script: Active Directory Query v2|||ad-create-user
@@ -88,17 +74,10 @@
     quietmode: 0
   "2":
     id: "2"
-<<<<<<< HEAD
-    taskid: afbaf1eb-52fb-44bb-84d8-909ed063d679
-    type: regular
-    task:
-      id: afbaf1eb-52fb-44bb-84d8-909ed063d679
-=======
-    taskid: a665b50a-481b-4ba9-8366-9b62e5ac6518
-    type: regular
-    task:
-      id: a665b50a-481b-4ba9-8366-9b62e5ac6518
->>>>>>> 42ad6504
+    taskid: 871b5bb5-dbba-42d0-8f5e-f09103328bdc
+    type: regular
+    task:
+      id: 871b5bb5-dbba-42d0-8f5e-f09103328bdc
       version: -1
       name: Add user to group 'Users'
       script: Active Directory Query v2|||ad-add-to-group
@@ -131,17 +110,10 @@
     quietmode: 0
   "4":
     id: "4"
-<<<<<<< HEAD
-    taskid: b54c6652-cf65-429b-81d8-5c0a0ea18fa8
-    type: regular
-    task:
-      id: b54c6652-cf65-429b-81d8-5c0a0ea18fa8
-=======
-    taskid: 8f656ec5-6831-4dff-8979-8e1bc589e066
-    type: regular
-    task:
-      id: 8f656ec5-6831-4dff-8979-8e1bc589e066
->>>>>>> 42ad6504
+    taskid: 702c36ab-ef1c-4a80-8a19-0184d018c94f
+    type: regular
+    task:
+      id: 702c36ab-ef1c-4a80-8a19-0184d018c94f
       version: -1
       name: Update the user's display name
       script: Active Directory Query v2|||ad-update-contact
@@ -173,17 +145,10 @@
     quietmode: 0
   "5":
     id: "5"
-<<<<<<< HEAD
-    taskid: e7d14b05-972f-4122-8f76-2d5fb2498bb1
-    type: regular
-    task:
-      id: e7d14b05-972f-4122-8f76-2d5fb2498bb1
-=======
-    taskid: 67cba932-8b89-48a9-8544-05fb4a3998eb
-    type: regular
-    task:
-      id: 67cba932-8b89-48a9-8544-05fb4a3998eb
->>>>>>> 42ad6504
+    taskid: 23f5b7b4-3d75-41a1-8538-4d5ddb9c325b
+    type: regular
+    task:
+      id: 23f5b7b4-3d75-41a1-8538-4d5ddb9c325b
       version: -1
       name: Get information on the new user
       script: Active Directory Query v2|||ad-get-user
@@ -220,17 +185,10 @@
     quietmode: 0
   "6":
     id: "6"
-<<<<<<< HEAD
-    taskid: 798f0d1a-cafb-40f9-89b2-241fed4dcbf1
+    taskid: 2e9dafa7-95b2-4067-8de3-318784ab83e1
     type: condition
     task:
-      id: 798f0d1a-cafb-40f9-89b2-241fed4dcbf1
-=======
-    taskid: ad0ea87d-9ccc-407c-8bd1-3dda7d07b331
-    type: condition
-    task:
-      id: ad0ea87d-9ccc-407c-8bd1-3dda7d07b331
->>>>>>> 42ad6504
+      id: 2e9dafa7-95b2-4067-8de3-318784ab83e1
       version: -1
       name: Verify new user display name is as set in 'ad-create-user'
       type: condition
@@ -265,17 +223,10 @@
     quietmode: 0
   "7":
     id: "7"
-<<<<<<< HEAD
-    taskid: 0be03929-9613-49d2-87b8-3d62b7cd2d36
-    type: regular
-    task:
-      id: 0be03929-9613-49d2-87b8-3d62b7cd2d36
-=======
-    taskid: f9249e2c-6117-40ba-8c0d-68958958b49f
-    type: regular
-    task:
-      id: f9249e2c-6117-40ba-8c0d-68958958b49f
->>>>>>> 42ad6504
+    taskid: 967aa113-2da2-4a2a-8a6f-1deb5c66a1ad
+    type: regular
+    task:
+      id: 967aa113-2da2-4a2a-8a6f-1deb5c66a1ad
       version: -1
       name: Get information on the new user
       script: Active Directory Query v2|||ad-get-user
@@ -311,17 +262,10 @@
     quietmode: 0
   "9":
     id: "9"
-<<<<<<< HEAD
-    taskid: 20c4e6a6-a963-476f-849a-9eb4c08d589a
+    taskid: c40e7f17-5e96-4baf-8a22-d47fb9b9ee65
     type: title
     task:
-      id: 20c4e6a6-a963-476f-849a-9eb4c08d589a
-=======
-    taskid: 304cbda4-e017-4afa-86ee-9060d0ff0e69
-    type: title
-    task:
-      id: 304cbda4-e017-4afa-86ee-9060d0ff0e69
->>>>>>> 42ad6504
+      id: c40e7f17-5e96-4baf-8a22-d47fb9b9ee65
       version: -1
       name: Create a new Active Directory user
       type: title
@@ -345,17 +289,10 @@
     quietmode: 0
   "10":
     id: "10"
-<<<<<<< HEAD
-    taskid: e72bfaff-ce78-403e-8256-fc8f0c47d46d
+    taskid: 46a74666-0e6e-402a-8ea0-74bfb07c884b
     type: title
     task:
-      id: e72bfaff-ce78-403e-8256-fc8f0c47d46d
-=======
-    taskid: 9fc8858d-4b52-47e2-8f27-89b24144b812
-    type: title
-    task:
-      id: 9fc8858d-4b52-47e2-8f27-89b24144b812
->>>>>>> 42ad6504
+      id: 46a74666-0e6e-402a-8ea0-74bfb07c884b
       version: -1
       name: Modify user attributes
       type: title
@@ -379,17 +316,10 @@
     quietmode: 0
   "12":
     id: "12"
-<<<<<<< HEAD
-    taskid: 70cef121-de54-492d-8faa-709c48bdcee0
-    type: regular
-    task:
-      id: 70cef121-de54-492d-8faa-709c48bdcee0
-=======
-    taskid: 83955752-02a6-41a9-8574-0572ee9bd05e
-    type: regular
-    task:
-      id: 83955752-02a6-41a9-8574-0572ee9bd05e
->>>>>>> 42ad6504
+    taskid: 238137da-47ff-48e1-8efa-72a852c2a9b4
+    type: regular
+    task:
+      id: 238137da-47ff-48e1-8efa-72a852c2a9b4
       version: -1
       name: Get group 'Users' members
       script: Active Directory Query v2|||ad-get-group-members
@@ -420,17 +350,10 @@
     quietmode: 0
   "13":
     id: "13"
-<<<<<<< HEAD
-    taskid: 450de2ae-d641-4e7d-8270-fbb7cf591c1c
+    taskid: b7dd1afe-5246-42a5-8f3b-a84abf3fdc2a
     type: condition
     task:
-      id: 450de2ae-d641-4e7d-8270-fbb7cf591c1c
-=======
-    taskid: 6e94b3fb-49ca-410d-8fd6-1f3e8ebaebad
-    type: condition
-    task:
-      id: 6e94b3fb-49ca-410d-8fd6-1f3e8ebaebad
->>>>>>> 42ad6504
+      id: b7dd1afe-5246-42a5-8f3b-a84abf3fdc2a
       version: -1
       name: Verify 'jack' is listed as a member
       type: condition
@@ -474,17 +397,10 @@
     quietmode: 0
   "14":
     id: "14"
-<<<<<<< HEAD
-    taskid: 98c7176d-87c3-4076-8f35-65c7b0697c9b
-    type: regular
-    task:
-      id: 98c7176d-87c3-4076-8f35-65c7b0697c9b
-=======
-    taskid: 4a0e3536-d3b1-4723-8970-5da65315930e
-    type: regular
-    task:
-      id: 4a0e3536-d3b1-4723-8970-5da65315930e
->>>>>>> 42ad6504
+    taskid: 02ce6c36-bb88-47f6-8eb9-1355210af930
+    type: regular
+    task:
+      id: 02ce6c36-bb88-47f6-8eb9-1355210af930
       version: -1
       name: Remove jack from 'Users' group
       script: Active Directory Query v2|||ad-remove-from-group
@@ -516,17 +432,10 @@
     quietmode: 0
   "15":
     id: "15"
-<<<<<<< HEAD
-    taskid: 03e28347-5257-42c1-8582-78cdac6cefaf
+    taskid: 6c84e223-374f-4132-8098-41aa72462977
     type: condition
     task:
-      id: 03e28347-5257-42c1-8582-78cdac6cefaf
-=======
-    taskid: 2c3634f3-e7aa-461a-82c6-572b6e78bf33
-    type: condition
-    task:
-      id: 2c3634f3-e7aa-461a-82c6-572b6e78bf33
->>>>>>> 42ad6504
+      id: 6c84e223-374f-4132-8098-41aa72462977
       version: -1
       name: Verify 'jack' is not listed as a member
       type: condition
@@ -569,17 +478,10 @@
     quietmode: 0
   "16":
     id: "16"
-<<<<<<< HEAD
-    taskid: fd30f310-fb29-4194-87d4-01dc768b2b38
-    type: regular
-    task:
-      id: fd30f310-fb29-4194-87d4-01dc768b2b38
-=======
-    taskid: e9650ca5-b153-4c16-83fa-9615d02d0319
-    type: regular
-    task:
-      id: e9650ca5-b153-4c16-83fa-9615d02d0319
->>>>>>> 42ad6504
+    taskid: b4b534c5-a093-4673-8adc-99ff6c3bed57
+    type: regular
+    task:
+      id: b4b534c5-a093-4673-8adc-99ff6c3bed57
       version: -1
       name: Delete jack
       script: Active Directory Query v2|||ad-delete-user
@@ -604,17 +506,10 @@
     quietmode: 0
   "17":
     id: "17"
-<<<<<<< HEAD
-    taskid: 24f17c8f-3a6e-4509-8c1d-cc89c85668ee
-    type: regular
-    task:
-      id: 24f17c8f-3a6e-4509-8c1d-cc89c85668ee
-=======
-    taskid: b7d4f207-3772-4038-8ec5-ced2f9bce71b
-    type: regular
-    task:
-      id: b7d4f207-3772-4038-8ec5-ced2f9bce71b
->>>>>>> 42ad6504
+    taskid: de718ab9-4bc3-4eaa-88b2-0279b40c4647
+    type: regular
+    task:
+      id: de718ab9-4bc3-4eaa-88b2-0279b40c4647
       version: -1
       name: Delete all context
       scriptName: DeleteContext
@@ -646,17 +541,10 @@
     quietmode: 0
   "18":
     id: "18"
-<<<<<<< HEAD
-    taskid: 5b41ae87-0996-4716-8b4b-df0061f30e8c
+    taskid: 94da760b-7872-4059-8e0a-21410f1ef108
     type: condition
     task:
-      id: 5b41ae87-0996-4716-8b4b-df0061f30e8c
-=======
-    taskid: c36367fc-6013-4f84-85cc-f44b79934818
-    type: condition
-    task:
-      id: c36367fc-6013-4f84-85cc-f44b79934818
->>>>>>> 42ad6504
+      id: 94da760b-7872-4059-8e0a-21410f1ef108
       version: -1
       name: Verify the user diaplay name was updated
       type: condition
@@ -691,17 +579,10 @@
     quietmode: 0
   "19":
     id: "19"
-<<<<<<< HEAD
-    taskid: 7ee4e6d1-fca8-4ef5-8350-b92ec782ba7c
-    type: regular
-    task:
-      id: 7ee4e6d1-fca8-4ef5-8350-b92ec782ba7c
-=======
-    taskid: 57dce3c0-3e34-485b-8265-dbcf94c74b19
-    type: regular
-    task:
-      id: 57dce3c0-3e34-485b-8265-dbcf94c74b19
->>>>>>> 42ad6504
+    taskid: a6de30cd-4a7f-4ef4-8b78-0260e8b76def
+    type: regular
+    task:
+      id: a6de30cd-4a7f-4ef4-8b78-0260e8b76def
       version: -1
       name: Delete 'Groups' context
       scriptName: DeleteContext
@@ -733,17 +614,10 @@
     quietmode: 0
   "20":
     id: "20"
-<<<<<<< HEAD
-    taskid: 9b18d70f-c000-481e-8ac5-7d79398a6bca
-    type: regular
-    task:
-      id: 9b18d70f-c000-481e-8ac5-7d79398a6bca
-=======
-    taskid: 7fa481d3-c7dd-4bc3-80dd-06cce8ae4fef
-    type: regular
-    task:
-      id: 7fa481d3-c7dd-4bc3-80dd-06cce8ae4fef
->>>>>>> 42ad6504
+    taskid: 5053e730-effb-4624-808e-58d069b6c4a0
+    type: regular
+    task:
+      id: 5053e730-effb-4624-808e-58d069b6c4a0
       version: -1
       name: Get group 'Users' members
       script: Active Directory Query v2|||ad-get-group-members
@@ -774,17 +648,10 @@
     quietmode: 0
   "21":
     id: "21"
-<<<<<<< HEAD
-    taskid: cccb850c-23fd-4010-896f-b42c57747c8a
+    taskid: e4ecef6b-3e4c-4d52-89c9-0b041a5fbadc
     type: title
     task:
-      id: cccb850c-23fd-4010-896f-b42c57747c8a
-=======
-    taskid: 501619e5-4e5a-41b2-8810-39b5985a030e
-    type: title
-    task:
-      id: 501619e5-4e5a-41b2-8810-39b5985a030e
->>>>>>> 42ad6504
+      id: e4ecef6b-3e4c-4d52-89c9-0b041a5fbadc
       version: -1
       name: Test enable\disable user account - tests for command success only
       type: title
@@ -808,17 +675,10 @@
     quietmode: 0
   "22":
     id: "22"
-<<<<<<< HEAD
-    taskid: 350871cd-9090-4867-83ef-4ed1c6c02a07
-    type: regular
-    task:
-      id: 350871cd-9090-4867-83ef-4ed1c6c02a07
-=======
-    taskid: 77846e6a-52a6-4214-84f4-13cdaab4a312
-    type: regular
-    task:
-      id: 77846e6a-52a6-4214-84f4-13cdaab4a312
->>>>>>> 42ad6504
+    taskid: ecda9e0b-2a9d-4243-8dea-7e245118681b
+    type: regular
+    task:
+      id: ecda9e0b-2a9d-4243-8dea-7e245118681b
       version: -1
       name: Disable new user account
       script: Active Directory Query v2|||ad-disable-account
@@ -847,17 +707,10 @@
     quietmode: 0
   "23":
     id: "23"
-<<<<<<< HEAD
-    taskid: acd1a556-4d55-420a-82ee-eaf4d7abd41c
-    type: regular
-    task:
-      id: acd1a556-4d55-420a-82ee-eaf4d7abd41c
-=======
-    taskid: 26b80b3f-d277-4a6f-8859-e04ddcf28108
-    type: regular
-    task:
-      id: 26b80b3f-d277-4a6f-8859-e04ddcf28108
->>>>>>> 42ad6504
+    taskid: 11af2468-1a28-4bfc-85ed-f9ea1bf44ca6
+    type: regular
+    task:
+      id: 11af2468-1a28-4bfc-85ed-f9ea1bf44ca6
       version: -1
       name: Enable account
       script: Active Directory Query v2|||ad-enable-account
@@ -886,17 +739,10 @@
     quietmode: 0
   "24":
     id: "24"
-<<<<<<< HEAD
-    taskid: e35f74df-06fd-43f8-85bd-26d3b963c8c4
-    type: regular
-    task:
-      id: e35f74df-06fd-43f8-85bd-26d3b963c8c4
-=======
-    taskid: 95b4dce5-bf41-4583-8a3a-49ad2570e47c
-    type: regular
-    task:
-      id: 95b4dce5-bf41-4583-8a3a-49ad2570e47c
->>>>>>> 42ad6504
+    taskid: 285407f4-beaa-4652-832a-07e2ee4addb8
+    type: regular
+    task:
+      id: 285407f4-beaa-4652-832a-07e2ee4addb8
       version: -1
       name: Run search command
       script: '|||ad-search'
@@ -931,17 +777,10 @@
     quietmode: 0
   "25":
     id: "25"
-<<<<<<< HEAD
-    taskid: 8382cc87-6e81-459d-8a9b-9244edb4d683
+    taskid: d00b7a49-ae92-4a59-8a3b-18af0597f83a
     type: title
     task:
-      id: 8382cc87-6e81-459d-8a9b-9244edb4d683
-=======
-    taskid: 1fbf8aa5-8b82-4275-8e02-ec57c6ac705b
-    type: title
-    task:
-      id: 1fbf8aa5-8b82-4275-8e02-ec57c6ac705b
->>>>>>> 42ad6504
+      id: d00b7a49-ae92-4a59-8a3b-18af0597f83a
       version: -1
       name: Search in Active Directory
       type: title
@@ -965,17 +804,10 @@
     quietmode: 0
   "26":
     id: "26"
-<<<<<<< HEAD
-    taskid: 39f34ead-29a9-4727-8533-d0adba909e8b
+    taskid: b7bf2c6f-3931-46bc-8b21-7f106e7de866
     type: condition
     task:
-      id: 39f34ead-29a9-4727-8533-d0adba909e8b
-=======
-    taskid: ad102654-068d-4b36-8a48-1e22f8163dbb
-    type: condition
-    task:
-      id: ad102654-068d-4b36-8a48-1e22f8163dbb
->>>>>>> 42ad6504
+      id: b7bf2c6f-3931-46bc-8b21-7f106e7de866
       version: -1
       name: Verify results from search exist
       type: condition
@@ -1009,17 +841,10 @@
     quietmode: 0
   "27":
     id: "27"
-<<<<<<< HEAD
-    taskid: 05a8c955-150b-4f36-81a9-b18a51d72cf1
-    type: regular
-    task:
-      id: 05a8c955-150b-4f36-81a9-b18a51d72cf1
-=======
-    taskid: e05f73fa-a1c8-4792-86d2-33710976cd08
-    type: regular
-    task:
-      id: e05f73fa-a1c8-4792-86d2-33710976cd08
->>>>>>> 42ad6504
+    taskid: 1c788ba7-6a8b-4f7d-80f5-e2be68dc259a
+    type: regular
+    task:
+      id: 1c788ba7-6a8b-4f7d-80f5-e2be68dc259a
       version: -1
       name: Run search command with no output
       script: '|||ad-search'
@@ -1056,17 +881,10 @@
     quietmode: 0
   "28":
     id: "28"
-<<<<<<< HEAD
-    taskid: c86e867a-00e5-4be1-89b7-bdcf79883205
-    type: regular
-    task:
-      id: c86e867a-00e5-4be1-89b7-bdcf79883205
-=======
-    taskid: affa3f3e-2c79-4a56-8f30-57ba9e9da8cb
-    type: regular
-    task:
-      id: affa3f3e-2c79-4a56-8f30-57ba9e9da8cb
->>>>>>> 42ad6504
+    taskid: 1cc20341-39ec-454a-8868-d73651a40fdb
+    type: regular
+    task:
+      id: 1cc20341-39ec-454a-8868-d73651a40fdb
       version: -1
       name: Delete all context
       scriptName: DeleteContext
@@ -1098,17 +916,10 @@
     quietmode: 0
   "29":
     id: "29"
-<<<<<<< HEAD
-    taskid: 120ed143-57cd-4b61-8a1c-833f7c866f70
+    taskid: 22e4a6a2-75d5-4ab6-86d4-fc3f38d6e59e
     type: condition
     task:
-      id: 120ed143-57cd-4b61-8a1c-833f7c866f70
-=======
-    taskid: 258599cc-4de7-4c5d-854e-bb8e25c33152
-    type: condition
-    task:
-      id: 258599cc-4de7-4c5d-854e-bb8e25c33152
->>>>>>> 42ad6504
+      id: 22e4a6a2-75d5-4ab6-86d4-fc3f38d6e59e
       version: -1
       name: Verify results from search don't exist
       type: condition
@@ -1142,17 +953,10 @@
     quietmode: 0
   "30":
     id: "30"
-<<<<<<< HEAD
-    taskid: 1af4f559-e320-49ec-8a79-ebc97da23aa4
+    taskid: 0db4a43f-0e75-429a-8abb-eba64c2568d6
     type: condition
     task:
-      id: 1af4f559-e320-49ec-8a79-ebc97da23aa4
-=======
-    taskid: 20b292a8-8c84-4f11-8421-3ac048d0b5ce
-    type: condition
-    task:
-      id: 20b292a8-8c84-4f11-8421-3ac048d0b5ce
->>>>>>> 42ad6504
+      id: 0db4a43f-0e75-429a-8abb-eba64c2568d6
       version: -1
       name: Make sure user email shows in context
       description: |-
@@ -1199,17 +1003,10 @@
     quietmode: 0
   "31":
     id: "31"
-<<<<<<< HEAD
-    taskid: d5573aaf-095c-4ff4-8110-b01d1ba9c76e
-    type: regular
-    task:
-      id: d5573aaf-095c-4ff4-8110-b01d1ba9c76e
-=======
-    taskid: 8ec2f790-661a-445c-840f-4081cb2af266
-    type: regular
-    task:
-      id: 8ec2f790-661a-445c-840f-4081cb2af266
->>>>>>> 42ad6504
+    taskid: 8b5caa36-b189-4e49-8850-ed00318d5e64
+    type: regular
+    task:
+      id: 8b5caa36-b189-4e49-8850-ed00318d5e64
       version: -1
       name: Get user PwdLastSet attribute
       description: Retrieves detailed information about a user account. The user can
@@ -1249,17 +1046,10 @@
     quietmode: 0
   "32":
     id: "32"
-<<<<<<< HEAD
-    taskid: e766302b-813c-4c77-8571-e4e1c4b02ce8
+    taskid: f002142f-cc69-4dd2-82c2-a4c451f93f34
     type: condition
     task:
-      id: e766302b-813c-4c77-8571-e4e1c4b02ce8
-=======
-    taskid: ac97829c-9be0-4265-8e21-9f7591becc34
-    type: condition
-    task:
-      id: ac97829c-9be0-4265-8e21-9f7591becc34
->>>>>>> 42ad6504
+      id: f002142f-cc69-4dd2-82c2-a4c451f93f34
       version: -1
       name: Verify PwdLastSet is in Account outputs
       type: condition
@@ -1291,17 +1081,10 @@
     quietmode: 0
   "33":
     id: "33"
-<<<<<<< HEAD
-    taskid: eb9e87a7-270b-48b5-8cc3-9199f2049adb
-    type: regular
-    task:
-      id: eb9e87a7-270b-48b5-8cc3-9199f2049adb
-=======
-    taskid: 233b85d5-d7ce-4cca-8f23-f87328800e86
-    type: regular
-    task:
-      id: 233b85d5-d7ce-4cca-8f23-f87328800e86
->>>>>>> 42ad6504
+    taskid: f2716b58-227e-48dd-8690-65c5c1e4f3da
+    type: regular
+    task:
+      id: f2716b58-227e-48dd-8690-65c5c1e4f3da
       version: -1
       name: Generate Random String
       description: Generates random string
@@ -1311,7 +1094,7 @@
       brand: ""
     nexttasks:
       '#none#':
-      - "35"
+      - "1"
     scriptarguments:
       Digits:
         simple: "False"
@@ -1328,7 +1111,7 @@
       {
         "position": {
           "x": 265,
-          "y": 1465
+          "y": 1535
         }
       }
     note: false
@@ -1338,17 +1121,10 @@
     quietmode: 0
   "34":
     id: "34"
-<<<<<<< HEAD
-    taskid: 70785085-71b9-4c21-86d8-eae09bdc7637
-    type: regular
-    task:
-      id: 70785085-71b9-4c21-86d8-eae09bdc7637
-=======
-    taskid: 747b6ae3-b281-426e-88d0-a8e6127290ed
-    type: regular
-    task:
-      id: 747b6ae3-b281-426e-88d0-a8e6127290ed
->>>>>>> 42ad6504
+    taskid: ed0792e9-73cd-40a9-8d50-b33125af351b
+    type: regular
+    task:
+      id: ed0792e9-73cd-40a9-8d50-b33125af351b
       version: -1
       name: Setting Jack new dn
       description: Sets a value into the context with the given context key
@@ -1372,131 +1148,6 @@
         "position": {
           "x": 50,
           "y": 2905
-        }
-      }
-    note: false
-    timertriggers: []
-    ignoreworker: false
-    skipunavailable: false
-    quietmode: 0
-  "35":
-    id: "35"
-<<<<<<< HEAD
-    taskid: 461f11fd-0d15-4203-82c7-e1a7e535d42e
-    type: regular
-    task:
-      id: 461f11fd-0d15-4203-82c7-e1a7e535d42e
-      version: -1
-      name: GeneratePassword1
-      description: "This function generates a password and allows various parameters\
-        \ to customize the properties of the password depending on the use case (e.g.\
-        \ password complexity requirements).  The default behavior is to generate\
-        \ a password of  *random length* including all four character classes (upper,\
-        \ lower, digits, symbols) with at least five and at most ten characters per\
-        \ class. \n\nThe min_* values all default to 0. This means that if the command\
-        \ is executed in this way:\n!GeneratePassword max_lcase=10\nIt is possible\
-        \ that a password of length zero could be generated. It is therefore recommended\
-        \ to always include a min_* parameter that matches. \n\nThe debug parameter\
-        \ will print certain properties of the command into the WarRoom for easy diagnostics."
-      scriptName: GeneratePassword
-      type: regular
-      iscommand: false
-      brand: ""
-    nexttasks:
-      '#none#':
-      - "1"
-    scriptarguments:
-      debug: {}
-      max_digits:
-        simple: "6"
-      max_lcase:
-        simple: "2"
-      max_symbols:
-        simple: "1"
-      max_ucase:
-        simple: "0"
-      min_digits:
-        simple: "6"
-      min_lcase:
-        simple: "2"
-      min_symbols:
-        simple: "1"
-      min_ucase:
-        simple: "0"
-    separatecontext: false
-    view: |-
-      {
-        "position": {
-          "x": 265,
-          "y": 1610
-=======
-    taskid: 7d225e6d-b50e-4302-8a05-838875202e12
-    type: regular
-    task:
-      id: 7d225e6d-b50e-4302-8a05-838875202e12
-      version: -1
-      name: Run get computer command
-      description: Retrieves detailed information about a computer account. The computer
-        can be specified by name, email address, or as an Active Directory Distinguished
-        Name (DN). If no filters are provided, all computers are returned.
-      script: '|||ad-get-computer'
-      type: regular
-      iscommand: true
-      brand: ""
-    nexttasks:
-      '#none#':
-      - "36"
-    scriptarguments:
-      attributes:
-        simple: '*'
-      custom-field-data: {}
-      custom-field-type: {}
-      dn: {}
-      name: {}
-    separatecontext: false
-    view: |-
-      {
-        "position": {
-          "x": 800,
-          "y": 515
-        }
-      }
-    note: false
-    timertriggers: []
-    ignoreworker: false
-    skipunavailable: false
-    quietmode: 0
-  "36":
-    id: "36"
-    taskid: aa0f3148-6dd9-4c52-89b2-eb755129bbb2
-    type: condition
-    task:
-      id: aa0f3148-6dd9-4c52-89b2-eb755129bbb2
-      version: -1
-      name: Verify results from get computer exist
-      type: condition
-      iscommand: false
-      brand: ""
-    nexttasks:
-      "yes":
-      - "24"
-    separatecontext: false
-    conditions:
-    - label: "yes"
-      condition:
-      - - operator: isExists
-          left:
-            value:
-              complex:
-                root: ActiveDirectory
-                accessor: Computers
-            iscontext: true
-    view: |-
-      {
-        "position": {
-          "x": 800,
-          "y": 730
->>>>>>> 42ad6504
         }
       }
     note: false
