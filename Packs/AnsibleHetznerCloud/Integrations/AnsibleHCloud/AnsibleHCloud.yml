--- conflicted
+++ resolved
@@ -384,11 +384,7 @@
     - contextPath: HCloud.HcloudVolumeInfo.hcloud_volume_info
       description: The volume infos as list
       type: unknown
-<<<<<<< HEAD
-  dockerimage: demisto/ansible-runner:1.0.0.24037
-=======
   dockerimage: demisto/ansible-runner:1.0.0.89756
->>>>>>> 90cf3b88
   script: ''
   subtype: python3
   type: python
