--- conflicted
+++ resolved
@@ -2,11 +2,7 @@
     "name": "Cloud Security Posture Management Playbooks",
     "description": "This pack provides the remediation playbooks for Cortex Cloud Issues and Cases.",
     "support": "xsoar",
-<<<<<<< HEAD
-    "currentVersion": "1.0.2",
-=======
     "currentVersion": "1.5.0",
->>>>>>> fb35a71a
     "author": "Cortex XSOAR",
     "url": "https://www.paloaltonetworks.com/cortex",
     "email": "",
