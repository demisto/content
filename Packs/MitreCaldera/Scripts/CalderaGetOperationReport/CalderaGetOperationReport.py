
import demistomock as demisto  # noqa: F401
from CommonServerPython import *  # noqa: F401

incident = demisto.incident()
custom_fields = incident.get('CustomFields')
operation_id = custom_fields.get('calderaoperationid')
if operation_id:
    res = demisto.executeCommand('caldera-get-operation-report', {'operation_id': operation_id})[0]['Contents']

    if isinstance(res, dict) and "facts" in res:
        caldera_operation_facts = []

<<<<<<< HEAD
        facts = res.get('facts')
=======
        facts: list = res.get('facts', [])
>>>>>>> 99cd7824

        for fact in facts:
            caldera_operation_facts.append(
                {
                    "created": fact.get('created'),
                    "techniqueid": fact.get('technique_id'),
                    "name": fact.get('name'),
                    "trait": fact.get('trait'),
                    "value": fact.get('value'),
                    "unique": fact.get('unique'),
                    "score": str(fact.get('score')),
                    "origintype": fact.get('origin_type'),
                    "collectedby": ", ".join(fact.get('collected_by', []))
                })
        command_results = CommandResults(
            readable_output=tableToMarkdown('Operation Facts', caldera_operation_facts)
        )
    else:
        command_results = CommandResults(
            readable_output="### Operation Facts\n\nNo data."
        )
else:
    command_results = CommandResults(
        readable_output="### Operation Facts\n\nNo Operation ID found."
    )

return_results(command_results)<|MERGE_RESOLUTION|>--- conflicted
+++ resolved
@@ -11,11 +11,7 @@
     if isinstance(res, dict) and "facts" in res:
         caldera_operation_facts = []
 
-<<<<<<< HEAD
-        facts = res.get('facts')
-=======
         facts: list = res.get('facts', [])
->>>>>>> 99cd7824
 
         for fact in facts:
             caldera_operation_facts.append(
