--- conflicted
+++ resolved
@@ -30,12 +30,8 @@
   script: ''
   type: python
   subtype: python3
-<<<<<<< HEAD
-  dockerimage: demisto/python3:3.10.5.31928
-=======
   dockerimage: demisto/python3:3.10.12.63474
   isfetch: false
->>>>>>> ad185257
   commands:
   - name: caldera-create-fact
     description: Create a Fact
