--- conflicted
+++ resolved
@@ -272,13 +272,8 @@
             "type": "string",
             "is_array": false
         },
-<<<<<<< HEAD
-        "targetyammeruserid": {
-            "type": "int",
-=======
         "TargetYammerUserId": {
             "type": "string",
->>>>>>> 912c0ee5
             "is_array": false
         },
         "ThreatsAndDetectionTech": {
