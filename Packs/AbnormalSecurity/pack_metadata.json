--- conflicted
+++ resolved
@@ -2,27 +2,14 @@
     "name": "Abnormal Security",
     "description": "Abnormal Security detects and protects against the whole spectrum of email attacks",
     "support": "partner",
-<<<<<<< HEAD
     "currentVersion": "1.1.3",
-=======
-    "currentVersion": "1.1.1",
->>>>>>> 088907be
     "author": "Abnormal Security",
     "url": "",
     "email": "support@abnormalsecurity.com",
-    "categories": [
-        "Data Enrichment & Threat Intelligence"
-    ],
-    "tags": [
-        "Email"
-    ],
-    "useCases": [
-        "Phishing"
-    ],
-    "keywords": [
-        "email",
-        "phishing"
-    ],
+    "categories": ["Data Enrichment & Threat Intelligence"],
+    "tags": ["Email"],
+    "useCases": ["Phishing"],
+    "keywords": ["email", "phishing"],
     "githubUser": [
         "dschuan"
     ]
