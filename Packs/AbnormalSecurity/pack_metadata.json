{
    "name": "Abnormal Security",
    "description": "Abnormal Security detects and protects against the whole spectrum of email attacks",
    "support": "partner",
<<<<<<< HEAD
    "currentVersion": "2.3.0",
=======
    "currentVersion": "2.2.6",
>>>>>>> 7e1f456a
    "author": "Abnormal Security",
    "url": "",
    "email": "support@abnormalsecurity.com",
    "tags": [],
    "categories": [
        "Data Enrichment & Threat Intelligence"
    ],
    "useCases": [
        "Phishing"
    ],
    "keywords": [
        "email",
        "phishing"
    ],
    "githubUser": [
        "fraankwang"
    ],
    "marketplaces": [
        "xsoar",
        "marketplacev2"
    ]
}<|MERGE_RESOLUTION|>--- conflicted
+++ resolved
@@ -2,11 +2,7 @@
     "name": "Abnormal Security",
     "description": "Abnormal Security detects and protects against the whole spectrum of email attacks",
     "support": "partner",
-<<<<<<< HEAD
-    "currentVersion": "2.3.0",
-=======
-    "currentVersion": "2.2.6",
->>>>>>> 7e1f456a
+    "currentVersion": "2.2.7",
     "author": "Abnormal Security",
     "url": "",
     "email": "support@abnormalsecurity.com",
