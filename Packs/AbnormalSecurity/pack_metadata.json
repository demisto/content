{
    "name": "Abnormal Security",
    "description": "Abnormal Security detects and protects against the whole spectrum of email attacks",
    "support": "partner",
<<<<<<< HEAD
    "currentVersion": "2.0.19",
=======
    "currentVersion": "2.0.20",
>>>>>>> fa455ac2
    "author": "Abnormal Security",
    "url": "",
    "email": "support@abnormalsecurity.com",
    "tags": [],
    "categories": [
        "Data Enrichment & Threat Intelligence"
    ],
    "useCases": [
        "Phishing"
    ],
    "keywords": [
        "email",
        "phishing"
    ],
    "githubUser": [
        "dschuan"
    ],
    "marketplaces": [
        "xsoar",
        "marketplacev2"
    ]
}<|MERGE_RESOLUTION|>--- conflicted
+++ resolved
@@ -2,11 +2,7 @@
     "name": "Abnormal Security",
     "description": "Abnormal Security detects and protects against the whole spectrum of email attacks",
     "support": "partner",
-<<<<<<< HEAD
-    "currentVersion": "2.0.19",
-=======
     "currentVersion": "2.0.20",
->>>>>>> fa455ac2
     "author": "Abnormal Security",
     "url": "",
     "email": "support@abnormalsecurity.com",
