import pytest
import demistomock as demisto
import io
import json
from AbnormalSecurity import (Client, check_the_status_of_an_action_requested_on_a_case_command,
                              check_the_status_of_an_action_requested_on_a_threat_command,
                              get_a_list_of_abnormal_cases_identified_by_abnormal_security_command,
                              get_a_list_of_threats_command,
                              get_details_of_an_abnormal_case_command,
                              manage_a_threat_identified_by_abnormal_security_command,
                              manage_an_abnormal_case_command,
                              submit_an_inquiry_to_request_a_report_on_misjudgement_by_abnormal_security_command,
                              get_the_latest_threat_intel_feed_command,
                              download_data_from_threat_log_in_csv_format_command,
                              get_a_list_of_campaigns_submitted_to_abuse_mailbox_command,
                              get_details_of_an_abuse_mailbox_campaign_command,
                              get_employee_identity_analysis_genome_data_command,
                              get_employee_information_command,
                              get_employee_login_information_for_last_30_days_in_csv_format_command,
                              provides_the_analysis_and_timeline_details_of_a_case_command,
                              submit_false_negative_report_command,
                              submit_false_positive_report_command,
                              get_a_list_of_vendors_command, get_the_details_of_a_specific_vendor_command,
                              get_the_activity_of_a_specific_vendor_command,
                              get_a_list_of_vendor_cases_command,
                              get_the_details_of_a_vendor_case_command,
                              get_a_list_of_unanalyzed_abuse_mailbox_campaigns_command, fetch_incidents, ISO_8601_FORMAT)
from CommonServerPython import DemistoException
from datetime import datetime

from test_data.fixtures \
    import BASE_URL, apikey

headers = {
    'Authorization': f"Bearer {apikey}",
}


class MockResponse:
    def __init__(self, data, status_code):
        self.data = data
        self.text = str(data)
        self.status_code = status_code


def util_load_json(path):
    with io.open(path, mode='r', encoding='utf-8') as f:
        return json.loads(f.read())


def util_load_response(path):
    with io.open(path, mode='r', encoding='utf-8') as f:
        return MockResponse(f.read(), 200)


def mock_client(mocker, http_request_result=None, throw_error=False):

    mocker.patch.object(demisto, 'getIntegrationContext', return_value={'current_refresh_token': 'refresh_token'})
    client = Client(
        server_url=BASE_URL,
        verify=False,
        proxy=False,
        auth=None,
        headers=headers
    )
    if http_request_result:
        mocker.patch.object(client, '_http_request', return_value=http_request_result)

    if throw_error:
        err_msg = "Error in API call [400] - BAD REQUEST}"
        mocker.patch.object(client, '_http_request', side_effect=DemistoException(err_msg, res={}))

    return client


"""
    Command Unit Tests
"""


@pytest.fixture
def mock_get_a_list_of_threats_request(mocker):
    mocker.patch("AbnormalSecurity.Client.get_a_list_of_threats_request").return_value \
        = util_load_json('test_data/test_get_list_of_abnormal_threats.json')


@pytest.fixture
def mock_get_a_list_of_campaigns_submitted_to_abuse_mailbox_request(mocker):
    mocker.patch("AbnormalSecurity.Client.get_a_list_of_campaigns_submitted_to_abuse_mailbox_request").return_value\
        = util_load_json('test_data/test_get_list_of_abuse_campaigns.json')


@pytest.fixture
def mock_get_a_list_of_abnormal_cases_identified_by_abnormal_security_request(mocker):
    mocker.patch("AbnormalSecurity.Client.get_a_list_of_abnormal_cases_identified_by_abnormal_security_request").return_value\
        = util_load_json('test_data/test_get_list_of_abnormal_cases.json')


def test_check_the_status_of_an_action_requested_on_a_case_command(mocker):
    """
        When:
            - Checking status of an action request on a case
        Then
            - Assert the context data is as expected.
            - Assert output prefix data is as expected
    """
    client = mock_client(mocker, util_load_json('test_data/test_check_status_of_action_requested_on_threat.json'))
    results = check_the_status_of_an_action_requested_on_a_case_command(client, {})
    assert results.outputs.get('status') == 'acknowledged'
    assert results.outputs_prefix == 'AbnormalSecurity.ActionStatus'


def test_check_the_status_of_an_action_requested_on_a_threat_command(mocker):
    """
        When:
            - Checking status of an action request on a threat
        Then
            - Assert the context data is as expected.
            - Assert output prefix data is as expected
    """
    client = mock_client(mocker, util_load_json('test_data/test_check_status_of_action_requested_on_threat.json'))
    results = check_the_status_of_an_action_requested_on_a_threat_command(client, {})
    assert results.outputs.get('status') == 'acknowledged'
    assert results.outputs_prefix == 'AbnormalSecurity.ActionStatus'


def test_get_a_list_of_abnormal_cases_identified_by_abnormal_security_command(mocker):
    """
        When:
            - Retrieving list of abnormal cases identified
        Then
            - Assert the context data is as expected.
            - Assert output prefix data is as expected
    """
    client = mock_client(mocker, util_load_json('test_data/test_get_list_of_abnormal_cases.json'))
    results = get_a_list_of_abnormal_cases_identified_by_abnormal_security_command(client, {})
    assert results.outputs.get('cases')[0].get('caseId') == '1234'
    assert results.outputs.get('pageNumber', 0) > 0
    assert results.outputs.get('nextPageNumber') == results.outputs.get('pageNumber', 0) + 1
    assert results.outputs_prefix == 'AbnormalSecurity.inline_response_200_1'


def test_get_a_list_of_threats_command(mocker):
    """
        When:
            - Retrieving list of cases identified
        Then
            - Assert the context data is as expected.
            - Assert output prefix data is as expected
    """
    client = mock_client(mocker, util_load_json('test_data/test_get_list_of_abnormal_threats.json'))
    results = get_a_list_of_threats_command(client, {})
    assert results.outputs.get('threats')[0].get('threatId') == '184712ab-6d8b-47b3-89d3-a314efef79e2'
    assert results.outputs.get('pageNumber', 0) > 0
    assert results.outputs.get('nextPageNumber') == results.outputs.get('pageNumber', 0) + 1
    assert results.outputs_prefix == 'AbnormalSecurity.inline_response_200'


def test_get_a_list_of_vendors_command(mocker):
    """
        When:
            - Retrieving list of vendors identified
        Then
            - Assert the context data is as expected.
            - Assert output prefix data is as expected
    """
    client = mock_client(mocker, util_load_json('test_data/test_get_a_list_of_vendors.json'))
    results = get_a_list_of_vendors_command(client, {})
    assert results.outputs.get('vendors')[0].get('vendorDomain') == 'test-domain-1.com'
    assert results.outputs.get('pageNumber', 0) > 0
    assert results.outputs.get('nextPageNumber') == results.outputs.get('pageNumber', 0) + 1
    assert results.outputs_prefix == 'AbnormalSecurity.VendorsList'


def test_get_the_details_of_a_specific_vendor_command(mocker):
    """
        When:
            - Retrieving details of a vendor
        Then
            - Assert the context data is as expected.
            - Assert output prefix data is as expected
    """
    client = mock_client(mocker, util_load_json('test_data/test_get_the_details_of_a_specific_vendor.json'))
    results = get_the_details_of_a_specific_vendor_command(client, {})
    assert results.outputs.get('vendorDomain') == 'test-domain-1.com'
    assert results.outputs.get('vendorContacts')[0] == 'john.doe@test-domain-1.com'
    assert results.outputs_prefix == 'AbnormalSecurity.VendorDetails'


def test_get_the_activity_of_a_specific_vendor_command(mocker):
    """
        When:
            - Retrieving activity of a vendor
        Then
            - Assert the context data is as expected.
            - Assert output prefix data is as expected
    """
    client = mock_client(mocker, util_load_json('test_data/test_get_the_activity_of_a_specific_vendor.json'))
    results = get_the_activity_of_a_specific_vendor_command(client, {})
    assert results.outputs.get('eventTimeline')[0].get('suspiciousDomain') == 'test@test-domain.com'
    assert results.outputs_prefix == 'AbnormalSecurity.VendorActivity'


def test_get_a_list_of_vendor_cases_command(mocker):
    """
        When:
            - Retrieving list of vendor cases identified
        Then
            - Assert the context data is as expected.
            - Assert output prefix data is as expected
    """
    client = mock_client(mocker, util_load_json('test_data/test_get_a_list_of_vendor_cases.json'))
    results = get_a_list_of_vendor_cases_command(client, {})
    assert results.outputs.get('vendorCases')[0].get('vendorCaseId') == 123
    assert results.outputs.get('pageNumber', 0) > 0
    assert results.outputs_prefix == 'AbnormalSecurity.VendorCases'


def test_get_the_details_of_a_vendor_case_command(mocker):
    """
        When:
            - Retrieving details of a vendor case
        Then
            - Assert the context data is as expected.
            - Assert output prefix data is as expected
    """
    client = mock_client(mocker, util_load_json('test_data/test_get_the_details_of_a_vendor_case.json'))
    results = get_the_details_of_a_vendor_case_command(client, {})
    assert results.outputs.get('vendorCaseId') == 123
    assert results.outputs.get('timeline')[0].get('threatId') == 1234
    assert results.outputs_prefix == 'AbnormalSecurity.VendorCaseDetails'


def test_get_a_list_of_unanalyzed_abuse_mailbox_campaigns_command(mocker):
    """
        When:
            - Retrieving a list of abuse mailbox messages that is yet to be analyzed
        Then
            - Assert the context data is as expected.
            - Assert output prefix data is as expected
    """
    client = mock_client(mocker, util_load_json('test_data/test_get_a_list_of_unanalyzed_abuse_mailbox_messages.json'))
    results = get_a_list_of_unanalyzed_abuse_mailbox_campaigns_command(client, {})
    assert results.outputs.get('results')[0].get('abx_message_id') == 123456789
    assert results.outputs.get('results')[0].get('recipient').get('email') == 'john.doe@some-domain.com'
    assert results.outputs_prefix == 'AbnormalSecurity.UnanalyzedAbuseCampaigns'

def test_get_a_list_of_vendors_command(mocker):
    """
        When:
            - Retrieving list of vendors identified
        Then
            - Assert the context data is as expected.
            - Assert output prefix data is as expected
    """
    client = mock_client(mocker, util_load_json('test_data/test_get_a_list_of_vendors.json'))
    results = get_a_list_of_vendors_command(client, {})
    assert results.outputs.get('vendors')[0].get('vendorDomain') == 'test-domain-1.com'
    assert results.outputs.get('pageNumber', 0) > 0
    assert results.outputs.get('nextPageNumber') == results.outputs.get('pageNumber', 0) + 1
    assert results.outputs_prefix == 'AbnormalSecurity.VendorsList'


def test_get_the_details_of_a_specific_vendor_command(mocker):
    """
        When:
            - Retrieving details of a vendor
        Then
            - Assert the context data is as expected.
            - Assert output prefix data is as expected
    """
    client = mock_client(mocker, util_load_json('test_data/test_get_the_details_of_a_specific_vendor.json'))
    results = get_the_details_of_a_specific_vendor_command(client, {"vendor_domain": "test.com"})
    assert results.outputs.get('vendorDomain') == 'test-domain-1.com'
    assert results.outputs.get('vendorContacts')[0] == 'john.doe@test-domain-1.com'
    assert results.outputs_prefix == 'AbnormalSecurity.VendorDetails'


def test_get_the_activity_of_a_specific_vendor_command(mocker):
    """
        When:
            - Retrieving activity of a vendor
        Then
            - Assert the context data is as expected.
            - Assert output prefix data is as expected
    """
    client = mock_client(mocker, util_load_json('test_data/test_get_the_activity_of_a_specific_vendor.json'))
    results = get_the_activity_of_a_specific_vendor_command(client, {"vendor_domain": "test.com"})
    assert results.outputs.get('eventTimeline')[0].get('suspiciousDomain') == 'test@test-domain.com'
    assert results.outputs_prefix == 'AbnormalSecurity.VendorActivity'


def test_get_a_list_of_vendor_cases_command(mocker):
    """
        When:
            - Retrieving list of vendor cases identified
        Then
            - Assert the context data is as expected.
            - Assert output prefix data is as expected
    """
    client = mock_client(mocker, util_load_json('test_data/test_get_a_list_of_vendor_cases.json'))
    results = get_a_list_of_vendor_cases_command(client, {})
    assert results.outputs.get('vendorCases')[0].get('vendorCaseId') == 123
    assert results.outputs.get('pageNumber', 0) > 0
    assert results.outputs_prefix == 'AbnormalSecurity.VendorCases'


def test_get_the_details_of_a_vendor_case_command(mocker):
    """
        When:
            - Retrieving details of a vendor case
        Then
            - Assert the context data is as expected.
            - Assert output prefix data is as expected
    """
    client = mock_client(mocker, util_load_json('test_data/test_get_the_details_of_a_vendor_case.json'))
    results = get_the_details_of_a_vendor_case_command(client, {"case_id": 2})
    assert results.outputs.get('vendorCaseId') == 123
    assert results.outputs.get('timeline')[0].get('threatId') == 1234
    assert results.outputs_prefix == 'AbnormalSecurity.VendorCaseDetails'


def test_get_a_list_of_unanalyzed_abuse_mailbox_campaigns_command(mocker):
    """
        When:
            - Retrieving a list of abuse mailbox messages that is yet to be analyzed
        Then
            - Assert the context data is as expected.
            - Assert output prefix data is as expected
    """
    client = mock_client(mocker, util_load_json('test_data/test_get_a_list_of_unanalyzed_abuse_mailbox_messages.json'))
    results = get_a_list_of_unanalyzed_abuse_mailbox_campaigns_command(client, {})
    assert results.outputs.get('results')[0].get('abx_message_id') == 123456789
    assert results.outputs.get('results')[0].get('recipient').get('email') == 'john.doe@some-domain.com'
    assert results.outputs_prefix == 'AbnormalSecurity.UnanalyzedAbuseCampaigns'

<<<<<<< HEAD
def test_get_a_list_of_vendors_command(mocker):
    """
        When:
            - Retrieving list of vendors identified
        Then
            - Assert the context data is as expected.
            - Assert output prefix data is as expected
    """
    client = mock_client(mocker, util_load_json('test_data/test_get_a_list_of_vendors.json'))
    results = get_a_list_of_vendors_command(client, {})
    assert results.outputs.get('vendors')[0].get('vendorDomain') == 'test-domain-1.com'
    assert results.outputs.get('pageNumber', 0) > 0
    assert results.outputs.get('nextPageNumber') == results.outputs.get('pageNumber', 0) + 1
    assert results.outputs_prefix == 'AbnormalSecurity.VendorsList'


def test_get_the_details_of_a_specific_vendor_command(mocker):
    """
        When:
            - Retrieving details of a vendor
        Then
            - Assert the context data is as expected.
            - Assert output prefix data is as expected
    """
    client = mock_client(mocker, util_load_json('test_data/test_get_the_details_of_a_specific_vendor.json'))
    results = get_the_details_of_a_specific_vendor_command(client, {})
    assert results.outputs.get('vendorDomain') == 'test-domain-1.com'
    assert results.outputs.get('vendorContacts')[0] == 'john.doe@test-domain-1.com'
    assert results.outputs_prefix == 'AbnormalSecurity.VendorDetails'


def test_get_the_activity_of_a_specific_vendor_command(mocker):
    """
        When:
            - Retrieving activity of a vendor
        Then
            - Assert the context data is as expected.
            - Assert output prefix data is as expected
    """
    client = mock_client(mocker, util_load_json('test_data/test_get_the_activity_of_a_specific_vendor.json'))
    results = get_the_activity_of_a_specific_vendor_command(client, {})
    assert results.outputs.get('eventTimeline')[0].get('suspiciousDomain') == 'test@test-domain.com'
    assert results.outputs_prefix == 'AbnormalSecurity.VendorActivity'


def test_get_a_list_of_vendor_cases_command(mocker):
    """
        When:
            - Retrieving list of vendor cases identified
        Then
            - Assert the context data is as expected.
            - Assert output prefix data is as expected
    """
    client = mock_client(mocker, util_load_json('test_data/test_get_a_list_of_vendor_cases.json'))
    results = get_a_list_of_vendor_cases_command(client, {})
    assert results.outputs.get('vendorCases')[0].get('vendorCaseId') == 123
    assert results.outputs.get('pageNumber', 0) > 0
    assert results.outputs_prefix == 'AbnormalSecurity.VendorCases'


def test_get_the_details_of_a_vendor_case_command(mocker):
    """
        When:
            - Retrieving details of a vendor case
        Then
            - Assert the context data is as expected.
            - Assert output prefix data is as expected
    """
    client = mock_client(mocker, util_load_json('test_data/test_get_the_details_of_a_vendor_case.json'))
    results = get_the_details_of_a_vendor_case_command(client, {})
    assert results.outputs.get('vendorCaseId') == 123
    assert results.outputs.get('timeline')[0].get('threatId') == 1234
    assert results.outputs_prefix == 'AbnormalSecurity.VendorCaseDetails'


def test_get_a_list_of_unanalyzed_abuse_mailbox_campaigns_command(mocker):
    """
        When:
            - Retrieving a list of abuse mailbox messages that is yet to be analyzed
        Then
            - Assert the context data is as expected.
            - Assert output prefix data is as expected
    """
    client = mock_client(mocker, util_load_json('test_data/test_get_a_list_of_unanalyzed_abuse_mailbox_messages.json'))
    results = get_a_list_of_unanalyzed_abuse_mailbox_campaigns_command(client, {})
    assert results.outputs.get('results')[0].get('abx_message_id') == 123456789
    assert results.outputs.get('results')[0].get('recipient').get('email') == 'john.doe@some-domain.com'
    assert results.outputs_prefix == 'AbnormalSecurity.UnanalyzedAbuseCampaigns'

=======
>>>>>>> d3c06db8

def test_get_details_of_an_abnormal_case_command(mocker):
    """
        When:
            - Retrieving details of an abnormal case identified
        Then
            - Assert the context data is as expected.
            - Assert output prefix data is as expected
    """
    client = mock_client(mocker, util_load_json('test_data/test_get_details_of_an_abnormal_case.json'))
    results = get_details_of_an_abnormal_case_command(client, {})
    assert results.outputs.get('caseId') == '1234'
    assert results.outputs.get('threatIds')[0] == '184712ab-6d8b-47b3-89d3-a314efef79e2'
    assert results.outputs_prefix == 'AbnormalSecurity.AbnormalCaseDetails'


def test_manage_a_threat_identified_by_abnormal_security_command_failure(mocker):
    """
        When:
            - Cause an API error when parsing bad data
        Then
            - Assert error is thrown as expected
    """
    client = mock_client(mocker, None, True)
    with pytest.raises(DemistoException):
        manage_a_threat_identified_by_abnormal_security_command(client, {})


def test_manage_a_threat_identified_by_abnormal_security_command_success(mocker):
    """
        When:
            - Successfully manage a threat identified
        Then
            - Assert the context data is as expected.
            - Assert output prefix data is as expected
    """
    client = mock_client(mocker, util_load_json('test_data/test_manage_threat.json'))
    results = manage_a_threat_identified_by_abnormal_security_command(client, {})
    assert results.outputs.get('action_id') == '61e76395-40d3-4d78-b6a8-8b17634d0f5b'
    assert results.outputs_prefix == 'AbnormalSecurity.ThreatManageResults'


def test_manage_an_abnormal_case_command_failure(mocker):
    """
        When:
            - Cause an API error when passing bad data
        Then
            - Assert error is thrown as expected
    """
    client = mock_client(mocker, None, True)
    with pytest.raises(DemistoException):
        manage_an_abnormal_case_command(client, {})


def test_manage_an_abnormal_case_command_success(mocker):
    """
        When:
            - Successfully manage a threat identified
        Then
            - Assert the context data is as expected.
            - Assert output prefix data is as expected
    """
    client = mock_client(mocker, util_load_json('test_data/test_manage_case.json'))
    results = manage_an_abnormal_case_command(client, {})
    assert results.outputs.get('action_id') == '61e76395-40d3-4d78-b6a8-8b17634d0f5b'
    assert results.outputs_prefix == 'AbnormalSecurity.CaseManageResults'


def test_submit_an_inquiry_to_request_a_report_on_misjudgement_by_abnormal_security_command(mocker):
    """
        When:
            - Submit an inquiry
        Then
            - Assert output prefix data is as expected
    """
    client = mock_client(mocker, "Thank you for your feedback! We have sent your inquiry to our support staff.")
    args = {
        "reporter": "abc@def.com",
        "report_type": "false-positive"
    }

    results = submit_an_inquiry_to_request_a_report_on_misjudgement_by_abnormal_security_command(client, args)
    assert results.outputs_prefix == 'AbnormalSecurity.SubmitInquiry'


def test_submit_a_false_negative_command(mocker):
    """
        When:
            - Submit a FN command
        Then
            - Assert output prefix data is as expected
    """
    client = mock_client(mocker, "Thank you for your feedback! We have sent your inquiry to our support staff.")
    args = {
        "sender_email": "abc@def.com",
        "recipient_email": "abc@def.com",
        "subject": "test"
    }

    results = submit_false_negative_report_command(client, args)
    assert results.readable_output == 'Thank you for your feedback! We have sent your inquiry to our support staff.'


def test_submit_a_false_positive_command(mocker):
    """
        When:
            - Submit a FP command
        Then
            - Assert output prefix data is as expected
    """
    client = mock_client(mocker, "Thank you for your feedback! We have sent your inquiry to our support staff.")
    args = {
        "portal_link": "https://portal.abnormalsecurity.com/home/threat-center/remediation-history/12345",
    }

    results = submit_false_positive_report_command(client, args)
    assert results.readable_output == 'Thank you for your feedback! We have sent your inquiry to our support staff.'


def test_get_the_latest_threat_intel_feed_command(mocker):
    """
        When:
            - Retrieve intel feed
        Then
            - Assert downloaded file name is as expected
    """
    client = mock_client(mocker, util_load_response('test_data/test_get_threat_intel_feed.json'))
    results = get_the_latest_threat_intel_feed_command(client)
    assert results["File"] == 'threat_intel_feed.json'


def test_download_data_from_threat_log_in_csv_format_command(mocker):
    """
        When:
            - Downloading threat log in csv format
        Then
            - Assert downloaded file name is as expected
    """
    client = mock_client(mocker, util_load_response('test_data/test_download_data_from_threat_log_in_csv_format.csv'))
    results = download_data_from_threat_log_in_csv_format_command(client, {})

    assert results["File"] == 'threat_log.csv'


def test_get_a_list_of_campaigns_submitted_to_abuse_mailbox_command(mocker):
    """
        When:
            - Retrieving list of abuse campaigns identified
        Then
            - Assert the context data is as expected.
            - Assert output prefix data is as expected
    """
    client = mock_client(mocker, util_load_json('test_data/test_get_list_of_abuse_campaigns.json'))
    results = get_a_list_of_campaigns_submitted_to_abuse_mailbox_command(client, {})
    assert results.outputs.get('campaigns')[0].get('campaignId') == 'fff51768-c446-34e1-97a8-9802c29c3ebd'
    assert results.outputs.get('pageNumber', 0) > 0
    assert results.outputs.get('nextPageNumber') == results.outputs.get('pageNumber', 0) + 1
    assert results.outputs_prefix == 'AbnormalSecurity.AbuseCampaign'


def test_get_details_of_an_abuse_mailbox_campaign_command(mocker):
    """
        When:
            - Retrieving details of an abuse mailbox campaign reported
        Then
            - Assert the context data is as expected.
            - Assert output prefix data is as expected
    """
    client = mock_client(mocker, util_load_json('test_data/test_get_details_of_abuse_campaign.json'))
    results = get_details_of_an_abuse_mailbox_campaign_command(client, {})
    assert results.outputs.get('campaignId') == 'fff51768-c446-34e1-97a8-9802c29c3ebd'
    assert results.outputs.get('attackType') == 'Attack Type: Spam'
    assert results.outputs_prefix == 'AbnormalSecurity.AbuseCampaign.campaigns'


def test_get_employee_identity_analysis_genome_data_command(mocker):
    """
        When:
            - Retrieving analysis histograms of employee
        Then
            - Assert the context data is as expected.
            - Assert output prefix data is as expected
    """
    client = mock_client(mocker, util_load_json('test_data/test_get_details_of_genome_data.json'))
    results = get_employee_identity_analysis_genome_data_command(client, {})
    assert len(results.outputs.get('histograms')) > 0
    assert results.outputs.get('histograms')[0]['key'] == 'ip_address'
    for index, val in enumerate(results.outputs.get('histograms')[0]['values']):
        assert val["text"] == f"ip-address-{index}"
    assert results.outputs_prefix == 'AbnormalSecurity.Employee'


def test_get_employee_information_command(mocker):
    """
        When:
            - Retrieving company employee information
        Then
            - Assert the context data is as expected.
            - Assert output prefix data is as expected
    """
    client = mock_client(mocker, util_load_json('test_data/test_get_employee_info.json'))
    results = get_employee_information_command(client, {})
    assert results.outputs.get('name') == 'test_name'
    assert results.outputs_prefix == 'AbnormalSecurity.Employee'


def test_get_employee_login_information_for_last_30_days_in_csv_format_command(mocker):
    """
        When:
            - Downloading employee login information in csv format
        Then
            - Assert downloaded file name is as expected
    """
    client = mock_client(mocker, util_load_response('test_data/test_get_employee_login_info_csv.csv'))
    results = get_employee_login_information_for_last_30_days_in_csv_format_command(client, {})
    assert results["File"] == 'employee_login_info_30_days.csv'


def test_provides_the_analysis_and_timeline_details_of_a_case_command(mocker):
    """
        When:
            - Retrieving anaylsis and timeline detail of a case
        Then
            - Assert the context data is as expected.
            - Assert output prefix data is as expected
    """
    client = mock_client(mocker, util_load_json('test_data/test_get_case_analysis_and_timeline.json'))
    results = provides_the_analysis_and_timeline_details_of_a_case_command(client, {})
    assert len(results.outputs.get('insights')) > 0
    assert len(results.outputs.get('eventTimeline')) > 0
    assert results.outputs_prefix == 'AbnormalSecurity.CaseAnalysis'


def test_fetch_incidents(mocker, mock_get_a_list_of_threats_request,
                         mock_get_a_list_of_campaigns_submitted_to_abuse_mailbox_request,
                         mock_get_a_list_of_abnormal_cases_identified_by_abnormal_security_request):
    client = mock_client(mocker, util_load_json('test_data/test_get_case_analysis_and_timeline.json'))
    first_fetch_time = datetime.now().strftime(ISO_8601_FORMAT)
    next_run, incidents = fetch_incidents(
        client=client,
        last_run={"last_fetch": "2023-09-17T14:43:09Z"},
        first_fetch_time=first_fetch_time,
        max_incidents_to_fetch=200,
    )
    assert len(incidents) == 4<|MERGE_RESOLUTION|>--- conflicted
+++ resolved
@@ -334,98 +334,6 @@
     assert results.outputs.get('results')[0].get('recipient').get('email') == 'john.doe@some-domain.com'
     assert results.outputs_prefix == 'AbnormalSecurity.UnanalyzedAbuseCampaigns'
 
-<<<<<<< HEAD
-def test_get_a_list_of_vendors_command(mocker):
-    """
-        When:
-            - Retrieving list of vendors identified
-        Then
-            - Assert the context data is as expected.
-            - Assert output prefix data is as expected
-    """
-    client = mock_client(mocker, util_load_json('test_data/test_get_a_list_of_vendors.json'))
-    results = get_a_list_of_vendors_command(client, {})
-    assert results.outputs.get('vendors')[0].get('vendorDomain') == 'test-domain-1.com'
-    assert results.outputs.get('pageNumber', 0) > 0
-    assert results.outputs.get('nextPageNumber') == results.outputs.get('pageNumber', 0) + 1
-    assert results.outputs_prefix == 'AbnormalSecurity.VendorsList'
-
-
-def test_get_the_details_of_a_specific_vendor_command(mocker):
-    """
-        When:
-            - Retrieving details of a vendor
-        Then
-            - Assert the context data is as expected.
-            - Assert output prefix data is as expected
-    """
-    client = mock_client(mocker, util_load_json('test_data/test_get_the_details_of_a_specific_vendor.json'))
-    results = get_the_details_of_a_specific_vendor_command(client, {})
-    assert results.outputs.get('vendorDomain') == 'test-domain-1.com'
-    assert results.outputs.get('vendorContacts')[0] == 'john.doe@test-domain-1.com'
-    assert results.outputs_prefix == 'AbnormalSecurity.VendorDetails'
-
-
-def test_get_the_activity_of_a_specific_vendor_command(mocker):
-    """
-        When:
-            - Retrieving activity of a vendor
-        Then
-            - Assert the context data is as expected.
-            - Assert output prefix data is as expected
-    """
-    client = mock_client(mocker, util_load_json('test_data/test_get_the_activity_of_a_specific_vendor.json'))
-    results = get_the_activity_of_a_specific_vendor_command(client, {})
-    assert results.outputs.get('eventTimeline')[0].get('suspiciousDomain') == 'test@test-domain.com'
-    assert results.outputs_prefix == 'AbnormalSecurity.VendorActivity'
-
-
-def test_get_a_list_of_vendor_cases_command(mocker):
-    """
-        When:
-            - Retrieving list of vendor cases identified
-        Then
-            - Assert the context data is as expected.
-            - Assert output prefix data is as expected
-    """
-    client = mock_client(mocker, util_load_json('test_data/test_get_a_list_of_vendor_cases.json'))
-    results = get_a_list_of_vendor_cases_command(client, {})
-    assert results.outputs.get('vendorCases')[0].get('vendorCaseId') == 123
-    assert results.outputs.get('pageNumber', 0) > 0
-    assert results.outputs_prefix == 'AbnormalSecurity.VendorCases'
-
-
-def test_get_the_details_of_a_vendor_case_command(mocker):
-    """
-        When:
-            - Retrieving details of a vendor case
-        Then
-            - Assert the context data is as expected.
-            - Assert output prefix data is as expected
-    """
-    client = mock_client(mocker, util_load_json('test_data/test_get_the_details_of_a_vendor_case.json'))
-    results = get_the_details_of_a_vendor_case_command(client, {})
-    assert results.outputs.get('vendorCaseId') == 123
-    assert results.outputs.get('timeline')[0].get('threatId') == 1234
-    assert results.outputs_prefix == 'AbnormalSecurity.VendorCaseDetails'
-
-
-def test_get_a_list_of_unanalyzed_abuse_mailbox_campaigns_command(mocker):
-    """
-        When:
-            - Retrieving a list of abuse mailbox messages that is yet to be analyzed
-        Then
-            - Assert the context data is as expected.
-            - Assert output prefix data is as expected
-    """
-    client = mock_client(mocker, util_load_json('test_data/test_get_a_list_of_unanalyzed_abuse_mailbox_messages.json'))
-    results = get_a_list_of_unanalyzed_abuse_mailbox_campaigns_command(client, {})
-    assert results.outputs.get('results')[0].get('abx_message_id') == 123456789
-    assert results.outputs.get('results')[0].get('recipient').get('email') == 'john.doe@some-domain.com'
-    assert results.outputs_prefix == 'AbnormalSecurity.UnanalyzedAbuseCampaigns'
-
-=======
->>>>>>> d3c06db8
 
 def test_get_details_of_an_abnormal_case_command(mocker):
     """
