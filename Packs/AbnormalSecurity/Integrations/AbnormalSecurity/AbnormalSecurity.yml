--- conflicted
+++ resolved
@@ -3,55 +3,6 @@
   id: Abnormal Security
   version: -1
 configuration:
-<<<<<<< HEAD
-  - defaultvalue: https://api.abnormalplatform.com/v1
-    display: Server URL (e.g. https://api.abnormalplatform.com/v1)
-    name: url
-    required: true
-    type: 0
-  - defaultvalue: ""
-    display: API Key
-    name: api_key
-    required: true
-    type: 4
-  - display: Trust any certificate (not secure)
-    name: insecure
-    type: 8
-    required: false
-  - display: Use system proxy settings
-    name: proxy
-    type: 8
-    required: false
-  - display: Fetch incidents
-    name: isFetch
-    required: false
-    type: 8
-  - additionalinfo: Maximum number of incidents per fetch. The default value is 200.
-    defaultvalue: 200
-    display: Maximum incidents to fetch.
-    name: max_fetch
-    type: 0
-    required: false
-  - display: Fetch Threats
-    name: fetch_threats
-    type: 8
-  - display: Fetch Abuse Campaigns
-    name: fetch_abuse_campaigns
-    type: 8
-  - display: Fetch Account Takeover Cases
-    name: fetch_account_takeover_cases
-    type: 8
-  - defaultvalue: 3 days
-    display: First fetch time
-    additionalinfo: First alert created date to fetch. e.g., "1 min ago","2 weeks ago","3 months ago"
-    name: first_fetch
-    type: 0
-    required: false
-  - display: Incident type
-    name: incidentType
-    type: 13
-    required: false
-=======
 - defaultvalue: https://api.abnormalplatform.com/v1
   display: Server URL (e.g. https://api.abnormalplatform.com/v1)
   name: url
@@ -106,663 +57,11 @@
   name: incidentFetchInterval
   required: false
   type: 19
->>>>>>> 90cf3b88
 description: Abnormal Security detects the whole spectrum of email attacks, from vendor email compromise and spear-phishing to unwanted email spam and graymail. To stop these advanced attacks, Abnormal leverages the industry’s most advanced behavioral data science to baseline known good behavior and detects anomalies.
 display: Abnormal Security
 name: Abnormal Security
 script:
   commands:
-<<<<<<< HEAD
-    - arguments:
-        - description: Value must be of the format `filter={FILTER KEY} gte YYYY-MM-DDTHH:MM:SSZ lte YYYY-MM-DDTHH:MM:SSZ`. A `{FILTER KEY}` must be specified, and currently the only keys that are supported for `/threats` are `receivedTime` and `lastModifiedTime`. At least 1 of `gte`/`lte` must be specified, with a datetime string following the `YYYY-MM-DDTHH:MM:SSZ format`.
-          name: filter
-        - description: Number of threats that on in each page. Each page of data will have at most page_size threats. Has no effect if filter is not specified.
-          name: page_size
-        - description: 1-indexed page number to get a particular page of threats. Has no effect if filter is not specified.
-          name: page_number
-        - description: Returns test data if set to `True`.
-          name: mock-data
-        - description: Filters threats based on the source of detection.
-          name: source
-        - description: Subtenant of the user (if applicable).
-          name: subtenant
-      description: Get a list of threats.
-      name: abnormal-security-list-threats
-      outputs:
-        - contextPath: AbnormalSecurity.inline_response_200.threats.threatId
-          description: An id which maps to a threat campaign. A threat campaign might be received by multiple users.
-          type: String
-        - contextPath: AbnormalSecurity.inline_response_200.pageNumber
-          description: The current page number. Will not be be in the response if no filter query  meter is passed in via the request.
-          type: Number
-        - contextPath: AbnormalSecurity.inline_response_200.nextpageNumber
-          description: The next page number. Will not be included in the response if there are no more pages of data or if no filter query meter is passed in via the request.
-          type: Number
-
-    - arguments:
-        - description: A UUID representing a threat campaign. Full list of threat IDs can be obtained by first running the command to list a threat.
-          name: threat_id
-          required: true
-        - description: Returns test data if set to `True`.
-          name: mock-data
-        - description: Subtenant of the user (if applicable).
-          name: subtenant
-      description: Get details of a threat.
-      name: abnormal-security-get-threat
-      outputs:
-        - contextPath: AbnormalSecurity.ThreatDetails.threatId
-          description: An id which maps to a threat campaign. A threat campaign might be received by multiple users.
-          type: String
-        - contextPath: AbnormalSecurity.ThreatDetails.messages.threatId
-          description: An id which maps to a threat campaign. A threat campaign might be received by multiple users.
-          type: String
-        - contextPath: AbnormalSecurity.ThreatDetails.messages.abxMessageId
-          description: A unique identifier for an individual message within a threat (i.e email campaign).
-          type: Number
-        - contextPath: AbnormalSecurity.ThreatDetails.messages.abxPortalUrl
-          description: The URL at which the specific message details are viewable in Abnormal Security's Portal web interface.
-          type: String
-        - contextPath: AbnormalSecurity.ThreatDetails.messages.subject
-          description: The email subject.
-          type: String
-        - contextPath: AbnormalSecurity.ThreatDetails.messages.fromAddress
-          description: The email address of the sender.
-          type: String
-        - contextPath: AbnormalSecurity.ThreatDetails.messages.fromName
-          description: The display name of the sender.
-          type: String
-        - contextPath: AbnormalSecurity.ThreatDetails.messages.toAddresses
-          description: All the email addresses to which the message was sent, comma-se ted & truncated at 255 chars.
-          type: String
-        - contextPath: AbnormalSecurity.ThreatDetails.messages.recipientAddress
-          description: the email address of the user who actually received the message.
-          type: String
-        - contextPath: AbnormalSecurity.ThreatDetails.messages.receivedTime
-          description: The timestamp at which this message arrived.
-          type: String
-        - contextPath: AbnormalSecurity.ThreatDetails.messages.sentTime
-          description: The timestamp at which this message was sent.
-          type: String
-        - contextPath: AbnormalSecurity.ThreatDetails.messages.internetMessageId
-          description: The internet message ID, per RFC 822.
-          type: String
-        - contextPath: AbnormalSecurity.ThreatDetails.messages.autoRemediated
-          description: Abnormal has automatically detected and remediated this message from the user's mailbox.
-          type: Boolean
-        - contextPath: AbnormalSecurity.ThreatDetails.messages.postRemediated
-          description: Email campaigns that were remediated at a later time, after landing in user's mailbox.
-          type: Boolean
-        - contextPath: AbnormalSecurity.ThreatDetails.messages.attackType
-          description: The type of threat the message represents.
-          type: String
-        - contextPath: AbnormalSecurity.ThreatDetails.messages.attackStrategy
-          description: The attack strategy identified to be used by a threat campaign.
-          type: String
-        - contextPath: AbnormalSecurity.ThreatDetails.messages.returnPath
-          description: The potential path where information is returned to the attacker.
-          type: String
-        - contextPath: AbnormalSecurity.ThreatDetails.messages.senderIpAddress
-          description: IP address of sender.
-          type: String
-        - contextPath: AbnormalSecurity.ThreatDetails.messages.impersonatedParty
-          description: Impersonated party, if any.
-          type: String
-        - contextPath: AbnormalSecurity.ThreatDetails.messages.attackVector
-          description: The attack medium.
-          type: String
-        - contextPath: AbnormalSecurity.ThreatDetails.messages.remediationTimestamp
-          description: The timestamp at which this message was remediated, or empty if it has not been remediated.
-          type: String
-        - contextPath: AbnormalSecurity.ThreatDetails.messages.isRead
-          description: Whether an email has been read.
-          type: Boolean
-        - contextPath: AbnormalSecurity.ThreatDetails.messages.attackedParty
-          description: The party that was targeted by an attack.
-          type: String
-
-        - contextPath: AbnormalSecurity.ThreatDetails.messages.attachmentCount
-          description: The number of attachments in the message.
-          type: Number
-        - contextPath: AbnormalSecurity.ThreatDetails.messages.attachmentNames
-          description: List of attachment names in the message.
-          type: Unknown
-        - contextPath: AbnormalSecurity.ThreatDetails.messages.ccEmails
-          description: List of CC'd email addresses.
-          type: Unknown
-        - contextPath: AbnormalSecurity.ThreatDetails.messages.replyToEmails
-          description: List of email addresses to reply to.
-          type: Unknown
-        - contextPath: AbnormalSecurity.ThreatDetails.messages.senderDomain
-          description: The domain of the sender's email address.
-          type: String
-        - contextPath: AbnormalSecurity.ThreatDetails.messages.summaryInsights
-          description: Summary insights of the message.
-          type: Unknown
-        - contextPath: AbnormalSecurity.ThreatDetails.messages.urlCount
-          description: Count of URLs in the message.
-          type: Number
-        - contextPath: AbnormalSecurity.ThreatDetails.messages.urls
-          description: List of URLs in the message.
-          type: Unknown
-        - contextPath: AbnormalSecurity.ThreatDetails.messages.remediationStatus
-          description: The status of remediation for the message.
-          type: String
-
-    - arguments:
-        - description: A UUID representing a threat campaign. Full list of threat IDs can be obtained by first running the command to list a threat.
-          name: threat_id
-          required: true
-        - description: Action to perform on threat.
-          name: action
-          required: true
-        - description: Returns test data if set to `True`.
-          name: mock-data
-      description: Manage a Threat identified by Abnormal Security.
-      name: abnormal-security-manage-threat
-      outputs:
-        - contextPath: AbnormalSecurity.ThreatManageResults.action_id
-          description: ID of the action taken.
-          type: String
-        - contextPath: AbnormalSecurity.ThreatManageResults.status_url
-          description: URL of the status of the action.
-          type: String
-
-    - arguments:
-        - description: A UUID representing a threat campaign. Full list of threat IDs can be obtained by first running the command to list a threat.
-          name: threat_id
-          required: true
-        - description: A UUID representing the action id for a threat. Can be obtained from payload after performing an action on the threat.
-          name: action_id
-          required: true
-        - description: Returns test data if set to `True`.
-          name: mock-data
-        - description: Subtenant of the user (if applicable).
-          name: subtenant
-      description: Check the status of an action requested on a threat.
-      name: abnormal-security-check-threat-action-status
-      outputs:
-        - contextPath: AbnormalSecurity.ActionStatus.status
-          description: The status of a threat after performing an action on it.
-          type: String
-        - contextPath: AbnormalSecurity.ActionStatus.description
-          description: The description of the status.
-          type: String
-    - arguments:
-        - description: Filter the results based on a filter key. Value must be of the format `filter={FILTER KEY} gte YYYY-MM-DDTHH:MM:SSZ lte YYYY-MM-DDTHH:MM:SSZ`. Supported keys - [`receivedTime`].
-          name: filter
-        - description: Returns test data if set to `True`.
-          name: mock-data
-        - description: Filters threats based on the source of detection.
-          name: source
-        - description: Subtenant of the user (if applicable).
-          name: subtenant
-      description: Download data from Threat Log in .csv format.
-      name: abnormal-security-download-threat-log-csv
-    - arguments:
-        - description: Value must be of the format `filter={FILTER KEY} gte YYYY-MM-DDTHH:MM:SSZ lte YYYY-MM-DDTHH:MM:SSZ`. A `{FILTER KEY}` must be specified, and currently the only key that is supported for `/cases` is `lastModifiedTime`. At least 1 of `gte`/`lte` must be specified, with a datetime string following the `YYYY-MM-DDTHH:MM:SSZ` format.
-          name: filter
-        - description: Number of cases that are on each page. Each page of data will have at most page_size threats. Has no effect if filter is not specified.
-          name: page_size
-        - description: 1-indexed page number to get a particular page of cases. Has no effect if filter is not specified.
-          name: page_number
-        - description: Returns test data if set to `True`.
-          name: mock-data
-        - description: Subtenant of the user (if applicable).
-          name: subtenant
-      description: Get a list of Abnormal cases identified by Abnormal Security.
-      name: abnormal-security-list-abnormal-cases
-      outputs:
-        - contextPath: AbnormalSecurity.inline_response_200_1.cases.caseId
-          description: A unique identifier for this case.
-          type: String
-        - contextPath: AbnormalSecurity.inline_response_200_1.cases.description
-          description: Description of the severity level for this case.
-          type: String
-        - contextPath: AbnormalSecurity.inline_response_200_1.pageNumber
-          description: The current page number. Will not be be in the response if no filter query meter is passed in via the request.
-          type: Number
-        - contextPath: AbnormalSecurity.inline_response_200_1.nextpageNumber
-          description: The next page number. Will not be included in the response if there are no more pages of data or if no filter query meter is passed in via the request.
-          type: Number
-
-    - arguments:
-        - description: A string representing the email case. Can be retrieved by first running command to list cases.
-          name: case_id
-          required: true
-        - description: Returns test data if set to `True`.
-          name: mock-data
-        - description: Subtenant of the user (if applicable).
-          name: subtenant
-      description: Get details of an Abnormal case.
-      name: abnormal-security-get-abnormal-case
-      outputs:
-        - contextPath: AbnormalSecurity.AbnormalCaseDetails.caseId
-          description: A unique identifier for this case.
-          type: String
-        - contextPath: AbnormalSecurity.AbnormalCaseDetails.severity
-          description: Description of the severity level for this case.
-          type: String
-        - contextPath: AbnormalSecurity.AbnormalCaseDetails.affectedEmployee
-          description: Which employee this case pertains to.
-          type: String
-        - contextPath: AbnormalSecurity.AbnormalCaseDetails.firstObserved
-          description: First time suspicious behavior was observed.
-          type: String
-    - arguments:
-        - description: A string representing the email case. Can be retrieved by first running command to list cases.
-          name: case_id
-          required: true
-        - description: Action to perform on case.
-          name: action
-          required: true
-        - description: Returns test data if set to `True`.
-          name: mock-data
-      description: Manage an Abnormal Case.
-      name: abnormal-security-manage-abnormal-case
-      outputs:
-        - contextPath: AbnormalSecurity.CaseManageResults.action_id
-          description: ID of the action taken.
-          type: String
-        - contextPath: AbnormalSecurity.CaseManageResults.status_url
-          description: URL of the status of the action.
-          type: String
-    - arguments:
-        - description: A string representing the email case. Can be retrieved by first running command to list cases.
-          name: case_id
-          required: true
-        - description: A string representing the email case. Can be retrieved from payload after performing an action on a case.
-          name: action_id
-          required: true
-        - description: Returns test data if set to `True`.
-          name: mock-data
-        - description: Subtenant of the user (if applicable).
-          name: subtenant
-      description: Check the status of an action requested on a case.
-      name: abnormal-security-check-case-action-status
-      outputs:
-        - contextPath: AbnormalSecurity.ActionStatus.status
-          description: Status of the case after an action is performed.
-          type: String
-        - contextPath: AbnormalSecurity.ActionStatus.description
-          description: Detailed description of the status.
-          type: String
-    - arguments:
-        - description: A string representing the email case. Can be retrieved by first running command to list cases.
-          name: case_id
-          required: true
-        - description: Returns test data if set to `True`.
-          name: mock-data
-        - description: Subtenant of the user (if applicable).
-          name: subtenant
-      description: Provides the analysis and timeline details of a case.
-      name: abnormal-security-get-case-analysis-and-timeline
-      outputs:
-        - contextPath: AbnormalSecurity.CaseAnalysis.insights.signal
-          description: Insight signal or highlight of a case.
-          type: String
-        - contextPath: AbnormalSecurity.CaseAnalysis.insights.description
-          description: Description of insight signal or highlight.
-          type: String
-        - contextPath: AbnormalSecurity.CaseAnalysis.eventTimeline.event_timestamp
-          description: Time when event occurred.
-          type: String
-        - contextPath: AbnormalSecurity.CaseAnalysis.eventTimeline.category
-          description: Type of event.
-          type: String
-        - contextPath: AbnormalSecurity.CaseAnalysis.eventTimeline.title
-          description: Title of the event.
-          type: String
-        - contextPath: AbnormalSecurity.CaseAnalysis.eventTimeline.ip_address
-          description: IP Address where user accessed mail from.
-          type: String
-        - contextPath: AbnormalSecurity.CaseAnalysis.eventTimeline.field_labels
-          description: Analysis labels associated with the fields in the timeline event.
-          type: Unknown
-    - arguments:
-        - description: Value must be of the format `filter={FILTER KEY} gte YYYY-MM-DDTHH:MM:SSZ lte YYYY-MM-DDTHH:MM:SSZ`. A `{FILTER KEY}` must be specified, and currently only the key `lastReportedTime` is supported for `/abusecampaigns`. At least one of `gte`/`lte` must be specified, with a datetime string following the `YYYY-MM-DDTHH:MM:SSZ` format. Do note that provided filter time is in UTC.
-          name: filter
-        - description: Number of abuse campaigns shown on each page. Each page of data will have at most page_size abuse campaign IDs.
-          name: page_size
-        - description: 1-indexed page number to get a particular page of threats. Has no effect if filter is not specified.
-          name: page_number
-        - description: Returns test data if set to `True`.
-          name: mock-data
-        - description: Subtenant of the user (if applicable).
-          name: subtenant
-      description: Get a list of campaigns submitted to Abuse Mailbox.
-      name: abnormal-security-list-abuse-mailbox-campaigns
-      outputs:
-        - contextPath: AbnormalSecurity.AbuseCampaign.campaigns.campaignId
-          description: An id which maps to an abuse campaign.
-          type: String
-        - contextPath: AbnormalSecurity.AbuseCampaign.pageNumber
-          description: The current page number.
-          type: Number
-        - contextPath: AbnormalSecurity.AbuseCampaign.nextPageNumber
-          description: The next page number.
-          type: Number
-    - arguments:
-        - description: A UUID representing the abuse campaign id. Can be Can be retrieved by first running command to list abuse mailbox campaigns.
-          name: campaign_id
-          required: true
-        - description: Returns test data if set to `True`.
-          name: mock-data
-        - description: Subtenant of the user (if applicable).
-          name: subtenant
-      description: Get details of an Abuse Mailbox campaign.
-      name: abnormal-security-get-abuse-mailbox-campaign
-      outputs:
-        - contextPath: AbnormalSecurity.AbuseCampaign.campaignId
-          description: An id which maps to an abuse campaign.
-          type: String
-        - contextPath: AbnormalSecurity.AbuseCampaign.firstReported
-          description: Date abuse campaign was first reported.
-          type: String
-        - contextPath: AbnormalSecurity.AbuseCampaign.lastReported
-          description: Date abuse campaign was last reported.
-          type: String
-        - contextPath: AbnormalSecurity.AbuseCampaign.messageId
-          description: A unique identifier for the first message in the abuse campaign.
-          type: String
-        - contextPath: AbnormalSecurity.AbuseCampaign.subject
-          description: Subject of the first email in the abuse campaign.
-          type: String
-        - contextPath: AbnormalSecurity.AbuseCampaign.fromName
-          description: The display name of the sender.
-          type: String
-        - contextPath: AbnormalSecurity.AbuseCampaign.fromAddress
-          description: The email address of the sender.
-          type: String
-        - contextPath: AbnormalSecurity.AbuseCampaign.recipientName
-          description: The email address of the recipient.
-          type: String
-        - contextPath: AbnormalSecurity.AbuseCampaign.recipientAddress
-          description: The email address of the recipient.
-          type: String
-        - contextPath: AbnormalSecurity.AbuseCampaign.judgementStatus
-          description: Judgement status of message.
-          type: String
-        - contextPath: AbnormalSecurity.AbuseCampaign.overallStatus
-          description: Overall status of message.
-          type: String
-        - contextPath: AbnormalSecurity.AbuseCampaign.attackType
-          description: The type of threat the message represents.
-          type: String
-
-    # Employee commands
-    - arguments:
-        - description: Email address of the employee you want to retrieve data for.
-          name: email_address
-          required: true
-        - description: Returns test data if set to `True`.
-          name: mock-data
-      description: Get employee identity analysis (Genome) data.
-      name: abnormal-security-get-employee-identity-analysis
-      outputs:
-        - contextPath: AbnormalSecurity.Employee.email
-          description: Employee email.
-          type: String
-        - contextPath: AbnormalSecurity.Employee.histograms.key
-          description: Genome key name.
-          type: String
-        - contextPath: AbnormalSecurity.Employee.histograms.name
-          description: Genome title.
-          type: String
-        - contextPath: AbnormalSecurity.Employee.histograms.description
-          description: Description of genome object.
-          type: String
-        - contextPath: AbnormalSecurity.Employee.histograms.values.value
-          description: Category value.
-          type: String
-        - contextPath: AbnormalSecurity.Employee.histograms.values.percentage
-          description: Ratio of this category relative to others.
-          type: Number
-        - contextPath: AbnormalSecurity.Employee.histograms.values.total_count
-          description: Number of occurences for this category.
-          type: Number
-
-    - arguments:
-        - description: Email address of the employee you want to retrieve data for.
-          name: email_address
-          required: true
-        - description: Returns test data if set to `True`.
-          name: mock-data
-      description: Get employee information.
-      name: abnormal-security-get-employee-information
-      outputs:
-        - contextPath: AbnormalSecurity.Employee.name
-          description: Name of the employee.
-          type: String
-        - contextPath: AbnormalSecurity.Employee.email
-          description: Email of the employee.
-          type: String
-        - contextPath: AbnormalSecurity.Employee.title
-          description: Job title of the employee.
-          type: String
-        - contextPath: AbnormalSecurity.Employee.manager
-          description: Email address of the employee's manager.
-          type: String
-
-    - arguments:
-        - description: Email address of the employee you want to retrieve data for.
-          name: email_address
-          required: true
-        - description: Returns test data if set to `True`.
-          name: mock-data
-      description: Get employee login information for last 30 days in csv format.
-      name: abnormal-security-get-employee-last-30-days-login-csv
-    - arguments:
-        - description: Returns test data if set to `True`.
-          name: mock-data
-        - description: Email of the reporter.
-          name: reporter
-          required: true
-        - description: Type of misjudgement reported.
-          name: report_type
-          required: true
-      description: Submit an Inquiry to request a report on misjudgement by Abnormal Security.
-      name: abnormal-security-submit-inquiry-to-request-a-report-on-misjudgement
-      outputs:
-        - contextPath: AbnormalSecurity.SubmitInquiry.detail
-          description: Confirmation of inquiry sent.
-          type: String
-
-    - arguments:
-        - description: Email address of the sender.
-          name: sender_email
-          required: true
-        - description: Email address of the recipient.
-          name: recipient_email
-          required: true
-        - description: Subject of email.
-          name: subject
-          required: true
-      description: Submit a False Negative Report.
-      name: abnormal-security-submit-false-negative-report
-
-    - arguments:
-        - description: URL link of threat log in abnormal security portal.
-          name: portal_link
-          required: true
-      description: Submit a False Positive Report.
-      name: abnormal-security-submit-false-positive-report
-
-    - arguments:
-        - description: Number of vendors that should appear on each page. Each page of data will have at most this many vendors.
-          name: page_size
-          required: false
-        - description: 1-indexed page number to get a particular page of vendors.
-          name: page_number
-          required: false
-      description: Get a list of vendors.
-      name: abnormal-security-list-vendors
-      outputs:
-        - contextPath: AbnormalSecurity.VendorsList
-          description: List of vendors.
-          type: Unknown
-        - contextPath: AbnormalSecurity.VendorsList.vendorDomain
-          description: The domain of the vendor.
-          type: String
-
-    - arguments:
-        - description: The domain name of the specific vendor for which you want to get details.
-          name: vendor_domain
-          required: true
-      description: Get the details of a specific vendor.
-      name: abnormal-security-get-vendor-details
-      outputs:
-        - contextPath: AbnormalSecurity.VendorDetails.vendorDomain
-          description: The domain name of the vendor.
-          type: String
-        - contextPath: AbnormalSecurity.VendorDetails.riskLevel
-          description: The risk level associated with the vendor.
-          type: String
-        - contextPath: AbnormalSecurity.VendorDetails.vendorContacts
-          description: List of contacts related to the vendor.
-          type: Unknown
-        - contextPath: AbnormalSecurity.VendorDetails.companyContacts
-          description: List of contacts related to the company.
-          type: Unknown
-        - contextPath: AbnormalSecurity.VendorDetails.vendorCountries
-          description: List of countries associated with the vendor.
-          type: Unknown
-        - contextPath: AbnormalSecurity.VendorDetails.analysis
-          description: List of analyses associated with the vendor.
-          type: Unknown
-        - contextPath: AbnormalSecurity.VendorDetails.vendorIpAddresses
-          description: List of IP addresses associated with the vendor.
-          type: Unknown
-
-    - arguments:
-        - description: Domain name for the vendor whose activity is to be retrieved.
-          name: vendor_domain
-          required: true
-      description: Get the activity for a specific vendor.
-      name: abnormal-security-get-vendor-activity
-      outputs:
-        - contextPath: AbnormalSecurity.VendorActivity.eventTimeline
-          description: Event timeline for the vendor.
-          type: Unknown
-        - contextPath: AbnormalSecurity.VendorActivity.eventTimeline.eventTimestamp
-          description: Timestamp of the event in the vendor's activity timeline.
-          type: String
-        - contextPath: AbnormalSecurity.VendorActivity.eventTimeline.eventType
-          description: Type of event in the vendor's activity timeline.
-          type: String
-        - contextPath: AbnormalSecurity.VendorActivity.eventTimeline.suspiciousDomain
-          description: Suspicious domain involved in the event.
-          type: String
-        - contextPath: AbnormalSecurity.VendorActivity.eventTimeline.domainIp
-          description: IP address of the suspicious domain.
-          type: String
-        - contextPath: AbnormalSecurity.VendorActivity.eventTimeline.ipGeolocation
-          description: Geolocation of the IP address.
-          type: String
-        - contextPath: AbnormalSecurity.VendorActivity.eventTimeline.attackGoal
-          description: The goal of the attack.
-          type: String
-        - contextPath: AbnormalSecurity.VendorActivity.eventTimeline.actionTaken
-          description: Action taken in response to the event.
-          type: String
-        - contextPath: AbnormalSecurity.VendorActivity.eventTimeline.hasEngagement
-          description: Indicates whether the event involved any form of engagement.
-          type: Boolean
-        - contextPath: AbnormalSecurity.VendorActivity.eventTimeline.recipient
-          description: The recipient targeted by the event, if applicable.
-          type: String
-        - contextPath: AbnormalSecurity.VendorActivity.eventTimeline.threatId
-          description: Unique identifier for the threat.
-          type: String
-
-    - arguments:
-        - description: Value must be of the format `filter={FILTER KEY} gte YYYY-MM-DDTHH:MM:SSZ lte YYYY-MM-DDTHH:MM:SSZ`. A `{FILTER KEY}` must be specified, and currently only the keys `firstObservedTime` and `lastModifiedTime` are supported for `/vendor-cases`. At least one of `gte`/`lte` must be specified, with a datetime string following the `YYYY-MM-DDTHH:MM:SSZ` format. Do note that provided filter time is in UTC.
-          name: filter
-          required: false
-        - description: Number of vendor cases that should appear on each page. Each page of data will have at most this many vendor cases.
-          name: page_size
-          required: false
-        - description: 1-indexed page number to get a particular page of vendor cases.
-          name: page_number
-          required: false
-      description: Get a list of vendor cases.
-      name: abnormal-security-list-vendor-cases
-      outputs:
-        - contextPath: AbnormalSecurity.VendorCases
-          description: List of vendor cases.
-          type: Unknown
-        - contextPath: AbnormalSecurity.VendorCases.vendorCaseId
-          description: The identifier of the vendor case.
-          type: Number
-
-    - arguments:
-        - description: The identifier of the vendor case to retrieve details for.
-          name: case_id
-          required: true
-      description: Get the details of a vendor case.
-      name: abnormal-security-get-vendor-case-details
-      outputs:
-        - contextPath: AbnormalSecurity.VendorCaseDetails.vendorCaseId
-          description: The identifier of the vendor case.
-          type: String
-        - contextPath: AbnmoralSecurity.VendorCaseDetails.vendorDomain
-          description: The vendor domain associated with the case.
-          type: String
-        - contextPath: AbnormalSecurity.VendorCaseDetails.firstObservedTime
-          description: The time the vendor case was first observed.
-          type: String
-        - contextPath: AbnormalSecurity.VendorCaseDetails.lastModifiedTime
-          description: The last time the vendor case was modified.
-          type: String
-        - contextPath: AbnormalSecurity.VendorCaseDetails.insights
-          description: List of insights related to the vendor case.
-          type: Unknown
-        - contextPath: AbnormalSecurity.VendorCaseDetails.timeline
-          description: Timeline of events related to the vendor case.
-          type: Unknown
-
-    - arguments:
-        - description: The start time for retrieving the list of unanalyzed abuse mailbox campaigns.
-          name: start
-          required: false
-        - description: The end time for retrieving the list of unanalyzed abuse mailbox campaigns.
-          name: end
-          required: false
-      description: Get a list of unanalyzed abuse mailbox campaigns.
-      name: abnormal-security-list-unanalyzed-abuse-mailbox-campaigns
-      outputs:
-        - contextPath: AbnormalSecurity.UnanalyzedAbuseCampaigns.results.abx_message_id
-          description: An id which maps to an abuse campaign.
-          type: Number
-        - contextPath: AbnormalSecurity.UnanalyzedAbuseCampaigns.results.recipient.name
-          description: The name of the recipient.
-          type: String
-        - contextPath: AbnormalSecurity.UnanalyzedAbuseCampaigns.results.recipient.email
-          description: The email address of the recipient.
-          type: String
-        - contextPath: AbnormalSecurity.UnanalyzedAbuseCampaigns.results.reported_datetime
-          description: The datetime the report was made.
-          type: String
-        - contextPath: AbnormalSecurity.UnanalyzedAbuseCampaigns.results.reporter.email
-          description: The email address of the reporter.
-          type: String
-        - contextPath: AbnormalSecurity.UnanalyzedAbuseCampaigns.results.reporter.name
-          description: The name of the reporter.
-          type: String
-        - contextPath: AbnormalSecurity.UnanalyzedAbuseCampaigns.results.subject
-          description: The subject of the message.
-          type: String
-        - contextPath: AbnormalSecurity.UnanalyzedAbuseCampaigns.results.not_analyzed_reason
-          description: The reason the message was not analyzed.
-          type: String
-
-    - arguments:
-        - description: Returns test data if set to `True`.
-          name: mock-data
-      description: Get the latest threat intel feed.
-      name: abnormal-security-get-latest-threat-intel-feed
-      deprecated: true
-  dockerimage: demisto/python3:3.10.13.80014
-=======
   - arguments:
     - description: Value must be of the format `filter={FILTER KEY} gte YYYY-MM-DDTHH:MM:SSZ lte YYYY-MM-DDTHH:MM:SSZ`. A `{FILTER KEY}` must be specified, and currently the only keys that are supported for `/threats` are `receivedTime` and `lastModifiedTime`. At least 1 of `gte`/`lte` must be specified, with a datetime string following the `YYYY-MM-DDTHH:MM:SSZ format`.
       name: filter
@@ -1461,15 +760,11 @@
     name: abnormal-security-get-latest-threat-intel-feed
     deprecated: true
   dockerimage: demisto/python3:3.10.14.90585
->>>>>>> 90cf3b88
   script: ""
   subtype: python3
   type: python
   isfetch: true
-<<<<<<< HEAD
-=======
   runonce: false
->>>>>>> 90cf3b88
 fromversion: 6.0.0
 tests:
   - No tests (auto formatted)