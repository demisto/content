--- conflicted
+++ resolved
@@ -431,11 +431,7 @@
           description: The type of threat the message represents.
           type: String
 
-<<<<<<< HEAD
-    # Employee commands
-=======
       # Employee commands
->>>>>>> 51ee7d33
     - arguments:
         - description: Email address of the employee you want to retrieve data for.
           name: email_address
@@ -707,20 +703,12 @@
       description: Get the latest threat intel feed.
       name: abnormal-security-get-latest-threat-intel-feed
       deprecated: true
-<<<<<<< HEAD
-  dockerimage: demisto/python3:3.10.13.80014
-=======
   dockerimage: demisto/python3:3.10.13.83255
->>>>>>> 51ee7d33
   script: ""
   subtype: python3
   type: python
   isfetch: true
 fromversion: 6.0.0
 tests:
-<<<<<<< HEAD
   - No tests (auto formatted)
-=======
-  - No tests (auto formatted)
-defaultmapperin: Abnormal Security - Incoming Mapper
->>>>>>> 51ee7d33
+defaultmapperin: Abnormal Security - Incoming Mapper