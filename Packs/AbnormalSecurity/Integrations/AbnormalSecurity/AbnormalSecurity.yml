category: Data Enrichment & Threat Intelligence
commonfields:
  id: Abnormal Security
  version: -1
configuration:
- defaultvalue: https://api.abnormalplatform.com/v1
  display: Server URL (e.g. https://api.abnormalplatform.com/v1)
  name: url
  required: true
  type: 0
- display: API Key
  name: api_key
  required: true
  type: 4
- display: Trust any certificate (not secure)
  name: insecure
  type: 8
  required: false
- display: Use system proxy settings
  name: proxy
  type: 8
  required: false
- display: Fetch incidents
  name: isFetch
  required: false
  type: 8
- additionalinfo: Maximum number of incidents per fetch. The default value is 200.
  defaultvalue: '200'
  display: Maximum incidents to fetch.
  name: max_fetch
  type: 0
  required: false
- display: Fetch Threats
  name: fetch_threats
  type: 8
  required: false
- display: Fetch Abuse Campaigns
  name: fetch_abuse_campaigns
  type: 8
  required: false
- display: Fetch Account Takeover Cases
  name: fetch_account_takeover_cases
  type: 8
  required: false
- defaultvalue: 3 days
  display: First fetch time
  additionalinfo: First alert created date to fetch. e.g., "1 min ago","2 weeks ago","3 months ago"
  name: first_fetch
  type: 0
  required: false
- display: Incident type
  name: incidentType
  type: 13
  required: false
- defaultvalue: '1'
  display: Incidents Fetch Interval
  name: incidentFetchInterval
  required: false
  type: 19
description: Abnormal Security detects the whole spectrum of email attacks, from vendor email compromise and spear-phishing to unwanted email spam and graymail. To stop these advanced attacks, Abnormal leverages the industry’s most advanced behavioral data science to baseline known good behavior and detects anomalies.
display: Abnormal Security
name: Abnormal Security
script:
  commands:
  - arguments:
    - description: Value must be of the format `filter={FILTER KEY} gte YYYY-MM-DDTHH:MM:SSZ lte YYYY-MM-DDTHH:MM:SSZ`. A `{FILTER KEY}` must be specified, and currently the only keys that are supported for `/threats` are `receivedTime` and `lastModifiedTime`. At least 1 of `gte`/`lte` must be specified, with a datetime string following the `YYYY-MM-DDTHH:MM:SSZ format`.
      name: filter
    - description: Filters threats based on the email subject
      name: subject
    - description: Filters threats based on the name or email address of the sender
      name: sender
    - description: Filters threats based on the name or email address of the recipient
      name: recipient
    - description: 'Filters threats based on the topic of email contents  Available values : Billing Account Update, Covid-19 Related Attack, Cryptocurrency, Invoice, Invoice Inquiry'
      name: topic
      auto: PREDEFINED
      predefined:
      - Billing Account Update
    - description: 'Filters threats based on the type of attack  Available values : Internal-to-Internal Attacks (Email Account Takeover), Spam, Reconnaissance, Scam, Social Engineering (BEC), Phishing: Credential, Invoice/Payment Fraud (BEC), Malware, Extortion, Phishing: Sensitive Data, Other'
      name: attackType
      auto: PREDEFINED
      predefined:
      - Internal-to-Internal Attacks (Email Account Takeover)
    - auto: PREDEFINED
      description: 'Filters threats based on the attack vector  Available values : Link, Attachment, Text, Others, Attachment with Zipped File'
      name: attackVector
      predefined:
      - Link
      - Attachment
      - Text
      - Others
      - Attachment with Zipped File
    - description: Number of threats that on in each page. Each page of data will have at most page_size threats. Has no effect if filter is not specified.
      name: page_size
    - description: 1-indexed page number to get a particular page of threats. Has no effect if filter is not specified.
      name: page_number
    - description: Returns test data if set to `True`.
      name: mock-data
    - description: Filters threats based on the source of detection.
      name: source
    - description: Subtenant of the user (if applicable).
      name: subtenant
    description: Get a list of threats.
    name: abnormal-security-list-threats
    outputs:
    - contextPath: AbnormalSecurity.inline_response_200.threats.threatId
      description: An id which maps to a threat campaign. A threat campaign might be received by multiple users.
      type: String
    - contextPath: AbnormalSecurity.inline_response_200.pageNumber
      description: The current page number. Will not be be in the response if no filter query  meter is passed in via the request.
      type: Number
    - contextPath: AbnormalSecurity.inline_response_200.nextpageNumber
      description: The next page number. Will not be included in the response if there are no more pages of data or if no filter query meter is passed in via the request.
      type: Number

  - arguments:
    - description: A UUID representing a threat campaign. Full list of threat IDs can be obtained by first running the command to list a threat.
      name: threat_id
      required: true
    - description: Returns test data if set to `True`.
      name: mock-data
    - description: Subtenant of the user (if applicable).
      name: subtenant
    description: Get details of a threat.
    name: abnormal-security-get-threat
    outputs:
    - contextPath: AbnormalSecurity.ThreatDetails.threatId
      description: An id which maps to a threat campaign. A threat campaign might be received by multiple users.
      type: String
    - contextPath: AbnormalSecurity.ThreatDetails.messages.threatId
      description: An id which maps to a threat campaign. A threat campaign might be received by multiple users.
      type: String
    - contextPath: AbnormalSecurity.ThreatDetails.messages.abxMessageId
      description: A unique identifier for an individual message within a threat (i.e email campaign).
      type: Number
    - contextPath: AbnormalSecurity.ThreatDetails.messages.abxPortalUrl
      description: The URL at which the specific message details are viewable in Abnormal Security's Portal web interface.
      type: String
    - contextPath: AbnormalSecurity.ThreatDetails.messages.subject
      description: The email subject.
      type: String
    - contextPath: AbnormalSecurity.ThreatDetails.messages.fromAddress
      description: The email address of the sender.
      type: String
    - contextPath: AbnormalSecurity.ThreatDetails.messages.fromName
      description: The display name of the sender.
      type: String
    - contextPath: AbnormalSecurity.ThreatDetails.messages.toAddresses
      description: All the email addresses to which the message was sent, comma-se ted & truncated at 255 chars.
      type: String
    - contextPath: AbnormalSecurity.ThreatDetails.messages.recipientAddress
      description: the email address of the user who actually received the message.
      type: String
    - contextPath: AbnormalSecurity.ThreatDetails.messages.receivedTime
      description: The timestamp at which this message arrived.
      type: String
    - contextPath: AbnormalSecurity.ThreatDetails.messages.sentTime
      description: The timestamp at which this message was sent.
      type: String
    - contextPath: AbnormalSecurity.ThreatDetails.messages.internetMessageId
      description: The internet message ID, per RFC 822.
      type: String
    - contextPath: AbnormalSecurity.ThreatDetails.messages.autoRemediated
      description: Abnormal has automatically detected and remediated this message from the user's mailbox.
      type: Boolean
    - contextPath: AbnormalSecurity.ThreatDetails.messages.postRemediated
      description: Email campaigns that were remediated at a later time, after landing in user's mailbox.
      type: Boolean
    - contextPath: AbnormalSecurity.ThreatDetails.messages.attackType
      description: The type of threat the message represents.
      type: String
    - contextPath: AbnormalSecurity.ThreatDetails.messages.attackStrategy
      description: The attack strategy identified to be used by a threat campaign.
      type: String
    - contextPath: AbnormalSecurity.ThreatDetails.messages.returnPath
      description: The potential path where information is returned to the attacker.
      type: String
    - contextPath: AbnormalSecurity.ThreatDetails.messages.senderIpAddress
      description: IP address of sender.
      type: String
    - contextPath: AbnormalSecurity.ThreatDetails.messages.impersonatedParty
      description: Impersonated party, if any.
      type: String
    - contextPath: AbnormalSecurity.ThreatDetails.messages.attackVector
      description: The attack medium.
      type: String
    - contextPath: AbnormalSecurity.ThreatDetails.messages.remediationTimestamp
      description: The timestamp at which this message was remediated, or empty if it has not been remediated.
      type: String
    - contextPath: AbnormalSecurity.ThreatDetails.messages.isRead
      description: Whether an email has been read.
      type: Boolean
    - contextPath: AbnormalSecurity.ThreatDetails.messages.attackedParty
      description: The party that was targeted by an attack.
      type: String

    - contextPath: AbnormalSecurity.ThreatDetails.messages.attachmentCount
      description: The number of attachments in the message.
      type: Number
    - contextPath: AbnormalSecurity.ThreatDetails.messages.attachmentNames
      description: List of attachment names in the message.
      type: Unknown
    - contextPath: AbnormalSecurity.ThreatDetails.messages.ccEmails
      description: List of CC'd email addresses.
      type: Unknown
    - contextPath: AbnormalSecurity.ThreatDetails.messages.replyToEmails
      description: List of email addresses to reply to.
      type: Unknown
    - contextPath: AbnormalSecurity.ThreatDetails.messages.senderDomain
      description: The domain of the sender's email address.
      type: String
    - contextPath: AbnormalSecurity.ThreatDetails.messages.summaryInsights
      description: Summary insights of the message.
      type: Unknown
    - contextPath: AbnormalSecurity.ThreatDetails.messages.urlCount
      description: Count of URLs in the message.
      type: Number
    - contextPath: AbnormalSecurity.ThreatDetails.messages.urls
      description: List of URLs in the message.
      type: Unknown
    - contextPath: AbnormalSecurity.ThreatDetails.messages.remediationStatus
      description: The status of remediation for the message.
      type: String

  - arguments:
    - description: A UUID representing a threat campaign. Full list of threat IDs can be obtained by first running the command to list a threat.
      name: threat_id
      required: true
    - description: Action to perform on threat.
      name: action
      required: true
    - description: Returns test data if set to `True`.
      name: mock-data
    description: Manage a Threat identified by Abnormal Security.
    name: abnormal-security-manage-threat
    outputs:
    - contextPath: AbnormalSecurity.ThreatManageResults.action_id
      description: ID of the action taken.
      type: String
    - contextPath: AbnormalSecurity.ThreatManageResults.status_url
      description: URL of the status of the action.
      type: String

  - arguments:
    - description: A UUID representing a threat campaign. Full list of threat IDs can be obtained by first running the command to list a threat.
      name: threat_id
      required: true
    - description: A UUID representing the action id for a threat. Can be obtained from payload after performing an action on the threat.
      name: action_id
      required: true
    - description: Returns test data if set to `True`.
      name: mock-data
    - description: Subtenant of the user (if applicable).
      name: subtenant
    description: Check the status of an action requested on a threat.
    name: abnormal-security-check-threat-action-status
    outputs:
    - contextPath: AbnormalSecurity.ActionStatus.status
      description: The status of a threat after performing an action on it.
      type: String
    - contextPath: AbnormalSecurity.ActionStatus.description
      description: The description of the status.
      type: String
  - arguments:
    - description: Filter the results based on a filter key. Value must be of the format `filter={FILTER KEY} gte YYYY-MM-DDTHH:MM:SSZ lte YYYY-MM-DDTHH:MM:SSZ`. Supported keys - [`receivedTime`].
      name: filter
    - description: Returns test data if set to `True`.
      name: mock-data
    - description: Filters threats based on the source of detection.
      name: source
    - description: Subtenant of the user (if applicable).
      name: subtenant
    description: Download data from Threat Log in .csv format.
    name: abnormal-security-download-threat-log-csv
  - arguments:
    - description: Value must be of the format `filter={FILTER KEY} gte YYYY-MM-DDTHH:MM:SSZ lte YYYY-MM-DDTHH:MM:SSZ`. A `{FILTER KEY}` must be specified, and currently the only key that is supported for `/cases` is `lastModifiedTime`. At least 1 of `gte`/`lte` must be specified, with a datetime string following the `YYYY-MM-DDTHH:MM:SSZ` format.
      name: filter
    - description: Number of cases that are on each page. Each page of data will have at most page_size threats. Has no effect if filter is not specified.
      name: page_size
    - description: 1-indexed page number to get a particular page of cases. Has no effect if filter is not specified.
      name: page_number
    - description: Returns test data if set to `True`.
      name: mock-data
    - description: Subtenant of the user (if applicable).
      name: subtenant
    description: Get a list of Abnormal cases identified by Abnormal Security.
    name: abnormal-security-list-abnormal-cases
    outputs:
    - contextPath: AbnormalSecurity.inline_response_200_1.cases.caseId
      description: A unique identifier for this case.
      type: String
    - contextPath: AbnormalSecurity.inline_response_200_1.cases.description
      description: Description of the severity level for this case.
      type: String
    - contextPath: AbnormalSecurity.inline_response_200_1.pageNumber
      description: The current page number. Will not be be in the response if no filter query meter is passed in via the request.
      type: Number
    - contextPath: AbnormalSecurity.inline_response_200_1.nextpageNumber
      description: The next page number. Will not be included in the response if there are no more pages of data or if no filter query meter is passed in via the request.
      type: Number

  - arguments:
    - description: A string representing the email case. Can be retrieved by first running command to list cases.
      name: case_id
      required: true
    - description: Returns test data if set to `True`.
      name: mock-data
    - description: Subtenant of the user (if applicable).
      name: subtenant
    description: Get details of an Abnormal case.
    name: abnormal-security-get-abnormal-case
    outputs:
    - contextPath: AbnormalSecurity.AbnormalCaseDetails.caseId
      description: A unique identifier for this case.
      type: String
    - contextPath: AbnormalSecurity.AbnormalCaseDetails.severity
      description: Description of the severity level for this case.
      type: String
    - contextPath: AbnormalSecurity.AbnormalCaseDetails.affectedEmployee
      description: Which employee this case pertains to.
      type: String
    - contextPath: AbnormalSecurity.AbnormalCaseDetails.firstObserved
      description: First time suspicious behavior was observed.
      type: String
  - arguments:
    - description: A string representing the email case. Can be retrieved by first running command to list cases.
      name: case_id
      required: true
    - description: Action to perform on case.
      name: action
      required: true
    - description: Returns test data if set to `True`.
      name: mock-data
    description: Manage an Abnormal Case.
    name: abnormal-security-manage-abnormal-case
    outputs:
    - contextPath: AbnormalSecurity.CaseManageResults.action_id
      description: ID of the action taken.
      type: String
    - contextPath: AbnormalSecurity.CaseManageResults.status_url
      description: URL of the status of the action.
      type: String
  - arguments:
    - description: A string representing the email case. Can be retrieved by first running command to list cases.
      name: case_id
      required: true
    - description: A string representing the email case. Can be retrieved from payload after performing an action on a case.
      name: action_id
      required: true
    - description: Returns test data if set to `True`.
      name: mock-data
    - description: Subtenant of the user (if applicable).
      name: subtenant
    description: Check the status of an action requested on a case.
    name: abnormal-security-check-case-action-status
    outputs:
    - contextPath: AbnormalSecurity.ActionStatus.status
      description: Status of the case after an action is performed.
      type: String
    - contextPath: AbnormalSecurity.ActionStatus.description
      description: Detailed description of the status.
      type: String
  - arguments:
    - description: A string representing the email case. Can be retrieved by first running command to list cases.
      name: case_id
      required: true
    - description: Returns test data if set to `True`.
      name: mock-data
    - description: Subtenant of the user (if applicable).
      name: subtenant
    description: Provides the analysis and timeline details of a case.
    name: abnormal-security-get-case-analysis-and-timeline
    outputs:
    - contextPath: AbnormalSecurity.CaseAnalysis.insights.signal
      description: Insight signal or highlight of a case.
      type: String
    - contextPath: AbnormalSecurity.CaseAnalysis.insights.description
      description: Description of insight signal or highlight.
      type: String
    - contextPath: AbnormalSecurity.CaseAnalysis.eventTimeline.event_timestamp
      description: Time when event occurred.
      type: String
    - contextPath: AbnormalSecurity.CaseAnalysis.eventTimeline.category
      description: Type of event.
      type: String
    - contextPath: AbnormalSecurity.CaseAnalysis.eventTimeline.title
      description: Title of the event.
      type: String
    - contextPath: AbnormalSecurity.CaseAnalysis.eventTimeline.ip_address
      description: IP Address where user accessed mail from.
      type: String
    - contextPath: AbnormalSecurity.CaseAnalysis.eventTimeline.field_labels
      description: Analysis labels associated with the fields in the timeline event.
      type: Unknown
  - arguments:
    - description: Value must be of the format `filter={FILTER KEY} gte YYYY-MM-DDTHH:MM:SSZ lte YYYY-MM-DDTHH:MM:SSZ`. A `{FILTER KEY}` must be specified, and currently only the key `lastReportedTime` is supported for `/abusecampaigns`. At least one of `gte`/`lte` must be specified, with a datetime string following the `YYYY-MM-DDTHH:MM:SSZ` format. Do note that provided filter time is in UTC.
      name: filter
    - description: Number of abuse campaigns shown on each page. Each page of data will have at most page_size abuse campaign IDs.
      name: page_size
    - description: 1-indexed page number to get a particular page of threats. Has no effect if filter is not specified.
      name: page_number
    - description: Returns test data if set to `True`.
      name: mock-data
    - description: Subtenant of the user (if applicable).
      name: subtenant
    - description: Filters threats based on the email subject
      name: subject
    - description: Filters threats based on the name or email address of the sender
      name: sender
    - description: Filters threats based on the name or email address of the recipient
      name: recipient
    - description: Filters threats based on the reporter name or email address
      name: reporter
    - auto: PREDEFINED
      description: Filters threats based on the type of attack
      name: attackType
      predefined:
      - Internal-to-Internal Attacks (Email Account Takeover)
      - Spam
      - Reconnaissance
      - Scam
      - Social Engineering (BEC)
      - 'Phishing: Credential'
      - Invoice/Payment Fraud (BEC)
      - Malware
      - Extortion
      - 'Phishing: Sensitive Data'
      - Other
    - auto: PREDEFINED
      description: Filters threats based on the type of attack
      name: threatType
      predefined:
      - All
      - Malicious
      - Safe
      - Spam
    description: Get a list of campaigns submitted to Abuse Mailbox.
    name: abnormal-security-list-abuse-mailbox-campaigns
    outputs:
    - contextPath: AbnormalSecurity.AbuseCampaign.campaigns.campaignId
      description: An id which maps to an abuse campaign.
      type: String
    - contextPath: AbnormalSecurity.AbuseCampaign.pageNumber
      description: The current page number.
      type: Number
    - contextPath: AbnormalSecurity.AbuseCampaign.nextPageNumber
      description: The next page number.
      type: Number
  - arguments:
    - description: A UUID representing the abuse campaign id. Can be Can be retrieved by first running command to list abuse mailbox campaigns.
      name: campaign_id
      required: true
    - description: Returns test data if set to `True`.
      name: mock-data
    - description: Subtenant of the user (if applicable).
      name: subtenant
    description: Get details of an Abuse Mailbox campaign.
    name: abnormal-security-get-abuse-mailbox-campaign
    outputs:
    - contextPath: AbnormalSecurity.AbuseCampaign.campaignId
      description: An id which maps to an abuse campaign.
      type: String
    - contextPath: AbnormalSecurity.AbuseCampaign.firstReported
      description: Date abuse campaign was first reported.
      type: String
    - contextPath: AbnormalSecurity.AbuseCampaign.lastReported
      description: Date abuse campaign was last reported.
      type: String
    - contextPath: AbnormalSecurity.AbuseCampaign.messageId
      description: A unique identifier for the first message in the abuse campaign.
      type: String
    - contextPath: AbnormalSecurity.AbuseCampaign.subject
      description: Subject of the first email in the abuse campaign.
      type: String
    - contextPath: AbnormalSecurity.AbuseCampaign.fromName
      description: The display name of the sender.
      type: String
    - contextPath: AbnormalSecurity.AbuseCampaign.fromAddress
      description: The email address of the sender.
      type: String
    - contextPath: AbnormalSecurity.AbuseCampaign.recipientName
      description: The email address of the recipient.
      type: String
    - contextPath: AbnormalSecurity.AbuseCampaign.recipientAddress
      description: The email address of the recipient.
      type: String
    - contextPath: AbnormalSecurity.AbuseCampaign.judgementStatus
      description: Judgement status of message.
      type: String
    - contextPath: AbnormalSecurity.AbuseCampaign.overallStatus
      description: Overall status of message.
      type: String
    - contextPath: AbnormalSecurity.AbuseCampaign.attackType
      description: The type of threat the message represents.
      type: String

      # Employee commands
  - arguments:
    - description: Email address of the employee you want to retrieve data for.
      name: email_address
      required: true
    - description: Returns test data if set to `True`.
      name: mock-data
    description: Get employee identity analysis (Genome) data.
    name: abnormal-security-get-employee-identity-analysis
    outputs:
    - contextPath: AbnormalSecurity.Employee.email
      description: Employee email.
      type: String
    - contextPath: AbnormalSecurity.Employee.histograms.key
      description: Genome key name.
      type: String
    - contextPath: AbnormalSecurity.Employee.histograms.name
      description: Genome title.
      type: String
    - contextPath: AbnormalSecurity.Employee.histograms.description
      description: Description of genome object.
      type: String
    - contextPath: AbnormalSecurity.Employee.histograms.values.value
      description: Category value.
      type: String
    - contextPath: AbnormalSecurity.Employee.histograms.values.percentage
      description: Ratio of this category relative to others.
      type: Number
    - contextPath: AbnormalSecurity.Employee.histograms.values.total_count
      description: Number of occurences for this category.
      type: Number

  - arguments:
    - description: Email address of the employee you want to retrieve data for.
      name: email_address
      required: true
    - description: Returns test data if set to `True`.
      name: mock-data
    description: Get employee information.
    name: abnormal-security-get-employee-information
    outputs:
    - contextPath: AbnormalSecurity.Employee.name
      description: Name of the employee.
      type: String
    - contextPath: AbnormalSecurity.Employee.email
      description: Email of the employee.
      type: String
    - contextPath: AbnormalSecurity.Employee.title
      description: Job title of the employee.
      type: String
    - contextPath: AbnormalSecurity.Employee.manager
      description: Email address of the employee's manager.
      type: String

  - arguments:
    - description: Email address of the employee you want to retrieve data for.
      name: email_address
      required: true
    - description: Returns test data if set to `True`.
      name: mock-data
    description: Get employee login information for last 30 days in csv format.
    name: abnormal-security-get-employee-last-30-days-login-csv
  - arguments:
    - description: Returns test data if set to `True`.
      name: mock-data
    - description: Email of the reporter.
      name: reporter
      required: true
    - description: Type of misjudgement reported.
      name: report_type
      required: true
    description: Submit an Inquiry to request a report on misjudgement by Abnormal Security.
    name: abnormal-security-submit-inquiry-to-request-a-report-on-misjudgement
    outputs:
    - contextPath: AbnormalSecurity.SubmitInquiry.detail
      description: Confirmation of inquiry sent.
      type: String

  - arguments:
    - description: Email address of the sender.
      name: sender_email
      required: true
    - description: Email address of the recipient.
      name: recipient_email
      required: true
    - description: Subject of email.
      name: subject
      required: true
    description: Submit a False Negative Report.
    name: abnormal-security-submit-false-negative-report

  - arguments:
    - description: URL link of threat log in abnormal security portal.
      name: portal_link
      required: true
    description: Submit a False Positive Report.
    name: abnormal-security-submit-false-positive-report

  - arguments:
    - description: Number of vendors that should appear on each page. Each page of data will have at most this many vendors.
      name: page_size
    - description: 1-indexed page number to get a particular page of vendors.
      name: page_number
    description: Get a list of vendors.
    name: abnormal-security-list-vendors
    outputs:
    - contextPath: AbnormalSecurity.VendorsList
      description: List of vendors.
      type: Unknown
    - contextPath: AbnormalSecurity.VendorsList.vendorDomain
      description: The domain of the vendor.
      type: String

  - arguments:
    - description: The domain name of the specific vendor for which you want to get details.
      name: vendor_domain
      required: true
    description: Get the details of a specific vendor.
    name: abnormal-security-get-vendor-details
    outputs:
    - contextPath: AbnormalSecurity.VendorDetails.vendorDomain
      description: The domain name of the vendor.
      type: String
    - contextPath: AbnormalSecurity.VendorDetails.riskLevel
      description: The risk level associated with the vendor.
      type: String
    - contextPath: AbnormalSecurity.VendorDetails.vendorContacts
      description: List of contacts related to the vendor.
      type: Unknown
    - contextPath: AbnormalSecurity.VendorDetails.companyContacts
      description: List of contacts related to the company.
      type: Unknown
    - contextPath: AbnormalSecurity.VendorDetails.vendorCountries
      description: List of countries associated with the vendor.
      type: Unknown
    - contextPath: AbnormalSecurity.VendorDetails.analysis
      description: List of analyses associated with the vendor.
      type: Unknown
    - contextPath: AbnormalSecurity.VendorDetails.vendorIpAddresses
      description: List of IP addresses associated with the vendor.
      type: Unknown

  - arguments:
    - description: Domain name for the vendor whose activity is to be retrieved.
      name: vendor_domain
      required: true
    description: Get the activity for a specific vendor.
    name: abnormal-security-get-vendor-activity
    outputs:
    - contextPath: AbnormalSecurity.VendorActivity.eventTimeline
      description: Event timeline for the vendor.
      type: Unknown
    - contextPath: AbnormalSecurity.VendorActivity.eventTimeline.eventTimestamp
      description: Timestamp of the event in the vendor's activity timeline.
      type: String
    - contextPath: AbnormalSecurity.VendorActivity.eventTimeline.eventType
      description: Type of event in the vendor's activity timeline.
      type: String
    - contextPath: AbnormalSecurity.VendorActivity.eventTimeline.suspiciousDomain
      description: Suspicious domain involved in the event.
      type: String
    - contextPath: AbnormalSecurity.VendorActivity.eventTimeline.domainIp
      description: IP address of the suspicious domain.
      type: String
    - contextPath: AbnormalSecurity.VendorActivity.eventTimeline.ipGeolocation
      description: Geolocation of the IP address.
      type: String
    - contextPath: AbnormalSecurity.VendorActivity.eventTimeline.attackGoal
      description: The goal of the attack.
      type: String
    - contextPath: AbnormalSecurity.VendorActivity.eventTimeline.actionTaken
      description: Action taken in response to the event.
      type: String
    - contextPath: AbnormalSecurity.VendorActivity.eventTimeline.hasEngagement
      description: Indicates whether the event involved any form of engagement.
      type: Boolean
    - contextPath: AbnormalSecurity.VendorActivity.eventTimeline.recipient
      description: The recipient targeted by the event, if applicable.
      type: String
    - contextPath: AbnormalSecurity.VendorActivity.eventTimeline.threatId
      description: Unique identifier for the threat.
      type: String

  - arguments:
    - description: Value must be of the format `filter={FILTER KEY} gte YYYY-MM-DDTHH:MM:SSZ lte YYYY-MM-DDTHH:MM:SSZ`. A `{FILTER KEY}` must be specified, and currently only the keys `firstObservedTime` and `lastModifiedTime` are supported for `/vendor-cases`. At least one of `gte`/`lte` must be specified, with a datetime string following the `YYYY-MM-DDTHH:MM:SSZ` format. Do note that provided filter time is in UTC.
      name: filter
    - description: Number of vendor cases that should appear on each page. Each page of data will have at most this many vendor cases.
      name: page_size
    - description: 1-indexed page number to get a particular page of vendor cases.
      name: page_number
    description: Get a list of vendor cases.
    name: abnormal-security-list-vendor-cases
    outputs:
    - contextPath: AbnormalSecurity.VendorCases
      description: List of vendor cases.
      type: Unknown
    - contextPath: AbnormalSecurity.VendorCases.vendorCaseId
      description: The identifier of the vendor case.
      type: Number

  - arguments:
    - description: The identifier of the vendor case to retrieve details for.
      name: case_id
      required: true
    description: Get the details of a vendor case.
    name: abnormal-security-get-vendor-case-details
    outputs:
    - contextPath: AbnormalSecurity.VendorCaseDetails.vendorCaseId
      description: The identifier of the vendor case.
      type: String
    - contextPath: AbnmoralSecurity.VendorCaseDetails.vendorDomain
      description: The vendor domain associated with the case.
      type: String
    - contextPath: AbnormalSecurity.VendorCaseDetails.firstObservedTime
      description: The time the vendor case was first observed.
      type: String
    - contextPath: AbnormalSecurity.VendorCaseDetails.lastModifiedTime
      description: The last time the vendor case was modified.
      type: String
    - contextPath: AbnormalSecurity.VendorCaseDetails.insights
      description: List of insights related to the vendor case.
      type: Unknown
    - contextPath: AbnormalSecurity.VendorCaseDetails.timeline
      description: Timeline of events related to the vendor case.
      type: Unknown

  - arguments:
    - description: The start time for retrieving the list of unanalyzed abuse mailbox campaigns.
      name: start
    - description: The end time for retrieving the list of unanalyzed abuse mailbox campaigns.
      name: end
    description: Get a list of unanalyzed abuse mailbox campaigns.
    name: abnormal-security-list-unanalyzed-abuse-mailbox-campaigns
    outputs:
    - contextPath: AbnormalSecurity.UnanalyzedAbuseCampaigns.results.abx_message_id
      description: An id which maps to an abuse campaign.
      type: Number
    - contextPath: AbnormalSecurity.UnanalyzedAbuseCampaigns.results.recipient.name
      description: The name of the recipient.
      type: String
    - contextPath: AbnormalSecurity.UnanalyzedAbuseCampaigns.results.recipient.email
      description: The email address of the recipient.
      type: String
    - contextPath: AbnormalSecurity.UnanalyzedAbuseCampaigns.results.reported_datetime
      description: The datetime the report was made.
      type: String
    - contextPath: AbnormalSecurity.UnanalyzedAbuseCampaigns.results.reporter.email
      description: The email address of the reporter.
      type: String
    - contextPath: AbnormalSecurity.UnanalyzedAbuseCampaigns.results.reporter.name
      description: The name of the reporter.
      type: String
    - contextPath: AbnormalSecurity.UnanalyzedAbuseCampaigns.results.subject
      description: The subject of the message.
      type: String
    - contextPath: AbnormalSecurity.UnanalyzedAbuseCampaigns.results.not_analyzed_reason
      description: The reason the message was not analyzed.
      type: String

<<<<<<< HEAD
  - arguments:
    - description: Returns test data if set to `True`.
      name: mock-data
    description: Get the latest threat intel feed.
    name: abnormal-security-get-latest-threat-intel-feed
    deprecated: true
  dockerimage: demisto/python3:3.10.13.87159
=======
    - arguments:
        - description: Returns test data if set to `True`.
          name: mock-data
      description: Get the latest threat intel feed.
      name: abnormal-security-get-latest-threat-intel-feed
      deprecated: true
  dockerimage: demisto/python3:3.10.13.88772
>>>>>>> 7e1f456a
  script: ""
  subtype: python3
  type: python
  isfetch: true
  runonce: false
fromversion: 6.0.0
tests:
- No tests (auto formatted)<|MERGE_RESOLUTION|>--- conflicted
+++ resolved
@@ -753,15 +753,6 @@
       description: The reason the message was not analyzed.
       type: String
 
-<<<<<<< HEAD
-  - arguments:
-    - description: Returns test data if set to `True`.
-      name: mock-data
-    description: Get the latest threat intel feed.
-    name: abnormal-security-get-latest-threat-intel-feed
-    deprecated: true
-  dockerimage: demisto/python3:3.10.13.87159
-=======
     - arguments:
         - description: Returns test data if set to `True`.
           name: mock-data
@@ -769,7 +760,6 @@
       name: abnormal-security-get-latest-threat-intel-feed
       deprecated: true
   dockerimage: demisto/python3:3.10.13.88772
->>>>>>> 7e1f456a
   script: ""
   subtype: python3
   type: python
