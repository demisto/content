--- conflicted
+++ resolved
@@ -1,10 +1,6 @@
 import logging
-<<<<<<< HEAD
 from datetime import datetime, timedelta
-=======
-from datetime import datetime
 from typing import Any
->>>>>>> 4fcd93a2
 
 import demistomock as demisto  # noqa: F401
 import urllib3
@@ -236,12 +232,8 @@
         headers = self._headers
         params = assign_params(subtenant=subtenant, pageSize=page_size, pageNumber=page_number)
 
-<<<<<<< HEAD
         response = self._http_request('get', f'threats/{threat_id}', params=params, headers=headers)
-=======
-        response = self._http_request("get", f"threats/{threat_id}", params=params, headers=headers)
-
->>>>>>> 4fcd93a2
+
         return response
 
     def get_details_of_an_abnormal_case_request(self, case_id, subtenant=None):
@@ -519,15 +511,10 @@
 
 
 def get_details_of_a_threat_command(client, args):
-<<<<<<< HEAD
     threat_id = str(args.get('threat_id', ''))
     subtenant = args.get('subtenant', None)
     page_size = args.get('page_size', None)
     page_number = args.get('page_number', None)
-=======
-    threat_id = str(args.get("threat_id", ""))
-    subtenant = args.get("subtenant", None)
->>>>>>> 4fcd93a2
 
     response = client.get_details_of_a_threat_request(threat_id, subtenant, page_size, page_number)
     headers = [
@@ -581,7 +568,6 @@
     case_id = str(args.get("case_id", ""))
     subtenant = args.get("subtenant", None)
     response = client.get_details_of_an_abnormal_case_request(case_id, subtenant)
-<<<<<<< HEAD
     headers = [
         'caseId',
         'severity',
@@ -590,12 +576,7 @@
         'threatIds',
         'genai_summary'
     ]
-    markdown = tableToMarkdown(
-        f"Details of Case {response.get('caseId', '')}", response, headers=headers, removeNull=True)
-=======
-    headers = ["caseId", "severity", "affectedEmployee", "firstObserved", "threatIds"]
     markdown = tableToMarkdown(f"Details of Case {response.get('caseId', '')}", response, headers=headers, removeNull=True)
->>>>>>> 4fcd93a2
     command_results = CommandResults(
         readable_output=markdown,
         outputs_prefix="AbnormalSecurity.AbnormalCaseDetails",
@@ -899,7 +880,6 @@
     incidents = []
     for campaign in campaigns:
         campaign_details = client.get_details_of_an_abuse_mailbox_campaign_request(campaign["campaignId"])
-<<<<<<< HEAD
         first_reported = campaign_details.get("firstReported", "")
         incident = {
             "dbotMirrorId": str(campaign.get("campaignId", "")),
@@ -907,14 +887,6 @@
             "occurred": first_reported[:26] if len(first_reported) > 26 else first_reported,
             'details': "Abuse Campaign",
             "rawJSON": json.dumps(campaign_details) if campaign_details else {}
-=======
-        incident = {
-            "dbotMirrorId": str(campaign["campaignId"]),
-            "name": "Abuse Campaign",
-            "occurred": campaign_details["firstReported"],
-            "details": "Abuse Campaign",
-            "rawJSON": json.dumps(campaign_details) if campaign_details else {},
->>>>>>> 4fcd93a2
         }
         incidents.append(incident)
     return incidents
@@ -929,19 +901,14 @@
             "name": "Account Takeover Case",
             "occurred": case_details["firstObserved"],
             "details": case["description"],
-<<<<<<< HEAD
             "genaiSummary": case_details["genai_summary"],
             "rawJSON": json.dumps(case_details) if case_details else {}
-=======
-            "rawJSON": json.dumps(case_details) if case_details else {},
->>>>>>> 4fcd93a2
         }
         incidents.append(incident)
     return incidents
 
 
 def fetch_incidents(
-<<<<<<< HEAD
         client: Client,
         last_run: dict[str, Any],
         first_fetch_time: str,
@@ -951,15 +918,6 @@
         max_page_number: int = 8,
         max_incidents_to_fetch: int = FETCH_LIMIT,
         polling_lag: timedelta = timedelta(minutes=0),
-=======
-    client: Client,
-    last_run: dict[str, Any],
-    first_fetch_time: str,
-    fetch_threats: bool,
-    fetch_abuse_campaigns: bool,
-    fetch_account_takeover_cases: bool,
-    max_incidents_to_fetch: Optional[int] = FETCH_LIMIT,
->>>>>>> 4fcd93a2
 ):
     """
     Fetch incidents from various sources (threats, abuse campaigns, and account takeovers).
@@ -987,7 +945,6 @@
             start_time = start_time - polling_lag
             end_time = end_time - polling_lag
 
-<<<<<<< HEAD
         start_timestamp = start_time.strftime(ISO_8601_FORMAT)
         end_timestamp = end_time.strftime(ISO_8601_FORMAT)
 
@@ -1017,39 +974,15 @@
                 filter_=account_takeover_cases_filter, max_incidents_to_fetch=current_pending_incidents_to_fetch)
             account_takeover_cases_incidents = generate_account_takeover_cases_incidents(
                 client, account_takeover_cases_response.get('cases', []))
-=======
-        if fetch_threats:
-            threats_filter = f"receivedTime gte {last_fetch}"
-            threats_response = client.get_a_list_of_threats_request(filter_=threats_filter, page_size=100)
-            all_incidents += generate_threat_incidents(client, threats_response.get("threats", []))
-
-        if fetch_abuse_campaigns:
-            abuse_campaigns_filter = f"lastReportedTime gte {last_fetch}"
-            abuse_campaigns_response = client.get_a_list_of_campaigns_submitted_to_abuse_mailbox_request(
-                filter_=abuse_campaigns_filter, page_size=100
-            )
-            all_incidents += generate_abuse_campaign_incidents(client, abuse_campaigns_response.get("campaigns", []))
-
-        if fetch_account_takeover_cases:
-            account_takeover_cases_filter = f"lastModifiedTime gte {last_fetch}"
-            account_takeover_cases_response = client.get_a_list_of_abnormal_cases_identified_by_abnormal_security_request(
-                filter_=account_takeover_cases_filter, page_size=100
-            )
-            all_incidents += generate_account_takeover_cases_incidents(client, account_takeover_cases_response.get("cases", []))
->>>>>>> 4fcd93a2
 
         all_incidents = threat_incidents + abuse_campaign_incidents + account_takeover_cases_incidents
     except Exception as e:
         logging.error(f"Failed fetching incidents: {e}")
         raise FetchIncidentsError(f"Error while fetching incidents: {e}")
 
-<<<<<<< HEAD
     next_run = {
         "last_fetch": current_datetime.strftime(ISO_8601_FORMAT)
     }
-=======
-    next_run = {"last_fetch": current_iso_format_time}
->>>>>>> 4fcd93a2
 
     return next_run, all_incidents[:max_incidents_to_fetch]
 
@@ -1143,11 +1076,8 @@
                 fetch_threats=fetch_threats,
                 fetch_abuse_campaigns=fetch_abuse_campaigns,
                 fetch_account_takeover_cases=fetch_account_takeover_cases,
-<<<<<<< HEAD
                 max_page_number=max_page_number,
                 polling_lag=polling_lag_delta,
-=======
->>>>>>> 4fcd93a2
             )
             demisto.setLastRun(next_run)
             demisto.incidents(incidents)
