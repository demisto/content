--- conflicted
+++ resolved
@@ -842,117 +842,6 @@
     return command_results
 
 
-<<<<<<< HEAD
-def get_a_list_of_vendors_command(client, args):
-    page_size = str(args.get('page_size', ''))
-    page_number = str(args.get('page_number', ''))
-    response = client.get_a_list_of_vendors_request(page_size, page_number)
-    markdown = '### List of Vendors\n'
-    markdown += tableToMarkdown('Vendor Domains', response.get('vendors'), headers=['vendorDomain'], removeNull=True)
-    command_results = CommandResults(
-        readable_output=markdown,
-        outputs_prefix='AbnormalSecurity.VendorsList',
-        outputs_key_field='vendorDomain',
-        outputs=response,
-        raw_response=response,
-    )
-
-    return command_results
-
-
-def get_the_details_of_a_specific_vendor_command(client, args):
-    vendor_domain = str(args.get('vendor_domain', ''))
-
-    response = client.get_the_details_of_a_specific_vendor_request(vendor_domain)
-    markdown = '### Vendor Domain Details\n'
-    markdown += tableToMarkdown('', response, removeNull=True)
-    command_results = CommandResults(
-        readable_output=markdown,
-        outputs_prefix='AbnormalSecurity.VendorDetails',
-        outputs_key_field='vendorDomain',
-        outputs=response,
-        raw_response=response,
-    )
-
-    return command_results
-
-
-def get_the_activity_of_a_specific_vendor_command(client, args):
-    vendor_domain = str(args.get('vendor_domain', ''))
-
-    response = client.get_the_activity_of_a_specific_vendor_request(vendor_domain)
-    markdown = '### Vendor Activity\n'
-    markdown += tableToMarkdown('', response.get('eventTimeline'), removeNull=True)
-    command_results = CommandResults(
-        readable_output=markdown,
-        outputs_prefix='AbnormalSecurity.VendorActivity',
-        outputs_key_field="",
-        outputs=response,
-        raw_response=response,
-    )
-
-    return command_results
-
-
-def get_a_list_of_vendor_cases_command(client, args):
-    filter_ = str(args.get('filter', ''))
-    page_size = str(args.get('page_size', ''))
-    page_number = str(args.get('page_number', ''))
-
-    response = client.get_a_list_of_vendor_cases_request(filter_, page_size, page_number)
-    markdown = '### List of Cases\n'
-    markdown += tableToMarkdown('Vendor Case IDs', response.get('vendorCases'), removeNull=True)
-
-    command_results = CommandResults(
-        readable_output=markdown,
-        outputs_prefix='AbnormalSecurity.VendorCases',
-        outputs_key_field="vendorCaseId",
-        outputs=response,
-        raw_response=response
-    )
-
-    return command_results
-
-
-def get_the_details_of_a_vendor_case_command(client, args):
-    case_id = str(args.get('case_id', ''))
-
-    response = client.get_the_details_of_a_vendor_case_request(case_id)
-
-    markdown = '### Case Details\n'
-    markdown += tableToMarkdown('', response, removeNull=True)
-    command_results = CommandResults(
-        readable_output=markdown,
-        outputs_prefix='AbnormalSecurity.VendorCaseDetails',
-        outputs_key_field='vendorCaseId',
-        outputs=response,
-        raw_response=response,
-    )
-
-    return command_results
-
-
-def get_a_list_of_unanalyzed_abuse_mailbox_campaigns_command(client, args):
-    start = str(args.get('start', ''))
-    end = str(args.get('end', ''))
-
-    response = client.get_a_list_of_unanalyzed_abuse_mailbox_campaigns_request(start, end)
-    markdown = '### Unanalyzed Abuse Mailbox Campaigns\n'
-    markdown += tableToMarkdown('', response.get('results', []), removeNull=True)
-
-    command_results = CommandResults(
-        readable_output=markdown,
-        outputs_prefix='AbnormalSecurity.UnanalyzedAbuseCampaigns',
-        outputs_key_field='abx_message_id',
-        outputs=response,
-        raw_response=response
-    )
-
-    return command_results
-
-
-=======
->>>>>>> d3c06db8
 def generate_threat_incidents(threats, current_iso_format_time):
     incidents = []
     for threat in threats:
