<<<<<<< HEAD
from CommonServerPython import *
from typing import Dict, Any
import logging
from datetime import datetime


=======
import demistomock as demisto  # noqa: F401
from CommonServerPython import *  # noqa: F401


from typing import Any
import logging
from datetime import datetime


>>>>>>> 90cf3b88
import urllib3

urllib3.disable_warnings()


DEFAULT_INTERVAL = 30
DEFAULT_TIMEOUT = 600
FETCH_LIMIT = 200
MAX_PAGE_SIZE = 100


XSOAR_SEVERITY_BY_AMP_SEVERITY = {
    "Low": IncidentSeverity.LOW,
    "Medium": IncidentSeverity.MEDIUM,
    "High": IncidentSeverity.HIGH,
    "Critical": IncidentSeverity.CRITICAL,
}

ISO_8601_FORMAT = "%Y-%m-%dT%H:%M:%SZ"


class FetchIncidentsError(Exception):
    """Raised when there's an error in fetching incidents."""
<<<<<<< HEAD
    pass
=======
>>>>>>> 90cf3b88


class Client(BaseClient):
    def __init__(self, server_url, verify, proxy, headers, auth):
        super().__init__(base_url=server_url, verify=verify, proxy=proxy, headers=headers, auth=auth, timeout=2400)

    def check_the_status_of_an_action_requested_on_a_case_request(self, case_id, action_id, subtenant):
        params = assign_params(subtenant)
        headers = self._headers

        response = self._http_request('get', f'cases/{case_id}/actions/{action_id}', params=params, headers=headers)

        return response

    def check_the_status_of_an_action_requested_on_a_threat_request(self, threat_id, action_id, subtenant):
        params = assign_params(subtenant)
        headers = self._headers

        response = self._http_request('get', f'threats/{threat_id}/actions/{action_id}', params=params, headers=headers)

        return response

    def download_data_from_threat_log_in_csv_format_request(self, filter_, source, subtenant):
        params = assign_params(filter=filter_, source=source, subtenant=subtenant)

        headers = self._headers

        response = self._http_request('get', 'threats_export/csv', params=params, headers=headers, resp_type='response')
        return response

    def get_a_list_of_abnormal_cases_identified_by_abnormal_security_request(self, filter_='', page_size=None, page_number=None,
                                                                             subtenant=None):
        params = assign_params(filter=filter_, pageSize=page_size, pageNumber=page_number, subtenant=subtenant)

        headers = self._headers

        response = self._http_request('get', 'cases', params=params, headers=headers)

        return response

    def get_a_list_of_campaigns_submitted_to_abuse_mailbox_request(self, filter_='', page_size=None, page_number=None,
<<<<<<< HEAD
                                                                   subtenant=None):
        params = assign_params(filter=filter_, pageSize=page_size, pageNumber=page_number, subtenant=subtenant)
=======
                                                                   subtenant=None, subject=None, sender=None, recipient=None,
                                                                   reporter=None, attackType=None, threatType=None):
        params = assign_params(filter=filter_, pageSize=page_size, pageNumber=page_number, subtenant=subtenant, subject=subject,
                               sender=sender, recipient=recipient, reporter=reporter, attackType=attackType,
                               threatType=threatType)
>>>>>>> 90cf3b88

        headers = self._headers

        response = self._http_request('get', 'abusecampaigns', params=params, headers=headers)

        return response

<<<<<<< HEAD
    def get_a_list_of_threats_request(self, filter_='', page_size=None, page_number=None, source=None, subtenant=None):
        params = assign_params(filter=filter_, pageSize=page_size, pageNumber=page_number, source=source, subtenant=subtenant)
=======
    def get_a_list_of_threats_request(self, filter_='', page_size=None, page_number=None, source=None, subtenant=None,
                                      subject=None, sender=None, recipient=None, topic=None, attackType=None, attackVector=None):
        params = assign_params(filter=filter_, pageSize=page_size, pageNumber=page_number, source=source, subtenant=subtenant,
                               subject=subject, sender=sender, recipient=recipient, topic=topic, attackType=attackType,
                               attackVector=attackVector)
>>>>>>> 90cf3b88

        headers = self._headers

        response = self._http_request('get', 'threats', params=params, headers=headers)

        response = self._remove_keys_from_response(response, ["pageNumber", "nextPageNumber"])

        return response

    def get_details_of_a_threat_request(self, threat_id, subtenant=None):
        headers = self._headers
        params = assign_params(subtenant=subtenant)

        response = self._http_request('get', f'threats/{threat_id}', params=params, headers=headers)

        return response

    def get_details_of_an_abnormal_case_request(self, case_id, subtenant=None):
        headers = self._headers
        params = assign_params(subtenant=subtenant)

        response = self._http_request('get', f'cases/{case_id}', params=params, headers=headers)

        return response

    def get_details_of_an_abuse_mailbox_campaign_request(self, campaign_id, subtenant=None):
        headers = self._headers
        params = assign_params(subtenant=subtenant)

        response = self._http_request('get', f'abusecampaigns/{campaign_id}', params=params, headers=headers)

        return response

    def get_employee_identity_analysis_genome_data_request(self, email_address):

        headers = self._headers

        response = self._http_request('get', f'employee/{email_address}/identity', headers=headers)

        return response

    def get_employee_information_request(self, email_address):

        headers = self._headers

        response = self._http_request('get', f'employee/{email_address}', headers=headers)

        return response

    def get_employee_login_information_for_last_30_days_in_csv_format_request(self, email_address):

        headers = self._headers

        response = self._http_request('get', f'employee/{email_address}/logins', headers=headers, resp_type='response')

        return response

    def get_the_latest_threat_intel_feed_request(self):

        headers = self._headers
        response = self._http_request('get', 'threat-intel', headers=headers, timeout=120, resp_type='response')

        return response

    def manage_a_threat_identified_by_abnormal_security_request(self, threat_id, action):
        headers = self._headers
        json_data = {'action': action}

        response = self._http_request('post', f'threats/{threat_id}', json_data=json_data, headers=headers)

        return response

    def manage_an_abnormal_case_request(self, case_id, action):
        headers = self._headers
        json_data = {'action': action}

        response = self._http_request('post', f'cases/{case_id}', json_data=json_data, headers=headers)

        return response

    def provides_the_analysis_and_timeline_details_of_a_case_request(self, case_id, subtenant):
        params = assign_params(subtenant=subtenant)
        headers = self._headers

        response = self._http_request('get', f'cases/{case_id}/analysis', params=params, headers=headers)

        return response

    def submit_an_inquiry_to_request_a_report_on_misjudgement_by_abnormal_security_request(self, reporter, report_type):
        headers = self._headers
        json_data = {
            'reporter': reporter,
            'report_type': report_type,
        }
        response = self._http_request('post', 'inquiry', json_data=json_data, headers=headers)

        return response

    def submit_false_negative_report_request(self, recipient_email, sender_email, subject):
        headers = self._headers
        json_data = {
            "report_type": "false-negative",
            "recipient_email": recipient_email,
            "sender_email": sender_email,
            "subject": subject
        }
        response = self._http_request('post', 'detection360/reports', json_data=json_data, headers=headers)

        return response

    def submit_false_positive_report_request(self, portal_link):
        headers = self._headers
        json_data = {
            "report_type": "false-positive",
            'portal_link': portal_link,
        }
        response = self._http_request('post', 'detection360/reports', json_data=json_data, headers=headers)

        return response

    def get_a_list_of_vendors_request(self, page_size, page_number):
        params = assign_params(pageSize=page_size, pageNumber=page_number)

        headers = self._headers

        response = self._http_request("get", "vendors", params=params, headers=headers)

        response = self._remove_keys_from_response(response, ["pageNumber", "nextPageNumber"])

        return response["vendors"]

    def get_the_details_of_a_specific_vendor_request(self, vendorDomain):
        headers = self._headers

        response = self._http_request("get", f"vendors/{vendorDomain}/details", headers=headers)

        return response

    def get_the_activity_of_a_specific_vendor_request(self, vendorDomain):
        headers = self._headers

        response = self._http_request("get", f"vendors/{vendorDomain}/activity", headers=headers)

        return response

    def get_a_list_of_vendor_cases_request(self, filter_, page_size, page_number):
        params = assign_params(filter=filter_, pageSize=page_size, pageNumber=page_number)

        headers = self._headers

        response = self._http_request("get", "vendor-cases", params=params, headers=headers)

        response = self._remove_keys_from_response(response, ["pageNumber", "nextPageNumber"])

        return response["vendorCases"]

    def get_the_details_of_a_vendor_case_request(self, caseId):
        headers = self._headers

        response = self._http_request("get", f"vendor-cases/{caseId}", headers=headers)

        return response

    def get_a_list_of_unanalyzed_abuse_mailbox_campaigns_request(self, start, end):
        params = assign_params(start=start, end=end)

        headers = self._headers

        response = self._http_request("get", "abuse_mailbox/not_analyzed", params=params, headers=headers)

        return response

    def _remove_keys_from_response(self, response, keys_to_remove):
        """Removes specified keys from the response."""
        for key in keys_to_remove:
            response.pop(key, None)
        return response


def check_the_status_of_an_action_requested_on_a_case_command(client, args):
    case_id = str(args.get('case_id', ''))
    action_id = str(args.get('action_id', ''))
    subtenant = args.get('subtenant', None)

    response = client.check_the_status_of_an_action_requested_on_a_case_request(case_id, action_id, subtenant)
    command_results = CommandResults(
        outputs_prefix='AbnormalSecurity.ActionStatus',
        outputs_key_field='',
        outputs=response,
        raw_response=response
    )

    return command_results


def check_the_status_of_an_action_requested_on_a_threat_command(client, args):
    threat_id = str(args.get('threat_id', ''))
    action_id = str(args.get('action_id', ''))
    subtenant = args.get('subtenant', None)

    response = client.check_the_status_of_an_action_requested_on_a_threat_request(threat_id, action_id, subtenant)
    command_results = CommandResults(
        outputs_prefix='AbnormalSecurity.ActionStatus',
        outputs_key_field='',
        outputs=response,
        raw_response=response
    )

    return command_results


def download_data_from_threat_log_in_csv_format_command(client, args):
    filter_ = str(args.get('filter', ''))
    source = str(args.get('source', ''))
    subtenant = args.get('subtenant', None)

    response = client.download_data_from_threat_log_in_csv_format_request(filter_, source, subtenant)
    filename = 'threat_log.csv'
    file_content = response.text

    results = fileResult(filename, file_content)

    return results


def get_a_list_of_abnormal_cases_identified_by_abnormal_security_command(client, args):
    filter_ = str(args.get('filter', ''))
    page_size = args.get('page_size', None)
    page_number = args.get('page_number', None)
    subtenant = args.get('subtenant', None)

    response = client.get_a_list_of_abnormal_cases_identified_by_abnormal_security_request(
        filter_,
        page_size,
        page_number,
        subtenant
    )
    markdown = tableToMarkdown(
        'Case IDs', response.get('cases', []), headers=['caseId', 'description'], removeNull=True)
    command_results = CommandResults(
        readable_output=markdown,
        outputs_prefix='AbnormalSecurity.inline_response_200_1',
        outputs_key_field='',
        outputs=response,
        raw_response=response
    )

    return command_results


def get_a_list_of_campaigns_submitted_to_abuse_mailbox_command(client, args):
    filter_ = str(args.get('filter', ''))
    page_size = args.get('page_size', None)
    page_number = args.get('page_number', None)
    subtenant = args.get('subtenant', None)
    subject = args.get('subject', None)
    sender = args.get('sender', None)
    recipient = args.get('recipient', None)
    reporter = args.get('reporter', None)
    attackType = args.get('attackType', None)
    threatType = args.get('threatType', None)

<<<<<<< HEAD
    response = client.get_a_list_of_campaigns_submitted_to_abuse_mailbox_request(filter_, page_size, page_number, subtenant)
=======
    response = client.get_a_list_of_campaigns_submitted_to_abuse_mailbox_request(
        filter_, page_size, page_number, subtenant, subject, sender, recipient, reporter, attackType, threatType)
>>>>>>> 90cf3b88
    markdown = tableToMarkdown('Campaign IDs', response.get('campaigns', []), headers=['campaignId'], removeNull=True)

    command_results = CommandResults(
        readable_output=markdown,
        outputs_prefix='AbnormalSecurity.AbuseCampaign',
        outputs_key_field='campaignId',
        outputs=response,
        raw_response=response
    )

    return command_results


def get_a_list_of_threats_command(client, args):
    filter_ = str(args.get('filter', ''))
    page_size = args.get('page_size', None)
    page_number = args.get('page_number', None)
    source = str(args.get('source', ''))
    subtenant = args.get('subtenant', None)
<<<<<<< HEAD

    response = client.get_a_list_of_threats_request(filter_, page_size, page_number, source, subtenant)
=======
    subject = args.get('subject', None)
    sender = args.get('sender', None)
    recipient = args.get('recipient', None)
    topic = args.get('topic', None)
    attackType = args.get('attackType', None)
    attackVector = args.get('attackVector', None)

    response = client.get_a_list_of_threats_request(
        filter_, page_size, page_number, source, subtenant, subject, sender, recipient, topic, attackType, attackVector)
>>>>>>> 90cf3b88
    markdown = tableToMarkdown('Threat IDs', response.get('threats'), headers=['threatId'], removeNull=True)
    command_results = CommandResults(
        readable_output=markdown,
        outputs_prefix='AbnormalSecurity.inline_response_200',
        outputs_key_field='',
        outputs=response,
        raw_response=response
    )
    return command_results


def get_details_of_a_threat_command(client, args):
    threat_id = str(args.get('threat_id', ''))
    subtenant = args.get('subtenant', None)

    response = client.get_details_of_a_threat_request(threat_id, subtenant)
    headers = [
        'subject',
        'fromAddress',
        'fromName',
        'toAddresses',
        'recipientAddress',
        'receivedTime',
        'attackType',
        'attackStrategy',
        'abxMessageId',
        'abxPortalUrl',
        'attachmentCount',
        'attachmentNames',
        'attackVector',
        'attackedParty',
        'autoRemediated',
        'impersonatedParty',
        'internetMessageId',
        'isRead',
        'postRemediated',
        'remediationStatus',
        'remediationTimestamp',
        'sentTime',
        'threatId',
        'ccEmails',
        'replyToEmails',
        'returnPath',
        'senderDomain',
        'senderIpAddress',
        'summaryInsights',
        'urlCount'
        'urls'
    ]
    markdown = tableToMarkdown(
        f"Messages in Threat {response.get('threatId', '')}",
        response.get('messages', []),
        headers=headers,
        removeNull=True
    )

    command_results = CommandResults(
        readable_output=markdown,
        outputs_prefix='AbnormalSecurity.ThreatDetails',
        outputs_key_field='threatId',
        outputs=response,
        raw_response=response
    )

    return command_results


def get_details_of_an_abnormal_case_command(client, args):
    case_id = str(args.get('case_id', ''))
    subtenant = args.get('subtenant', None)
    response = client.get_details_of_an_abnormal_case_request(case_id, subtenant)
    headers = [
        'caseId',
        'severity',
        'affectedEmployee',
        'firstObserved',
        'threatIds'
    ]
    markdown = tableToMarkdown(
        f"Details of Case {response.get('caseId', '')}", response, headers=headers, removeNull=True)
    command_results = CommandResults(
        readable_output=markdown,
        outputs_prefix='AbnormalSecurity.AbnormalCaseDetails',
        outputs_key_field='',
        outputs=response,
        raw_response=response
    )

    return command_results


def get_details_of_an_abuse_mailbox_campaign_command(client, args):
    campaign_id = str(args.get('campaign_id', ''))
    subtenant = args.get('subtenant', None)

    response = client.get_details_of_an_abuse_mailbox_campaign_request(campaign_id, subtenant)
    command_results = CommandResults(
        outputs_prefix='AbnormalSecurity.AbuseCampaign',
        outputs_key_field='campaignId',
        outputs=response,
        raw_response=response
    )

    return command_results


def get_employee_identity_analysis_genome_data_command(client, args):
    email_address = str(args.get('email_address', ''))

    response = client.get_employee_identity_analysis_genome_data_request(email_address)

    headers = ['description', 'key', 'name', 'values']

    markdown = tableToMarkdown(
        f"Analysis of {email_address}", response.get('data', []), headers=headers, removeNull=True)

    response["email"] = email_address
    command_results = CommandResults(
        readable_output=markdown,
        outputs_prefix='AbnormalSecurity.Employee',
        outputs_key_field='email',
        outputs=response,
        raw_response=response
    )

    return command_results


def get_employee_information_command(client, args):
    email_address = str(args.get('email_address', ''))

    response = client.get_employee_information_request(email_address)
    command_results = CommandResults(
        outputs_prefix='AbnormalSecurity.Employee',
        outputs_key_field='email',
        outputs=response,
        raw_response=response
    )

    return command_results


def get_employee_login_information_for_last_30_days_in_csv_format_command(client, args):
    email_address = str(args.get('email_address', ''))

    response = client.get_employee_login_information_for_last_30_days_in_csv_format_request(email_address)
    filename = 'employee_login_info_30_days.csv'
    file_content = response.text

    results = fileResult(filename, file_content)

    return results


def get_the_latest_threat_intel_feed_command(client, args=None):

    response = client.get_the_latest_threat_intel_feed_request()
    filename = 'threat_intel_feed.json'
    file_content = response.text
    results = fileResult(filename, file_content)

    return results


def manage_a_threat_identified_by_abnormal_security_command(client, args):
    threat_id = str(args.get('threat_id', ''))
    action = str(args.get('action', ''))

    response = client.manage_a_threat_identified_by_abnormal_security_request(threat_id, action)
    command_results = CommandResults(
        outputs_prefix='AbnormalSecurity.ThreatManageResults',
        outputs_key_field='',
        outputs=response,
        raw_response=response
    )

    return command_results


def manage_an_abnormal_case_command(client, args):
    case_id = str(args.get('case_id', ''))
    action = str(args.get('action', ''))

    response = client.manage_an_abnormal_case_request(case_id, action)
    command_results = CommandResults(
        outputs_prefix='AbnormalSecurity.CaseManageResults',
        outputs_key_field='',
        outputs=response,
        raw_response=response
    )

    return command_results


def provides_the_analysis_and_timeline_details_of_a_case_command(client, args):
    case_id = str(args.get('case_id', ''))
    subtenant = args.get('subtenant', None)
    response = client.provides_the_analysis_and_timeline_details_of_a_case_request(case_id, subtenant)
    insight_headers = [
        'signal',
        'description'
    ]
    markdown = tableToMarkdown(
        f"Insights for {case_id}", response.get('insights', []), headers=insight_headers, removeNull=True)

    timeline_headers = [
        'event_timestamp',
        'category',
        'title',
        'field_labels',
        'ip_address',
        'description',
        'location',
        'sender',
        'subject',
        'title',
        'flagging detectors',
        'rule_name'
    ]

    markdown += tableToMarkdown(
        f"Event Timeline for {response.get('caseId', '')}",
        response.get('eventTimeline', []),
        headers=timeline_headers,
        removeNull=True
    )

    command_results = CommandResults(
        readable_output=markdown,
        outputs_prefix='AbnormalSecurity.CaseAnalysis',
        outputs_key_field='caseId',
        outputs=response,
        raw_response=response
    )

    return command_results


def submit_an_inquiry_to_request_a_report_on_misjudgement_by_abnormal_security_command(client, args):
    reporter = str(args.get('reporter', ''))
    report_type = str(args.get('report_type', ''))
    response = client.submit_an_inquiry_to_request_a_report_on_misjudgement_by_abnormal_security_request(reporter, report_type)
    command_results = CommandResults(
        outputs_prefix='AbnormalSecurity.SubmitInquiry',
        outputs_key_field='',
        outputs=response,
        raw_response=response
    )

    return command_results


def submit_false_negative_report_command(client, args):
    recipient_email = str(args.get('recipient_email;', ''))
    sender_email = str(args.get('sender_email', ''))
    subject = str(args.get('subject', ''))
    response = client.submit_false_negative_report_request(recipient_email, sender_email, subject)
    command_results = CommandResults(
        readable_output=response,
        raw_response=response
    )

    return command_results


def submit_false_positive_report_command(client, args):
    portal_link = str(args.get('portal_link;', ''))
    response = client.submit_false_positive_report_request(portal_link)
    command_results = CommandResults(
        readable_output=response,
        raw_response=response
    )

    return command_results


def get_a_list_of_vendors_command(client, args):
    page_size = str(args.get('page_size', ''))
    page_number = str(args.get('page_number', ''))
    response = client.get_a_list_of_vendors_request(page_size, page_number)
    markdown = tableToMarkdown('Vendor Domains', response, headers=['vendorDomain'], removeNull=True)
    command_results = CommandResults(
        readable_output=markdown,
        outputs_prefix='AbnormalSecurity.VendorsList',
        outputs_key_field='vendorDomain',
        outputs=response,
        raw_response=response,
    )

    return command_results


def get_the_details_of_a_specific_vendor_command(client, args):
    vendor_domain: str = args['vendor_domain']
    response = client.get_the_details_of_a_specific_vendor_request(vendor_domain)
    markdown = tableToMarkdown('Vendor Domain', response, removeNull=True)
    command_results = CommandResults(
        readable_output=markdown,
        outputs_prefix='AbnormalSecurity.VendorDetails',
        outputs_key_field='vendorDomain',
        outputs=response,
        raw_response=response,
    )

    return command_results


def get_the_activity_of_a_specific_vendor_command(client, args):
    vendor_domain: str = args['vendor_domain']
    response = client.get_the_activity_of_a_specific_vendor_request(vendor_domain)
    markdown = tableToMarkdown('Vendor Activity', response.get('eventTimeline'), removeNull=True)
    command_results = CommandResults(
        readable_output=markdown,
        outputs_prefix='AbnormalSecurity.VendorActivity',
        outputs_key_field="",
        outputs=response,
        raw_response=response,
    )

    return command_results


def get_a_list_of_vendor_cases_command(client, args):
    filter_ = str(args.get('filter', ''))
    page_size = str(args.get('page_size', ''))
    page_number = str(args.get('page_number', ''))

    response = client.get_a_list_of_vendor_cases_request(filter_, page_size, page_number)
    markdown = tableToMarkdown('Vendor Case IDs', response, removeNull=True)
    command_results = CommandResults(
        readable_output=markdown,
        outputs_prefix='AbnormalSecurity.VendorCases',
        outputs_key_field="vendorCaseId",
        outputs=response,
        raw_response=response
    )

    return command_results


def get_the_details_of_a_vendor_case_command(client, args):
    case_id: str = args['case_id']
    response = client.get_the_details_of_a_vendor_case_request(case_id)
    markdown = tableToMarkdown('Case Details', response, removeNull=True)
    command_results = CommandResults(
        readable_output=markdown,
        outputs_prefix='AbnormalSecurity.VendorCaseDetails',
        outputs_key_field='vendorCaseId',
        outputs=response,
        raw_response=response,
    )

    return command_results


def get_a_list_of_unanalyzed_abuse_mailbox_campaigns_command(client, args):
    start = str(args.get('start', ''))
    end = str(args.get('end', ''))

    response = client.get_a_list_of_unanalyzed_abuse_mailbox_campaigns_request(start, end)
    markdown = tableToMarkdown('Unanalyzed Abuse Mailbox Campaigns', response.get('results', []), removeNull=True)
    command_results = CommandResults(
        readable_output=markdown,
        outputs_prefix='AbnormalSecurity.UnanalyzedAbuseCampaigns',
        outputs_key_field='abx_message_id',
        outputs=response,
        raw_response=response
    )

    return command_results


<<<<<<< HEAD
def generate_threat_incidents(threats, current_iso_format_time):
    incidents = []
    for threat in threats:
        incident = {"dbotMirrorId": str(threat["threatId"]), "name": "Threat", "occurred": current_iso_format_time,
                    'details': "Threat"}
=======
def generate_threat_incidents(client, threats):
    incidents = []
    for threat in threats:
        threat_details = client.get_details_of_a_threat_request(threat["threatId"])
        incident = {
            "dbotMirrorId": str(threat["threatId"]),
            "name": "Threat",
            "occurred": threat_details["messages"][0].get("receivedTime"),
            "details": "Threat",
            "rawJSON": json.dumps(threat_details) if threat_details else {}
        }
>>>>>>> 90cf3b88
        incidents.append(incident)
    return incidents


<<<<<<< HEAD
def generate_abuse_campaign_incidents(campaigns, current_iso_format_time):
    incidents = []
    for campaign in campaigns:
        incident = {"dbotMirrorId": str(campaign["campaignId"]), "name": "Abuse Campaign", "occurred": current_iso_format_time,
                    'details': "Abuse Campaign"}
=======
def generate_abuse_campaign_incidents(client, campaigns):
    incidents = []
    for campaign in campaigns:
        campaign_details = client.get_details_of_an_abuse_mailbox_campaign_request(campaign["campaignId"])
        incident = {"dbotMirrorId": str(campaign["campaignId"]), "name": "Abuse Campaign",
                    "occurred": campaign_details["firstReported"], 'details': "Abuse Campaign",
                    "rawJSON": json.dumps(campaign_details) if campaign_details else {}}
>>>>>>> 90cf3b88
        incidents.append(incident)
    return incidents


<<<<<<< HEAD
def generate_account_takeover_cases_incidents(cases, current_iso_format_time):
    incidents = []
    for case in cases:
        incident = {"dbotMirrorId": str(case["caseId"]), "name": "Account Takeover Case", "occurred": current_iso_format_time,
                    'details': case['description']}
=======
def generate_account_takeover_cases_incidents(client, cases):
    incidents = []
    for case in cases:
        case_details = client.get_details_of_an_abnormal_case_request(case["caseId"])
        incident = {"dbotMirrorId": str(case["caseId"]), "name": "Account Takeover Case",
                    "occurred": case_details["firstObserved"], 'details': case['description'],
                    "rawJSON": json.dumps(case_details) if case_details else {}}
>>>>>>> 90cf3b88
        incidents.append(incident)
    return incidents


def fetch_incidents(
        client: Client,
<<<<<<< HEAD
        last_run: Dict[str, Any],
=======
        last_run: dict[str, Any],
>>>>>>> 90cf3b88
        first_fetch_time: str,
        fetch_threats: bool,
        fetch_abuse_campaigns: bool,
        fetch_account_takeover_cases: bool,
        max_incidents_to_fetch: Optional[int] = FETCH_LIMIT
):
    """
    Fetch incidents from various sources (threats, abuse campaigns, and account takeovers).

    Parameters:
    - client (Client): Client object to interact with the API.
    - last_run (Dict[str, Any]): Dictionary containing details about the last time incidents were fetched.
    - first_fetch_time (str): ISO formatted string indicating the first time from which to start fetching incidents.
    - max_incidents_to_fetch (int, optional): Maximum number of incidents to fetch. Defaults to FETCH_LIMIT.

    Returns:
    - Tuple[Dict[str, str], List[Dict]]: Tuple containing a dictionary with the `last_fetch` time and a list of fetched incidents.
    """

    try:
        last_fetch = last_run.get("last_fetch", first_fetch_time)
        last_fetch_datetime = datetime.fromisoformat(last_fetch[:-1]).astimezone(timezone.utc)
        last_fetch = last_fetch_datetime.strftime("%Y-%m-%dT%H:%M:%SZ")

        current_datetime = datetime.utcnow().astimezone(timezone.utc)
        current_iso_format_time = current_datetime.strftime("%Y-%m-%dT%H:%M:%S.%fZ")
        all_incidents = []

        if fetch_threats:
            threats_filter = f"receivedTime gte {last_fetch}"
            threats_response = client.get_a_list_of_threats_request(filter_=threats_filter, page_size=100)
<<<<<<< HEAD
            all_incidents += generate_threat_incidents(threats_response.get('threats', []), current_iso_format_time)
=======
            all_incidents += generate_threat_incidents(client, threats_response.get('threats', []))
>>>>>>> 90cf3b88

        if fetch_abuse_campaigns:
            abuse_campaigns_filter = f"lastReportedTime gte {last_fetch}"
            abuse_campaigns_response = client.get_a_list_of_campaigns_submitted_to_abuse_mailbox_request(
                filter_=abuse_campaigns_filter, page_size=100)
<<<<<<< HEAD
            all_incidents += generate_abuse_campaign_incidents(abuse_campaigns_response.get('campaigns', []),
                                                               current_iso_format_time)
=======
            all_incidents += generate_abuse_campaign_incidents(client, abuse_campaigns_response.get('campaigns', []))
>>>>>>> 90cf3b88

        if fetch_account_takeover_cases:
            account_takeover_cases_filter = f"lastModifiedTime gte {last_fetch}"
            account_takeover_cases_response = client.get_a_list_of_abnormal_cases_identified_by_abnormal_security_request(
                filter_=account_takeover_cases_filter, page_size=100)
            all_incidents += generate_account_takeover_cases_incidents(
<<<<<<< HEAD
                account_takeover_cases_response.get('cases', []), current_iso_format_time)
=======
                client, account_takeover_cases_response.get('cases', []))
>>>>>>> 90cf3b88

    except Exception as e:
        logging.error(f"Failed fetching incidents: {e}")
        raise FetchIncidentsError(f"Error while fetching incidents: {e}")

    next_run = {
        "last_fetch": current_iso_format_time
    }

    return next_run, all_incidents[:max_incidents_to_fetch]


def test_module(client):
    # Run a sample request to retrieve mock data
    client.get_a_list_of_threats_request(None, None, None, None)
    demisto.results("ok")


def main():  # pragma: nocover
    params = demisto.params()
    args = demisto.args()
    url = params.get('url')
    verify_certificate = not params.get('insecure', False)
    proxy = params.get('proxy', False)
    is_fetch = params.get('isFetch')
    headers = {}
    mock_data = str(args.get('mock-data', ''))
    if mock_data.lower() == "true":
        headers['Mock-Data'] = "True"
    headers['Authorization'] = f'Bearer {params["api_key"]}'
    headers['Soar-Integration-Origin'] = "Cortex XSOAR"
    command = demisto.command()
    demisto.debug(f'Command being called is {command}')

    try:
        client = Client(urljoin(url, ''), verify_certificate, proxy, headers=headers, auth=None)

        commands = {
            # Threat commands
            'abnormal-security-list-threats':
                get_a_list_of_threats_command,
            'abnormal-security-get-threat':
                get_details_of_a_threat_command,
            'abnormal-security-manage-threat':
                manage_a_threat_identified_by_abnormal_security_command,
            'abnormal-security-check-threat-action-status':
                check_the_status_of_an_action_requested_on_a_threat_command,
            'abnormal-security-download-threat-log-csv': download_data_from_threat_log_in_csv_format_command,

            # Case commands
            'abnormal-security-list-abnormal-cases':
                get_a_list_of_abnormal_cases_identified_by_abnormal_security_command,
            'abnormal-security-get-abnormal-case':
                get_details_of_an_abnormal_case_command,
            'abnormal-security-manage-abnormal-case':
                manage_an_abnormal_case_command,
            'abnormal-security-check-case-action-status':
                check_the_status_of_an_action_requested_on_a_case_command,
            'abnormal-security-get-case-analysis-and-timeline':
                provides_the_analysis_and_timeline_details_of_a_case_command,

            # Threat Intel commands
            'abnormal-security-get-latest-threat-intel-feed': get_the_latest_threat_intel_feed_command,

            # Abuse Mailbox commands
            'abnormal-security-list-abuse-mailbox-campaigns': get_a_list_of_campaigns_submitted_to_abuse_mailbox_command,
            'abnormal-security-get-abuse-mailbox-campaign': get_details_of_an_abuse_mailbox_campaign_command,
            "abnormal-security-list-unanalyzed-abuse-mailbox-campaigns":
                get_a_list_of_unanalyzed_abuse_mailbox_campaigns_command,

            # Employee commands
            'abnormal-security-get-employee-identity-analysis': get_employee_identity_analysis_genome_data_command,
            'abnormal-security-get-employee-information': get_employee_information_command,
            'abnormal-security-get-employee-last-30-days-login-csv':
                get_employee_login_information_for_last_30_days_in_csv_format_command,

            # Detection 360 commands
            'abnormal-security-submit-inquiry-to-request-a-report-on-misjudgement':
                submit_an_inquiry_to_request_a_report_on_misjudgement_by_abnormal_security_command,
            'abnormal-security-submit-false-negative-report':
                submit_false_negative_report_command,
            'abnormal-security-submit-false-positive-report':
                submit_false_positive_report_command,

            # Vendor commands
            "abnormal-security-list-vendors":
                get_a_list_of_vendors_command,
            "abnormal-security-get-vendor-details":
                get_the_details_of_a_specific_vendor_command,
            "abnormal-security-get-vendor-activity":
                get_the_activity_of_a_specific_vendor_command,

            # Vendor case commands
            "abnormal-security-list-vendor-cases":
                get_a_list_of_vendor_cases_command,
            "abnormal-security-get-vendor-case-details":
                get_the_details_of_a_vendor_case_command,

        }

        if command == 'test-module':
            headers['Mock-Data'] = "True"
            test_client = Client(urljoin(url, ''), verify_certificate, proxy, headers=headers, auth=None)
            test_module(test_client)
        elif command == 'fetch-incidents' and is_fetch:
            max_incidents_to_fetch = arg_to_number(params.get("max_fetch", FETCH_LIMIT))
            fetch_threats = params.get("fetch_threats", False)
            fetch_abuse_campaigns = params.get("fetch_abuse_campaigns", False)
            fetch_account_takeover_cases = params.get("fetch_account_takeover_cases", False)
            first_fetch_datetime = arg_to_datetime(arg=params.get("first_fetch"), arg_name="First fetch time", required=True)
            if first_fetch_datetime:
                first_fetch_time = first_fetch_datetime.strftime(ISO_8601_FORMAT)
            else:
                first_fetch_time = datetime.now().strftime(ISO_8601_FORMAT)
            next_run, incidents = fetch_incidents(
                client=client,
                last_run=demisto.getLastRun(),
                first_fetch_time=first_fetch_time,
                max_incidents_to_fetch=max_incidents_to_fetch,
                fetch_threats=fetch_threats,
                fetch_abuse_campaigns=fetch_abuse_campaigns,
                fetch_account_takeover_cases=fetch_account_takeover_cases
            )
            demisto.setLastRun(next_run)
            demisto.incidents(incidents)
        elif command in commands:
            return_results(commands[command](client, args))  # type: ignore
        else:
            raise NotImplementedError(f'{command} command is not implemented.')

    except Exception as e:
        return_error(str(e))


if __name__ in ['__main__', 'builtin', 'builtins']:
    main()<|MERGE_RESOLUTION|>--- conflicted
+++ resolved
@@ -1,11 +1,3 @@
-<<<<<<< HEAD
-from CommonServerPython import *
-from typing import Dict, Any
-import logging
-from datetime import datetime
-
-
-=======
 import demistomock as demisto  # noqa: F401
 from CommonServerPython import *  # noqa: F401
 
@@ -15,7 +7,6 @@
 from datetime import datetime
 
 
->>>>>>> 90cf3b88
 import urllib3
 
 urllib3.disable_warnings()
@@ -39,10 +30,6 @@
 
 class FetchIncidentsError(Exception):
     """Raised when there's an error in fetching incidents."""
-<<<<<<< HEAD
-    pass
-=======
->>>>>>> 90cf3b88
 
 
 class Client(BaseClient):
@@ -84,16 +71,11 @@
         return response
 
     def get_a_list_of_campaigns_submitted_to_abuse_mailbox_request(self, filter_='', page_size=None, page_number=None,
-<<<<<<< HEAD
-                                                                   subtenant=None):
-        params = assign_params(filter=filter_, pageSize=page_size, pageNumber=page_number, subtenant=subtenant)
-=======
                                                                    subtenant=None, subject=None, sender=None, recipient=None,
                                                                    reporter=None, attackType=None, threatType=None):
         params = assign_params(filter=filter_, pageSize=page_size, pageNumber=page_number, subtenant=subtenant, subject=subject,
                                sender=sender, recipient=recipient, reporter=reporter, attackType=attackType,
                                threatType=threatType)
->>>>>>> 90cf3b88
 
         headers = self._headers
 
@@ -101,16 +83,11 @@
 
         return response
 
-<<<<<<< HEAD
-    def get_a_list_of_threats_request(self, filter_='', page_size=None, page_number=None, source=None, subtenant=None):
-        params = assign_params(filter=filter_, pageSize=page_size, pageNumber=page_number, source=source, subtenant=subtenant)
-=======
     def get_a_list_of_threats_request(self, filter_='', page_size=None, page_number=None, source=None, subtenant=None,
                                       subject=None, sender=None, recipient=None, topic=None, attackType=None, attackVector=None):
         params = assign_params(filter=filter_, pageSize=page_size, pageNumber=page_number, source=source, subtenant=subtenant,
                                subject=subject, sender=sender, recipient=recipient, topic=topic, attackType=attackType,
                                attackVector=attackVector)
->>>>>>> 90cf3b88
 
         headers = self._headers
 
@@ -373,12 +350,8 @@
     attackType = args.get('attackType', None)
     threatType = args.get('threatType', None)
 
-<<<<<<< HEAD
-    response = client.get_a_list_of_campaigns_submitted_to_abuse_mailbox_request(filter_, page_size, page_number, subtenant)
-=======
     response = client.get_a_list_of_campaigns_submitted_to_abuse_mailbox_request(
         filter_, page_size, page_number, subtenant, subject, sender, recipient, reporter, attackType, threatType)
->>>>>>> 90cf3b88
     markdown = tableToMarkdown('Campaign IDs', response.get('campaigns', []), headers=['campaignId'], removeNull=True)
 
     command_results = CommandResults(
@@ -398,10 +371,6 @@
     page_number = args.get('page_number', None)
     source = str(args.get('source', ''))
     subtenant = args.get('subtenant', None)
-<<<<<<< HEAD
-
-    response = client.get_a_list_of_threats_request(filter_, page_size, page_number, source, subtenant)
-=======
     subject = args.get('subject', None)
     sender = args.get('sender', None)
     recipient = args.get('recipient', None)
@@ -411,7 +380,6 @@
 
     response = client.get_a_list_of_threats_request(
         filter_, page_size, page_number, source, subtenant, subject, sender, recipient, topic, attackType, attackVector)
->>>>>>> 90cf3b88
     markdown = tableToMarkdown('Threat IDs', response.get('threats'), headers=['threatId'], removeNull=True)
     command_results = CommandResults(
         readable_output=markdown,
@@ -784,13 +752,6 @@
     return command_results
 
 
-<<<<<<< HEAD
-def generate_threat_incidents(threats, current_iso_format_time):
-    incidents = []
-    for threat in threats:
-        incident = {"dbotMirrorId": str(threat["threatId"]), "name": "Threat", "occurred": current_iso_format_time,
-                    'details': "Threat"}
-=======
 def generate_threat_incidents(client, threats):
     incidents = []
     for threat in threats:
@@ -802,18 +763,10 @@
             "details": "Threat",
             "rawJSON": json.dumps(threat_details) if threat_details else {}
         }
->>>>>>> 90cf3b88
         incidents.append(incident)
     return incidents
 
 
-<<<<<<< HEAD
-def generate_abuse_campaign_incidents(campaigns, current_iso_format_time):
-    incidents = []
-    for campaign in campaigns:
-        incident = {"dbotMirrorId": str(campaign["campaignId"]), "name": "Abuse Campaign", "occurred": current_iso_format_time,
-                    'details': "Abuse Campaign"}
-=======
 def generate_abuse_campaign_incidents(client, campaigns):
     incidents = []
     for campaign in campaigns:
@@ -821,18 +774,10 @@
         incident = {"dbotMirrorId": str(campaign["campaignId"]), "name": "Abuse Campaign",
                     "occurred": campaign_details["firstReported"], 'details': "Abuse Campaign",
                     "rawJSON": json.dumps(campaign_details) if campaign_details else {}}
->>>>>>> 90cf3b88
         incidents.append(incident)
     return incidents
 
 
-<<<<<<< HEAD
-def generate_account_takeover_cases_incidents(cases, current_iso_format_time):
-    incidents = []
-    for case in cases:
-        incident = {"dbotMirrorId": str(case["caseId"]), "name": "Account Takeover Case", "occurred": current_iso_format_time,
-                    'details': case['description']}
-=======
 def generate_account_takeover_cases_incidents(client, cases):
     incidents = []
     for case in cases:
@@ -840,18 +785,13 @@
         incident = {"dbotMirrorId": str(case["caseId"]), "name": "Account Takeover Case",
                     "occurred": case_details["firstObserved"], 'details': case['description'],
                     "rawJSON": json.dumps(case_details) if case_details else {}}
->>>>>>> 90cf3b88
         incidents.append(incident)
     return incidents
 
 
 def fetch_incidents(
         client: Client,
-<<<<<<< HEAD
-        last_run: Dict[str, Any],
-=======
         last_run: dict[str, Any],
->>>>>>> 90cf3b88
         first_fetch_time: str,
         fetch_threats: bool,
         fetch_abuse_campaigns: bool,
@@ -883,33 +823,20 @@
         if fetch_threats:
             threats_filter = f"receivedTime gte {last_fetch}"
             threats_response = client.get_a_list_of_threats_request(filter_=threats_filter, page_size=100)
-<<<<<<< HEAD
-            all_incidents += generate_threat_incidents(threats_response.get('threats', []), current_iso_format_time)
-=======
             all_incidents += generate_threat_incidents(client, threats_response.get('threats', []))
->>>>>>> 90cf3b88
 
         if fetch_abuse_campaigns:
             abuse_campaigns_filter = f"lastReportedTime gte {last_fetch}"
             abuse_campaigns_response = client.get_a_list_of_campaigns_submitted_to_abuse_mailbox_request(
                 filter_=abuse_campaigns_filter, page_size=100)
-<<<<<<< HEAD
-            all_incidents += generate_abuse_campaign_incidents(abuse_campaigns_response.get('campaigns', []),
-                                                               current_iso_format_time)
-=======
             all_incidents += generate_abuse_campaign_incidents(client, abuse_campaigns_response.get('campaigns', []))
->>>>>>> 90cf3b88
 
         if fetch_account_takeover_cases:
             account_takeover_cases_filter = f"lastModifiedTime gte {last_fetch}"
             account_takeover_cases_response = client.get_a_list_of_abnormal_cases_identified_by_abnormal_security_request(
                 filter_=account_takeover_cases_filter, page_size=100)
             all_incidents += generate_account_takeover_cases_incidents(
-<<<<<<< HEAD
-                account_takeover_cases_response.get('cases', []), current_iso_format_time)
-=======
                 client, account_takeover_cases_response.get('cases', []))
->>>>>>> 90cf3b88
 
     except Exception as e:
         logging.error(f"Failed fetching incidents: {e}")
