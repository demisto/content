--- conflicted
+++ resolved
@@ -29,17 +29,6 @@
   - description: Manual command to fetch events.
     name: abnormal-security-event-collector-get-events
     arguments:
-<<<<<<< HEAD
-    - auto: PREDEFINED
-      defaultValue: 'False'
-      description: Set this argument to True in order to create events, otherwise the command will only display them.
-      name: should_push_events
-      predefined:
-      - 'True'
-      - 'False'
-      required: true
-  dockerimage: demisto/python3:3.10.11.61265
-=======
       - auto: PREDEFINED
         defaultValue: 'False'
         description: Set this argument to True in order to create events, otherwise the command will only display them.
@@ -54,7 +43,6 @@
   isfetch: false
   longRunning: false
   longRunningPort: false
->>>>>>> c6375ee7
   isfetchevents: true
   subtype: python3
 fromversion: 6.8.0
