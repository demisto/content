{
    "name": "Simple API Proxy",
    "description": "This pack provides a simple API proxy to restrict privileges or minimize the amount of credentials issued at the API.",
    "support": "community",
<<<<<<< HEAD
    "currentVersion": "1.0.1",
=======
    "currentVersion": "1.0.3",
>>>>>>> 90cf3b88
    "author": "thimanshu474",
    "url": "",
    "email": "",
    "created": "2022-07-27T13:06:49Z",
    "categories": [
        "Utilities"
    ],
    "tags": [],
    "useCases": [],
    "keywords": [],
    "githubUser": [
        "thimanshu474"
    ],
    "marketplaces": [
        "xsoar",
        "marketplacev2"
    ]
}<|MERGE_RESOLUTION|>--- conflicted
+++ resolved
@@ -2,11 +2,7 @@
     "name": "Simple API Proxy",
     "description": "This pack provides a simple API proxy to restrict privileges or minimize the amount of credentials issued at the API.",
     "support": "community",
-<<<<<<< HEAD
-    "currentVersion": "1.0.1",
-=======
     "currentVersion": "1.0.3",
->>>>>>> 90cf3b88
     "author": "thimanshu474",
     "url": "",
     "email": "",
