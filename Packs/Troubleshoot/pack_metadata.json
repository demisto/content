--- conflicted
+++ resolved
@@ -2,11 +2,7 @@
     "name": "Troubleshoot",
     "description": "Use this pack to troubleshoot your environment.",
     "support": "xsoar",
-<<<<<<< HEAD
-    "currentVersion": "2.0.12",
-=======
     "currentVersion": "2.0.14",
->>>>>>> 194a8164
     "author": "Cortex XSOAR",
     "url": "https://www.paloaltonetworks.com/cortex",
     "email": "",
