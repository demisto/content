category: Messaging
commonfields:
  id: EWSO365
  version: -1
configuration:
- additionalinfo: ID can be received from the admin consent procedure - see Detailed Instructions.
  display: ID / Application ID
  name: _client_id
  required: false
  type: 0
- additionalinfo: Token can be received from the admin consent procedure - see Detailed Instructions.
  display: Token / Tenant ID
  name: _tenant_id
  required: false
  type: 0
- additionalinfo: Key can be received from the admin consent procedure - see Detailed Instructions.
  displaypassword: Key / Application Secret
  name: credentials
  required: false
  type: 9
  hiddenusername: true
- additionalinfo: Mailbox to run commands on and to fetch incidents from.
  display: Email Address
  name: default_target_mailbox
  required: true
  type: 0
- additionalinfo: UPN mailbox to run commands on and to fetch incidents from.
  display: UPN Address
  name: upn_mailbox
  required: false
  type: 0
- defaultvalue: Inbox
  display: Name of the folder from which to fetch incidents
  name: folder
  required: true
  type: 0
  additionalinfo: Supports Exchange Folder ID and sub-folders e.g. Inbox/Phishing.
- defaultvalue: 'Impersonation'
  display: Access Type
  name: access_type
  required: false
  type: 15
  options:
  - Impersonation
  - Delegate
- display: Public Folder
  name: is_public_folder
  required: false
  type: 8
  defaultvalue: 'false'
- display: Fetch incidents
  name: isFetch
  required: false
  type: 8
- display: Incident type
  name: incidentType
  required: false
  type: 13
- defaultvalue: '10 minutes'
  display: First fetch timestamp (<number> <time unit>, e.g., 12 hours, 7 days)
  name: fetch_time
  required: false
  type: 0
- defaultvalue: '50'
  display: Max incidents per fetch (up to 50)
  name: max_fetch
  required: false
  type: 0
<<<<<<< HEAD
=======
- display: Mark fetched emails as read
  name: mark_as_read
  required: false
  type: 8
>>>>>>> 8dc61330
- display: Timeout (in seconds) for HTTP requests to Exchange Server
  name: request_timeout
  required: false
  type: 0
  defaultvalue: '120'
- display: Trust any certificate (not secure)
  name: insecure
  required: false
  type: 8
- defaultvalue: 'false'
  display: Use system proxy settings
  name: proxy
  required: false
  type: 8
- display: Run as a separate process (protects against memory depletion)
  name: separate_process
  required: false
  type: 8
  defaultvalue: 'false'
- display: Use a self deployed Azure Application
  name: self_deployed
  required: false
  type: 8
  hidden: false
- additionalinfo: Use the "ID" parameter instead.
  display: ID / Application ID (Deprecated)
  name: client_id
  required: false
  type: 4
  hidden: true
- additionalinfo: Use the "Token" parameter instead.
  display: Token / Tenant ID (Deprecated)
  name: tenant_id
  required: false
  type: 4
  hidden: true
- additionalinfo: Use the "Key" parameter instead.
  display: Key / Application Secret (Deprecated)
  name: client_secret
  required: false
  type: 4
  hidden: true
description: The new EWS O365 integration uses OAuth 2.0 protocol and can be used with Exchange Online and Office 365 (mail).
display: EWS O365
name: EWSO365
script:
  commands:
  - arguments:
    - default: false
      description: The ID of the email message for which to get the attachments.
      isArray: false
      name: item-id
      required: true
      secret: false
    - default: false
      description: The mailbox in which this attachment was found. If empty, the default mailbox is used. Otherwise the user might require impersonation rights to this mailbox.
      isArray: false
      name: target-mailbox
      required: false
      secret: false
    - default: false
      description: The attachments ids to get. If none - all attachments will be retrieve from the message. Support multiple attachments with comma-separated value or array.
      isArray: true
      name: attachment-ids
      required: false
      secret: false
    deprecated: false
    description: Retrieves the actual attachments from an item (email message). To get all attachments for a message, only specify the item-id argument.
    execution: false
    name: ews-get-attachment
    outputs:
    - contextPath: EWS.Items.FileAttachments.attachmentId
      description: The attachment ID. Used for file attachments only.
      type: string
    - contextPath: EWS.Items.FileAttachments.attachmentName
      description: The attachment name. Used for file attachments only.
      type: string
    - contextPath: EWS.Items.FileAttachments.attachmentSHA256
      description: The SHA256 hash of the attached file.
      type: string
    - contextPath: EWS.Items.FileAttachments.attachmentLastModifiedTime
      description: The attachment last modified time. Used for file attachments only.
      type: date
    - contextPath: EWS.Items.ItemAttachments.datetimeCreated
      description: The created time of the attached email.
      type: date
    - contextPath: EWS.Items.ItemAttachments.datetimeReceived
      description: The received time of the attached email.
      type: date
    - contextPath: EWS.Items.ItemAttachments.datetimeSent
      description: The sent time of the attached email.
      type: date
    - contextPath: EWS.Items.ItemAttachments.receivedBy
      description: The received by address of the attached email.
      type: string
    - contextPath: EWS.Items.ItemAttachments.subject
      description: The subject of the attached email.
      type: string
    - contextPath: EWS.Items.ItemAttachments.textBody
      description: The body of the attached email (as text).
      type: string
    - contextPath: EWS.Items.ItemAttachments.headers
      description: The headers of the attached email.
      type: Unknown
    - contextPath: EWS.Items.ItemAttachments.hasAttachments
      description: Whether the attached email has attachments.
      type: boolean
    - contextPath: EWS.Items.ItemAttachments.itemId
      description: The attached email item ID.
      type: string
    - contextPath: EWS.Items.ItemAttachments.toRecipients
      description: A list of recipient email addresses for the attached email.
      type: Unknown
    - contextPath: EWS.Items.ItemAttachments.body
      description: The body of the attached email (as HTML).
      type: string
    - contextPath: EWS.Items.ItemAttachments.attachmentSHA256
      description: The SHA256 hash of the attached email (as EML file).
      type: string
    - contextPath: EWS.Items.ItemAttachments.FileAttachments.attachmentSHA256
      description: SHA256 hash of the attached files inside of the attached email.
      type: string
    - contextPath: EWS.Items.ItemAttachments.ItemAttachments.attachmentSHA256
      description: SHA256 hash of the attached emails inside of the attached email.
      type: string
    - contextPath: EWS.Items.ItemAttachments.isRead
      description: The read status of the attachment.
      type: String
  - arguments:
    - default: false
      description: The ID of the email message for which to delete attachments.
      isArray: false
      name: item-id
      required: true
      secret: false
    - default: false
      description: The mailbox in which this attachment was found. If empty, the default mailbox is used. Otherwise the user might require impersonation rights to this mailbox.
      isArray: false
      name: target-mailbox
      required: false
      secret: false
    - default: false
      description: A comma-separated list (or array) of attachment IDs to delete. If empty, all attachments will be deleted from the message.
      isArray: true
      name: attachment-ids
      required: false
      secret: false
    deprecated: false
    description: Deletes the attachments of an item (email message).
    execution: false
    name: ews-delete-attachment
    outputs:
    - contextPath: EWS.Items.FileAttachments.attachmentId
      description: The ID of the deleted attachment, in case of file attachment.
      type: string
    - contextPath: EWS.Items.ItemAttachments.attachmentId
      description: The ID of the deleted attachment, in case of other attachment (for example, "email").
      type: string
    - contextPath: EWS.Items.FileAttachments.action
      description: 'The deletion action in case of file attachment. This is a constant value: ''deleted''.'
      type: string
    - contextPath: EWS.Items.ItemAttachments.action
      description: 'The deletion action in case of other attachment (for example, "email"). This is a constant value: ''deleted''.'
      type: string
  - deprecated: false
    description: Returns a list of searchable mailboxes. This command requires eDiscovery permissions to the Exchange Server. For more information, see the EWSv2 integration documentation.
    execution: false
    name: ews-get-searchable-mailboxes
    outputs:
    - contextPath: EWS.Mailboxes.mailbox
      description: Addresses of the searchable mailboxes.
      type: string
    - contextPath: EWS.Mailboxes.mailboxId
      description: IDs of the searchable mailboxes.
      type: string
    - contextPath: EWS.Mailboxes.displayName
      description: The email display name.
      type: string
    - contextPath: EWS.Mailboxes.isExternal
      description: Whether the mailbox is external.
      type: boolean
    - contextPath: EWS.Mailboxes.externalEmailAddress
      description: The external email address.
      type: string
  - arguments:
    - default: false
      description: The ID of the item to move.
      isArray: false
      name: item-id
      required: true
      secret: false
    - default: false
      description: The path to the folder to which to move the item. Complex paths are supported, for example, "Inbox\Phishing".
      isArray: false
      name: target-folder-path
      required: true
      secret: false
    - default: false
      description: The mailbox on which to run the command.
      isArray: false
      name: target-mailbox
      required: false
      secret: false
    - auto: PREDEFINED
      default: false
      description: Whether the target folder is a public folder. Can be "True" or "False".
      isArray: false
      name: is-public
      predefined:
      - 'True'
      - 'False'
      required: false
      secret: false
    deprecated: false
    description: Move an item to different folder in the mailbox.
    execution: false
    name: ews-move-item
    outputs:
    - contextPath: EWS.Items.newItemID
      description: The item ID after move.
      type: string
    - contextPath: EWS.Items.messageID
      description: The item message ID.
      type: string
    - contextPath: EWS.Items.itemId
      description: The original item ID.
      type: string
    - contextPath: EWS.Items.action
      description: The action taken. The value will be "moved".
      type: string
  - arguments:
    - default: false
      description: The item IDs to delete.
      isArray: false
      name: item-ids
      required: true
      secret: false
    - default: false
      defaultValue: soft
      description: Deletion type. Can be "trash", "soft", or "hard".
      isArray: false
      name: delete-type
      required: true
      secret: false
    - default: false
      description: The mailbox on which to run the command.
      isArray: false
      name: target-mailbox
      required: false
      secret: false
    deprecated: false
    description: Delete items from mailbox.
    execution: false
    name: ews-delete-items
    outputs:
    - contextPath: EWS.Items.itemId
      description: The deleted item ID.
      type: string
    - contextPath: EWS.Items.messageId
      description: The deleted message ID.
      type: string
    - contextPath: EWS.Items.action
      description: The deletion action. Can be 'trash-deleted', 'soft-deleted', or 'hard-deleted'.
      type: string
  - arguments:
    - default: false
      description: 'The search query string. For more information about the query syntax, see the Microsoft documentation: https://msdn.microsoft.com/en-us/library/ee693615.aspx'
      isArray: false
      name: query
      required: false
      secret: false
    - default: false
      description: The folder path in which to search. If empty, searches all folders in the mailbox.
      isArray: false
      name: folder-path
      required: false
      secret: false
    - default: false
      defaultValue: '50'
      description: Maximum number of results to return. The default is 50.
      isArray: false
      name: limit
      required: false
      secret: false
    - default: false
      description: The mailbox on which to apply the search.
      isArray: false
      name: target-mailbox
      required: false
      secret: false
    - auto: PREDEFINED
      default: false
      description: Whether the folder is a public folder. Can be "True" or "False".
      isArray: false
      name: is-public
      predefined:
      - 'True'
      - 'False'
      required: false
      secret: false
    - default: false
      description: The message ID of the email. This will be ignored if a query argument is provided.
      isArray: false
      name: message-id
      required: false
      secret: false
    - default: false
      defaultValue: all
      description: A comma-separated list of fields to retrieve.
      isArray: true
      name: selected-fields
      predefined:
      - ''
      required: false
      secret: false
    deprecated: false
    description: Searches for items in the specified mailbox. Specific permissions are needed for this operation to search in a target mailbox other than the default.
    execution: false
    name: ews-search-mailbox
    outputs:
    - contextPath: EWS.Items.itemId
      description: The email item ID.
      type: string
    - contextPath: EWS.Items.hasAttachments
      description: Whether the email has attachments.
      type: boolean
    - contextPath: EWS.Items.datetimeReceived
      description: Received time of the email.
      type: date
    - contextPath: EWS.Items.datetimeSent
      description: Sent time of the email.
      type: date
    - contextPath: EWS.Items.headers
      description: Email headers (list).
      type: Unknown
    - contextPath: EWS.Items.sender
      description: Sender email address of the email.
      type: string
    - contextPath: EWS.Items.subject
      description: Subject of the email.
      type: string
    - contextPath: EWS.Items.textBody
      description: Body of the email (as text).
      type: string
    - contextPath: EWS.Items.size
      description: Email size.
      type: number
    - contextPath: EWS.Items.toRecipients
      description: List of email recipients addresses.
      type: Unknown
    - contextPath: EWS.Items.receivedBy
      description: Received by address of the email.
      type: Unknown
    - contextPath: EWS.Items.messageId
      description: Email message ID.
      type: string
    - contextPath: EWS.Items.body
      description: Body of the email (as HTML).
      type: string
    - contextPath: EWS.Items.FileAttachments.attachmentId
      description: Attachment ID of the file attachment.
      type: unknown
    - contextPath: EWS.Items.ItemAttachments.attachmentId
      description: Attachment ID of the item attachment.
      type: unknown
    - contextPath: EWS.Items.FileAttachments.attachmentName
      description: Attachment name of the file attachment.
      type: unknown
    - contextPath: EWS.Items.ItemAttachments.attachmentName
      description: Attachment name of the item attachment.
      type: unknown
    - contextPath: EWS.Items.isRead
      description: The read status of the email.
      type: String
  - arguments:
    - default: false
      description: The mailbox for which to retrieve the contacts.
      isArray: false
      name: target-mailbox
      required: false
      secret: false
    - default: false
      defaultValue: '50'
      description: Maximum number of results to return. The default is 50.
      isArray: false
      name: limit
      required: false
      secret: false
    deprecated: false
    description: Retrieves contacts for a specified mailbox.
    execution: false
    name: ews-get-contacts
    outputs:
    - contextPath: Account.Email.EwsContacts.displayName
      description: The contact name.
      type: Unknown
    - contextPath: Account.Email.EwsContacts.lastModifiedTime
      description: The time that the contact was last modified.
      type: Unknown
    - contextPath: Account.Email.EwsContacts.emailAddresses
      description: Phone numbers of the contact.
      type: Unknown
    - contextPath: Account.Email.EwsContacts.physicalAddresses
      description: Physical addresses of the contact.
      type: Unknown
    - contextPath: Account.Email.EwsContacts.phoneNumbers.phoneNumber
      description: Email addresses of the contact.
      type: Unknown
  - arguments:
    - default: false
      description: The mailbox for which to get the out-of-office status.
      isArray: false
      name: target-mailbox
      required: true
      secret: false
    deprecated: false
    description: Retrieves the out-of-office status for a specified mailbox.
    execution: false
    name: ews-get-out-of-office
    outputs:
    - contextPath: Account.Email.OutOfOffice.state
      description: 'Out-of-office state. Result can be: Enabled, Scheduled, Disabled.'
      type: Unknown
    - contextPath: Account.Email.OutOfOffice.externalAudience
      description: Out-of-office external audience. Can be "None", "Known", or "All".
      type: Unknown
    - contextPath: Account.Email.OutOfOffice.start
      description: Out-of-office start date.
      type: Unknown
    - contextPath: Account.Email.OutOfOffice.end
      description: Out-of-office end date.
      type: Unknown
    - contextPath: Account.Email.OutOfOffice.internalReply
      description: Out-of-office internal reply.
      type: Unknown
    - contextPath: Account.Email.OutOfOffice.externalReply
      description: Out-of-office external reply.
      type: Unknown
    - contextPath: Account.Email.OutOfOffice.mailbox
      description: Out-of-office mailbox.
      type: Unknown
  - arguments:
    - default: false
      description: A comma-separated list of message IDs. Run the py-ews-delete-items command to retrieve the message IDs
      isArray: false
      name: message-ids
      required: true
      secret: false
    - default: false
      defaultValue: Inbox
      description: The folder path to recover the messages to.
      isArray: false
      name: target-folder-path
      required: true
      secret: false
    - default: false
      description: The mailbox in which the messages found. If empty, will use the default mailbox. If you specify a different mailbox, you might need impersonation rights to the mailbox.
      isArray: false
      name: target-mailbox
      required: false
      secret: false
    - auto: PREDEFINED
      default: false
      description: Whether the target folder is a Public Folder. Can be "True" or "False".
      isArray: false
      name: is-public
      predefined:
      - 'True'
      - 'False'
      required: false
      secret: false
    deprecated: false
    description: Recovers messages that were soft-deleted.
    execution: false
    name: ews-recover-messages
    outputs:
    - contextPath: EWS.Items.itemId
      description: The item ID of the recovered item.
      type: Unknown
    - contextPath: EWS.Items.messageId
      description: The message ID of the recovered item.
      type: Unknown
    - contextPath: EWS.Items.action
      description: The action taken on the item. The value will be 'recovered'.
      type: Unknown
  - arguments:
    - default: false
      description: The name of the new folder.
      isArray: false
      name: new-folder-name
      required: true
      secret: false
    - default: false
      defaultValue: Inbox
      description: Path to locate the new folder. Exchange folder ID is also supported.
      isArray: false
      name: folder-path
      required: true
      secret: false
    - default: false
      description: The mailbox in which to create the folder.
      isArray: false
      name: target-mailbox
      required: false
      secret: false
    deprecated: false
    description: Creates a new folder in a specified mailbox.
    execution: false
    name: ews-create-folder
  - arguments:
    - default: false
      description: The item ID to mark as junk.
      isArray: false
      name: item-id
      required: true
      secret: false
    - auto: PREDEFINED
      default: false
      defaultValue: 'yes'
      description: Whether to move the item from the original folder to the junk folder. Can be "yes" or "no". The default is "yes".
      isArray: false
      name: move-items
      predefined:
      - 'yes'
      - 'no'
      required: false
      secret: false
    - default: false
      description: If empty, will use the default mailbox. If you specify a different mailbox, you might need impersonation rights to the mailbox.
      isArray: false
      name: target-mailbox
      required: false
      secret: false
    deprecated: false
    description: 'Marks an item as junk. This is commonly used to block an email address. For more information, see the Microsoft documentation: https://msdn.microsoft.com/en-us/library/office/dn481311(v=exchg.150).aspx'
    execution: false
    name: ews-mark-item-as-junk
  - arguments:
    - default: false
      description: The mailbox on which to apply the command.
      isArray: false
      name: target-mailbox
      required: false
      secret: false
    deprecated: false
    description: Retrieves information for folders for a specified mailbox. Only folders with read permissions will be returned. Your visual folders on the mailbox, such as "Inbox", are under the folder "Top of Information Store".
    execution: false
    name: ews-find-folders
    outputs:
    - contextPath: EWS.Folders.name
      description: Folder name.
      type: string
    - contextPath: EWS.Folders.id
      description: Folder ID.
      type: string
    - contextPath: EWS.Folders.totalCount
      description: Number of items in the folder.
      type: Unknown
    - contextPath: EWS.Folders.unreadCount
      description: Number of unread items in the folder.
      type: number
    - contextPath: EWS.Folders.changeKey
      description: Folder change key.
      type: number
    - contextPath: EWS.Folders.childrenFolderCount
      description: Number of sub-folders.
      type: number
  - arguments:
    - default: false
      description: The folder path from which to get the items.
      isArray: false
      name: folder-path
      required: true
      secret: false
    - default: false
      defaultValue: '50'
      description: Maximum number of items to return. The default is 50.
      isArray: false
      name: limit
      required: false
      secret: false
    - default: false
      description: The mailbox to on which to apply the command.
      isArray: false
      name: target-mailbox
      required: false
      secret: false
    - auto: PREDEFINED
      default: false
      description: Whether the folder is a public folder. Can be "True" or "False". The default is "False".
      isArray: false
      name: is-public
      predefined:
      - 'True'
      - 'False'
      required: false
      secret: false
    - auto: PREDEFINED
      default: false
      defaultValue: 'no'
      description: If the email item contains another email as an attachment (EML or MSG file), whether to retrieve the EML/MSG file attachment. Can be "yes" or "no". The default is "no".
      isArray: false
      name: get-internal-item
      predefined:
      - 'yes'
      - 'no'
      required: false
      secret: false
    deprecated: false
    description: Retrieves items from a specified folder in a mailbox. The items are order by the item created time, most recent is first.
    execution: false
    name: ews-get-items-from-folder
    outputs:
    - contextPath: EWS.Items.itemId
      description: The item ID of the email.
      type: string
    - contextPath: EWS.Items.hasAttachments
      description: Whether the email has attachments.
      type: boolean
    - contextPath: EWS.Items.datetimeReceived
      description: Received time of the email.
      type: date
    - contextPath: EWS.Items.datetimeSent
      description: Sent time of the email.
      type: date
    - contextPath: EWS.Items.headers
      description: Email headers (list).
      type: Unknown
    - contextPath: EWS.Items.sender
      description: Sender mail address of the email.
      type: string
    - contextPath: EWS.Items.subject
      description: Subject of the email.
      type: string
    - contextPath: EWS.Items.textBody
      description: Body of the email (as text).
      type: string
    - contextPath: EWS.Items.size
      description: Email size.
      type: number
    - contextPath: EWS.Items.toRecipients
      description: Email recipients addresses (list).
      type: Unknown
    - contextPath: EWS.Items.receivedBy
      description: Received by address of the email.
      type: Unknown
    - contextPath: EWS.Items.messageId
      description: Email message ID.
      type: string
    - contextPath: EWS.Items.body
      description: Body of the email (as HTML).
      type: string
    - contextPath: EWS.Items.FileAttachments.attachmentId
      description: Attachment ID of file attachment.
      type: unknown
    - contextPath: EWS.Items.ItemAttachments.attachmentId
      description: Attachment ID of the item attachment.
      type: unknown
    - contextPath: EWS.Items.FileAttachments.attachmentName
      description: Attachment name of the file attachment.
      type: unknown
    - contextPath: EWS.Items.ItemAttachments.attachmentName
      description: Attachment name of the item attachment.
      type: unknown
    - contextPath: EWS.Items.isRead
      description: The read status of the email.
      type: String
  - arguments:
    - default: false
      description: A comma-separated list if item IDs.
      isArray: true
      name: item-ids
      required: true
      secret: false
    - default: false
      description: The mailbox on which to run the command.
      isArray: false
      name: target-mailbox
      required: false
      secret: false
    deprecated: false
    description: Retrieves items by item ID.
    execution: false
    name: ews-get-items
    outputs:
    - contextPath: EWS.Items.itemId
      description: The email item ID.
      type: string
    - contextPath: EWS.Items.hasAttachments
      description: Whether the email has attachments.
      type: boolean
    - contextPath: EWS.Items.datetimeReceived
      description: Received time of the email.
      type: date
    - contextPath: EWS.Items.datetimeSent
      description: Sent time of the email.
      type: date
    - contextPath: EWS.Items.headers
      description: Email headers (list).
      type: Unknown
    - contextPath: EWS.Items.sender
      description: Sender mail address of the email.
      type: string
    - contextPath: EWS.Items.subject
      description: Subject of the email.
      type: string
    - contextPath: EWS.Items.textBody
      description: Body of the email (as text).
      type: string
    - contextPath: EWS.Items.size
      description: Email size.
      type: number
    - contextPath: EWS.Items.toRecipients
      description: Email recipients addresses (list).
      type: Unknown
    - contextPath: EWS.Items.receivedBy
      description: Received by address of the email.
      type: Unknown
    - contextPath: EWS.Items.messageId
      description: Email message ID.
      type: string
    - contextPath: EWS.Items.body
      description: Body of the email (as HTML).
      type: string
    - contextPath: EWS.Items.FileAttachments.attachmentId
      description: Attachment ID of the file attachment.
      type: unknown
    - contextPath: EWS.Items.ItemAttachments.attachmentId
      description: Attachment ID of the item attachment.
      type: unknown
    - contextPath: EWS.Items.FileAttachments.attachmentName
      description: Attachment name of the file attachment.
      type: unknown
    - contextPath: EWS.Items.ItemAttachments.attachmentName
      description: Attachment name of the item attachment.
      type: unknown
    - contextPath: EWS.Items.isRead
      description: The read status of the email.
      type: String
    - contextPath: Email.CC
      description: Email addresses CC'ed to the email.
      type: String
    - contextPath: Email.BCC
      description: Email addresses BCC'ed to the email.
      type: String
    - contextPath: Email.To
      description: The recipient of the email.
      type: String
    - contextPath: Email.From
      description: The sender of the email.
      type: String
    - contextPath: Email.Subject
      description: The subject of the email.
      type: String
    - contextPath: Email.Text
      description: The plain-text version of the email.
      type: String
    - contextPath: Email.HTML
      description: The HTML version of the email.
      type: String
    - contextPath: Email.HeadersMap
      description: The headers of the email.
      type: String
  - arguments:
    - default: false
      description: The item ID to move.
      isArray: false
      name: item-id
      required: true
      secret: false
    - default: false
      description: The folder in the destination mailbox to which to move the item. You can specify a complex path, for example, "Inbox\Phishing".
      isArray: false
      name: destination-folder-path
      required: true
      secret: false
    - default: false
      description: The mailbox to which to move the item.
      isArray: false
      name: destination-mailbox
      required: true
      secret: false
    - default: false
      description: The mailbox from which to move the item (conventionally called the "target-mailbox", the target mailbox on which to run the command).
      isArray: false
      name: source-mailbox
      required: false
      secret: false
    - auto: PREDEFINED
      default: false
      description: Whether the destination folder is a Public Folder. Can be "True" or "False". Default is "False".
      isArray: false
      name: is-public
      predefined:
      - 'True'
      - 'False'
      required: false
      secret: false
    deprecated: false
    description: Moves an item from one mailbox to different mailbox.
    execution: false
    name: ews-move-item-between-mailboxes
    outputs:
    - contextPath: EWS.Items.movedToMailbox
      description: The mailbox wo which the item was moved.
      type: string
    - contextPath: EWS.Items.movedToFolder
      description: The folder to which the item was moved.
      type: string
    - contextPath: EWS.Items.action
      description: The action taken on the item. The value will be "moved".
      type: string
  - arguments:
    - default: false
      description: The mailbox on which to run the search.
      isArray: false
      name: target-mailbox
      required: false
      secret: false
    - default: true
      defaultValue: AllItems
      description: The path of the folder to retrieve. If empty, will retrieve the folder "AllItems".
      isArray: false
      name: folder-path
      required: false
      secret: false
    - auto: PREDEFINED
      default: false
      description: Whether the folder is a Public Folder. Default is "False".
      isArray: false
      name: is-public
      predefined:
      - 'True'
      - 'False'
      required: false
      secret: false
    deprecated: false
    description: Retrieves a single folder.
    execution: false
    name: ews-get-folder
    outputs:
    - contextPath: EWS.Folders.id
      description: Folder ID.
      type: string
    - contextPath: EWS.Folders.name
      description: Folder name.
      type: string
    - contextPath: EWS.Folders.changeKey
      description: Folder change key.
      type: string
    - contextPath: EWS.Folders.totalCount
      description: Total number of emails in the folder.
      type: number
    - contextPath: EWS.Folders.childrenFolderCount
      description: Number of sub-folders.
      type: number
    - contextPath: EWS.Folders.unreadCount
      description: Number of unread emails in the folder.
      type: number
  - arguments:
    - default: false
      description: Email address of the group to expand.
      isArray: false
      name: email-address
      required: true
      secret: false
    - auto: PREDEFINED
      default: false
      defaultValue: 'False'
      description: Whether to enable recursive expansion. Can be "True" or "False". Default is "False".
      isArray: false
      name: recursive-expansion
      predefined:
      - 'True'
      - 'False'
      required: false
      secret: false
    deprecated: false
    description: Expands a distribution list to display all members. By default, expands only first layer of the distribution list. If recursive-expansion is "True", the command expands nested distribution lists and returns all members.
    execution: false
    name: ews-expand-group
  - arguments:
    - default: false
      description: A comma-separated list of item IDs.
      isArray: true
      name: item-ids
      required: true
      secret: false
    - auto: PREDEFINED
      default: false
      defaultValue: read
      description: How to mark the item. Can be "read" or "unread". Default is "read".
      isArray: false
      name: operation
      predefined:
      - read
      - unread
      required: false
      secret: false
    - default: false
      description: The mailbox on which to run the command. If empty, the command will be applied on the default mailbox.
      isArray: false
      name: target-mailbox
      required: false
      secret: false
    deprecated: false
    description: Marks items as read or unread.
    execution: false
    name: ews-mark-items-as-read
    outputs:
    - contextPath: EWS.Items.action
      description: The action that was performed on item.
      type: String
    - contextPath: EWS.Items.itemId
      description: The ID of the item.
      type: String
    - contextPath: EWS.Items.messageId
      description: The message ID of the item.
      type: String
  - arguments:
    - default: false
      description: The item ID of item to upload as and EML file.
      isArray: false
      name: item-id
      required: true
      secret: false
    - default: false
      description: The mailbox in which this email was found. If empty, the default mailbox is used. Otherwise the user might require impersonation rights to this mailbox.
      isArray: false
      name: target-mailbox
      required: false
      secret: false
    deprecated: false
    description: Retrieves items by item ID and uploads its content as an EML file.
    execution: false
    name: ews-get-items-as-eml
    outputs:
    - contextPath: File.Size
      description: The size of the file.
      type: String
    - contextPath: File.SHA1
      description: The SHA1 hash of the file.
      type: String
    - contextPath: File.SHA256
      description: The SHA256 hash of the file.
      type: String
    - contextPath: File.SHA512
      description: The SHA512 hash of the file.
      type: String
    - contextPath: File.Name
      description: The name of the file.
      type: String
    - contextPath: File.SSDeep
      description: The SSDeep hash of the file.
      type: String
    - contextPath: File.EntryID
      description: EntryID of the file
      type: String
    - contextPath: File.Info
      description: Information about the file.
      type: String
    - contextPath: File.Type
      description: The file type.
      type: String
    - contextPath: File.MD5
      description: The MD5 hash of the file.
      type: String
    - contextPath: File.Extension
      description: The extension of the file.
      type: String
  - arguments:
    - default: true
      description: Email addresses for the 'To' field. Supports comma-separated values.
      isArray: true
      name: to
      required: false
      secret: false
    - default: false
      description: Email addresses for the 'Cc' field. Supports comma-separated values.
      isArray: true
      name: cc
      required: false
      secret: false
    - default: false
      description: Email addresses for the 'Bcc' field. Supports comma-separated values.
      isArray: true
      name: bcc
      required: false
      secret: false
    - default: false
      description: The email subject.
      isArray: false
      name: subject
      required: false
      secret: false
    - default: false
      description: The content (body) of the email (in plain text).
      isArray: false
      name: body
      required: false
      secret: false
    - default: false
      description: The content (body) of the email (in HTML format).
      isArray: false
      name: htmlBody
      required: false
      secret: false
    - default: false
      description: A comma-separated list of War Room entry IDs that contain the files to attach to the email.
      isArray: true
      name: attachIDs
      required: false
      secret: false
    - default: false
      description: A comma-separated list to rename file names of corresponding attachment IDs. For example, rename the first two files - attachNames=file_name1,file_name2. rename first and third file - attachNames=file_name1,,file_name3)
      isArray: true
      name: attachNames
      required: false
      secret: false
    - default: false
      description: A comma-separated list of CIDs to embed attachments inside the email itself.
      isArray: true
      name: attachCIDs
      required: false
      secret: false
    - default: false
      description: A name for the attached file. You can pass multiple files in a comma-separated list, e.g., transientFile="t1.txt,temp.txt,t3.txt" transientFileContent="test 2,temporary file content,third file content" transientFileCID="t1.txt@xxx.yyy,t2.txt@xxx.zzz".
      isArray: true
      name: transientFile
      required: false
      secret: false
    - default: false
      description: Content for the attached file. You can pass multiple files in a comma-separated list, e.g., transientFile="t1.txt,temp.txt,t3.txt" transientFileContent="test 2,temporary file content,third file content" transientFileCID="t1.txt@xxx.yyy,t2.txt@xxx.zzz".
      isArray: true
      name: transientFileContent
      required: false
      secret: false
    - default: false
      description: CID for the attached file if it's inline. You can pass multiple files in a comma-separated list, e.g., transientFile="t1.txt,temp.txt,t3.txt" transientFileContent="test 2,temporary file content,third file content" transientFileCID="t1.txt@xxx.yyy,t2.txt@xxx.zzz".
      isArray: true
      name: transientFileCID
      required: false
      secret: false
    - default: false
      description: 'Replace {varname} variables with values from this argument. Expected values are in the form of a JSON document, such ase {"varname": {"value": "some value", "key": "context key"}}. Each var name can either be provided with the value or a context key from which to retrieve the value. Note that only context data is accessible for this argument, while incident fields are not.'
      isArray: false
      name: templateParams
      required: false
      secret: false
    - default: false
      description: 'A comma-separated list of additional headers in the format: headerName=headerValue. For example: "headerName1=headerValue1,headerName2=headerValue2".'
      isArray: true
      name: additionalHeader
      required: false
      secret: false
    - default: false
      description: Raw email message. If provided, all other arguments will be ignored except "to", "cc", and "bcc".
      isArray: false
      name: raw_message
      required: false
      secret: false
    - default: false
      description: The email address from which to reply.
      isArray: false
      name: from
      required: false
      secret: false
    - default: false
      description: Email addresses that need to be used to reply to the message. Supports comma-separated values.
      isArray: true
      name: replyTo
      required: false
      secret: false
    deprecated: false
    description: Sends an email.
    execution: false
    name: send-mail
  - name: reply-mail
    arguments:
    - name: inReplyTo
      required: true
      description: ID of the item to reply to.
    - name: to
      required: true
      description: A comma-separated list of email addresses for the 'to' field.
    - name: cc
      description: A comma-separated list of email addresses for the 'cc' field.
    - name: bcc
      description: A comma-separated list of email addresses for the 'bcc' field.
    - name: subject
      description: Subject for the email to be sent.
    - name: body
      description: The contents (body) of the email to be sent.
    - name: htmlBody
      description: HTML formatted content (body) of the email to be sent. This argument overrides the "body" argument.
    - name: attachIDs
      description: 'A comma-separated list of War Room entry IDs that contain files, and are used to attach files to the outgoing email. For example: attachIDs=15@8,19@8.'
      isArray: true
    - name: attachNames
      description: A comma-separated list of names of attachments to send. Should be the same number of elements as attachIDs.
      isArray: true
    - name: attachCIDs
      description: A comma-separated list of CIDs to embed attachments within the email itself.
      isArray: true
    description: Replies to an email using EWS.
  dockerimage: demisto/py3ews:1.0.0.42364
  feed: false
  isfetch: true
  longRunning: false
  longRunningPort: false
  runonce: false
  script: '-'
  subtype: python3
  type: python
tests:
- EWS search-mailbox test
fromversion: 5.0.0
defaultclassifier: EWS v2
defaultmapperin: EWS v2-mapper<|MERGE_RESOLUTION|>--- conflicted
+++ resolved
@@ -66,13 +66,10 @@
   name: max_fetch
   required: false
   type: 0
-<<<<<<< HEAD
-=======
 - display: Mark fetched emails as read
   name: mark_as_read
   required: false
   type: 8
->>>>>>> 8dc61330
 - display: Timeout (in seconds) for HTTP requests to Exchange Server
   name: request_timeout
   required: false
