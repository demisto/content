category: Messaging
commonfields:
  id: EWSO365
  version: -1
configuration:
- additionalinfo: ID can be received from the admin consent procedure - see Detailed Instructions.
  display: ID / Application ID
  name: _client_id
  required: false
  type: 0
- additionalinfo: Token can be received from the admin consent procedure - see Detailed Instructions.
  display: Token / Tenant ID
  name: _tenant_id
  required: false
  type: 0
- additionalinfo: Key can be received from the admin consent procedure - see Detailed Instructions.
  displaypassword: Key / Application Secret
  name: credentials
  required: false
  type: 9
  hiddenusername: true
  display: ''
- additionalinfo: Mailbox to run commands on and to fetch incidents from.
  display: Email Address
  name: default_target_mailbox
  required: true
  type: 0
- additionalinfo: Supports Exchange Folder ID and sub-folders e.g. Inbox/Phishing.
  defaultvalue: Inbox
  display: Name of the folder from which to fetch incidents
  name: folder
  required: true
  type: 0
- defaultvalue: Impersonation
  display: Access Type
  name: access_type
  options:
  - Impersonation
  - Delegate
  required: false
  type: 15
- defaultvalue: 'false'
  display: Public Folder
  name: is_public_folder
  required: false
  type: 8
- display: Fetch incidents
  name: isFetch
  required: false
  type: 8
- display: Incident type
  name: incidentType
  required: false
  type: 13
- defaultvalue: 10 minutes
  display: First fetch timestamp (<number> <time unit>, e.g., 12 hours, 7 days)
  name: fetch_time
  required: false
  type: 0
- defaultvalue: '50'
  display: Max incidents per fetch (up to 50)
  name: max_fetch
  required: false
  type: 0
- defaultvalue: '120'
  display: Timeout (in seconds) for HTTP requests to Exchange Server
  name: request_timeout
  required: false
  type: 0
- display: Trust any certificate (not secure)
  name: insecure
  required: false
  type: 8
- defaultvalue: 'false'
  display: Use system proxy settings
  name: proxy
  required: false
  type: 8
- defaultvalue: 'false'
  display: Run as a separate process (protects against memory depletion)
  name: separate_process
  required: false
  type: 8
- display: Use a self deployed Azure Application
  name: self_deployed
  required: false
  type: 8
- additionalinfo: Use the "ID" parameter instead.
  display: ID / Application ID (Deprecated)
  name: client_id
  required: false
  type: 4
  hidden: true
- additionalinfo: Use the "Token" parameter instead.
  display: Token / Tenant ID (Deprecated)
  name: tenant_id
  required: false
  type: 4
  hidden: true
- additionalinfo: Use the "Key" parameter instead.
  display: Key / Application Secret (Deprecated)
  name: client_secret
  required: false
  type: 4
  hidden: true
<<<<<<< HEAD
- defaultvalue: '1'
  display: Incidents Fetch Interval
  name: incidentFetchInterval
  required: false
  type: 19
- additionalinfo: Default is to filter by received-time, which works well if the folder is an "Inbox" - but for a folder emails are dragged into for attention, if we filter by received-time, out-of-order processing of emails means some are ignored. Filtering by modified-time works better for such a scenario. This works best if any modifications (such as tagging) happen before moving the email into the folder, such that the move into the folder is the last modification, and triggers XSOAR to fetch it as an incident.
  display: What time field should we filter incidents by?
  name: incidentFilter
  options:
  - received-time
  - modified-time
  required: false
  type: 15
description: |-
  Forked to add sorting by last-modified time, so we can process phishing emails in the order processed, not the order received.

  The new EWS O365 integration uses OAuth 2.0 protocol and can be used with Exchange Online and Office 365 (mail).
=======
description: The new EWS O365 integration uses OAuth 2.0 protocol and can be used with Exchange Online and Office 365 (mail).
>>>>>>> da9d639d
display: EWS O365
name: EWSO365
script:
  commands:
  - arguments:
    - description: The ID of the email message for which to get the attachments.
      name: item-id
      required: true
<<<<<<< HEAD
    - description: The mailbox in which this attachment was found. If empty, the default mailbox is used. Otherwise the user might require impersonation rights to this mailbox.
      name: target-mailbox
    - description: The attachments ids to get. If none - all attachments will be retrieve from the message. Support multiple attachments with comma-separated value or array.
      isArray: true
      name: attachment-ids
    description: Retrieves the actual attachments from an item (email message). To get all attachments for a message, only specify the item-id argument.
=======
      secret: false
    - default: false
      description: The mailbox in which this attachment was found. If empty, the default mailbox is used. Otherwise the user might require impersonation rights to this mailbox.
      isArray: false
      name: target-mailbox
      required: false
      secret: false
    - default: false
      description: The attachments ids to get. If none - all attachments will be retrieve from the message. Support multiple attachments with comma-separated value or array.
      isArray: true
      name: attachment-ids
      required: false
      secret: false
    deprecated: false
    description: Retrieves the actual attachments from an item (email message). To get all attachments for a message, only specify the item-id argument.
    execution: false
>>>>>>> da9d639d
    name: ews-get-attachment
    outputs:
    - contextPath: EWS.Items.FileAttachments.attachmentId
      description: The attachment ID. Used for file attachments only.
      type: string
    - contextPath: EWS.Items.FileAttachments.attachmentName
      description: The attachment name. Used for file attachments only.
      type: string
    - contextPath: EWS.Items.FileAttachments.attachmentSHA256
      description: The SHA256 hash of the attached file.
      type: string
    - contextPath: EWS.Items.FileAttachments.attachmentLastModifiedTime
      description: The attachment last modified time. Used for file attachments only.
      type: date
    - contextPath: EWS.Items.ItemAttachments.datetimeCreated
      description: The created time of the attached email.
      type: date
    - contextPath: EWS.Items.ItemAttachments.datetimeReceived
      description: The received time of the attached email.
      type: date
    - contextPath: EWS.Items.ItemAttachments.datetimeSent
      description: The sent time of the attached email.
      type: date
    - contextPath: EWS.Items.ItemAttachments.receivedBy
      description: The received by address of the attached email.
      type: string
    - contextPath: EWS.Items.ItemAttachments.subject
      description: The subject of the attached email.
      type: string
    - contextPath: EWS.Items.ItemAttachments.textBody
      description: The body of the attached email (as text).
      type: string
    - contextPath: EWS.Items.ItemAttachments.headers
      description: The headers of the attached email.
      type: Unknown
    - contextPath: EWS.Items.ItemAttachments.hasAttachments
      description: Whether the attached email has attachments.
      type: boolean
    - contextPath: EWS.Items.ItemAttachments.itemId
      description: The attached email item ID.
      type: string
    - contextPath: EWS.Items.ItemAttachments.toRecipients
      description: A list of recipient email addresses for the attached email.
      type: Unknown
    - contextPath: EWS.Items.ItemAttachments.body
      description: The body of the attached email (as HTML).
      type: string
    - contextPath: EWS.Items.ItemAttachments.attachmentSHA256
      description: The SHA256 hash of the attached email (as EML file).
      type: string
    - contextPath: EWS.Items.ItemAttachments.FileAttachments.attachmentSHA256
      description: SHA256 hash of the attached files inside of the attached email.
      type: string
    - contextPath: EWS.Items.ItemAttachments.ItemAttachments.attachmentSHA256
      description: SHA256 hash of the attached emails inside of the attached email.
      type: string
    - contextPath: EWS.Items.ItemAttachments.isRead
      description: The read status of the attachment.
      type: String
  - arguments:
    - description: The ID of the email message for which to delete attachments.
      name: item-id
      required: true
<<<<<<< HEAD
    - description: The mailbox in which this attachment was found. If empty, the default mailbox is used. Otherwise the user might require impersonation rights to this mailbox.
      name: target-mailbox
    - description: A comma-separated list (or array) of attachment IDs to delete. If empty, all attachments will be deleted from the message.
=======
      secret: false
    - default: false
      description: The mailbox in which this attachment was found. If empty, the default mailbox is used. Otherwise the user might require impersonation rights to this mailbox.
      isArray: false
      name: target-mailbox
      required: false
      secret: false
    - default: false
      description: A comma-separated list (or array) of attachment IDs to delete. If empty, all attachments will be deleted from the message.
>>>>>>> da9d639d
      isArray: true
      name: attachment-ids
    description: Deletes the attachments of an item (email message).
    name: ews-delete-attachment
    outputs:
    - contextPath: EWS.Items.FileAttachments.attachmentId
      description: The ID of the deleted attachment, in case of file attachment.
      type: string
    - contextPath: EWS.Items.ItemAttachments.attachmentId
      description: The ID of the deleted attachment, in case of other attachment (for example, "email").
      type: string
    - contextPath: EWS.Items.FileAttachments.action
      description: 'The deletion action in case of file attachment. This is a constant value: ''deleted''.'
      type: string
    - contextPath: EWS.Items.ItemAttachments.action
      description: 'The deletion action in case of other attachment (for example, "email"). This is a constant value: ''deleted''.'
      type: string
<<<<<<< HEAD
  - description: Returns a list of searchable mailboxes. This command requires eDiscovery permissions to the Exchange Server. For more information, see the EWSv2 integration documentation.
=======
  - deprecated: false
    description: Returns a list of searchable mailboxes. This command requires eDiscovery permissions to the Exchange Server. For more information, see the EWSv2 integration documentation.
    execution: false
>>>>>>> da9d639d
    name: ews-get-searchable-mailboxes
    outputs:
    - contextPath: EWS.Mailboxes.mailbox
      description: Addresses of the searchable mailboxes.
      type: string
    - contextPath: EWS.Mailboxes.mailboxId
      description: IDs of the searchable mailboxes.
      type: string
    - contextPath: EWS.Mailboxes.displayName
      description: The email display name.
      type: string
    - contextPath: EWS.Mailboxes.isExternal
      description: Whether the mailbox is external.
      type: boolean
    - contextPath: EWS.Mailboxes.externalEmailAddress
      description: The external email address.
      type: string
    arguments: []
  - arguments:
    - description: The ID of the item to move.
      name: item-id
      required: true
<<<<<<< HEAD
    - description: The path to the folder to which to move the item. Complex paths are supported, for example, "Inbox\Phishing".
=======
      secret: false
    - default: false
      description: The path to the folder to which to move the item. Complex paths are supported, for example, "Inbox\Phishing".
      isArray: false
>>>>>>> da9d639d
      name: target-folder-path
      required: true
    - description: The mailbox on which to run the command.
      name: target-mailbox
    - auto: PREDEFINED
<<<<<<< HEAD
      description: Whether the target folder is a public folder. Can be "True" or "False".
=======
      default: false
      description: Whether the target folder is a public folder. Can be "True" or "False".
      isArray: false
>>>>>>> da9d639d
      name: is-public
      predefined:
      - 'True'
      - 'False'
    description: Move an item to different folder in the mailbox.
    name: ews-move-item
    outputs:
    - contextPath: EWS.Items.newItemID
      description: The item ID after move.
      type: string
    - contextPath: EWS.Items.messageID
      description: The item message ID.
      type: string
    - contextPath: EWS.Items.itemId
      description: The original item ID.
      type: string
    - contextPath: EWS.Items.action
      description: The action taken. The value will be "moved".
      type: string
  - arguments:
    - description: The item IDs to delete.
      name: item-ids
      required: true
    - defaultValue: soft
      description: Deletion type. Can be "trash", "soft", or "hard".
      name: delete-type
      required: true
    - description: The mailbox on which to run the command.
      name: target-mailbox
    description: Delete items from mailbox.
    name: ews-delete-items
    outputs:
    - contextPath: EWS.Items.itemId
      description: The deleted item ID.
      type: string
    - contextPath: EWS.Items.messageId
      description: The deleted message ID.
      type: string
    - contextPath: EWS.Items.action
      description: The deletion action. Can be 'trash-deleted', 'soft-deleted', or 'hard-deleted'.
      type: string
  - arguments:
<<<<<<< HEAD
    - description: 'The search query string. For more information about the query syntax, see the Microsoft documentation: https://msdn.microsoft.com/en-us/library/ee693615.aspx'
      name: query
    - description: The folder path in which to search. If empty, searches all folders in the mailbox.
=======
    - default: false
      description: 'The search query string. For more information about the query syntax, see the Microsoft documentation: https://msdn.microsoft.com/en-us/library/ee693615.aspx'
      isArray: false
      name: query
      required: false
      secret: false
    - default: false
      description: The folder path in which to search. If empty, searches all folders in the mailbox.
      isArray: false
>>>>>>> da9d639d
      name: folder-path
    - defaultValue: '50'
      description: Maximum number of results to return. The default is 50.
      name: limit
    - description: The mailbox on which to apply the search.
      name: target-mailbox
    - auto: PREDEFINED
      description: Whether the folder is a public folder. Can be "True" or "False".
      name: is-public
      predefined:
      - 'True'
      - 'False'
<<<<<<< HEAD
    - description: The message ID of the email. This will be ignored if a query argument is provided.
=======
      required: false
      secret: false
    - default: false
      description: The message ID of the email. This will be ignored if a query argument is provided.
      isArray: false
>>>>>>> da9d639d
      name: message-id
    - defaultValue: all
      description: A comma-separated list of fields to retrieve.
      isArray: true
      name: selected-fields
      predefined:
      - ''
<<<<<<< HEAD
      auto: PREDEFINED
    description: Searches for items in the specified mailbox. Specific permissions are needed for this operation to search in a target mailbox other than the default.
=======
      required: false
      secret: false
    deprecated: false
    description: Searches for items in the specified mailbox. Specific permissions are needed for this operation to search in a target mailbox other than the default.
    execution: false
>>>>>>> da9d639d
    name: ews-search-mailbox
    outputs:
    - contextPath: EWS.Items.itemId
      description: The email item ID.
      type: string
    - contextPath: EWS.Items.hasAttachments
      description: Whether the email has attachments.
      type: boolean
    - contextPath: EWS.Items.datetimeReceived
      description: Received time of the email.
      type: date
    - contextPath: EWS.Items.datetimeSent
      description: Sent time of the email.
      type: date
    - contextPath: EWS.Items.headers
      description: Email headers (list).
      type: Unknown
    - contextPath: EWS.Items.sender
      description: Sender email address of the email.
      type: string
    - contextPath: EWS.Items.subject
      description: Subject of the email.
      type: string
    - contextPath: EWS.Items.textBody
      description: Body of the email (as text).
      type: string
    - contextPath: EWS.Items.size
      description: Email size.
      type: number
    - contextPath: EWS.Items.toRecipients
      description: List of email recipients addresses.
      type: Unknown
    - contextPath: EWS.Items.receivedBy
      description: Received by address of the email.
      type: Unknown
    - contextPath: EWS.Items.messageId
      description: Email message ID.
      type: string
    - contextPath: EWS.Items.body
      description: Body of the email (as HTML).
      type: string
    - contextPath: EWS.Items.FileAttachments.attachmentId
      description: Attachment ID of the file attachment.
      type: unknown
    - contextPath: EWS.Items.ItemAttachments.attachmentId
      description: Attachment ID of the item attachment.
      type: unknown
    - contextPath: EWS.Items.FileAttachments.attachmentName
      description: Attachment name of the file attachment.
      type: unknown
    - contextPath: EWS.Items.ItemAttachments.attachmentName
      description: Attachment name of the item attachment.
      type: unknown
    - contextPath: EWS.Items.isRead
      description: The read status of the email.
      type: String
  - arguments:
    - description: The mailbox for which to retrieve the contacts.
      name: target-mailbox
    - defaultValue: '50'
      description: Maximum number of results to return. The default is 50.
      name: limit
    description: Retrieves contacts for a specified mailbox.
    name: ews-get-contacts
    outputs:
    - contextPath: Account.Email.EwsContacts.displayName
      description: The contact name.
      type: Unknown
    - contextPath: Account.Email.EwsContacts.lastModifiedTime
      description: The time that the contact was last modified.
      type: Unknown
    - contextPath: Account.Email.EwsContacts.emailAddresses
      description: Phone numbers of the contact.
      type: Unknown
    - contextPath: Account.Email.EwsContacts.physicalAddresses
      description: Physical addresses of the contact.
      type: Unknown
    - contextPath: Account.Email.EwsContacts.phoneNumbers.phoneNumber
      description: Email addresses of the contact.
      type: Unknown
  - arguments:
    - description: The mailbox for which to get the out-of-office status.
      name: target-mailbox
      required: true
    description: Retrieves the out-of-office status for a specified mailbox.
    name: ews-get-out-of-office
    outputs:
    - contextPath: Account.Email.OutOfOffice.state
      description: 'Out-of-office state. Result can be: Enabled, Scheduled, Disabled.'
      type: Unknown
    - contextPath: Account.Email.OutOfOffice.externalAudience
      description: Out-of-office external audience. Can be "None", "Known", or "All".
      type: Unknown
    - contextPath: Account.Email.OutOfOffice.start
      description: Out-of-office start date.
      type: Unknown
    - contextPath: Account.Email.OutOfOffice.end
      description: Out-of-office end date.
      type: Unknown
    - contextPath: Account.Email.OutOfOffice.internalReply
      description: Out-of-office internal reply.
      type: Unknown
    - contextPath: Account.Email.OutOfOffice.externalReply
      description: Out-of-office external reply.
      type: Unknown
    - contextPath: Account.Email.OutOfOffice.mailbox
      description: Out-of-office mailbox.
      type: Unknown
  - arguments:
<<<<<<< HEAD
    - description: A comma-separated list of message IDs. Run the py-ews-delete-items command to retrieve the message IDs
=======
    - default: false
      description: A comma-separated list of message IDs. Run the py-ews-delete-items command to retrieve the message IDs
      isArray: false
>>>>>>> da9d639d
      name: message-ids
      required: true
    - defaultValue: Inbox
      description: The folder path to recover the messages to.
      name: target-folder-path
      required: true
<<<<<<< HEAD
    - description: The mailbox in which the messages found. If empty, will use the default mailbox. If you specify a different mailbox, you might need impersonation rights to the mailbox.
=======
      secret: false
    - default: false
      description: The mailbox in which the messages found. If empty, will use the default mailbox. If you specify a different mailbox, you might need impersonation rights to the mailbox.
      isArray: false
>>>>>>> da9d639d
      name: target-mailbox
    - auto: PREDEFINED
<<<<<<< HEAD
      description: Whether the target folder is a Public Folder. Can be "True" or "False".
=======
      default: false
      description: Whether the target folder is a Public Folder. Can be "True" or "False".
      isArray: false
>>>>>>> da9d639d
      name: is-public
      predefined:
      - 'True'
      - 'False'
    description: Recovers messages that were soft-deleted.
    name: ews-recover-messages
    outputs:
    - contextPath: EWS.Items.itemId
      description: The item ID of the recovered item.
      type: Unknown
    - contextPath: EWS.Items.messageId
      description: The message ID of the recovered item.
      type: Unknown
    - contextPath: EWS.Items.action
      description: The action taken on the item. The value will be 'recovered'.
      type: Unknown
  - arguments:
    - description: The name of the new folder.
      name: new-folder-name
      required: true
    - defaultValue: Inbox
      description: Path to locate the new folder. Exchange folder ID is also supported.
      name: folder-path
      required: true
    - description: The mailbox in which to create the folder.
      name: target-mailbox
    description: Creates a new folder in a specified mailbox.
    name: ews-create-folder
  - arguments:
    - description: The item ID to mark as junk.
      name: item-id
      required: true
    - auto: PREDEFINED
      defaultValue: 'yes'
      description: Whether to move the item from the original folder to the junk folder. Can be "yes" or "no". The default is "yes".
<<<<<<< HEAD
=======
      isArray: false
>>>>>>> da9d639d
      name: move-items
      predefined:
      - 'yes'
      - 'no'
<<<<<<< HEAD
    - description: If empty, will use the default mailbox. If you specify a different mailbox, you might need impersonation rights to the mailbox.
      name: target-mailbox
    description: 'Marks an item as junk. This is commonly used to block an email address. For more information, see the Microsoft documentation: https://msdn.microsoft.com/en-us/library/office/dn481311(v=exchg.150).aspx'
=======
      required: false
      secret: false
    - default: false
      description: If empty, will use the default mailbox. If you specify a different mailbox, you might need impersonation rights to the mailbox.
      isArray: false
      name: target-mailbox
      required: false
      secret: false
    deprecated: false
    description: 'Marks an item as junk. This is commonly used to block an email address. For more information, see the Microsoft documentation: https://msdn.microsoft.com/en-us/library/office/dn481311(v=exchg.150).aspx'
    execution: false
>>>>>>> da9d639d
    name: ews-mark-item-as-junk
  - arguments:
    - description: The mailbox on which to apply the command.
      name: target-mailbox
<<<<<<< HEAD
    description: Retrieves information for folders for a specified mailbox. Only folders with read permissions will be returned. Your visual folders on the mailbox, such as "Inbox", are under the folder "Top of Information Store".
=======
      required: false
      secret: false
    deprecated: false
    description: Retrieves information for folders for a specified mailbox. Only folders with read permissions will be returned. Your visual folders on the mailbox, such as "Inbox", are under the folder "Top of Information Store".
    execution: false
>>>>>>> da9d639d
    name: ews-find-folders
    outputs:
    - contextPath: EWS.Folders.name
      description: Folder name.
      type: string
    - contextPath: EWS.Folders.id
      description: Folder ID.
      type: string
    - contextPath: EWS.Folders.totalCount
      description: Number of items in the folder.
      type: Unknown
    - contextPath: EWS.Folders.unreadCount
      description: Number of unread items in the folder.
      type: number
    - contextPath: EWS.Folders.changeKey
      description: Folder change key.
      type: number
    - contextPath: EWS.Folders.childrenFolderCount
      description: Number of sub-folders.
      type: number
  - arguments:
    - description: The folder path from which to get the items.
      name: folder-path
      required: true
    - defaultValue: '50'
      description: Maximum number of items to return. The default is 50.
      name: limit
    - description: The mailbox to on which to apply the command.
      name: target-mailbox
    - auto: PREDEFINED
<<<<<<< HEAD
      description: Whether the folder is a public folder. Can be "True" or "False". The default is "False".
=======
      default: false
      description: Whether the folder is a public folder. Can be "True" or "False". The default is "False".
      isArray: false
>>>>>>> da9d639d
      name: is-public
      predefined:
      - 'True'
      - 'False'
    - auto: PREDEFINED
      defaultValue: 'no'
      description: If the email item contains another email as an attachment (EML or MSG file), whether to retrieve the EML/MSG file attachment. Can be "yes" or "no". The default is "no".
<<<<<<< HEAD
=======
      isArray: false
>>>>>>> da9d639d
      name: get-internal-item
      predefined:
      - 'yes'
      - 'no'
<<<<<<< HEAD
    description: Retrieves items from a specified folder in a mailbox. The items are order by the item created time, most recent is first.
=======
      required: false
      secret: false
    deprecated: false
    description: Retrieves items from a specified folder in a mailbox. The items are order by the item created time, most recent is first.
    execution: false
>>>>>>> da9d639d
    name: ews-get-items-from-folder
    outputs:
    - contextPath: EWS.Items.itemId
      description: The item ID of the email.
      type: string
    - contextPath: EWS.Items.hasAttachments
      description: Whether the email has attachments.
      type: boolean
    - contextPath: EWS.Items.datetimeReceived
      description: Received time of the email.
      type: date
    - contextPath: EWS.Items.datetimeSent
      description: Sent time of the email.
      type: date
    - contextPath: EWS.Items.headers
      description: Email headers (list).
      type: Unknown
    - contextPath: EWS.Items.sender
      description: Sender mail address of the email.
      type: string
    - contextPath: EWS.Items.subject
      description: Subject of the email.
      type: string
    - contextPath: EWS.Items.textBody
      description: Body of the email (as text).
      type: string
    - contextPath: EWS.Items.size
      description: Email size.
      type: number
    - contextPath: EWS.Items.toRecipients
      description: Email recipients addresses (list).
      type: Unknown
    - contextPath: EWS.Items.receivedBy
      description: Received by address of the email.
      type: Unknown
    - contextPath: EWS.Items.messageId
      description: Email message ID.
      type: string
    - contextPath: EWS.Items.body
      description: Body of the email (as HTML).
      type: string
    - contextPath: EWS.Items.FileAttachments.attachmentId
      description: Attachment ID of file attachment.
      type: unknown
    - contextPath: EWS.Items.ItemAttachments.attachmentId
      description: Attachment ID of the item attachment.
      type: unknown
    - contextPath: EWS.Items.FileAttachments.attachmentName
      description: Attachment name of the file attachment.
      type: unknown
    - contextPath: EWS.Items.ItemAttachments.attachmentName
      description: Attachment name of the item attachment.
      type: unknown
    - contextPath: EWS.Items.isRead
      description: The read status of the email.
      type: String
  - arguments:
    - description: A comma-separated list if item IDs.
      isArray: true
      name: item-ids
      required: true
    - description: The mailbox on which to run the command.
      name: target-mailbox
    description: Retrieves items by item ID.
    name: ews-get-items
    outputs:
    - contextPath: EWS.Items.itemId
      description: The email item ID.
      type: string
    - contextPath: EWS.Items.hasAttachments
      description: Whether the email has attachments.
      type: boolean
    - contextPath: EWS.Items.datetimeReceived
      description: Received time of the email.
      type: date
    - contextPath: EWS.Items.datetimeSent
      description: Sent time of the email.
      type: date
    - contextPath: EWS.Items.headers
      description: Email headers (list).
      type: Unknown
    - contextPath: EWS.Items.sender
      description: Sender mail address of the email.
      type: string
    - contextPath: EWS.Items.subject
      description: Subject of the email.
      type: string
    - contextPath: EWS.Items.textBody
      description: Body of the email (as text).
      type: string
    - contextPath: EWS.Items.size
      description: Email size.
      type: number
    - contextPath: EWS.Items.toRecipients
      description: Email recipients addresses (list).
      type: Unknown
    - contextPath: EWS.Items.receivedBy
      description: Received by address of the email.
      type: Unknown
    - contextPath: EWS.Items.messageId
      description: Email message ID.
      type: string
    - contextPath: EWS.Items.body
      description: Body of the email (as HTML).
      type: string
    - contextPath: EWS.Items.FileAttachments.attachmentId
      description: Attachment ID of the file attachment.
      type: unknown
    - contextPath: EWS.Items.ItemAttachments.attachmentId
      description: Attachment ID of the item attachment.
      type: unknown
    - contextPath: EWS.Items.FileAttachments.attachmentName
      description: Attachment name of the file attachment.
      type: unknown
    - contextPath: EWS.Items.ItemAttachments.attachmentName
      description: Attachment name of the item attachment.
      type: unknown
    - contextPath: EWS.Items.isRead
      description: The read status of the email.
      type: String
    - contextPath: Email.CC
      description: Email addresses CC'ed to the email.
      type: String
    - contextPath: Email.BCC
      description: Email addresses BCC'ed to the email.
      type: String
    - contextPath: Email.To
      description: The recipient of the email.
      type: String
    - contextPath: Email.From
      description: The sender of the email.
      type: String
    - contextPath: Email.Subject
      description: The subject of the email.
      type: String
    - contextPath: Email.Text
      description: The plain-text version of the email.
      type: String
    - contextPath: Email.HTML
      description: The HTML version of the email.
      type: String
    - contextPath: Email.HeadersMap
      description: The headers of the email.
      type: String
  - arguments:
    - description: The item ID to move.
      name: item-id
      required: true
<<<<<<< HEAD
    - description: The folder in the destination mailbox to which to move the item. You can specify a complex path, for example, "Inbox\Phishing".
=======
      secret: false
    - default: false
      description: The folder in the destination mailbox to which to move the item. You can specify a complex path, for example, "Inbox\Phishing".
      isArray: false
>>>>>>> da9d639d
      name: destination-folder-path
      required: true
    - description: The mailbox to which to move the item.
      name: destination-mailbox
      required: true
<<<<<<< HEAD
    - description: The mailbox from which to move the item (conventionally called the "target-mailbox", the target mailbox on which to run the command).
=======
      secret: false
    - default: false
      description: The mailbox from which to move the item (conventionally called the "target-mailbox", the target mailbox on which to run the command).
      isArray: false
>>>>>>> da9d639d
      name: source-mailbox
    - auto: PREDEFINED
<<<<<<< HEAD
      description: Whether the destination folder is a Public Folder. Can be "True" or "False". Default is "False".
=======
      default: false
      description: Whether the destination folder is a Public Folder. Can be "True" or "False". Default is "False".
      isArray: false
>>>>>>> da9d639d
      name: is-public
      predefined:
      - 'True'
      - 'False'
    description: Moves an item from one mailbox to different mailbox.
    name: ews-move-item-between-mailboxes
    outputs:
    - contextPath: EWS.Items.movedToMailbox
      description: The mailbox wo which the item was moved.
      type: string
    - contextPath: EWS.Items.movedToFolder
      description: The folder to which the item was moved.
      type: string
    - contextPath: EWS.Items.action
      description: The action taken on the item. The value will be "moved".
      type: string
  - arguments:
    - description: The mailbox on which to run the search.
      name: target-mailbox
    - default: true
      defaultValue: AllItems
      description: The path of the folder to retrieve. If empty, will retrieve the folder "AllItems".
<<<<<<< HEAD
=======
      isArray: false
>>>>>>> da9d639d
      name: folder-path
    - auto: PREDEFINED
      description: Whether the folder is a Public Folder. Default is "False".
      name: is-public
      predefined:
      - 'True'
      - 'False'
    description: Retrieves a single folder.
    name: ews-get-folder
    outputs:
    - contextPath: EWS.Folders.id
      description: Folder ID.
      type: string
    - contextPath: EWS.Folders.name
      description: Folder name.
      type: string
    - contextPath: EWS.Folders.changeKey
      description: Folder change key.
      type: string
    - contextPath: EWS.Folders.totalCount
      description: Total number of emails in the folder.
      type: number
    - contextPath: EWS.Folders.childrenFolderCount
      description: Number of sub-folders.
      type: number
    - contextPath: EWS.Folders.unreadCount
      description: Number of unread emails in the folder.
      type: number
  - arguments:
    - description: Email address of the group to expand.
      name: email-address
      required: true
    - auto: PREDEFINED
      defaultValue: 'False'
      description: Whether to enable recursive expansion. Can be "True" or "False". Default is "False".
<<<<<<< HEAD
=======
      isArray: false
>>>>>>> da9d639d
      name: recursive-expansion
      predefined:
      - 'True'
      - 'False'
<<<<<<< HEAD
    description: Expands a distribution list to display all members. By default, expands only first layer of the distribution list. If recursive-expansion is "True", the command expands nested distribution lists and returns all members.
=======
      required: false
      secret: false
    deprecated: false
    description: Expands a distribution list to display all members. By default, expands only first layer of the distribution list. If recursive-expansion is "True", the command expands nested distribution lists and returns all members.
    execution: false
>>>>>>> da9d639d
    name: ews-expand-group
  - arguments:
    - description: A comma-separated list of item IDs.
      isArray: true
      name: item-ids
      required: true
    - auto: PREDEFINED
      defaultValue: read
      description: How to mark the item. Can be "read" or "unread". Default is "read".
      name: operation
      predefined:
      - read
      - unread
<<<<<<< HEAD
    - description: The mailbox on which to run the command. If empty, the command will be applied on the default mailbox.
=======
      required: false
      secret: false
    - default: false
      description: The mailbox on which to run the command. If empty, the command will be applied on the default mailbox.
      isArray: false
>>>>>>> da9d639d
      name: target-mailbox
    description: Marks items as read or unread.
    name: ews-mark-items-as-read
    outputs:
    - contextPath: EWS.Items.action
      description: The action that was performed on item.
      type: String
    - contextPath: EWS.Items.itemId
      description: The ID of the item.
      type: String
    - contextPath: EWS.Items.messageId
      description: The message ID of the item.
      type: String
  - arguments:
    - description: The item ID of item to upload as and EML file.
      name: item-id
      required: true
<<<<<<< HEAD
    - description: The mailbox in which this email was found. If empty, the default mailbox is used. Otherwise the user might require impersonation rights to this mailbox.
=======
      secret: false
    - default: false
      description: The mailbox in which this email was found. If empty, the default mailbox is used. Otherwise the user might require impersonation rights to this mailbox.
      isArray: false
>>>>>>> da9d639d
      name: target-mailbox
    description: Retrieves items by item ID and uploads its content as an EML file.
    name: ews-get-items-as-eml
    outputs:
    - contextPath: File.Size
      description: The size of the file.
      type: String
    - contextPath: File.SHA1
      description: The SHA1 hash of the file.
      type: String
    - contextPath: File.SHA256
      description: The SHA256 hash of the file.
      type: String
    - contextPath: File.SHA512
      description: The SHA512 hash of the file.
      type: String
    - contextPath: File.Name
      description: The name of the file.
      type: String
    - contextPath: File.SSDeep
      description: The SSDeep hash of the file.
      type: String
    - contextPath: File.EntryID
      description: EntryID of the file
      type: String
    - contextPath: File.Info
      description: Information about the file.
      type: String
    - contextPath: File.Type
      description: The file type.
      type: String
    - contextPath: File.MD5
      description: The MD5 hash of the file.
      type: String
    - contextPath: File.Extension
      description: The extension of the file.
      type: String
  - arguments:
    - default: true
      description: Email addresses for the 'To' field. Supports comma-separated values.
      isArray: true
      name: to
    - description: Email addresses for the 'Cc' field. Supports comma-separated values.
      isArray: true
      name: cc
    - description: Email addresses for the 'Bcc' field. Supports comma-separated values.
      isArray: true
      name: bcc
    - description: The email subject.
      name: subject
    - description: The content (body) of the email (in plain text).
      name: body
    - description: The content (body) of the email (in HTML format).
      name: htmlBody
<<<<<<< HEAD
    - description: A comma-separated list of War Room entry IDs that contain the files to attach to the email.
      isArray: true
      name: attachIDs
    - description: A comma-separated list to rename file names of corresponding attachment IDs. For example, rename the first two files - attachNames=file_name1,file_name2. rename first and third file - attachNames=file_name1,,file_name3)
      isArray: true
      name: attachNames
    - description: A comma-separated list of CIDs to embed attachments inside the email itself.
      isArray: true
      name: attachCIDs
    - description: A name for the attached file. You can pass multiple files in a comma-separated list, e.g., transientFile="t1.txt,temp.txt,t3.txt" transientFileContent="test 2,temporary file content,third file content" transientFileCID="t1.txt@xxx.yyy,t2.txt@xxx.zzz".
      isArray: true
      name: transientFile
    - description: Content for the attached file. You can pass multiple files in a comma-separated list, e.g., transientFile="t1.txt,temp.txt,t3.txt" transientFileContent="test 2,temporary file content,third file content" transientFileCID="t1.txt@xxx.yyy,t2.txt@xxx.zzz".
      isArray: true
      name: transientFileContent
    - description: CID for the attached file if it's inline. You can pass multiple files in a comma-separated list, e.g., transientFile="t1.txt,temp.txt,t3.txt" transientFileContent="test 2,temporary file content,third file content" transientFileCID="t1.txt@xxx.yyy,t2.txt@xxx.zzz".
      isArray: true
      name: transientFileCID
    - description: 'Replace {varname} variables with values from this argument. Expected values are in the form of a JSON document, such ase {"varname": {"value": "some value", "key": "context key"}}. Each var name can either be provided with the value or a context key from which to retrieve the value. Note that only context data is accessible for this argument, while incident fields are not.'
      name: templateParams
    - description: 'A comma-separated list of additional headers in the format: headerName=headerValue. For example: "headerName1=headerValue1,headerName2=headerValue2".'
      isArray: true
      name: additionalHeader
    - description: Raw email message. If provided, all other arguments will be ignored except "to", "cc", and "bcc".
=======
      required: false
      secret: false
    - default: false
      description: A comma-separated list of War Room entry IDs that contain the files to attach to the email.
      isArray: true
      name: attachIDs
      required: false
      secret: false
    - default: false
      description: A comma-separated list to rename file names of corresponding attachment IDs. For example, rename the first two files - attachNames=file_name1,file_name2. rename first and third file - attachNames=file_name1,,file_name3)
      isArray: true
      name: attachNames
      required: false
      secret: false
    - default: false
      description: A comma-separated list of CIDs to embed attachments inside the email itself.
      isArray: true
      name: attachCIDs
      required: false
      secret: false
    - default: false
      description: A name for the attached file. You can pass multiple files in a comma-separated list, e.g., transientFile="t1.txt,temp.txt,t3.txt" transientFileContent="test 2,temporary file content,third file content" transientFileCID="t1.txt@xxx.yyy,t2.txt@xxx.zzz".
      isArray: true
      name: transientFile
      required: false
      secret: false
    - default: false
      description: Content for the attached file. You can pass multiple files in a comma-separated list, e.g., transientFile="t1.txt,temp.txt,t3.txt" transientFileContent="test 2,temporary file content,third file content" transientFileCID="t1.txt@xxx.yyy,t2.txt@xxx.zzz".
      isArray: true
      name: transientFileContent
      required: false
      secret: false
    - default: false
      description: CID for the attached file if it's inline. You can pass multiple files in a comma-separated list, e.g., transientFile="t1.txt,temp.txt,t3.txt" transientFileContent="test 2,temporary file content,third file content" transientFileCID="t1.txt@xxx.yyy,t2.txt@xxx.zzz".
      isArray: true
      name: transientFileCID
      required: false
      secret: false
    - default: false
      description: 'Replace {varname} variables with values from this argument. Expected values are in the form of a JSON document, such ase {"varname": {"value": "some value", "key": "context key"}}. Each var name can either be provided with the value or a context key from which to retrieve the value. Note that only context data is accessible for this argument, while incident fields are not.'
      isArray: false
      name: templateParams
      required: false
      secret: false
    - default: false
      description: 'A comma-separated list of additional headers in the format: headerName=headerValue. For example: "headerName1=headerValue1,headerName2=headerValue2".'
      isArray: true
      name: additionalHeader
      required: false
      secret: false
    - default: false
      description: Raw email message. If provided, all other arguments will be ignored except "to", "cc", and "bcc".
      isArray: false
>>>>>>> da9d639d
      name: raw_message
    - description: The email address from which to reply.
      name: from
<<<<<<< HEAD
    - description: Email addresses that need to be used to reply to the message. Supports comma-separated values.
=======
      required: false
      secret: false
    - default: false
      description: Email addresses that need to be used to reply to the message. Supports comma-separated values.
>>>>>>> da9d639d
      isArray: true
      name: replyTo
    description: Sends an email.
    name: send-mail
  - name: reply-mail
    arguments:
    - name: inReplyTo
      required: true
      description: ID of the item to reply to.
    - name: to
      required: true
      description: A comma-separated list of email addresses for the 'to' field.
    - name: cc
      description: A comma-separated list of email addresses for the 'cc' field.
    - name: bcc
      description: A comma-separated list of email addresses for the 'bcc' field.
    - name: subject
      description: Subject for the email to be sent.
    - name: body
      description: The contents (body) of the email to be sent.
    - name: htmlBody
      description: HTML formatted content (body) of the email to be sent. This argument overrides the "body" argument.
    - name: attachIDs
      description: 'A comma-separated list of War Room entry IDs that contain files, and are used to attach files to the outgoing email. For example: attachIDs=15@8,19@8.'
      isArray: true
    - name: attachNames
      description: A comma-separated list of names of attachments to send. Should be the same number of elements as attachIDs.
      isArray: true
    - name: attachCIDs
      description: A comma-separated list of CIDs to embed attachments within the email itself.
      isArray: true
    description: Replies to an email using EWS.
  dockerimage: demisto/py3ews:1.0.0.39859
  feed: false
  isfetch: true
  runonce: false
  script: ''
  subtype: python3
  type: python
tests:
- EWS search-mailbox test
fromversion: 5.0.0<|MERGE_RESOLUTION|>--- conflicted
+++ resolved
@@ -103,7 +103,6 @@
   required: false
   type: 4
   hidden: true
-<<<<<<< HEAD
 - defaultvalue: '1'
   display: Incidents Fetch Interval
   name: incidentFetchInterval
@@ -118,12 +117,7 @@
   required: false
   type: 15
 description: |-
-  Forked to add sorting by last-modified time, so we can process phishing emails in the order processed, not the order received.
-
   The new EWS O365 integration uses OAuth 2.0 protocol and can be used with Exchange Online and Office 365 (mail).
-=======
-description: The new EWS O365 integration uses OAuth 2.0 protocol and can be used with Exchange Online and Office 365 (mail).
->>>>>>> da9d639d
 display: EWS O365
 name: EWSO365
 script:
@@ -132,14 +126,6 @@
     - description: The ID of the email message for which to get the attachments.
       name: item-id
       required: true
-<<<<<<< HEAD
-    - description: The mailbox in which this attachment was found. If empty, the default mailbox is used. Otherwise the user might require impersonation rights to this mailbox.
-      name: target-mailbox
-    - description: The attachments ids to get. If none - all attachments will be retrieve from the message. Support multiple attachments with comma-separated value or array.
-      isArray: true
-      name: attachment-ids
-    description: Retrieves the actual attachments from an item (email message). To get all attachments for a message, only specify the item-id argument.
-=======
       secret: false
     - default: false
       description: The mailbox in which this attachment was found. If empty, the default mailbox is used. Otherwise the user might require impersonation rights to this mailbox.
@@ -156,7 +142,6 @@
     deprecated: false
     description: Retrieves the actual attachments from an item (email message). To get all attachments for a message, only specify the item-id argument.
     execution: false
->>>>>>> da9d639d
     name: ews-get-attachment
     outputs:
     - contextPath: EWS.Items.FileAttachments.attachmentId
@@ -220,21 +205,9 @@
     - description: The ID of the email message for which to delete attachments.
       name: item-id
       required: true
-<<<<<<< HEAD
     - description: The mailbox in which this attachment was found. If empty, the default mailbox is used. Otherwise the user might require impersonation rights to this mailbox.
       name: target-mailbox
     - description: A comma-separated list (or array) of attachment IDs to delete. If empty, all attachments will be deleted from the message.
-=======
-      secret: false
-    - default: false
-      description: The mailbox in which this attachment was found. If empty, the default mailbox is used. Otherwise the user might require impersonation rights to this mailbox.
-      isArray: false
-      name: target-mailbox
-      required: false
-      secret: false
-    - default: false
-      description: A comma-separated list (or array) of attachment IDs to delete. If empty, all attachments will be deleted from the message.
->>>>>>> da9d639d
       isArray: true
       name: attachment-ids
     description: Deletes the attachments of an item (email message).
@@ -252,13 +225,7 @@
     - contextPath: EWS.Items.ItemAttachments.action
       description: 'The deletion action in case of other attachment (for example, "email"). This is a constant value: ''deleted''.'
       type: string
-<<<<<<< HEAD
   - description: Returns a list of searchable mailboxes. This command requires eDiscovery permissions to the Exchange Server. For more information, see the EWSv2 integration documentation.
-=======
-  - deprecated: false
-    description: Returns a list of searchable mailboxes. This command requires eDiscovery permissions to the Exchange Server. For more information, see the EWSv2 integration documentation.
-    execution: false
->>>>>>> da9d639d
     name: ews-get-searchable-mailboxes
     outputs:
     - contextPath: EWS.Mailboxes.mailbox
@@ -281,26 +248,13 @@
     - description: The ID of the item to move.
       name: item-id
       required: true
-<<<<<<< HEAD
     - description: The path to the folder to which to move the item. Complex paths are supported, for example, "Inbox\Phishing".
-=======
-      secret: false
-    - default: false
-      description: The path to the folder to which to move the item. Complex paths are supported, for example, "Inbox\Phishing".
-      isArray: false
->>>>>>> da9d639d
       name: target-folder-path
       required: true
     - description: The mailbox on which to run the command.
       name: target-mailbox
     - auto: PREDEFINED
-<<<<<<< HEAD
       description: Whether the target folder is a public folder. Can be "True" or "False".
-=======
-      default: false
-      description: Whether the target folder is a public folder. Can be "True" or "False".
-      isArray: false
->>>>>>> da9d639d
       name: is-public
       predefined:
       - 'True'
@@ -343,21 +297,9 @@
       description: The deletion action. Can be 'trash-deleted', 'soft-deleted', or 'hard-deleted'.
       type: string
   - arguments:
-<<<<<<< HEAD
     - description: 'The search query string. For more information about the query syntax, see the Microsoft documentation: https://msdn.microsoft.com/en-us/library/ee693615.aspx'
       name: query
     - description: The folder path in which to search. If empty, searches all folders in the mailbox.
-=======
-    - default: false
-      description: 'The search query string. For more information about the query syntax, see the Microsoft documentation: https://msdn.microsoft.com/en-us/library/ee693615.aspx'
-      isArray: false
-      name: query
-      required: false
-      secret: false
-    - default: false
-      description: The folder path in which to search. If empty, searches all folders in the mailbox.
-      isArray: false
->>>>>>> da9d639d
       name: folder-path
     - defaultValue: '50'
       description: Maximum number of results to return. The default is 50.
@@ -370,15 +312,7 @@
       predefined:
       - 'True'
       - 'False'
-<<<<<<< HEAD
     - description: The message ID of the email. This will be ignored if a query argument is provided.
-=======
-      required: false
-      secret: false
-    - default: false
-      description: The message ID of the email. This will be ignored if a query argument is provided.
-      isArray: false
->>>>>>> da9d639d
       name: message-id
     - defaultValue: all
       description: A comma-separated list of fields to retrieve.
@@ -386,16 +320,8 @@
       name: selected-fields
       predefined:
       - ''
-<<<<<<< HEAD
       auto: PREDEFINED
     description: Searches for items in the specified mailbox. Specific permissions are needed for this operation to search in a target mailbox other than the default.
-=======
-      required: false
-      secret: false
-    deprecated: false
-    description: Searches for items in the specified mailbox. Specific permissions are needed for this operation to search in a target mailbox other than the default.
-    execution: false
->>>>>>> da9d639d
     name: ews-search-mailbox
     outputs:
     - contextPath: EWS.Items.itemId
@@ -505,36 +431,17 @@
       description: Out-of-office mailbox.
       type: Unknown
   - arguments:
-<<<<<<< HEAD
     - description: A comma-separated list of message IDs. Run the py-ews-delete-items command to retrieve the message IDs
-=======
-    - default: false
-      description: A comma-separated list of message IDs. Run the py-ews-delete-items command to retrieve the message IDs
-      isArray: false
->>>>>>> da9d639d
       name: message-ids
       required: true
     - defaultValue: Inbox
       description: The folder path to recover the messages to.
       name: target-folder-path
       required: true
-<<<<<<< HEAD
     - description: The mailbox in which the messages found. If empty, will use the default mailbox. If you specify a different mailbox, you might need impersonation rights to the mailbox.
-=======
-      secret: false
-    - default: false
-      description: The mailbox in which the messages found. If empty, will use the default mailbox. If you specify a different mailbox, you might need impersonation rights to the mailbox.
-      isArray: false
->>>>>>> da9d639d
       name: target-mailbox
     - auto: PREDEFINED
-<<<<<<< HEAD
       description: Whether the target folder is a Public Folder. Can be "True" or "False".
-=======
-      default: false
-      description: Whether the target folder is a Public Folder. Can be "True" or "False".
-      isArray: false
->>>>>>> da9d639d
       name: is-public
       predefined:
       - 'True'
@@ -570,44 +477,18 @@
     - auto: PREDEFINED
       defaultValue: 'yes'
       description: Whether to move the item from the original folder to the junk folder. Can be "yes" or "no". The default is "yes".
-<<<<<<< HEAD
-=======
-      isArray: false
->>>>>>> da9d639d
       name: move-items
       predefined:
       - 'yes'
       - 'no'
-<<<<<<< HEAD
     - description: If empty, will use the default mailbox. If you specify a different mailbox, you might need impersonation rights to the mailbox.
       name: target-mailbox
     description: 'Marks an item as junk. This is commonly used to block an email address. For more information, see the Microsoft documentation: https://msdn.microsoft.com/en-us/library/office/dn481311(v=exchg.150).aspx'
-=======
-      required: false
-      secret: false
-    - default: false
-      description: If empty, will use the default mailbox. If you specify a different mailbox, you might need impersonation rights to the mailbox.
-      isArray: false
-      name: target-mailbox
-      required: false
-      secret: false
-    deprecated: false
-    description: 'Marks an item as junk. This is commonly used to block an email address. For more information, see the Microsoft documentation: https://msdn.microsoft.com/en-us/library/office/dn481311(v=exchg.150).aspx'
-    execution: false
->>>>>>> da9d639d
     name: ews-mark-item-as-junk
   - arguments:
     - description: The mailbox on which to apply the command.
       name: target-mailbox
-<<<<<<< HEAD
     description: Retrieves information for folders for a specified mailbox. Only folders with read permissions will be returned. Your visual folders on the mailbox, such as "Inbox", are under the folder "Top of Information Store".
-=======
-      required: false
-      secret: false
-    deprecated: false
-    description: Retrieves information for folders for a specified mailbox. Only folders with read permissions will be returned. Your visual folders on the mailbox, such as "Inbox", are under the folder "Top of Information Store".
-    execution: false
->>>>>>> da9d639d
     name: ews-find-folders
     outputs:
     - contextPath: EWS.Folders.name
@@ -638,13 +519,7 @@
     - description: The mailbox to on which to apply the command.
       name: target-mailbox
     - auto: PREDEFINED
-<<<<<<< HEAD
       description: Whether the folder is a public folder. Can be "True" or "False". The default is "False".
-=======
-      default: false
-      description: Whether the folder is a public folder. Can be "True" or "False". The default is "False".
-      isArray: false
->>>>>>> da9d639d
       name: is-public
       predefined:
       - 'True'
@@ -652,23 +527,11 @@
     - auto: PREDEFINED
       defaultValue: 'no'
       description: If the email item contains another email as an attachment (EML or MSG file), whether to retrieve the EML/MSG file attachment. Can be "yes" or "no". The default is "no".
-<<<<<<< HEAD
-=======
-      isArray: false
->>>>>>> da9d639d
       name: get-internal-item
       predefined:
       - 'yes'
       - 'no'
-<<<<<<< HEAD
     description: Retrieves items from a specified folder in a mailbox. The items are order by the item created time, most recent is first.
-=======
-      required: false
-      secret: false
-    deprecated: false
-    description: Retrieves items from a specified folder in a mailbox. The items are order by the item created time, most recent is first.
-    execution: false
->>>>>>> da9d639d
     name: ews-get-items-from-folder
     outputs:
     - contextPath: EWS.Items.itemId
@@ -817,36 +680,16 @@
     - description: The item ID to move.
       name: item-id
       required: true
-<<<<<<< HEAD
     - description: The folder in the destination mailbox to which to move the item. You can specify a complex path, for example, "Inbox\Phishing".
-=======
-      secret: false
-    - default: false
-      description: The folder in the destination mailbox to which to move the item. You can specify a complex path, for example, "Inbox\Phishing".
-      isArray: false
->>>>>>> da9d639d
       name: destination-folder-path
       required: true
     - description: The mailbox to which to move the item.
       name: destination-mailbox
       required: true
-<<<<<<< HEAD
     - description: The mailbox from which to move the item (conventionally called the "target-mailbox", the target mailbox on which to run the command).
-=======
-      secret: false
-    - default: false
-      description: The mailbox from which to move the item (conventionally called the "target-mailbox", the target mailbox on which to run the command).
-      isArray: false
->>>>>>> da9d639d
       name: source-mailbox
     - auto: PREDEFINED
-<<<<<<< HEAD
       description: Whether the destination folder is a Public Folder. Can be "True" or "False". Default is "False".
-=======
-      default: false
-      description: Whether the destination folder is a Public Folder. Can be "True" or "False". Default is "False".
-      isArray: false
->>>>>>> da9d639d
       name: is-public
       predefined:
       - 'True'
@@ -869,10 +712,6 @@
     - default: true
       defaultValue: AllItems
       description: The path of the folder to retrieve. If empty, will retrieve the folder "AllItems".
-<<<<<<< HEAD
-=======
-      isArray: false
->>>>>>> da9d639d
       name: folder-path
     - auto: PREDEFINED
       description: Whether the folder is a Public Folder. Default is "False".
@@ -908,23 +747,11 @@
     - auto: PREDEFINED
       defaultValue: 'False'
       description: Whether to enable recursive expansion. Can be "True" or "False". Default is "False".
-<<<<<<< HEAD
-=======
-      isArray: false
->>>>>>> da9d639d
       name: recursive-expansion
       predefined:
       - 'True'
       - 'False'
-<<<<<<< HEAD
     description: Expands a distribution list to display all members. By default, expands only first layer of the distribution list. If recursive-expansion is "True", the command expands nested distribution lists and returns all members.
-=======
-      required: false
-      secret: false
-    deprecated: false
-    description: Expands a distribution list to display all members. By default, expands only first layer of the distribution list. If recursive-expansion is "True", the command expands nested distribution lists and returns all members.
-    execution: false
->>>>>>> da9d639d
     name: ews-expand-group
   - arguments:
     - description: A comma-separated list of item IDs.
@@ -938,15 +765,7 @@
       predefined:
       - read
       - unread
-<<<<<<< HEAD
     - description: The mailbox on which to run the command. If empty, the command will be applied on the default mailbox.
-=======
-      required: false
-      secret: false
-    - default: false
-      description: The mailbox on which to run the command. If empty, the command will be applied on the default mailbox.
-      isArray: false
->>>>>>> da9d639d
       name: target-mailbox
     description: Marks items as read or unread.
     name: ews-mark-items-as-read
@@ -964,14 +783,7 @@
     - description: The item ID of item to upload as and EML file.
       name: item-id
       required: true
-<<<<<<< HEAD
     - description: The mailbox in which this email was found. If empty, the default mailbox is used. Otherwise the user might require impersonation rights to this mailbox.
-=======
-      secret: false
-    - default: false
-      description: The mailbox in which this email was found. If empty, the default mailbox is used. Otherwise the user might require impersonation rights to this mailbox.
-      isArray: false
->>>>>>> da9d639d
       name: target-mailbox
     description: Retrieves items by item ID and uploads its content as an EML file.
     name: ews-get-items-as-eml
@@ -1026,7 +838,6 @@
       name: body
     - description: The content (body) of the email (in HTML format).
       name: htmlBody
-<<<<<<< HEAD
     - description: A comma-separated list of War Room entry IDs that contain the files to attach to the email.
       isArray: true
       name: attachIDs
@@ -1051,72 +862,10 @@
       isArray: true
       name: additionalHeader
     - description: Raw email message. If provided, all other arguments will be ignored except "to", "cc", and "bcc".
-=======
-      required: false
-      secret: false
-    - default: false
-      description: A comma-separated list of War Room entry IDs that contain the files to attach to the email.
-      isArray: true
-      name: attachIDs
-      required: false
-      secret: false
-    - default: false
-      description: A comma-separated list to rename file names of corresponding attachment IDs. For example, rename the first two files - attachNames=file_name1,file_name2. rename first and third file - attachNames=file_name1,,file_name3)
-      isArray: true
-      name: attachNames
-      required: false
-      secret: false
-    - default: false
-      description: A comma-separated list of CIDs to embed attachments inside the email itself.
-      isArray: true
-      name: attachCIDs
-      required: false
-      secret: false
-    - default: false
-      description: A name for the attached file. You can pass multiple files in a comma-separated list, e.g., transientFile="t1.txt,temp.txt,t3.txt" transientFileContent="test 2,temporary file content,third file content" transientFileCID="t1.txt@xxx.yyy,t2.txt@xxx.zzz".
-      isArray: true
-      name: transientFile
-      required: false
-      secret: false
-    - default: false
-      description: Content for the attached file. You can pass multiple files in a comma-separated list, e.g., transientFile="t1.txt,temp.txt,t3.txt" transientFileContent="test 2,temporary file content,third file content" transientFileCID="t1.txt@xxx.yyy,t2.txt@xxx.zzz".
-      isArray: true
-      name: transientFileContent
-      required: false
-      secret: false
-    - default: false
-      description: CID for the attached file if it's inline. You can pass multiple files in a comma-separated list, e.g., transientFile="t1.txt,temp.txt,t3.txt" transientFileContent="test 2,temporary file content,third file content" transientFileCID="t1.txt@xxx.yyy,t2.txt@xxx.zzz".
-      isArray: true
-      name: transientFileCID
-      required: false
-      secret: false
-    - default: false
-      description: 'Replace {varname} variables with values from this argument. Expected values are in the form of a JSON document, such ase {"varname": {"value": "some value", "key": "context key"}}. Each var name can either be provided with the value or a context key from which to retrieve the value. Note that only context data is accessible for this argument, while incident fields are not.'
-      isArray: false
-      name: templateParams
-      required: false
-      secret: false
-    - default: false
-      description: 'A comma-separated list of additional headers in the format: headerName=headerValue. For example: "headerName1=headerValue1,headerName2=headerValue2".'
-      isArray: true
-      name: additionalHeader
-      required: false
-      secret: false
-    - default: false
-      description: Raw email message. If provided, all other arguments will be ignored except "to", "cc", and "bcc".
-      isArray: false
->>>>>>> da9d639d
       name: raw_message
     - description: The email address from which to reply.
       name: from
-<<<<<<< HEAD
     - description: Email addresses that need to be used to reply to the message. Supports comma-separated values.
-=======
-      required: false
-      secret: false
-    - default: false
-      description: Email addresses that need to be used to reply to the message. Supports comma-separated values.
->>>>>>> da9d639d
       isArray: true
       name: replyTo
     description: Sends an email.
