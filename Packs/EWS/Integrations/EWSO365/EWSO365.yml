category: Messaging
commonfields:
  id: EWSO365
  version: -1
configuration:
- additionalinfo: ID can be received from the admin consent procedure - see Detailed
    Instructions.
  display: ID / Application ID
  name: _client_id
  required: false
  type: 0
- additionalinfo: Token can be received from the admin consent procedure - see Detailed
    Instructions.
  display: Token / Tenant ID
  name: _tenant_id
  required: false
  type: 0
- additionalinfo: Key can be received from the admin consent procedure - see Detailed
    Instructions.
  displaypassword: Key / Application Secret
  name: credentials
  required: false
  type: 9
  hiddenusername: true
- additionalinfo: Mailbox to run commands on and to fetch incidents from.
  display: Email Address
  name: default_target_mailbox
  required: true
  type: 0
- additionalinfo: Supports Exchange Folder ID and sub-folders e.g. Inbox/Phishing.
  defaultvalue: Inbox
  display: Name of the folder from which to fetch incidents
  name: folder
  required: true
  type: 0
- defaultvalue: Impersonation
  display: Access Type
  name: access_type
  options:
  - Impersonation
  - Delegate
  required: false
  type: 15
- defaultvalue: 'false'
  display: Public Folder
  name: is_public_folder
  required: false
  type: 8
- display: Fetch incidents
  name: isFetch
  required: false
  type: 8
- display: Incident type
  name: incidentType
  required: false
  type: 13
- defaultvalue: 10 minutes
  display: First fetch timestamp (<number> <time unit>, e.g., 12 hours, 7 days)
  name: fetch_time
  required: false
  type: 0
- defaultvalue: '50'
  display: Max incidents per fetch (up to 50)
  name: max_fetch
  required: false
  type: 0
- defaultvalue: '120'
  display: Timeout (in seconds) for HTTP requests to Exchange Server
  name: request_timeout
  required: false
  type: 0
- display: Trust any certificate (not secure)
  name: insecure
  required: false
  type: 8
- defaultvalue: 'false'
  display: Use system proxy settings
  name: proxy
  required: false
  type: 8
- defaultvalue: 'false'
  display: Run as a separate process (protects against memory depletion)
  name: separate_process
  required: false
  type: 8
- display: Use a self deployed Azure Application
  hidden: false
  name: self_deployed
  required: false
  type: 8
- additionalinfo: Use the "ID" parameter instead.
  display: ID / Application ID (Deprecated)
  name: client_id
  required: false
  type: 4
  hidden: true
- additionalinfo: Use the "Token" parameter instead.
  display: Token / Tenant ID (Deprecated)
  name: tenant_id
  required: false
  type: 4
  hidden: true
- additionalinfo: Use the "Key" parameter instead.
  display: Key / Application Secret (Deprecated)
  name: client_secret
  required: false
  type: 4
  hidden: true
description: The new EWS O365 integration uses OAuth 2.0 protocol and can be used
  with Exchange Online and Office 365 (mail).
display: EWS O365
name: EWSO365
script:
  commands:
  - arguments:
    - default: false
      description: The ID of the email message for which to get the attachments.
      isArray: false
      name: item-id
      required: true
      secret: false
    - default: false
      description: The mailbox in which this attachment was found. If empty, the default
        mailbox is used. Otherwise the user might require impersonation rights to
        this mailbox.
      isArray: false
      name: target-mailbox
      required: false
      secret: false
    - default: false
      description: The attachments ids to get. If none - all attachments will be retrieve
        from the message. Support multiple attachments with comma-separated value
        or array.
      isArray: true
      name: attachment-ids
      required: false
      secret: false
    deprecated: false
    description: Retrieves the actual attachments from an item (email message). To
      get all attachments for a message, only specify the item-id argument.
    execution: false
    name: ews-get-attachment
    outputs:
    - contextPath: EWS.Items.FileAttachments.attachmentId
      description: The attachment ID. Used for file attachments only.
      type: string
    - contextPath: EWS.Items.FileAttachments.attachmentName
      description: The attachment name. Used for file attachments only.
      type: string
    - contextPath: EWS.Items.FileAttachments.attachmentSHA256
      description: The SHA256 hash of the attached file.
      type: string
    - contextPath: EWS.Items.FileAttachments.attachmentLastModifiedTime
      description: The attachment last modified time. Used for file attachments only.
      type: date
    - contextPath: EWS.Items.ItemAttachments.datetimeCreated
      description: The created time of the attached email.
      type: date
    - contextPath: EWS.Items.ItemAttachments.datetimeReceived
      description: The received time of the attached email.
      type: date
    - contextPath: EWS.Items.ItemAttachments.datetimeSent
      description: The sent time of the attached email.
      type: date
    - contextPath: EWS.Items.ItemAttachments.receivedBy
      description: The received by address of the attached email.
      type: string
    - contextPath: EWS.Items.ItemAttachments.subject
      description: The subject of the attached email.
      type: string
    - contextPath: EWS.Items.ItemAttachments.textBody
      description: The body of the attached email (as text).
      type: string
    - contextPath: EWS.Items.ItemAttachments.headers
      description: The headers of the attached email.
      type: Unknown
    - contextPath: EWS.Items.ItemAttachments.hasAttachments
      description: Whether the attached email has attachments.
      type: boolean
    - contextPath: EWS.Items.ItemAttachments.itemId
      description: The attached email item ID.
      type: string
    - contextPath: EWS.Items.ItemAttachments.toRecipients
      description: A list of recipient email addresses for the attached email.
      type: Unknown
    - contextPath: EWS.Items.ItemAttachments.body
      description: The body of the attached email (as HTML).
      type: string
    - contextPath: EWS.Items.ItemAttachments.attachmentSHA256
      description: The SHA256 hash of the attached email (as EML file).
      type: string
    - contextPath: EWS.Items.ItemAttachments.FileAttachments.attachmentSHA256
      description: SHA256 hash of the attached files inside of the attached email.
      type: string
    - contextPath: EWS.Items.ItemAttachments.ItemAttachments.attachmentSHA256
      description: SHA256 hash of the attached emails inside of the attached email.
      type: string
    - contextPath: EWS.Items.ItemAttachments.isRead
      description: The read status of the attachment.
      type: String
  - arguments:
    - default: false
      description: The ID of the email message for which to delete attachments.
      isArray: false
      name: item-id
      required: true
      secret: false
    - default: false
      description: The mailbox in which this attachment was found. If empty, the default
        mailbox is used. Otherwise the user might require impersonation rights to
        this mailbox.
      isArray: false
      name: target-mailbox
      required: false
      secret: false
    - default: false
      description: A comma-separated list (or array) of attachment IDs to delete.
        If empty, all attachments will be deleted from the message.
      isArray: true
      name: attachment-ids
      required: false
      secret: false
    deprecated: false
    description: Deletes the attachments of an item (email message).
    execution: false
    name: ews-delete-attachment
    outputs:
    - contextPath: EWS.Items.FileAttachments.attachmentId
      description: The ID of the deleted attachment, in case of file attachment.
      type: string
    - contextPath: EWS.Items.ItemAttachments.attachmentId
      description: The ID of the deleted attachment, in case of other attachment (for
        example, "email").
      type: string
    - contextPath: EWS.Items.FileAttachments.action
      description: 'The deletion action in case of file attachment. This is a constant
        value: ''deleted''.'
      type: string
    - contextPath: EWS.Items.ItemAttachments.action
      description: 'The deletion action in case of other attachment (for example,
        "email"). This is a constant value: ''deleted''.'
      type: string
  - deprecated: false
    description: Returns a list of searchable mailboxes. This command requires eDiscovery
      permissions to the Exchange Server. For more information, see the EWSv2 integration
      documentation.
    execution: false
    name: ews-get-searchable-mailboxes
    outputs:
    - contextPath: EWS.Mailboxes.mailbox
      description: Addresses of the searchable mailboxes.
      type: string
    - contextPath: EWS.Mailboxes.mailboxId
      description: IDs of the searchable mailboxes.
      type: string
    - contextPath: EWS.Mailboxes.displayName
      description: The email display name.
      type: string
    - contextPath: EWS.Mailboxes.isExternal
      description: Whether the mailbox is external.
      type: boolean
    - contextPath: EWS.Mailboxes.externalEmailAddress
      description: The external email address.
      type: string
  - arguments:
    - default: false
      description: The ID of the item to move.
      isArray: false
      name: item-id
      required: true
      secret: false
    - default: false
      description: The path to the folder to which to move the item. Complex paths
        are supported, for example, "Inbox\Phishing".
      isArray: false
      name: target-folder-path
      required: true
      secret: false
    - default: false
      description: The mailbox on which to run the command.
      isArray: false
      name: target-mailbox
      required: false
      secret: false
    - auto: PREDEFINED
      default: false
      description: Whether the target folder is a public folder. Can be "True" or
        "False".
      isArray: false
      name: is-public
      predefined:
      - 'True'
      - 'False'
      required: false
      secret: false
    deprecated: false
    description: Move an item to different folder in the mailbox.
    execution: false
    name: ews-move-item
    outputs:
    - contextPath: EWS.Items.newItemID
      description: The item ID after move.
      type: string
    - contextPath: EWS.Items.messageID
      description: The item message ID.
      type: string
    - contextPath: EWS.Items.itemId
      description: The original item ID.
      type: string
    - contextPath: EWS.Items.action
      description: The action taken. The value will be "moved".
      type: string
  - arguments:
    - default: false
      description: The item IDs to delete.
      isArray: false
      name: item-ids
      required: true
      secret: false
    - default: false
      defaultValue: soft
      description: Deletion type. Can be "trash", "soft", or "hard".
      isArray: false
      name: delete-type
      required: true
      secret: false
    - default: false
      description: The mailbox on which to run the command.
      isArray: false
      name: target-mailbox
      required: false
      secret: false
    deprecated: false
    description: Delete items from mailbox.
    execution: false
    name: ews-delete-items
    outputs:
    - contextPath: EWS.Items.itemId
      description: The deleted item ID.
      type: string
    - contextPath: EWS.Items.messageId
      description: The deleted message ID.
      type: string
    - contextPath: EWS.Items.action
      description: The deletion action. Can be 'trash-deleted', 'soft-deleted', or
        'hard-deleted'.
      type: string
  - arguments:
    - default: false
      description: 'The search query string. For more information about the query
        syntax, see the Microsoft documentation: https://msdn.microsoft.com/en-us/library/ee693615.aspx'
      isArray: false
      name: query
      required: false
      secret: false
    - default: false
      description: The folder path in which to search. If empty, searches all folders
        in the mailbox.
      isArray: false
      name: folder-path
      required: false
      secret: false
    - default: false
      defaultValue: '50'
      description: Maximum number of results to return. The default is 50.
      isArray: false
      name: limit
      required: false
      secret: false
    - default: false
      description: The mailbox on which to apply the search.
      isArray: false
      name: target-mailbox
      required: false
      secret: false
    - auto: PREDEFINED
      default: false
      description: Whether the folder is a public folder. Can be "True" or "False".
      isArray: false
      name: is-public
      predefined:
      - 'True'
      - 'False'
      required: false
      secret: false
    - default: false
      description: The message ID of the email. This will be ignored if a query argument
        is provided.
      isArray: false
      name: message-id
      required: false
      secret: false
    - default: false
      defaultValue: all
      description: A comma-separated list of fields to retrieve.
      isArray: true
      name: selected-fields
      predefined:
      - ''
      required: false
      secret: false
    deprecated: false
    description: Searches for items in the specified mailbox. Specific permissions
      are needed for this operation to search in a target mailbox other than the default.
    execution: false
    name: ews-search-mailbox
    outputs:
    - contextPath: EWS.Items.itemId
      description: The email item ID.
      type: string
    - contextPath: EWS.Items.hasAttachments
      description: Whether the email has attachments.
      type: boolean
    - contextPath: EWS.Items.datetimeReceived
      description: Received time of the email.
      type: date
    - contextPath: EWS.Items.datetimeSent
      description: Sent time of the email.
      type: date
    - contextPath: EWS.Items.headers
      description: Email headers (list).
      type: Unknown
    - contextPath: EWS.Items.sender
      description: Sender email address of the email.
      type: string
    - contextPath: EWS.Items.subject
      description: Subject of the email.
      type: string
    - contextPath: EWS.Items.textBody
      description: Body of the email (as text).
      type: string
    - contextPath: EWS.Items.size
      description: Email size.
      type: number
    - contextPath: EWS.Items.toRecipients
      description: List of email recipients addresses.
      type: Unknown
    - contextPath: EWS.Items.receivedBy
      description: Received by address of the email.
      type: Unknown
    - contextPath: EWS.Items.messageId
      description: Email message ID.
      type: string
    - contextPath: EWS.Items.body
      description: Body of the email (as HTML).
      type: string
    - contextPath: EWS.Items.FileAttachments.attachmentId
      description: Attachment ID of the file attachment.
      type: unknown
    - contextPath: EWS.Items.ItemAttachments.attachmentId
      description: Attachment ID of the item attachment.
      type: unknown
    - contextPath: EWS.Items.FileAttachments.attachmentName
      description: Attachment name of the file attachment.
      type: unknown
    - contextPath: EWS.Items.ItemAttachments.attachmentName
      description: Attachment name of the item attachment.
      type: unknown
    - contextPath: EWS.Items.isRead
      description: The read status of the email.
      type: String
  - arguments:
    - default: false
      description: The mailbox for which to retrieve the contacts.
      isArray: false
      name: target-mailbox
      required: false
      secret: false
    - default: false
      defaultValue: '50'
      description: Maximum number of results to return. The default is 50.
      isArray: false
      name: limit
      required: false
      secret: false
    deprecated: false
    description: Retrieves contacts for a specified mailbox.
    execution: false
    name: ews-get-contacts
    outputs:
    - contextPath: Account.Email.EwsContacts.displayName
      description: The contact name.
      type: Unknown
    - contextPath: Account.Email.EwsContacts.lastModifiedTime
      description: The time that the contact was last modified.
      type: Unknown
    - contextPath: Account.Email.EwsContacts.emailAddresses
      description: Phone numbers of the contact.
      type: Unknown
    - contextPath: Account.Email.EwsContacts.physicalAddresses
      description: Physical addresses of the contact.
      type: Unknown
    - contextPath: Account.Email.EwsContacts.phoneNumbers.phoneNumber
      description: Email addresses of the contact.
      type: Unknown
  - arguments:
    - default: false
      description: The mailbox for which to get the out-of-office status.
      isArray: false
      name: target-mailbox
      required: true
      secret: false
    deprecated: false
    description: Retrieves the out-of-office status for a specified mailbox.
    execution: false
    name: ews-get-out-of-office
    outputs:
    - contextPath: Account.Email.OutOfOffice.state
      description: 'Out-of-office state. Result can be: Enabled, Scheduled, Disabled.'
      type: Unknown
    - contextPath: Account.Email.OutOfOffice.externalAudience
      description: Out-of-office external audience. Can be "None", "Known", or "All".
      type: Unknown
    - contextPath: Account.Email.OutOfOffice.start
      description: Out-of-office start date.
      type: Unknown
    - contextPath: Account.Email.OutOfOffice.end
      description: Out-of-office end date.
      type: Unknown
    - contextPath: Account.Email.OutOfOffice.internalReply
      description: Out-of-office internal reply.
      type: Unknown
    - contextPath: Account.Email.OutOfOffice.externalReply
      description: Out-of-office external reply.
      type: Unknown
    - contextPath: Account.Email.OutOfOffice.mailbox
      description: Out-of-office mailbox.
      type: Unknown
  - arguments:
    - default: false
      description: A comma-separated list of message IDs. Run the py-ews-delete-items
        command to retrieve the message IDs
      isArray: false
      name: message-ids
      required: true
      secret: false
    - default: false
      defaultValue: Inbox
      description: The folder path to recover the messages to.
      isArray: false
      name: target-folder-path
      required: true
      secret: false
    - default: false
      description: The mailbox in which the messages found. If empty, will use the
        default mailbox. If you specify a different mailbox, you might need impersonation
        rights to the mailbox.
      isArray: false
      name: target-mailbox
      required: false
      secret: false
    - auto: PREDEFINED
      default: false
      description: Whether the target folder is a Public Folder. Can be "True" or
        "False".
      isArray: false
      name: is-public
      predefined:
      - 'True'
      - 'False'
      required: false
      secret: false
    deprecated: false
    description: Recovers messages that were soft-deleted.
    execution: false
    name: ews-recover-messages
    outputs:
    - contextPath: EWS.Items.itemId
      description: The item ID of the recovered item.
      type: Unknown
    - contextPath: EWS.Items.messageId
      description: The message ID of the recovered item.
      type: Unknown
    - contextPath: EWS.Items.action
      description: The action taken on the item. The value will be 'recovered'.
      type: Unknown
  - arguments:
    - default: false
      description: The name of the new folder.
      isArray: false
      name: new-folder-name
      required: true
      secret: false
    - default: false
      defaultValue: Inbox
      description: Path to locate the new folder. Exchange folder ID is also supported.
      isArray: false
      name: folder-path
      required: true
      secret: false
    - default: false
      description: The mailbox in which to create the folder.
      isArray: false
      name: target-mailbox
      required: false
      secret: false
    deprecated: false
    description: Creates a new folder in a specified mailbox.
    execution: false
    name: ews-create-folder
  - arguments:
    - default: false
      description: The item ID to mark as junk.
      isArray: false
      name: item-id
      required: true
      secret: false
    - auto: PREDEFINED
      default: false
      defaultValue: 'yes'
      description: Whether to move the item from the original folder to the junk folder.
        Can be "yes" or "no". The default is "yes".
      isArray: false
      name: move-items
      predefined:
      - 'yes'
      - 'no'
      required: false
      secret: false
    - default: false
      description: If empty, will use the default mailbox. If you specify a different
        mailbox, you might need impersonation rights to the mailbox.
      isArray: false
      name: target-mailbox
      required: false
      secret: false
    deprecated: false
    description: 'Marks an item as junk. This is commonly used to block an email address.
      For more information, see the Microsoft documentation: https://msdn.microsoft.com/en-us/library/office/dn481311(v=exchg.150).aspx'
    execution: false
    name: ews-mark-item-as-junk
  - arguments:
    - default: false
      description: The mailbox on which to apply the command.
      isArray: false
      name: target-mailbox
      required: false
      secret: false
    deprecated: false
    description: Retrieves information for folders for a specified mailbox. Only folders
      with read permissions will be returned. Your visual folders on the mailbox,
      such as "Inbox", are under the folder "Top of Information Store".
    execution: false
    name: ews-find-folders
    outputs:
    - contextPath: EWS.Folders.name
      description: Folder name.
      type: string
    - contextPath: EWS.Folders.id
      description: Folder ID.
      type: string
    - contextPath: EWS.Folders.totalCount
      description: Number of items in the folder.
      type: Unknown
    - contextPath: EWS.Folders.unreadCount
      description: Number of unread items in the folder.
      type: number
    - contextPath: EWS.Folders.changeKey
      description: Folder change key.
      type: number
    - contextPath: EWS.Folders.childrenFolderCount
      description: Number of sub-folders.
      type: number
  - arguments:
    - default: false
      description: The folder path from which to get the items.
      isArray: false
      name: folder-path
      required: true
      secret: false
    - default: false
      defaultValue: '50'
      description: Maximum number of items to return. The default is 50.
      isArray: false
      name: limit
      required: false
      secret: false
    - default: false
      description: The mailbox to on which to apply the command.
      isArray: false
      name: target-mailbox
      required: false
      secret: false
    - auto: PREDEFINED
      default: false
      description: Whether the folder is a public folder. Can be "True" or "False".
        The default is "False".
      isArray: false
      name: is-public
      predefined:
      - 'True'
      - 'False'
      required: false
      secret: false
    - auto: PREDEFINED
      default: false
      defaultValue: 'no'
      description: If the email item contains another email as an attachment (EML
        or MSG file), whether to retrieve the EML/MSG file attachment. Can be "yes"
        or "no". The default is "no".
      isArray: false
      name: get-internal-item
      predefined:
      - 'yes'
      - 'no'
      required: false
      secret: false
    deprecated: false
    description: Retrieves items from a specified folder in a mailbox. The items are
      order by the item created time, most recent is first.
    execution: false
    name: ews-get-items-from-folder
    outputs:
    - contextPath: EWS.Items.itemId
      description: The item ID of the email.
      type: string
    - contextPath: EWS.Items.hasAttachments
      description: Whether the email has attachments.
      type: boolean
    - contextPath: EWS.Items.datetimeReceived
      description: Received time of the email.
      type: date
    - contextPath: EWS.Items.datetimeSent
      description: Sent time of the email.
      type: date
    - contextPath: EWS.Items.headers
      description: Email headers (list).
      type: Unknown
    - contextPath: EWS.Items.sender
      description: Sender mail address of the email.
      type: string
    - contextPath: EWS.Items.subject
      description: Subject of the email.
      type: string
    - contextPath: EWS.Items.textBody
      description: Body of the email (as text).
      type: string
    - contextPath: EWS.Items.size
      description: Email size.
      type: number
    - contextPath: EWS.Items.toRecipients
      description: Email recipients addresses (list).
      type: Unknown
    - contextPath: EWS.Items.receivedBy
      description: Received by address of the email.
      type: Unknown
    - contextPath: EWS.Items.messageId
      description: Email message ID.
      type: string
    - contextPath: EWS.Items.body
      description: Body of the email (as HTML).
      type: string
    - contextPath: EWS.Items.FileAttachments.attachmentId
      description: Attachment ID of file attachment.
      type: unknown
    - contextPath: EWS.Items.ItemAttachments.attachmentId
      description: Attachment ID of the item attachment.
      type: unknown
    - contextPath: EWS.Items.FileAttachments.attachmentName
      description: Attachment name of the file attachment.
      type: unknown
    - contextPath: EWS.Items.ItemAttachments.attachmentName
      description: Attachment name of the item attachment.
      type: unknown
    - contextPath: EWS.Items.isRead
      description: The read status of the email.
      type: String
  - arguments:
    - default: false
      description: A comma-separated list if item IDs.
      isArray: true
      name: item-ids
      required: true
      secret: false
    - default: false
      description: The mailbox on which to run the command.
      isArray: false
      name: target-mailbox
      required: false
      secret: false
    deprecated: false
    description: Retrieves items by item ID.
    execution: false
    name: ews-get-items
    outputs:
    - contextPath: EWS.Items.itemId
      description: The email item ID.
      type: string
    - contextPath: EWS.Items.hasAttachments
      description: Whether the email has attachments.
      type: boolean
    - contextPath: EWS.Items.datetimeReceived
      description: Received time of the email.
      type: date
    - contextPath: EWS.Items.datetimeSent
      description: Sent time of the email.
      type: date
    - contextPath: EWS.Items.headers
      description: Email headers (list).
      type: Unknown
    - contextPath: EWS.Items.sender
      description: Sender mail address of the email.
      type: string
    - contextPath: EWS.Items.subject
      description: Subject of the email.
      type: string
    - contextPath: EWS.Items.textBody
      description: Body of the email (as text).
      type: string
    - contextPath: EWS.Items.size
      description: Email size.
      type: number
    - contextPath: EWS.Items.toRecipients
      description: Email recipients addresses (list).
      type: Unknown
    - contextPath: EWS.Items.receivedBy
      description: Received by address of the email.
      type: Unknown
    - contextPath: EWS.Items.messageId
      description: Email message ID.
      type: string
    - contextPath: EWS.Items.body
      description: Body of the email (as HTML).
      type: string
    - contextPath: EWS.Items.FileAttachments.attachmentId
      description: Attachment ID of the file attachment.
      type: unknown
    - contextPath: EWS.Items.ItemAttachments.attachmentId
      description: Attachment ID of the item attachment.
      type: unknown
    - contextPath: EWS.Items.FileAttachments.attachmentName
      description: Attachment name of the file attachment.
      type: unknown
    - contextPath: EWS.Items.ItemAttachments.attachmentName
      description: Attachment name of the item attachment.
      type: unknown
    - contextPath: EWS.Items.isRead
      description: The read status of the email.
      type: String
    - contextPath: Email.CC
      description: Email addresses CC'ed to the email.
      type: String
    - contextPath: Email.BCC
      description: Email addresses BCC'ed to the email.
      type: String
    - contextPath: Email.To
      description: The recipient of the email.
      type: String
    - contextPath: Email.From
      description: The sender of the email.
      type: String
    - contextPath: Email.Subject
      description: The subject of the email.
      type: String
    - contextPath: Email.Text
      description: The plain-text version of the email.
      type: String
    - contextPath: Email.HTML
      description: The HTML version of the email.
      type: String
    - contextPath: Email.HeadersMap
      description: The headers of the email.
      type: String
  - arguments:
    - default: false
      description: The item ID to move.
      isArray: false
      name: item-id
      required: true
      secret: false
    - default: false
      description: The folder in the destination mailbox to which to move the item.
        You can specify a complex path, for example, "Inbox\Phishing".
      isArray: false
      name: destination-folder-path
      required: true
      secret: false
    - default: false
      description: The mailbox to which to move the item.
      isArray: false
      name: destination-mailbox
      required: true
      secret: false
    - default: false
      description: The mailbox from which to move the item (conventionally called
        the "target-mailbox", the target mailbox on which to run the command).
      isArray: false
      name: source-mailbox
      required: false
      secret: false
    - auto: PREDEFINED
      default: false
      description: Whether the destination folder is a Public Folder. Can be "True"
        or "False". Default is "False".
      isArray: false
      name: is-public
      predefined:
      - 'True'
      - 'False'
      required: false
      secret: false
    deprecated: false
    description: Moves an item from one mailbox to different mailbox.
    execution: false
    name: ews-move-item-between-mailboxes
    outputs:
    - contextPath: EWS.Items.movedToMailbox
      description: The mailbox wo which the item was moved.
      type: string
    - contextPath: EWS.Items.movedToFolder
      description: The folder to which the item was moved.
      type: string
    - contextPath: EWS.Items.action
      description: The action taken on the item. The value will be "moved".
      type: string
  - arguments:
    - default: false
      description: The mailbox on which to run the search.
      isArray: false
      name: target-mailbox
      required: false
      secret: false
    - default: true
      defaultValue: AllItems
      description: The path of the folder to retrieve. If empty, will retrieve the
        folder "AllItems".
      isArray: false
      name: folder-path
      required: false
      secret: false
    - auto: PREDEFINED
      default: false
      description: Whether the folder is a Public Folder. Default is "False".
      isArray: false
      name: is-public
      predefined:
      - 'True'
      - 'False'
      required: false
      secret: false
    deprecated: false
    description: Retrieves a single folder.
    execution: false
    name: ews-get-folder
    outputs:
    - contextPath: EWS.Folders.id
      description: Folder ID.
      type: string
    - contextPath: EWS.Folders.name
      description: Folder name.
      type: string
    - contextPath: EWS.Folders.changeKey
      description: Folder change key.
      type: string
    - contextPath: EWS.Folders.totalCount
      description: Total number of emails in the folder.
      type: number
    - contextPath: EWS.Folders.childrenFolderCount
      description: Number of sub-folders.
      type: number
    - contextPath: EWS.Folders.unreadCount
      description: Number of unread emails in the folder.
      type: number
  - arguments:
    - default: false
      description: Email address of the group to expand.
      isArray: false
      name: email-address
      required: true
      secret: false
    - auto: PREDEFINED
      default: false
      defaultValue: 'False'
      description: Whether to enable recursive expansion. Can be "True" or "False".
        Default is "False".
      isArray: false
      name: recursive-expansion
      predefined:
      - 'True'
      - 'False'
      required: false
      secret: false
    deprecated: false
    description: Expands a distribution list to display all members. By default, expands
      only first layer of the distribution list. If recursive-expansion is "True",
      the command expands nested distribution lists and returns all members.
    execution: false
    name: ews-expand-group
  - arguments:
    - default: false
      description: A comma-separated list of item IDs.
      isArray: true
      name: item-ids
      required: true
      secret: false
    - auto: PREDEFINED
      default: false
      defaultValue: read
      description: How to mark the item. Can be "read" or "unread". Default is "read".
      isArray: false
      name: operation
      predefined:
      - read
      - unread
      required: false
      secret: false
    - default: false
      description: The mailbox on which to run the command. If empty, the command
        will be applied on the default mailbox.
      isArray: false
      name: target-mailbox
      required: false
      secret: false
    deprecated: false
    description: Marks items as read or unread.
    execution: false
    name: ews-mark-items-as-read
    outputs:
    - contextPath: EWS.Items.action
      description: The action that was performed on item.
      type: String
    - contextPath: EWS.Items.itemId
      description: The ID of the item.
      type: String
    - contextPath: EWS.Items.messageId
      description: The message ID of the item.
      type: String
  - arguments:
    - default: false
      description: The item ID of item to upload as and EML file.
      isArray: false
      name: item-id
      required: true
      secret: false
    - default: false
      description: The mailbox in which this email was found. If empty, the default
        mailbox is used. Otherwise the user might require impersonation rights to
        this mailbox.
      isArray: false
      name: target-mailbox
      required: false
      secret: false
    deprecated: false
    description: Retrieves items by item ID and uploads its content as an EML file.
    execution: false
    name: ews-get-items-as-eml
    outputs:
    - contextPath: File.Size
      description: The size of the file.
      type: String
    - contextPath: File.SHA1
      description: The SHA1 hash of the file.
      type: String
    - contextPath: File.SHA256
      description: The SHA256 hash of the file.
      type: String
    - contextPath: File.SHA512
      description: The SHA512 hash of the file.
      type: String
    - contextPath: File.Name
      description: The name of the file.
      type: String
    - contextPath: File.SSDeep
      description: The SSDeep hash of the file.
      type: String
    - contextPath: File.EntryID
      description: EntryID of the file
      type: String
    - contextPath: File.Info
      description: Information about the file.
      type: String
    - contextPath: File.Type
      description: The file type.
      type: String
    - contextPath: File.MD5
      description: The MD5 hash of the file.
      type: String
    - contextPath: File.Extension
      description: The extension of the file.
      type: String
  - arguments:
    - default: true
      description: Email addresses for the 'To' field. Supports comma-separated values.
      isArray: true
      name: to
      required: false
      secret: false
    - default: false
      description: Email addresses for the 'Cc' field. Supports comma-separated values.
      isArray: true
      name: cc
      required: false
      secret: false
    - default: false
      description: Email addresses for the 'Bcc' field. Supports comma-separated values.
      isArray: true
      name: bcc
      required: false
      secret: false
    - default: false
      description: The email subject.
      isArray: false
      name: subject
      required: false
      secret: false
    - default: false
      description: The content (body) of the email (in plain text).
      isArray: false
      name: body
      required: false
      secret: false
    - default: false
      description: The content (body) of the email (in HTML format).
      isArray: false
      name: htmlBody
      required: false
      secret: false
    - default: false
      description: A comma-separated list of War Room entry IDs that contain the files
        to attach to the email.
      isArray: true
      name: attachIDs
      required: false
      secret: false
    - default: false
      description: A comma-separated list to rename file names of corresponding attachment
        IDs. For example, rename the first two files - attachNames=file_name1,file_name2.
        rename first and third file - attachNames=file_name1,,file_name3)
      isArray: true
      name: attachNames
      required: false
      secret: false
    - default: false
      description: A comma-separated list of CIDs to embed attachments inside the
        email itself.
      isArray: true
      name: attachCIDs
      required: false
      secret: false
    - default: false
      description: A name for the attached file. You can pass multiple files in a
        comma-separated list, e.g., transientFile="t1.txt,temp.txt,t3.txt" transientFileContent="test
        2,temporary file content,third file content" transientFileCID="t1.txt@xxx.yyy,t2.txt@xxx.zzz".
      isArray: true
      name: transientFile
      required: false
      secret: false
    - default: false
      description: Content for the attached file. You can pass multiple files in a
        comma-separated list, e.g., transientFile="t1.txt,temp.txt,t3.txt" transientFileContent="test
        2,temporary file content,third file content" transientFileCID="t1.txt@xxx.yyy,t2.txt@xxx.zzz".
      isArray: true
      name: transientFileContent
      required: false
      secret: false
    - default: false
      description: CID for the attached file if it's inline. You can pass multiple
        files in a comma-separated list, e.g., transientFile="t1.txt,temp.txt,t3.txt"
        transientFileContent="test 2,temporary file content,third file content" transientFileCID="t1.txt@xxx.yyy,t2.txt@xxx.zzz".
      isArray: true
      name: transientFileCID
      required: false
      secret: false
    - default: false
      description: 'Replace {varname} variables with values from this argument. Expected
        values are in the form of a JSON document, such ase {"varname": {"value":
        "some value", "key": "context key"}}. Each var name can either be provided
        with the value or a context key from which to retrieve the value. Note that
        only context data is accessible for this argument, while incident fields are
        not.'
      isArray: false
      name: templateParams
      required: false
      secret: false
    - default: false
      description: 'A comma-separated list of additional headers in the format: headerName=headerValue.
        For example: "headerName1=headerValue1,headerName2=headerValue2".'
      isArray: true
      name: additionalHeader
      required: false
      secret: false
    - default: false
      description: Raw email message. If provided, all other arguments will be ignored
        except "to", "cc", and "bcc".
      isArray: false
      name: raw_message
      required: false
      secret: false
    - default: false
      description: The email address from which to reply.
      isArray: false
      name: from
      required: false
      secret: false
    - default: false
      description: Email addresses that need to be used to reply to the message. Supports
        comma-separated values.
      isArray: true
      name: replyTo
      required: false
      secret: false
    deprecated: false
    description: Sends an email.
    execution: false
    name: send-mail
<<<<<<< HEAD
  - name: reply-mail
    arguments:
    - name: inReplyTo
      required: true
      description: ID of the item to reply to.
    - name: to
      required: true
      description: A comma-separated list of email addresses for the 'to' field.
    - name: cc
      description: A comma-separated list of email addresses for the 'cc' field.
    - name: bcc
      description: A comma-separated list of email addresses for the 'bcc' field.
    - name: subject
      description: Subject for the email to be sent.
    - name: body
      description: The contents (body) of the email to be sent.
    - name: htmlBody
      description: HTML formatted content (body) of the email to be sent. This argument
        overrides the "body" argument.
    - name: attachIDs
      description: 'A comma-separated list of War Room entry IDs that contain files, and are used
  to attach files to the outgoing email. For example: attachIDs=15@8,19@8.'
      isArray: true
    - name: attachNames
      description: A comma-separated list of names of attachments to send. Should be the same
        number of elements as attachIDs.
      isArray: true
    - name: attachCIDs
      description: A comma-separated list of CIDs to embed attachments within the email itself.
      isArray: true
    description: Replies to an email using EWS.
  dockerimage: demisto/py3ews:1.0.0.29461
=======
  dockerimage: demisto/py3ews:1.0.0.32273
>>>>>>> a9b9ddde
  feed: false
  isfetch: true
  longRunning: false
  longRunningPort: false
  runonce: false
  script: '-'
  subtype: python3
  type: python
tests:
- pyEWS_Test
- EWS search-mailbox test
fromversion: 5.0.0
defaultclassifier: EWS v2
defaultmapperin: EWS v2-mapper<|MERGE_RESOLUTION|>--- conflicted
+++ resolved
@@ -1203,7 +1203,6 @@
     description: Sends an email.
     execution: false
     name: send-mail
-<<<<<<< HEAD
   - name: reply-mail
     arguments:
     - name: inReplyTo
@@ -1236,9 +1235,7 @@
       isArray: true
     description: Replies to an email using EWS.
   dockerimage: demisto/py3ews:1.0.0.29461
-=======
   dockerimage: demisto/py3ews:1.0.0.32273
->>>>>>> a9b9ddde
   feed: false
   isfetch: true
   longRunning: false
