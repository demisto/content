category: Messaging
commonfields:
  id: EWSO365
  version: -1
configuration:
- additionalinfo: ID can be received from the admin consent procedure - see Detailed Instructions.
  display: ID / Application ID
  name: _client_id
  required: false
  type: 0
- additionalinfo: Token can be received from the admin consent procedure - see Detailed Instructions.
  display: Token / Tenant ID
  name: _tenant_id
  required: false
  type: 0
- additionalinfo: Key can be received from the admin consent procedure - see Detailed Instructions.
  displaypassword: Key / Application Secret
  name: credentials
  required: false
  type: 9
  hiddenusername: true
- additionalinfo: Mailbox to run commands on and to fetch incidents from.
  display: Email Address
  name: default_target_mailbox
  required: true
  type: 0
- additionalinfo: If this parameter is given, the commands will run with the UPN mailbox instead of the default target mailbox.
  display: UPN Address
  name: upn_mailbox
  required: false
  type: 0
- defaultvalue: Inbox
  display: Name of the folder from which to fetch incidents
  name: folder
  required: true
  type: 0
  additionalinfo: Supports Exchange Folder ID and sub-folders e.g. Inbox/Phishing.
- defaultvalue: 'Impersonation'
  display: Access Type
  name: access_type
  required: false
  type: 15
  options:
  - Impersonation
  - Delegate
- display: Public Folder
  name: is_public_folder
  required: false
  type: 8
  defaultvalue: 'false'
- display: Fetch incidents
  name: isFetch
  required: false
  type: 8
- display: Incident type
  name: incidentType
  required: false
  type: 13
- defaultvalue: '10 minutes'
  display: First fetch timestamp (<number> <time unit>, e.g., 12 hours, 7 days)
  name: fetch_time
  required: false
  type: 0
- display: Max incidents per fetch (up to 50)
  name: max_fetch
  required: false
  type: 0
<<<<<<< HEAD
- defaultvalue: '120'
  display: Timeout (in seconds) for HTTP requests to Exchange Server
=======
  defaultvalue: '50'
- display: Mark fetched emails as read
  name: mark_as_read
  required: false
  type: 8
- display: Timeout (in seconds) for HTTP requests to Exchange Server
>>>>>>> 07dffdce
  name: request_timeout
  required: false
  type: 0
- display: Trust any certificate (not secure)
  name: insecure
  required: false
  type: 8
- display: Use system proxy settings
  name: proxy
  required: false
  type: 8
<<<<<<< HEAD
- defaultvalue: 'false'
  display: Run as a separate process (protects against memory depletion)
=======
  defaultvalue: 'false'
- display: Run as a separate process (protects against memory depletion)
>>>>>>> 07dffdce
  name: separate_process
  required: false
  type: 8
- display: Use a self deployed Azure Application
  hidden: false
  name: self_deployed
  required: false
  type: 8
- additionalinfo: Use the "ID" parameter instead.
  display: ID / Application ID (Deprecated)
  name: client_id
  required: false
  type: 4
  hidden: true
- additionalinfo: Use the "Token" parameter instead.
  display: Token / Tenant ID (Deprecated)
  name: tenant_id
  required: false
  type: 4
  hidden: true
- additionalinfo: Use the "Key" parameter instead.
  display: Key / Application Secret (Deprecated)
  name: client_secret
  required: false
  type: 4
  hidden: true
description: The new EWS O365 integration uses OAuth 2.0 protocol and can be used with Exchange Online and Office 365 (mail).
display: EWS O365
name: EWSO365
script:
  commands:
  - arguments:
    - default: false
      description: The ID of the email message for which to get the attachments.
      isArray: false
      name: item-id
      required: true
      secret: false
    - default: false
      description: The mailbox in which this attachment was found. If empty, the default mailbox is used. Otherwise the user might require impersonation rights to this mailbox.
      isArray: false
      name: target-mailbox
      required: false
      secret: false
    - default: false
      description: The attachments ids to get. If none - all attachments will be retrieve from the message. Support multiple attachments with comma-separated value or array.
      isArray: true
      name: attachment-ids
      required: false
      secret: false
    deprecated: false
    description: Retrieves the actual attachments from an item (email message). To get all attachments for a message, only specify the item-id argument.
    execution: false
    name: ews-get-attachment
    outputs:
    - contextPath: EWS.Items.FileAttachments.attachmentId
      description: The attachment ID. Used for file attachments only.
      type: string
    - contextPath: EWS.Items.FileAttachments.attachmentName
      description: The attachment name. Used for file attachments only.
      type: string
    - contextPath: EWS.Items.FileAttachments.attachmentSHA256
      description: The SHA256 hash of the attached file.
      type: string
    - contextPath: EWS.Items.FileAttachments.attachmentLastModifiedTime
      description: The attachment last modified time. Used for file attachments only.
      type: date
    - contextPath: EWS.Items.ItemAttachments.datetimeCreated
      description: The created time of the attached email.
      type: date
    - contextPath: EWS.Items.ItemAttachments.datetimeReceived
      description: The received time of the attached email.
      type: date
    - contextPath: EWS.Items.ItemAttachments.datetimeSent
      description: The sent time of the attached email.
      type: date
    - contextPath: EWS.Items.ItemAttachments.receivedBy
      description: The received by address of the attached email.
      type: string
    - contextPath: EWS.Items.ItemAttachments.subject
      description: The subject of the attached email.
      type: string
    - contextPath: EWS.Items.ItemAttachments.textBody
      description: The body of the attached email (as text).
      type: string
    - contextPath: EWS.Items.ItemAttachments.headers
      description: The headers of the attached email.
      type: Unknown
    - contextPath: EWS.Items.ItemAttachments.hasAttachments
      description: Whether the attached email has attachments.
      type: boolean
    - contextPath: EWS.Items.ItemAttachments.itemId
      description: The attached email item ID.
      type: string
    - contextPath: EWS.Items.ItemAttachments.toRecipients
      description: A list of recipient email addresses for the attached email.
      type: Unknown
    - contextPath: EWS.Items.ItemAttachments.body
      description: The body of the attached email (as HTML).
      type: string
    - contextPath: EWS.Items.ItemAttachments.attachmentSHA256
      description: The SHA256 hash of the attached email (as EML file).
      type: string
    - contextPath: EWS.Items.ItemAttachments.FileAttachments.attachmentSHA256
      description: SHA256 hash of the attached files inside of the attached email.
      type: string
    - contextPath: EWS.Items.ItemAttachments.ItemAttachments.attachmentSHA256
      description: SHA256 hash of the attached emails inside of the attached email.
      type: string
    - contextPath: EWS.Items.ItemAttachments.isRead
      description: The read status of the attachment.
      type: String
  - arguments:
    - default: false
      description: The ID of the email message for which to delete attachments.
      isArray: false
      name: item-id
      required: true
      secret: false
    - default: false
      description: The mailbox in which this attachment was found. If empty, the default mailbox is used. Otherwise the user might require impersonation rights to this mailbox.
      isArray: false
      name: target-mailbox
      required: false
      secret: false
    - default: false
      description: A comma-separated list (or array) of attachment IDs to delete. If empty, all attachments will be deleted from the message.
      isArray: true
      name: attachment-ids
      required: false
      secret: false
    deprecated: false
    description: Deletes the attachments of an item (email message).
    execution: false
    name: ews-delete-attachment
    outputs:
    - contextPath: EWS.Items.FileAttachments.attachmentId
      description: The ID of the deleted attachment, in case of file attachment.
      type: string
    - contextPath: EWS.Items.ItemAttachments.attachmentId
      description: The ID of the deleted attachment, in case of other attachment (for example, "email").
      type: string
    - contextPath: EWS.Items.FileAttachments.action
      description: 'The deletion action in case of file attachment. This is a constant value: ''deleted''.'
      type: string
    - contextPath: EWS.Items.ItemAttachments.action
      description: 'The deletion action in case of other attachment (for example, "email"). This is a constant value: ''deleted''.'
      type: string
  - deprecated: false
    description: Returns a list of searchable mailboxes. This command requires eDiscovery permissions to the Exchange Server. For more information, see the EWSv2 integration documentation.
    execution: false
    name: ews-get-searchable-mailboxes
    outputs:
    - contextPath: EWS.Mailboxes.mailbox
      description: Addresses of the searchable mailboxes.
      type: string
    - contextPath: EWS.Mailboxes.mailboxId
      description: IDs of the searchable mailboxes.
      type: string
    - contextPath: EWS.Mailboxes.displayName
      description: The email display name.
      type: string
    - contextPath: EWS.Mailboxes.isExternal
      description: Whether the mailbox is external.
      type: boolean
    - contextPath: EWS.Mailboxes.externalEmailAddress
      description: The external email address.
      type: string
  - arguments:
    - default: false
      description: The ID of the item to move.
      isArray: false
      name: item-id
      required: true
      secret: false
    - default: false
      description: The path to the folder to which to move the item. Complex paths are supported, for example, "Inbox\Phishing".
      isArray: false
      name: target-folder-path
      required: true
      secret: false
    - default: false
      description: The mailbox on which to run the command.
      isArray: false
      name: target-mailbox
      required: false
      secret: false
    - auto: PREDEFINED
      default: false
      description: Whether the target folder is a public folder. Can be "True" or "False".
      isArray: false
      name: is-public
      predefined:
      - 'True'
      - 'False'
      required: false
      secret: false
    deprecated: false
    description: Move an item to different folder in the mailbox.
    execution: false
    name: ews-move-item
    outputs:
    - contextPath: EWS.Items.newItemID
      description: The item ID after move.
      type: string
    - contextPath: EWS.Items.messageID
      description: The item message ID.
      type: string
    - contextPath: EWS.Items.itemId
      description: The original item ID.
      type: string
    - contextPath: EWS.Items.action
      description: The action taken. The value will be "moved".
      type: string
  - arguments:
    - default: false
      description: The item IDs to delete.
      isArray: false
      name: item-ids
      required: true
      secret: false
    - default: false
      defaultValue: soft
      description: Deletion type. Can be "trash", "soft", or "hard".
      isArray: false
      name: delete-type
      required: true
      secret: false
    - default: false
      description: The mailbox on which to run the command.
      isArray: false
      name: target-mailbox
      required: false
      secret: false
    deprecated: false
    description: Delete items from mailbox.
    execution: false
    name: ews-delete-items
    outputs:
    - contextPath: EWS.Items.itemId
      description: The deleted item ID.
      type: string
    - contextPath: EWS.Items.messageId
      description: The deleted message ID.
      type: string
    - contextPath: EWS.Items.action
      description: The deletion action. Can be 'trash-deleted', 'soft-deleted', or 'hard-deleted'.
      type: string
  - arguments:
    - default: false
      description: 'The search query string. For more information about the query syntax, see the Microsoft documentation: https://msdn.microsoft.com/en-us/library/ee693615.aspx'
      isArray: false
      name: query
      required: false
      secret: false
    - default: false
      description: The folder path in which to search. If empty, searches all folders in the mailbox.
      isArray: false
      name: folder-path
      required: false
      secret: false
    - default: false
      defaultValue: '50'
      description: Maximum number of results to return. The default is 50.
      isArray: false
      name: limit
      required: false
      secret: false
    - default: false
      description: The mailbox on which to apply the search.
      isArray: false
      name: target-mailbox
      required: false
      secret: false
    - auto: PREDEFINED
      default: false
      description: Whether the folder is a public folder. Can be "True" or "False".
      isArray: false
      name: is-public
      predefined:
      - 'True'
      - 'False'
      required: false
      secret: false
    - default: false
      description: The message ID of the email. This will be ignored if a query argument is provided.
      isArray: false
      name: message-id
      required: false
      secret: false
    - default: false
      defaultValue: all
      description: A comma-separated list of fields to retrieve.
      isArray: true
      name: selected-fields
      predefined:
      - ''
      required: false
      secret: false
    deprecated: false
    description: Searches for items in the specified mailbox. Specific permissions are needed for this operation to search in a target mailbox other than the default.
    execution: false
    name: ews-search-mailbox
    outputs:
    - contextPath: EWS.Items.itemId
      description: The email item ID.
      type: string
    - contextPath: EWS.Items.hasAttachments
      description: Whether the email has attachments.
      type: boolean
    - contextPath: EWS.Items.datetimeReceived
      description: Received time of the email.
      type: date
    - contextPath: EWS.Items.datetimeSent
      description: Sent time of the email.
      type: date
    - contextPath: EWS.Items.headers
      description: Email headers (list).
      type: Unknown
    - contextPath: EWS.Items.sender
      description: Sender email address of the email.
      type: string
    - contextPath: EWS.Items.subject
      description: Subject of the email.
      type: string
    - contextPath: EWS.Items.textBody
      description: Body of the email (as text).
      type: string
    - contextPath: EWS.Items.size
      description: Email size.
      type: number
    - contextPath: EWS.Items.toRecipients
      description: List of email recipients addresses.
      type: Unknown
    - contextPath: EWS.Items.receivedBy
      description: Received by address of the email.
      type: Unknown
    - contextPath: EWS.Items.messageId
      description: Email message ID.
      type: string
    - contextPath: EWS.Items.body
      description: Body of the email (as HTML).
      type: string
    - contextPath: EWS.Items.FileAttachments.attachmentId
      description: Attachment ID of the file attachment.
      type: unknown
    - contextPath: EWS.Items.ItemAttachments.attachmentId
      description: Attachment ID of the item attachment.
      type: unknown
    - contextPath: EWS.Items.FileAttachments.attachmentName
      description: Attachment name of the file attachment.
      type: unknown
    - contextPath: EWS.Items.ItemAttachments.attachmentName
      description: Attachment name of the item attachment.
      type: unknown
    - contextPath: EWS.Items.isRead
      description: The read status of the email.
      type: String
  - arguments:
    - default: false
      description: The mailbox for which to retrieve the contacts.
      isArray: false
      name: target-mailbox
      required: false
      secret: false
    - default: false
      defaultValue: '50'
      description: Maximum number of results to return. The default is 50.
      isArray: false
      name: limit
      required: false
      secret: false
    deprecated: false
    description: Retrieves contacts for a specified mailbox.
    execution: false
    name: ews-get-contacts
    outputs:
    - contextPath: Account.Email.EwsContacts.displayName
      description: The contact name.
      type: Unknown
    - contextPath: Account.Email.EwsContacts.lastModifiedTime
      description: The time that the contact was last modified.
      type: Unknown
    - contextPath: Account.Email.EwsContacts.emailAddresses
      description: Phone numbers of the contact.
      type: Unknown
    - contextPath: Account.Email.EwsContacts.physicalAddresses
      description: Physical addresses of the contact.
      type: Unknown
    - contextPath: Account.Email.EwsContacts.phoneNumbers.phoneNumber
      description: Email addresses of the contact.
      type: Unknown
  - arguments:
    - default: false
      description: The mailbox for which to get the out-of-office status.
      isArray: false
      name: target-mailbox
      required: true
      secret: false
    deprecated: false
    description: Retrieves the out-of-office status for a specified mailbox.
    execution: false
    name: ews-get-out-of-office
    outputs:
    - contextPath: Account.Email.OutOfOffice.state
      description: 'Out-of-office state. Result can be: Enabled, Scheduled, Disabled.'
      type: Unknown
    - contextPath: Account.Email.OutOfOffice.externalAudience
      description: Out-of-office external audience. Can be "None", "Known", or "All".
      type: Unknown
    - contextPath: Account.Email.OutOfOffice.start
      description: Out-of-office start date.
      type: Unknown
    - contextPath: Account.Email.OutOfOffice.end
      description: Out-of-office end date.
      type: Unknown
    - contextPath: Account.Email.OutOfOffice.internalReply
      description: Out-of-office internal reply.
      type: Unknown
    - contextPath: Account.Email.OutOfOffice.externalReply
      description: Out-of-office external reply.
      type: Unknown
    - contextPath: Account.Email.OutOfOffice.mailbox
      description: Out-of-office mailbox.
      type: Unknown
  - arguments:
    - default: false
      description: A comma-separated list of message IDs. Run the py-ews-delete-items command to retrieve the message IDs
      isArray: false
      name: message-ids
      required: true
      secret: false
    - default: false
      defaultValue: Inbox
      description: The folder path to recover the messages to.
      isArray: false
      name: target-folder-path
      required: true
      secret: false
    - default: false
      description: The mailbox in which the messages found. If empty, will use the default mailbox. If you specify a different mailbox, you might need impersonation rights to the mailbox.
      isArray: false
      name: target-mailbox
      required: false
      secret: false
    - auto: PREDEFINED
      default: false
      description: Whether the target folder is a Public Folder. Can be "True" or "False".
      isArray: false
      name: is-public
      predefined:
      - 'True'
      - 'False'
      required: false
      secret: false
    deprecated: false
    description: Recovers messages that were soft-deleted.
    execution: false
    name: ews-recover-messages
    outputs:
    - contextPath: EWS.Items.itemId
      description: The item ID of the recovered item.
      type: Unknown
    - contextPath: EWS.Items.messageId
      description: The message ID of the recovered item.
      type: Unknown
    - contextPath: EWS.Items.action
      description: The action taken on the item. The value will be 'recovered'.
      type: Unknown
  - arguments:
    - default: false
      description: The name of the new folder.
      isArray: false
      name: new-folder-name
      required: true
      secret: false
    - default: false
      defaultValue: Inbox
      description: Path to locate the new folder. Exchange folder ID is also supported.
      isArray: false
      name: folder-path
      required: true
      secret: false
    - default: false
      description: The mailbox in which to create the folder.
      isArray: false
      name: target-mailbox
      required: false
      secret: false
    deprecated: false
    description: Creates a new folder in a specified mailbox.
    execution: false
    name: ews-create-folder
  - arguments:
    - default: false
      description: The item ID to mark as junk.
      isArray: false
      name: item-id
      required: true
      secret: false
    - auto: PREDEFINED
      default: false
      defaultValue: 'yes'
      description: Whether to move the item from the original folder to the junk folder. Can be "yes" or "no". The default is "yes".
      isArray: false
      name: move-items
      predefined:
      - 'yes'
      - 'no'
      required: false
      secret: false
    - default: false
      description: If empty, will use the default mailbox. If you specify a different mailbox, you might need impersonation rights to the mailbox.
      isArray: false
      name: target-mailbox
      required: false
      secret: false
    deprecated: false
    description: 'Marks an item as junk. This is commonly used to block an email address. For more information, see the Microsoft documentation: https://msdn.microsoft.com/en-us/library/office/dn481311(v=exchg.150).aspx'
    execution: false
    name: ews-mark-item-as-junk
  - arguments:
    - default: false
      description: The mailbox on which to apply the command.
      isArray: false
      name: target-mailbox
      required: false
      secret: false
    deprecated: false
    description: Retrieves information for folders for a specified mailbox. Only folders with read permissions will be returned. Your visual folders on the mailbox, such as "Inbox", are under the folder "Top of Information Store".
    execution: false
    name: ews-find-folders
    outputs:
    - contextPath: EWS.Folders.name
      description: Folder name.
      type: string
    - contextPath: EWS.Folders.id
      description: Folder ID.
      type: string
    - contextPath: EWS.Folders.totalCount
      description: Number of items in the folder.
      type: Unknown
    - contextPath: EWS.Folders.unreadCount
      description: Number of unread items in the folder.
      type: number
    - contextPath: EWS.Folders.changeKey
      description: Folder change key.
      type: number
    - contextPath: EWS.Folders.childrenFolderCount
      description: Number of sub-folders.
      type: number
  - arguments:
    - default: false
      description: The folder path from which to get the items.
      isArray: false
      name: folder-path
      required: true
      secret: false
    - default: false
      defaultValue: '50'
      description: Maximum number of items to return. The default is 50.
      isArray: false
      name: limit
      required: false
      secret: false
    - default: false
      description: The mailbox to on which to apply the command.
      isArray: false
      name: target-mailbox
      required: false
      secret: false
    - auto: PREDEFINED
      default: false
      description: Whether the folder is a public folder. Can be "True" or "False". The default is "False".
      isArray: false
      name: is-public
      predefined:
      - 'True'
      - 'False'
      required: false
      secret: false
    - auto: PREDEFINED
      default: false
      defaultValue: 'no'
      description: If the email item contains another email as an attachment (EML or MSG file), whether to retrieve the EML/MSG file attachment. Can be "yes" or "no". The default is "no".
      isArray: false
      name: get-internal-item
      predefined:
      - 'yes'
      - 'no'
      required: false
      secret: false
    deprecated: false
    description: Retrieves items from a specified folder in a mailbox. The items are order by the item created time, most recent is first.
    execution: false
    name: ews-get-items-from-folder
    outputs:
    - contextPath: EWS.Items.itemId
      description: The item ID of the email.
      type: string
    - contextPath: EWS.Items.hasAttachments
      description: Whether the email has attachments.
      type: boolean
    - contextPath: EWS.Items.datetimeReceived
      description: Received time of the email.
      type: date
    - contextPath: EWS.Items.datetimeSent
      description: Sent time of the email.
      type: date
    - contextPath: EWS.Items.headers
      description: Email headers (list).
      type: Unknown
    - contextPath: EWS.Items.sender
      description: Sender mail address of the email.
      type: string
    - contextPath: EWS.Items.subject
      description: Subject of the email.
      type: string
    - contextPath: EWS.Items.textBody
      description: Body of the email (as text).
      type: string
    - contextPath: EWS.Items.size
      description: Email size.
      type: number
    - contextPath: EWS.Items.toRecipients
      description: Email recipients addresses (list).
      type: Unknown
    - contextPath: EWS.Items.receivedBy
      description: Received by address of the email.
      type: Unknown
    - contextPath: EWS.Items.messageId
      description: Email message ID.
      type: string
    - contextPath: EWS.Items.body
      description: Body of the email (as HTML).
      type: string
    - contextPath: EWS.Items.FileAttachments.attachmentId
      description: Attachment ID of file attachment.
      type: unknown
    - contextPath: EWS.Items.ItemAttachments.attachmentId
      description: Attachment ID of the item attachment.
      type: unknown
    - contextPath: EWS.Items.FileAttachments.attachmentName
      description: Attachment name of the file attachment.
      type: unknown
    - contextPath: EWS.Items.ItemAttachments.attachmentName
      description: Attachment name of the item attachment.
      type: unknown
    - contextPath: EWS.Items.isRead
      description: The read status of the email.
      type: String
  - arguments:
    - default: false
      description: A comma-separated list if item IDs.
      isArray: true
      name: item-ids
      required: true
      secret: false
    - default: false
      description: The mailbox on which to run the command.
      isArray: false
      name: target-mailbox
      required: false
      secret: false
    deprecated: false
    description: Retrieves items by item ID.
    execution: false
    name: ews-get-items
    outputs:
    - contextPath: EWS.Items.itemId
      description: The email item ID.
      type: string
    - contextPath: EWS.Items.hasAttachments
      description: Whether the email has attachments.
      type: boolean
    - contextPath: EWS.Items.datetimeReceived
      description: Received time of the email.
      type: date
    - contextPath: EWS.Items.datetimeSent
      description: Sent time of the email.
      type: date
    - contextPath: EWS.Items.headers
      description: Email headers (list).
      type: Unknown
    - contextPath: EWS.Items.sender
      description: Sender mail address of the email.
      type: string
    - contextPath: EWS.Items.subject
      description: Subject of the email.
      type: string
    - contextPath: EWS.Items.textBody
      description: Body of the email (as text).
      type: string
    - contextPath: EWS.Items.size
      description: Email size.
      type: number
    - contextPath: EWS.Items.toRecipients
      description: Email recipients addresses (list).
      type: Unknown
    - contextPath: EWS.Items.receivedBy
      description: Received by address of the email.
      type: Unknown
    - contextPath: EWS.Items.messageId
      description: Email message ID.
      type: string
    - contextPath: EWS.Items.body
      description: Body of the email (as HTML).
      type: string
    - contextPath: EWS.Items.FileAttachments.attachmentId
      description: Attachment ID of the file attachment.
      type: unknown
    - contextPath: EWS.Items.ItemAttachments.attachmentId
      description: Attachment ID of the item attachment.
      type: unknown
    - contextPath: EWS.Items.FileAttachments.attachmentName
      description: Attachment name of the file attachment.
      type: unknown
    - contextPath: EWS.Items.ItemAttachments.attachmentName
      description: Attachment name of the item attachment.
      type: unknown
    - contextPath: EWS.Items.isRead
      description: The read status of the email.
      type: String
    - contextPath: Email.CC
      description: Email addresses CC'ed to the email.
      type: String
    - contextPath: Email.BCC
      description: Email addresses BCC'ed to the email.
      type: String
    - contextPath: Email.To
      description: The recipient of the email.
      type: String
    - contextPath: Email.From
      description: The sender of the email.
      type: String
    - contextPath: Email.Subject
      description: The subject of the email.
      type: String
    - contextPath: Email.Text
      description: The plain-text version of the email.
      type: String
    - contextPath: Email.HTML
      description: The HTML version of the email.
      type: String
    - contextPath: Email.HeadersMap
      description: The headers of the email.
      type: String
  - arguments:
    - default: false
      description: The item ID to move.
      isArray: false
      name: item-id
      required: true
      secret: false
    - default: false
      description: The folder in the destination mailbox to which to move the item. You can specify a complex path, for example, "Inbox\Phishing".
      isArray: false
      name: destination-folder-path
      required: true
      secret: false
    - default: false
      description: The mailbox to which to move the item.
      isArray: false
      name: destination-mailbox
      required: true
      secret: false
    - default: false
      description: The mailbox from which to move the item (conventionally called the "target-mailbox", the target mailbox on which to run the command).
      isArray: false
      name: source-mailbox
      required: false
      secret: false
    - auto: PREDEFINED
      default: false
      description: Whether the destination folder is a Public Folder. Can be "True" or "False". Default is "False".
      isArray: false
      name: is-public
      predefined:
      - 'True'
      - 'False'
      required: false
      secret: false
    deprecated: false
    description: Moves an item from one mailbox to different mailbox.
    execution: false
    name: ews-move-item-between-mailboxes
    outputs:
    - contextPath: EWS.Items.movedToMailbox
      description: The mailbox wo which the item was moved.
      type: string
    - contextPath: EWS.Items.movedToFolder
      description: The folder to which the item was moved.
      type: string
    - contextPath: EWS.Items.action
      description: The action taken on the item. The value will be "moved".
      type: string
  - arguments:
    - default: false
      description: The mailbox on which to run the search.
      isArray: false
      name: target-mailbox
      required: false
      secret: false
    - default: true
      defaultValue: AllItems
      description: The path of the folder to retrieve. If empty, will retrieve the folder "AllItems".
      isArray: false
      name: folder-path
      required: false
      secret: false
    - auto: PREDEFINED
      default: false
      description: Whether the folder is a Public Folder. Default is "False".
      isArray: false
      name: is-public
      predefined:
      - 'True'
      - 'False'
      required: false
      secret: false
    deprecated: false
    description: Retrieves a single folder.
    execution: false
    name: ews-get-folder
    outputs:
    - contextPath: EWS.Folders.id
      description: Folder ID.
      type: string
    - contextPath: EWS.Folders.name
      description: Folder name.
      type: string
    - contextPath: EWS.Folders.changeKey
      description: Folder change key.
      type: string
    - contextPath: EWS.Folders.totalCount
      description: Total number of emails in the folder.
      type: number
    - contextPath: EWS.Folders.childrenFolderCount
      description: Number of sub-folders.
      type: number
    - contextPath: EWS.Folders.unreadCount
      description: Number of unread emails in the folder.
      type: number
  - arguments:
    - default: false
      description: Email address of the group to expand.
      isArray: false
      name: email-address
      required: true
      secret: false
    - auto: PREDEFINED
      default: false
      defaultValue: 'False'
      description: Whether to enable recursive expansion. Can be "True" or "False". Default is "False".
      isArray: false
      name: recursive-expansion
      predefined:
      - 'True'
      - 'False'
      required: false
      secret: false
    deprecated: false
    description: Expands a distribution list to display all members. By default, expands only first layer of the distribution list. If recursive-expansion is "True", the command expands nested distribution lists and returns all members.
    execution: false
    name: ews-expand-group
  - arguments:
    - default: false
      description: A comma-separated list of item IDs.
      isArray: true
      name: item-ids
      required: true
      secret: false
    - auto: PREDEFINED
      default: false
      defaultValue: read
      description: How to mark the item. Can be "read" or "unread". Default is "read".
      isArray: false
      name: operation
      predefined:
      - read
      - unread
      required: false
      secret: false
    - default: false
      description: The mailbox on which to run the command. If empty, the command will be applied on the default mailbox.
      isArray: false
      name: target-mailbox
      required: false
      secret: false
    deprecated: false
    description: Marks items as read or unread.
    execution: false
    name: ews-mark-items-as-read
    outputs:
    - contextPath: EWS.Items.action
      description: The action that was performed on item.
      type: String
    - contextPath: EWS.Items.itemId
      description: The ID of the item.
      type: String
    - contextPath: EWS.Items.messageId
      description: The message ID of the item.
      type: String
  - arguments:
    - default: false
      description: The item ID of item to upload as and EML file.
      isArray: false
      name: item-id
      required: true
      secret: false
    - default: false
      description: The mailbox in which this email was found. If empty, the default mailbox is used. Otherwise the user might require impersonation rights to this mailbox.
      isArray: false
      name: target-mailbox
      required: false
      secret: false
    deprecated: false
    description: Retrieves items by item ID and uploads its content as an EML file.
    execution: false
    name: ews-get-items-as-eml
    outputs:
    - contextPath: File.Size
      description: The size of the file.
      type: String
    - contextPath: File.SHA1
      description: The SHA1 hash of the file.
      type: String
    - contextPath: File.SHA256
      description: The SHA256 hash of the file.
      type: String
    - contextPath: File.SHA512
      description: The SHA512 hash of the file.
      type: String
    - contextPath: File.Name
      description: The name of the file.
      type: String
    - contextPath: File.SSDeep
      description: The SSDeep hash of the file.
      type: String
    - contextPath: File.EntryID
      description: EntryID of the file
      type: String
    - contextPath: File.Info
      description: Information about the file.
      type: String
    - contextPath: File.Type
      description: The file type.
      type: String
    - contextPath: File.MD5
      description: The MD5 hash of the file.
      type: String
    - contextPath: File.Extension
      description: The extension of the file.
      type: String
  - arguments:
    - default: true
      description: Email addresses for the 'To' field. Supports comma-separated values.
      isArray: true
      name: to
      required: false
      secret: false
    - default: false
      description: Email addresses for the 'Cc' field. Supports comma-separated values.
      isArray: true
      name: cc
      required: false
      secret: false
    - default: false
      description: Email addresses for the 'Bcc' field. Supports comma-separated values.
      isArray: true
      name: bcc
      required: false
      secret: false
    - default: false
      description: The email subject.
      isArray: false
      name: subject
      required: false
      secret: false
    - default: false
      description: The content (body) of the email (in plain text).
      isArray: false
      name: body
      required: false
      secret: false
    - default: false
      description: The content (body) of the email (in HTML format).
      isArray: false
      name: htmlBody
      required: false
      secret: false
    - default: false
      description: A comma-separated list of War Room entry IDs that contain the files to attach to the email.
      isArray: true
      name: attachIDs
      required: false
      secret: false
    - default: false
      description: A comma-separated list to rename file names of corresponding attachment IDs. For example, rename the first two files - attachNames=file_name1,file_name2. rename first and third file - attachNames=file_name1,,file_name3)
      isArray: true
      name: attachNames
      required: false
      secret: false
    - default: false
      description: A comma-separated list of CIDs to embed attachments inside the email itself.
      isArray: true
      name: attachCIDs
      required: false
      secret: false
    - default: false
      description: A name for the attached file. You can pass multiple files in a comma-separated list, e.g., transientFile="t1.txt,temp.txt,t3.txt" transientFileContent="test 2,temporary file content,third file content" transientFileCID="t1.txt@xxx.yyy,t2.txt@xxx.zzz".
      isArray: true
      name: transientFile
      required: false
      secret: false
    - default: false
      description: Content for the attached file. You can pass multiple files in a comma-separated list, e.g., transientFile="t1.txt,temp.txt,t3.txt" transientFileContent="test 2,temporary file content,third file content" transientFileCID="t1.txt@xxx.yyy,t2.txt@xxx.zzz".
      isArray: true
      name: transientFileContent
      required: false
      secret: false
    - default: false
      description: CID for the attached file if it's inline. You can pass multiple files in a comma-separated list, e.g., transientFile="t1.txt,temp.txt,t3.txt" transientFileContent="test 2,temporary file content,third file content" transientFileCID="t1.txt@xxx.yyy,t2.txt@xxx.zzz".
      isArray: true
      name: transientFileCID
      required: false
      secret: false
    - default: false
      description: 'Replace {varname} variables with values from this argument. Expected values are in the form of a JSON document, such ase {"varname": {"value": "some value", "key": "context key"}}. Each var name can either be provided with the value or a context key from which to retrieve the value. Note that only context data is accessible for this argument, while incident fields are not.'
      isArray: false
      name: templateParams
      required: false
      secret: false
    - default: false
      description: 'A comma-separated list of additional headers in the format: headerName=headerValue. For example: "headerName1=headerValue1,headerName2=headerValue2".'
      isArray: true
      name: additionalHeader
      required: false
      secret: false
    - default: false
      description: Raw email message. If provided, all other arguments will be ignored except "to", "cc", and "bcc".
      isArray: false
      name: raw_message
      required: false
      secret: false
    - default: false
      description: The email address from which to reply.
      isArray: false
      name: from
      required: false
      secret: false
    - default: false
      description: Email addresses that need to be used to reply to the message. Supports comma-separated values.
      isArray: true
      name: replyTo
      required: false
      secret: false
    deprecated: false
    description: Sends an email.
    execution: false
    name: send-mail
  - name: reply-mail
    arguments:
    - name: inReplyTo
      required: true
      description: ID of the item to reply to.
    - name: to
      required: true
      description: A comma-separated list of email addresses for the 'to' field.
    - name: cc
      description: A comma-separated list of email addresses for the 'cc' field.
    - name: bcc
      description: A comma-separated list of email addresses for the 'bcc' field.
    - name: subject
      description: Subject for the email to be sent.
    - name: body
      description: The contents (body) of the email to be sent.
    - name: htmlBody
      description: HTML formatted content (body) of the email to be sent. This argument overrides the "body" argument.
    - name: attachIDs
      description: 'A comma-separated list of War Room entry IDs that contain files, and are used to attach files to the outgoing email. For example: attachIDs=15@8,19@8.'
      isArray: true
    - name: attachNames
      description: A comma-separated list of names of attachments to send. Should be the same number of elements as attachIDs.
      isArray: true
    - name: attachCIDs
      description: A comma-separated list of CIDs to embed attachments within the email itself.
      isArray: true
    description: Replies to an email using EWS.
<<<<<<< HEAD
  dockerimage: demisto/py3ews:1.0.0.39859
=======
  dockerimage: demisto/py3ews:1.0.0.43044
>>>>>>> 07dffdce
  feed: false
  isfetch: true
  longRunning: false
  longRunningPort: false
  runonce: false
  script: '-'
  subtype: python3
  type: python
tests:
- EWS search-mailbox test
fromversion: 5.0.0
defaultclassifier: EWS v2
defaultmapperin: EWS v2-mapper<|MERGE_RESOLUTION|>--- conflicted
+++ resolved
@@ -65,20 +65,16 @@
   name: max_fetch
   required: false
   type: 0
-<<<<<<< HEAD
-- defaultvalue: '120'
-  display: Timeout (in seconds) for HTTP requests to Exchange Server
-=======
   defaultvalue: '50'
 - display: Mark fetched emails as read
   name: mark_as_read
   required: false
   type: 8
 - display: Timeout (in seconds) for HTTP requests to Exchange Server
->>>>>>> 07dffdce
   name: request_timeout
   required: false
   type: 0
+  defaultvalue: '120'
 - display: Trust any certificate (not secure)
   name: insecure
   required: false
@@ -87,21 +83,17 @@
   name: proxy
   required: false
   type: 8
-<<<<<<< HEAD
-- defaultvalue: 'false'
-  display: Run as a separate process (protects against memory depletion)
-=======
   defaultvalue: 'false'
 - display: Run as a separate process (protects against memory depletion)
->>>>>>> 07dffdce
   name: separate_process
   required: false
   type: 8
+  defaultvalue: 'false'
 - display: Use a self deployed Azure Application
+  name: self_deployed
+  required: false
+  type: 8
   hidden: false
-  name: self_deployed
-  required: false
-  type: 8
 - additionalinfo: Use the "ID" parameter instead.
   display: ID / Application ID (Deprecated)
   name: client_id
@@ -1183,11 +1175,7 @@
       description: A comma-separated list of CIDs to embed attachments within the email itself.
       isArray: true
     description: Replies to an email using EWS.
-<<<<<<< HEAD
-  dockerimage: demisto/py3ews:1.0.0.39859
-=======
   dockerimage: demisto/py3ews:1.0.0.43044
->>>>>>> 07dffdce
   feed: false
   isfetch: true
   longRunning: false
