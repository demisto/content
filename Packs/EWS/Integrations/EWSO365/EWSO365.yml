category: Messaging
commonfields:
  id: EWSO365
  version: -1
configuration:
- additionalinfo: ID can be received from the admin consent procedure - see Detailed Instructions.
  display: ID / Application ID
  name: _client_id
  required: false
  type: 0
- additionalinfo: Token can be received from the admin consent procedure - see Detailed Instructions.
  display: Token / Tenant ID
  name: _tenant_id
  required: false
  type: 0
- additionalinfo: Key can be received from the admin consent procedure - see Detailed Instructions.
  displaypassword: Key / Application Secret
  name: credentials
  required: false
  type: 9
  hiddenusername: true
  display: ''
- additionalinfo: Mailbox to run commands on and to fetch incidents from.
  display: Email Address
  name: default_target_mailbox
  required: true
  type: 0
- additionalinfo: Supports Exchange Folder ID and sub-folders e.g. Inbox/Phishing.
  defaultvalue: Inbox
  display: Name of the folder from which to fetch incidents
  name: folder
  required: true
  type: 0
- defaultvalue: Impersonation
  display: Access Type
  name: access_type
  options:
  - Impersonation
  - Delegate
  required: false
  type: 15
- defaultvalue: 'false'
  display: Public Folder
  name: is_public_folder
  required: false
  type: 8
- display: Fetch incidents
  name: isFetch
  required: false
  type: 8
- display: Incident type
  name: incidentType
  required: false
  type: 13
- defaultvalue: 10 minutes
  display: First fetch timestamp (<number> <time unit>, e.g., 12 hours, 7 days)
  name: fetch_time
  required: false
  type: 0
- defaultvalue: '50'
  display: Max incidents per fetch (up to 50)
  name: max_fetch
  required: false
  type: 0
- defaultvalue: '120'
  display: Timeout (in seconds) for HTTP requests to Exchange Server
  name: request_timeout
  required: false
  type: 0
- display: Trust any certificate (not secure)
  name: insecure
  required: false
  type: 8
- defaultvalue: 'false'
  display: Use system proxy settings
  name: proxy
  required: false
  type: 8
- defaultvalue: 'false'
  display: Run as a separate process (protects against memory depletion)
  name: separate_process
  required: false
  type: 8
- display: Use a self deployed Azure Application
  name: self_deployed
  required: false
  type: 8
- additionalinfo: Use the "ID" parameter instead.
  display: ID / Application ID (Deprecated)
  name: client_id
  required: false
  type: 4
  hidden: true
- additionalinfo: Use the "Token" parameter instead.
  display: Token / Tenant ID (Deprecated)
  name: tenant_id
  required: false
  type: 4
  hidden: true
- additionalinfo: Use the "Key" parameter instead.
  display: Key / Application Secret (Deprecated)
  name: client_secret
  required: false
  type: 4
  hidden: true
- defaultvalue: '1'
  display: Incidents Fetch Interval
  name: incidentFetchInterval
  required: false
  type: 19
- additionalinfo: Default is to filter by received-time, which works well if the folder is an "Inbox" - but for a folder emails are dragged into for attention, if we filter by received-time, out-of-order processing of emails means some are ignored. Filtering by modified-time works better for such a scenario. This works best if any modifications (such as tagging) happen before moving the email into the folder, such that the move into the folder is the last modification, and triggers XSOAR to fetch it as an incident.
  display: What time field should we filter incidents by?
  name: incidentFilter
  options:
  - received-time
  - modified-time
  required: false
  type: 15
description: |-
  Forked to add sorting by last-modified time, so we can process phishing emails in the order processed, not the order received.

  The new EWS O365 integration uses OAuth 2.0 protocol and can be used with Exchange Online and Office 365 (mail).
display: EWS O365
name: EWSO365
script:
  commands:
  - arguments:
    - description: The ID of the email message for which to get the attachments.
      name: item-id
      required: true
    - description: The mailbox in which this attachment was found. If empty, the default mailbox is used. Otherwise the user might require impersonation rights to this mailbox.
      name: target-mailbox
    - description: The attachments ids to get. If none - all attachments will be retrieve from the message. Support multiple attachments with comma-separated value or array.
      isArray: true
      name: attachment-ids
    description: Retrieves the actual attachments from an item (email message). To get all attachments for a message, only specify the item-id argument.
    name: ews-get-attachment
    outputs:
    - contextPath: EWS.Items.FileAttachments.attachmentId
      description: The attachment ID. Used for file attachments only.
      type: string
    - contextPath: EWS.Items.FileAttachments.attachmentName
      description: The attachment name. Used for file attachments only.
      type: string
    - contextPath: EWS.Items.FileAttachments.attachmentSHA256
      description: The SHA256 hash of the attached file.
      type: string
    - contextPath: EWS.Items.FileAttachments.attachmentLastModifiedTime
      description: The attachment last modified time. Used for file attachments only.
      type: date
    - contextPath: EWS.Items.ItemAttachments.datetimeCreated
      description: The created time of the attached email.
      type: date
    - contextPath: EWS.Items.ItemAttachments.datetimeReceived
      description: The received time of the attached email.
      type: date
    - contextPath: EWS.Items.ItemAttachments.datetimeSent
      description: The sent time of the attached email.
      type: date
    - contextPath: EWS.Items.ItemAttachments.receivedBy
      description: The received by address of the attached email.
      type: string
    - contextPath: EWS.Items.ItemAttachments.subject
      description: The subject of the attached email.
      type: string
    - contextPath: EWS.Items.ItemAttachments.textBody
      description: The body of the attached email (as text).
      type: string
    - contextPath: EWS.Items.ItemAttachments.headers
      description: The headers of the attached email.
      type: Unknown
    - contextPath: EWS.Items.ItemAttachments.hasAttachments
      description: Whether the attached email has attachments.
      type: boolean
    - contextPath: EWS.Items.ItemAttachments.itemId
      description: The attached email item ID.
      type: string
    - contextPath: EWS.Items.ItemAttachments.toRecipients
      description: A list of recipient email addresses for the attached email.
      type: Unknown
    - contextPath: EWS.Items.ItemAttachments.body
      description: The body of the attached email (as HTML).
      type: string
    - contextPath: EWS.Items.ItemAttachments.attachmentSHA256
      description: The SHA256 hash of the attached email (as EML file).
      type: string
    - contextPath: EWS.Items.ItemAttachments.FileAttachments.attachmentSHA256
      description: SHA256 hash of the attached files inside of the attached email.
      type: string
    - contextPath: EWS.Items.ItemAttachments.ItemAttachments.attachmentSHA256
      description: SHA256 hash of the attached emails inside of the attached email.
      type: string
    - contextPath: EWS.Items.ItemAttachments.isRead
      description: The read status of the attachment.
      type: String
  - arguments:
    - description: The ID of the email message for which to delete attachments.
      name: item-id
      required: true
    - description: The mailbox in which this attachment was found. If empty, the default mailbox is used. Otherwise the user might require impersonation rights to this mailbox.
      name: target-mailbox
    - description: A comma-separated list (or array) of attachment IDs to delete. If empty, all attachments will be deleted from the message.
      isArray: true
      name: attachment-ids
    description: Deletes the attachments of an item (email message).
    name: ews-delete-attachment
    outputs:
    - contextPath: EWS.Items.FileAttachments.attachmentId
      description: The ID of the deleted attachment, in case of file attachment.
      type: string
    - contextPath: EWS.Items.ItemAttachments.attachmentId
      description: The ID of the deleted attachment, in case of other attachment (for example, "email").
      type: string
    - contextPath: EWS.Items.FileAttachments.action
      description: 'The deletion action in case of file attachment. This is a constant value: ''deleted''.'
      type: string
    - contextPath: EWS.Items.ItemAttachments.action
      description: 'The deletion action in case of other attachment (for example, "email"). This is a constant value: ''deleted''.'
      type: string
  - description: Returns a list of searchable mailboxes. This command requires eDiscovery permissions to the Exchange Server. For more information, see the EWSv2 integration documentation.
    name: ews-get-searchable-mailboxes
    outputs:
    - contextPath: EWS.Mailboxes.mailbox
      description: Addresses of the searchable mailboxes.
      type: string
    - contextPath: EWS.Mailboxes.mailboxId
      description: IDs of the searchable mailboxes.
      type: string
    - contextPath: EWS.Mailboxes.displayName
      description: The email display name.
      type: string
    - contextPath: EWS.Mailboxes.isExternal
      description: Whether the mailbox is external.
      type: boolean
    - contextPath: EWS.Mailboxes.externalEmailAddress
      description: The external email address.
      type: string
    arguments: []
  - arguments:
    - description: The ID of the item to move.
      name: item-id
      required: true
    - description: The path to the folder to which to move the item. Complex paths are supported, for example, "Inbox\Phishing".
      name: target-folder-path
      required: true
    - description: The mailbox on which to run the command.
      name: target-mailbox
    - auto: PREDEFINED
      description: Whether the target folder is a public folder. Can be "True" or "False".
      name: is-public
      predefined:
      - 'True'
      - 'False'
    description: Move an item to different folder in the mailbox.
    name: ews-move-item
    outputs:
    - contextPath: EWS.Items.newItemID
      description: The item ID after move.
      type: string
    - contextPath: EWS.Items.messageID
      description: The item message ID.
      type: string
    - contextPath: EWS.Items.itemId
      description: The original item ID.
      type: string
    - contextPath: EWS.Items.action
      description: The action taken. The value will be "moved".
      type: string
  - arguments:
    - description: The item IDs to delete.
      name: item-ids
      required: true
    - defaultValue: soft
      description: Deletion type. Can be "trash", "soft", or "hard".
      name: delete-type
      required: true
    - description: The mailbox on which to run the command.
      name: target-mailbox
    description: Delete items from mailbox.
    name: ews-delete-items
    outputs:
    - contextPath: EWS.Items.itemId
      description: The deleted item ID.
      type: string
    - contextPath: EWS.Items.messageId
      description: The deleted message ID.
      type: string
    - contextPath: EWS.Items.action
      description: The deletion action. Can be 'trash-deleted', 'soft-deleted', or 'hard-deleted'.
      type: string
  - arguments:
    - description: 'The search query string. For more information about the query syntax, see the Microsoft documentation: https://msdn.microsoft.com/en-us/library/ee693615.aspx'
      name: query
    - description: The folder path in which to search. If empty, searches all folders in the mailbox.
      name: folder-path
    - defaultValue: '50'
      description: Maximum number of results to return. The default is 50.
      name: limit
    - description: The mailbox on which to apply the search.
      name: target-mailbox
    - auto: PREDEFINED
      description: Whether the folder is a public folder. Can be "True" or "False".
      name: is-public
      predefined:
      - 'True'
      - 'False'
    - description: The message ID of the email. This will be ignored if a query argument is provided.
      name: message-id
    - defaultValue: all
      description: A comma-separated list of fields to retrieve.
      isArray: true
      name: selected-fields
      predefined:
      - ''
      auto: PREDEFINED
    description: Searches for items in the specified mailbox. Specific permissions are needed for this operation to search in a target mailbox other than the default.
    name: ews-search-mailbox
    outputs:
    - contextPath: EWS.Items.itemId
      description: The email item ID.
      type: string
    - contextPath: EWS.Items.hasAttachments
      description: Whether the email has attachments.
      type: boolean
    - contextPath: EWS.Items.datetimeReceived
      description: Received time of the email.
      type: date
    - contextPath: EWS.Items.datetimeSent
      description: Sent time of the email.
      type: date
    - contextPath: EWS.Items.headers
      description: Email headers (list).
      type: Unknown
    - contextPath: EWS.Items.sender
      description: Sender email address of the email.
      type: string
    - contextPath: EWS.Items.subject
      description: Subject of the email.
      type: string
    - contextPath: EWS.Items.textBody
      description: Body of the email (as text).
      type: string
    - contextPath: EWS.Items.size
      description: Email size.
      type: number
    - contextPath: EWS.Items.toRecipients
      description: List of email recipients addresses.
      type: Unknown
    - contextPath: EWS.Items.receivedBy
      description: Received by address of the email.
      type: Unknown
    - contextPath: EWS.Items.messageId
      description: Email message ID.
      type: string
    - contextPath: EWS.Items.body
      description: Body of the email (as HTML).
      type: string
    - contextPath: EWS.Items.FileAttachments.attachmentId
      description: Attachment ID of the file attachment.
      type: unknown
    - contextPath: EWS.Items.ItemAttachments.attachmentId
      description: Attachment ID of the item attachment.
      type: unknown
    - contextPath: EWS.Items.FileAttachments.attachmentName
      description: Attachment name of the file attachment.
      type: unknown
    - contextPath: EWS.Items.ItemAttachments.attachmentName
      description: Attachment name of the item attachment.
      type: unknown
    - contextPath: EWS.Items.isRead
      description: The read status of the email.
      type: String
  - arguments:
    - description: The mailbox for which to retrieve the contacts.
      name: target-mailbox
    - defaultValue: '50'
      description: Maximum number of results to return. The default is 50.
      name: limit
    description: Retrieves contacts for a specified mailbox.
    name: ews-get-contacts
    outputs:
    - contextPath: Account.Email.EwsContacts.displayName
      description: The contact name.
      type: Unknown
    - contextPath: Account.Email.EwsContacts.lastModifiedTime
      description: The time that the contact was last modified.
      type: Unknown
    - contextPath: Account.Email.EwsContacts.emailAddresses
      description: Phone numbers of the contact.
      type: Unknown
    - contextPath: Account.Email.EwsContacts.physicalAddresses
      description: Physical addresses of the contact.
      type: Unknown
    - contextPath: Account.Email.EwsContacts.phoneNumbers.phoneNumber
      description: Email addresses of the contact.
      type: Unknown
  - arguments:
    - description: The mailbox for which to get the out-of-office status.
      name: target-mailbox
      required: true
    description: Retrieves the out-of-office status for a specified mailbox.
    name: ews-get-out-of-office
    outputs:
    - contextPath: Account.Email.OutOfOffice.state
      description: 'Out-of-office state. Result can be: Enabled, Scheduled, Disabled.'
      type: Unknown
    - contextPath: Account.Email.OutOfOffice.externalAudience
      description: Out-of-office external audience. Can be "None", "Known", or "All".
      type: Unknown
    - contextPath: Account.Email.OutOfOffice.start
      description: Out-of-office start date.
      type: Unknown
    - contextPath: Account.Email.OutOfOffice.end
      description: Out-of-office end date.
      type: Unknown
    - contextPath: Account.Email.OutOfOffice.internalReply
      description: Out-of-office internal reply.
      type: Unknown
    - contextPath: Account.Email.OutOfOffice.externalReply
      description: Out-of-office external reply.
      type: Unknown
    - contextPath: Account.Email.OutOfOffice.mailbox
      description: Out-of-office mailbox.
      type: Unknown
  - arguments:
    - description: A comma-separated list of message IDs. Run the py-ews-delete-items command to retrieve the message IDs
      name: message-ids
      required: true
    - defaultValue: Inbox
      description: The folder path to recover the messages to.
      name: target-folder-path
      required: true
    - description: The mailbox in which the messages found. If empty, will use the default mailbox. If you specify a different mailbox, you might need impersonation rights to the mailbox.
      name: target-mailbox
    - auto: PREDEFINED
      description: Whether the target folder is a Public Folder. Can be "True" or "False".
      name: is-public
      predefined:
      - 'True'
      - 'False'
    description: Recovers messages that were soft-deleted.
    name: ews-recover-messages
    outputs:
    - contextPath: EWS.Items.itemId
      description: The item ID of the recovered item.
      type: Unknown
    - contextPath: EWS.Items.messageId
      description: The message ID of the recovered item.
      type: Unknown
    - contextPath: EWS.Items.action
      description: The action taken on the item. The value will be 'recovered'.
      type: Unknown
  - arguments:
    - description: The name of the new folder.
      name: new-folder-name
      required: true
    - defaultValue: Inbox
      description: Path to locate the new folder. Exchange folder ID is also supported.
      name: folder-path
      required: true
    - description: The mailbox in which to create the folder.
      name: target-mailbox
    description: Creates a new folder in a specified mailbox.
    name: ews-create-folder
  - arguments:
    - description: The item ID to mark as junk.
      name: item-id
      required: true
    - auto: PREDEFINED
      defaultValue: 'yes'
      description: Whether to move the item from the original folder to the junk folder. Can be "yes" or "no". The default is "yes".
      name: move-items
      predefined:
      - 'yes'
      - 'no'
    - description: If empty, will use the default mailbox. If you specify a different mailbox, you might need impersonation rights to the mailbox.
      name: target-mailbox
    description: 'Marks an item as junk. This is commonly used to block an email address. For more information, see the Microsoft documentation: https://msdn.microsoft.com/en-us/library/office/dn481311(v=exchg.150).aspx'
    name: ews-mark-item-as-junk
  - arguments:
    - description: The mailbox on which to apply the command.
      name: target-mailbox
    description: Retrieves information for folders for a specified mailbox. Only folders with read permissions will be returned. Your visual folders on the mailbox, such as "Inbox", are under the folder "Top of Information Store".
    name: ews-find-folders
    outputs:
    - contextPath: EWS.Folders.name
      description: Folder name.
      type: string
    - contextPath: EWS.Folders.id
      description: Folder ID.
      type: string
    - contextPath: EWS.Folders.totalCount
      description: Number of items in the folder.
      type: Unknown
    - contextPath: EWS.Folders.unreadCount
      description: Number of unread items in the folder.
      type: number
    - contextPath: EWS.Folders.changeKey
      description: Folder change key.
      type: number
    - contextPath: EWS.Folders.childrenFolderCount
      description: Number of sub-folders.
      type: number
  - arguments:
    - description: The folder path from which to get the items.
      name: folder-path
      required: true
    - defaultValue: '50'
      description: Maximum number of items to return. The default is 50.
      name: limit
    - description: The mailbox to on which to apply the command.
      name: target-mailbox
    - auto: PREDEFINED
      description: Whether the folder is a public folder. Can be "True" or "False". The default is "False".
      name: is-public
      predefined:
      - 'True'
      - 'False'
    - auto: PREDEFINED
      defaultValue: 'no'
      description: If the email item contains another email as an attachment (EML or MSG file), whether to retrieve the EML/MSG file attachment. Can be "yes" or "no". The default is "no".
      name: get-internal-item
      predefined:
      - 'yes'
      - 'no'
    description: Retrieves items from a specified folder in a mailbox. The items are order by the item created time, most recent is first.
    name: ews-get-items-from-folder
    outputs:
    - contextPath: EWS.Items.itemId
      description: The item ID of the email.
      type: string
    - contextPath: EWS.Items.hasAttachments
      description: Whether the email has attachments.
      type: boolean
    - contextPath: EWS.Items.datetimeReceived
      description: Received time of the email.
      type: date
    - contextPath: EWS.Items.datetimeSent
      description: Sent time of the email.
      type: date
    - contextPath: EWS.Items.headers
      description: Email headers (list).
      type: Unknown
    - contextPath: EWS.Items.sender
      description: Sender mail address of the email.
      type: string
    - contextPath: EWS.Items.subject
      description: Subject of the email.
      type: string
    - contextPath: EWS.Items.textBody
      description: Body of the email (as text).
      type: string
    - contextPath: EWS.Items.size
      description: Email size.
      type: number
    - contextPath: EWS.Items.toRecipients
      description: Email recipients addresses (list).
      type: Unknown
    - contextPath: EWS.Items.receivedBy
      description: Received by address of the email.
      type: Unknown
    - contextPath: EWS.Items.messageId
      description: Email message ID.
      type: string
    - contextPath: EWS.Items.body
      description: Body of the email (as HTML).
      type: string
    - contextPath: EWS.Items.FileAttachments.attachmentId
      description: Attachment ID of file attachment.
      type: unknown
    - contextPath: EWS.Items.ItemAttachments.attachmentId
      description: Attachment ID of the item attachment.
      type: unknown
    - contextPath: EWS.Items.FileAttachments.attachmentName
      description: Attachment name of the file attachment.
      type: unknown
    - contextPath: EWS.Items.ItemAttachments.attachmentName
      description: Attachment name of the item attachment.
      type: unknown
    - contextPath: EWS.Items.isRead
      description: The read status of the email.
      type: String
  - arguments:
    - description: A comma-separated list if item IDs.
      isArray: true
      name: item-ids
      required: true
    - description: The mailbox on which to run the command.
      name: target-mailbox
    description: Retrieves items by item ID.
    name: ews-get-items
    outputs:
    - contextPath: EWS.Items.itemId
      description: The email item ID.
      type: string
    - contextPath: EWS.Items.hasAttachments
      description: Whether the email has attachments.
      type: boolean
    - contextPath: EWS.Items.datetimeReceived
      description: Received time of the email.
      type: date
    - contextPath: EWS.Items.datetimeSent
      description: Sent time of the email.
      type: date
    - contextPath: EWS.Items.headers
      description: Email headers (list).
      type: Unknown
    - contextPath: EWS.Items.sender
      description: Sender mail address of the email.
      type: string
    - contextPath: EWS.Items.subject
      description: Subject of the email.
      type: string
    - contextPath: EWS.Items.textBody
      description: Body of the email (as text).
      type: string
    - contextPath: EWS.Items.size
      description: Email size.
      type: number
    - contextPath: EWS.Items.toRecipients
      description: Email recipients addresses (list).
      type: Unknown
    - contextPath: EWS.Items.receivedBy
      description: Received by address of the email.
      type: Unknown
    - contextPath: EWS.Items.messageId
      description: Email message ID.
      type: string
    - contextPath: EWS.Items.body
      description: Body of the email (as HTML).
      type: string
    - contextPath: EWS.Items.FileAttachments.attachmentId
      description: Attachment ID of the file attachment.
      type: unknown
    - contextPath: EWS.Items.ItemAttachments.attachmentId
      description: Attachment ID of the item attachment.
      type: unknown
    - contextPath: EWS.Items.FileAttachments.attachmentName
      description: Attachment name of the file attachment.
      type: unknown
    - contextPath: EWS.Items.ItemAttachments.attachmentName
      description: Attachment name of the item attachment.
      type: unknown
    - contextPath: EWS.Items.isRead
      description: The read status of the email.
      type: String
    - contextPath: Email.CC
      description: Email addresses CC'ed to the email.
      type: String
    - contextPath: Email.BCC
      description: Email addresses BCC'ed to the email.
      type: String
    - contextPath: Email.To
      description: The recipient of the email.
      type: String
    - contextPath: Email.From
      description: The sender of the email.
      type: String
    - contextPath: Email.Subject
      description: The subject of the email.
      type: String
    - contextPath: Email.Text
      description: The plain-text version of the email.
      type: String
    - contextPath: Email.HTML
      description: The HTML version of the email.
      type: String
    - contextPath: Email.HeadersMap
      description: The headers of the email.
      type: String
  - arguments:
    - description: The item ID to move.
      name: item-id
      required: true
    - description: The folder in the destination mailbox to which to move the item. You can specify a complex path, for example, "Inbox\Phishing".
      name: destination-folder-path
      required: true
    - description: The mailbox to which to move the item.
      name: destination-mailbox
      required: true
    - description: The mailbox from which to move the item (conventionally called the "target-mailbox", the target mailbox on which to run the command).
      name: source-mailbox
    - auto: PREDEFINED
      description: Whether the destination folder is a Public Folder. Can be "True" or "False". Default is "False".
      name: is-public
      predefined:
      - 'True'
      - 'False'
    description: Moves an item from one mailbox to different mailbox.
    name: ews-move-item-between-mailboxes
    outputs:
    - contextPath: EWS.Items.movedToMailbox
      description: The mailbox wo which the item was moved.
      type: string
    - contextPath: EWS.Items.movedToFolder
      description: The folder to which the item was moved.
      type: string
    - contextPath: EWS.Items.action
      description: The action taken on the item. The value will be "moved".
      type: string
  - arguments:
    - description: The mailbox on which to run the search.
      name: target-mailbox
    - default: true
      defaultValue: AllItems
      description: The path of the folder to retrieve. If empty, will retrieve the folder "AllItems".
      name: folder-path
    - auto: PREDEFINED
      description: Whether the folder is a Public Folder. Default is "False".
      name: is-public
      predefined:
      - 'True'
      - 'False'
    description: Retrieves a single folder.
    name: ews-get-folder
    outputs:
    - contextPath: EWS.Folders.id
      description: Folder ID.
      type: string
    - contextPath: EWS.Folders.name
      description: Folder name.
      type: string
    - contextPath: EWS.Folders.changeKey
      description: Folder change key.
      type: string
    - contextPath: EWS.Folders.totalCount
      description: Total number of emails in the folder.
      type: number
    - contextPath: EWS.Folders.childrenFolderCount
      description: Number of sub-folders.
      type: number
    - contextPath: EWS.Folders.unreadCount
      description: Number of unread emails in the folder.
      type: number
  - arguments:
    - description: Email address of the group to expand.
      name: email-address
      required: true
    - auto: PREDEFINED
      defaultValue: 'False'
      description: Whether to enable recursive expansion. Can be "True" or "False". Default is "False".
      name: recursive-expansion
      predefined:
      - 'True'
      - 'False'
    description: Expands a distribution list to display all members. By default, expands only first layer of the distribution list. If recursive-expansion is "True", the command expands nested distribution lists and returns all members.
    name: ews-expand-group
  - arguments:
    - description: A comma-separated list of item IDs.
      isArray: true
      name: item-ids
      required: true
    - auto: PREDEFINED
      defaultValue: read
      description: How to mark the item. Can be "read" or "unread". Default is "read".
      name: operation
      predefined:
      - read
      - unread
    - description: The mailbox on which to run the command. If empty, the command will be applied on the default mailbox.
      name: target-mailbox
    description: Marks items as read or unread.
    name: ews-mark-items-as-read
    outputs:
    - contextPath: EWS.Items.action
      description: The action that was performed on item.
      type: String
    - contextPath: EWS.Items.itemId
      description: The ID of the item.
      type: String
    - contextPath: EWS.Items.messageId
      description: The message ID of the item.
      type: String
  - arguments:
    - description: The item ID of item to upload as and EML file.
      name: item-id
      required: true
    - description: The mailbox in which this email was found. If empty, the default mailbox is used. Otherwise the user might require impersonation rights to this mailbox.
      name: target-mailbox
    description: Retrieves items by item ID and uploads its content as an EML file.
    name: ews-get-items-as-eml
    outputs:
    - contextPath: File.Size
      description: The size of the file.
      type: String
    - contextPath: File.SHA1
      description: The SHA1 hash of the file.
      type: String
    - contextPath: File.SHA256
      description: The SHA256 hash of the file.
      type: String
    - contextPath: File.SHA512
      description: The SHA512 hash of the file.
      type: String
    - contextPath: File.Name
      description: The name of the file.
      type: String
    - contextPath: File.SSDeep
      description: The SSDeep hash of the file.
      type: String
    - contextPath: File.EntryID
      description: EntryID of the file
      type: String
    - contextPath: File.Info
      description: Information about the file.
      type: String
    - contextPath: File.Type
      description: The file type.
      type: String
    - contextPath: File.MD5
      description: The MD5 hash of the file.
      type: String
    - contextPath: File.Extension
      description: The extension of the file.
      type: String
  - arguments:
    - default: true
      description: Email addresses for the 'To' field. Supports comma-separated values.
      isArray: true
      name: to
    - description: Email addresses for the 'Cc' field. Supports comma-separated values.
      isArray: true
      name: cc
    - description: Email addresses for the 'Bcc' field. Supports comma-separated values.
      isArray: true
      name: bcc
    - description: The email subject.
      name: subject
    - description: The content (body) of the email (in plain text).
      name: body
    - description: The content (body) of the email (in HTML format).
      name: htmlBody
    - description: A comma-separated list of War Room entry IDs that contain the files to attach to the email.
      isArray: true
      name: attachIDs
    - description: A comma-separated list to rename file names of corresponding attachment IDs. For example, rename the first two files - attachNames=file_name1,file_name2. rename first and third file - attachNames=file_name1,,file_name3)
      isArray: true
      name: attachNames
    - description: A comma-separated list of CIDs to embed attachments inside the email itself.
      isArray: true
      name: attachCIDs
    - description: A name for the attached file. You can pass multiple files in a comma-separated list, e.g., transientFile="t1.txt,temp.txt,t3.txt" transientFileContent="test 2,temporary file content,third file content" transientFileCID="t1.txt@xxx.yyy,t2.txt@xxx.zzz".
      isArray: true
      name: transientFile
    - description: Content for the attached file. You can pass multiple files in a comma-separated list, e.g., transientFile="t1.txt,temp.txt,t3.txt" transientFileContent="test 2,temporary file content,third file content" transientFileCID="t1.txt@xxx.yyy,t2.txt@xxx.zzz".
      isArray: true
      name: transientFileContent
    - description: CID for the attached file if it's inline. You can pass multiple files in a comma-separated list, e.g., transientFile="t1.txt,temp.txt,t3.txt" transientFileContent="test 2,temporary file content,third file content" transientFileCID="t1.txt@xxx.yyy,t2.txt@xxx.zzz".
      isArray: true
      name: transientFileCID
    - description: 'Replace {varname} variables with values from this argument. Expected values are in the form of a JSON document, such ase {"varname": {"value": "some value", "key": "context key"}}. Each var name can either be provided with the value or a context key from which to retrieve the value. Note that only context data is accessible for this argument, while incident fields are not.'
      name: templateParams
    - description: 'A comma-separated list of additional headers in the format: headerName=headerValue. For example: "headerName1=headerValue1,headerName2=headerValue2".'
      isArray: true
      name: additionalHeader
    - description: Raw email message. If provided, all other arguments will be ignored except "to", "cc", and "bcc".
      name: raw_message
    - description: The email address from which to reply.
      name: from
    - description: Email addresses that need to be used to reply to the message. Supports comma-separated values.
      isArray: true
      name: replyTo
    description: Sends an email.
    name: send-mail
  - name: reply-mail
    arguments:
    - name: inReplyTo
      required: true
      description: ID of the item to reply to.
    - name: to
      required: true
      description: A comma-separated list of email addresses for the 'to' field.
    - name: cc
      description: A comma-separated list of email addresses for the 'cc' field.
    - name: bcc
      description: A comma-separated list of email addresses for the 'bcc' field.
    - name: subject
      description: Subject for the email to be sent.
    - name: body
      description: The contents (body) of the email to be sent.
    - name: htmlBody
      description: HTML formatted content (body) of the email to be sent. This argument overrides the "body" argument.
    - name: attachIDs
      description: 'A comma-separated list of War Room entry IDs that contain files, and are used to attach files to the outgoing email. For example: attachIDs=15@8,19@8.'
      isArray: true
    - name: attachNames
      description: A comma-separated list of names of attachments to send. Should be the same number of elements as attachIDs.
      isArray: true
    - name: attachCIDs
      description: A comma-separated list of CIDs to embed attachments within the email itself.
      isArray: true
    description: Replies to an email using EWS.
<<<<<<< HEAD
  dockerimage: demisto/py3ews:1.0.0.32820
=======
  dockerimage: demisto/py3ews:1.0.0.36628
  feed: false
>>>>>>> 196c66b7
  isfetch: true
  runonce: false
  script: ''
  subtype: python3
  type: python
tests:
- pyEWS_Test
- EWS search-mailbox test
fromversion: 5.0.0<|MERGE_RESOLUTION|>--- conflicted
+++ resolved
@@ -890,12 +890,8 @@
       description: A comma-separated list of CIDs to embed attachments within the email itself.
       isArray: true
     description: Replies to an email using EWS.
-<<<<<<< HEAD
-  dockerimage: demisto/py3ews:1.0.0.32820
-=======
   dockerimage: demisto/py3ews:1.0.0.36628
   feed: false
->>>>>>> 196c66b7
   isfetch: true
   runonce: false
   script: ''
