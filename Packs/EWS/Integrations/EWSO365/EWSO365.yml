--- conflicted
+++ resolved
@@ -1234,11 +1234,7 @@
       description: A comma-separated list of CIDs to embed attachments within the email itself.
       isArray: true
     description: Replies to an email using EWS.
-<<<<<<< HEAD
-  dockerimage: devdemisto/py3-master:8.1.0.37385
-=======
-  dockerimage: demisto/py3ews:1.0.0.37227
->>>>>>> cda3e3cd
+  dockerimage: devdemisto/py3-primary:8.1.0.37610
   feed: false
   isfetch: true
   longRunning: false
