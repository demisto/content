import random
import string
import subprocess
from typing import Dict

import dateparser
import chardet

import demistomock as demisto
from CommonServerPython import *
from CommonServerUserPython import *

import sys
import traceback
import json
import os
import hashlib
from io import StringIO
import logging
import warnings
import email
from requests.exceptions import ConnectionError
from multiprocessing import Process
from typing import Dict

import chardet
import dateparser
import demistomock as demisto  # noqa: F401
import exchangelib
from exchangelib.errors import (
    ErrorItemNotFound,
    ResponseMessageError,
    RateLimitError,
    ErrorInvalidIdMalformed,
    ErrorFolderNotFound,
    ErrorMailboxStoreUnavailable,
    ErrorMailboxMoveInProgress,
    ErrorNameResolutionNoResults,
    MalformedResponseError,
)
from exchangelib.items import Item, Message, Contact
from exchangelib.services.common import EWSService, EWSAccountService
from exchangelib.util import create_element, add_xml_child, MNS, TNS
from exchangelib import (
    IMPERSONATION,
    Account,
    EWSDateTime,
    EWSTimeZone,
    Configuration,
    FileAttachment,
    Version,
    Folder,
    HTMLBody,
    Body,
    ItemAttachment,
    OAUTH2,
    OAuth2AuthorizationCodeCredentials,
    Identity,
    ExtendedProperty
)
from oauthlib.oauth2 import OAuth2Token
from exchangelib.version import EXCHANGE_O365
from exchangelib.protocol import BaseProtocol, NoVerifyHTTPAdapter

# Ignore warnings print to stdout
warnings.filterwarnings("ignore")

""" Constants """

APP_NAME = "ms-ews-o365"
FOLDER_ID_LEN = 120
MAX_INCIDENTS_PER_FETCH = 50
FETCH_TIME = demisto.params().get('fetch_time') or '10 minutes'

# move results
MOVED_TO_MAILBOX = "movedToMailbox"
MOVED_TO_FOLDER = "movedToFolder"

# item types
FILE_ATTACHMENT_TYPE = "FileAttachment"
ITEM_ATTACHMENT_TYPE = "ItemAttachment"
ATTACHMENT_TYPE = "attachmentType"

TOIS_PATH = "/root/Top of Information Store/"

# context keys
ATTACHMENT_ID = "attachmentId"
ATTACHMENT_ORIGINAL_ITEM_ID = "originalItemId"
NEW_ITEM_ID = "newItemId"
MESSAGE_ID = "messageId"
ITEM_ID = "itemId"
ACTION = "action"
MAILBOX = "mailbox"
MAILBOX_ID = "mailboxId"
FOLDER_ID = "id"
TARGET_MAILBOX = 'receivedBy'

# context paths
CONTEXT_UPDATE_EWS_ITEM = f"EWS.Items((val.{ITEM_ID} === obj.{ITEM_ID} || " \
                          f"(val.{MESSAGE_ID} && obj.{MESSAGE_ID} && val.{MESSAGE_ID} === obj.{MESSAGE_ID}))" \
                          f" && val.{TARGET_MAILBOX} === obj.{TARGET_MAILBOX})"

CONTEXT_UPDATE_EWS_ITEM_FOR_ATTACHMENT = "EWS.Items(val.{0} == obj.{1})".format(
    ITEM_ID, ATTACHMENT_ORIGINAL_ITEM_ID
)
CONTEXT_UPDATE_ITEM_ATTACHMENT = ".ItemAttachments(val.{0} == obj.{0})".format(
    ATTACHMENT_ID
)
CONTEXT_UPDATE_FILE_ATTACHMENT = ".FileAttachments(val.{0} == obj.{0})".format(
    ATTACHMENT_ID
)
CONTEXT_UPDATE_FOLDER = "EWS.Folders(val.{0} == obj.{0})".format(FOLDER_ID)

# fetch params
LAST_RUN_TIME = "lastRunTime"
LAST_RUN_IDS = "ids"
LAST_RUN_FOLDER = "folderName"
ERROR_COUNTER = "errorCounter"

# Types of filter
MODIFIED_FILTER = "modified-time"
RECEIVED_FILTER = "received-time"

# headers
ITEMS_RESULTS_HEADERS = [
    "sender",
    "subject",
    "hasAttachments",
    "datetimeReceived",
    "receivedBy",
    "author",
    "toRecipients",
    "textBody",
]

UTF_8 = 'utf-8'

""" Classes """


class ProxyAdapter(requests.adapters.HTTPAdapter):
    """
    Proxy Adapter used to add PROXY to requests
    """

    def send(self, *args, **kwargs):
        kwargs['proxies'] = handle_proxy()
        return super().send(*args, **kwargs)


class InsecureProxyAdapter(NoVerifyHTTPAdapter):
    """
    Insecure Proxy Adapter used to add PROXY and INSECURE to requests
    NoVerifyHTTPAdapter is a built-in insecure HTTPAdapter class
    """

    def send(self, *args, **kwargs):
        kwargs['proxies'] = handle_proxy()
        return super().send(*args, **kwargs)


class EWSClient:
    def __init__(
            self,
            default_target_mailbox,
            folder="Inbox",
            is_public_folder=False,
            request_timeout="120",
            max_fetch=MAX_INCIDENTS_PER_FETCH,
            self_deployed=True,
            insecure=True,
            proxy=False,
            **kwargs,
    ):
        """
        Client used to communicate with EWS
        :param default_target_mailbox: Email address from which to fetch incidents
        :param client_id: Application client ID
        :param client_secret: Application client secret
        :param folder: Name of the folder from which to fetch incidents
        :param is_public_folder: Public Folder flag
        :param request_timeout: Timeout (in seconds) for HTTP requests to Exchange Server
        :param max_fetch: Max incidents per fetch
        :param insecure: Trust any certificate (not secure)
        """

        client_id = kwargs.get('_client_id') or kwargs.get('client_id')
        tenant_id = kwargs.get('_tenant_id') or kwargs.get('tenant_id')
        client_secret = (kwargs.get('credentials') or {}).get('password') or kwargs.get('client_secret')
        access_type = kwargs.get('access_type', IMPERSONATION) or IMPERSONATION

        if not client_secret:
            raise Exception('Key / Application Secret must be provided.')
        elif not client_id:
            raise Exception('ID / Application ID must be provided.')
        elif not tenant_id:
            raise Exception('Token / Tenant ID must be provided.')

        BaseProtocol.TIMEOUT = int(request_timeout)
        self.ews_server = "https://outlook.office365.com/EWS/Exchange.asmx/"
        self.ms_client = MicrosoftClient(
            tenant_id=tenant_id,
            auth_id=client_id,
            enc_key=client_secret,
            app_name=APP_NAME,
            base_url=self.ews_server,
            verify=not insecure,
            proxy=proxy,
            self_deployed=self_deployed,
            scope="https://outlook.office.com/.default",
        )
        self.folder_name = folder
        self.is_public_folder = is_public_folder
        self.access_type = (access_type[0] if isinstance(access_type, list) else access_type).lower()
        self.max_fetch = min(MAX_INCIDENTS_PER_FETCH, int(max_fetch))
        self.last_run_ids_queue_size = 500
        self.client_id = client_id
        self.client_secret = client_secret
        self.account_email = default_target_mailbox
        self.config = self.__prepare(insecure)
        self.protocol = BaseProtocol(self.config)
        self.mark_as_read = kwargs.get('mark_as_read', False)

    def __prepare(self, insecure):
        """
        Prepares the client PROTOCOL, CREDENTIALS and CONFIGURATION
        :param insecure: Trust any certificate (not secure)
        :return: OAuth 2 Configuration
        """
        BaseProtocol.HTTP_ADAPTER_CLS = InsecureProxyAdapter if insecure else ProxyAdapter
        access_token = self.ms_client.get_access_token()
        oauth2_token = OAuth2Token({"access_token": access_token})
        self.credentials = credentials = OAuth2AuthorizationCodeCredentials(
            client_id=self.client_id,
            client_secret=self.client_secret,
            access_token=oauth2_token,
        )
        # need to add identity for protocol OAuth header
        self.credentials.identity = Identity(upn=self.account_email)
        config_args = {
            "credentials": credentials,
            "auth_type": OAUTH2,
            "version": Version(EXCHANGE_O365),
            "service_endpoint": "https://outlook.office365.com/EWS/Exchange.asmx",
        }

        return Configuration(**config_args)

    def get_account(self, target_mailbox=None):
        """
        Request an account from EWS
        :param (Optional) target_mailbox: Mailbox associated with the requested account
        :return: exchangelib Account
        """
        if not target_mailbox:
            target_mailbox = self.account_email
        return Account(
            primary_smtp_address=target_mailbox,
            autodiscover=False,
            config=self.config,
            access_type=self.access_type,
        )

    def get_items_from_mailbox(self, account, item_ids):
        """
        Request specific items from a mailbox associated with an account
        :param account: EWS account or target_mailbox associated with that account
        :param item_ids: item_ids of the requested items
        :return: list of exchangelib Items
        """
        # allow user to pass target_mailbox as account
        if isinstance(account, str):
            account = self.get_account(account)
        else:
            account = self.get_account(self.account_email)
        if type(item_ids) is not list:
            item_ids = [item_ids]
        items = [Item(id=x) for x in item_ids]
        result = list(account.fetch(ids=items))
        result = [x for x in result if not isinstance(x, ErrorItemNotFound)]
        if len(result) != len(item_ids):
            raise Exception(
                "One or more items were not found. Check the input item ids"
            )
        return result

    def get_item_from_mailbox(self, account, item_id):
        """
        Request a single item from a mailbox associated with an account
        :param account: EWS account or target_mailbox associated with that account
        :param item_id: item_id of the requested item
        :return: exchangelib Item
        """
        result = self.get_items_from_mailbox(account, [item_id])
        if len(result) == 0:
            raise Exception(f"ItemId {str(item_id)} not found")
        return result[0]

    def get_attachments_for_item(self, item_id, account, attachment_ids=None):
        """
        Request attachments for an item
        :param item_id: item_id of the item to retrieve attachments from
        :param account: EWS account or target_mailbox associated with that account
        :param (Optional) attachment_ids: attachment_ids: attachment_ids to retrieve
        :return: list of exchangelib Item.attachments
        """
        item = self.get_item_from_mailbox(account, item_id)
        attachments = []
        attachment_ids = argToList(attachment_ids)
        if item:
            if item.attachments:
                for attachment in item.attachments:
                    if (
                            attachment_ids
                            and attachment.attachment_id.id not in attachment_ids
                    ):
                        continue
                    attachments.append(attachment)

        else:
            raise Exception("Message item not found: " + item_id)

        if attachment_ids and len(attachments) < len(attachment_ids):
            raise Exception(
                "Some attachment id did not found for message:" + str(attachment_ids)
            )

        return attachments

    def is_default_folder(self, folder_path, is_public=None):
        """
        Is the given folder_path public
        :param folder_path: folder path to check if is public
        :param is_public: (Optional) if provided, will return this value
        :return: Boolean
        """
        if is_public is not None:
            return is_public

        if folder_path == self.folder_name:
            return self.is_public_folder

        return False

    def get_folder_by_path(self, path, account=None, is_public=False):
        """
        Retrieve folder by path
        :param path: path of the folder
        :param account: account associated with the requested path
        :param is_public: is the requested folder public
        :return: exchangelib Folder
        """
        if account is None:
            account = self.get_account()
        # handle exchange folder id
        if len(path) == FOLDER_ID_LEN:
            folders_map = account.root._folders_map
            if path in folders_map:
                return account.root._folders_map[path]
        if is_public:
            folder_result = account.public_folders_root
        elif path == "AllItems":
            folder_result = account.root
        else:
            folder_result = account.inbox.parent  # Top of Information Store
        path = path.replace("/", "\\")
        path = path.split("\\")
        for sub_folder_name in path:
            folder_filter_by_name = [
                x
                for x in folder_result.children
                if x.name.lower() == sub_folder_name.lower()
            ]
            if len(folder_filter_by_name) == 0:
                raise Exception(f"No such folder {path}")
            folder_result = folder_filter_by_name[0]

        return folder_result

    def send_email(self, message: Message):
        account = self.get_account()
        message.account = account
        message.send_and_save()

    def reply_mail(self, inReplyTo, to, body, subject, bcc, cc, htmlBody, attachments):
        account = self.get_account()
        item_to_reply_to = account.inbox.get(id=inReplyTo)  # pylint: disable=E1101
        if isinstance(item_to_reply_to, ErrorItemNotFound):
            raise Exception(item_to_reply_to)

        subject = subject or item_to_reply_to.subject
        message_body = HTMLBody(htmlBody) if htmlBody else body
        reply = item_to_reply_to.create_reply(subject='Re: ' + subject, body=message_body, to_recipients=to,
                                              cc_recipients=cc,
                                              bcc_recipients=bcc)
        reply = reply.save(account.drafts)
        m = account.inbox.get(id=reply.id)  # pylint: disable=E1101

        for attachment in attachments:
            if not attachment.get('cid'):
                new_attachment = FileAttachment(name=attachment.get('name'), content=attachment.get('data'))
            else:
                new_attachment = FileAttachment(name=attachment.get('name'), content=attachment.get('data'),
                                                is_inline=True, content_id=attachment.get('cid'))
            m.attach(new_attachment)
        m.send()

        return m


class MarkAsJunk(EWSAccountService):
    """
    EWSAccountService class used for marking items as junk
    """
    SERVICE_NAME = "MarkAsJunk"

    def call(self, item_id, move_item):
        elements = list(
            self._get_elements(
                payload=self.get_payload(item_id=item_id, move_item=move_item)
            )
        )
        for element in elements:
            if isinstance(element, ResponseMessageError):
                return str(element)
        return "Success"

    def get_payload(self, item_id, move_item):
        junk = create_element(
            f"m:{self.SERVICE_NAME}",
            {"IsJunk": "true", "MoveItem": "true" if move_item else "false"},
        )

        items_list = create_element("m:ItemIds")
        item_element = create_element("t:ItemId", {"Id": item_id})
        items_list.append(item_element)
        junk.append(items_list)

        return junk


class GetSearchableMailboxes(EWSService):
    """
    EWSAccountService class used for getting Searchable Mailboxes
    """
    SERVICE_NAME = "GetSearchableMailboxes"
    element_container_name = f"{{{MNS}}}SearchableMailboxes"

    @staticmethod
    def parse_element(element):
        return {
            MAILBOX: element.find(f"{{{TNS}}}PrimarySmtpAddress").text
            if element.find(f"{{{TNS}}}PrimarySmtpAddress") is not None
            else None,
            MAILBOX_ID: element.find(f"{{{TNS}}}ReferenceId").text
            if element.find(f"{{{TNS}}}ReferenceId") is not None
            else None,
            "displayName": element.find(f"{{{TNS}}}DisplayName").text
            if element.find(f"{{{TNS}}}DisplayName") is not None
            else None,
            "isExternal": element.find(f"{{{TNS}}}IsExternalMailbox").text
            if element.find(f"{{{TNS}}}IsExternalMailbox") is not None
            else None,
            "externalEmailAddress": element.find(f"{{{TNS}}}ExternalEmailAddress").text
            if element.find(f"{{{TNS}}}ExternalEmailAddress") is not None
            else None,
        }

    def call(self):
        elements = self._get_elements(payload=self.get_payload())
        return [
            self.parse_element(x)
            for x in elements
            if x.find(f"{{{TNS}}}ReferenceId").text
        ]

    def get_payload(self):
        element = create_element(f"m:{self.SERVICE_NAME}")
        return element


class ExpandGroup(EWSService):
    """
    EWSAccountService class used for expanding groups
    """
    SERVICE_NAME = "ExpandDL"
    element_container_name = f"{{{MNS}}}DLExpansion"

    @staticmethod
    def parse_element(element):
        return {
            MAILBOX: element.find(f"{{{TNS}}}EmailAddress").text
            if element.find(f"{{{TNS}}}EmailAddress") is not None
            else None,
            "displayName": element.find(f"{{{TNS}}}Name").text
            if element.find(f"{{{TNS}}}Name") is not None
            else None,
            "mailboxType": element.find(f"{{{TNS}}}MailboxType").text
            if element.find(f"{{{TNS}}}MailboxType") is not None
            else None,
        }

    def call(self, email_address, recursive_expansion=False):
        try:
            if recursive_expansion == "True":
                group_members: Dict = {}
                self.expand_group_recursive(email_address, group_members)
                return list(group_members.values())
            else:
                return self.expand_group(email_address)
        except ErrorNameResolutionNoResults:
            demisto.results("No results were found.")
            sys.exit()

    def get_payload(self, email_address):
        element = create_element(f"m:{self.SERVICE_NAME}")
        mailbox_element = create_element("m:Mailbox")
        add_xml_child(mailbox_element, "t:EmailAddress", email_address)
        element.append(mailbox_element)
        return element

    def expand_group(self, email_address):
        """
        Expand given group
        :param email_address: email address of the group to expand
        :return: list dict with parsed expanded group data
        """
        elements = self._get_elements(payload=self.get_payload(email_address))
        return [self.parse_element(x) for x in elements]

    def expand_group_recursive(self, email_address, non_dl_emails, dl_emails=None):
        """
        Expand group recursively
        :param email_address: email address of the group to expand
        :param non_dl_emails: non distribution only emails
        :param dl_emails: (Optional) distribution only emails
        :return: Set of dl emails and non dl emails (returned via reference)
        """
        if dl_emails is None:
            dl_emails = set()
        if email_address in non_dl_emails or email_address in dl_emails:
            return None
        dl_emails.add(email_address)

        for member in self.expand_group(email_address):
            if (
                    member["mailboxType"] == "PublicDL"
                    or member["mailboxType"] == "PrivateDL"
            ):
                self.expand_group_recursive(member.get("mailbox"), non_dl_emails, dl_emails)
            else:
                if member["mailbox"] not in non_dl_emails:
                    non_dl_emails[member["mailbox"]] = member


# If you are modifying this probably also need to modify in other files
def exchangelib_cleanup():
    key_protocols = list(exchangelib.protocol.CachingProtocol._protocol_cache.items())
    try:
        exchangelib.close_connections()
    except Exception as ex:
        demisto.error("Error was found in exchangelib cleanup, ignoring: {}".format(ex))
    for key, (protocol, _) in key_protocols:
        try:
            if "thread_pool" in protocol.__dict__:
                demisto.debug(
                    "terminating thread pool key{} id: {}".format(
                        key, id(protocol.thread_pool)
                    )
                )
                protocol.thread_pool.terminate()
                del protocol.__dict__["thread_pool"]
            else:
                demisto.info(
                    "Thread pool not found (ignoring terminate) in protcol dict: {}".format(
                        dir(protocol.__dict__)
                    )
                )
        except Exception as ex:
            demisto.error("Error with thread_pool.terminate, ignoring: {}".format(ex))


""" LOGGING """

log_stream = None
log_handler = None


def start_logging():
    global log_stream
    global log_handler
    logging.raiseExceptions = False
    if log_stream is None:
        log_stream = StringIO()
        log_handler = logging.StreamHandler(stream=log_stream)
        log_handler.setFormatter(logging.Formatter(logging.BASIC_FORMAT))
        logger = logging.getLogger()
        logger.addHandler(log_handler)
        logger.setLevel(logging.DEBUG)


""" Helper Functions """


def get_attachment_name(attachment_name):
    """
    Retrieve attachment name or error string if none is provided
    :param attachment_name: attachment name to retrieve
    :return: string
    """
    if attachment_name is None or attachment_name == "":
        return "demisto_untitled_attachment"
    return attachment_name


def get_entry_for_object(title, context_key, obj, headers=None):
    """
    Create an entry for a given object
    :param title: Title of the human readable
    :param context_key: Context key used for entry context
    :param obj: Object to create entry for
    :param headers: (Optional) headers used in the tableToMarkDown
    :return: Entry object to be used with demisto.results()
    """
    if len(obj) == 0:
        return "There is no output results"
    if headers and isinstance(obj, dict):
        headers = list(set(headers).intersection(set(obj.keys())))

    return {
        "Type": entryTypes["note"],
        "Contents": obj,
        "ContentsFormat": formats["json"],
        "ReadableContentsFormat": formats["markdown"],
        "HumanReadable": tableToMarkdown(title, obj, headers),
        "EntryContext": {context_key: obj},
    }


def prepare_args(args):
    """
    Prepare arguments to be used as the API expects it
    :param args: demisto args
    :return: transformed args
    """
    args = dict((k.replace("-", "_"), v) for k, v in list(args.items()))
    if "is_public" in args:
        args["is_public"] = args["is_public"] == "True"
    if "from" in args:
        args['from_address'] = args.pop('from')
    return args


def get_limited_number_of_messages_from_qs(qs, limit):
    """
    Retrieve a limited number of messages from query search
    :param qs: query search to execute
    :param limit: limit on number of items to retrieve from search
    :return: list of exchangelib.Message
    """
    count = 0
    results = []
    for item in qs:
        if count == limit:
            break
        if isinstance(item, Message):
            count += 1
            results.append(item)
    return results


def keys_to_camel_case(value):
    """
    Transform keys from snake to camel case (does nothing if no snakes are found)
    :param value: value to transform
    :return: transformed value
    """

    def str_to_camel_case(snake_str):
        components = snake_str.split("_")
        return components[0] + "".join(x.title() for x in components[1:])

    if value is None:
        return None
    if isinstance(value, (list, set)):
        return list(map(keys_to_camel_case, value))
    if isinstance(value, dict):
        return dict(
            (
                keys_to_camel_case(k),
                keys_to_camel_case(v) if isinstance(v, (list, dict)) else v,
            )
            for (k, v) in list(value.items())
        )

    return str_to_camel_case(value)


def get_last_run(client: EWSClient, last_run=None):
    """
    Retrieve the last run time
    :param client: EWS Client
    :param last_run: (Optional) last run object
    :return: last run dict
    """
    if not last_run or last_run.get(LAST_RUN_FOLDER) != client.folder_name:
        last_run = {
            LAST_RUN_TIME: None,
            LAST_RUN_FOLDER: client.folder_name,
            LAST_RUN_IDS: [],
        }
    if LAST_RUN_TIME in last_run and last_run[LAST_RUN_TIME] is not None:
        last_run[LAST_RUN_TIME] = EWSDateTime.from_string(last_run[LAST_RUN_TIME])

    # In case we have existing last_run data
    if last_run.get(LAST_RUN_IDS) is None:
        last_run[LAST_RUN_IDS] = []

    return last_run


def email_ec(item):
    """
    Create entry context for an email
    :param item: exchangelib.Item
    :return: entry context dict
    """
    return {
        "CC": None
        if not item.cc_recipients
        else [mailbox.email_address for mailbox in item.cc_recipients],
        "BCC": None
        if not item.bcc_recipients
        else [mailbox.email_address for mailbox in item.bcc_recipients],
        "To": None
        if not item.to_recipients
        else [mailbox.email_address for mailbox in item.to_recipients],
        "From": item.author.email_address,
        "Subject": item.subject,
        "Text": item.text_body,
        "HTML": item.body,
        "HeadersMap": {header.name: header.value for header in item.headers},
    }


def parse_item_as_dict(item, email_address=None, camel_case=False, compact_fields=False):
    """
    Parses an exchangelib item as a dict
    :param item: exchangelib.Item to parse
    :param (Optional) email_address: string mailbox
    :param (Optional) camel_case: Is camel case
    :param (Optional) compact_fields: Is compact fields
    :return: Item as a dict
    """

    def parse_object_as_dict(obj):
        raw_dict = {}
        if obj is not None:
            for field in obj.FIELDS:
                raw_dict[field.name] = getattr(obj, field.name, None)
        return raw_dict

    def parse_folder_as_json(folder):
        raw_dict = parse_object_as_dict(folder)
        if "parent_folder_id" in raw_dict:
            raw_dict["parent_folder_id"] = parse_folder_as_json(
                raw_dict["parent_folder_id"]
            )
        if "effective_rights" in raw_dict:
            raw_dict["effective_rights"] = parse_object_as_dict(
                raw_dict["effective_rights"]
            )
        return raw_dict

    raw_dict = {}
    for field, value in item._field_vals():
        if type(value) in [str, str, int, float, bool, Body, HTMLBody, None]:
            raw_dict[field] = value
    raw_dict["id"] = item.id
    demisto.debug(f"checking for attachments in email with id {item.id}")
    log_memory()
    if getattr(item, "attachments", None):
        raw_dict["attachments"] = [
            parse_attachment_as_dict(item.id, x) for x in item.attachments
        ]

    for time_field in [
        "datetime_sent",
        "datetime_created",
        "datetime_received",
        "last_modified_time",
        "reminder_due_by",
    ]:
        value = getattr(item, time_field, None)
        if value:
            raw_dict[time_field] = value.ewsformat()

    for dict_field in [
        "effective_rights",
        "parent_folder_id",
        "conversation_id",
        "author",
        "extern_id",
        "received_by",
        "received_representing",
        "reply_to",
        "sender",
        "folder",
    ]:
        value = getattr(item, dict_field, None)
        if value:
            if isinstance(value, list):
                raw_dict[dict_field] = []
                for single_val in value:
                    raw_dict[dict_field].append(parse_object_as_dict(single_val))
            else:
                raw_dict[dict_field] = parse_object_as_dict(value)

    for list_dict_field in ["headers", "cc_recipients", "to_recipients"]:
        value = getattr(item, list_dict_field, None)
        if value:
            raw_dict[list_dict_field] = [parse_object_as_dict(x) for x in value]

    if getattr(item, "folder", None):
        raw_dict["folder"] = parse_folder_as_json(item.folder)
        folder_path = (
            item.folder.absolute[len(TOIS_PATH):]
            if item.folder.absolute.startswith(TOIS_PATH)
            else item.folder.absolute
        )
        raw_dict["folder_path"] = folder_path

    if compact_fields:
        new_dict = {}
        # noinspection PyListCreation
        fields_list = [
            "datetime_created",
            "datetime_received",
            "datetime_sent",
            "sender",
            "has_attachments",
            "importance",
            "message_id",
            "last_modified_time",
            "size",
            "subject",
            "text_body",
            "headers",
            "body",
            "folder_path",
            "is_read",
        ]

        if "id" in raw_dict:
            new_dict["itemId"] = raw_dict["id"]
            fields_list.append("itemId")

        for field in fields_list:
            if field in raw_dict:
                new_dict[field] = raw_dict.get(field)
        for field in ["received_by", "author", "sender"]:
            if field in raw_dict:
                new_dict[field] = raw_dict.get(field, {}).get("email_address")
        for field in ["to_recipients"]:
            if field in raw_dict:
                new_dict[field] = [x.get("email_address") for x in raw_dict[field]]
        attachments = raw_dict.get("attachments")
        if attachments and len(attachments) > 0:
            file_attachments = [
                x for x in attachments if x[ATTACHMENT_TYPE] == FILE_ATTACHMENT_TYPE
            ]
            if len(file_attachments) > 0:
                new_dict["FileAttachments"] = file_attachments
            item_attachments = [
                x for x in attachments if x[ATTACHMENT_TYPE] == ITEM_ATTACHMENT_TYPE
            ]
            if len(item_attachments) > 0:
                new_dict["ItemAttachments"] = item_attachments

        raw_dict = new_dict

    if camel_case:
        raw_dict = keys_to_camel_case(raw_dict)

    if email_address:
        raw_dict[MAILBOX] = email_address
    return raw_dict


def get_entry_for_file_attachment(item_id, attachment):
    """
    Creates a file entry for an attachment
    :param item_id: item_id of the attachment
    :param attachment: attachment dict
    :return: file entry dict for attachment
    """
    entry = fileResult(get_attachment_name(attachment.name), attachment.content)
    entry["EntryContext"] = {
        CONTEXT_UPDATE_EWS_ITEM_FOR_ATTACHMENT
        + CONTEXT_UPDATE_FILE_ATTACHMENT: parse_attachment_as_dict(item_id, attachment)
    }
    return entry


def parse_attachment_as_dict(item_id, attachment):
    """
    Creates a note entry for an attachment
    :param item_id: item_id of the attachment
    :param attachment: attachment dict
    :return: note entry dict for attachment
    """
    try:
        attachment_content = (
            attachment.content
            if isinstance(attachment, FileAttachment)
            else attachment.item.mime_content
        )
        return {
            ATTACHMENT_ORIGINAL_ITEM_ID: item_id,
            ATTACHMENT_ID: attachment.attachment_id.id,
            "attachmentName": get_attachment_name(attachment.name),
            "attachmentSHA256": hashlib.sha256(attachment_content).hexdigest()
            if attachment_content
            else None,
            "attachmentContentType": attachment.content_type,
            "attachmentContentId": attachment.content_id,
            "attachmentContentLocation": attachment.content_location,
            "attachmentSize": attachment.size,
            "attachmentLastModifiedTime": attachment.last_modified_time.ewsformat(),
            "attachmentIsInline": attachment.is_inline,
            ATTACHMENT_TYPE: FILE_ATTACHMENT_TYPE
            if isinstance(attachment, FileAttachment)
            else ITEM_ATTACHMENT_TYPE,
        }
    except TypeError as e:
        if str(e) != "must be string or buffer, not None":
            raise
        return {
            ATTACHMENT_ORIGINAL_ITEM_ID: item_id,
            ATTACHMENT_ID: attachment.attachment_id.id,
            "attachmentName": get_attachment_name(attachment.name),
            "attachmentSHA256": None,
            "attachmentContentType": attachment.content_type,
            "attachmentContentId": attachment.content_id,
            "attachmentContentLocation": attachment.content_location,
            "attachmentSize": attachment.size,
            "attachmentLastModifiedTime": attachment.last_modified_time.ewsformat(),
            "attachmentIsInline": attachment.is_inline,
            ATTACHMENT_TYPE: FILE_ATTACHMENT_TYPE
            if isinstance(attachment, FileAttachment)
            else ITEM_ATTACHMENT_TYPE,
        }


def get_entry_for_item_attachment(item_id, attachment, target_email):
    """
    Creates a note entry for an item attachment
    :param item_id: Item id
    :param attachment: exchangelib attachment
    :param target_email: target email
    :return: note entry dict for item attachment
    """
    item = attachment.item
    dict_result = parse_attachment_as_dict(item_id, attachment)
    dict_result.update(
        parse_item_as_dict(item, target_email, camel_case=True, compact_fields=True)
    )
    title = f'EWS get attachment got item for "{target_email}", "{get_attachment_name(attachment.name)}"'

    return get_entry_for_object(
        title,
        CONTEXT_UPDATE_EWS_ITEM_FOR_ATTACHMENT + CONTEXT_UPDATE_ITEM_ATTACHMENT,
        dict_result,
    )


""" Command Functions """


def get_expanded_group(client: EWSClient, email_address, recursive_expansion=False):
    """
    Retrieve expanded group command
    :param client: EWS Client
    :param email_address: Email address of the group to expand
    :param (Optional) recursive_expansion: Whether to enable recursive expansion. Default is "False".
    :return: Expanded groups output tuple
    """
    group_members = ExpandGroup(protocol=client.protocol).call(
        email_address, recursive_expansion
    )
    group_details = {"name": email_address, "members": group_members}
    output = {"EWS.ExpandGroup": group_details}
    readable_output = tableToMarkdown("Group Members", group_members)
    return readable_output, output, group_details


def get_searchable_mailboxes(client: EWSClient):
    """
    Retrieve searchable mailboxes command
    :param client: EWS Client
    :return: Searchable mailboxes output tuple
    """
    searchable_mailboxes = GetSearchableMailboxes(protocol=client.protocol).call()
    readable_output = tableToMarkdown(
        "Searchable mailboxes", searchable_mailboxes, headers=["displayName", "mailbox"]
    )
    output = {"EWS.Mailboxes": searchable_mailboxes}
    return readable_output, output, searchable_mailboxes


def delete_attachments_for_message(
        client: EWSClient, item_id, target_mailbox=None, attachment_ids=None
):
    """
    Deletes attachments for a given message
    :param client: EWS Client
    :param item_id: item id
    :param (Optional) target_mailbox: target mailbox
    :param (Optional) attachment_ids: attachment ids to delete
    :return: entries that were delted
    """
    attachments = client.get_attachments_for_item(
        item_id, target_mailbox, attachment_ids
    )
    deleted_file_attachments = []
    deleted_item_attachments = []  # type: ignore
    for attachment in attachments:
        attachment_deleted_action = {
            ATTACHMENT_ID: attachment.attachment_id.id,
            ACTION: "deleted",
        }
        if isinstance(attachment, FileAttachment):
            deleted_file_attachments.append(attachment_deleted_action)
        else:
            deleted_item_attachments.append(attachment_deleted_action)
        attachment.detach()

    entries = []
    if len(deleted_file_attachments) > 0:
        entry = get_entry_for_object(
            "Deleted file attachments",
            "EWS.Items" + CONTEXT_UPDATE_FILE_ATTACHMENT,
            deleted_file_attachments,
        )
        entries.append(entry)
    if len(deleted_item_attachments) > 0:
        entry = get_entry_for_object(
            "Deleted item attachments",
            "EWS.Items" + CONTEXT_UPDATE_ITEM_ATTACHMENT,
            deleted_item_attachments,
        )
        entries.append(entry)

    return entries


def fetch_attachments_for_message(
        client: EWSClient, item_id, target_mailbox=None, attachment_ids=None
):
    """
    Fetches attachments for a message
    :param client: EWS Client
    :param item_id: item id
    :param (Optional) target_mailbox: target mailbox
    :param (Optional) attachment_ids: attachment ids
    :return: list of parsed entries
    """
    account = client.get_account(target_mailbox)
    attachments = client.get_attachments_for_item(item_id, account, attachment_ids)
    entries = []
    for attachment in attachments:
        if isinstance(attachment, FileAttachment):
            try:
                if attachment.content:
                    entries.append(get_entry_for_file_attachment(item_id, attachment))
            except TypeError as e:
                if str(e) != "must be string or buffer, not None":
                    raise
        else:
            entries.append(
                get_entry_for_item_attachment(
                    item_id, attachment, account.primary_smtp_address
                )
            )
            if attachment.item.mime_content:
                entries.append(
                    fileResult(
                        get_attachment_name(attachment.name) + ".eml",
                        attachment.item.mime_content,
                    )
                )

    return entries


def move_item_between_mailboxes(
        client: EWSClient,
        item_id,
        destination_mailbox,
        destination_folder_path,
        source_mailbox=None,
        is_public=None,
):
    """
    Moves item between mailboxes
    :param client: EWS Client
    :param item_id: item id
    :param destination_mailbox: destination mailbox
    :param destination_folder_path: destination folder path
    :param (Optional) source_mailbox: source mailbox
    :param (Optional) is_public: is the destination folder public
    :return: Output tuple
    """
    source_account = client.get_account(source_mailbox)
    destination_account = client.get_account(destination_mailbox)
    is_public = client.is_default_folder(destination_folder_path, is_public)
    destination_folder = client.get_folder_by_path(
        destination_folder_path, destination_account, is_public
    )
    item = client.get_item_from_mailbox(source_account, item_id)

    exported_items = source_account.export([item])
    destination_account.upload([(destination_folder, exported_items[0])])
    source_account.bulk_delete([item])

    move_result = {
        MOVED_TO_MAILBOX: destination_mailbox,
        MOVED_TO_FOLDER: destination_folder_path,
    }
    readable_output = "Item was moved successfully."
    output = {f"EWS.Items(val.itemId === '{item_id}')": move_result}
    return readable_output, output, move_result


def move_item(
        client: EWSClient, item_id, target_folder_path, target_mailbox=None, is_public=None
):
    """
    Moves an item within the same mailbox
    :param client: EWS Client
    :param item_id: item id
    :param target_folder_path: target folder path
    :param (Optional) target_mailbox: mailbox containing the item
    :param (Optional) is_public: is the destination folder public
    :return: Output tuple
    """
    account = client.get_account(target_mailbox)
    is_public = client.is_default_folder(target_folder_path, is_public)
    target_folder = client.get_folder_by_path(target_folder_path, is_public=is_public)
    item = client.get_item_from_mailbox(account, item_id)
    if isinstance(item, ErrorInvalidIdMalformed):
        raise Exception("Item not found")
    item.move(target_folder)
    move_result = {
        NEW_ITEM_ID: item.id,
        ITEM_ID: item_id,
        MESSAGE_ID: item.message_id,
        ACTION: "moved",
    }
    readable_output = tableToMarkdown("Moved items", move_result)
    output = {CONTEXT_UPDATE_EWS_ITEM: move_result}
    return readable_output, output, move_result


def delete_items(client: EWSClient, item_ids, delete_type, target_mailbox=None):
    """
    Delete items in a mailbox
    :param client: EWS Client
    :param item_ids: items ids to delete
    :param delete_type: delte type soft/hard
    :param (Optional) target_mailbox: mailbox containinf the items
    :return: Output tuple
    """
    deleted_items = []
    item_ids = argToList(item_ids)
    items = client.get_items_from_mailbox(target_mailbox, item_ids)
    delete_type = delete_type.lower()

    for item in items:
        item_id = item.id
        if delete_type == "trash":
            item.move_to_trash()
        elif delete_type == "soft":
            item.soft_delete()
        elif delete_type == "hard":
            item.delete()
        else:
            raise Exception(
                f'invalid delete type: {delete_type}. Use "trash" \\ "soft" \\ "hard"'
            )
        deleted_items.append(
            {
                ITEM_ID: item_id,
                MESSAGE_ID: item.message_id,
                ACTION: f"{delete_type}-deleted",
            }
        )

    readable_output = tableToMarkdown(
        f"Deleted items ({delete_type} delete type)", deleted_items
    )
    output = {CONTEXT_UPDATE_EWS_ITEM: deleted_items}
    return readable_output, output, deleted_items


def search_items_in_mailbox(
        client: EWSClient,
        query=None,
        message_id=None,
        folder_path="",
        limit=100,
        target_mailbox=None,
        is_public=None,
        selected_fields="all",
):
    """
    Search items in mailbox
    :param client: EWS Client
    :param (Optional) query: query to execute
    :param (Optional) message_id: message ids to search
    :param (Optional) folder_path: folder path to search
    :param (Optional) limit: max amount of items to fetch
    :param (Optional) target_mailbox: mailbox containing the items
    :param (Optional) is_public: is the targeted folder public
    :param (Optional) selected_fields: Selected fields
    :return: Output tuple
    """
    if not query and not message_id:
        return_error("Missing required argument. Provide query or message-id")

    if message_id and message_id[0] != "<" and message_id[-1] != ">":
        message_id = "<{}>".format(message_id)

    account = client.get_account(target_mailbox)
    limit = int(limit)
    if folder_path.lower() == "inbox":
        folders = [account.inbox]
    elif folder_path:
        is_public = client.is_default_folder(folder_path, is_public)
        folders = [client.get_folder_by_path(folder_path, account, is_public)]
    else:
        folders = account.inbox.parent.walk()  # pylint: disable=E1101

    items = []  # type: ignore
    selected_all_fields = selected_fields == "all"

    if selected_all_fields:
        restricted_fields = list([x.name for x in Message.FIELDS])  # type: ignore
    else:
        restricted_fields = set(argToList(selected_fields))  # type: ignore
        restricted_fields.update(["id", "message_id"])  # type: ignore

    for folder in folders:
        if Message not in folder.supported_item_models:
            continue
        if query:
            items_qs = folder.filter(query).only(*restricted_fields)
        else:
            items_qs = folder.filter(message_id=message_id).only(*restricted_fields)
        items += get_limited_number_of_messages_from_qs(items_qs, limit)
        if len(items) >= limit:
            break

    items = items[:limit]
    searched_items_result = [
        parse_item_as_dict(
            item,
            account.primary_smtp_address,
            camel_case=True,
            compact_fields=selected_all_fields,
        )
        for item in items
    ]

    if not selected_all_fields:
        searched_items_result = [
            {k: v for (k, v) in i.items() if k in keys_to_camel_case(restricted_fields)}
            for i in searched_items_result
        ]

        for item in searched_items_result:
            item["itemId"] = item.pop("id", "")

    readable_output = tableToMarkdown(
        "Searched items",
        searched_items_result,
        headers=ITEMS_RESULTS_HEADERS if selected_all_fields else None,
    )
    output = {CONTEXT_UPDATE_EWS_ITEM: searched_items_result}
    return readable_output, output, searched_items_result


def get_out_of_office_state(client: EWSClient, target_mailbox=None):
    """
    Retrieve get out of office state of the targeted mailbox
    :param client: EWS Client
    :param (Optional) target_mailbox: target mailbox
    :return: Output tuple
    """
    account = client.get_account(target_mailbox)
    oof = account.oof_settings
    oof_dict = {
        "state": oof.state,  # pylint: disable=E1101
        "externalAudience": getattr(oof, "external_audience", None),
        "start": oof.start.ewsformat() if oof.start else None,  # pylint: disable=E1101
        "end": oof.end.ewsformat() if oof.end else None,  # pylint: disable=E1101
        "internalReply": getattr(oof, "internal_replay", None),
        "externalReply": getattr(oof, "external_replay", None),
        MAILBOX: account.primary_smtp_address,
    }
    readable_output = tableToMarkdown(
        f"Out of office state for {account.primary_smtp_address}", oof_dict
    )
    output = {f"Account.Email(val.Address == obj.{MAILBOX}).OutOfOffice": oof_dict}
    return readable_output, output, oof_dict


def recover_soft_delete_item(
        client: EWSClient,
        message_ids,
        target_folder_path="Inbox",
        target_mailbox=None,
        is_public=None,
):
    """
    Recovers soft deleted items
    :param client: EWS Client
    :param message_ids: Message ids to recover
    :param (Optional) target_folder_path: target folder path
    :param (Optional) target_mailbox: target mailbox
    :param (Optional) is_public: is the target folder public
    :return:
    """
    account = client.get_account(target_mailbox)
    is_public = client.is_default_folder(target_folder_path, is_public)
    target_folder = client.get_folder_by_path(target_folder_path, account, is_public)
    recovered_messages = []
    message_ids = argToList(message_ids)

    items_to_recover = account.recoverable_items_deletions.filter(  # pylint: disable=E1101
        message_id__in=message_ids
    ).all()  # pylint: disable=E1101

    recovered_items = set()
    for item in items_to_recover:
        recovered_items.add(item)
    if len(recovered_items) != len(message_ids):
        missing_items = set(message_ids).difference(recovered_items)
        raise Exception(
            f"Some message ids are missing in recoverable items directory: {missing_items}"
        )

    for item in recovered_items:
        item.move(target_folder)
        recovered_messages.append(
            {ITEM_ID: item.id, MESSAGE_ID: item.message_id, ACTION: "recovered"}
        )

    readable_output = tableToMarkdown("Recovered messages", recovered_messages)
    output = {CONTEXT_UPDATE_EWS_ITEM: recovered_messages}
    return readable_output, output, recovered_messages


def get_contacts(client: EWSClient, limit, target_mailbox=None):
    """
    Retrieve contacts of the target mailbox or client mailbox
    :param client: EWS Client
    :param limit: max amount of contacts to retrieve
    :param (Optional) target_mailbox: Target mailbox
    :return:
    """

    def parse_physical_address(address):
        result = {}
        for attr in ["city", "country", "label", "state", "street", "zipcode"]:
            result[attr] = getattr(address, attr, None)
        return result

    def parse_phone_number(phone_number):
        result = {}
        for attr in ["label", "phone_number"]:
            result[attr] = getattr(phone_number, attr, None)
        return result

    def parse_contact(contact):
        contact_dict = dict(
            (k, v if not isinstance(v, EWSDateTime) else v.ewsformat())
            for k, v in list(contact._field_vals())
            if isinstance(v, str) or isinstance(v, EWSDateTime)
        )
        if isinstance(contact, Contact) and contact.physical_addresses:
            contact_dict["physical_addresses"] = list(
                map(parse_physical_address, contact.physical_addresses)
            )
        if isinstance(contact, Contact) and contact.phone_numbers:
            contact_dict["phone_numbers"] = list(
                map(parse_phone_number, contact.phone_numbers)
            )
        if (
                isinstance(contact, Contact)
                and contact.email_addresses
                and len(contact.email_addresses) > 0
        ):
            contact_dict["emailAddresses"] = [x.email for x in contact.email_addresses]
        contact_dict = keys_to_camel_case(contact_dict)
        contact_dict = dict((k, v) for k, v in list(contact_dict.items()) if v)
        contact_dict.pop("mimeContent", None)
        contact_dict["originMailbox"] = target_mailbox
        return contact_dict

    account = client.get_account(target_mailbox)
    contacts = []

    for contact in account.contacts.all()[: int(limit)]:  # pylint: disable=E1101
        contacts.append(parse_contact(contact))
    readable_output = tableToMarkdown(f"Email contacts for {target_mailbox}", contacts)
    output = {"Account.Email(val.Address == obj.originMailbox).EwsContacts": contacts}
    return readable_output, output, contacts


def create_folder(client: EWSClient, new_folder_name, folder_path, target_mailbox=None):
    """
    Creates a folder in the target mailbox or the client mailbox
    :param client: EWS Client
    :param new_folder_name: new folder name
    :param folder_path: path of the new folder
    :param (Optional) target_mailbox: target mailbox
    :return: Output tuple
    """
    account = client.get_account(target_mailbox)
    full_path = os.path.join(folder_path, new_folder_name)
    try:
        if client.get_folder_by_path(full_path, account):
            return f"Folder {full_path} already exists",
    except Exception:
        pass
    parent_folder = client.get_folder_by_path(folder_path, account)
    f = Folder(parent=parent_folder, name=new_folder_name)
    f.save()
    client.get_folder_by_path(full_path, account)
    return f"Folder {full_path} created successfully",


def find_folders(client: EWSClient, target_mailbox=None):
    """
    Finds folders in the mailbox
    :param client: EWS Client
    :param (Optional) target_mailbox: target mailbox
    :return: Output tuple
    """
    account = client.get_account(target_mailbox)
    root = account.root
    if client.is_public_folder:
        root = account.public_folders_root
    folders = []
    for f in root.walk():  # pylint: disable=E1101
        folder = folder_to_context_entry(f)
        folders.append(folder)
    folders_tree = root.tree()  # pylint: disable=E1101
    readable_output = folders_tree
    output = {"EWS.Folders(val.id == obj.id)": folders}
    return readable_output, output, folders


def mark_item_as_junk(client: EWSClient, item_id, move_items, target_mailbox=None):
    """
    Marks item as junk in the target mailbox or client mailbox
    :param client: EWS Client
    :param item_id: item ids to mark as junk
    :param move_items: "yes" or "no" - to move or not to move to trash
    :param (Optional) target_mailbox: target mailbox
    :return:
    """
    account = client.get_account(target_mailbox)
    move_items = move_items.lower() == "yes"
    ews_result = MarkAsJunk(account=account).call(item_id=item_id, move_item=move_items)
    mark_as_junk_result = {
        ITEM_ID: item_id,
    }
    if ews_result == "Success":
        mark_as_junk_result[ACTION] = "marked-as-junk"
    else:
        raise Exception("Failed mark-item-as-junk with error: " + ews_result)

    readable_output = tableToMarkdown("Mark item as junk", mark_as_junk_result)
    output = {CONTEXT_UPDATE_EWS_ITEM: mark_as_junk_result}
    return readable_output, output, mark_as_junk_result


def get_items_from_folder(
        client: EWSClient,
        folder_path,
        limit=100,
        target_mailbox=None,
        is_public=None,
        get_internal_item="no",
):
    """
    Retrieve items from folder path
    :param client: EWS Client
    :param folder_path: folder path
    :param (Optional) limit: max amount of items to retrieve
    :param (Optional) target_mailbox: target mailbox
    :param (Optional) is_public: is the folder public
    :param (Optional) get_internal_item: should also retrieve internal items ("no" by default)
    :return: Output tuple
    """
    account = client.get_account(target_mailbox)
    limit = int(limit)
    get_internal_item = get_internal_item == "yes"
    is_public = client.is_default_folder(folder_path, is_public)
    folder = client.get_folder_by_path(folder_path, account, is_public)
    qs = folder.filter().order_by("-datetime_created")[:limit]
    items = get_limited_number_of_messages_from_qs(qs, limit)
    items_result = []

    for item in items:
        item_attachment = parse_item_as_dict(
            item, account.primary_smtp_address, camel_case=True, compact_fields=True
        )
        for attachment in item.attachments:
            if (
                    get_internal_item
                    and isinstance(attachment, ItemAttachment)
                    and isinstance(attachment.item, Message)
            ):
                # if found item attachment - switch item to the attchment
                item_attachment = parse_item_as_dict(
                    attachment.item,
                    account.primary_smtp_address,
                    camel_case=True,
                    compact_fields=True,
                )
                break
        items_result.append(item_attachment)

    hm_headers = [
        "sender",
        "subject",
        "hasAttachments",
        "datetimeReceived",
        "receivedBy",
        "author",
        "toRecipients",
        "itemId",
    ]
    readable_output = tableToMarkdown(
        "Items in folder " + folder_path, items_result, headers=hm_headers
    )
    output = {CONTEXT_UPDATE_EWS_ITEM: items_result}
    return readable_output, output, items_result


def get_items(client: EWSClient, item_ids, target_mailbox=None):
    """
    Get items from target mailbox or client mailbox
    :param client: EWS Client
    :param item_ids: item ids to retrieve
    :param (Optional) target_mailbox: target mailbox to retrieve items from
    :return:
    """
    item_ids = argToList(item_ids)
    account = client.get_account(target_mailbox)
    items = client.get_items_from_mailbox(account, item_ids)
    items = [x for x in items if isinstance(x, Message)]
    items_as_incidents = [parse_incident_from_item(x) for x in items]
    items_to_context = [
        parse_item_as_dict(x, account.primary_smtp_address, True, True) for x in items
    ]
    readable_output = tableToMarkdown(
        "Get items", items_to_context, ITEMS_RESULTS_HEADERS
    )
    output = {
        CONTEXT_UPDATE_EWS_ITEM: items_to_context,
        "Email": [email_ec(item) for item in items],
    }
    return readable_output, output, items_as_incidents


def get_folder(client: EWSClient, folder_path, target_mailbox=None, is_public=None):
    """
    Retrieve a folder from the target mailbox or client mailbox
    :param client: EWS Client
    :param folder_path: folder path to retrieve
    :param (Optional) target_mailbox: target mailbox
    :param (Optional) is_public: is the folder public
    :return:
    """
    account = client.get_account(target_mailbox)
    is_public = client.is_default_folder(folder_path, is_public)
    folder = folder_to_context_entry(
        client.get_folder_by_path(folder_path, account=account, is_public=is_public)
    )
    readable_output = tableToMarkdown(f"Folder {folder_path}", folder)
    output = {CONTEXT_UPDATE_FOLDER: folder}
    return readable_output, output, folder


def folder_to_context_entry(f):
    """
    Create a context entry from a folder response
    :param f: folder response
    :return: dict context entry
    """
    try:
        f_entry = {
            "name": f.name,
            "totalCount": f.total_count,
            "id": f.id,
            "childrenFolderCount": f.child_folder_count,
            "changeKey": f.changekey,
        }

        if "unread_count" in [x.name for x in Folder.FIELDS]:
            f_entry["unreadCount"] = f.unread_count
        return f_entry
    except AttributeError:
        if isinstance(f, dict):
            return {
                "name": f.get("name"),
                "totalCount": f.get("total_count"),
                "id": f.get("id"),
                "childrenFolderCount": f.get("child_folder_count"),
                "changeKey": f.get("changekey"),
                "unreadCount": f.get("unread_count"),
            }


def mark_item_as_read(
        client: EWSClient, item_ids, operation="read", target_mailbox=None
):
    """
    Marks item as read
    :param client: EWS Client
    :param item_ids: items ids to mark as read
    :param (Optional) operation: operation to execute
    :param (Optional) target_mailbox: target mailbox
    :return: Output tuple
    """
    marked_items = []
    item_ids = argToList(item_ids)
    items = client.get_items_from_mailbox(target_mailbox, item_ids)
    items = [x for x in items if isinstance(x, Message)]

    for item in items:
        item.is_read = operation == "read"
        item.save()

        marked_items.append(
            {
                ITEM_ID: item.id,
                MESSAGE_ID: item.message_id,
                ACTION: "marked-as-{}".format(operation),
            }
        )

    readable_output = tableToMarkdown(
        f"Marked items ({operation} marked operation)", marked_items
    )
    output = {CONTEXT_UPDATE_EWS_ITEM: marked_items}
    return readable_output, output, marked_items


def random_word_generator(length):
    """Generate a random string of given length
    """
    letters = string.ascii_lowercase
    return ''.join(random.choice(letters) for i in range(length))


def handle_html(html_body):
    """
    Extract all data-url content from within the html and return as separate attachments.
    Due to security implications, we support only images here
    We might not have Beautiful Soup so just do regex search
    """
    attachments = []
    clean_body = ''
    last_index = 0
    for i, m in enumerate(
            re.finditer(r'<img.+?src=\"(data:(image\/.+?);base64,([a-zA-Z0-9+/=\r\n]+?))\"', html_body, re.I)):
        attachment = {
            'data': base64.b64decode(m.group(3)),
            'name': f'image{i}'
        }
        attachment['cid'] = f'{attachment["name"]}@{random_word_generator(8)}.{random_word_generator(8)}'

        attachments.append(attachment)
        clean_body += html_body[last_index:m.start(1)] + 'cid:' + attachment['cid']
        last_index = m.end() - 1

    clean_body += html_body[last_index:]
    return clean_body, attachments


def collect_manual_attachments(manualAttachObj):
    """Collect all manual attachments' data

    Args:
        manualAttachObj (str): String representation of the manually attached files list.

    Returns:
        List[Dict]. List of the files data.
    """
    manually_attached_objects = argToList(manualAttachObj)

    attachments = []
    for attachment in manually_attached_objects:
        file_res = demisto.getFilePath(os.path.basename(attachment['RealFileName']))

        path = file_res['path']

        with open(path, 'rb') as fp:
            data = fp.read()

        attachments.append({
            'name': attachment['FileName'],
            'data': data,
            'cid': ''
        })

    return attachments


def collect_attachments(attachments_ids, attachments_cids, attachments_names):
    """Collect all attachments' data

    Args:
        attachments_ids (str): String representation of the files ids list.
        attachments_cids (str): String representation of the files content ids list.
        attachments_names (str): String representation of the files names list.

    Returns:
        List[Dict]. List of the files data.
    """
    attachments = []

    files_ids = argToList(attachments_ids)
    files_cids = argToList(attachments_cids)
    files_names = argToList(attachments_names)

    for index, file_id in enumerate(files_ids):
        try:
            file_res = demisto.getFilePath(file_id)
            path = file_res['path']

            if len(files_names) > index and files_names[index]:
                filename = files_names[index]
            else:
                filename = file_res['name']

            if len(files_cids) > index and files_cids[index]:
                cid = files_cids[index]
            else:
                cid = ''

            with open(path, 'rb') as fp:
                data = fp.read()

            attachments.append({
                'name': filename,
                'data': data,
                'cid': cid
            })

        except Exception as e:
            demisto.error(f'Invalid entry {file_id} with exception: {e}')
            return_error(f'Entry {file_id} is not valid or is not a file entry')

    return attachments


def handle_transient_files(transient_files, transient_files_contents, transient_files_cids):
    """Creates the transient attachments data

    Args:
        transient_files (str): String representation of the transient files names list.
        transient_files_contents (str): String representation of the transient files content list.
        transient_files_cids (str): String representation of the transient files content ids list.

    Returns:
        List[Dict]. List of the transient files data.
    """
    transient_attachments = []

    files_names = argToList(transient_files)
    files_contents = argToList(transient_files_contents)
    files_cids = argToList(transient_files_cids)

    for index in range(len(files_names)):
        file_name = files_names[index]

        if index >= len(files_contents):
            break

        file_content = bytes(files_contents[index], UTF_8)

        if index >= len(files_cids):
            file_cid = ''
        else:
            file_cid = files_cids[index]

        transient_attachments.append({
            'name': file_name,
            'data': file_content,
            'cid': file_cid
        })

    return transient_attachments


def handle_template_params(template_params):
    """Translates the template params if they exist from the context

    Args:
        template_params (str): JSON string that represent the variables names to be replaced and the desired value.
                                Value can be either real value or context key to fetch the value from.

    Returns:
        Dict. `variable_name: value_to_use` of the templated parameters.
    """
    actual_params = {}

    if template_params:
        try:
            params = json.loads(template_params)

            for p in params:
                if params[p].get('value'):
                    actual_params[p] = params[p]['value']
                elif params[p].get('key'):
                    actual_params[p] = demisto.dt(demisto.context(), params[p]['key'])
        except ValueError as e:
            return_error('Unable to parse template_params: %s' % (str(e)))

    return actual_params


def create_message_object(to, cc, bcc, subject, body, additional_headers, from_address, reply_to):
    """Creates the message object according to the existence of additional custom headers.
    """
    if additional_headers:
        return Message(
            to_recipients=to,
            author=from_address,
            cc_recipients=cc,
            bcc_recipients=bcc,
            subject=subject,
            reply_to=reply_to,
            body=body,
            **additional_headers
        )

    return Message(
        to_recipients=to,
        author=from_address,
        cc_recipients=cc,
        bcc_recipients=bcc,
        subject=subject,
        reply_to=reply_to,
        body=body
    )


def create_message(to, subject='', body='', bcc=None, cc=None, html_body=None, attachments=None,
                   additional_headers=None, from_address=None, reply_to=None):
    """Creates the Message object that will be sent.

    Args:
        to (list): Main recipients.
        cc (list): CC recipients.
        bcc (list): BCC recipients.
        subject (str): Email's subject.
        body (str): Email's simple text body.
        html_body (str): Email's html body.
        attachments (list): Files to be attached to the mail, both inline and as files.
        additional_headers (Dict): Custom headers to be added to the message.
        from_address (str): The email address from which to reply.
        reply_to (list): Email addresses that need to be used to reply to the message.

    Returns:
        Message. Message object ready to be sent.
    """
    if not html_body:
        # This is a simple text message - we cannot have CIDs here
        message = create_message_object(to, cc, bcc, subject, body, additional_headers, from_address, reply_to)

        for attachment in attachments:
            if not attachment.get('cid'):
                new_attachment = FileAttachment(name=attachment.get('name'), content=attachment.get('data'))
                message.attach(new_attachment)

    else:
        html_body, html_attachments = handle_html(html_body)
        attachments += html_attachments

        message = create_message_object(to, cc, bcc, subject, HTMLBody(html_body), additional_headers, from_address,
                                        reply_to)

        for attachment in attachments:
            if not attachment.get('cid'):
                new_attachment = FileAttachment(name=attachment.get('name'), content=attachment.get('data'))
            else:
                new_attachment = FileAttachment(name=attachment.get('name'), content=attachment.get('data'),
                                                is_inline=True, content_id=attachment.get('cid'))

            message.attach(new_attachment)

    return message


def add_additional_headers(additional_headers):
    """Adds custom headers to the Message object

    Args:
        additional_headers (str): Headers list as string. Example: headerName1=headerValue1,headerName2=headerValue2

    Returns:
        Dict. Headers dictionary in the form of: `header_name: header value`
    """
    headers = dict()

    for header in argToList(additional_headers):
        header_name, header_value = header.split('=', 1)

        class TempClass(ExtendedProperty):
            distinguished_property_set_id = 'InternetHeaders'
            property_name = header_name
            property_type = 'String'

        try:
            Message.register(header_name, TempClass)
            headers[header_name] = header_value
        except ValueError as e:
            demisto.debug('EWSO365 - Header ' + header_name + ' could not be registered. ' + str(e))

    return headers


def send_email(client: EWSClient, to, subject='', body="", bcc=None, cc=None, htmlBody=None,
               attachIDs="", attachCIDs="", attachNames="", manualAttachObj=None,
               transientFile=None, transientFileContent=None, transientFileCID=None, templateParams=None,
               additionalHeader=None, raw_message=None, from_address=None, replyTo=None):
    to = argToList(to)
    cc = argToList(cc)
    bcc = argToList(bcc)
    reply_to = argToList(replyTo)

    # Basic validation - we allow pretty much everything but you have to have at least a recipient
    # We allow messages without subject and also without body
    if not to and not cc and not bcc:
        return_error('You must have at least one recipient')

    if raw_message:
        message = Message(
            to_recipients=to,
            cc_recipients=cc,
            bcc_recipients=bcc,
            body=raw_message,
            author=from_address,
            reply_to=reply_to
        )

    else:
        if additionalHeader:
            additionalHeader = add_additional_headers(additionalHeader)

        # collect all types of attachments
        attachments = collect_attachments(attachIDs, attachCIDs, attachNames)
        attachments.extend(collect_manual_attachments(manualAttachObj))
        attachments.extend(handle_transient_files(transientFile, transientFileContent, transientFileCID))

        # update body and html_body with the templated params, if exists
        template_params = handle_template_params(templateParams)
        if template_params:
            body = body.format(**template_params)
            if htmlBody:
                htmlBody = htmlBody.format(**template_params)

        message = create_message(to, subject, body, bcc, cc, htmlBody, attachments, additionalHeader, from_address,
                                 reply_to)

    client.send_email(message)

    return 'Mail sent successfully', {}, {}


def reply_mail(client: EWSClient, to, inReplyTo, subject='', body="", bcc=None, cc=None, htmlBody=None,
               attachIDs="", attachCIDs="", attachNames="", manualAttachObj=None):
    to = argToList(to)
    cc = argToList(cc)
    bcc = argToList(bcc)

    # collect all types of attachments
    attachments = collect_attachments(attachIDs, attachCIDs, attachNames)
    attachments.extend(collect_manual_attachments(manualAttachObj))
    client.reply_mail(inReplyTo, to, body, subject, bcc, cc, htmlBody, attachments)


def get_item_as_eml(client: EWSClient, item_id, target_mailbox=None):
    """
    Retrieve item as an eml
    :param client: EWS Client
    :param item_id: Item id to retrieve
    :param (Optional) target_mailbox: target mailbox
    :return: Output tuple
    """
    account = client.get_account(target_mailbox)
    item = client.get_item_from_mailbox(account, item_id)

    if item.mime_content:
        mime_content = item.mime_content
        if isinstance(mime_content, bytes):
            email_content = email.message_from_bytes(mime_content)
        else:
            email_content = email.message_from_string(mime_content)
        if item.headers:
            attached_email_headers = [
                (h, " ".join(map(str.strip, v.split("\r\n"))))
                for (h, v) in list(email_content.items())
            ]
            for header in item.headers:
                if (
                        header.name,
                        header.value,
                ) not in attached_email_headers and header.name != "Content-Type":
                    email_content.add_header(header.name, header.value)

        eml_name = item.subject if item.subject else "demisto_untitled_eml"
        file_result = fileResult(eml_name + ".eml", email_content.as_string())
        file_result = (
            file_result if file_result else "Failed uploading eml file to war room"
        )

        return file_result


def parse_incident_from_item(item):
    """
    Parses an incident from an item
    :param item: item to parse
    :return: Parsed item
    """
    incident = {}
    labels = []
    demisto.debug(f"starting to parse the email with id {item.id} into an incident")
    log_memory()
    try:
        incident["details"] = item.text_body or item.body
    except AttributeError:
        incident["details"] = item.body
    incident["name"] = item.subject
    labels.append({"type": "Email/subject", "value": item.subject})
    incident["occurred"] = item.datetime_created.ewsformat()

    # handle recipients
    if item.to_recipients:
        for recipient in item.to_recipients:
            labels.append({"type": "Email", "value": recipient.email_address})

    # handle cc
    if item.cc_recipients:
        for recipient in item.cc_recipients:
            labels.append({"type": "Email/cc", "value": recipient.email_address})
    # handle email from
    if item.sender:
        labels.append({"type": "Email/from", "value": item.sender.email_address})

    # email format
    email_format = ""
    try:
        if item.text_body:
            labels.append({"type": "Email/text", "value": item.text_body})
            email_format = "text"
    except AttributeError:
        pass
    if item.body:
        labels.append({"type": "Email/html", "value": item.body})
        email_format = "HTML"
    labels.append({"type": "Email/format", "value": email_format})

    # handle attachments
    if item.attachments:
        incident["attachment"] = []
        demisto.debug(f"parsing {len(item.attachments)} attachments for item with id {item.id}")
        attachment_counter = 0
        for attachment in item.attachments:
            attachment_counter += 1
            demisto.debug(f'retrieving attachment number {attachment_counter} of email with id {item.id}')
            file_result = None
            label_attachment_type = None
            label_attachment_id_type = None
            if isinstance(attachment, FileAttachment):
                try:
                    if attachment.content:
                        # file attachment
                        label_attachment_type = "attachments"
                        label_attachment_id_type = "attachmentId"

                        # save the attachment
                        file_name = get_attachment_name(attachment.name)
                        demisto.debug(f"saving content number {attachment_counter}, "
                                      f"of size {sys.getsizeof(attachment.content)}, of email with id {item.id}")
                        file_result = fileResult(file_name, attachment.content)

                        # check for error
                        if file_result["Type"] == entryTypes["error"]:
                            demisto.error(file_result["Contents"])
                            raise Exception(file_result["Contents"])

                        # save attachment to incident
                        incident["attachment"].append(
                            {
                                "path": file_result["FileID"],
                                "name": get_attachment_name(attachment.name),
                            }
                        )
                except TypeError as e:
                    if str(e) != "must be string or buffer, not None":
                        raise
                    continue
            else:
                # other item attachment
                label_attachment_type = "attachmentItems"
                label_attachment_id_type = "attachmentItemsId"

                # save the attachment
                if attachment.item.mime_content:
                    mime_content = attachment.item.mime_content
                    attached_email = email.message_from_bytes(mime_content) if isinstance(mime_content, bytes) \
                        else email.message_from_string(mime_content)
                    if attachment.item.headers:
                        attached_email_headers = []
                        for h, v in attached_email.items():
                            if not isinstance(v, str):
                                try:
                                    v = str(v)
                                except:  # noqa: E722
                                    demisto.debug('cannot parse the header "{}"'.format(h))
                                    continue

                            v = ' '.join(map(str.strip, v.split('\r\n')))
                            attached_email_headers.append((h, v))
                        for header in attachment.item.headers:
                            if (
                                    (header.name, header.value)
                                    not in attached_email_headers
                                    and header.name != "Content-Type"
                            ):
                                attached_email.add_header(header.name, header.value)
                    attached_email_bytes = attached_email.as_bytes()
                    chardet_detection = chardet.detect(attached_email_bytes)
                    encoding = chardet_detection.get('encoding', 'utf-8') or 'utf-8'
                    try:
                        # Trying to decode using the detected encoding
                        data = attached_email_bytes.decode(encoding)
                    except UnicodeDecodeError:
                        # In case the detected encoding fails apply the default encoding
                        demisto.info(f'Could not decode attached email using detected encoding:{encoding}, retrying '
                                     f'using utf-8.\nAttached email:\n{attached_email}')
                        data = attached_email_bytes.decode('utf-8')

                    file_result = fileResult(
                        get_attachment_name(attachment.name) + ".eml",
                        data,
                    )

                if file_result:
                    # check for error
                    if file_result["Type"] == entryTypes["error"]:
                        demisto.error(file_result["Contents"])
                        raise Exception(file_result["Contents"])

                    # save attachment to incident
                    incident["attachment"].append(
                        {
                            "path": file_result["FileID"],
                            "name": get_attachment_name(attachment.name) + ".eml",
                        }
                    )

            labels.append(
                {
                    "type": label_attachment_type,
                    "value": get_attachment_name(attachment.name),
                }
            )
            labels.append(
                {"type": label_attachment_id_type, "value": attachment.attachment_id.id}
            )
        demisto.debug(f'finished parsing attachment {attachment_counter} of email with id {item.id}')

    # handle headers
    if item.headers:
        headers = []
        for header in item.headers:
            labels.append(
                {
                    "type": "Email/Header/{}".format(header.name),
                    "value": str(header.value),
                }
            )
            headers.append("{}: {}".format(header.name, header.value))
        labels.append({"type": "Email/headers", "value": "\r\n".join(headers)})

    # handle item id
    if item.message_id:
        labels.append({"type": "Email/MessageId", "value": str(item.message_id)})

    if item.id:
        labels.append({"type": "Email/ID", "value": item.id})
        labels.append({"type": "Email/itemId", "value": item.id})

    # handle conversion id
    if item.conversation_id:
        labels.append({"type": "Email/ConversionID", "value": item.conversation_id.id})

    incident["labels"] = labels
    demisto.debug(f"Starting to generate rawJSON for incident, from email with id {item.id}")
    log_memory()
    incident["rawJSON"] = json.dumps(parse_item_as_dict(item, None), ensure_ascii=False)
    log_memory()
    demisto.debug(f"FInshed generatiing rawjson from email with id {item.id}")

    return incident


def fetch_emails_as_incidents(client: EWSClient, last_run, incidentFilter):
    """
    Fetch incidents
    :param client: EWS Client
    :param last_run: last run dict
    :return:
    """
    log_memory()
    last_run = get_last_run(client, last_run)
    excluded_ids = set(last_run.get(LAST_RUN_IDS, []))
    try:
        last_emails = fetch_last_emails(
            client,
            client.folder_name,
            last_run.get(LAST_RUN_TIME),
            excluded_ids,
            incidentFilter,
        )

        incidents = []
        incident: Dict[str, str] = {}
        emails_ids = []  # Used for mark emails as read
        demisto.debug(f'{APP_NAME} - Started fetch with {len(last_emails)} at {last_run.get(LAST_RUN_TIME)}')
        current_fetch_ids = set()

        last_fetch_time = last_run.get(LAST_RUN_TIME)

        last_modification_time = last_fetch_time
        if isinstance(last_modification_time, EWSDateTime):
            last_modification_time = last_modification_time.ewsformat()
            
        for item in last_emails:
            if item.message_id:
                current_fetch_ids.add(item.message_id)
                incident = parse_incident_from_item(item)
                incidents.append(incident)
<<<<<<< HEAD
                if incidentFilter == MODIFIED_FILTER:
                    item_modified_time = item.last_modified_time.ewsformat()
                    if last_modification_time is None or last_modification_time < item_modified_time:
                        last_modification_time = item_modified_time
=======
                if item.id:
                    emails_ids.append(item.id)
>>>>>>> c247173a

                if len(incidents) >= client.max_fetch:
                    break

        demisto.debug(f'{APP_NAME} - ending fetch - got {len(incidents)} incidents.')

        if incidentFilter == MODIFIED_FILTER:
            last_incident_run_time = last_modification_time
        else:  # default case - using 'received' time
            last_incident_run_time = incident.get("occurred", last_fetch_time)

        # making sure both last fetch time and the time of most recent incident are the same type for comparing.
        if isinstance(last_incident_run_time, EWSDateTime):
            last_incident_run_time = last_incident_run_time.ewsformat()

        if isinstance(last_fetch_time, EWSDateTime):
            last_fetch_time = last_fetch_time.ewsformat()

        demisto.debug(
            f'#### last_incident_time: {last_incident_run_time}({type(last_incident_run_time)}).'
            f'last_fetch_time: {last_fetch_time}({type(last_fetch_time)}) ####')

        # If the fetch query is not fully fetched (we didn't have any time progress) - then we keep the
        # id's from current fetch until progress is made. This is for when max_fetch < incidents_from_query.
        if not last_incident_run_time or not last_fetch_time or last_incident_run_time > last_fetch_time:
            ids = current_fetch_ids
        else:
            ids = current_fetch_ids | excluded_ids

        new_last_run = {
            LAST_RUN_TIME: last_incident_run_time,
            LAST_RUN_FOLDER: client.folder_name,
            LAST_RUN_IDS: list(ids),
            ERROR_COUNTER: 0,
        }

        demisto.setLastRun(new_last_run)

        if client.mark_as_read:
            mark_item_as_read(client, emails_ids)

        return incidents

    except RateLimitError:
        if LAST_RUN_TIME in last_run:
            last_run[LAST_RUN_TIME] = last_run[LAST_RUN_TIME].ewsformat()
        if ERROR_COUNTER not in last_run:
            last_run[ERROR_COUNTER] = 0
        last_run[ERROR_COUNTER] += 1
        demisto.setLastRun(last_run)
        if last_run[ERROR_COUNTER] > 2:
            raise
        return []


def fetch_last_emails(
        client: EWSClient, folder_name="Inbox", since_datetime=None, exclude_ids=None, incidentFilter=RECEIVED_FILTER
):
    """
    Fetches last emails
    :param client: EWS client
    :param (Optional) folder_name: folder name to pull from
    :param (Optional) since_datetime: items will be searched after this datetime
    :param (Optional) exclude_ids: exclude ids from fetch
    :return: list of exchangelib.Items
    """
    qs = client.get_folder_by_path(folder_name, is_public=client.is_public_folder)
    demisto.debug(f"Finished getting the folder named {folder_name} by path")
    log_memory()
    if since_datetime:
        if incidentFilter == MODIFIED_FILTER:
            qs = qs.filter(last_modified_time__gte=since_datetime)
        else:  # default to "received" time
            qs = qs.filter(datetime_received__gte=since_datetime)
    else:
        tz = EWSTimeZone('UTC')
        first_fetch_datetime = dateparser.parse(FETCH_TIME)
        assert first_fetch_datetime is not None
        first_fetch_ews_datetime = EWSDateTime.from_datetime(first_fetch_datetime.replace(tzinfo=tz))
        qs = qs.filter(last_modified_time__gte=first_fetch_ews_datetime)
    qs = qs.filter().only(*[x.name for x in Message.FIELDS if x.name.lower() != 'mime_content'])
    qs = qs.filter().order_by("datetime_received")
    result = []
    exclude_ids = exclude_ids if exclude_ids else set()
    demisto.debug(f'{APP_NAME} - Exclude ID list: {exclude_ids}')
    qs.chunk_size = min(client.max_fetch, 100)
    qs.page_size = min(client.max_fetch, 100)
    demisto.debug("Before iterating on queryset")
    demisto.debug(f'Size of the queryset object in fetch-incidents:{sys.getsizeof(qs)}')
    for item in qs:
        demisto.debug("next iteration of the queryset in fetch-incidents")
        if isinstance(item, Message) and item.message_id not in exclude_ids:
            result.append(item)
            if len(result) >= client.max_fetch:
                break
        else:
            demisto.debug(f'message_id {item.message_id} was excluded. IsMessage: {isinstance(item, Message)}')
    demisto.debug(f'{APP_NAME} - Got total of {len(result)} from ews query.')
    log_memory()
    return result


def test_module(client: EWSClient, max_fetch):
    """
    test-module
    * Max incidents per fetch <= MAX_INCIDENTS_PER_FETCH
    * Account can be retrieved
    * Account has read rights
    * Test access to fetch folder
    :param client: EWS Client
    :param max_fetch: Max fetches per incident
    :return: "ok"
    """
    try:
        if int(max_fetch) > MAX_INCIDENTS_PER_FETCH:
            return_error(f'Error - Max incidents per fetch cannot be greater than {MAX_INCIDENTS_PER_FETCH}. '
                         f'You provided: {max_fetch}')
        account = client.get_account()
        if not account.root.effective_rights.read:  # pylint: disable=E1101
            raise Exception(
                "Success to authenticate, but user has no permissions to read from the mailbox. "
                "Need to delegate the user permissions to the mailbox - "
                "please read integration documentation and follow the instructions"
            )
        client.get_folder_by_path(
            client.folder_name, account, client.is_public_folder
        ).test_access()
    except ErrorFolderNotFound as e:
        if "Top of Information Store" in str(e):
            raise Exception(
                "Success to authenticate, but user probably has no permissions to read from the specific folder."
                "Check user permissions. You can try !ews-find-folders command to "
                "get all the folders structure that the user has permissions to"
            )

    return "ok"


def sub_main():
    is_test_module = False
    params = demisto.params()
    args = prepare_args(demisto.args())
    # client's default_target_mailbox is the authorization source for the instance
    params['default_target_mailbox'] = args.get('target_mailbox',
                                                args.get('source_mailbox', params['default_target_mailbox']))

    try:
        client = EWSClient(**params)
        start_logging()

        # replace sensitive access_token value in logs
        add_sensitive_log_strs(client.credentials.access_token.get('access_token', ''))

        command = demisto.command()
        # commands that return a single note result
        normal_commands = {
            "ews-get-searchable-mailboxes": get_searchable_mailboxes,
            "ews-move-item-between-mailboxes": move_item_between_mailboxes,
            "ews-move-item": move_item,
            "ews-delete-items": delete_items,
            "ews-search-mailbox": search_items_in_mailbox,
            "ews-get-contacts": get_contacts,
            "ews-get-out-of-office": get_out_of_office_state,
            "ews-recover-messages": recover_soft_delete_item,
            "ews-create-folder": create_folder,
            "ews-mark-item-as-junk": mark_item_as_junk,
            "ews-find-folders": find_folders,
            "ews-get-items-from-folder": get_items_from_folder,
            "ews-get-items": get_items,
            "ews-get-folder": get_folder,
            "ews-expand-group": get_expanded_group,
            "ews-mark-items-as-read": mark_item_as_read,
            "send-mail": send_email,
        }

        # commands that may return multiple results or non-note result
        special_output_commands = {
            "ews-get-attachment": fetch_attachments_for_message,
            "ews-delete-attachment": delete_attachments_for_message,
            "ews-get-items-as-eml": get_item_as_eml,
            "reply-mail": reply_mail,
        }
        # system commands:
        if command == "test-module":
            is_test_module = True
            demisto.results(test_module(client, params.get('max_fetch')))
        elif command == "fetch-incidents":
            last_run = demisto.getLastRun()
            incidentFilter = params.get('incidentFilter', RECEIVED_FILTER)
            if incidentFilter not in [RECEIVED_FILTER,MODIFIED_FILTER]: # Ensure it's one of the allowed filter values
                incidentFilter = RECEIVED_FILTER # or if not, force it to the default, RECEIVED_FILTER
            incidents = fetch_emails_as_incidents(client, last_run, incidentFilter)
            demisto.debug(f"Saving incidents with size {sys.getsizeof(incidents)}")

            demisto.incidents(incidents)

        # special outputs commands
        elif command in special_output_commands:
            demisto.results(special_output_commands[command](client, **args))  # type: ignore[operator]

        # normal commands
        else:
            output = normal_commands[command](client, **args)  # type: ignore[operator]
            return_outputs(*output)

    except Exception as e:
        demisto.error(f'got exception {e}')
        start_logging()
        debug_log = log_stream.getvalue()  # type: ignore[union-attr]
        error_message_simple = ""

        # Office365 regular maintenance case
        if isinstance(e, ErrorMailboxStoreUnavailable) or isinstance(
                e, ErrorMailboxMoveInProgress
        ):
            log_message = (
                "Office365 is undergoing load balancing operations. "
                "As a result, the service is temporarily unavailable."
            )
            if demisto.command() == "fetch-incidents":
                demisto.info(log_message)
                demisto.incidents([])
                sys.exit(0)
            if is_test_module:
                demisto.results(
                    log_message + " Please retry the instance configuration test."
                )
                sys.exit(0)
            error_message_simple = log_message + " Please retry your request."

        if isinstance(e, ConnectionError):
            error_message_simple = (
                "Could not connect to the server.\n"
                f"Additional information: {str(e)}"
            )
        else:
            if is_test_module and isinstance(e, MalformedResponseError):
                error_message_simple = (
                    "Got invalid response from the server.\n"
                )

        # Legacy error handling
        if "Status code: 401" in debug_log:
            error_message_simple = (
                "Got unauthorized from the server. "
            )

        if "Status code: 503" in debug_log:
            error_message_simple = (
                "Got timeout from the server. "
                "Probably the server is not reachable with the current settings. "
            )

        if not error_message_simple:
            error_message = error_message_simple = str(e)
        else:
            error_message = error_message_simple + "\n" + str(e)

        stacktrace = traceback.format_exc()
        if stacktrace:
            error_message += "\nFull stacktrace:\n" + stacktrace

        if debug_log:
            error_message += "\nFull debug log:\n" + debug_log

        if demisto.command() == "fetch-incidents":
            raise
        if demisto.command() == "ews-search-mailbox" and isinstance(e, ValueError):
            return_error(
                message="Selected invalid field, please specify valid field name.",
                error=e,
            )
        if is_test_module:
            demisto.results(error_message_simple)
        else:
            demisto.results(
                {
                    "Type": entryTypes["error"],
                    "ContentsFormat": formats["text"],
                    "Contents": error_message_simple,
                }
            )
        demisto.error(f"{e.__class__.__name__}: {error_message}")
    finally:
        exchangelib_cleanup()
        if log_stream:
            try:
                logging.getLogger().removeHandler(log_handler)  # type: ignore
                log_stream.close()
            except Exception as ex:
                demisto.error(
                    "EWS: unexpected exception when trying to remove log handler: {}".format(
                        ex
                    )
                )


def process_main():
    """setup stdin to fd=0 so we can read from the server"""
    sys.stdin = os.fdopen(0, "r")
    sub_main()


def main():
    # When running big queries, like 'ews-search-mailbox' the memory might not freed by the garbage
    # collector. `separate_process` flag will run the integration on a separate process that will prevent
    # memory leakage.
    separate_process = demisto.params().get("separate_process", False)
    demisto.debug("Running as separate_process: {}".format(separate_process))
    if separate_process:
        try:
            p = Process(target=process_main)
            p.start()
            p.join()
            demisto.debug("subprocess finished")
        except Exception as ex:
            demisto.error("Failed starting Process: {}".format(ex))
    else:
        sub_main()


def log_memory():
    if is_debug_mode():
        demisto.debug(f'memstat\n{str(subprocess.check_output(["ps", "-opid,comm,rss,vsz"]))}')


from MicrosoftApiModule import *  # noqa: E402

if __name__ in ("__main__", "__builtin__", "builtins"):
    main()<|MERGE_RESOLUTION|>--- conflicted
+++ resolved
@@ -2261,15 +2261,14 @@
                 current_fetch_ids.add(item.message_id)
                 incident = parse_incident_from_item(item)
                 incidents.append(incident)
-<<<<<<< HEAD
+
                 if incidentFilter == MODIFIED_FILTER:
                     item_modified_time = item.last_modified_time.ewsformat()
                     if last_modification_time is None or last_modification_time < item_modified_time:
                         last_modification_time = item_modified_time
-=======
+
                 if item.id:
                     emails_ids.append(item.id)
->>>>>>> c247173a
 
                 if len(incidents) >= client.max_fetch:
                     break
