import base64
import json

import pytest
from exchangelib import EWSDate, EWSDateTime, EWSTimeZone
from exchangelib.attachments import AttachmentId, ItemAttachment
from exchangelib.items import Item, Message
from freezegun import freeze_time

from EWSO365 import (ExpandGroup, GetSearchableMailboxes,
                     add_additional_headers, fetch_last_emails, find_folders,
                     get_expanded_group, get_searchable_mailboxes, handle_html,
                     handle_transient_files, parse_incident_from_item)

with open("test_data/commands_outputs.json", "r") as f:
    COMMAND_OUTPUTS = json.load(f)
with open("test_data/raw_responses.json", "r") as f:
    RAW_RESPONSES = json.load(f)


class TestNormalCommands:
    """
    The test class checks the following normal_commands:
        * ews-find-folders
        * ews-expand-group
        * ews-get-searchable-mailboxes
        * ews-expand-group
    """

    class MockClient:
        class MockAccount:
            def __init__(self):
                self.root = self
                self.walk_res = []
                self.all_res = ""
                self.contacts = self

            def walk(self):
                return self.walk_res

            def tree(self):
                return ""

            def all(self):
                return self.all_res

        def __init__(self):
            self.default_target_mailbox = ""
            self.client_id = ""
            self.client_secret = ""
            self.tenant_id = ""
            self.folder = ""
            self.is_public_folder = ""
            self.request_timeout = ""
            self.max_fetch = ""
            self.self_deployed = ""
            self.insecure = ""
            self.proxy = ""
            self.account = self.MockAccount()
            self.protocol = ""

        def get_account(self, target_mailbox=None, access_type=None):
            return self.account

        def get_items_from_mailbox(self, account, item_ids):
            return ""

        def get_item_from_mailbox(self, account, item_id):
            return ""

        def get_attachments_for_item(self, item_id, account, attachment_ids=None):
            return ""

        def is_default_folder(self, folder_path, is_public):
            return ""

        def get_folder_by_path(self, path, account=None, is_public=False):
            return ""

    def test_ews_find_folders(self):
        """
        This test checks the following normal_command:
            * ews-find-folders
        Using this method:
        Given:
            - command name is ews-find-folders
            - client function name to mock
            - expected raw result
            - expected command result
        When:
            - we want to execute the command function
        Then:
            - the expected result will be the same as the entry context
        """
        command_name = "ews-find-folders"

        raw_response = RAW_RESPONSES[command_name]
        expected = COMMAND_OUTPUTS[command_name]
        client = self.MockClient()
        client.account.walk_res = raw_response
        res = find_folders(client)
        actual_ec = res[1]
        assert expected == actual_ec

    def test_get_searchable_mailboxes(self, mocker):
        """
        This test checks the following normal_command:
            * ews-get-searchable-mailboxes
        Using this method:
        Given:
            - command name is ews-get-searchable-mailboxes
            - client function name to mock
            - expected raw result
            - expected command result
        When:
            - we want to execute the command function
        Then:
            - the expected result will be the same as the entry context
        """
        command_name = "ews-get-searchable-mailboxes"
        expected = COMMAND_OUTPUTS[command_name]
        raw_response = RAW_RESPONSES["ews-get-searchable-mailboxes"]
        mocker.patch.object(GetSearchableMailboxes, "__init__", return_value=None)
        mocker.patch.object(GetSearchableMailboxes, "call", return_value=raw_response)
        client = self.MockClient()
        res = get_searchable_mailboxes(client)
        actual_ec = res[1]
        assert expected == actual_ec

    def test_expand_group(self, mocker):
        """
        This test checks the following normal_command:
            * ews-expand-group
        Using this method:
        Given:
            - command name is ews-expand-group
            - client function name to mock
            - expected raw result
            - expected command result
        When:
            - we want to execute the command function
        Then:
            - the expected result will be the same as the entry context
        """
        command_name = "ews-expand-group"
        expected = COMMAND_OUTPUTS[command_name]
        raw_response = RAW_RESPONSES[command_name]
        mocker.patch.object(ExpandGroup, "__init__", return_value=None)
        mocker.patch.object(ExpandGroup, "call", return_value=raw_response)
        client = self.MockClient()
        res = get_expanded_group(
            client, email_address="testgroup-1@demistodev.onmicrosoft.com"
        )
        actual_ec = res[1]
        assert expected == actual_ec


HEADERS_PACKAGE = [
    ('', {}),
    ('header=value', {'header': 'value'}),
    ('header1=value1, header2=value2', {'header1': 'value1', 'header2': 'value2'}),
    # Can not register the same header more then once.
    ('header3=value3, header3=other_value', {'header3': 'value3'})
]


@pytest.mark.parametrize('input_headers, expected_output', HEADERS_PACKAGE)
def test_additional_headers(input_headers, expected_output):
    """Check the registration of custom headers to the Message object.

    Given:
        - Custom headers and their values (as a string)
    When:
        - Adding custom headers to the Message object before sending it
    Then:
        - Register new headers to the Message object

    """
    assert add_additional_headers(input_headers) == expected_output


TRANSIENT_PACKAGE = [
    ('', '', '', []),
    (
        'file1, file2', 'content1, content2', 'cid1',
        [
            {
                'name': 'file1',
                'data': bytes('content1', 'utf-8'),
                'cid': 'cid1'
            },
            {
                'name': 'file2',
                'data': bytes('content2', 'utf-8'),
                'cid': ''
            },
        ]
    ),
    (
        'file1, file2', 'content1, content2', ',cid2',
        [
            {
                'name': 'file1',
                'data': bytes('content1', 'utf-8'),
                'cid': ''
            },
            {
                'name': 'file2',
                'data': bytes('content2', 'utf-8'),
                'cid': 'cid2'
            },
        ]
    )
]


@pytest.mark.parametrize('transient_files, transient_files_contents, transient_files_cids, expected_output',
                         TRANSIENT_PACKAGE)
def test_handle_transient_files(transient_files, transient_files_contents, transient_files_cids, expected_output):
    """Check the parsing of transient files

    Given:
        - Files names (as a string)
        - Files contents (as a string)
        - Files cids (as a string)
    When:
        - Parsing the data for transient files creation
    Then:
        - Create the dictionary for files creation

    """
    assert handle_transient_files(transient_files, transient_files_contents, transient_files_cids) == expected_output


HTML_PACKAGE = [
    ('<html><body>some text</body></html>', ('<html><body>some text</body></html>', [])),
    ('<html><body>some text <img src="data:image/abcd;base64,abcd"></body></html>',
     ('<html><body>some text <img src="cid:image0@abcd1234.abcd1234"></body></html>',
      [{'data': base64.b64decode('abcd'), 'name': 'image0', 'cid': 'image0@abcd1234.abcd1234'}]
      )
     )
]


@pytest.mark.parametrize('html_input, expected_output', HTML_PACKAGE)
def test_handle_html(mocker, html_input, expected_output):
    """Check the parsing of the html_body

    Given:
        - String that represents the HTML body
    When:
        - Parsing the HTML string to incorporate the inline images
    Then:
        - Clean the HTML string and add the relevant references to image files

    """
    import EWSO365 as ewso365
    mocker.patch.object(ewso365, 'random_word_generator', return_value='abcd1234')
    assert handle_html(html_input) == expected_output


@freeze_time('2021-05-23 13:18:14.901293+00:00')
@pytest.mark.parametrize('since_datetime, filter_arg, expected_result',
                         [('', 'last_modified_time__gte', EWSDateTime.from_string('2021-05-23 13:08:14.901293+00:00')),
                          ('2021-05-23 21:28:14.901293+00:00', 'datetime_received__gte',
                           '2021-05-23 21:28:14.901293+00:00')
                          ])
def test_fetch_last_emails(mocker, since_datetime, filter_arg, expected_result):
    """
    Given:
        - First fetch timestamp - no last_run
        - Not the first time fetching - last_run with a date

    When:
        - Fetching last emails

    Then:
        - Verify last_modified_time__gte is ten minutes earlier
        - Verify datetime_received__gte according to the datetime received
    """
    class MockObject:
        def filter(self, last_modified_time__gte='', datetime_received__gte=''):
            return MockObject2()

    class MockObject2:
        def filter(self):
            return MockObject2()

        def only(self, *args):
            return self

        def order_by(self, *args):
            return [Message(), Message(), Message(), Message(), Message()]

    def mock_get_folder_by_path(path, account=None, is_public=False):
        return MockObject()

    client = TestNormalCommands.MockClient()
    client.get_folder_by_path = mock_get_folder_by_path
    mocker.patch.object(MockObject, 'filter')

    fetch_last_emails(client, since_datetime=since_datetime)
    assert MockObject.filter.call_args[1].get(filter_arg) == expected_result


@freeze_time('2021-05-23 18:28:14.901293+00:00')
@pytest.mark.parametrize('max_fetch, expected_result',
                         [(6, 5),
                          (2, 2),
                          (5, 5)])
def test_fetch_last_emails_max_fetch(max_fetch, expected_result):
    """
    Given:
        - Max fetch is 6
        - Max fetch is 2
        - Max fetch is 5

    When:
        - Fetching last emails - need to make sure to return emails according to the max_fetch param.

    Then:
        - Return 5 emails (Cause we only have 5 emails)
        - Return 2 emails
        - Return 5 emails
    """
    class MockObject:
        def filter(self, last_modified_time__gte='', datetime_received__gte=''):
            return MockObject2()

    class MockObject2:
        def filter(self):
            return MockObject2()

        def only(self, *args):
            return self

        def order_by(self, *args):
            # Return a list of emails
            return [Message(), Message(), Message(), Message(), Message()]

    def mock_get_folder_by_path(path, account=None, is_public=False):
        return MockObject()

    client = TestNormalCommands.MockClient()
    client.max_fetch = max_fetch
    client.get_folder_by_path = mock_get_folder_by_path

    emails = fetch_last_emails(client, since_datetime='')
    assert len(emails) == expected_result


def test_parse_incident_from_item():
    """
    Given:
        - Message item with attachment that contains non UTF-8 encoded char

    When:
        - Parsing incident from item

    Verify:
        - Parsing runs successfully
        - Incidnet attachment is not empty
    """
    message = Message(
        datetime_created=EWSDate(year=2021, month=1, day=25),
        to_recipients=[],
        attachments=[
            ItemAttachment(
                item=Item(mime_content=b'\xc400'),
                attachment_id=AttachmentId(),
                last_modified_time=EWSDate(year=2021, month=1, day=25),
            ),
        ],
    )
    incident = parse_incident_from_item(message)
    assert incident['attachment']


@freeze_time('2021-07-15 13:18:14.901293+00:00')
@pytest.mark.parametrize('since_datetime, filter_arg, expected_result',
                         [('', 'last_modified_time__gte', EWSDateTime.from_string('2021-05-23 13:08:14.901293+00:00')),
                          ('2021-05-23 21:28:14.901293+00:00', 'datetime_received__gte',
                           '2021-05-23 21:28:14.901293+00:00')
                          ])
def test_fetch_last_emails_paging(mocker, since_datetime, filter_arg, expected_result):
    """
    Given:
<<<<<<< HEAD
        - Incidents with the same creation time
        - Low max_fetch value
=======
        - First fetch timestamp - no last_run
        - Not the first time fetching - last_run with a date
>>>>>>> c52594be

    When:
        - Fetching last emails

    Then:
<<<<<<< HEAD
        - Verify each run bring the next incidents
=======
        - Verify last_modified_time__gte is ten minutes earlier
        - Verify datetime_received__gte according to the datetime received
>>>>>>> c52594be
    """

    class MockObject:
        def filter(self, last_modified_time__gte='', datetime_received__gte=''):
            return MockObject2()

    class MockObject2:
        def filter(self):
            return MockObject2()

        def only(self, *args):
            return self

        def order_by(self, *args):
            # Return a list of emails
            return messages

    def mock_get_folder_by_path(path, account=None, is_public=False):
        return MockObject()

    messages = [
        Message(subject='test1',
                message_id='test1',
                text_body='Hello World',
                body='Test1',
                datetime_received=EWSDateTime(2021, 7, 14, 1, 47, 17, tzinfo=EWSTimeZone(key='UTC')),
                datetime_sent=EWSDateTime(2021, 7, 14, 1, 47, 15, tzinfo=EWSTimeZone(key='UTC')),
                datetime_created=EWSDateTime(2021, 7, 14, 1, 47, 17, tzinfo=EWSTimeZone(key='UTC'))
                ),
        Message(subject='test2',
                message_id='test2',
                text_body='Hello World',
                body='Test2',
                datetime_received=EWSDateTime(2021, 7, 14, 1, 47, 17, tzinfo=EWSTimeZone(key='UTC')),
                datetime_sent=EWSDateTime(2021, 7, 14, 1, 47, 15, tzinfo=EWSTimeZone(key='UTC')),
                datetime_created=EWSDateTime(2021, 7, 14, 1, 47, 17, tzinfo=EWSTimeZone(key='UTC'))
                )]

    client = TestNormalCommands.MockClient()
    client.max_fetch = 1
    client.get_folder_by_path = mock_get_folder_by_path

    res = fetch_last_emails(client, since_datetime=since_datetime)
    assert res[0].subject == 'test1'
    res = fetch_last_emails(client, since_datetime=since_datetime,exclude_ids=['test1'])
    assert res[0].subject == 'test2'

<|MERGE_RESOLUTION|>--- conflicted
+++ resolved
@@ -385,24 +385,14 @@
 def test_fetch_last_emails_paging(mocker, since_datetime, filter_arg, expected_result):
     """
     Given:
-<<<<<<< HEAD
         - Incidents with the same creation time
         - Low max_fetch value
-=======
-        - First fetch timestamp - no last_run
-        - Not the first time fetching - last_run with a date
->>>>>>> c52594be
 
     When:
         - Fetching last emails
 
     Then:
-<<<<<<< HEAD
         - Verify each run bring the next incidents
-=======
-        - Verify last_modified_time__gte is ten minutes earlier
-        - Verify datetime_received__gte according to the datetime received
->>>>>>> c52594be
     """
 
     class MockObject:
@@ -448,5 +438,4 @@
     res = fetch_last_emails(client, since_datetime=since_datetime)
     assert res[0].subject == 'test1'
     res = fetch_last_emails(client, since_datetime=since_datetime,exclude_ids=['test1'])
-    assert res[0].subject == 'test2'
-
+    assert res[0].subject == 'test2'