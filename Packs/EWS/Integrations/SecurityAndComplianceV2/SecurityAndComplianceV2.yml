--- conflicted
+++ resolved
@@ -39,12 +39,9 @@
   name: app_id
   type: 0
   required: false
-<<<<<<< HEAD
   section: Connect
   advanced: true
-=======
   hidden: true
->>>>>>> 187a4379
 - display: Trust any certificate (not secure)
   name: insecure
   defaultvalue: "false"
