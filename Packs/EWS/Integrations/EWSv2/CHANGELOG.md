## [Unreleased]
<<<<<<< HEAD
- Add Email entry context for ews-get-items.
- Fixed an issue where the **fetch-incidents** command caused a timeout from EWS.
=======


## [20.4.1] - 2020-04-29
Fixed an issue where the **fetch-incidents** command caused a timeout from EWS.
>>>>>>> cc5cb18e

## [20.4.0] - 2020-04-14
-


## [20.3.1] - 2020-03-04
Added the ability to run the integration as a separate process, which protects against memory depletion.

## [19.12.0] - 2019-12-10
Fixed issue where threads not closed after executing commands.

## [19.11.1] - 2019-11-26
- Logging improvement.
- Added the *Max incidents per fetch* parameter, which specifies the maximum number of incidents to retrieve per fetch. The maximum for this parameter is 50.

## [19.11.0] - 2019-11-12
  - Improved implementation of the ***ews-move-item-between-mailboxes*** command.
  -  The email body now prints to context and the War Room for the following commands:
    - ***ews-get-items***
    - ***ews-search-mailbox***

## [19.10.2] - 2019-10-29
- Improved implementation of the ***ews-search-mailbox*** command.
- Added the ***ews-get-items-as-eml*** command.

## [19.9.1] - 2019-09-18
Improved handling of uploaded EMLfiles.

## [19.9.0] - 2019-09-04
- Improved implementation of the ***ews-get-contacts*** command.
- Improved security for the  Exchange 365 Compliance search.
- Added the *get-internal-items* argument to the ***ews-get-items-from-folder*** command, which enables you to retrieve EML and MSF file attachments.
- Improved security within the Docker container.


## [19.8.0] - 2019-08-06
  - Improved memory resource usage.
  - Added the ***ews-mark-items-as-read*** command.
  - Added the *Mark fetched emails as read* parameter to the integration instance configuration. 
  - Improved integration documentation.
<|MERGE_RESOLUTION|>--- conflicted
+++ resolved
@@ -1,13 +1,8 @@
 ## [Unreleased]
-<<<<<<< HEAD
-- Add Email entry context for ews-get-items.
-- Fixed an issue where the **fetch-incidents** command caused a timeout from EWS.
-=======
-
+- Command - "ews-get-items", add Email entry context by demisto standards as an output.
 
 ## [20.4.1] - 2020-04-29
 Fixed an issue where the **fetch-incidents** command caused a timeout from EWS.
->>>>>>> cc5cb18e
 
 ## [20.4.0] - 2020-04-14
 -
