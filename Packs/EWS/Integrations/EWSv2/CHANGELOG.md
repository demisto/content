## [Unreleased]
<<<<<<< HEAD
Fixed an issue where an error occurred when getting mails with malformed attachments.
=======
- Command - "ews-get-items", add Email entry context by demisto standards as an output.
>>>>>>> 865fea85

## [20.4.1] - 2020-04-29
  - Added the *Email entry* context to the ***ews-get-items*** command.
  - Fixed an issue where the ***fetch-incidents*** command caused a timeout from EWS.

## [20.4.0] - 2020-04-14
-

## [20.3.1] - 2020-03-04
Added the ability to run the integration as a separate process, which protects against memory depletion.

## [19.12.0] - 2019-12-10
Fixed issue where threads not closed after executing commands.

## [19.11.1] - 2019-11-26
- Logging improvement.
- Added the *Max incidents per fetch* parameter, which specifies the maximum number of incidents to retrieve per fetch. The maximum for this parameter is 50.

## [19.11.0] - 2019-11-12
  - Improved implementation of the ***ews-move-item-between-mailboxes*** command.
  -  The email body now prints to context and the War Room for the following commands:
    - ***ews-get-items***
    - ***ews-search-mailbox***

## [19.10.2] - 2019-10-29
- Improved implementation of the ***ews-search-mailbox*** command.
- Added the ***ews-get-items-as-eml*** command.

## [19.9.1] - 2019-09-18
Improved handling of uploaded EMLfiles.

## [19.9.0] - 2019-09-04
- Improved implementation of the ***ews-get-contacts*** command.
- Improved security for the  Exchange 365 Compliance search.
- Added the *get-internal-items* argument to the ***ews-get-items-from-folder*** command, which enables you to retrieve EML and MSF file attachments.
- Improved security within the Docker container.


## [19.8.0] - 2019-08-06
  - Improved memory resource usage.
  - Added the ***ews-mark-items-as-read*** command.
  - Added the *Mark fetched emails as read* parameter to the integration instance configuration. 
  - Improved integration documentation.
<|MERGE_RESOLUTION|>--- conflicted
+++ resolved
@@ -1,9 +1,6 @@
 ## [Unreleased]
-<<<<<<< HEAD
-Fixed an issue where an error occurred when getting mails with malformed attachments.
-=======
 - Command - "ews-get-items", add Email entry context by demisto standards as an output.
->>>>>>> 865fea85
+- Fixed an issue where an error occurred when getting mails with malformed attachments.
 
 ## [20.4.1] - 2020-04-29
   - Added the *Email entry* context to the ***ews-get-items*** command.
