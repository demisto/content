--- conflicted
+++ resolved
@@ -2,11 +2,7 @@
     "name": "EWS",
     "description": "Exchange Web Services and Office 365 (mail)",
     "support": "Cortex XSOAR",
-<<<<<<< HEAD
-    "currentVersion": "1.1.4",
-=======
     "currentVersion": "1.1.5",
->>>>>>> 503b4dc1
     "author": "Cortex XSOAR",
     "url": "https://www.paloaltonetworks.com/cortex",
     "email": "",
