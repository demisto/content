--- conflicted
+++ resolved
@@ -2,11 +2,7 @@
     "name": "EWS",
     "description": "Exchange Web Services and Office 365 (mail)",
     "support": "xsoar",
-<<<<<<< HEAD
-    "currentVersion": "1.5.0",
-=======
-    "currentVersion": "1.6.0",
->>>>>>> eb530e3e
+    "currentVersion": "1.7.0",
     "author": "Cortex XSOAR",
     "url": "https://www.paloaltonetworks.com/cortex",
     "email": "",
