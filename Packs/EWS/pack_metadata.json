{
    "name": "EWS",
    "description": "Exchange Web Services and Office 365 (mail)",
    "support": "xsoar",
<<<<<<< HEAD
    "currentVersion": "1.3.6",
=======
    "currentVersion": "1.3.7",
>>>>>>> 0aeb71c4
    "author": "Cortex XSOAR",
    "url": "https://www.paloaltonetworks.com/cortex",
    "email": "",
    "created": "2020-04-21T07:41:48Z",
    "categories": [
        "Messaging"
    ],
    "tags": [],
    "useCases": [],
    "keywords": []
}<|MERGE_RESOLUTION|>--- conflicted
+++ resolved
@@ -2,11 +2,7 @@
     "name": "EWS",
     "description": "Exchange Web Services and Office 365 (mail)",
     "support": "xsoar",
-<<<<<<< HEAD
-    "currentVersion": "1.3.6",
-=======
-    "currentVersion": "1.3.7",
->>>>>>> 0aeb71c4
+    "currentVersion": "1.3.8",
     "author": "Cortex XSOAR",
     "url": "https://www.paloaltonetworks.com/cortex",
     "email": "",
