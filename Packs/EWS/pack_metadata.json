--- conflicted
+++ resolved
@@ -2,11 +2,7 @@
     "name": "EWS",
     "description": "Exchange Web Services and Office 365 (mail)",
     "support": "xsoar",
-<<<<<<< HEAD
-    "currentVersion": "1.3.9",
-=======
     "currentVersion": "1.4.1",
->>>>>>> 7c4e8123
     "author": "Cortex XSOAR",
     "url": "https://www.paloaltonetworks.com/cortex",
     "email": "",
