--- conflicted
+++ resolved
@@ -2,11 +2,8 @@
     "name": "EWS",
     "description": "Exchange Web Services and Office 365 (mail)",
     "support": "xsoar",
-<<<<<<< HEAD
     "currentVersion": "1.7.8",
-=======
-    "currentVersion": "1.7.7",
->>>>>>> a0aec5ff
+
     "author": "Cortex XSOAR",
     "url": "https://www.paloaltonetworks.com/cortex",
     "email": "",
