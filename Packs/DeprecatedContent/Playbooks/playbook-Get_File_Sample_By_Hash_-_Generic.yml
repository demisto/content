id: get_file_sample_by_hash_-_generic
version: -1
name: Get File Sample By Hash - Generic
fromversion: 3.5.0
<<<<<<< HEAD
description: Returns to the war-room a file sample correlating from a hash using one or more products
=======
description: DEPRECATED. Use "Get File Sample By Hash - Generic v2" playbook instead. Returns to the war-room a file sample correlating from a hash using one
  or more products
>>>>>>> f7322eb1
starttaskid: "0"
tasks:
  "0":
    id: "0"
    taskid: 0131a1f1-22f0-489d-8c41-ec4a0e89369d
    type: start
    task:
      id: 0131a1f1-22f0-489d-8c41-ec4a0e89369d
      version: -1
      name: ""
      description: ""
      iscommand: false
      brand: ""
    nexttasks:
      '#none#':
      - "2"
      - "3"
    separatecontext: false
    view: |-
      {
        "position": {
          "x": 265,
          "y": 50
        }
      }
  "2":
    id: "2"
    taskid: 366fe696-1d20-4473-87b6-d0c2ce334996
    type: playbook
    task:
      id: 366fe696-1d20-4473-87b6-d0c2ce334996
      version: -1
      name: Get File Sample By Hash - Cylance Protect
      description: ""
      playbookName: Get File Sample By Hash - Cylance Protect
      type: playbook
      iscommand: false
      brand: ""
    nexttasks:
      '#none#':
      - "4"
    scriptarguments:
      SHA256:
        complex:
          root: inputs.SHA256
    separatecontext: true
    loop:
      iscommand: false
      exitCondition: ""
      wait: 1
    view: |-
      {
        "position": {
          "x": 50,
          "y": 195
        }
      }
  "3":
    id: "3"
    taskid: 88fbf584-4a72-4097-86e6-3d22957bdd3e
    type: playbook
    task:
      id: 88fbf584-4a72-4097-86e6-3d22957bdd3e
      version: -1
      name: Get File Sample By Hash - Carbon Black Enterprise Response
      description: ""
      playbookName: Get File Sample By Hash - Carbon Black Enterprise Response
      type: playbook
      iscommand: false
      brand: ""
    nexttasks:
      '#none#':
      - "4"
    scriptarguments:
      MD5:
        complex:
          root: inputs.MD5
    separatecontext: true
    loop:
      iscommand: false
      exitCondition: ""
      wait: 1
    view: |-
      {
        "position": {
          "x": 480,
          "y": 195
        }
      }
  "4":
    id: "4"
    taskid: 905fca17-4fc2-4efb-8db3-322ff915dee8
    type: title
    task:
      id: 905fca17-4fc2-4efb-8db3-322ff915dee8
      version: -1
      name: Done
      description: ""
      type: title
      iscommand: false
      brand: ""
    separatecontext: false
    view: |-
      {
        "position": {
          "x": 265,
          "y": 370
        }
      }
view: |-
  {
    "linkLabelsPosition": {},
    "paper": {
      "dimensions": {
        "height": 385,
        "width": 810,
        "x": 50,
        "y": 50
      }
    }
  }
inputs:
- key: MD5
  value:
    complex:
      root: File
      accessor: MD5
  required: false
  description: Get file sample from MD5 input
- key: SHA256
  value:
    complex:
      root: File
      accessor: SHA256
  required: false
  description: Get file sample from SHA256 input
outputs:
- contextPath: File
  description: File sample object
  type: unknown
tests:
- No tests
toversion: 4.1.9<|MERGE_RESOLUTION|>--- conflicted
+++ resolved
@@ -2,12 +2,8 @@
 version: -1
 name: Get File Sample By Hash - Generic
 fromversion: 3.5.0
-<<<<<<< HEAD
-description: Returns to the war-room a file sample correlating from a hash using one or more products
-=======
 description: DEPRECATED. Use "Get File Sample By Hash - Generic v2" playbook instead. Returns to the war-room a file sample correlating from a hash using one
   or more products
->>>>>>> f7322eb1
 starttaskid: "0"
 tasks:
   "0":
@@ -149,5 +145,4 @@
   description: File sample object
   type: unknown
 tests:
-- No tests
-toversion: 4.1.9+- No tests