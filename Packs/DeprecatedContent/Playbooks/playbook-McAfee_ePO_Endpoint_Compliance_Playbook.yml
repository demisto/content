id: playbook12
version: -1
system: true
fromversion: 2.5.0
name: McAfee ePO Endpoint Compliance Playbook
description: DEPRECATED. Use "McAfee ePO Endpoint Compliance Playbook v2" playbook instead. Discover endpoints that are not using the latest McAfee AV Signatures
starttaskid: "0"
tasks:
  "0":
    id: "0"
    taskid: a3d08d64-ed0b-41ff-886d-00daa3ed7c90
    type: start
    task:
      id: a3d08d64-ed0b-41ff-886d-00daa3ed7c90
      version: -1
      description: ""
      name: start_task
      type: start
      iscommand: false
      brand: ""
    nexttasks:
      '#none#':
      - "10"
      - "2"
    separatecontext: false
    view: |-
      {
        "position": {
          "x": 50,
          "y": -87
        }
      }
    note: false
    timertriggers: []
    ignoreworker: false
    skipunavailable: false
    quietmode: 0
  "2":
    id: "2"
    taskid: cdd9fe08-f2d7-4b2f-8e62-ec21ed9e3715
    type: regular
    task:
      id: cdd9fe08-f2d7-4b2f-8e62-ec21ed9e3715
      version: -1
      description: ""
      name: Retrieve ePO's current DAT version
      script: epo|||epo-get-current-dat
      type: regular
      iscommand: true
      brand: epo
    nexttasks:
      '#none#':
      - "3"
    scriptarguments:
      repos:
        simple: ${repo}
    separatecontext: false
    view: |-
      {
        "position": {
          "x": 313,
          "y": 40
        }
      }
    note: false
    timertriggers: []
    ignoreworker: false
    skipunavailable: false
    quietmode: 0
  "3":
    id: "3"
    taskid: b8d7abd0-0a4f-4e52-8aac-5fd4e6949fd6
    type: condition
    task:
      id: b8d7abd0-0a4f-4e52-8aac-5fd4e6949fd6
      version: -1
      name: Are any endpoints outdated and using an older DAT version?
      description: Type list of systems in comments - comma separated
      type: condition
      iscommand: false
      brand: ""
    nexttasks:
      "No":
      - "9"
      "Yes":
      - "11"
    scriptarguments:
      faultydelta: {}
      repoversions:
        simple: ${repoversions}
      requireddatversion:
        simple: "-1"
    separatecontext: false
    view: |-
      {
        "position": {
          "x": 50,
          "y": 209
        }
      }
    note: false
    timertriggers: []
    ignoreworker: false
    skipunavailable: false
    quietmode: 0
  "4":
    id: "4"
    taskid: aa4a2429-7901-440e-8d5a-e46557154f5b
    type: condition
    task:
      id: aa4a2429-7901-440e-8d5a-e46557154f5b
      version: -1
      name: Are any endpoints faulty and dangerously outdated?
      description: Type system names in comments - comma separated
      type: condition
      iscommand: false
      brand: ""
    nexttasks:
      "No":
      - "7"
      "Yes":
      - "12"
    scriptarguments:
      data:
        simple: ${faultyendpoints}
    separatecontext: false
    view: |-
      {
        "position": {
          "x": 313,
          "y": 553
        }
      }
    note: false
    timertriggers: []
    ignoreworker: false
    skipunavailable: false
    quietmode: 0
  "5":
    id: "5"
    taskid: 64ae7dd1-592c-4f0a-8b57-3107a6e4040a
    type: regular
    task:
      id: 64ae7dd1-592c-4f0a-8b57-3107a6e4040a
      version: -1
      description: ""
      name: Isolate dangerous systems from network
      type: regular
      iscommand: false
      brand: ""
    nexttasks:
      '#none#':
      - "6"
    separatecontext: false
    view: |-
      {
        "position": {
          "x": 598,
          "y": 890
        }
      }
    note: false
    timertriggers: []
    ignoreworker: false
    skipunavailable: false
    quietmode: 0
  "6":
    id: "6"
    taskid: 05cac450-0b26-47b5-82ab-23e64849c2c3
    type: regular
    task:
      id: 05cac450-0b26-47b5-82ab-23e64849c2c3
      version: -1
      description: ""
      name: Open ServiceNow ticket with list of problematic endpoints to be handled by the appropriate team
      script: ServiceNow|||servicenow-incident-create
      type: regular
      iscommand: true
      brand: ServiceNow
    nexttasks:
      '#none#':
      - "8"
    scriptarguments:
      active: {}
      activity_due: {}
      additional_assignee_list: {}
      approval: {}
      approval_history: {}
      approval_set: {}
      assigned_to: {}
      assignment_group: {}
      business_duration: {}
      business_service: {}
      business_stc: {}
      calendar_duration: {}
      caller_id: {}
      category:
        simple: Software
      caused_by: {}
      close_code: {}
      close_notes: {}
      closed_at: {}
      closed_by: {}
      cmdb_ci: {}
      comments:
        simple: ${endpointsToIsolate}
      comments_and_work_notes: {}
      company: {}
      contact_type: {}
      correlation_display: {}
      correlation_id: {}
      data:
        simple: ${faultyendpoints}
      delivery_plan: {}
      description: {}
      display: {}
      due_date: {}
      escalation: {}
      expected_start: {}
      follow_up: {}
      group_list: {}
      impact: {}
      incident_state: {}
      knowledge: {}
      location: {}
      made_sla: {}
      notify: {}
      number: {}
      order: {}
      parent: {}
      parent_incident: {}
      priority: {}
      problem_id: {}
      reassignment_count: {}
      reopen_count: {}
      resolved_at: {}
      resolved_by: {}
      rfc: {}
      severity:
        simple: "3"
      short_description: {}
      sla_due: {}
      subcategory:
        simple: Antivirus
      sys_updated_by: {}
      sys_updated_on: {}
      urgency: {}
      user_input: {}
      watch_list: {}
      work_end: {}
      work_notes: {}
      work_notes_list: {}
      work_start: {}
    separatecontext: false
    view: |-
      {
        "position": {
          "x": 598,
          "y": 1063
        }
      }
    note: false
    timertriggers: []
    ignoreworker: false
    skipunavailable: false
    quietmode: 0
  "7":
    id: "7"
    taskid: 6d0b0842-0873-4629-8e39-9b4b873f46cb
    type: regular
    task:
      id: 6d0b0842-0873-4629-8e39-9b4b873f46cb
      version: -1
      description: ""
      name: Trigger signature update on outdated endpoints
      script: epo|||epo-update-client-dat
      type: regular
      iscommand: true
      brand: epo
    nexttasks:
      '#none#':
      - "9"
    scriptarguments:
      abortAfterMinutes: {}
      endpoints:
        simple: ${outdatedendpoints}
      eposerver:
        simple: ${repo}
      randomizationInterval: {}
      retryAttempts: {}
      retryIntervalInSeconds: {}
      stopAfterMinutes: {}
      systems:
        simple: ${outdatedEndpoints}
    separatecontext: false
    view: |-
      {
        "position": {
          "x": 62,
          "y": 713
        }
      }
    note: false
    timertriggers: []
    ignoreworker: false
    skipunavailable: false
    quietmode: 0
  "8":
    id: "8"
    taskid: 99679543-7b3b-4f76-8cc7-fec535710df0
    type: regular
    task:
      id: 99679543-7b3b-4f76-8cc7-fec535710df0
      version: -1
      description: ""
      name: Display list of AV related tickets from ServiceNow
      script: ServiceNow|||servicenow-incidents-query
      type: regular
      iscommand: true
      brand: ServiceNow
    nexttasks:
      '#none#':
      - "13"
    scriptarguments:
      fields:
        simple: comments,short_description,category,subcategory,state
      limit: {}
      query:
        simple: subcategory=Antivirus
      sysparm_query:
        simple: subcategory=Antivirus
    separatecontext: false
    view: |-
      {
        "position": {
          "x": 598,
          "y": 1248
        }
      }
    note: false
    timertriggers: []
    ignoreworker: false
    skipunavailable: false
    quietmode: 0
  "9":
    id: "9"
    taskid: 8b9983e7-0454-4087-8dee-e85b4cda4ba4
    type: regular
    task:
      id: 8b9983e7-0454-4087-8dee-e85b4cda4ba4
      version: -1
      description: ""
      name: Close the investigation
      scriptName: CloseInvestigation
      type: regular
      iscommand: false
      brand: ""
    scriptarguments:
      reason:
        simple: AuditCompleted
    separatecontext: false
    view: |-
      {
        "position": {
          "x": 62,
          "y": 1428
        }
      }
    note: false
    timertriggers: []
    ignoreworker: false
    skipunavailable: false
    quietmode: 0
  "10":
    id: "10"
    taskid: a8019bd1-dd82-4437-8b23-a38d82a0fe5e
    type: regular
    task:
      id: a8019bd1-dd82-4437-8b23-a38d82a0fe5e
      version: -1
      name: Get McAfee latest DAT Version
      description: Check the latest DAT file in McAfee repository
      script: epo|||epo-get-latest-dat
      type: regular
      iscommand: true
      brand: epo
    nexttasks:
      '#none#':
      - "3"
    separatecontext: false
    view: |-
      {
        "position": {
          "x": -204,
          "y": 40
        }
      }
    note: false
    timertriggers: []
    ignoreworker: false
    skipunavailable: false
    quietmode: 0
  "11":
    id: "11"
    taskid: 370580ad-016e-4515-8a0e-e76cd0e55373
    type: regular
    task:
      id: 370580ad-016e-4515-8a0e-e76cd0e55373
      version: -1
      name: Store system names to context key outdatedEndpoints
      description: Takes the comments of a given entry ID and stores them in the incident context, under a provided context key. For accessing the last executed task's comments, provide ${lastCompletedTaskEntries.[0]} as the value for the entryId input parameter.
      scriptName: commentsToContext
      type: regular
      iscommand: false
      brand: ""
    nexttasks:
      '#none#':
      - "4"
    scriptarguments:
      contextKey:
        simple: outdatedEndpoints
      entryId:
        simple: ${lastCompletedTaskEntries.[0]}
      listSeperator:
        simple: ','
    separatecontext: false
    view: |-
      {
        "position": {
          "x": 313,
          "y": 381
        }
      }
    note: false
    timertriggers: []
    ignoreworker: false
    skipunavailable: false
    quietmode: 0
  "12":
    id: "12"
    taskid: 2ea4d150-6e57-4bb3-812c-2b18efa693e6
    type: regular
    task:
      id: 2ea4d150-6e57-4bb3-812c-2b18efa693e6
      version: -1
      name: Store system names to context key endpointsToIsolate
      description: Takes the comments of a given entry ID and stores them in the incident context, under a provided context key. For accessing the last executed task's comments, provide ${lastCompletedTaskEntries.[0]} as the value for the entryId input parameter.
      scriptName: commentsToContext
      type: regular
      iscommand: false
      brand: ""
    nexttasks:
      '#none#':
      - "5"
    scriptarguments:
      contextKey:
        simple: endpointsToIsolate
      entryId:
        simple: ${lastCompletedTaskEntries.[0]}
      listSeperator: {}
    separatecontext: false
    view: |-
      {
        "position": {
          "x": 598,
          "y": 713
        }
      }
    note: false
    timertriggers: []
    ignoreworker: false
    skipunavailable: false
    quietmode: 0
  "13":
    id: "13"
    taskid: ce5e0dfc-c502-4f3c-8569-38e2b4c7baee
    type: regular
    task:
      id: ce5e0dfc-c502-4f3c-8569-38e2b4c7baee
      version: -1
      name: Set incident severity to High
      description: Modify incident info such as name, owner, type, etc.
      scriptName: IncidentSet
      type: regular
      iscommand: false
      brand: ""
    scriptarguments:
      addLabels: {}
      customFieldName: {}
      customFieldValue: {}
      details: {}
      labels: {}
      name: {}
      owner: {}
      playbook: {}
      severity:
        simple: High
      stage: {}
      type: {}
      updatePlaybookForType: {}
    separatecontext: false
    view: |-
      {
        "position": {
          "x": 598,
          "y": 1428
        }
      }
    note: false
    timertriggers: []
    ignoreworker: false
    skipunavailable: false
    quietmode: 0
view: |-
  {
    "linkLabelsPosition": {},
    "paper": {
      "dimensions": {
        "height": 1610,
        "width": 1182,
        "x": -204,
        "y": -87
      }
    }
  }
inputs: []
outputs: []
tests:
<<<<<<< HEAD
- Test Playbook McAfee ePO
toversion: 4.1.9
=======
- No test - Deprecated playbook
>>>>>>> f7322eb1
<|MERGE_RESOLUTION|>--- conflicted
+++ resolved
@@ -172,7 +172,8 @@
       id: 05cac450-0b26-47b5-82ab-23e64849c2c3
       version: -1
       description: ""
-      name: Open ServiceNow ticket with list of problematic endpoints to be handled by the appropriate team
+      name: Open ServiceNow ticket with list of problematic endpoints to be handled
+        by the appropriate team
       script: ServiceNow|||servicenow-incident-create
       type: regular
       iscommand: true
@@ -408,7 +409,10 @@
       id: 370580ad-016e-4515-8a0e-e76cd0e55373
       version: -1
       name: Store system names to context key outdatedEndpoints
-      description: Takes the comments of a given entry ID and stores them in the incident context, under a provided context key. For accessing the last executed task's comments, provide ${lastCompletedTaskEntries.[0]} as the value for the entryId input parameter.
+      description: Takes the comments of a given entry ID and stores them in the incident
+        context, under a provided context key. For accessing the last executed task's
+        comments, provide ${lastCompletedTaskEntries.[0]} as the value for the entryId
+        input parameter.
       scriptName: commentsToContext
       type: regular
       iscommand: false
@@ -444,7 +448,10 @@
       id: 2ea4d150-6e57-4bb3-812c-2b18efa693e6
       version: -1
       name: Store system names to context key endpointsToIsolate
-      description: Takes the comments of a given entry ID and stores them in the incident context, under a provided context key. For accessing the last executed task's comments, provide ${lastCompletedTaskEntries.[0]} as the value for the entryId input parameter.
+      description: Takes the comments of a given entry ID and stores them in the incident
+        context, under a provided context key. For accessing the last executed task's
+        comments, provide ${lastCompletedTaskEntries.[0]} as the value for the entryId
+        input parameter.
       scriptName: commentsToContext
       type: regular
       iscommand: false
@@ -526,9 +533,4 @@
 inputs: []
 outputs: []
 tests:
-<<<<<<< HEAD
-- Test Playbook McAfee ePO
-toversion: 4.1.9
-=======
-- No test - Deprecated playbook
->>>>>>> f7322eb1
+- No test - Deprecated playbook