<<<<<<< HEAD
id: email_address_enrichment_-_generic
version: -1
name: Email Address Enrichment - Generic
description: Get email address reputation using one or more integrations
fromversion: 3.6.0
starttaskid: "0"
tasks:
  "0":
    id: "0"
    taskid: 10b003be-68f2-4e57-8f11-d0475f1aac42
    type: start
    task:
      id: 10b003be-68f2-4e57-8f11-d0475f1aac42
      version: -1
      name: ""
      description: ""
      iscommand: false
      brand: ""
    nexttasks:
      '#none#':
      - "5"
    separatecontext: false
    view: |-
      {
        "position": {
          "x": 387.5,
          "y": 50
        }
      }
  "4":
    id: "4"
    taskid: 01ab9a35-e60e-4331-826d-48194fb5a771
    type: title
    task:
      id: 01ab9a35-e60e-4331-826d-48194fb5a771
      version: -1
      name: Done
      description: ""
      type: title
      iscommand: false
      brand: ""
    scriptarguments:
      details: {}
      fromclosedate: {}
      fromdate: {}
      fromduedate: {}
      id: {}
      level: {}
      name: {}
      notstatus: {}
      owner: {}
      page: {}
      query:
        simple: entry.contents:${Account.Username}
      reason: {}
      size: {}
      sort: {}
      status: {}
      toclosedate: {}
      todate: {}
      toduedate: {}
      type: {}
    separatecontext: false
    view: |-
      {
        "position": {
          "x": 592.5,
          "y": 1390
        }
      }
  "5":
    id: "5"
    taskid: 58fbce31-8318-47d5-881e-b17a428d22e0
    type: condition
    task:
      id: 58fbce31-8318-47d5-881e-b17a428d22e0
      version: -1
      name: Are there Email addresses to check?
      description: Checks that the input email address is not empty
      type: condition
      iscommand: false
      brand: ""
    nexttasks:
      '#default#':
      - "4"
      "yes":
      - "9"
    separatecontext: false
    conditions:
    - label: "yes"
      condition:
      - - operator: general.isExists
          left:
            value:
              simple: inputs.Email
            iscontext: true
    view: |-
      {
        "position": {
          "x": 387.5,
          "y": 195
        }
      }
  "7":
    id: "7"
    taskid: 3291020c-5ec9-4f58-8814-27c07a575dc0
    type: regular
    task:
      id: 3291020c-5ec9-4f58-8814-27c07a575dc0
      version: -1
      name: Check Email addresses  reputation
      description: Get email address reputation from all supporting integrations
      scriptName: EmailReputation
      type: regular
      iscommand: false
      brand: ""
    nexttasks:
      '#none#':
      - "4"
    scriptarguments:
      email:
        complex:
          root: Account
          filters:
          - - operator: string.isEqual
              left:
                value:
                  simple: Account.Email.NetworkType
                iscontext: true
              right:
                value:
                  simple: External
          accessor: Email.Address
    continueonerror: true
    separatecontext: false
    view: |-
      {
        "position": {
          "x": 592.5,
          "y": 1215
        }
      }
  "9":
    id: "9"
    taskid: 550ff29a-79f5-4274-847f-fabf4193d2a7
    type: regular
    task:
      id: 550ff29a-79f5-4274-847f-fabf4193d2a7
      version: -1
      name: Mark Email addresses as internal or external
      description: Add to each email address a NetworkType attribute
      scriptName: IsEmailAddressInternal
      type: regular
      iscommand: false
      brand: ""
    nexttasks:
      '#none#':
      - "13"
      - "14"
    scriptarguments:
      domain:
        complex:
          root: inputs.Domain
      email:
        complex:
          root: inputs.Email
      extend-context: {}
    separatecontext: false
    view: |-
      {
        "position": {
          "x": 500,
          "y": 370
        }
      }
  "10":
    id: "10"
    taskid: e82515ea-9f9a-4273-8182-e6a84b24e4d6
    type: title
    task:
      id: e82515ea-9f9a-4273-8182-e6a84b24e4d6
      version: -1
      name: Internal
      description: ""
      type: title
      iscommand: false
      brand: ""
    nexttasks:
      '#none#':
      - "16"
    separatecontext: false
    view: |-
      {
        "position": {
          "x": 1175,
          "y": 735
        }
      }
  "11":
    id: "11"
    taskid: d501d6f3-d086-40fa-8c28-052fc32787fb
    type: title
    task:
      id: d501d6f3-d086-40fa-8c28-052fc32787fb
      version: -1
      name: External
      description: ""
      type: title
      iscommand: false
      brand: ""
    nexttasks:
      '#none#':
      - "18"
      - "19"
    separatecontext: false
    view: |-
      {
        "position": {
          "x": 377.5,
          "y": 895
        }
      }
  "12":
    id: "12"
    taskid: e66c5a66-3272-4ef8-8283-b0bc74af7cd0
    type: regular
    task:
      id: e66c5a66-3272-4ef8-8283-b0bc74af7cd0
      version: -1
      name: Get Email addresses info from Active Directory
      description: Use Active Directory to get internal email address user information
      scriptName: ADGetUser
      type: regular
      iscommand: false
      brand: ""
    nexttasks:
      '#none#':
      - "4"
    scriptarguments:
      attributes: {}
      customFieldData: {}
      customFieldType: {}
      dn: {}
      email:
        complex:
          root: Account
          filters:
          - - operator: string.isEqual
              left:
                value:
                  simple: Account.Email.NetworkType
                iscontext: true
              right:
                value:
                  simple: Internal
          accessor: Email.Address
      headers: {}
      limit: {}
      name: {}
      nestedSearch: {}
      userAccountControlOut: {}
      username: {}
    separatecontext: false
    view: |-
      {
        "position": {
          "x": 1287.5,
          "y": 1215
        }
      }
  "13":
    id: "13"
    taskid: f335c2d8-9c33-4b5e-8cf6-d8ab05f9cb9a
    type: condition
    task:
      id: f335c2d8-9c33-4b5e-8cf6-d8ab05f9cb9a
      version: -1
      name: Are there external email addresses?
      description: 'Check for Email Addresses with external NetworkType '
      scriptName: Exists
      type: condition
      iscommand: false
      brand: ""
    nexttasks:
      '#default#':
      - "4"
      "yes":
      - "11"
    scriptarguments:
      value:
        complex:
          root: Account
          filters:
          - - operator: string.isEqual
              left:
                value:
                  simple: Account.Email.NetworkType
                iscontext: true
              right:
                value:
                  simple: External
          accessor: Email
    separatecontext: false
    view: |-
      {
        "position": {
          "x": 265,
          "y": 720
        }
      }
  "14":
    id: "14"
    taskid: 882a4290-4166-4b8a-81f9-b5d163f34f06
    type: condition
    task:
      id: 882a4290-4166-4b8a-81f9-b5d163f34f06
      version: -1
      name: Are there internal email addresses?
      description: 'Check for Email Addresses with internal NetworkType '
      scriptName: Exists
      type: condition
      iscommand: false
      brand: ""
    nexttasks:
      '#default#':
      - "4"
      "yes":
      - "10"
    scriptarguments:
      value:
        complex:
          root: Account
          filters:
          - - operator: string.isEqual
              left:
                value:
                  simple: Account.Email.NetworkType
                iscontext: true
              right:
                value:
                  simple: Internal
          accessor: Email
    separatecontext: false
    view: |-
      {
        "position": {
          "x": 1062.5,
          "y": 545
        }
      }
  "15":
    id: "15"
    taskid: ab84c271-880d-4dc8-8feb-e73c2d4004e0
    type: regular
    task:
      id: ab84c271-880d-4dc8-8feb-e73c2d4004e0
      version: -1
      name: Check Email addresses DomainSquatting Reputation
      description: Check if an email address's domain is trying to squat other domain using Levenshtein distance algorithm
      scriptName: EmailDomainSquattingReputation
      type: regular
      iscommand: false
      brand: ""
    nexttasks:
      '#none#':
      - "4"
    scriptarguments:
      domain:
        complex:
          root: inputs.Domain
      email:
        complex:
          root: Account
          filters:
          - - operator: string.isEqual
              left:
                value:
                  simple: Account.Email.NetworkType
                iscontext: true
              right:
                value:
                  simple: External
          accessor: Email.Address
      threshold: {}
    separatecontext: false
    view: |-
      {
        "position": {
          "x": 140.5,
          "y": 1215
        }
      }
  "16":
    id: "16"
    taskid: 9752ef45-8db2-45cc-80df-0926909ddf73
    type: title
    task:
      id: 9752ef45-8db2-45cc-80df-0926909ddf73
      version: -1
      name: Active Directory
      description: ""
      type: title
      iscommand: false
      brand: ""
    nexttasks:
      '#none#':
      - "17"
    separatecontext: false
    view: |-
      {
        "position": {
          "x": 1175,
          "y": 895
        }
      }
  "17":
    id: "17"
    taskid: a030b50a-b7ba-4aba-89db-eb2a50d29e4d
    type: condition
    task:
      id: a030b50a-b7ba-4aba-89db-eb2a50d29e4d
      version: -1
      name: Is Active Directory enabled?
      description: Check if there's an active instance of Active Directory
      scriptName: Exists
      type: condition
      iscommand: false
      brand: ""
    nexttasks:
      '#default#':
      - "4"
      "yes":
      - "12"
    scriptarguments:
      value:
        complex:
          root: modules
          filters:
          - - operator: string.isEqual
              left:
                value:
                  simple: modules.brand
                iscontext: true
              right:
                value:
                  simple: activedir
          - - operator: string.isEqual
              left:
                value:
                  simple: modules.state
                iscontext: true
              right:
                value:
                  simple: active
          accessor: brand
    separatecontext: false
    view: |-
      {
        "position": {
          "x": 1175,
          "y": 1040
        }
      }
  "18":
    id: "18"
    taskid: 2a3f300c-f84f-43ac-8ec7-c98afd558416
    type: condition
    task:
      id: 2a3f300c-f84f-43ac-8ec7-c98afd558416
      version: -1
      name: Is there a domain list input?
      description: ""
      scriptName: Exists
      type: condition
      iscommand: false
      brand: ""
    nexttasks:
      '#default#':
      - "4"
      "yes":
      - "15"
    scriptarguments:
      value:
        complex:
          root: inputs.Domain
    separatecontext: false
    view: |-
      {
        "position": {
          "x": -32,
          "y": 1040
        }
      }
  "19":
    id: "19"
    taskid: b0e3026b-ae43-4032-8074-381bfd0f8fa3
    type: condition
    task:
      id: b0e3026b-ae43-4032-8074-381bfd0f8fa3
      version: -1
      name: Should the system get the Email Addresses reputation?
      description: |2-

        Should the system retrieve the  Email Addresses reputation from all of the relevant integration?
        Default: True
      type: condition
      iscommand: false
      brand: ""
    nexttasks:
      '#default#':
      - "4"
      "yes":
      - "7"
    separatecontext: false
    conditions:
    - label: "yes"
      condition:
      - - operator: string.isEqual
          left:
            value:
              complex:
                root: inputs.GetReputation
            iscontext: true
          right:
            value:
              simple: "True"
          ignorecase: true
    view: |-
      {
        "position": {
          "x": 705,
          "y": 1040
        }
      }
view: |-
  {
    "linkLabelsPosition": {
      "13_4_#default#": 0.74
    },
    "paper": {
      "dimensions": {
        "height": 1405,
        "width": 1699.5,
        "x": -32,
        "y": 50
      }
    }
  }
inputs:
- key: Domain
  value: {}
  required: false
  description: A list of internal domains
- key: Email
  value:
    complex:
      root: Account
      accessor: Email.Address
  required: false
  description: The email addresses to enrich
- key: GetReputation
  value:
    simple: "True"
  required: true
  description: Should the playbook get reputation for the Email Address
outputs:
- contextPath: Account
  description: The Account's object
  type: unknown
- contextPath: Account.Email.Address
  description: The Email account full address
  type: string
- contextPath: Account.Groups
  description: The groups the Account is part of
  type: string
- contextPath: Account.Email.Domain
  description: The Email account domain
  type: string
- contextPath: Account.Email.NetworkType
  description: The Email account NetworkType (could be Internal/External)
  type: string
- contextPath: Account.Type
  description: Type of the Account entity
  type: string
- contextPath: Account.Email.Username
  description: The Email account username
  type: string
- contextPath: Account.ID
  description: The unique Account DN (Distinguished Name)
  type: string
- contextPath: Account.DisplayName
  description: The Account display name
  type: string
- contextPath: Account.Manager
  description: The Account's manager
  type: string
- contextPath: Account.Email.Distance.Domain
  description: The compared domain
  type: string
- contextPath: Account.Email.Distance.Value
  description: 'The distance between the email domain and the compared domain '
  type: number
- contextPath: DBotScore.Indicator
  description: The Indicator
  type: string
- contextPath: DBotScore
  description: The DBotScore's object
  type: unknown
- contextPath: DBotScore.Type
  description: The Indicator Type
  type: string
- contextPath: DBotScore.Vendor
  description: The DBot score vendor
  type: string
- contextPath: DBotScore.Score
  description: The DBot score
  type: number
tests:
- No test - deprecated. use V2.1 instead.
toversion: 4.1.9
=======
id: email_address_enrichment_-_generic
version: -1
name: Email Address Enrichment - Generic
description: DEPRECATED. Use "Email Address Enrichment - Generic v2.1" playbook instead. Get email address reputation using one or more integrations
fromversion: 3.6.0
starttaskid: "0"
tasks:
  "0":
    id: "0"
    taskid: 10b003be-68f2-4e57-8f11-d0475f1aac42
    type: start
    task:
      id: 10b003be-68f2-4e57-8f11-d0475f1aac42
      version: -1
      name: ""
      description: ""
      iscommand: false
      brand: ""
    nexttasks:
      '#none#':
      - "5"
    separatecontext: false
    view: |-
      {
        "position": {
          "x": 387.5,
          "y": 50
        }
      }
  "4":
    id: "4"
    taskid: 01ab9a35-e60e-4331-826d-48194fb5a771
    type: title
    task:
      id: 01ab9a35-e60e-4331-826d-48194fb5a771
      version: -1
      name: Done
      description: ""
      type: title
      iscommand: false
      brand: ""
    scriptarguments:
      details: {}
      fromclosedate: {}
      fromdate: {}
      fromduedate: {}
      id: {}
      level: {}
      name: {}
      notstatus: {}
      owner: {}
      page: {}
      query:
        simple: entry.contents:${Account.Username}
      reason: {}
      size: {}
      sort: {}
      status: {}
      toclosedate: {}
      todate: {}
      toduedate: {}
      type: {}
    separatecontext: false
    view: |-
      {
        "position": {
          "x": 592.5,
          "y": 1390
        }
      }
  "5":
    id: "5"
    taskid: 58fbce31-8318-47d5-881e-b17a428d22e0
    type: condition
    task:
      id: 58fbce31-8318-47d5-881e-b17a428d22e0
      version: -1
      name: Are there Email addresses to check?
      description: Checks that the input email address is not empty
      type: condition
      iscommand: false
      brand: ""
    nexttasks:
      '#default#':
      - "4"
      "yes":
      - "9"
    separatecontext: false
    conditions:
    - label: "yes"
      condition:
      - - operator: general.isExists
          left:
            value:
              simple: inputs.Email
            iscontext: true
    view: |-
      {
        "position": {
          "x": 387.5,
          "y": 195
        }
      }
  "7":
    id: "7"
    taskid: 3291020c-5ec9-4f58-8814-27c07a575dc0
    type: regular
    task:
      id: 3291020c-5ec9-4f58-8814-27c07a575dc0
      version: -1
      name: Check Email addresses  reputation
      description: Get email address reputation from all supporting integrations
      scriptName: EmailReputation
      type: regular
      iscommand: false
      brand: ""
    nexttasks:
      '#none#':
      - "4"
    scriptarguments:
      email:
        complex:
          root: Account
          filters:
          - - operator: string.isEqual
              left:
                value:
                  simple: Account.Email.NetworkType
                iscontext: true
              right:
                value:
                  simple: External
          accessor: Email.Address
    continueonerror: true
    separatecontext: false
    view: |-
      {
        "position": {
          "x": 592.5,
          "y": 1215
        }
      }
  "9":
    id: "9"
    taskid: 550ff29a-79f5-4274-847f-fabf4193d2a7
    type: regular
    task:
      id: 550ff29a-79f5-4274-847f-fabf4193d2a7
      version: -1
      name: Mark Email addresses as internal or external
      description: Add to each email address a NetworkType attribute
      scriptName: IsEmailAddressInternal
      type: regular
      iscommand: false
      brand: ""
    nexttasks:
      '#none#':
      - "13"
      - "14"
    scriptarguments:
      domain:
        complex:
          root: inputs.Domain
      email:
        complex:
          root: inputs.Email
      extend-context: {}
    separatecontext: false
    view: |-
      {
        "position": {
          "x": 500,
          "y": 370
        }
      }
  "10":
    id: "10"
    taskid: e82515ea-9f9a-4273-8182-e6a84b24e4d6
    type: title
    task:
      id: e82515ea-9f9a-4273-8182-e6a84b24e4d6
      version: -1
      name: Internal
      description: ""
      type: title
      iscommand: false
      brand: ""
    nexttasks:
      '#none#':
      - "16"
    separatecontext: false
    view: |-
      {
        "position": {
          "x": 1175,
          "y": 735
        }
      }
  "11":
    id: "11"
    taskid: d501d6f3-d086-40fa-8c28-052fc32787fb
    type: title
    task:
      id: d501d6f3-d086-40fa-8c28-052fc32787fb
      version: -1
      name: External
      description: ""
      type: title
      iscommand: false
      brand: ""
    nexttasks:
      '#none#':
      - "18"
      - "19"
    separatecontext: false
    view: |-
      {
        "position": {
          "x": 377.5,
          "y": 895
        }
      }
  "12":
    id: "12"
    taskid: e66c5a66-3272-4ef8-8283-b0bc74af7cd0
    type: regular
    task:
      id: e66c5a66-3272-4ef8-8283-b0bc74af7cd0
      version: -1
      name: Get Email addresses info from Active Directory
      description: Use Active Directory to get internal email address user information
      scriptName: ADGetUser
      type: regular
      iscommand: false
      brand: ""
    nexttasks:
      '#none#':
      - "4"
    scriptarguments:
      attributes: {}
      customFieldData: {}
      customFieldType: {}
      dn: {}
      email:
        complex:
          root: Account
          filters:
          - - operator: string.isEqual
              left:
                value:
                  simple: Account.Email.NetworkType
                iscontext: true
              right:
                value:
                  simple: Internal
          accessor: Email.Address
      headers: {}
      limit: {}
      name: {}
      nestedSearch: {}
      userAccountControlOut: {}
      username: {}
    separatecontext: false
    view: |-
      {
        "position": {
          "x": 1287.5,
          "y": 1215
        }
      }
  "13":
    id: "13"
    taskid: f335c2d8-9c33-4b5e-8cf6-d8ab05f9cb9a
    type: condition
    task:
      id: f335c2d8-9c33-4b5e-8cf6-d8ab05f9cb9a
      version: -1
      name: Are there external email addresses?
      description: 'Check for Email Addresses with external NetworkType '
      scriptName: Exists
      type: condition
      iscommand: false
      brand: ""
    nexttasks:
      '#default#':
      - "4"
      "yes":
      - "11"
    scriptarguments:
      value:
        complex:
          root: Account
          filters:
          - - operator: string.isEqual
              left:
                value:
                  simple: Account.Email.NetworkType
                iscontext: true
              right:
                value:
                  simple: External
          accessor: Email
    separatecontext: false
    view: |-
      {
        "position": {
          "x": 265,
          "y": 720
        }
      }
  "14":
    id: "14"
    taskid: 882a4290-4166-4b8a-81f9-b5d163f34f06
    type: condition
    task:
      id: 882a4290-4166-4b8a-81f9-b5d163f34f06
      version: -1
      name: Are there internal email addresses?
      description: 'Check for Email Addresses with internal NetworkType '
      scriptName: Exists
      type: condition
      iscommand: false
      brand: ""
    nexttasks:
      '#default#':
      - "4"
      "yes":
      - "10"
    scriptarguments:
      value:
        complex:
          root: Account
          filters:
          - - operator: string.isEqual
              left:
                value:
                  simple: Account.Email.NetworkType
                iscontext: true
              right:
                value:
                  simple: Internal
          accessor: Email
    separatecontext: false
    view: |-
      {
        "position": {
          "x": 1062.5,
          "y": 545
        }
      }
  "15":
    id: "15"
    taskid: ab84c271-880d-4dc8-8feb-e73c2d4004e0
    type: regular
    task:
      id: ab84c271-880d-4dc8-8feb-e73c2d4004e0
      version: -1
      name: Check Email addresses DomainSquatting Reputation
      description: Check if an email address's domain is trying to squat other domain
        using Levenshtein distance algorithm
      scriptName: EmailDomainSquattingReputation
      type: regular
      iscommand: false
      brand: ""
    nexttasks:
      '#none#':
      - "4"
    scriptarguments:
      domain:
        complex:
          root: inputs.Domain
      email:
        complex:
          root: Account
          filters:
          - - operator: string.isEqual
              left:
                value:
                  simple: Account.Email.NetworkType
                iscontext: true
              right:
                value:
                  simple: External
          accessor: Email.Address
      threshold: {}
    separatecontext: false
    view: |-
      {
        "position": {
          "x": 140.5,
          "y": 1215
        }
      }
  "16":
    id: "16"
    taskid: 9752ef45-8db2-45cc-80df-0926909ddf73
    type: title
    task:
      id: 9752ef45-8db2-45cc-80df-0926909ddf73
      version: -1
      name: Active Directory
      description: ""
      type: title
      iscommand: false
      brand: ""
    nexttasks:
      '#none#':
      - "17"
    separatecontext: false
    view: |-
      {
        "position": {
          "x": 1175,
          "y": 895
        }
      }
  "17":
    id: "17"
    taskid: a030b50a-b7ba-4aba-89db-eb2a50d29e4d
    type: condition
    task:
      id: a030b50a-b7ba-4aba-89db-eb2a50d29e4d
      version: -1
      name: Is Active Directory enabled?
      description: Check if there's an active instance of Active Directory
      scriptName: Exists
      type: condition
      iscommand: false
      brand: ""
    nexttasks:
      '#default#':
      - "4"
      "yes":
      - "12"
    scriptarguments:
      value:
        complex:
          root: modules
          filters:
          - - operator: string.isEqual
              left:
                value:
                  simple: modules.brand
                iscontext: true
              right:
                value:
                  simple: activedir
          - - operator: string.isEqual
              left:
                value:
                  simple: modules.state
                iscontext: true
              right:
                value:
                  simple: active
          accessor: brand
    separatecontext: false
    view: |-
      {
        "position": {
          "x": 1175,
          "y": 1040
        }
      }
  "18":
    id: "18"
    taskid: 2a3f300c-f84f-43ac-8ec7-c98afd558416
    type: condition
    task:
      id: 2a3f300c-f84f-43ac-8ec7-c98afd558416
      version: -1
      name: Is there a domain list input?
      description: ""
      scriptName: Exists
      type: condition
      iscommand: false
      brand: ""
    nexttasks:
      '#default#':
      - "4"
      "yes":
      - "15"
    scriptarguments:
      value:
        complex:
          root: inputs.Domain
    separatecontext: false
    view: |-
      {
        "position": {
          "x": -32,
          "y": 1040
        }
      }
  "19":
    id: "19"
    taskid: b0e3026b-ae43-4032-8074-381bfd0f8fa3
    type: condition
    task:
      id: b0e3026b-ae43-4032-8074-381bfd0f8fa3
      version: -1
      name: Should the system get the Email Addresses reputation?
      description: |2-

        Should the system retrieve the  Email Addresses reputation from all of the relevant integration?
        Default: True
      type: condition
      iscommand: false
      brand: ""
    nexttasks:
      '#default#':
      - "4"
      "yes":
      - "7"
    separatecontext: false
    conditions:
    - label: "yes"
      condition:
      - - operator: string.isEqual
          left:
            value:
              complex:
                root: inputs.GetReputation
            iscontext: true
          right:
            value:
              simple: "True"
          ignorecase: true
    view: |-
      {
        "position": {
          "x": 705,
          "y": 1040
        }
      }
view: |-
  {
    "linkLabelsPosition": {
      "13_4_#default#": 0.74
    },
    "paper": {
      "dimensions": {
        "height": 1405,
        "width": 1699.5,
        "x": -32,
        "y": 50
      }
    }
  }
inputs:
- key: Domain
  value: {}
  required: false
  description: A list of internal domains
- key: Email
  value:
    complex:
      root: Account
      accessor: Email.Address
  required: false
  description: The email addresses to enrich
- key: GetReputation
  value:
    simple: "True"
  required: true
  description: Should the playbook get reputation for the Email Address
outputs:
- contextPath: Account
  description: The Account's object
  type: unknown
- contextPath: Account.Email.Address
  description: The Email account full address
  type: string
- contextPath: Account.Groups
  description: The groups the Account is part of
  type: string
- contextPath: Account.Email.Domain
  description: The Email account domain
  type: string
- contextPath: Account.Email.NetworkType
  description: The Email account NetworkType (could be Internal/External)
  type: string
- contextPath: Account.Type
  description: Type of the Account entity
  type: string
- contextPath: Account.Email.Username
  description: The Email account username
  type: string
- contextPath: Account.ID
  description: The unique Account DN (Distinguished Name)
  type: string
- contextPath: Account.DisplayName
  description: The Account display name
  type: string
- contextPath: Account.Manager
  description: The Account's manager
  type: string
- contextPath: Account.Email.Distance.Domain
  description: The compared domain
  type: string
- contextPath: Account.Email.Distance.Value
  description: 'The distance between the email domain and the compared domain '
  type: number
- contextPath: DBotScore.Indicator
  description: The Indicator
  type: string
- contextPath: DBotScore
  description: The DBotScore's object
  type: unknown
- contextPath: DBotScore.Type
  description: The Indicator Type
  type: string
- contextPath: DBotScore.Vendor
  description: The DBot score vendor
  type: string
- contextPath: DBotScore.Score
  description: The DBot score
  type: number
tests:
  - No test - deprecated. use V2.1 instead.
>>>>>>> f7322eb1
<|MERGE_RESOLUTION|>--- conflicted
+++ resolved
@@ -1,8 +1,7 @@
-<<<<<<< HEAD
 id: email_address_enrichment_-_generic
 version: -1
 name: Email Address Enrichment - Generic
-description: Get email address reputation using one or more integrations
+description: DEPRECATED. Use "Email Address Enrichment - Generic v2.1" playbook instead. Get email address reputation using one or more integrations
 fromversion: 3.6.0
 starttaskid: "0"
 tasks:
@@ -357,7 +356,8 @@
       id: ab84c271-880d-4dc8-8feb-e73c2d4004e0
       version: -1
       name: Check Email addresses DomainSquatting Reputation
-      description: Check if an email address's domain is trying to squat other domain using Levenshtein distance algorithm
+      description: Check if an email address's domain is trying to squat other domain
+        using Levenshtein distance algorithm
       scriptName: EmailDomainSquattingReputation
       type: regular
       iscommand: false
@@ -617,627 +617,4 @@
   description: The DBot score
   type: number
 tests:
-- No test - deprecated. use V2.1 instead.
-toversion: 4.1.9
-=======
-id: email_address_enrichment_-_generic
-version: -1
-name: Email Address Enrichment - Generic
-description: DEPRECATED. Use "Email Address Enrichment - Generic v2.1" playbook instead. Get email address reputation using one or more integrations
-fromversion: 3.6.0
-starttaskid: "0"
-tasks:
-  "0":
-    id: "0"
-    taskid: 10b003be-68f2-4e57-8f11-d0475f1aac42
-    type: start
-    task:
-      id: 10b003be-68f2-4e57-8f11-d0475f1aac42
-      version: -1
-      name: ""
-      description: ""
-      iscommand: false
-      brand: ""
-    nexttasks:
-      '#none#':
-      - "5"
-    separatecontext: false
-    view: |-
-      {
-        "position": {
-          "x": 387.5,
-          "y": 50
-        }
-      }
-  "4":
-    id: "4"
-    taskid: 01ab9a35-e60e-4331-826d-48194fb5a771
-    type: title
-    task:
-      id: 01ab9a35-e60e-4331-826d-48194fb5a771
-      version: -1
-      name: Done
-      description: ""
-      type: title
-      iscommand: false
-      brand: ""
-    scriptarguments:
-      details: {}
-      fromclosedate: {}
-      fromdate: {}
-      fromduedate: {}
-      id: {}
-      level: {}
-      name: {}
-      notstatus: {}
-      owner: {}
-      page: {}
-      query:
-        simple: entry.contents:${Account.Username}
-      reason: {}
-      size: {}
-      sort: {}
-      status: {}
-      toclosedate: {}
-      todate: {}
-      toduedate: {}
-      type: {}
-    separatecontext: false
-    view: |-
-      {
-        "position": {
-          "x": 592.5,
-          "y": 1390
-        }
-      }
-  "5":
-    id: "5"
-    taskid: 58fbce31-8318-47d5-881e-b17a428d22e0
-    type: condition
-    task:
-      id: 58fbce31-8318-47d5-881e-b17a428d22e0
-      version: -1
-      name: Are there Email addresses to check?
-      description: Checks that the input email address is not empty
-      type: condition
-      iscommand: false
-      brand: ""
-    nexttasks:
-      '#default#':
-      - "4"
-      "yes":
-      - "9"
-    separatecontext: false
-    conditions:
-    - label: "yes"
-      condition:
-      - - operator: general.isExists
-          left:
-            value:
-              simple: inputs.Email
-            iscontext: true
-    view: |-
-      {
-        "position": {
-          "x": 387.5,
-          "y": 195
-        }
-      }
-  "7":
-    id: "7"
-    taskid: 3291020c-5ec9-4f58-8814-27c07a575dc0
-    type: regular
-    task:
-      id: 3291020c-5ec9-4f58-8814-27c07a575dc0
-      version: -1
-      name: Check Email addresses  reputation
-      description: Get email address reputation from all supporting integrations
-      scriptName: EmailReputation
-      type: regular
-      iscommand: false
-      brand: ""
-    nexttasks:
-      '#none#':
-      - "4"
-    scriptarguments:
-      email:
-        complex:
-          root: Account
-          filters:
-          - - operator: string.isEqual
-              left:
-                value:
-                  simple: Account.Email.NetworkType
-                iscontext: true
-              right:
-                value:
-                  simple: External
-          accessor: Email.Address
-    continueonerror: true
-    separatecontext: false
-    view: |-
-      {
-        "position": {
-          "x": 592.5,
-          "y": 1215
-        }
-      }
-  "9":
-    id: "9"
-    taskid: 550ff29a-79f5-4274-847f-fabf4193d2a7
-    type: regular
-    task:
-      id: 550ff29a-79f5-4274-847f-fabf4193d2a7
-      version: -1
-      name: Mark Email addresses as internal or external
-      description: Add to each email address a NetworkType attribute
-      scriptName: IsEmailAddressInternal
-      type: regular
-      iscommand: false
-      brand: ""
-    nexttasks:
-      '#none#':
-      - "13"
-      - "14"
-    scriptarguments:
-      domain:
-        complex:
-          root: inputs.Domain
-      email:
-        complex:
-          root: inputs.Email
-      extend-context: {}
-    separatecontext: false
-    view: |-
-      {
-        "position": {
-          "x": 500,
-          "y": 370
-        }
-      }
-  "10":
-    id: "10"
-    taskid: e82515ea-9f9a-4273-8182-e6a84b24e4d6
-    type: title
-    task:
-      id: e82515ea-9f9a-4273-8182-e6a84b24e4d6
-      version: -1
-      name: Internal
-      description: ""
-      type: title
-      iscommand: false
-      brand: ""
-    nexttasks:
-      '#none#':
-      - "16"
-    separatecontext: false
-    view: |-
-      {
-        "position": {
-          "x": 1175,
-          "y": 735
-        }
-      }
-  "11":
-    id: "11"
-    taskid: d501d6f3-d086-40fa-8c28-052fc32787fb
-    type: title
-    task:
-      id: d501d6f3-d086-40fa-8c28-052fc32787fb
-      version: -1
-      name: External
-      description: ""
-      type: title
-      iscommand: false
-      brand: ""
-    nexttasks:
-      '#none#':
-      - "18"
-      - "19"
-    separatecontext: false
-    view: |-
-      {
-        "position": {
-          "x": 377.5,
-          "y": 895
-        }
-      }
-  "12":
-    id: "12"
-    taskid: e66c5a66-3272-4ef8-8283-b0bc74af7cd0
-    type: regular
-    task:
-      id: e66c5a66-3272-4ef8-8283-b0bc74af7cd0
-      version: -1
-      name: Get Email addresses info from Active Directory
-      description: Use Active Directory to get internal email address user information
-      scriptName: ADGetUser
-      type: regular
-      iscommand: false
-      brand: ""
-    nexttasks:
-      '#none#':
-      - "4"
-    scriptarguments:
-      attributes: {}
-      customFieldData: {}
-      customFieldType: {}
-      dn: {}
-      email:
-        complex:
-          root: Account
-          filters:
-          - - operator: string.isEqual
-              left:
-                value:
-                  simple: Account.Email.NetworkType
-                iscontext: true
-              right:
-                value:
-                  simple: Internal
-          accessor: Email.Address
-      headers: {}
-      limit: {}
-      name: {}
-      nestedSearch: {}
-      userAccountControlOut: {}
-      username: {}
-    separatecontext: false
-    view: |-
-      {
-        "position": {
-          "x": 1287.5,
-          "y": 1215
-        }
-      }
-  "13":
-    id: "13"
-    taskid: f335c2d8-9c33-4b5e-8cf6-d8ab05f9cb9a
-    type: condition
-    task:
-      id: f335c2d8-9c33-4b5e-8cf6-d8ab05f9cb9a
-      version: -1
-      name: Are there external email addresses?
-      description: 'Check for Email Addresses with external NetworkType '
-      scriptName: Exists
-      type: condition
-      iscommand: false
-      brand: ""
-    nexttasks:
-      '#default#':
-      - "4"
-      "yes":
-      - "11"
-    scriptarguments:
-      value:
-        complex:
-          root: Account
-          filters:
-          - - operator: string.isEqual
-              left:
-                value:
-                  simple: Account.Email.NetworkType
-                iscontext: true
-              right:
-                value:
-                  simple: External
-          accessor: Email
-    separatecontext: false
-    view: |-
-      {
-        "position": {
-          "x": 265,
-          "y": 720
-        }
-      }
-  "14":
-    id: "14"
-    taskid: 882a4290-4166-4b8a-81f9-b5d163f34f06
-    type: condition
-    task:
-      id: 882a4290-4166-4b8a-81f9-b5d163f34f06
-      version: -1
-      name: Are there internal email addresses?
-      description: 'Check for Email Addresses with internal NetworkType '
-      scriptName: Exists
-      type: condition
-      iscommand: false
-      brand: ""
-    nexttasks:
-      '#default#':
-      - "4"
-      "yes":
-      - "10"
-    scriptarguments:
-      value:
-        complex:
-          root: Account
-          filters:
-          - - operator: string.isEqual
-              left:
-                value:
-                  simple: Account.Email.NetworkType
-                iscontext: true
-              right:
-                value:
-                  simple: Internal
-          accessor: Email
-    separatecontext: false
-    view: |-
-      {
-        "position": {
-          "x": 1062.5,
-          "y": 545
-        }
-      }
-  "15":
-    id: "15"
-    taskid: ab84c271-880d-4dc8-8feb-e73c2d4004e0
-    type: regular
-    task:
-      id: ab84c271-880d-4dc8-8feb-e73c2d4004e0
-      version: -1
-      name: Check Email addresses DomainSquatting Reputation
-      description: Check if an email address's domain is trying to squat other domain
-        using Levenshtein distance algorithm
-      scriptName: EmailDomainSquattingReputation
-      type: regular
-      iscommand: false
-      brand: ""
-    nexttasks:
-      '#none#':
-      - "4"
-    scriptarguments:
-      domain:
-        complex:
-          root: inputs.Domain
-      email:
-        complex:
-          root: Account
-          filters:
-          - - operator: string.isEqual
-              left:
-                value:
-                  simple: Account.Email.NetworkType
-                iscontext: true
-              right:
-                value:
-                  simple: External
-          accessor: Email.Address
-      threshold: {}
-    separatecontext: false
-    view: |-
-      {
-        "position": {
-          "x": 140.5,
-          "y": 1215
-        }
-      }
-  "16":
-    id: "16"
-    taskid: 9752ef45-8db2-45cc-80df-0926909ddf73
-    type: title
-    task:
-      id: 9752ef45-8db2-45cc-80df-0926909ddf73
-      version: -1
-      name: Active Directory
-      description: ""
-      type: title
-      iscommand: false
-      brand: ""
-    nexttasks:
-      '#none#':
-      - "17"
-    separatecontext: false
-    view: |-
-      {
-        "position": {
-          "x": 1175,
-          "y": 895
-        }
-      }
-  "17":
-    id: "17"
-    taskid: a030b50a-b7ba-4aba-89db-eb2a50d29e4d
-    type: condition
-    task:
-      id: a030b50a-b7ba-4aba-89db-eb2a50d29e4d
-      version: -1
-      name: Is Active Directory enabled?
-      description: Check if there's an active instance of Active Directory
-      scriptName: Exists
-      type: condition
-      iscommand: false
-      brand: ""
-    nexttasks:
-      '#default#':
-      - "4"
-      "yes":
-      - "12"
-    scriptarguments:
-      value:
-        complex:
-          root: modules
-          filters:
-          - - operator: string.isEqual
-              left:
-                value:
-                  simple: modules.brand
-                iscontext: true
-              right:
-                value:
-                  simple: activedir
-          - - operator: string.isEqual
-              left:
-                value:
-                  simple: modules.state
-                iscontext: true
-              right:
-                value:
-                  simple: active
-          accessor: brand
-    separatecontext: false
-    view: |-
-      {
-        "position": {
-          "x": 1175,
-          "y": 1040
-        }
-      }
-  "18":
-    id: "18"
-    taskid: 2a3f300c-f84f-43ac-8ec7-c98afd558416
-    type: condition
-    task:
-      id: 2a3f300c-f84f-43ac-8ec7-c98afd558416
-      version: -1
-      name: Is there a domain list input?
-      description: ""
-      scriptName: Exists
-      type: condition
-      iscommand: false
-      brand: ""
-    nexttasks:
-      '#default#':
-      - "4"
-      "yes":
-      - "15"
-    scriptarguments:
-      value:
-        complex:
-          root: inputs.Domain
-    separatecontext: false
-    view: |-
-      {
-        "position": {
-          "x": -32,
-          "y": 1040
-        }
-      }
-  "19":
-    id: "19"
-    taskid: b0e3026b-ae43-4032-8074-381bfd0f8fa3
-    type: condition
-    task:
-      id: b0e3026b-ae43-4032-8074-381bfd0f8fa3
-      version: -1
-      name: Should the system get the Email Addresses reputation?
-      description: |2-
-
-        Should the system retrieve the  Email Addresses reputation from all of the relevant integration?
-        Default: True
-      type: condition
-      iscommand: false
-      brand: ""
-    nexttasks:
-      '#default#':
-      - "4"
-      "yes":
-      - "7"
-    separatecontext: false
-    conditions:
-    - label: "yes"
-      condition:
-      - - operator: string.isEqual
-          left:
-            value:
-              complex:
-                root: inputs.GetReputation
-            iscontext: true
-          right:
-            value:
-              simple: "True"
-          ignorecase: true
-    view: |-
-      {
-        "position": {
-          "x": 705,
-          "y": 1040
-        }
-      }
-view: |-
-  {
-    "linkLabelsPosition": {
-      "13_4_#default#": 0.74
-    },
-    "paper": {
-      "dimensions": {
-        "height": 1405,
-        "width": 1699.5,
-        "x": -32,
-        "y": 50
-      }
-    }
-  }
-inputs:
-- key: Domain
-  value: {}
-  required: false
-  description: A list of internal domains
-- key: Email
-  value:
-    complex:
-      root: Account
-      accessor: Email.Address
-  required: false
-  description: The email addresses to enrich
-- key: GetReputation
-  value:
-    simple: "True"
-  required: true
-  description: Should the playbook get reputation for the Email Address
-outputs:
-- contextPath: Account
-  description: The Account's object
-  type: unknown
-- contextPath: Account.Email.Address
-  description: The Email account full address
-  type: string
-- contextPath: Account.Groups
-  description: The groups the Account is part of
-  type: string
-- contextPath: Account.Email.Domain
-  description: The Email account domain
-  type: string
-- contextPath: Account.Email.NetworkType
-  description: The Email account NetworkType (could be Internal/External)
-  type: string
-- contextPath: Account.Type
-  description: Type of the Account entity
-  type: string
-- contextPath: Account.Email.Username
-  description: The Email account username
-  type: string
-- contextPath: Account.ID
-  description: The unique Account DN (Distinguished Name)
-  type: string
-- contextPath: Account.DisplayName
-  description: The Account display name
-  type: string
-- contextPath: Account.Manager
-  description: The Account's manager
-  type: string
-- contextPath: Account.Email.Distance.Domain
-  description: The compared domain
-  type: string
-- contextPath: Account.Email.Distance.Value
-  description: 'The distance between the email domain and the compared domain '
-  type: number
-- contextPath: DBotScore.Indicator
-  description: The Indicator
-  type: string
-- contextPath: DBotScore
-  description: The DBotScore's object
-  type: unknown
-- contextPath: DBotScore.Type
-  description: The Indicator Type
-  type: string
-- contextPath: DBotScore.Vendor
-  description: The DBot score vendor
-  type: string
-- contextPath: DBotScore.Score
-  description: The DBot score
-  type: number
-tests:
-  - No test - deprecated. use V2.1 instead.
->>>>>>> f7322eb1
+  - No test - deprecated. use V2.1 instead.