<<<<<<< HEAD
When there are three failed login attempts to Cortex XSOAR that originate from the same user ID, a direct message is sent to the user on Slack requesting that they confirm the activity. If the reply is "no", then the incident severity is set to "high". If the reply is "yes", then another direct message is sent to the user asking if they require a password reset in AD. 
=======
Deprecated. When there are three failed login attempts to Demisto that originate from the same user ID, a direct message is sent to the user on Slack requesting that they confirm the activity. If the reply is "no", then the incident severity is set to "high". If the reply is "yes", then another direct message is sent to the user asking if they require a password reset in AD. 
>>>>>>> 3964c7b1

## Dependencies
This playbook uses the following sub-playbooks, integrations, and scripts.

### Sub-playbooks
This playbook does not use any sub-playbooks.

### Integrations
* Builtin

### Scripts
* SlackAsk

### Commands
* ad-expire-password
* closeInvestigation
* send-notification
* setIncident

## Playbook Inputs
---
There are no inputs for this playbook.

## Playbook Outputs
---
There are no outputs for this playbook.

## Playbook Image
---
![FailedLogin_SlackV2](https://raw.githubusercontent.com/demisto/content/1bdd5229392bd86f0cc58265a24df23ee3f7e662/docs/images/playbooks/Failed_Login_Playbook_Slack_v2.png)<|MERGE_RESOLUTION|>--- conflicted
+++ resolved
@@ -1,8 +1,4 @@
-<<<<<<< HEAD
-When there are three failed login attempts to Cortex XSOAR that originate from the same user ID, a direct message is sent to the user on Slack requesting that they confirm the activity. If the reply is "no", then the incident severity is set to "high". If the reply is "yes", then another direct message is sent to the user asking if they require a password reset in AD. 
-=======
-Deprecated. When there are three failed login attempts to Demisto that originate from the same user ID, a direct message is sent to the user on Slack requesting that they confirm the activity. If the reply is "no", then the incident severity is set to "high". If the reply is "yes", then another direct message is sent to the user asking if they require a password reset in AD. 
->>>>>>> 3964c7b1
+Deprecated. When there are three failed login attempts to Cortex XSOAR that originate from the same user ID, a direct message is sent to the user on Slack requesting that they confirm the activity. If the reply is "no", then the incident severity is set to "high". If the reply is "yes", then another direct message is sent to the user asking if they require a password reset in AD. 
 
 ## Dependencies
 This playbook uses the following sub-playbooks, integrations, and scripts.
