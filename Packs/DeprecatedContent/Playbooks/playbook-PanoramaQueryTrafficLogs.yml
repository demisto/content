--- conflicted
+++ resolved
@@ -365,7 +365,8 @@
 - key: query
   value: {}
   required: false
-  description: Specify the match criteria for the logs. This is similar to the query provided in the web interface under the Monitor tab when viewing the logs.
+  description: Specify the match criteria for the logs. This is similar to the query
+    provided in the web interface under the Monitor tab when viewing the logs.
 - key: source
   value: {}
   required: false
@@ -393,9 +394,4 @@
   description: Action for the query.
 outputs: []
 tests:
-<<<<<<< HEAD
-- palo_alto_firewall_test_pb
-toversion: 4.1.9
-=======
-  - No test
->>>>>>> f7322eb1
+  - No test