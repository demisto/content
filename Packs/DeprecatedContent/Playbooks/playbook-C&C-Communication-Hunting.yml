id: playbook7
version: -1
name: Hunting C&C Communication Playbook
<<<<<<< HEAD
description: A playbook to use the latest Threat Intelligence to hunt across your infrastructure and look for malicious C&C communications.
=======
description: Deprecated. A playbook to use the latest Threat Intelligence to hunt across your
  infrastructure and look for malicious C&C communications.
>>>>>>> f7322eb1
system: true
fromversion: 2.5.0
starttaskid: "0"
tasks:
  "0":
    id: "0"
    taskid: b0106ff2-1f84-4336-811c-501b301327a3
    type: start
    task:
      id: b0106ff2-1f84-4336-811c-501b301327a3
      description: ""
      version: -1
      name: start_task
      type: start
      iscommand: false
      brand: ""
    nexttasks:
      '#none#':
      - "49"
    separatecontext: false
    view: |-
      {
        "position": {
          "x": 592.5,
          "y": 50
        }
      }
    note: false
    timertriggers: []
    ignoreworker: false
    skipunavailable: false
    quietmode: 0
  "1":
    id: "1"
    taskid: 6bb644a4-ab7a-4f6c-82ff-c2543048a30d
    type: title
    task:
      id: 6bb644a4-ab7a-4f6c-82ff-c2543048a30d
      version: -1
      description: ""
      name: Prepare
      type: title
      iscommand: false
      brand: ""
    nexttasks:
      '#none#':
      - "2"
    separatecontext: false
    view: |-
      {
        "position": {
          "x": 592.5,
          "y": 370
        }
      }
    note: false
    timertriggers: []
    ignoreworker: false
    skipunavailable: false
    quietmode: 0
  "2":
    id: "2"
    taskid: 3608118f-e307-4a7e-8478-a74fe26a8747
    type: regular
    task:
      id: 3608118f-e307-4a7e-8478-a74fe26a8747
      description: ""
      version: -1
      name: Trigger an update of our IoC repository from all available Threat Intel sources
      type: regular
      iscommand: false
      brand: ""
    nexttasks:
      '#none#':
      - "3"
    separatecontext: false
    view: |-
      {
        "position": {
          "x": 592.5,
          "y": 515
        }
      }
    note: false
    timertriggers: []
    ignoreworker: false
    skipunavailable: false
    quietmode: 0
  "3":
    id: "3"
    taskid: 2ec8a165-89f6-44b7-8329-8258b97edec4
    type: regular
    task:
      id: 2ec8a165-89f6-44b7-8329-8258b97edec4
      version: -1
      name: Retrieve fresh lists of C&C IoCs from repository
      description: Retrieve IoCs from repository into the incident context - IP addresses, domains, URLs
      issystemtask: true
      type: regular
      iscommand: false
      brand: ""
    nexttasks:
      '#none#':
      - "4"
    separatecontext: false
    view: |-
      {
        "position": {
          "x": 592.5,
          "y": 690
        }
      }
    note: false
    timertriggers: []
    ignoreworker: false
    skipunavailable: false
    quietmode: 0
  "4":
    id: "4"
    taskid: e0c2eca8-a6bd-4924-835b-4264c1d5a673
    type: title
    task:
      id: e0c2eca8-a6bd-4924-835b-4264c1d5a673
      description: ""
      version: -1
      name: Hunt
      type: title
      iscommand: false
      brand: ""
    nexttasks:
      '#none#':
      - "5"
    separatecontext: false
    view: |-
      {
        "position": {
          "x": 592.5,
          "y": 865
        }
      }
    note: false
    timertriggers: []
    ignoreworker: false
    skipunavailable: false
    quietmode: 0
  "5":
    id: "5"
    taskid: efa206e7-f25b-44fe-8c31-8a8a8b322336
    type: regular
    task:
      id: efa206e7-f25b-44fe-8c31-8a8a8b322336
      version: -1
      name: Query netflow records for traffic to C&C IPs
      description: Query the data repository where netflow records are continuously aggregated.
      type: regular
      iscommand: false
      brand: ""
    nexttasks:
      '#none#':
      - "6"
    separatecontext: false
    view: |-
      {
        "position": {
          "x": 592.5,
          "y": 1010
        }
      }
    note: false
    timertriggers: []
    ignoreworker: false
    skipunavailable: false
    quietmode: 0
  "6":
    id: "6"
    taskid: 4ddbe71f-9a61-4f7c-8dd4-50673f386a1a
    type: regular
    task:
      id: 4ddbe71f-9a61-4f7c-8dd4-50673f386a1a
      version: -1
      description: ""
      name: Search web proxy logs for C&C URLs
      type: regular
      iscommand: false
      brand: ""
    nexttasks:
      '#none#':
      - "7"
    separatecontext: false
    view: |-
      {
        "position": {
          "x": 592.5,
          "y": 1185
        }
      }
    note: false
    timertriggers: []
    ignoreworker: false
    skipunavailable: false
    quietmode: 0
  "7":
    id: "7"
    taskid: bbefe0d0-cde1-4f50-8bdc-f469f3c80264
    type: regular
    task:
      id: bbefe0d0-cde1-4f50-8bdc-f469f3c80264
      version: -1
      description: ""
      name: Search the organization's DNS server logs for C&C domains
      type: regular
      iscommand: false
      brand: ""
    nexttasks:
      '#none#':
      - "8"
    separatecontext: false
    view: |-
      {
        "position": {
          "x": 592.5,
          "y": 1360
        }
      }
    note: false
    timertriggers: []
    ignoreworker: false
    skipunavailable: false
    quietmode: 0
  "8":
    id: "8"
    taskid: 388ef341-1a5b-4352-8328-2af51d604196
    type: regular
    task:
      id: 388ef341-1a5b-4352-8328-2af51d604196
      version: -1
      description: ""
      name: Search Endpoint monitoring infrastructure for communication with C&C IPs
      type: regular
      iscommand: false
      brand: ""
    nexttasks:
      '#none#':
      - "9"
    separatecontext: false
    view: |-
      {
        "position": {
          "x": 592.5,
          "y": 1535
        }
      }
    note: false
    timertriggers: []
    ignoreworker: false
    skipunavailable: false
    quietmode: 0
  "9":
    id: "9"
    taskid: d36f548c-3e55-42e5-8059-73e1adf0371e
    type: regular
    task:
      id: d36f548c-3e55-42e5-8059-73e1adf0371e
      version: -1
      name: Search Firewall and IPS logs for C&C IPs
      description: Check if any traffic was attempted to a C&C IP and blocked by our Network Security controls such as Firewalls and IPSs
      type: regular
      iscommand: false
      brand: ""
    nexttasks:
      '#none#':
      - "10"
    separatecontext: false
    view: |-
      {
        "position": {
          "x": 592.5,
          "y": 1710
        }
      }
    note: false
    timertriggers: []
    ignoreworker: false
    skipunavailable: false
    quietmode: 0
  "10":
    id: "10"
    taskid: e8beb59e-d7fd-4bc4-8c5d-f29bfa3370ce
    type: title
    task:
      id: e8beb59e-d7fd-4bc4-8c5d-f29bfa3370ce
      version: -1
      description: ""
      name: Validate findings
      type: title
      iscommand: false
      brand: ""
    nexttasks:
      '#none#':
      - "11"
    separatecontext: false
    view: |-
      {
        "position": {
          "x": 592.5,
          "y": 1885
        }
      }
    note: false
    timertriggers: []
    ignoreworker: false
    skipunavailable: false
    quietmode: 0
  "11":
    id: "11"
    taskid: 20253d8e-c1d5-4918-82d1-aeac6837d061
    type: condition
    task:
      id: 20253d8e-c1d5-4918-82d1-aeac6837d061
      version: -1
      description: ""
      name: Did we uncover any suspected C&C communication?
      type: condition
      iscommand: false
      brand: ""
    nexttasks:
      '#default#':
      - "23"
      "yes":
      - "12"
    separatecontext: false
    view: |-
      {
        "position": {
          "x": 592.5,
          "y": 2030
        }
      }
    note: false
    timertriggers: []
    ignoreworker: false
    skipunavailable: false
    quietmode: 0
  "12":
    id: "12"
    taskid: 66696f7e-2a82-4d91-880d-a68502b214a5
    type: regular
    task:
      id: 66696f7e-2a82-4d91-880d-a68502b214a5
      version: -1
      name: Review correlations with past investigations in case management / incident tracking
      description: Have any of our IoCs appeared in a past investigation? What did we know about them then, and what was the conclusion?
      type: regular
      iscommand: false
      brand: ""
    nexttasks:
      '#none#':
      - "13"
    separatecontext: false
    view: |-
      {
        "position": {
          "x": 941,
          "y": 2202
        }
      }
    note: false
    timertriggers: []
    ignoreworker: false
    skipunavailable: false
    quietmode: 0
  "13":
    id: "13"
    taskid: 45237e6a-0780-41c5-8f55-d6aeefda3db1
    type: regular
    task:
      id: 45237e6a-0780-41c5-8f55-d6aeefda3db1
      version: -1
      name: Review reputation data for each indicator
      description: Review displayed reputation data for IPs, domains and URLs using all reputation sources
      type: regular
      iscommand: false
      brand: ""
    nexttasks:
      '#none#':
      - "14"
    separatecontext: false
    view: |-
      {
        "position": {
          "x": 941,
          "y": 2375
        }
      }
    note: false
    timertriggers: []
    ignoreworker: false
    skipunavailable: false
    quietmode: 0
  "14":
    id: "14"
    taskid: 69cd0199-8b53-4358-89ed-63677ad5c20c
    type: condition
    task:
      id: 69cd0199-8b53-4358-89ed-63677ad5c20c
      version: -1
      description: ""
      name: Is PassiveTotal Available?
      scriptName: Exists
      type: condition
      iscommand: false
      brand: ""
    nexttasks:
      '#default#':
      - "16"
      "yes":
      - "15"
    scriptarguments:
      brandname: {}
      value:
        simple: ${modules.brand(val==='PassiveTotal')}
    separatecontext: false
    view: |-
      {
        "position": {
          "x": 941,
          "y": 2550
        }
      }
    note: false
    timertriggers: []
    ignoreworker: false
    skipunavailable: false
    quietmode: 0
  "15":
    id: "15"
    taskid: 0f052e94-da1b-49b1-898f-4de332126b3f
    type: regular
    task:
      id: 0f052e94-da1b-49b1-898f-4de332126b3f
      version: -1
      name: Review PassiveTotal enrichment data for the indicators
      description: Has PassiveTotal marked the domain as "ever compromised"? Does it associate the domain with a known malware?
      type: regular
      iscommand: false
      brand: ""
    nexttasks:
      '#none#':
      - "16"
    separatecontext: false
    view: |-
      {
        "position": {
          "x": 1187,
          "y": 2737
        }
      }
    note: false
    timertriggers: []
    ignoreworker: false
    skipunavailable: false
    quietmode: 0
  "16":
    id: "16"
    taskid: 0d2eda66-3682-4884-892e-82d33324855d
    type: condition
    task:
      id: 0d2eda66-3682-4884-892e-82d33324855d
      version: -1
      description: ""
      name: Is CrowdStrike Intel Available?
      scriptName: Exists
      type: condition
      iscommand: false
      brand: ""
    nexttasks:
      '#default#':
      - "18"
      "yes":
      - "17"
    scriptarguments:
      brandname: {}
      value:
        simple: ${modules.brand(val==='FalconIntel')}
    separatecontext: false
    view: |-
      {
        "position": {
          "x": 842,
          "y": 2918
        }
      }
    note: false
    timertriggers: []
    ignoreworker: false
    skipunavailable: false
    quietmode: 0
  "17":
    id: "17"
    taskid: 2676407a-39f4-4dae-8f1e-b72e52bcd409
    type: regular
    task:
      id: 2676407a-39f4-4dae-8f1e-b72e52bcd409
      version: -1
      description: ""
      name: Get and review CrowdStrike indicator information
      type: regular
      iscommand: false
      brand: ""
    nexttasks:
      '#none#':
      - "18"
    separatecontext: false
    view: |-
      {
        "position": {
          "x": 1187,
          "y": 3083
        }
      }
    note: false
    timertriggers: []
    ignoreworker: false
    skipunavailable: false
    quietmode: 0
  "18":
    id: "18"
    taskid: 1127e16d-2f20-4090-89a2-e000f2cd9461
    type: condition
    task:
      id: 1127e16d-2f20-4090-89a2-e000f2cd9461
      version: -1
      description: ""
      name: Do the found IoCs include domain names?
      type: condition
      iscommand: false
      brand: ""
    nexttasks:
      '#default#':
      - "22"
      "yes":
      - "19"
    separatecontext: false
    view: |-
      {
        "position": {
          "x": 870,
          "y": 3289
        }
      }
    note: false
    timertriggers: []
    ignoreworker: false
    skipunavailable: false
    quietmode: 0
  "19":
    id: "19"
    taskid: a71b6494-370c-486a-84ac-1a3c58118c11
    type: regular
    task:
      id: a71b6494-370c-486a-84ac-1a3c58118c11
      version: -1
      description: ""
      name: Review the domains' Whois information
      type: regular
      iscommand: false
      brand: ""
    nexttasks:
      '#none#':
      - "20"
    separatecontext: false
    view: |-
      {
        "position": {
          "x": 1197.5,
          "y": 3450
        }
      }
    note: false
    timertriggers: []
    ignoreworker: false
    skipunavailable: false
    quietmode: 0
  "20":
    id: "20"
    taskid: caae4dd9-e7c0-458c-84a9-90db5c2e6fac
    type: regular
    task:
      id: caae4dd9-e7c0-458c-84a9-90db5c2e6fac
      version: -1
      description: ""
      name: Retrieve DNS history for these domains
      type: regular
      iscommand: false
      brand: ""
    nexttasks:
      '#none#':
      - "21"
    separatecontext: false
    view: |-
      {
        "position": {
          "x": 1197.5,
          "y": 3625
        }
      }
    note: false
    timertriggers: []
    ignoreworker: false
    skipunavailable: false
    quietmode: 0
  "21":
    id: "21"
    taskid: c91818be-5898-46ee-8263-a2f531216e5e
    type: regular
    task:
      id: c91818be-5898-46ee-8263-a2f531216e5e
      version: -1
      description: ""
      name: Review IP reputation for the IPs to which this domain resolved at the time
      type: regular
      iscommand: false
      brand: ""
    nexttasks:
      '#none#':
      - "22"
    separatecontext: false
    view: |-
      {
        "position": {
          "x": 1197.5,
          "y": 3792
        }
      }
    note: false
    timertriggers: []
    ignoreworker: false
    skipunavailable: false
    quietmode: 0
  "22":
    id: "22"
    taskid: 5823c9d5-90cc-41cf-87c5-7b94b692f96e
    type: regular
    task:
      id: 5823c9d5-90cc-41cf-87c5-7b94b692f96e
      version: -1
      description: ""
      name: Summarize the list of validated malicious indicators
      type: regular
      iscommand: false
      brand: ""
    nexttasks:
      '#none#':
      - "23"
    separatecontext: false
    view: |-
      {
        "position": {
          "x": 807,
          "y": 3973
        }
      }
    note: false
    timertriggers: []
    ignoreworker: false
    skipunavailable: false
    quietmode: 0
  "23":
    id: "23"
    taskid: b7ee6752-2787-4142-8802-0d3ae23033c7
    type: title
    task:
      id: b7ee6752-2787-4142-8802-0d3ae23033c7
      version: -1
      description: ""
      name: Respond
      type: title
      iscommand: false
      brand: ""
    nexttasks:
      '#none#':
      - "24"
    separatecontext: false
    view: |-
      {
        "position": {
          "x": 377.5,
          "y": 4189
        }
      }
    note: false
    timertriggers: []
    ignoreworker: false
    skipunavailable: false
    quietmode: 0
  "24":
    id: "24"
    taskid: 9ac6e273-1fa9-42e3-8367-031ce8a663f3
    type: condition
    task:
      id: 9ac6e273-1fa9-42e3-8367-031ce8a663f3
      version: -1
      description: ""
      name: Have any machines been confirmed as compromised?
      type: condition
      iscommand: false
      brand: ""
    nexttasks:
      '#default#':
      - "35"
      "yes":
      - "25"
    separatecontext: false
    view: |-
      {
        "position": {
          "x": 377.5,
          "y": 4385
        }
      }
    note: false
    timertriggers: []
    ignoreworker: false
    skipunavailable: false
    quietmode: 0
  "25":
    id: "25"
    taskid: 7b632ce1-d607-40a1-8704-1097f5df2e72
    type: regular
    task:
      id: 7b632ce1-d607-40a1-8704-1097f5df2e72
      description: ""
      version: -1
      name: Isolate compromised hosts from network
      type: regular
      iscommand: false
      brand: ""
    nexttasks:
      '#none#':
      - "26"
    separatecontext: false
    view: |-
      {
        "position": {
          "x": 1113,
          "y": 4545
        }
      }
    note: false
    timertriggers: []
    ignoreworker: false
    skipunavailable: false
    quietmode: 0
  "26":
    id: "26"
    taskid: 1a83ba02-3043-423b-8f6e-b91e3ed5de09
    type: regular
    task:
      id: 1a83ba02-3043-423b-8f6e-b91e3ed5de09
      version: -1
      name: Disable compromised AD user account(s)
      description: Block access to the compromised user account in AD pending investigation and cleanup, after which the account will be reinstated by an Active Directory administrator with the required permissions.
      type: regular
      iscommand: false
      brand: ""
    nexttasks:
      '#none#':
      - "27"
    separatecontext: false
    view: |-
      {
        "position": {
          "x": 1113,
          "y": 4737
        }
      }
    note: false
    timertriggers: []
    ignoreworker: false
    skipunavailable: false
    quietmode: 0
  "27":
    id: "27"
    taskid: bd9b46ea-07eb-46ee-8308-46888a11640b
    type: regular
    task:
      id: bd9b46ea-07eb-46ee-8308-46888a11640b
      version: -1
      name: Lock / Rotate any other compromised accounts, keys and credentials
      description: If the machine contained any authentication keys, accounts to internal company resources and information systems, these should be locked and revoked, and reinstated later with new passwords.
      type: regular
      iscommand: false
      brand: ""
    nexttasks:
      '#none#':
      - "28"
    separatecontext: false
    view: |-
      {
        "position": {
          "x": 1113,
          "y": 4917
        }
      }
    note: false
    timertriggers: []
    ignoreworker: false
    skipunavailable: false
    quietmode: 0
  "28":
    id: "28"
    taskid: 00d3bb90-f069-4f86-8b0d-b68573ec9ddc
    type: condition
    task:
      id: 00d3bb90-f069-4f86-8b0d-b68573ec9ddc
      description: ""
      version: -1
      name: Is Slack Available?
      scriptName: Exists
      type: condition
      iscommand: false
      brand: ""
    nexttasks:
      "no":
      - "29"
      "yes":
      - "33"
    scriptarguments:
      value:
        simple: ${modules.brand(val==='slack')}
    separatecontext: false
    view: |-
      {
        "position": {
          "x": 1113,
          "y": 5101
        }
      }
    note: false
    timertriggers: []
    ignoreworker: false
    skipunavailable: false
    quietmode: 0
  "29":
    id: "29"
    taskid: e7c70fba-f94f-4a02-8041-ef0bbf35baf0
    type: regular
    task:
      id: e7c70fba-f94f-4a02-8041-ef0bbf35baf0
      description: ""
      version: -1
      name: Retrieve the user's phone number from Active Directory
      type: regular
      iscommand: false
      brand: ""
    nexttasks:
      '#none#':
      - "30"
    separatecontext: false
    view: |-
      {
        "position": {
          "x": 897,
          "y": 5305
        }
      }
    note: false
    timertriggers: []
    ignoreworker: false
    skipunavailable: false
    quietmode: 0
  "30":
    id: "30"
    taskid: 9f4c6dba-dd4b-4673-86a8-19de7b29b237
    type: condition
    task:
      id: 9f4c6dba-dd4b-4673-86a8-19de7b29b237
      description: ""
      version: -1
      name: Is Twilio Available?
      scriptName: Exists
      type: condition
      iscommand: false
      brand: ""
    nexttasks:
      "no":
      - "31"
      "yes":
      - "32"
    scriptarguments:
      brandname: {}
      value:
        simple: ${modules.brand(val==='Twilio')}
    separatecontext: false
    view: |-
      {
        "position": {
          "x": 897,
          "y": 5481
        }
      }
    note: false
    timertriggers: []
    ignoreworker: false
    skipunavailable: false
    quietmode: 0
  "31":
    id: "31"
    taskid: dcf67394-61f2-49bb-8e0d-bc4fe64777b8
    type: regular
    task:
      id: dcf67394-61f2-49bb-8e0d-bc4fe64777b8
      version: -1
      description: ""
      name: Call the user and tell them that their machine is being isolated and investigated
      type: regular
      iscommand: false
      brand: ""
    nexttasks:
      '#none#':
      - "34"
    separatecontext: false
    view: |-
      {
        "position": {
          "x": 680,
          "y": 5678
        }
      }
    note: false
    timertriggers: []
    ignoreworker: false
    skipunavailable: false
    quietmode: 0
  "32":
    id: "32"
    taskid: 322e404d-bfed-49fd-824d-67dc96c95596
    type: regular
    task:
      id: 322e404d-bfed-49fd-824d-67dc96c95596
      version: -1
      description: ""
      name: SMS the user that their machine is being isolated and investigated
      type: regular
      iscommand: false
      brand: ""
    nexttasks:
      '#none#':
      - "34"
    separatecontext: false
    view: |-
      {
        "position": {
          "x": 1085,
          "y": 5678
        }
      }
    note: false
    timertriggers: []
    ignoreworker: false
    skipunavailable: false
    quietmode: 0
  "33":
    id: "33"
    taskid: 3c17b8bd-e79e-4a02-8b1d-83e10fd749a8
    type: regular
    task:
      id: 3c17b8bd-e79e-4a02-8b1d-83e10fd749a8
      version: -1
      description: ""
      name: Tell the user on Slack that their machine is being isolated and investigated
      type: regular
      iscommand: false
      brand: ""
    nexttasks:
      '#none#':
      - "34"
    separatecontext: false
    view: |-
      {
        "position": {
          "x": 1547,
          "y": 5305
        }
      }
    note: false
    timertriggers: []
    ignoreworker: false
    skipunavailable: false
    quietmode: 0
  "34":
    id: "34"
    taskid: c43c578d-8337-42b4-8fbc-73e178f6d0d5
    type: regular
    task:
      id: c43c578d-8337-42b4-8fbc-73e178f6d0d5
      version: -1
      description: ""
      name: Open separate incidents to further investigate each compromised host
      type: regular
      iscommand: false
      brand: ""
    nexttasks:
      '#none#':
      - "35"
    separatecontext: false
    view: |-
      {
        "position": {
          "x": 1352,
          "y": 6075
        }
      }
    note: false
    timertriggers: []
    ignoreworker: false
    skipunavailable: false
    quietmode: 0
  "35":
    id: "35"
    taskid: 789a66bc-3116-4084-8c04-61b840d818ce
    type: title
    task:
      id: 789a66bc-3116-4084-8c04-61b840d818ce
      version: -1
      description: ""
      name: Remediate and Wrap up
      type: title
      iscommand: false
      brand: ""
    nexttasks:
      '#none#':
      - "36"
    separatecontext: false
    view: |-
      {
        "position": {
          "x": 733,
          "y": 6234
        }
      }
    note: false
    timertriggers: []
    ignoreworker: false
    skipunavailable: false
    quietmode: 0
  "36":
    id: "36"
    taskid: 6f288fd3-3fb2-49af-8036-96f1063cd098
    type: condition
    task:
      id: 6f288fd3-3fb2-49af-8036-96f1063cd098
      version: -1
      description: ""
      name: Have the machines been cleaned successfully?
      type: condition
      iscommand: false
      brand: ""
    nexttasks:
      "no":
      - "37"
      "yes":
      - "38"
    separatecontext: false
    view: |-
      {
        "position": {
          "x": 733,
          "y": 6393
        }
      }
    note: false
    timertriggers: []
    ignoreworker: false
    skipunavailable: false
    quietmode: 0
  "37":
    id: "37"
    taskid: ba3b890e-71b4-4f4d-8fd1-b33f295fd72e
    type: regular
    task:
      id: ba3b890e-71b4-4f4d-8fd1-b33f295fd72e
      version: -1
      description: ""
      name: Open a ticket for IT to reimage the machine
      type: regular
      iscommand: false
      brand: ""
    nexttasks:
      '#none#':
      - "39"
    separatecontext: false
    view: |-
      {
        "position": {
          "x": 377.5,
          "y": 6587
        }
      }
    note: false
    timertriggers: []
    ignoreworker: false
    skipunavailable: false
    quietmode: 0
  "38":
    id: "38"
    taskid: c3330605-13ed-4282-8d71-6150364e16d2
    type: regular
    task:
      id: c3330605-13ed-4282-8d71-6150364e16d2
      version: -1
      description: ""
      name: Restore network access for cleaned up hosts
      type: regular
      iscommand: false
      brand: ""
    nexttasks:
      '#none#':
      - "39"
    separatecontext: false
    view: |-
      {
        "position": {
          "x": 1151,
          "y": 6587
        }
      }
    note: false
    timertriggers: []
    ignoreworker: false
    skipunavailable: false
    quietmode: 0
  "39":
    id: "39"
    taskid: bd76719e-c055-464d-868f-da361e6d134c
    type: regular
    task:
      id: bd76719e-c055-464d-868f-da361e6d134c
      version: -1
      description: ""
      name: Reinstate locked user accounts with new credentials
      type: regular
      iscommand: false
      brand: ""
    nexttasks:
      '#none#':
      - "40"
    separatecontext: false
    view: |-
      {
        "position": {
          "x": 733,
          "y": 6857
        }
      }
    note: false
    timertriggers: []
    ignoreworker: false
    skipunavailable: false
    quietmode: 0
  "40":
    id: "40"
    taskid: a80fd4c5-d1b2-4095-88a8-242e4ae17db5
    type: condition
    task:
      id: a80fd4c5-d1b2-4095-88a8-242e4ae17db5
      version: -1
      description: ""
      name: Is Slack Available?
      scriptName: IsIntegrationAvailable
      type: condition
      iscommand: false
      brand: ""
    nexttasks:
      "no":
      - "41"
      "yes":
      - "45"
    scriptarguments:
      brandname:
        simple: slack
    results:
    - brandInstances
    separatecontext: false
    view: |-
      {
        "position": {
          "x": 733,
          "y": 7028
        }
      }
    note: false
    timertriggers: []
    ignoreworker: false
    skipunavailable: false
    quietmode: 0
  "41":
    id: "41"
    taskid: b195772e-ba3d-4283-8cd5-2103d953285d
    type: regular
    task:
      id: b195772e-ba3d-4283-8cd5-2103d953285d
      version: -1
      description: ""
      name: Retrieve the user's phone number from Active Directory
      type: regular
      iscommand: false
      brand: ""
    nexttasks:
      '#none#':
      - "42"
    separatecontext: false
    view: |-
      {
        "position": {
          "x": 475,
          "y": 7244
        }
      }
    note: false
    timertriggers: []
    ignoreworker: false
    skipunavailable: false
    quietmode: 0
  "42":
    id: "42"
    taskid: 18edd09f-be16-4da9-872c-3934845a255d
    type: condition
    task:
      id: 18edd09f-be16-4da9-872c-3934845a255d
      version: -1
      description: ""
      name: Is Twilio Available?
      scriptName: Exists
      type: condition
      iscommand: false
      brand: ""
    nexttasks:
      "no":
      - "43"
      "yes":
      - "44"
    scriptarguments:
      brandname: {}
      value:
        simple: ${modules.brand(val==='Twilio')}
    separatecontext: false
    view: |-
      {
        "position": {
          "x": 475,
          "y": 7434
        }
      }
    note: false
    timertriggers: []
    ignoreworker: false
    skipunavailable: false
    quietmode: 0
  "43":
    id: "43"
    taskid: 2c7bfecc-9b5d-43ba-8e1b-a35265824fef
    type: regular
    task:
      id: 2c7bfecc-9b5d-43ba-8e1b-a35265824fef
      version: -1
      description: ""
      name: Call the user and tell them that their accounts have been reinstated
      type: regular
      iscommand: false
      brand: ""
    nexttasks:
      '#none#':
      - "46"
    separatecontext: false
    view: |-
      {
        "position": {
          "x": 212.5,
          "y": 7614
        }
      }
    note: false
    timertriggers: []
    ignoreworker: false
    skipunavailable: false
    quietmode: 0
  "44":
    id: "44"
    taskid: 59e491df-f254-42fe-8e01-5956b8eba874
    type: regular
    task:
      id: 59e491df-f254-42fe-8e01-5956b8eba874
      version: -1
      name: SMS the user that their account has been reinstated
      description: Optionally - include the temporary random password generated for the account. The user will have to choose a new password on first login.
      type: regular
      iscommand: false
      brand: ""
    nexttasks:
      '#none#':
      - "46"
    separatecontext: false
    view: |-
      {
        "position": {
          "x": 637,
          "y": 7614
        }
      }
    note: false
    timertriggers: []
    ignoreworker: false
    skipunavailable: false
    quietmode: 0
  "45":
    id: "45"
    taskid: 5d519042-711d-4b60-826c-c3566049f1e6
    type: regular
    task:
      id: 5d519042-711d-4b60-826c-c3566049f1e6
      version: -1
      name: Notify the user via Slack that their account has been reinstated
      description: Optionally - include the temporary random password generated for the account. The user will have to choose a new password on first login.
      script: slack|||slack-send
      type: regular
      iscommand: true
      brand: slack
    nexttasks:
      '#none#':
      - "46"
    separatecontext: false
    view: |-
      {
        "position": {
          "x": 1060,
          "y": 7244
        }
      }
    note: false
    timertriggers: []
    ignoreworker: false
    skipunavailable: false
    quietmode: 0
  "46":
    id: "46"
    taskid: 1a2dbd58-f17d-437d-8573-54a8339d3ccb
    type: regular
    task:
      id: 1a2dbd58-f17d-437d-8573-54a8339d3ccb
      version: -1
      description: ""
      name: Deploy validated IoCs with high confidence rating against future attacks
      type: regular
      iscommand: false
      brand: ""
    nexttasks:
      '#none#':
      - "47"
    separatecontext: false
    view: |-
      {
        "position": {
          "x": 961,
          "y": 8033
        }
      }
    note: false
    timertriggers: []
    ignoreworker: false
    skipunavailable: false
    quietmode: 0
  "47":
    id: "47"
    taskid: e1c5da88-1515-496c-8501-1b5b4c504f93
    type: regular
    task:
      id: e1c5da88-1515-496c-8501-1b5b4c504f93
      version: -1
      name: Share the validated IoCs with partner organizations
      description: Include any information gleaned about attribution to a known threat actor, especially if the actor is known to be targeting your industrial sector.
      type: regular
      iscommand: false
      brand: ""
    nexttasks:
      '#none#':
      - "48"
    separatecontext: false
    view: |-
      {
        "position": {
          "x": 961,
          "y": 8237
        }
      }
    note: false
    timertriggers: []
    ignoreworker: false
    skipunavailable: false
    quietmode: 0
  "48":
    id: "48"
    taskid: a5a8e072-2d12-46ad-8448-1c958924aa4d
    type: regular
    task:
      id: a5a8e072-2d12-46ad-8448-1c958924aa4d
      version: -1
      description: ""
      name: Issue report to CISO by email
      type: regular
      iscommand: false
      brand: ""
    separatecontext: false
    view: |-
      {
        "position": {
          "x": 961,
          "y": 8435
        }
      }
    note: false
    timertriggers: []
    ignoreworker: false
    skipunavailable: false
    quietmode: 0
  "49":
    id: "49"
    taskid: a38ffd8c-2fc9-4c28-8726-a9f59033aaca
    type: regular
    task:
      id: a38ffd8c-2fc9-4c28-8726-a9f59033aaca
      version: -1
      description: ""
      name: Expose Configured Integrations
      scriptName: ExposeModules
      type: regular
      iscommand: false
      brand: ""
    nexttasks:
      '#none#':
      - "1"
    separatecontext: false
    view: |-
      {
        "position": {
          "x": 592.5,
          "y": 195
        }
      }
    note: false
    timertriggers: []
    ignoreworker: false
    skipunavailable: false
    quietmode: 0
view: |-
  {
    "linkLabelsPosition": {
      "11_23_#default#": 0.88,
      "24_35_#default#": 0.76,
      "42_43_no": 0.61
    },
    "paper": {
      "dimensions": {
        "height": 8480,
        "width": 1714.5,
        "x": 212.5,
        "y": 50
      }
    }
  }
inputs: []
outputs: []
tests:
- no test
toversion: 4.1.9<|MERGE_RESOLUTION|>--- conflicted
+++ resolved
@@ -1,12 +1,8 @@
 id: playbook7
 version: -1
 name: Hunting C&C Communication Playbook
-<<<<<<< HEAD
-description: A playbook to use the latest Threat Intelligence to hunt across your infrastructure and look for malicious C&C communications.
-=======
 description: Deprecated. A playbook to use the latest Threat Intelligence to hunt across your
   infrastructure and look for malicious C&C communications.
->>>>>>> f7322eb1
 system: true
 fromversion: 2.5.0
 starttaskid: "0"
@@ -75,7 +71,8 @@
       id: 3608118f-e307-4a7e-8478-a74fe26a8747
       description: ""
       version: -1
-      name: Trigger an update of our IoC repository from all available Threat Intel sources
+      name: Trigger an update of our IoC repository from all available Threat Intel
+        sources
       type: regular
       iscommand: false
       brand: ""
@@ -103,7 +100,8 @@
       id: 2ec8a165-89f6-44b7-8329-8258b97edec4
       version: -1
       name: Retrieve fresh lists of C&C IoCs from repository
-      description: Retrieve IoCs from repository into the incident context - IP addresses, domains, URLs
+      description: Retrieve IoCs from repository into the incident context - IP addresses,
+        domains, URLs
       issystemtask: true
       type: regular
       iscommand: false
@@ -160,7 +158,8 @@
       id: efa206e7-f25b-44fe-8c31-8a8a8b322336
       version: -1
       name: Query netflow records for traffic to C&C IPs
-      description: Query the data repository where netflow records are continuously aggregated.
+      description: Query the data repository where netflow records are continuously
+        aggregated.
       type: regular
       iscommand: false
       brand: ""
@@ -272,7 +271,8 @@
       id: d36f548c-3e55-42e5-8059-73e1adf0371e
       version: -1
       name: Search Firewall and IPS logs for C&C IPs
-      description: Check if any traffic was attempted to a C&C IP and blocked by our Network Security controls such as Firewalls and IPSs
+      description: Check if any traffic was attempted to a C&C IP and blocked by our
+        Network Security controls such as Firewalls and IPSs
       type: regular
       iscommand: false
       brand: ""
@@ -357,8 +357,10 @@
     task:
       id: 66696f7e-2a82-4d91-880d-a68502b214a5
       version: -1
-      name: Review correlations with past investigations in case management / incident tracking
-      description: Have any of our IoCs appeared in a past investigation? What did we know about them then, and what was the conclusion?
+      name: Review correlations with past investigations in case management / incident
+        tracking
+      description: Have any of our IoCs appeared in a past investigation? What did
+        we know about them then, and what was the conclusion?
       type: regular
       iscommand: false
       brand: ""
@@ -386,7 +388,8 @@
       id: 45237e6a-0780-41c5-8f55-d6aeefda3db1
       version: -1
       name: Review reputation data for each indicator
-      description: Review displayed reputation data for IPs, domains and URLs using all reputation sources
+      description: Review displayed reputation data for IPs, domains and URLs using
+        all reputation sources
       type: regular
       iscommand: false
       brand: ""
@@ -449,7 +452,8 @@
       id: 0f052e94-da1b-49b1-898f-4de332126b3f
       version: -1
       name: Review PassiveTotal enrichment data for the indicators
-      description: Has PassiveTotal marked the domain as "ever compromised"? Does it associate the domain with a known malware?
+      description: Has PassiveTotal marked the domain as "ever compromised"? Does
+        it associate the domain with a known malware?
       type: regular
       iscommand: false
       brand: ""
@@ -626,7 +630,8 @@
       id: c91818be-5898-46ee-8263-a2f531216e5e
       version: -1
       description: ""
-      name: Review IP reputation for the IPs to which this domain resolved at the time
+      name: Review IP reputation for the IPs to which this domain resolved at the
+        time
       type: regular
       iscommand: false
       brand: ""
@@ -768,7 +773,9 @@
       id: 1a83ba02-3043-423b-8f6e-b91e3ed5de09
       version: -1
       name: Disable compromised AD user account(s)
-      description: Block access to the compromised user account in AD pending investigation and cleanup, after which the account will be reinstated by an Active Directory administrator with the required permissions.
+      description: Block access to the compromised user account in AD pending investigation
+        and cleanup, after which the account will be reinstated by an Active Directory
+        administrator with the required permissions.
       type: regular
       iscommand: false
       brand: ""
@@ -796,7 +803,9 @@
       id: bd9b46ea-07eb-46ee-8308-46888a11640b
       version: -1
       name: Lock / Rotate any other compromised accounts, keys and credentials
-      description: If the machine contained any authentication keys, accounts to internal company resources and information systems, these should be locked and revoked, and reinstated later with new passwords.
+      description: If the machine contained any authentication keys, accounts to internal
+        company resources and information systems, these should be locked and revoked,
+        and reinstated later with new passwords.
       type: regular
       iscommand: false
       brand: ""
@@ -1302,7 +1311,8 @@
       id: 59e491df-f254-42fe-8e01-5956b8eba874
       version: -1
       name: SMS the user that their account has been reinstated
-      description: Optionally - include the temporary random password generated for the account. The user will have to choose a new password on first login.
+      description: Optionally - include the temporary random password generated for
+        the account. The user will have to choose a new password on first login.
       type: regular
       iscommand: false
       brand: ""
@@ -1330,7 +1340,8 @@
       id: 5d519042-711d-4b60-826c-c3566049f1e6
       version: -1
       name: Notify the user via Slack that their account has been reinstated
-      description: Optionally - include the temporary random password generated for the account. The user will have to choose a new password on first login.
+      description: Optionally - include the temporary random password generated for
+        the account. The user will have to choose a new password on first login.
       script: slack|||slack-send
       type: regular
       iscommand: true
@@ -1387,7 +1398,8 @@
       id: e1c5da88-1515-496c-8501-1b5b4c504f93
       version: -1
       name: Share the validated IoCs with partner organizations
-      description: Include any information gleaned about attribution to a known threat actor, especially if the actor is known to be targeting your industrial sector.
+      description: Include any information gleaned about attribution to a known threat
+        actor, especially if the actor is known to be targeting your industrial sector.
       type: regular
       iscommand: false
       brand: ""
@@ -1480,5 +1492,4 @@
 inputs: []
 outputs: []
 tests:
-- no test
-toversion: 4.1.9+  - no test