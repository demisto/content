--- conflicted
+++ resolved
@@ -1,12 +1,8 @@
 id: playbook14
 version: -1
 name: Checkpoint Firewall Configuration Backup Playbook
-<<<<<<< HEAD
-description: Triggers a backup task on each firewall appliance and pulls the resulting file into the war room via SCP.
-=======
 description: DEPRECATED. Triggers a backup task on each firewall appliance and pulls the resulting
   file into the war room via SCP.
->>>>>>> f7322eb1
 system: true
 fromversion: 2.5.0
 starttaskid: "0"
@@ -328,5 +324,4 @@
 inputs: []
 outputs: []
 tests:
-- No test - old playbook
-toversion: 4.1.9+  - No test - old playbook