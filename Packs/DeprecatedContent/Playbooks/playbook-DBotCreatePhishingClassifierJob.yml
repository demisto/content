id: DBotCreatePhishingClassifierJob
version: -1
name: DBot Create Phishing Classifier Job
<<<<<<< HEAD
description: 'Train the phishing machine learning model. This playbook should be used as job, to run repeatedly, for example every week. '
=======
description: 'DEPRECATED. Use "DBot Create Phishing Classifier V2" playbook instead. Train the phishing machine learning model. This playbook should be used
  as job, to run repeatedly, for example every week. '
>>>>>>> f7322eb1
starttaskid: "0"
tasks:
  "0":
    id: "0"
    taskid: 3f296bee-5970-4a35-819b-30ace9905ff7
    type: start
    task:
      id: 3f296bee-5970-4a35-819b-30ace9905ff7
      version: -1
      name: ""
      iscommand: false
      brand: ""
      description: ""
    nexttasks:
      '#none#':
      - "4"
    separatecontext: false
    view: |-
      {
        "position": {
          "x": 50,
          "y": 50
        }
      }
    note: false
    timertriggers: []
  "1":
    id: "1"
    taskid: 831b0954-1008-49f0-84e1-43dc7c585ec0
    type: playbook
    task:
      id: 831b0954-1008-49f0-84e1-43dc7c585ec0
      version: -1
      name: DBotCreatePhishingClassifier
      description: Create a phishing classifier using machine learning technique, based on email content
      playbookName: DBot Create Phishing Classifier
      type: playbook
      iscommand: false
      brand: ""
    nexttasks:
      '#none#':
      - "3"
    scriptarguments:
      modelListStoreName:
        simple: phishing_model
      emailSubjectKey:
        simple: name
      emailTagKey:
        simple: closeReason
      emailTextKey:
        simple: details
      hashData:
        simple: "no"
      historicalDataFileListName: {}
      incidentsEvaluationQuery:
        simple: type:Phishing and created:>="180 days ago" and created:<"7 days ago"
      incidentsTrainingQuery:
        simple: type:Phishing and created:>="7 days ago"
      isContextNeeded:
        simple: "no"
      maxIncidentsToFetchOnTraining:
        simple: "3000"
      phishingLabels:
        simple: malicious,other
    separatecontext: true
    loop:
      iscommand: false
      exitCondition: ""
      wait: 1
    view: |-
      {
        "position": {
          "x": 50,
          "y": 370
        }
      }
    note: false
    timertriggers: []
  "2":
    id: "2"
    taskid: f2153861-94b2-4de6-8883-546b3e4dc5b9
    type: title
    task:
      id: f2153861-94b2-4de6-8883-546b3e4dc5b9
      version: -1
      name: Done
      type: title
      iscommand: false
      brand: ""
      description: ""
    separatecontext: false
    view: |-
      {
        "position": {
          "x": 50,
          "y": 720
        }
      }
    note: false
    timertriggers: []
  "3":
    id: "3"
    taskid: a0577456-3576-460d-8ede-15c6569f611a
    type: regular
    task:
      id: a0577456-3576-460d-8ede-15c6569f611a
      version: -1
      name: Close incident
      description: Close the investigation - we want to close the incident if the playbook successfully finished.
      script: Builtin|||closeInvestigation
      type: regular
      iscommand: true
      brand: Builtin
    nexttasks:
      '#none#':
      - "2"
    scriptarguments:
      assetid: {}
      closeNotes: {}
      closeReason: {}
      id: {}
    separatecontext: false
    view: |-
      {
        "position": {
          "x": 50,
          "y": 545
        }
      }
    note: false
    timertriggers: []
  "4":
    id: "4"
    taskid: cd901cee-98fa-416b-8e39-519218a516ea
    type: regular
    task:
      id: cd901cee-98fa-416b-8e39-519218a516ea
      version: -1
      name: Clean context
      description: Clear all context data
      scriptName: DeleteContext
      type: regular
      iscommand: false
      brand: ""
    nexttasks:
      '#none#':
      - "1"
    scriptarguments:
      all:
        simple: "yes"
      index: {}
      key: {}
      keysToKeep: {}
      subplaybook: {}
    separatecontext: false
    view: |-
      {
        "position": {
          "x": 50,
          "y": 195
        }
      }
    note: false
    timertriggers: []
view: |-
  {
    "linkLabelsPosition": {},
    "paper": {
      "dimensions": {
        "height": 735,
        "width": 380,
        "x": 50,
        "y": 50
      }
    }
  }
inputs: []
outputs: []
fromversion: 4.1.0
tests:
- No tests
toversion: 4.1.9<|MERGE_RESOLUTION|>--- conflicted
+++ resolved
@@ -1,12 +1,8 @@
 id: DBotCreatePhishingClassifierJob
 version: -1
 name: DBot Create Phishing Classifier Job
-<<<<<<< HEAD
-description: 'Train the phishing machine learning model. This playbook should be used as job, to run repeatedly, for example every week. '
-=======
 description: 'DEPRECATED. Use "DBot Create Phishing Classifier V2" playbook instead. Train the phishing machine learning model. This playbook should be used
   as job, to run repeatedly, for example every week. '
->>>>>>> f7322eb1
 starttaskid: "0"
 tasks:
   "0":
@@ -41,7 +37,8 @@
       id: 831b0954-1008-49f0-84e1-43dc7c585ec0
       version: -1
       name: DBotCreatePhishingClassifier
-      description: Create a phishing classifier using machine learning technique, based on email content
+      description: Create a phishing classifier using machine learning technique,
+        based on email content
       playbookName: DBot Create Phishing Classifier
       type: playbook
       iscommand: false
@@ -115,7 +112,8 @@
       id: a0577456-3576-460d-8ede-15c6569f611a
       version: -1
       name: Close incident
-      description: Close the investigation - we want to close the incident if the playbook successfully finished.
+      description: Close the investigation - we want to close the incident if the
+        playbook successfully finished.
       script: Builtin|||closeInvestigation
       type: regular
       iscommand: true
@@ -187,5 +185,4 @@
 outputs: []
 fromversion: 4.1.0
 tests:
-- No tests
-toversion: 4.1.9+  - No tests