--- conflicted
+++ resolved
@@ -127,7 +127,6 @@
 - fix deprecated to shape of deprecated files
 ##### Extract Indicators From File - Generic
 - fix deprecated to shape of deprecated files
-<<<<<<< HEAD
 ##### PANW - Hunting and threat detection by indicator type V2
 - fix deprecated to shape of deprecated files
 ##### Dedup - Generic
@@ -607,489 +606,5 @@
 - fix deprecated to shape of deprecated files
 
 ####Playbooks
-=======
->>>>>>> 8fa1629c
 ##### PANW - Hunting and threat detection by indicator type V2
-- fix deprecated to shape of deprecated files
-##### Dedup - Generic
-- fix deprecated to shape of deprecated files
-##### Account Enrichment - Generic
-- fix deprecated to shape of deprecated files
-##### Hunt for bad IOCs
-- fix deprecated to shape of deprecated files
-##### Vulnerability Handling - Qualys - Add custom fields to default layout
-- fix deprecated to shape of deprecated files
-##### Incident Enrichment
-- fix deprecated to shape of deprecated files
-##### Checkpoint Firewall Configuration Backup Playbook
-- fix deprecated to shape of deprecated files
-##### Malware Investigation - Generic
-- fix deprecated to shape of deprecated files
-##### URL Enrichment - Generic
-- fix deprecated to shape of deprecated files
-##### Get File Sample By Hash - Generic
-- fix deprecated to shape of deprecated files
-##### Email Address Enrichment - Generic
-- fix deprecated to shape of deprecated files
-##### Failed Login Playbook With Slack
-- fix deprecated to shape of deprecated files
-##### Process Email
-- fix deprecated to shape of deprecated files
-##### QRadar - Get offense correlations
-- fix deprecated to shape of deprecated files
-##### Domain Enrichment - Generic
-- fix deprecated to shape of deprecated files
-##### Search Endpoints By Hash - Carbon Black Response
-- fix deprecated to shape of deprecated files
-##### Malware Investigation - Generic - Setup
-- fix deprecated to shape of deprecated files
-##### PanoramaQueryTrafficLogs
-- fix deprecated to shape of deprecated files
-##### PAN-OS EDL Setup v2
-- fix deprecated to shape of deprecated files
-##### DBot Create Phishing Classifier
-- fix deprecated to shape of deprecated files
-##### ExtraHop - Ticket Tracking
-- fix deprecated to shape of deprecated files
-##### Hunting C&C Communication Playbook
-- fix deprecated to shape of deprecated files
-##### Hunt Extracted Hashes
-- fix deprecated to shape of deprecated files
-##### Enrichment Playbook
-- fix deprecated to shape of deprecated files
-##### Entity Enrichment - Generic
-- fix deprecated to shape of deprecated files
-##### Block Indicators - Generic
-- fix deprecated to shape of deprecated files
-##### IP Enrichment - Generic
-- fix deprecated to shape of deprecated files
-##### DeDup incidents
-- fix deprecated to shape of deprecated files
-##### Carbon Black Rapid IOC Hunting
-- fix deprecated to shape of deprecated files
-##### PANW - Hunting and threat detection by indicator type
-- fix deprecated to shape of deprecated files
-##### Add Indicator to Miner - Palo Alto MineMeld
-- fix deprecated to shape of deprecated files
-##### Access Investigation - Generic
-- fix deprecated to shape of deprecated files
-##### File Enrichment - Generic
-- fix deprecated to shape of deprecated files
-##### McAfee ePO Endpoint Connectivity Diagnostics Playbook
-- fix deprecated to shape of deprecated files
-##### DeDup incidents - ML
-- fix deprecated to shape of deprecated files
-##### McAfee ePO Repository Compliance Playbook
-- fix deprecated to shape of deprecated files
-##### Vulnerability Handling - Qualys
-- fix deprecated to shape of deprecated files
-
-<<<<<<< HEAD
-=======
-#### Scripts
-fix all deprecated scripts
-##### AggregateIOCs
-- fix deprecated to shape of deprecated files
-##### LCMHosts
-- fix deprecated to shape of deprecated files
-##### CPCreateBackup
-- fix deprecated to shape of deprecated files
-##### ADListUsersEx
-- fix deprecated to shape of deprecated files
-##### OktaGetGroups
-- fix deprecated to shape of deprecated files
-##### OktaDeactivateUser
-- fix deprecated to shape of deprecated files
-##### ConferIncidentDetails
-- fix deprecated to shape of deprecated files
-##### QrGetSearch
-- fix deprecated to shape of deprecated files
-##### VectraHealth
-- fix deprecated to shape of deprecated files
-##### DataURLReputation
-- fix deprecated to shape of deprecated files
-##### CBFindHash
-- fix deprecated to shape of deprecated files
-##### AwsRunInstance
-- fix deprecated to shape of deprecated files
-##### JiraGetIssue
-- fix deprecated to shape of deprecated files
-##### SplunkSearch
-- fix deprecated to shape of deprecated files
-##### JiraIssueAddComment
-- fix deprecated to shape of deprecated files
-##### ADSetNewPassword
-- fix deprecated to shape of deprecated files
-##### XBTimeline
-- fix deprecated to shape of deprecated files
-##### ADGetGroupUsers
-- fix deprecated to shape of deprecated files
-##### AdSearch
-- fix deprecated to shape of deprecated files
-##### MD5Extract
-- fix deprecated to shape of deprecated files
-##### CSHuntByIOC
-- fix deprecated to shape of deprecated files
-##### CloseInvestigation
-- fix deprecated to shape of deprecated files
-##### ExtractURL
-- fix deprecated to shape of deprecated files
-##### DataHashReputation
-- fix deprecated to shape of deprecated files
-##### OktaSearch
-- fix deprecated to shape of deprecated files
-##### ADGetAllUsersEmail
-- fix deprecated to shape of deprecated files
-##### BlockIP
-- fix deprecated to shape of deprecated files
-##### NessusListScans
-- fix deprecated to shape of deprecated files
-##### NessusScanDetails
-- fix deprecated to shape of deprecated files
-##### EPODetermineRepository
-- fix deprecated to shape of deprecated files
-##### CBSearch
-- fix deprecated to shape of deprecated files
-##### DefaultIncidentClassifier
-- fix deprecated to shape of deprecated files
-##### SplunkSearchJsonPy
-- fix deprecated to shape of deprecated files
-##### QrFullSearch
-- fix deprecated to shape of deprecated files
-##### GoogleappsGmailSearch
-- fix deprecated to shape of deprecated files
-##### JiraIssueQuery
-- fix deprecated to shape of deprecated files
-##### WhoisSummary
-- fix deprecated to shape of deprecated files
-##### SNUpdateTicket
-- fix deprecated to shape of deprecated files
-##### GoogleappsListUsers
-- fix deprecated to shape of deprecated files
-##### TriagePhishing
-- fix deprecated to shape of deprecated files
-##### CPDeleteRule
-- fix deprecated to shape of deprecated files
-##### VectraHosts
-- fix deprecated to shape of deprecated files
-##### EPOCheckLatestDAT
-- fix deprecated to shape of deprecated files
-##### CPSetRule
-- fix deprecated to shape of deprecated files
-##### DBotPreparePhishingData
-- fix deprecated to shape of deprecated files
-##### DataIPReputation
-- fix deprecated to shape of deprecated files
-##### CYFileRep
-- fix deprecated to shape of deprecated files
-##### CSCountDevicesForIOC
-- fix deprecated to shape of deprecated files
-##### ConferSetSeverity
-- fix deprecated to shape of deprecated files
-##### CPBlockIP
-- fix deprecated to shape of deprecated files
-##### CPShowBackupStatus
-- fix deprecated to shape of deprecated files
-##### AwsCreateImage
-- fix deprecated to shape of deprecated files
-##### GoogleappsGetUser
-- fix deprecated to shape of deprecated files
-##### JiraIssueAddLink
-- fix deprecated to shape of deprecated files
-##### TaniumAskQuestionComplex
-- fix deprecated to shape of deprecated files
-##### ExtractHash
-- fix deprecated to shape of deprecated files
-##### NessusScanStatus
-- fix deprecated to shape of deprecated files
-##### TaniumDeployAction
-- fix deprecated to shape of deprecated files
-##### LCMDetectedIndicators
-- fix deprecated to shape of deprecated files
-##### RunSqlQuery
-- fix deprecated to shape of deprecated files
-##### PWEventDetails
-- fix deprecated to shape of deprecated files
-##### VirustotalIsMalicious
-- fix deprecated to shape of deprecated files
-##### DBotPredictTextLabel
-- fix deprecated to shape of deprecated files
-##### ExchangeSearch
-- fix deprecated to shape of deprecated files
-##### TaniumApprovePendingActions
-- fix deprecated to shape of deprecated files
-##### CSActors
-- fix deprecated to shape of deprecated files
-##### CSIndicators
-- fix deprecated to shape of deprecated files
-##### InviteUser
-- fix deprecated to shape of deprecated files
-##### DataDomainReputation
-- fix deprecated to shape of deprecated files
-##### ADUserLogonInfo
-- fix deprecated to shape of deprecated files
-##### ParseEmailHeaders
-- fix deprecated to shape of deprecated files
-##### ADExpirePassword
-- fix deprecated to shape of deprecated files
-##### XBUser
-- fix deprecated to shape of deprecated files
-##### NessusCreateScan
-- fix deprecated to shape of deprecated files
-##### ADGetEmailForAllUsers
-- fix deprecated to shape of deprecated files
-##### PWSensors
-- fix deprecated to shape of deprecated files
-##### TaniumShowPendingActions
-- fix deprecated to shape of deprecated files
-##### SNListTickets
-- fix deprecated to shape of deprecated files
-##### ExchangeAssignRole
-- fix deprecated to shape of deprecated files
-##### CheckFilesWildfirePy
-- fix deprecated to shape of deprecated files
-##### XBLockouts
-- fix deprecated to shape of deprecated files
-##### TaniumFindRunningProcesses
-- fix deprecated to shape of deprecated files
-##### NessusShowEditorTemplates
-- fix deprecated to shape of deprecated files
-##### ExtractDomain
-- fix deprecated to shape of deprecated files
-##### ExchangeDeleteMail
-- fix deprecated to shape of deprecated files
-##### vmray_getResults
-- fix deprecated to shape of deprecated files
-##### OktaCreateUser
-- fix deprecated to shape of deprecated files
-##### SetIncidentCustomFields
-- fix deprecated to shape of deprecated files
-##### CheckWhitelist
-- fix deprecated to shape of deprecated files
-##### WhileNotMdLoop
-- fix deprecated to shape of deprecated files
-##### ADGetComputerGroups
-- fix deprecated to shape of deprecated files
-##### VectraClassifier
-- fix deprecated to shape of deprecated files
-##### EPORepositoryComplianceCheck
-- fix deprecated to shape of deprecated files
-##### EPORetrieveCurrentDATVersion
-- fix deprecated to shape of deprecated files
-##### URLExtract
-- fix deprecated to shape of deprecated files
-##### ADGetGroupComputers
-- fix deprecated to shape of deprecated files
-##### IngestCSV
-- fix deprecated to shape of deprecated files
-##### VectraDetections
-- fix deprecated to shape of deprecated files
-##### ExposeUsers
-- fix deprecated to shape of deprecated files
-##### ADGetEmailForUser
-- fix deprecated to shape of deprecated files
-##### GetContextValue
-- fix deprecated to shape of deprecated files
-##### ExchangeDeleteIDsFromContext
-- fix deprecated to shape of deprecated files
-##### PWObservationPcapInfo
-- fix deprecated to shape of deprecated files
-##### LCMResolveHost
-- fix deprecated to shape of deprecated files
-##### ADGetGroupMembers
-- fix deprecated to shape of deprecated files
-##### BinaryReputationPy
-- fix deprecated to shape of deprecated files
-##### ExchangeSearchMailbox
-- fix deprecated to shape of deprecated files
-##### OktaActivateUser
-- fix deprecated to shape of deprecated files
-##### ADIsUserMember
-- fix deprecated to shape of deprecated files
-##### CPTaskStatus
-- fix deprecated to shape of deprecated files
-##### GetDuplicatesMl
-- fix deprecated to shape of deprecated files
-##### PanoramaConfig
-- fix deprecated to shape of deprecated files
-##### OktaGetUser
-- fix deprecated to shape of deprecated files
-##### JiraCreateIssue
-- fix deprecated to shape of deprecated files
-##### SplunkEmailParser
-- fix deprecated to shape of deprecated files
-##### EsmExample
-- fix deprecated to shape of deprecated files
-##### WhoisLookup
-- fix deprecated to shape of deprecated files
-##### GoogleappsGmailGetMail
-- fix deprecated to shape of deprecated files
-##### VectraSensors
-- fix deprecated to shape of deprecated files
-##### JiraIssueUploadFile
-- fix deprecated to shape of deprecated files
-##### CPShowHosts
-- fix deprecated to shape of deprecated files
-##### QrSearches
-- fix deprecated to shape of deprecated files
-##### IsIPInSubnet
-- fix deprecated to shape of deprecated files
-##### ExtractDomainFromURL
-- fix deprecated to shape of deprecated files
-##### CheckIPs
-- fix deprecated to shape of deprecated files
-##### NetwitnessSAUpdateIncident
-- fix deprecated to shape of deprecated files
-##### LCMIndicatorsForEntity
-- fix deprecated to shape of deprecated files
-##### ADGetCommonGroups
-- fix deprecated to shape of deprecated files
-##### NessusHostDetails
-- fix deprecated to shape of deprecated files
-##### EPORepoList
-- fix deprecated to shape of deprecated files
-##### VectraGetDetetctionsById
-- fix deprecated to shape of deprecated files
-##### VectraSettings
-- fix deprecated to shape of deprecated files
-##### DBotPredictPhishingEvaluation
-- fix deprecated to shape of deprecated files
-##### GoogleappsGetUserRoles
-- fix deprecated to shape of deprecated files
-##### LCMSetHostComment
-- fix deprecated to shape of deprecated files
-##### DBotTrainTextClassifier
-- fix deprecated to shape of deprecated files
-##### PanoramaBlockIP
-- fix deprecated to shape of deprecated files
-##### EPOUpdateEndpoints
-- fix deprecated to shape of deprecated files
-##### ClassifierNotifyAdmin
-- fix deprecated to shape of deprecated files
-##### AwsStartInstance
-- fix deprecated to shape of deprecated files
-##### CPShowAccessRulebase
-- fix deprecated to shape of deprecated files
-##### WhileNotExistLoop
-- fix deprecated to shape of deprecated files
-##### DemistoDeleteIncident
-- fix deprecated to shape of deprecated files
-##### PWEvents
-- fix deprecated to shape of deprecated files
-##### ExtractIP
-- fix deprecated to shape of deprecated files
-##### ADListComputers
-- fix deprecated to shape of deprecated files
-##### VectraGetHostById
-- fix deprecated to shape of deprecated files
-##### IncidentToContext
-- fix deprecated to shape of deprecated files
-##### XBTriggeredRules
-- fix deprecated to shape of deprecated files
-##### SandboxDetonateFile
-- fix deprecated to shape of deprecated files
-##### TaniumAskQuestion
-- fix deprecated to shape of deprecated files
-##### NessusLaunchScan
-- fix deprecated to shape of deprecated files
-##### ParseEmailFile
-- fix deprecated to shape of deprecated files
-##### PWObservations
-- fix deprecated to shape of deprecated files
-##### AwsStopInstance
-- fix deprecated to shape of deprecated files
-##### DBotPredictPhishingLabel
-- fix deprecated to shape of deprecated files
-##### SetSeverityByScore
-- fix deprecated to shape of deprecated files
-##### ADListUsers
-- fix deprecated to shape of deprecated files
-##### VectraTriage
-- fix deprecated to shape of deprecated files
-##### QrOffenses
-- fix deprecated to shape of deprecated files
-##### AwsGetInstanceInfo
-- fix deprecated to shape of deprecated files
-##### VMRay
-- fix deprecated to shape of deprecated files
-##### VectraSummary
-- fix deprecated to shape of deprecated files
-##### ExposeList
-- fix deprecated to shape of deprecated files
-##### PWObservationDetails
-- fix deprecated to shape of deprecated files
-##### SlackSend
-- fix deprecated to shape of deprecated files
-##### OktaSetPassword
-- fix deprecated to shape of deprecated files
-##### PanoramaCommit
-- fix deprecated to shape of deprecated files
-##### PWFindEvents
-- fix deprecated to shape of deprecated files
-##### SNOpenTicket
-- fix deprecated to shape of deprecated files
-##### SlackMirror
-- fix deprecated to shape of deprecated files
-##### GoogleappsRevokeUserRole
-- fix deprecated to shape of deprecated files
-##### PanoramaDynamicAddressGroup
-- fix deprecated to shape of deprecated files
-##### XBInfo
-- fix deprecated to shape of deprecated files
-##### CheckURLs
-- fix deprecated to shape of deprecated files
-##### LCMPathFinderScanHost
-- fix deprecated to shape of deprecated files
-##### CheckFiles
-- fix deprecated to shape of deprecated files
-##### IPExtract
-- fix deprecated to shape of deprecated files
-##### LCMDetectedEntities
-- fix deprecated to shape of deprecated files
-##### LocateAttachment
-- fix deprecated to shape of deprecated files
-##### IPInfoQuery
-- fix deprecated to shape of deprecated files
-##### LCMAcknowledgeHost
-- fix deprecated to shape of deprecated files
-##### SendEmail
-- fix deprecated to shape of deprecated files
-##### PWEventPcapInfo
-- fix deprecated to shape of deprecated files
-##### SEPScan
-- fix deprecated to shape of deprecated files
-##### ExposeModules
-- fix deprecated to shape of deprecated files
-##### AwsCreateVolumeSnapshot
-- fix deprecated to shape of deprecated files
-##### ADGetUserGroups
-- fix deprecated to shape of deprecated files
-##### ADGetUsersByEmail
-- fix deprecated to shape of deprecated files
-##### IncidentSet
-- fix deprecated to shape of deprecated files
-##### getMlFeatures
-- fix deprecated to shape of deprecated files
-##### NessusGetReport
-- fix deprecated to shape of deprecated files
-##### ReadPDFFile
-- fix deprecated to shape of deprecated files
-##### QrGetSearchResults
-- fix deprecated to shape of deprecated files
-##### GoogleAuthURL
-- fix deprecated to shape of deprecated files
-##### IsContextSet
-- fix deprecated to shape of deprecated files
-##### OktaUpdateUser
-- fix deprecated to shape of deprecated files
-##### XBNotable
-- fix deprecated to shape of deprecated files
-##### ExtractEmail
-- fix deprecated to shape of deprecated files
-##### EPOUpdateRepository
-- fix deprecated to shape of deprecated files
-
-####Playbooks
-##### PANW - Hunting and threat detection by indicator type V2
- - Updated description.
->>>>>>> 8fa1629c
+ - Updated description.