--- conflicted
+++ resolved
@@ -646,10 +646,7 @@
     description: Modifies an alert in ExtraHop.
     name: extrahop-modify-alert-rule
   dockerimage: demisto/python3:3.8.2.6981
-<<<<<<< HEAD
-=======
   runonce: false
->>>>>>> 9ddafcfd
   script: ''
   type: python
   subtype: python3
