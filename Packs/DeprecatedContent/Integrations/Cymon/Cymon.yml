--- conflicted
+++ resolved
@@ -89,10 +89,7 @@
     - contextPath: Cymon.Domain.Activities.IP
       description: The IP on which the malicious activity was reported
       type: Unknown
-<<<<<<< HEAD
-=======
   runonce: false
->>>>>>> 9ddafcfd
   script: ''
   type: python
   subtype: python2
