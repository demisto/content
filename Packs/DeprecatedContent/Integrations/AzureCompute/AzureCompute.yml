--- conflicted
+++ resolved
@@ -280,10 +280,7 @@
     deprecated: true
     description: Deletes a specified virtual machine.
     name: azure-vm-delete-instance
-<<<<<<< HEAD
-=======
   runonce: false
->>>>>>> 9ddafcfd
   script: '-'
   type: python
   subtype: python2
