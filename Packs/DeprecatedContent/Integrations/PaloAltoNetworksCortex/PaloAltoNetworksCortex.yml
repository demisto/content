--- conflicted
+++ resolved
@@ -1342,10 +1342,7 @@
       type: String
   dockerimage: demisto/python_pancloud:1.0.0.7740
   isfetch: true
-<<<<<<< HEAD
-=======
   runonce: false
->>>>>>> 9ddafcfd
   script: '-'
   type: python
   subtype: python3
