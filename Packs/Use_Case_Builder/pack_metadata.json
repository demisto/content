--- conflicted
+++ resolved
@@ -2,11 +2,7 @@
     "name": "Use Case Builder",
     "description": "To streamline the Use Case Design process and provide tools to help you get into production faster!",
     "support": "community",
-<<<<<<< HEAD
-    "currentVersion": "1.0.10",
-=======
     "currentVersion": "1.0.12",
->>>>>>> 0e39451d
     "author": "Joe Cosgrove",
     "url": "https://www.paloaltonetworks.com/cortex",
     "email": "jcosgrove@paloaltonetworks.com",
