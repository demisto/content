# Forcepoint NGFW
<<<<<<< HEAD
This pack includes Cortex XSIAM content. 
=======
This pack includes Cortex XSIAM content.
<~XSIAM>
>>>>>>> 90cf3b88
## Configuration on Server Side
You need to configure Forcepoint NGFW to forward Syslog messages in CEF format.

Open Forcepoint NGFW interface, and follow these instructions;
1. Select **Home**.
2. Browse to **Others** > **Log Server**
3. Right-click the Log Server from which you want to forward log data, and select **Properties**.
4. Click the **Log Forwarding** tab.
5. To create a rule, click **Add**.
6. In the select **Target Host** cell, select the external host to which the log data is forwarded.
    6.1. Double-click the **Target Host** cell.
    6.2. Select a Host element.
    6.3. Click **Select**
7. To add a rule, click **Add**.
8. Configure the log forwarding rules.
9. Click **OK**.

* Additional documentation for log forwarding is available [here](https://help.stonesoft.com/onlinehelp/StoneGate/SMC/6.5.0/) at: **SMC configuration** > **Configuring the Log Server** > **Forwarding log data from Log Servers to external hosts** > **Add log forwarding rules to Log Servers**.

## Collect Events from Vendor

In order to use the collector, use the [Broker VM](#broker-vm) option.

### Broker VM
To create or configure the Broker VM, use the information described [here](https://docs-cortex.paloaltonetworks.com/r/Cortex-XDR/Cortex-XDR-Pro-Administrator-Guide/Configure-the-Broker-VM).

You can configure the specific vendor and product for this instance.


1. Navigate to **Settings** > **Configuration** > **Data Broker** > **Broker VMs**. 
2. Right-click, and select **Syslog Collector** > **Configure**.
3. When configuring the Syslog Collector, set the following values:
   - vendor as vendor - forcepoint
<<<<<<< HEAD
   - product as product - firewall
=======
   - product as product - firewall
</~XSIAM>
>>>>>>> 90cf3b88
<|MERGE_RESOLUTION|>--- conflicted
+++ resolved
@@ -1,10 +1,6 @@
 # Forcepoint NGFW
-<<<<<<< HEAD
-This pack includes Cortex XSIAM content. 
-=======
 This pack includes Cortex XSIAM content.
 <~XSIAM>
->>>>>>> 90cf3b88
 ## Configuration on Server Side
 You need to configure Forcepoint NGFW to forward Syslog messages in CEF format.
 
@@ -38,9 +34,5 @@
 2. Right-click, and select **Syslog Collector** > **Configure**.
 3. When configuring the Syslog Collector, set the following values:
    - vendor as vendor - forcepoint
-<<<<<<< HEAD
    - product as product - firewall
-=======
-   - product as product - firewall
-</~XSIAM>
->>>>>>> 90cf3b88
+</~XSIAM>