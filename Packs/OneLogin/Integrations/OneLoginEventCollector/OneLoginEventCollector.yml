category: Analytics & SIEM
commonfields:
  id: OneLogin Event Collector
  version: -1
configuration:
- display: Your server URL
  name: url
  required: true
  type: 0
- displaypassword: Client Secret
  display: Client Id
  additionalinfo: The API Key to use for connection.
  name: credentials
  required: true
  type: 9
- display: The maximum number of events per fetch
  name: limit
  type: 0
  defaultvalue: 1000
  required: false
- display: First fetch timestamp (<number> <time unit>, e.g., 12 hours, 7 days)
  name: since
  type: 0
  defaultvalue: 3 days
  required: false
- display: Trust any certificate (not secure)
  name: insecure
  type: 8
  required: false
- display: Use system proxy settings
  name: proxy
  type: 8
  required: false
description: Simple customer authentication and streamlined workforce identity operations.
display: OneLogin Event Collector
name: OneLogin Event Collector
script:
  commands:
  - description: Manual command to fetch events and display them.
    name: onelogin-get-events
    arguments:
    - auto: PREDEFINED
      defaultValue: 'false'
      description: If true, the command will create events, otherwise it will only display them.
      name: should_push_events
      predefined:
      - 'true'
      - 'false'
      required: true
    - description: Number of results to return. Maximum is 2000.
      name: limit
      defaultValue: 10
    - description: A string pointing at the next page of results. The cursor can be found within the response_metadata field, as part of the raw response of the OneLogin Events API call.
      name: cursor
    - description: Occurrence time of the least recent event to include (inclusive).
      name: since
      defaultValue: 3 days
    - description: Occurrence time of the most recent event to include (inclusive).
      name: until
    - description: A comma-separated list of type IDs of events to include.
      name: event_type_id
  isfetchevents: true
  script: '-'
  type: python
  subtype: python3
<<<<<<< HEAD
  dockerimage: demisto/python3:3.10.12.67728
=======
  dockerimage: demisto/python3:3.10.13.84405
>>>>>>> 9d6c5180
marketplaces:
- marketplacev2
fromversion: 6.8.0
tests:
- No tests (auto formatted)<|MERGE_RESOLUTION|>--- conflicted
+++ resolved
@@ -63,11 +63,7 @@
   script: '-'
   type: python
   subtype: python3
-<<<<<<< HEAD
-  dockerimage: demisto/python3:3.10.12.67728
-=======
   dockerimage: demisto/python3:3.10.13.84405
->>>>>>> 9d6c5180
 marketplaces:
 - marketplacev2
 fromversion: 6.8.0
