{
    "name": "iLert",
    "description": "iLert is an IT alerting, on-call management and uptime monitoring platform that helps DevOps teams respond to incidents faster. Use this iLert content pack to alert and notify users more efficiently.",
    "support": "partner",
<<<<<<< HEAD
    "currentVersion": "1.0.6",
=======
    "currentVersion": "1.0.7",
>>>>>>> 90cf3b88
    "author": "yacut",
    "url": "https://www.ilert.com/",
    "email": "support@ilert.com",
    "created": "2021-04-06T17:54:48Z",
    "categories": [
        "Messaging and Conferencing"
    ],
    "tags": [],
    "useCases": [],
    "keywords": [],
    "githubUser": [
        "yacut"
    ],
    "marketplaces": [
        "xsoar",
        "marketplacev2"
    ]
}<|MERGE_RESOLUTION|>--- conflicted
+++ resolved
@@ -2,11 +2,7 @@
     "name": "iLert",
     "description": "iLert is an IT alerting, on-call management and uptime monitoring platform that helps DevOps teams respond to incidents faster. Use this iLert content pack to alert and notify users more efficiently.",
     "support": "partner",
-<<<<<<< HEAD
-    "currentVersion": "1.0.6",
-=======
     "currentVersion": "1.0.7",
->>>>>>> 90cf3b88
     "author": "yacut",
     "url": "https://www.ilert.com/",
     "email": "support@ilert.com",
