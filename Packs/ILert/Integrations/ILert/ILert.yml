--- conflicted
+++ resolved
@@ -55,12 +55,8 @@
       name: summary
     description: Resolves an existing event in iLert
     name: ilert-resolve-event
-<<<<<<< HEAD
-  dockerimage: demisto/python3:3.10.10.48392
-=======
   dockerimage: demisto/python3:3.10.12.63474
   runonce: false
->>>>>>> ad185257
   script: ''
   subtype: python3
   type: python
