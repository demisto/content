import pytest

from CommonServerPython import *

ORGANIZATION = "XSOAR"
BASE_URL = F'https://dev.azure.com/{ORGANIZATION}'
CLIENT_ID = "XXXX"


def load_mock_response(file_name: str) -> str:
    """
    Load mock file that simulates an API response.
    Args:
        file_name (str): Name of the mock response JSON file to return.
    Returns:
        str: Mock file content.
    """
    with open(f'test_data/{file_name}', encoding='utf-8') as mock_file:
        return mock_file.read()


def get_azure_access_token_mock():
    return {
        'access_token': 'my-access-token',
        'expires_in': 3595,
        'refresh_token': 'my-refresh-token',
    }


def test_azure_devops_pipeline_run_command(requests_mock):
    """
    Scenario: run-pipeline.
    Given:
     - User has provided valid credentials.
    When:
     - azure-devops-pipeline-run called.
    Then:
     - Ensure number of items is correct.
     - Ensure outputs prefix is correct.
     - Ensure a sample value from the API matches what is generated in the context.
    """
    from AzureDevOps import Client, pipeline_run_command

    authorization_url = 'https://login.microsoftonline.com/organizations/oauth2/v2.0/token'
    requests_mock.post(authorization_url, json=get_azure_access_token_mock())

    project = 'test'
    pipeline_id = '1'
    url = f'{BASE_URL}/{project}/_apis/pipelines/{pipeline_id}/runs'

    mock_response = json.loads(load_mock_response('run_pipeline.json'))
    requests_mock.post(url, json=mock_response)

    client = Client(
        client_id=CLIENT_ID,
        organization=ORGANIZATION,
        verify=False,
        proxy=False,
        auth_type='Device Code')

    result = pipeline_run_command(client, {'project': project,
                                           'pipeline_id': pipeline_id,
                                           'branch_name': 'my-branch'})

    assert len(result.outputs) == 10
    assert result.outputs_prefix == 'AzureDevOps.PipelineRun'
    assert result.outputs.get('project') == project
    assert result.outputs.get('pipeline').get('name') == 'xsoar'
    assert result.outputs.get('pipeline').get('id') == "1"
    assert result.outputs.get('run_id') == "12"


def test_azure_devops_user_add_command(requests_mock):
    """
    Scenario: Add user to organization.
    Given:
     - User has provided valid credentials.
    When:
     - azure-devops-user-add called.
    Then:
     - Ensure number of items is correct.
     - Ensure outputs prefix is correct.
     - Ensure a sample value from the API matches what is generated in the context.
     - Validate API operation result error handling.
    """
    from AzureDevOps import Client, user_add_command

    authorization_url = 'https://login.microsoftonline.com/organizations/oauth2/v2.0/token'
    requests_mock.post(authorization_url, json=get_azure_access_token_mock())

    user_email = 'test@xsoar.com'
    account_license_type = 'express'
    group_type = 'projectReader'
    project_id = '123'

    url = f"https://vsaex.dev.azure.com/{ORGANIZATION}/_apis/UserEntitlements"

    mock_response = json.loads(load_mock_response('add_user.json'))
    requests_mock.post(url, json=mock_response)

    client = Client(
        client_id=CLIENT_ID,
        organization=ORGANIZATION,
        verify=False,
        proxy=False,
        auth_type='Device Code')

    result = user_add_command(client, {'user_email': user_email,
                                       'account_license_type': account_license_type,
                                       'group_type': group_type,
                                       'project_id': project_id})

    assert len(result.outputs) == 8
    assert result.outputs_prefix == 'AzureDevOps.User'
    assert result.outputs.get('id') == 'XXX'
    assert dict_safe_get(result.outputs, ['accessLevel', 'accountLicenseType']) == 'express'
    assert result.outputs.get('lastAccessedDate') == '0001-01-01T00:00:00Z'

    # Error case
    mock_response = json.loads(load_mock_response('add_user_error.json'))
    requests_mock.post(url, json=mock_response)

    with pytest.raises(Exception):
        user_add_command(client, {'user_email': user_email,
                                  'account_license_type': account_license_type,
                                  'group_type': group_type,
                                  'project_id': project_id})


def test_azure_devops_user_remove_command(requests_mock):
    """
    Scenario: Remove the user from all project memberships.
    Given:
     - User has provided valid credentials.
    When:
     - azure-devops-user-remove called.
    Then:
     - Ensure that the output is empty (None).
     - Ensure readable output message content.
     """
    from AzureDevOps import Client, user_remove_command

    authorization_url = 'https://login.microsoftonline.com/organizations/oauth2/v2.0/token'
    requests_mock.post(authorization_url, json=get_azure_access_token_mock())

    user_id = '1'

    url = f'https://vsaex.dev.azure.com/{ORGANIZATION}/_apis/userentitlements/{user_id}'

    requests_mock.delete(url)

    client = Client(
        client_id=CLIENT_ID,
        organization=ORGANIZATION,
        verify=False,
        proxy=False,
        auth_type='Device Code')

    result = user_remove_command(client, {'user_id': user_id})

    assert result.outputs is None
    assert result.outputs_prefix is None
    assert result.readable_output == f'User {user_id} was successfully removed from the organization.'


def test_azure_devops_pull_request_create_command(requests_mock):
    """
    Scenario: Create a new pull-request..
    Given:
     - User has provided valid credentials.
    When:
     - azure-devops-pull-request-create called.
    Then:
     - Ensure number of items is correct.
     - Ensure outputs prefix is correct.
     - Ensure a sample value from the API matches what is generated in the context.
    """
    from AzureDevOps import Client, pull_request_create_command

    authorization_url = 'https://login.microsoftonline.com/organizations/oauth2/v2.0/token'
    requests_mock.post(authorization_url, json=get_azure_access_token_mock())

    project = 'test'
    repository_id = '1'
    url = f'{BASE_URL}/{project}/_apis/git/repositories/{repository_id}/pullrequests'

    mock_response = json.loads(load_mock_response('pull_request.json'))
    requests_mock.post(url, json=mock_response)

    client = Client(
        client_id=CLIENT_ID,
        organization=ORGANIZATION,
        verify=False,
        proxy=False,
        auth_type='Device Code')

    result = pull_request_create_command(client, {'project': project,
                                                  'repository_id': repository_id,
                                                  'source_branch': 'my-branch',
                                                  'target_branch': 'main',
                                                  'title': 'test-title',
                                                  'description': 'test-description',
                                                  'reviewers_ids': '2'},
                                         project=project, repository=repository_id)

    assert len(result.outputs) == 21
    assert result.outputs_prefix == 'AzureDevOps.PullRequest'
    assert result.outputs.get('repository').get('name') == 'xsoar'


def test_azure_devops_pull_request_get_command(requests_mock):
    """
    Scenario: Retrieve pull-request information.
    Given:
     - User has provided valid credentials.
    When:
     - azure-devops-pull-request-get called.
    Then:
     - Ensure number of items is correct.
     - Ensure outputs prefix is correct.
     - Ensure a sample value from the API matches what is generated in the context.
    """
    from AzureDevOps import Client, pull_request_get_command

    authorization_url = 'https://login.microsoftonline.com/organizations/oauth2/v2.0/token'
    requests_mock.post(authorization_url, json=get_azure_access_token_mock())

    project = 'test'
    repository_id = '1'
    pull_request_id = '2'
    url = f'{BASE_URL}/{project}/_apis/git/repositories/{repository_id}/pullrequests/{pull_request_id}'

    mock_response = json.loads(load_mock_response('pull_request.json'))
    requests_mock.get(url, json=mock_response)

    client = Client(
        client_id=CLIENT_ID,
        organization=ORGANIZATION,
        verify=False,
        proxy=False,
        auth_type='Device Code')

    result = pull_request_get_command(client, {'project': project,
                                               'repository_id': repository_id,
                                               'pull_request_id': pull_request_id
                                               })

    assert len(result.outputs) == 21
    assert result.outputs_prefix == 'AzureDevOps.PullRequest'
    assert result.outputs.get('repository').get('name') == 'xsoar'


def test_azure_devops_pull_request_update_command(requests_mock):
    """
    Scenario: Update a pull request.
    Given:
     - User has provided valid credentials.
    When:
     - azure-devops-pull-request-update called.
    Then:
     - Ensure number of items is correct.
     - Ensure outputs prefix is correct.
     - Ensure a sample value from the API matches what is generated in the context.
     - Ensure command validates that is at least one update parameter exists.
    """
    from AzureDevOps import Client, pull_request_update_command

    authorization_url = 'https://login.microsoftonline.com/organizations/oauth2/v2.0/token'
    requests_mock.post(authorization_url, json=get_azure_access_token_mock())

    project = 'test'
    repository_id = '1'
    pull_request_id = '2'
    url = f'{BASE_URL}/{project}/_apis/git/repositories/{repository_id}/pullrequests/{pull_request_id}'

    mock_response = json.loads(load_mock_response('pull_request.json'))
    requests_mock.patch(url, json=mock_response)

    client = Client(
        client_id=CLIENT_ID,
        organization=ORGANIZATION,
        verify=False,
        proxy=False,
        auth_type='Device Code')

    result = pull_request_update_command(client, {'project': project,
                                                  'repository_id': repository_id,
                                                  'pull_request_id': pull_request_id,
                                                  'title': 'new-title'
                                                  },
                                         project=project, repository=repository_id)

    assert len(result.outputs) == 21
    assert result.outputs_prefix == 'AzureDevOps.PullRequest'
    assert result.outputs.get('repository').get('name') == 'xsoar'

    with pytest.raises(Exception):
        pull_request_update_command(client, {'project': project,
                                             'repository_id': repository_id,
                                             'pull_request_id': pull_request_id
                                             })


def test_azure_devops_pull_request_list_command(requests_mock):
    """
    Scenario: Retrieve pull requests in repository.
    Given:
     - User has provided valid credentials.
    When:
     - azure-devops-pull-request-list called.
    Then:
     - Ensure number of items is correct.
     - Ensure outputs prefix is correct.
     - Ensure a sample value from the API matches what is generated in the context.
     - Ensure the command validates the 'limit' parameter value. The parameter value should be equals or greater than 1.
    """
    from AzureDevOps import Client, pull_requests_list_command

    authorization_url = 'https://login.microsoftonline.com/organizations/oauth2/v2.0/token'
    requests_mock.post(authorization_url, json=get_azure_access_token_mock())

    project = 'test'
    repository = 'xsoar'

    url = f'{BASE_URL}/{project}/_apis/git/repositories/{repository}/pullrequests/'

    mock_response = json.loads(load_mock_response('list_pull_request.json'))
    requests_mock.get(url, json=mock_response)

    client = Client(
        client_id=CLIENT_ID,
        organization=ORGANIZATION,
        verify=False,
        proxy=False,
        auth_type='Device Code')

    result = pull_requests_list_command(client, {'project': project,
                                                 'repository': repository
                                                 },
                                        project=project, repository=repository)

    assert len(result.outputs) == 2
    assert result.outputs_prefix == 'AzureDevOps.PullRequest'
    assert dict_safe_get(result.outputs[0], ['repository', 'name']) == 'xsoar'

    with pytest.raises(Exception):
        pull_requests_list_command(client, {'project': project,
                                            'repository': repository,
                                            'limit': '-1'
                                            })


def test_azure_devops_project_list_command(requests_mock):
    """
    Scenario: Retrieve all projects in the organization that the authenticated user has access to.
    Given:
     - User has provided valid credentials.
    When:
     - azure-devops-project-list called.
    Then:
     - Ensure number of items is correct.
     - Ensure outputs prefix is correct.
     - Ensure a sample value from the API matches what is generated in the context.
     - Ensure the command validates the 'limit' parameter value. The parameter value should be equals or greater than 1.
    """
    from AzureDevOps import Client, project_list_command

    authorization_url = 'https://login.microsoftonline.com/organizations/oauth2/v2.0/token'
    requests_mock.post(authorization_url, json=get_azure_access_token_mock())

    url = f'{BASE_URL}/_apis/projects'

    mock_response = json.loads(load_mock_response('list_project.json'))
    requests_mock.get(url, json=mock_response)

    client = Client(
        client_id=CLIENT_ID,
        organization=ORGANIZATION,
        verify=False,
        proxy=False,
        auth_type='Device Code')

    result = project_list_command(client, {})

    assert len(result.outputs) == 1
    assert result.outputs_prefix == 'AzureDevOps.Project'
    assert result.outputs[0].get('name') == 'xsoar'
    assert result.outputs[0].get('visibility') == 'private'
    with pytest.raises(Exception):
        project_list_command(client, {'limit': '-1'})


def test_azure_devops_repository_list_command(requests_mock):
    """
    Scenario: Retrieve git repositories in the organization project.
    Given:
     - User has provided valid credentials.
    When:
     - azure-devops-repository-list called.
    Then:
     - Ensure number of items is correct.
     - Ensure outputs prefix is correct.
     - Ensure a sample value from the API matches what is generated in the context.
     - Ensure the command validates the 'limit' parameter value. The parameter value should be equals or greater than 1.
    """
    from AzureDevOps import Client, repository_list_command

    authorization_url = 'https://login.microsoftonline.com/organizations/oauth2/v2.0/token'
    requests_mock.post(authorization_url, json=get_azure_access_token_mock())

    project = 'xsoar'
    url = f'{BASE_URL}/{project}/_apis/git/repositories'

    mock_response = json.loads(load_mock_response('list_repositories.json'))
    requests_mock.get(url, json=mock_response)

    client = Client(
        client_id=CLIENT_ID,
        organization=ORGANIZATION,
        verify=False,
        proxy=False,
        auth_type='Device Code')

    result = repository_list_command(client, {"project": project})

    assert len(result.outputs) == 2
    assert result.outputs_prefix == 'AzureDevOps.Repository'
    assert result.outputs[0].get('name') == 'xsoar'
    with pytest.raises(Exception):
        repository_list_command(client, {"project": project, 'limit': '-1'})


def test_azure_devops_users_query_command(requests_mock):
    """
    Scenario: Query users in the organization.
    Given:
     - User has provided valid credentials.
    When:
     - azure-devops-user-query called.
    Then:
     - Ensure number of items is correct.
     - Ensure outputs prefix is correct.
     - Ensure a sample value from the API matches what is generated in the context.
     - Ensure the command validates the 'limit' parameter value. The parameter value should be equals or greater than 1.
    """
    from AzureDevOps import Client, users_query_command

    authorization_url = 'https://login.microsoftonline.com/organizations/oauth2/v2.0/token'
    requests_mock.post(authorization_url, json=get_azure_access_token_mock())

    query = 'xsoar'
    url = f'{BASE_URL}/_apis/IdentityPicker/Identities'

    mock_response = json.loads(load_mock_response('query_user.json'))
    requests_mock.post(url, json=mock_response)

    client = Client(
        client_id=CLIENT_ID,
        organization=ORGANIZATION,
        verify=False,
        proxy=False,
        auth_type='Device Code')

    result = users_query_command(client, {"query": query})

    assert len(result.outputs) == 1
    assert result.outputs_prefix == 'AzureDevOps.User'
    assert result.outputs[0].get('signInAddress') == 'xsoar@xsoar.com'
    with pytest.raises(Exception):
        users_query_command(client, {"query": query, 'limit': '-1'})


def test_azure_devops_pipeline_run_get_command(requests_mock):
    """
    Scenario: Retrieve pipeline run information.
    Given:
     - User has provided valid credentials.
    When:
     - azure-devops-pipeline-run-get called.
    Then:
     - Ensure number of items is correct.
     - Ensure outputs prefix is correct.
     - Ensure a sample value from the API matches what is generated in the context.
    """
    from AzureDevOps import Client, pipeline_run_get_command

    authorization_url = 'https://login.microsoftonline.com/organizations/oauth2/v2.0/token'
    requests_mock.post(authorization_url, json=get_azure_access_token_mock())

    project = 'xsoar'
    pipeline_id = '1'
    run_id = '2'
    url = f'{BASE_URL}/{project}/_apis/pipelines/{pipeline_id}/runs/{run_id}'

    mock_response = json.loads(load_mock_response('get_pipeline_run.json'))
    requests_mock.get(url, json=mock_response)

    client = Client(
        client_id=CLIENT_ID,
        organization=ORGANIZATION,
        verify=False,
        proxy=False,
        auth_type='Device Code')

    result = pipeline_run_get_command(client, {"project": project,
                                               'pipeline_id': pipeline_id,
                                               'run_id': run_id})

    assert len(result.outputs) == 11
    assert result.outputs_prefix == 'AzureDevOps.PipelineRun'
    assert result.outputs.get('project') == project
    assert result.outputs.get('pipeline').get('name') == 'xsoar'
    assert result.outputs.get('pipeline').get('id') == "1"
    assert result.outputs.get('run_id') == "3"


def test_azure_devops_pipeline_run_list_command(requests_mock):
    """
    Scenario: Retrieve project pipeline runs list.
    Given:
     - User has provided valid credentials.
    When:
     - azure-devops-pipeline-run-list called.
    Then:
     - Ensure number of items is correct.
     - Ensure outputs prefix is correct.
     - Ensure a sample value from the API matches what is generated in the context.
     - Ensure the command validates the 'limit' parameter value. The parameter value should be equals or greater than 1.
    """
    from AzureDevOps import Client, pipeline_run_list_command

    authorization_url = 'https://login.microsoftonline.com/organizations/oauth2/v2.0/token'
    requests_mock.post(authorization_url, json=get_azure_access_token_mock())

    project = 'xsoar'
    pipeline_id = '1'

    url = f'{BASE_URL}/{project}/_apis/pipelines/{pipeline_id}/runs'

    mock_response = json.loads(load_mock_response('pipeline_run_list.json'))
    requests_mock.get(url, json=mock_response)

    client = Client(
        client_id=CLIENT_ID,
        organization=ORGANIZATION,
        verify=False,
        proxy=False,
        auth_type='Device Code')

    result = pipeline_run_list_command(client, {"project": project,
                                                'pipeline_id': pipeline_id})

    assert len(result.outputs) == 2
    assert result.outputs_prefix == 'AzureDevOps.PipelineRun'
    assert result.outputs[0].get('project') == project
    assert result.outputs[0].get('pipeline').get('name') == 'xsoar'
    assert result.outputs[0].get('pipeline').get('id') == "1"
    assert result.outputs[0].get('run_id') == "42"
    assert result.outputs[0].get('state') == 'completed'
    with pytest.raises(Exception):
        pipeline_run_list_command(client, {"project": project,
                                           'pipeline_id': pipeline_id,
                                           'limit': '-1'})


def test_azure_devops_pipeline_list_command(requests_mock):
    """
    Scenario: Retrieve project pipelines list.
    Given:
     - User has provided valid credentials.
    When:
     - azure-devops-pipeline-list called.
    Then:
     - Ensure number of items is correct.
     - Ensure outputs prefix is correct.
     - Ensure a sample value from the API matches what is generated in the context.
     - Ensure the command validates the 'limit' parameter value. The parameter value should be equals or greater than 1.
    """
    from AzureDevOps import Client, pipeline_list_command

    authorization_url = 'https://login.microsoftonline.com/organizations/oauth2/v2.0/token'
    requests_mock.post(authorization_url, json=get_azure_access_token_mock())

    project = 'xsoar'

    url = f'{BASE_URL}/{project}/_apis/pipelines'

    mock_response = json.loads(load_mock_response('pipeline_list.json'))
    requests_mock.get(url, json=mock_response)

    client = Client(
        client_id=CLIENT_ID,
        organization=ORGANIZATION,
        verify=False,
        proxy=False,
        auth_type='Device Code')

    result = pipeline_list_command(client, {"project": project})

    assert len(result.outputs) == 2
    assert result.outputs_prefix == 'AzureDevOps.Pipeline'
    assert result.outputs[0].get('name') == 'xsoar (1)'
    assert result.outputs[0].get('project') == project
    with pytest.raises(Exception):
        pipeline_list_command(client, {"project": project,
                                       'limit': '-1'})


def test_azure_devops_branch_list_command(requests_mock):
    """
    Scenario: Retrieve repository branches list.
    Given:
     - User has provided valid credentials.
    When:
     - azure-devops-branch-list called.
    Then:
     - Ensure number of items is correct.
     - Ensure outputs prefix is correct.
     - Ensure a sample value from the API matches what is generated in the context.
     - Ensure the command validates the 'limit' parameter value. The parameter value should be equals or greater than 1.
    """
    from AzureDevOps import Client, branch_list_command

    authorization_url = 'https://login.microsoftonline.com/organizations/oauth2/v2.0/token'
    requests_mock.post(authorization_url, json=get_azure_access_token_mock())

    project = 'xsoar'
    repository = 'test'

    url = f'{BASE_URL}/{project}/_apis/git/repositories/{repository}/refs'

    mock_response = json.loads(load_mock_response('branch_list.json'))
    requests_mock.get(url, json=mock_response)

    client = Client(
        client_id=CLIENT_ID,
        organization=ORGANIZATION,
        verify=False,
        proxy=False,
        auth_type='Device Code')

    result = branch_list_command(client, {"project": project, "repository": repository}, None, None)

    assert len(result.outputs) == 2
    assert result.outputs_prefix == 'AzureDevOps.Branch'
    assert result.outputs[0].get('repository') == repository
    assert result.outputs[0].get('name') == 'refs/heads/main'
    with pytest.raises(Exception):
        branch_list_command(client, {"project": project,
                                     "repository": repository,
                                     'limit': '-1'})


@pytest.mark.parametrize('test_object', [
    ({'id': 24, 'result': 0}),
    ({'id': 22, 'result': 1}),
    ({'id': 25, 'result': -1}),
    ({'id': 21, 'result': -1}),
])
def test_get_last_fetch_incident_index(requests_mock, test_object):
    """
    Scenario: Retrieve the index of the last fetched pull-request.
    Given:
     - User has provided valid credentials.
     - Case A: No new pull-requests - The last pull-request is already fetched and active.
     - Case B: One new pull-requests.
     - Case C: No new pull-requests - The last pull request is already fetched and no longer active.
     - Case D: There is new pull-requests - The last pull request is not yet fetched,
       and the last-fetched pull-request is no longer active.
    When:
     - fetch-incidents called.
    Then:
     - Ensure the return value is correct.
    """
    from AzureDevOps import Client, get_last_fetch_incident_index

    authorization_url = 'https://login.microsoftonline.com/organizations/oauth2/v2.0/token'
    requests_mock.post(authorization_url, json=get_azure_access_token_mock())

    project = 'test'
    repository = 'xsoar'

    url = f'{BASE_URL}/{project}/_apis/git/repositories/{repository}/pullrequests/'

    mock_response = json.loads(load_mock_response('list_pull_request.json'))
    requests_mock.get(url, json=mock_response)

    client = Client(
        client_id=CLIENT_ID,
        organization=ORGANIZATION,
        verify=False,
        proxy=False,
        auth_type='Device Code')

    assert get_last_fetch_incident_index(project, repository, client, test_object['id']) == test_object['result']


def test_get_closest_index(requests_mock):
    """
    Scenario: Retrieve the closest index to the last fetched pull-request ID.
    Given:
     - User has provided valid credentials.
    When:
     - fetch-incidents called.
    Then:
     - Ensure the return value is correct.
    """
    from AzureDevOps import Client, get_closest_index

    authorization_url = 'https://login.microsoftonline.com/organizations/oauth2/v2.0/token'
    requests_mock.post(authorization_url, json=get_azure_access_token_mock())

    project = 'test'
    repository = 'xsoar'

    url = f'{BASE_URL}/{project}/_apis/git/repositories/{repository}/pullrequests/'

    mock_response = json.loads(load_mock_response('list_pull_request.json'))
    requests_mock.get(url, json=mock_response)

    client = Client(
        client_id=CLIENT_ID,
        organization=ORGANIZATION,
        verify=False,
        proxy=False,
        auth_type='Device Code')

    assert get_closest_index(project, repository, client, 23) == 0


def test_is_new_pr(requests_mock):
    """
    Validate if there is new pull-request in the repository.
    Given:
     - User has provided valid credentials.
    When:
     - fetch-incidents called.
    Then:
     - Ensure the return value is correct.
    """
    from AzureDevOps import Client, is_new_pr

    authorization_url = 'https://login.microsoftonline.com/organizations/oauth2/v2.0/token'
    requests_mock.post(authorization_url, json=get_azure_access_token_mock())

    project = 'test'
    repository = 'xsoar'

    url = f'{BASE_URL}/{project}/_apis/git/repositories/{repository}/pullrequests/'

    mock_response = json.loads(load_mock_response('list_pull_request.json'))
    requests_mock.get(url, json=mock_response)

    client = Client(
        client_id=CLIENT_ID,
        organization=ORGANIZATION,
        verify=False,
        proxy=False,
        auth_type='Device Code')

    assert is_new_pr(project, repository, client, 23)
    assert is_new_pr(project, repository, client, 22)
    assert not is_new_pr(project, repository, client, 24)
    assert not is_new_pr(project, repository, client, 25)


def test_get_mapping_fields_command():
    """
    Given:
     - User has provided valid credentials.
    When
        - running get_mapping_fields_command
    Then
        - the result fits the expected mapping.
    """
    from AzureDevOps import get_mapping_fields_command
    expected_mapping = {'Azure DevOps': {'status': 'The status of the pull request.',
                                         'title': 'The title of the pull request.',
                                         'description': 'The description of the pull request.',
                                         'project': 'The name of the project.',
                                         'repository_id': 'The repository ID of the pull request target branch.',
                                         'pull_request_id': 'the ID of the pull request'}}
    res = get_mapping_fields_command()

    assert expected_mapping == res.extract_mapping()


def test_generate_login_url(mocker):
    """
    Given:
        - Self-deployed are true and auth code are the auth flow
    When:
        - Calling function azure-devops-generate-login-url
    Then:
        - Ensure the generated url are as expected.
    """
    # prepare
    import demistomock as demisto
    from AzureDevOps import main
    import AzureDevOps

    redirect_uri = 'redirect_uri'
    tenant_id = 'tenant_id'
    client_id = 'client_id'
    mocked_params = {
        'redirect_uri': redirect_uri,
        'organization': 'test_organization',
        'self_deployed': 'True',
        'tenant_id': tenant_id,
        'client_id': client_id,
        'auth_type': 'Authorization Code',
        'credentials': {'identifier': client_id, 'password': 'client_secret'}
    }
    mocker.patch.object(demisto, 'params', return_value=mocked_params)
    mocker.patch.object(demisto, 'command', return_value='azure-devops-generate-login-url')
    mocker.patch.object(AzureDevOps, 'return_results')

    # call
    main()

    # assert
    expected_url = f'[login URL](https://login.microsoftonline.com/{tenant_id}/oauth2/v2.0/authorize?' \
                   'response_type=code' \
                   '&scope=offline_access%20499b84ac-1321-427f-aa17-267ca6975798/user_impersonation%20offline_access' \
<<<<<<< HEAD
                   f'&client_id={client_id}&redirect_uri={redirect_uri})'
=======
                   f'&client_id={client_id}&redirect_uri={redirect_uri}&prompt=consent)'
>>>>>>> 90cf3b88
    res = AzureDevOps.return_results.call_args[0][0].readable_output
    assert expected_url in res


@pytest.mark.parametrize('pull_request_id, mock_response_path', [('40', 'list_reviewers_pull_request.json')])
def test_azure_devops_pull_request_reviewer_list_command(requests_mock, pull_request_id: str, mock_response_path: str):
    """
    Given:
     - pull_request_id
    When:
     - executing azure-devops-pull-request-reviewer-list command
    Then:
     - Ensure outputs_prefix and readable_output are set up right
    """
    from AzureDevOps import Client, pull_request_reviewer_list_command

    authorization_url = 'https://login.microsoftonline.com/organizations/oauth2/v2.0/token'
    requests_mock.post(authorization_url, json=get_azure_access_token_mock())

    project = 'test'
    repository = 'xsoar'
    pull_request_id = pull_request_id

    url = f'https://dev.azure.com/{ORGANIZATION}/{project}/_apis/git/repositories/{repository}/' \
          f'pullRequests/{pull_request_id}/reviewers'

    mock_response = json.loads(load_mock_response(mock_response_path))
    requests_mock.get(url, json=mock_response)

    client = Client(
        client_id=CLIENT_ID,
        organization=ORGANIZATION,
        verify=False,
        proxy=False,
        auth_type='Device Code')

    result = pull_request_reviewer_list_command(client, {'pull_request_id': pull_request_id}, ORGANIZATION, repository, project)

    assert result.outputs_prefix == 'AzureDevOps.PullRequestReviewer'
    assert result.readable_output.startswith("### Reviewers List")
    assert result.outputs == mock_response["value"]


@pytest.mark.parametrize('pull_request_id, mock_response_path', [('42', 'pull_request_not_found.json')])
def test_azure_devops_pull_request_reviewer_list_command_pr_does_not_exist(requests_mock, pull_request_id: str,
                                                                           mock_response_path: str):
    """
    Given:
     - pull_request_id (pr does not exist)
    When:
     - executing azure-devops-pull-request-reviewer-list command
    Then:
     - Ensure outputs_prefix and readable_output are set up right
     - Ensure informative message when pull_request_id does not exist
    """
    from AzureDevOps import Client, pull_request_reviewer_list_command

    authorization_url = 'https://login.microsoftonline.com/organizations/oauth2/v2.0/token'
    requests_mock.post(authorization_url, json=get_azure_access_token_mock())

    project = 'test'
    repository = 'xsoar'
    pull_request_id = pull_request_id

    url = f'https://dev.azure.com/{ORGANIZATION}/{project}/_apis/git/repositories/{repository}/' \
          f'pullRequests/{pull_request_id}/reviewers'

    mock_response = json.loads(load_mock_response(mock_response_path))
    requests_mock.get(url, json=mock_response)

    client = Client(
        client_id=CLIENT_ID,
        organization=ORGANIZATION,
        verify=False,
        proxy=False,
        auth_type='Device Code')

    result = pull_request_reviewer_list_command(client, {'pull_request_id': pull_request_id}, ORGANIZATION, repository, project)

    assert 'The requested pull request was not found.' in result.raw_response.get("message")
    assert result.outputs == ""


@pytest.mark.parametrize('args, organization, expected_result',
                         [({'organization_name': 'OVERRIDE'}, 'TEST', 'OVERRIDE'),
                          ({}, 'TEST', 'TEST'),
                          ({'organization_name': 'OVERRIDE'}, '', 'OVERRIDE')])
def test_organization_repository_project_preprocess(args: dict, organization: str, expected_result: str):
    """
    Given:
     - organization as configuration parameter and as argument
    When:
     - executing organization_repository_project_preprocess function
    Then:
     - Ensure that the logic is correct
        1. The argument should override the parameter if both exist
        2. If there's only one, take it
    """

    from AzureDevOps import organization_repository_project_preprocess

    project = 'TEST'
    repository = 'TEST'

    organization, repository_id, project = organization_repository_project_preprocess(args, organization, repository, project,
                                                                                      is_organization_required=True,
                                                                                      is_repository_id_required=True)

    assert organization == expected_result


@pytest.mark.parametrize('args, organization, expected_result',
                         [({}, '', 'ERROR')])
def test_organization_repository_project_preprocess_when_no_organization(args: dict, organization: str, expected_result: str):
    """
    Given:
     - organization as configuration parameter and as argument
    When:
     - executing organization_repository_project_preprocess function
    Then:
     - Ensure raising an exception if organization does not exist and required
    """

    from AzureDevOps import organization_repository_project_preprocess

    project = 'TEST'
    repository = 'TEST'

    with pytest.raises(Exception):
        organization_repository_project_preprocess(args, organization, repository, project,
                                                   is_organization_required=True,
                                                   is_repository_id_required=True)


@pytest.mark.parametrize('pull_request_id, mock_response_path',
                         [('40', 'pull_request_reviewer_create.json')])
def test_azure_devops_pull_request_reviewer_add_command(requests_mock, pull_request_id: str, mock_response_path: str):
    """
    Given:
     - all arguments
    When:
     - executing azure-devops-pull-request-reviewer-create command
    Then:
     - Ensure outputs_prefix and readable_output are set up right
    """
    from AzureDevOps import Client, pull_request_reviewer_add_command

    authorization_url = 'https://login.microsoftonline.com/organizations/oauth2/v2.0/token'
    requests_mock.post(authorization_url, json=get_azure_access_token_mock())

    # setting parameters
    project = 'test'
    repository = 'xsoar'
    reviewer_user_id = 'testestest6565'

    url = f'https://dev.azure.com/{ORGANIZATION}/{project}/_apis/git/repositories/{repository}/' \
          f'pullRequests/{pull_request_id}/reviewers/{reviewer_user_id}'

    mock_response = json.loads(load_mock_response(mock_response_path))
    requests_mock.put(url, json=mock_response)

    client = Client(
        client_id=CLIENT_ID,
        organization=ORGANIZATION,
        verify=False,
        proxy=False,
        auth_type='Device Code')

    result = pull_request_reviewer_add_command(client, {'pull_request_id': pull_request_id, 'reviewer_user_id': reviewer_user_id},
                                               ORGANIZATION, repository, project)

    assert result.outputs_prefix == 'AzureDevOps.PullRequestReviewer'
    assert result.readable_output == 'TEST (TEST) was created successfully as a reviewer for Pull Request ID 40.'
    assert result.outputs == mock_response


@pytest.mark.parametrize('pull_request_id, mock_response_path', [('42', 'pull_request_not_found.json')])
def test_azure_devops_pull_request_reviewer_add_command_pr_does_not_exist(requests_mock, pull_request_id: str,
                                                                          mock_response_path: str):
    """
    Given:
     - all arguments
    When:
     - executing azure-devops-pull-request-reviewer-create command
    Then:
     - Ensure informative message when pull_request_id does not exist
    """
    from AzureDevOps import Client, pull_request_reviewer_add_command

    authorization_url = 'https://login.microsoftonline.com/organizations/oauth2/v2.0/token'
    requests_mock.post(authorization_url, json=get_azure_access_token_mock())

    # setting parameters
    project = 'test'
    repository = 'xsoar'
    reviewer_user_id = 'testestest6565'

    url = f'https://dev.azure.com/{ORGANIZATION}/{project}/_apis/git/repositories/{repository}/' \
          f'pullRequests/{pull_request_id}/reviewers/{reviewer_user_id}'

    mock_response = json.loads(load_mock_response(mock_response_path))
    requests_mock.put(url, json=mock_response)

    client = Client(
        client_id=CLIENT_ID,
        organization=ORGANIZATION,
        verify=False,
        proxy=False,
        auth_type='Device Code')

    result = pull_request_reviewer_add_command(client, {'pull_request_id': pull_request_id, 'reviewer_user_id': reviewer_user_id},
                                               ORGANIZATION, repository, project)

    # PR does not exist
    assert 'The requested pull request was not found.' in result.outputs.get("message")
    assert result.outputs == {'$id': '1', 'innerException': '', 'message': 'TF401180: The requested pull request was not found.',
                              'typeName': 'Microsoft.TeamFoundation.Git.Server.GitPullRequestNotFoundException,'
                                          ' Microsoft.TeamFoundation.Git.Server', 'typeKey': 'GitPullRequestNotFoundException',
                              'errorCode': 0, 'eventId': 3000, 'value': ''}


@pytest.mark.parametrize('pull_request_id, mock_response_path', [('40', 'pull_request_commit_list.json')])
def test_pull_request_commit_list_command(requests_mock, pull_request_id: str, mock_response_path: str):
    """
    Given:
     - all arguments
    When:
     - executing azure-devops-pull-request-commit-list command
    Then:
     - Ensure outputs_prefix and readable_output are set up right
    """
    from AzureDevOps import Client, pull_request_commit_list_command

    authorization_url = 'https://login.microsoftonline.com/organizations/oauth2/v2.0/token'
    requests_mock.post(authorization_url, json=get_azure_access_token_mock())

    # setting parameters
    project = 'test'
    repository = 'xsoar'

    url = f'https://dev.azure.com/{ORGANIZATION}/{project}/_apis/git/repositories/{repository}/' \
          f'pullRequests/{pull_request_id}/commits'

    mock_response = json.loads(load_mock_response(mock_response_path))
    requests_mock.get(url, json=mock_response)

    client = Client(
        client_id=CLIENT_ID,
        organization=ORGANIZATION,
        verify=False,
        proxy=False,
        auth_type='Device Code')

    result = pull_request_commit_list_command(client, {'pull_request_id': pull_request_id, 'limit': '1'},
                                              ORGANIZATION, repository, project)

    assert result.readable_output.startswith('### Commits')
    assert result.outputs_prefix == 'AzureDevOps.Commit'
    assert result.outputs == mock_response["value"]


@pytest.mark.parametrize('pull_request_id, mock_response_path', [('42', 'pull_request_not_found.json')])
def test_pull_request_commit_list_command_pr_does_not_exist(requests_mock, pull_request_id: str, mock_response_path: str):
    """
    Given:
     - all arguments
    When:
     - executing azure-devops-pull-request-commit-list command
    Then:
     - Ensure informative message when pull_request_id does not exist
    """
    from AzureDevOps import Client, pull_request_commit_list_command

    authorization_url = 'https://login.microsoftonline.com/organizations/oauth2/v2.0/token'
    requests_mock.post(authorization_url, json=get_azure_access_token_mock())

    # setting parameters
    project = 'test'
    repository = 'xsoar'

    url = f'https://dev.azure.com/{ORGANIZATION}/{project}/_apis/git/repositories/{repository}/' \
          f'pullRequests/{pull_request_id}/commits'

    mock_response = json.loads(load_mock_response(mock_response_path))
    requests_mock.get(url, json=mock_response)

    client = Client(
        client_id=CLIENT_ID,
        organization=ORGANIZATION,
        verify=False,
        proxy=False,
        auth_type='Device Code')

    result = pull_request_commit_list_command(client, {'pull_request_id': pull_request_id, 'limit': '1'},
                                              ORGANIZATION, repository, project)
    # PR does not exist
    assert 'The requested pull request was not found.' in result.raw_response.get("message")
    assert result.outputs == ""


@pytest.mark.parametrize('args, expected_limit, expected_offset',
                         [({}, 50, 0),
                          ({'limit': '2'}, 2, 0),
                          ({'page': '2'}, 50, 50),
                          ({'limit': '2', 'page': '2'}, 2, 2)])
def test_pagination_preprocess_and_validation(args: dict, expected_limit: int, expected_offset: int):
    from AzureDevOps import pagination_preprocess_and_validation

    limit, offset = pagination_preprocess_and_validation(args)

    assert limit == expected_limit
    assert offset == expected_offset


def test_commit_list_command(requests_mock):
    """
    Given:
     - all arguments, limit = 1
    When:
     - executing azure-devops-commit-list command
    Then:
     - Ensure outputs_prefix and readable_output are set up right
    """
    from AzureDevOps import Client, commit_list_command

    authorization_url = 'https://login.microsoftonline.com/organizations/oauth2/v2.0/token'
    requests_mock.post(authorization_url, json=get_azure_access_token_mock())

    # setting parameters
    project = 'test'
    repository = 'xsoar'

    url = f'https://dev.azure.com/{ORGANIZATION}/{project}/_apis/git/repositories/{repository}/commits'

    mock_response = json.loads(load_mock_response('commit_list.json'))
    requests_mock.get(url, json=mock_response)

    client = Client(
        client_id=CLIENT_ID,
        organization=ORGANIZATION,
        verify=False,
        proxy=False,
        auth_type='Device Code')

    result = commit_list_command(client, {'limit': '1'}, ORGANIZATION, repository, project)

    assert result.readable_output.startswith('### Commits')
    assert result.outputs_prefix == 'AzureDevOps.Commit'
    assert result.outputs == mock_response["value"]


def test_commit_get_command(requests_mock):
    """
    Given:
     - all arguments include commit_id (required)
    When:
     - executing azure-devops-commit-get command
    Then:
     - Ensure outputs_prefix and readable_output are set up right
    """
    from AzureDevOps import Client, commit_get_command

    authorization_url = 'https://login.microsoftonline.com/organizations/oauth2/v2.0/token'
    requests_mock.post(authorization_url, json=get_azure_access_token_mock())

    # setting parameters
    project = 'test'
    repository = 'xsoar'
    commit_id = 'xxxxxxxxxxxxx'

    url = f'https://dev.azure.com/{ORGANIZATION}/{project}/_apis/git/repositories/{repository}/commits/{commit_id}'

    mock_response = json.loads(load_mock_response('commit_list.json'))
    requests_mock.get(url, json=mock_response)

    client = Client(
        client_id=CLIENT_ID,
        organization=ORGANIZATION,
        verify=False,
        proxy=False,
        auth_type='Device Code')

    result = commit_get_command(client, {'commit_id': 'xxxxxxxxxxxxx'}, ORGANIZATION, repository, project)

    assert result.readable_output.startswith('### Commit Details')
    assert result.outputs_prefix == 'AzureDevOps.Commit'
    assert result.outputs == mock_response


def test_work_item_get_command(requests_mock):
    """
    Given:
     - all arguments include item_id (required)
    When:
     - executing azure-devops-work-item-get command
    Then:
     - Ensure outputs_prefix and readable_output are set up right
    """
    from AzureDevOps import Client, work_item_get_command

    authorization_url = 'https://login.microsoftonline.com/organizations/oauth2/v2.0/token'
    requests_mock.post(authorization_url, json=get_azure_access_token_mock())

    # setting parameters
    project = 'test'
    repository = 'xsoar'
    item_id = '12'

    url = f'https://dev.azure.com/{ORGANIZATION}/{project}/_apis/wit/workitems/{item_id}'

    mock_response = json.loads(load_mock_response('work_item_get.json'))
    requests_mock.get(url, json=mock_response)

    client = Client(
        client_id=CLIENT_ID,
        organization=ORGANIZATION,
        verify=False,
        proxy=False,
        auth_type='Device Code')

    result = work_item_get_command(client, {'item_id': '12'}, ORGANIZATION, repository, project)

    assert result.readable_output.startswith('### Work Item Details\n|Activity Date|Area Path|Assigned To|ID|State|Tags|Title|\n')
    assert result.outputs_prefix == 'AzureDevOps.WorkItem'
    assert result.outputs == mock_response


def test_work_item_create_command(requests_mock):
    """
    Given:
     - type and title arguments (required)
    When:
     - executing azure-devops-work-item-create command
    Then:
     - Ensure outputs_prefix and readable_output are set up right
    """
    from AzureDevOps import Client, work_item_create_command

    authorization_url = 'https://login.microsoftonline.com/organizations/oauth2/v2.0/token'
    requests_mock.post(authorization_url, json=get_azure_access_token_mock())

    # setting parameters
    project = 'test'
    repository = 'xsoar'
    work_item_type = "Epic"

    url = f'https://dev.azure.com/{ORGANIZATION}/{project}/_apis/wit/workitems/${work_item_type}'

    mock_response = json.loads(load_mock_response('work_item_create.json'))
    requests_mock.post(url, json=mock_response)

    client = Client(
        client_id=CLIENT_ID,
        organization=ORGANIZATION,
        verify=False,
        proxy=False,
        auth_type='Device Code')

    result = work_item_create_command(client, {"type": "Epic", "title": "Test"}, ORGANIZATION, repository, project)

    assert result.readable_output.startswith(f'Work Item {result.outputs.get("id")} was created successfully.')
    assert result.outputs_prefix == 'AzureDevOps.WorkItem'
    assert result.outputs == mock_response


def test_work_item_update_command(requests_mock):
    """
    Given:
     - item_id (required) and title
    When:
     - executing azure-devops-work-item-update command
    Then:
     - Ensure outputs_prefix and readable_output are set up right
    """
    from AzureDevOps import Client, work_item_update_command

    authorization_url = 'https://login.microsoftonline.com/organizations/oauth2/v2.0/token'
    requests_mock.post(authorization_url, json=get_azure_access_token_mock())

    # setting parameters
    project = 'test'
    repository = 'xsoar'
    item_id = "21"

    url = f'https://dev.azure.com/{ORGANIZATION}/{project}/_apis/wit/workitems/{item_id}'

    mock_response = json.loads(load_mock_response('work_item_update.json'))
    requests_mock.patch(url, json=mock_response)

    client = Client(
        client_id=CLIENT_ID,
        organization=ORGANIZATION,
        verify=False,
        proxy=False,
        auth_type='Device Code')

    result = work_item_update_command(client, {"item_id": "21", "title": "Test"}, ORGANIZATION, repository, project)

    assert result.readable_output.startswith('Work Item 21 was updated successfully.')
    assert result.outputs_prefix == 'AzureDevOps.WorkItem'
    assert result.outputs == mock_response


EXPECTED_RESULT = [{'op': 'add', 'path': '/fields/System.Title', 'from': None, 'value': 'zzz'},
                   {'op': 'add', 'path': '/fields/System.IterationPath', 'from': None, 'value': 'test'},
                   {'op': 'add', 'path': '/fields/System.Description', 'from': None, 'value': 'test'},
                   {'op': 'add', 'path': '/fields/Microsoft.VSTS.Common.Priority', 'from': None, 'value': '4'},
                   {'op': 'add', 'path': '/fields/System.Tags', 'from': None, 'value': 'test'}]
ARGUMENTS_LIST = ['title', 'iteration_path', 'description', 'priority', 'tag']
ARGS = {"title": "zzz", "iteration_path": "test", "description": "test", "priority": "4", "tag": "test"}


@pytest.mark.parametrize('args, arguments_list, expected_result',
                         [(ARGS, ARGUMENTS_LIST, EXPECTED_RESULT)])
def test_work_item_pre_process_data(args: dict, arguments_list: list[str], expected_result: dict):
    """
    Ensure work_item_pre_process_data function generates the data (body) for the request as expected.
    """
    from AzureDevOps import work_item_pre_process_data
    data = work_item_pre_process_data(args, arguments_list)
    assert data == expected_result


def test_file_create_command(requests_mock):
    """
    Given:
     - all required arguments
    When:
     - executing azure-devops-file-create command
    Then:
     - Ensure outputs_prefix and readable_output are set up right
    """
    from AzureDevOps import Client, file_create_command

    authorization_url = 'https://login.microsoftonline.com/organizations/oauth2/v2.0/token'
    requests_mock.post(authorization_url, json=get_azure_access_token_mock())

    # setting parameters
    project = 'test'
    repository = 'xsoar'

    url_1 = f'https://dev.azure.com/{ORGANIZATION}/{project}/_apis/git/repositories/{repository}/pushes'

    mock_response_1 = json.loads(load_mock_response('file.json'))
    requests_mock.post(url_1, json=mock_response_1)

    url_2 = f'{BASE_URL}/{project}/_apis/git/repositories/{repository}/refs'

    mock_response_2 = json.loads(load_mock_response('branch_list.json'))
    requests_mock.get(url_2, json=mock_response_2)

    client = Client(
        client_id=CLIENT_ID,
        organization=ORGANIZATION,
        verify=False,
        proxy=False,
        auth_type='Device Code')

    args = {"branch_id": "111",
            "branch_name": "refs/heads/main",
            "commit_comment": "Test 5.",
            "file_content": "# Tasks\\n\\n* Item 1\\n* Item 2",
            "file_path": "/test_5.md"
            }
    result = file_create_command(client, args, ORGANIZATION, repository, project)

    assert result.readable_output.startswith(
        'Commit "Test 5." was created and pushed successfully by "" to branch "refs/heads/main".')
    assert result.outputs_prefix == 'AzureDevOps.File'
    assert result.outputs == mock_response_1


CREATE_FILE_CHANGE_TYPE = "add"
CREATE_FILE_ARGS = {"branch_id": "111",
                    "branch_name": "Test",
                    "commit_comment": "Test 6",
                    "file_content": "# Tasks\\n\\n* Item 1\\n* Item 2",
                    "file_path": "/test_5.md"
                    }
CREATE_FILE_EXPECTED_RESULT = {'refUpdates': [{'name': 'Test', 'oldObjectId': '111'}],
                               'commits': [{'comment': 'Test 6', 'changes': [{'changeType': 'add', 'item': {'path': '/test_5.md'},
                                                                              'newContent':
                                                                                  {'content': '# Tasks\\n\\n* Item 1\\n* Item 2',
                                                                                   'contentType': 'rawtext'}}]}]}
CREATE_FILE = (CREATE_FILE_CHANGE_TYPE, CREATE_FILE_ARGS, CREATE_FILE_EXPECTED_RESULT)

UPDATE_FILE_CHANGE_TYPE = "edit"
UPDATE_FILE_ARGS = {"branch_id": "111",
                    "branch_name": "Test",
                    "commit_comment": "Test 6",
                    "file_content": "UPDATE",
                    "file_path": "/test_5.md"
                    }
UPDATE_FILE_EXPECTED_RESULT = {'refUpdates': [{'name': 'Test', 'oldObjectId': '111'}],
                               'commits': [{'comment': 'Test 6', 'changes': [{'changeType': 'edit', 'item':
                                           {'path': '/test_5.md'},
                                   'newContent': {'content': 'UPDATE', 'contentType': 'rawtext'}}]}]}
UPDATE_FILE = (UPDATE_FILE_CHANGE_TYPE, UPDATE_FILE_ARGS, UPDATE_FILE_EXPECTED_RESULT)

DELETE_FILE_CHANGE_TYPE = "delete"
DELETE_FILE_ARGS = {"branch_id": "111",
                    "branch_name": "Test",
                    "commit_comment": "Test 6",
                    "file_path": "/test_5.md"
                    }
DELETE_FILE_EXPECTED_RESULT = {'refUpdates': [{'name': 'Test', 'oldObjectId': '111'}],
                               'commits': [{'comment': 'Test 6',
                                            'changes': [{'changeType': 'delete', 'item': {'path': '/test_5.md'}}]}]}
DELETE_FILE = (DELETE_FILE_CHANGE_TYPE, DELETE_FILE_ARGS, DELETE_FILE_EXPECTED_RESULT)


@pytest.mark.parametrize('change_type, args, expected_result',
                         [CREATE_FILE, UPDATE_FILE, DELETE_FILE])
def test_file_pre_process_body_request(requests_mock, change_type: str, args: dict, expected_result: dict):
    """
    Given:
     - all required arguments
    When:
     - executing file_pre_process_body_request static method
    Then:
     - Ensure that this static method works as expected by constructing the HTTP response data accordingly.
    """
    from AzureDevOps import Client, file_pre_process_body_request

    authorization_url = 'https://login.microsoftonline.com/organizations/oauth2/v2.0/token'
    requests_mock.post(authorization_url, json=get_azure_access_token_mock())

    Client(
        client_id=CLIENT_ID,
        organization=ORGANIZATION,
        verify=False,
        proxy=False,
        auth_type='Device Code')

    data = file_pre_process_body_request(change_type, args)
    assert data == expected_result


def test_file_update_command(requests_mock):
    """
    Given:
     - all required arguments
    When:
     - executing azure-devops-file-update command
    Then:
     - Ensure outputs_prefix and readable_output are set up right
    """
    from AzureDevOps import Client, file_update_command

    authorization_url = 'https://login.microsoftonline.com/organizations/oauth2/v2.0/token'
    requests_mock.post(authorization_url, json=get_azure_access_token_mock())

    # setting parameters
    project = 'test'
    repository = 'xsoar'

    url_1 = f'https://dev.azure.com/{ORGANIZATION}/{project}/_apis/git/repositories/{repository}/pushes'

    mock_response_1 = json.loads(load_mock_response('file.json'))
    requests_mock.post(url_1, json=mock_response_1)

    url_2 = f'{BASE_URL}/{project}/_apis/git/repositories/{repository}/refs'

    mock_response_2 = json.loads(load_mock_response('branch_list.json'))
    requests_mock.get(url_2, json=mock_response_2)

    client = Client(
        client_id=CLIENT_ID,
        organization=ORGANIZATION,
        verify=False,
        proxy=False,
        auth_type='Device Code')

    args = {"branch_id": "111",
            "branch_name": "refs/heads/main",
            "commit_comment": "Test 5.",
            "file_content": "UPTADE",
            "file_path": "/test_5.md"
            }
    result = file_update_command(client, args, ORGANIZATION, repository, project)

    assert result.readable_output.startswith('Commit "Test 5." was updated successfully by "" in branch "refs/heads/main".')
    assert result.outputs_prefix == 'AzureDevOps.File'
    assert result.outputs == mock_response_1


def test_file_delete_command(requests_mock):
    """
    Given:
     - all required arguments
    When:
     - executing azure-devops-file-delete command
    Then:
     - Ensure outputs_prefix and readable_output are set up right
    """
    from AzureDevOps import Client, file_delete_command

    authorization_url = 'https://login.microsoftonline.com/organizations/oauth2/v2.0/token'
    requests_mock.post(authorization_url, json=get_azure_access_token_mock())

    # setting parameters
    project = 'test'
    repository = 'xsoar'

    url_1 = f'https://dev.azure.com/{ORGANIZATION}/{project}/_apis/git/repositories/{repository}/pushes'

    mock_response_1 = json.loads(load_mock_response('file.json'))
    requests_mock.post(url_1, json=mock_response_1)

    url_2 = f'{BASE_URL}/{project}/_apis/git/repositories/{repository}/refs'

    mock_response_2 = json.loads(load_mock_response('branch_list.json'))
    requests_mock.get(url_2, json=mock_response_2)

    client = Client(
        client_id=CLIENT_ID,
        organization=ORGANIZATION,
        verify=False,
        proxy=False,
        auth_type='Device Code')

    args = {"branch_id": "111",
            "branch_name": "refs/heads/main",
            "commit_comment": "Test 5.",
            "file_path": "/test_5.md"
            }
    result = file_delete_command(client, args, ORGANIZATION, repository, project)

    assert result.readable_output.startswith('Commit "Test 5." was deleted successfully by "" in branch "refs/heads/main".')
    assert result.outputs_prefix == 'AzureDevOps.File'
    assert result.outputs == mock_response_1


def test_file_list_command(requests_mock):
    """
    Given:
     - all required arguments
    When:
     - executing azure-devops-file-list command
    Then:
     - Ensure outputs_prefix and readable_output are set up right
    """
    from AzureDevOps import Client, file_list_command

    authorization_url = 'https://login.microsoftonline.com/organizations/oauth2/v2.0/token'
    requests_mock.post(authorization_url, json=get_azure_access_token_mock())

    # setting parameters
    project = 'test'
    repository = 'xsoar'

    url_1 = f'https://dev.azure.com/{ORGANIZATION}/{project}/_apis/git/repositories/{repository}/items'

    mock_response_1 = json.loads(load_mock_response('file_list.json'))
    requests_mock.get(url_1, json=mock_response_1)

    url_2 = f'{BASE_URL}/{project}/_apis/git/repositories/{repository}/refs'

    mock_response_2 = json.loads(load_mock_response('branch_list.json'))
    requests_mock.get(url_2, json=mock_response_2)

    client = Client(
        client_id=CLIENT_ID,
        organization=ORGANIZATION,
        verify=False,
        proxy=False,
        auth_type='Device Code')

    args = {"branch_name": "refs/heads/main",
            "recursion_level": "OneLevel",
            }
    result = file_list_command(client, args, ORGANIZATION, repository, project)

    assert result.readable_output.startswith('### Files\n|File Name(s)|Object ID|Commit ID|Object Type|Is Folder|\n')
    assert result.outputs_prefix == 'AzureDevOps.File'
    assert result.outputs == mock_response_1["value"]


ZIP = ("zip", {"Content-Type": "application/zip"}, "response")
JSON = ("json", {"Content-Type": "application/json"}, "json")


@pytest.mark.parametrize('format_file, headers, resp_type', [ZIP, JSON])
def test_file_get_command(mocker, requests_mock, format_file: str, headers: dict, resp_type: str):
    """
    Given:
     - all required arguments
    When:
     - executing azure-devops-file-get command
    Then:
     - Ensure headers and resp_type were sent correctly based on input (json or zip).
    """
    from AzureDevOps import Client, file_get_command
    from requests import Response
    import AzureDevOps

    authorization_url = 'https://login.microsoftonline.com/organizations/oauth2/v2.0/token'
    requests_mock.post(authorization_url, json=get_azure_access_token_mock())

    client = Client(
        client_id=CLIENT_ID,
        organization=ORGANIZATION,
        verify=False,
        proxy=False,
        auth_type='Device Code')

    response = Response()

    http_request = mocker.patch.object(client.ms_client, 'http_request',
                                       return_value=response if format_file == 'zip' else {"content": ""})

    args = {"file_name": "test_file", "branch_name": "Test", "format": format_file, "include_content": False}

    mocker.patch.object(AzureDevOps, 'fileResult')
    file_get_command(client, args, ORGANIZATION, "test", "test")

    assert http_request.call_args.kwargs["headers"] == headers
    assert http_request.call_args.kwargs["resp_type"] == resp_type


def test_branch_create_command(requests_mock):
    """
    Given:
     - all required arguments
    When:
     - executing azure-devops-branch-create command
    Then:
     - Ensure outputs_prefix and readable_output are set up right
    """
    from AzureDevOps import Client, branch_create_command

    authorization_url = 'https://login.microsoftonline.com/organizations/oauth2/v2.0/token'
    requests_mock.post(authorization_url, json=get_azure_access_token_mock())

    # setting parameters
    project = 'test'
    repository = 'xsoar'

    url_1 = f'https://dev.azure.com/{ORGANIZATION}/{project}/_apis/git/repositories/{repository}/pushes'

    mock_response_1 = json.loads(load_mock_response('branch_create.json'))
    requests_mock.post(url_1, json=mock_response_1)

    url_2 = f'{BASE_URL}/{project}/_apis/git/repositories/{repository}/refs'

    mock_response_2 = json.loads(load_mock_response('branch_list.json'))
    requests_mock.get(url_2, json=mock_response_2)

    client = Client(
        client_id=CLIENT_ID,
        organization=ORGANIZATION,
        verify=False,
        proxy=False,
        auth_type='Device Code')

    args = {"branch_name": "refs/heads/main",
            "file_path": "Test",
            "commit_comment": "Initial commit",
            }
    result = branch_create_command(client, args, ORGANIZATION, repository, project)

    assert result.readable_output.startswith('Branch refs/heads/main was created successfully by XXXXXX.')
    assert result.outputs_prefix == 'AzureDevOps.Branch'
    assert result.outputs == mock_response_1


def test_pull_request_thread_create_command(requests_mock):
    """
    Given:
     - all required arguments
    When:
     - executing azure-devops-pull-request-thread-create command
    Then:
     - Ensure outputs_prefix and readable_output are set up right
    """
    from AzureDevOps import Client, pull_request_thread_create_command

    authorization_url = 'https://login.microsoftonline.com/organizations/oauth2/v2.0/token'
    requests_mock.post(authorization_url, json=get_azure_access_token_mock())

    # setting parameters
    project = 'test'
    repository = 'xsoar'
    pull_request_id = 43

    url = f'https://dev.azure.com/{ORGANIZATION}/{project}/_apis/git/repositories/{repository}/pullRequests/' \
          f'{pull_request_id}/threads'

    mock_response = json.loads(load_mock_response('pull_request_thread_create.json'))
    requests_mock.post(url, json=mock_response)

    client = Client(
        client_id=CLIENT_ID,
        organization=ORGANIZATION,
        verify=False,
        proxy=False,
        auth_type='Device Code')

    args = {"pull_request_id": 43, "comment_text": "Test"}
    result = pull_request_thread_create_command(client, args, ORGANIZATION, repository, project)

    assert result.readable_output.startswith('Thread 65 was created successfully by XXXXXX.')
    assert result.outputs_prefix == 'AzureDevOps.PullRequestThread'
    assert result.outputs == mock_response


def test_pull_request_thread_update_command(requests_mock):
    """
    Given:
     - all required arguments
    When:
     - executing azure-devops-pull-request-thread-update command
    Then:
     - Ensure outputs_prefix and readable_output are set up right
    """
    from AzureDevOps import Client, pull_request_thread_update_command

    authorization_url = 'https://login.microsoftonline.com/organizations/oauth2/v2.0/token'
    requests_mock.post(authorization_url, json=get_azure_access_token_mock())

    # setting parameters
    project = 'test'
    repository = 'xsoar'
    pull_request_id = 43
    thread_id = 66

    url = f'https://dev.azure.com/{ORGANIZATION}/{project}/_apis/git/repositories/{repository}/pullRequests/' \
          f'{pull_request_id}/threads/{thread_id}'

    mock_response = json.loads(load_mock_response('pull_request_thread_update.json'))
    requests_mock.patch(url, json=mock_response)

    client = Client(
        client_id=CLIENT_ID,
        organization=ORGANIZATION,
        verify=False,
        proxy=False,
        auth_type='Device Code')

    args = {"pull_request_id": 43, "thread_id": 66, "comment_text": "Test"}
    result = pull_request_thread_update_command(client, args, ORGANIZATION, repository, project)

    assert result.readable_output.startswith('Thread 66 was updated successfully by XXXXXXX.')
    assert result.outputs_prefix == 'AzureDevOps.PullRequestThread'
    assert result.outputs == mock_response


def test_pull_request_thread_list_command(requests_mock):
    """
    Given:
     - all required arguments
    When:
     - executing azure-devops-pull-request-thread-list command
    Then:
     - Ensure outputs_prefix and readable_output are set up right
     - Ensure nested threads are displayed as expected. (meaning updates should be displayed in the readable_output too)
    """
    from AzureDevOps import Client, pull_request_thread_list_command

    authorization_url = 'https://login.microsoftonline.com/organizations/oauth2/v2.0/token'
    requests_mock.post(authorization_url, json=get_azure_access_token_mock())

    # setting parameters
    project = 'test'
    repository = 'xsoar'
    pull_request_id = 43

    url = f'https://dev.azure.com/{ORGANIZATION}/{project}/_apis/git/repositories/{repository}/pullRequests/' \
          f'{pull_request_id}/threads'

    mock_response = json.loads(load_mock_response('pull_request_thread_list.json'))
    requests_mock.get(url, json=mock_response)

    client = Client(
        client_id=CLIENT_ID,
        organization=ORGANIZATION,
        verify=False,
        proxy=False,
        auth_type='Device Code')

    args = {"pull_request_id": 43}
    result = pull_request_thread_list_command(client, args, ORGANIZATION, repository, project)

    assert result.readable_output.startswith('### Threads\n|Thread ID|Content|Name|Date|\n|---|---|---|---|\n| 66 | 123 | XXX |'
                                             ' 2023-07-23T20:08:57.74Z |\n| 66 | 111 | XXX | 2023-07-23T20:11:30.633Z |')
    assert result.outputs_prefix == 'AzureDevOps.PullRequestThread'
    assert result.outputs == mock_response["value"]


def test_project_team_list_command(requests_mock):
    """
    Given:
     - all required arguments
    When:
     - executing azure-devops-project-team-list command
    Then:
     - Ensure outputs_prefix and readable_output are set up right
    """
    from AzureDevOps import Client, project_team_list_command

    authorization_url = 'https://login.microsoftonline.com/organizations/oauth2/v2.0/token'
    requests_mock.post(authorization_url, json=get_azure_access_token_mock())

    # setting parameters
    project = 'test'

    url = f'https://dev.azure.com/{ORGANIZATION}/_apis/projects/{project}/teams'

    mock_response = json.loads(load_mock_response('project_team_list.json'))
    requests_mock.get(url, json=mock_response)

    client = Client(
        client_id=CLIENT_ID,
        organization=ORGANIZATION,
        verify=False,
        proxy=False,
        auth_type='Device Code')

    result = project_team_list_command(client, {}, ORGANIZATION, project)

    assert result.readable_output.startswith('### Teams\n|Name|\n|---|\n| DevOpsDemo Team |\n')
    assert result.outputs_prefix == 'AzureDevOps.Team'
    assert result.outputs == mock_response["value"]


def test_team_member_list_command(requests_mock):
    """
    Given:
     - all required arguments
    When:
     - executing azure-devops-team-member-list command
    Then:
     - Ensure outputs_prefix and readable_output are set up right
    """
    from AzureDevOps import Client, team_member_list_command

    authorization_url = 'https://login.microsoftonline.com/organizations/oauth2/v2.0/token'
    requests_mock.post(authorization_url, json=get_azure_access_token_mock())

    # setting parameters
    project = 'test'
    team_id = "zzz"

    url = f'https://dev.azure.com/{ORGANIZATION}/_apis/projects/{project}/teams/{team_id}/members'

    mock_response = json.loads(load_mock_response('team_member_list.json'))
    requests_mock.get(url, json=mock_response)

    client = Client(
        client_id=CLIENT_ID,
        organization=ORGANIZATION,
        verify=False,
        proxy=False,
        auth_type='Device Code')

    result = team_member_list_command(client, {"team_id": "zzz"}, ORGANIZATION, project)

    assert result.readable_output.startswith(
        '### Team Members\n|Name|Unique Name|User ID|\n|---|---|---|\n| XXX |  |  |\n| YYY |  |  |')
    assert result.outputs_prefix == 'AzureDevOps.TeamMember'
    assert result.outputs == mock_response["value"]


def test_blob_zip_get_command(mocker, requests_mock):
    """
    Given:
        - all required arguments
    When:
        - executing azure-devops-blob-zip-get command
    Then:
        - Ensure the output's type is INFO_FILE
    """
    import AzureDevOps
    from AzureDevOps import Client, blob_zip_get_command
    from requests import Response

    authorization_url = 'https://login.microsoftonline.com/organizations/oauth2/v2.0/token'
    requests_mock.post(authorization_url, json=get_azure_access_token_mock())

    client = Client(
        client_id=CLIENT_ID,
        organization=ORGANIZATION,
        verify=False,
        proxy=False,
        auth_type='Device Code')

    with open('test_data/response_content') as content:
        response = Response()
        response._content = content

    mocker.patch.object(client.ms_client, 'http_request', return_value=response)

    args = {'file_object_id': 'zzz'}

    mocker.patch.object(AzureDevOps, 'fileResult', return_value={'Type': EntryType.ENTRY_INFO_FILE})
    res = blob_zip_get_command(client, args, ORGANIZATION, "test", "test")

    assert res['Type'] == EntryType.ENTRY_INFO_FILE<|MERGE_RESOLUTION|>--- conflicted
+++ resolved
@@ -822,11 +822,7 @@
     expected_url = f'[login URL](https://login.microsoftonline.com/{tenant_id}/oauth2/v2.0/authorize?' \
                    'response_type=code' \
                    '&scope=offline_access%20499b84ac-1321-427f-aa17-267ca6975798/user_impersonation%20offline_access' \
-<<<<<<< HEAD
-                   f'&client_id={client_id}&redirect_uri={redirect_uri})'
-=======
                    f'&client_id={client_id}&redirect_uri={redirect_uri}&prompt=consent)'
->>>>>>> 90cf3b88
     res = AzureDevOps.return_results.call_args[0][0].readable_output
     assert expected_url in res
 
