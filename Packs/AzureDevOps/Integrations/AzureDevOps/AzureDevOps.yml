--- conflicted
+++ resolved
@@ -767,10 +767,7 @@
   isremotesyncout: true
   ismappable: true
   isfetch: true
-<<<<<<< HEAD
-=======
   runonce: false
->>>>>>> 9ddafcfd
   script: '-'
   subtype: python3
   type: python
