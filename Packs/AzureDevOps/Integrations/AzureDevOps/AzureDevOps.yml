--- conflicted
+++ resolved
@@ -110,13 +110,7 @@
     name: azure-devops-auth-complete
     arguments: []
     outputs: []
-<<<<<<< HEAD
-  - deprecated: false
-    description: Run this command if for some reason you need to rerun the authentication process.
-    execution: false
-=======
-  - description: Run this command if you need to rerun the authentication process for some reason,.
->>>>>>> 7ff83e9d
+  - description: Run this command if for some reason you need to rerun the authentication process.
     name: azure-devops-auth-reset
     arguments: []
     outputs: []
