--- conflicted
+++ resolved
@@ -283,9 +283,6 @@
     mocker.patch('RTIR.add_comment_request', return_value=mocked_response)
     with pytest.raises(DemistoException) as e:
         add_comment()
-<<<<<<< HEAD
-    assert str(e.value) == 'Failed to add comment'
-=======
     assert str(e.value) == 'Failed to add comment'
 
 
@@ -307,5 +304,4 @@
     try:
         edit_ticket()
     except Exception as ex:
-        assert ex.message == 'No arguments were given to edit the ticket.'
->>>>>>> 9d6c5180
+        assert ex.message == 'No arguments were given to edit the ticket.'