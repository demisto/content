--- conflicted
+++ resolved
@@ -5,15 +5,8 @@
 import requests
 import json
 import re
-<<<<<<< HEAD
-import urllib3
 import urllib
 
-urllib3.disable_warnings()
-=======
-import urllib
-
->>>>>>> 6f77591c
 
 ''' GLOBAL VARS '''
 SERVER = None
@@ -82,17 +75,12 @@
     if query:
         params.update(query)
 
-<<<<<<< HEAD
-    response = SESSION.request(method, url, data=data, params=params, files=files,
-                               headers=HEADERS)  # type: ignore
-=======
     cert = TempFile(CERTIFICATE) if CERTIFICATE else None
     key = TempFile(PRIVATE_KEY) if PRIVATE_KEY else None
     cert_key_pair = (cert.path, key.path) if cert and key else None  # type: ignore[attr-defined]
 
     response = SESSION.request(method, url, data=data, params=params, files=files,
                                headers=HEADERS, cert=cert_key_pair)
->>>>>>> 6f77591c
 
     # handle request failure
     if response.status_code not in {200}:
@@ -931,24 +919,6 @@
     params = demisto.params()
     command = demisto.command()
 
-<<<<<<< HEAD
-    ''' GLOBAL VARS '''
-    global SERVER, USERNAME, PASSWORD, BASE_URL, USE_SSL, FETCH_PRIORITY, FETCH_STATUS, FETCH_QUEUE, HEADERS, REFERER
-    SERVER = params.get('server', '')[:-1] if params.get('server', '').endswith(
-        '/') else params.get('server', '')
-    USERNAME = params.get('credentials', {}).get('identifier', '')
-    PASSWORD = params.get('credentials', {}).get('password', '')
-    BASE_URL = urljoin(SERVER, '/REST/1.0/')
-    USE_SSL = not params.get('unsecure', False)
-    FETCH_PRIORITY = int(params.get('fetch_priority', "0")) - 1
-    FETCH_STATUS = params.get('fetch_status')
-    FETCH_QUEUE = params.get('fetch_queue')
-    REFERER = params.get('referer')
-    HEADERS = {'Referer': REFERER} if REFERER else {}
-
-    LOG('command is %s' % (demisto.command(),))
-=======
->>>>>>> 6f77591c
     try:
         ''' GLOBAL VARS '''
         global SERVER, USERNAME, PASSWORD, BASE_URL, USE_SSL, FETCH_PRIORITY, FETCH_STATUS, FETCH_QUEUE, HEADERS, REFERER, \
