from CommonServerPython import *

''' IMPORTS '''
import requests
import json
import re
import urllib

''' GLOBAL VARS '''
SERVER = None
BASE_URL = None
USERNAME = None
PASSWORD = None
USE_SSL = None
FETCH_PRIORITY = 0
FETCH_STATUS = None
FETCH_QUEUE = None
CURLY_BRACKETS_REGEX = r'\{(.*?)\}'  # Extracts string in curly brackets, e.g. '{string}' -> 'string'
apostrophe = "'"
SESSION = requests.session()
SESSION.verify = USE_SSL
REFERER = None
<<<<<<< HEAD
HEADERS = {'Referer': REFERER} if REFERER else {}
=======
HEADERS = {'Referer': REFERER} if REFERER else {}  # type: dict

>>>>>>> c1b88bc0
''' HELPER FUNCTIONS '''


def ticket_to_incident(ticket):
    incident = {
        'name': 'RTIR Ticket ' + str(ticket['ID']),
        'rawJSON': json.dumps(ticket),
    }
    attachments, attachments_content = get_ticket_attachments(ticket['ID'])
    if attachments:
        incident_attachments = []
        for i in range(len(attachments)):
            incident_attachments.append({
                'path': attachments_content[i]['FileID'],
                'name': attachments[i]['Name']
            })

        incident['attachment'] = incident_attachments  # type: ignore
    return incident


def ticket_string_to_id(ticket_string):
    '''
    Translates 'ticket/1' to the integer 1
    '''
    slash_index = ticket_string.index('/')
    ticket_id = int(ticket_string[slash_index + 1:])
    return ticket_id


def http_request(method, suffix_url, data=None, files=None, query=None):
    # Returns the http request

    url = BASE_URL + suffix_url
    params = {'user': USERNAME, 'pass': PASSWORD}
    if query:
        params.update(query)

    response = SESSION.request(method, url, data=data, params=params, files=files, headers=HEADERS)  # type: ignore

    # handle request failure
    if response.status_code not in {200}:
        message = parse_error_response(response)
        return_error('Error in API call with status code {}\n{}'.format(response.status_code, message))

    return response


def parse_error_response(response):
    try:
        res = response.json()
        msg = res.get('message')
        if res.get('details') and res.get('details')[0].get('message'):
            msg = msg + "\n" + json.dumps(res.get('details')[0])
    except Exception:
        return response.text
    return msg


def login():
    data = {
        'user': USERNAME,
        'pass': PASSWORD
    }
    res = SESSION.post(SERVER, data=data)  # type: ignore
    response_text = str(res.text)
    are_credentials_wrong = 'Your username or password is incorrect' in response_text
    if are_credentials_wrong:
        return_error("Error: login failed. please check your credentials.")


def logout():
    suffix_url = 'logout'
    http_request('POST', suffix_url)


def parse_ticket_data(raw_query):
    raw_tickets = search_ticket_request(raw_query)
    headers = ['ID', 'Subject', 'Status', 'Priority', 'Created', 'Queue', 'Creator', 'Owner', 'InitialPriority',
               'FinalPriority']
    search_context = []
    data = raw_tickets.content.split('\n')
    data = data[2:]
    for line in data:
        split_line = line.split(': ')
        search_ticket = get_ticket_request(split_line[0]).content
        search_ticket = search_ticket.split('\n')
        search_ticket = search_ticket[2:]
        id_ticket = search_ticket[0].upper()
        search_ticket[0] = id_ticket

        current_ticket_search = build_ticket(search_ticket)

        for key in search_ticket:  # Adding ticket custom fields to outputs
            if key.startswith('CF.'):
                split_key = key.split(':')
                if split_key[0]:
                    custom_field_regex = re.findall(CURLY_BRACKETS_REGEX, key)[0].replace(' ',
                                                                                          '')  # Regex and removing white spaces
                    current_ticket_search[custom_field_regex] = split_key[1]
                    headers.append(custom_field_regex)

        if current_ticket_search:
            search_context.append(current_ticket_search)

    return search_context


''' FUNCTIONS '''


def create_ticket_request(encoded):
    suffix_url = 'ticket/new'
    ticket_id = http_request('POST', suffix_url, data=encoded)

    return ticket_id


def create_ticket_attachments_request(encoded, files_data):
    suffix_url = 'ticket/new'
    ticket_id = http_request('POST', suffix_url, files=files_data)

    return ticket_id


def create_ticket():
    queue = demisto.args().get('queue')
    data = 'id: ticket/new\nQueue: {}\n'.format(queue)

    subject = demisto.args().get('subject')
    if subject:
        data += "Subject: {}\n".format(subject)

    requestor = demisto.args().get('requestor')
    if requestor:
        data += "Requestor: {}\n".format(requestor)

    cc = demisto.args().get('cc', '')
    if cc:
        data += "Cc: {}\n".format(cc)

    admin_cc = demisto.args().get('admin-cc', '')
    if admin_cc:
        data += "AdminCc: {}\n".format(admin_cc)

    owner = demisto.args().get('owner')
    if owner:
        data += "Owner: {}\n".format(owner)

    status = demisto.args().get('status')
    if status:
        data += "Status: {}\n".format(status)

    priority = demisto.args().get('priority')
    if priority:
        data += "Priority: {}\n".format(priority)

    initial_priority = demisto.args().get('initial-priority')
    if initial_priority:
        data += "Initial-priority: {}\n".format(initial_priority)

    final_priority = demisto.args().get('final-priority')
    if final_priority:
        data += "FinalPriority: {}\n".format(final_priority)

    text = demisto.args().get('text')
    if text:
        data += "Text: {}\n".format(unicode(text).encode('utf-8'))

    customfields = demisto.args().get('customfields')
    if customfields:
        cf_list = customfields.split(',')
        for cf in cf_list:
            equal_index = cf.index('=')
            key = 'CF-{}: '.format(cf[:equal_index])
            value = cf[equal_index + 1:]
            data = data + key + value + '\n'

    attachments = demisto.args().get('attachment')
    if attachments:
        files_data = {}
        if isinstance(attachments, list):  # Given as list
            attachments_list = attachments
        else:  # Given as string
            attachments_list = attachments.split(',')
        for i, file_pair in enumerate(attachments_list):
            file = demisto.getFilePath(file_pair)
            file_name = file['name']
            files_data['attachment_{:d}'.format(i + 1)] = (file_name, open(file['path'], 'rb'))
            data += 'Attachment: {}'.format(file_name)

    encoded = "content=" + urllib.quote_plus(data)
    if attachments:
        files_data.update({'content': (None, data)})  # type: ignore
        raw_ticket_res = create_ticket_attachments_request(encoded, files_data)
    else:
        raw_ticket_res = create_ticket_request(encoded)
    ticket_id = re.findall('\d+', raw_ticket_res.content)[-1]
    if ticket_id == -1:
        return_error('Ticket creation failed')

    ticket_context = ({
        'ID': ticket_id,
        'Subject': subject,
        'Creator': requestor,
        'InitialPriority': initial_priority,
        'Priority': priority,
        'FinalPriority': final_priority,
        'Owner': owner
    })
    ec = {
        'RTIR.Ticket(val.ID && val.ID === obj.ID)': ticket_context
    }
    hr = 'Ticket {} was created successfully.'.format(ticket_id)
    demisto.results({
        'Type': entryTypes['note'],
        'Contents': raw_ticket_res.content,
        'ContentsFormat': formats['text'],
        'ReadableContentsFormat': formats['markdown'],
        'HumanReadable': hr,
        'EntryContext': ec
    })


def get_ticket_request(ticket_id):
    suffix_url = 'ticket/{}/show'.format(ticket_id)
    raw_ticket = http_request('GET', suffix_url)

    return raw_ticket


def fix_query_suffix(query):
    new_query = query
    if new_query.endswith('+AND+'):
        new_query = new_query[:-5]
    elif new_query.endswith('+OR+'):
        new_query = new_query[:-4]
    return new_query


def build_search_query():
    raw_query = ''
    args = demisto.args()
    ticket_id = args.get('ticket-id')
    if ticket_id:
        raw_query += 'id={}{}{}+AND+'.format(apostrophe, ticket_id, apostrophe)

    subject = args.get('subject')
    if subject:
        raw_query += 'Subject={}{}{}+AND+'.format(apostrophe, subject, apostrophe)

    status = args.get('status')
    if status:
        raw_query += 'Status={}{}{}+AND+'.format(apostrophe, status, apostrophe)

    creator = args.get('creator')
    if creator:
        raw_query += 'Creator={}{}{}+AND+'.format(apostrophe, creator, apostrophe)

    priority_equal_to = args.get('priority-equal-to')
    if priority_equal_to:
        raw_query += 'Priority={}{}{}+AND+'.format(apostrophe, priority_equal_to, apostrophe)

    priority_greater_than = args.get('priority-greater-than')
    if priority_greater_than:
        raw_query += 'Priority>{}{}{}+AND+'.format(apostrophe, priority_greater_than, apostrophe)

    created_after = args.get('created-after')
    if created_after:
        raw_query += 'Created>{}{}{}+AND+'.format(apostrophe, created_after, apostrophe)

    created_on = args.get('created-on')
    if created_on:
        raw_query += 'Created={}{}{}+AND+'.format(apostrophe, created_on, apostrophe)

    created_before = args.get('created-before')
    if created_before:
        raw_query += 'Created<{}{}{}+AND+'.format(apostrophe, created_before, apostrophe)

    owner = args.get('owner')
    if owner:
        raw_query += 'Created={}{}{}+AND+'.format(apostrophe, owner, apostrophe)

    due = args.get('due')
    if due:
        raw_query += 'Due={}{}{}+AND+'.format(apostrophe, due, apostrophe)

    queue = args.get('queue')
    if queue:
        raw_query += 'Queue={}{}{}+AND+'.format(apostrophe, queue, apostrophe)
    raw_query = fix_query_suffix(raw_query)
    return raw_query


def build_ticket(rtir_search_ticket):
    current_ticket_search = {}
    for entity in rtir_search_ticket:
        if ': ' in entity:
            header, content = entity.split(': ', 1)
            if 'ID' == header:
                content = ticket_string_to_id(content)
            if header in {'ID', 'Subject', 'Status', 'Priority', 'Created', 'Queue', 'Creator', 'Owner',
                          'InitialPriority', 'FinalPriority'}:
                current_ticket_search[header] = content
    return current_ticket_search


def search_ticket():
    raw_query = build_search_query()

    raw_tickets = search_ticket_request(raw_query)
    headers = ['ID', 'Subject', 'Status', 'Priority', 'Created', 'Queue', 'Creator', 'Owner', 'InitialPriority',
               'FinalPriority']
    search_context = []
    data = raw_tickets.content.split('\n')
    data = data[2:]
    results_limit = int(demisto.args().get('results_limit', 0))
    data = data if (results_limit == 0) else data[:results_limit]
    for line in data:
        split_line = line.split(': ')
        empty_line_response = ['NO OBJECTS SPECIFIED.', '']
        is_line_non_empty = split_line[0] != ''
        if is_line_non_empty:
            search_ticket = get_ticket_request(split_line[0]).content
            search_ticket = search_ticket.split('\n')
            search_ticket = search_ticket[2:]
            id_ticket = search_ticket[0].upper()
            search_ticket[0] = id_ticket
        else:
            search_ticket = empty_line_response

        current_ticket_search = build_ticket(search_ticket)

        for key in search_ticket:  # Adding ticket custom fields to outputs
            if key.startswith('CF.'):
                split_key = key.split(':')
                if split_key[0]:
                    custom_field_regex = re.findall(CURLY_BRACKETS_REGEX, key)[0].replace(' ',
                                                                                          '')  # Regex and removing white spaces
                    current_ticket_search[custom_field_regex] = split_key[1]
                    headers.append(custom_field_regex)

        if current_ticket_search:
            search_context.append(current_ticket_search)
    if search_context:
        ec = {
            'RTIR.Ticket(val.ID && val.ID === obj.ID)': search_context
        }
        title = 'RTIR ticket search results'

        demisto.results({
            'Type': entryTypes['note'],
            'Contents': search_context,
            'ContentsFormat': formats['json'],
            'ReadableContentsFormat': formats['markdown'],
            'HumanReadable': tableToMarkdown(title, search_context, headers, removeNull=True),
            'EntryContext': ec
        })
    else:
        demisto.results('No results found.')


def search_ticket_request(raw_query):
    suffix_url = 'search/ticket'
    raw_tickets = http_request('GET', suffix_url, query={'query': raw_query})

    return raw_tickets


def close_ticket_request(ticket_id, encoded):
    suffix_url = 'ticket/{}/edit'.format(ticket_id)
    closed_ticket = http_request('POST', suffix_url, data=encoded)

    return closed_ticket


def close_ticket():
    ticket_id = demisto.args().get('ticket-id')
    content = '\nStatus: resolved'
    encoded = "content=" + urllib.quote_plus(content)
    closed_ticket = close_ticket_request(ticket_id, encoded)
    if '200 Ok' in closed_ticket.content:
        ec = {
            'RTIR.Ticket(val.ID && val.ID === obj.ID)': {
                'ID': int(ticket_id),
                'State': 'resolved'
            }
        }
        hr = 'Ticket {} was resolved successfully.'.format(ticket_id)
        demisto.results({
            'Type': entryTypes['note'],
            'Contents': hr,
            'ContentsFormat': formats['json'],
            'ReadableContentsFormat': formats['markdown'],
            'HumanReadable': hr,
            'EntryContext': ec
        })
    else:
        return_error('Failed to resolve ticket')


def edit_ticket_request(ticket_id, encoded):
    suffix_url = 'ticket/{}/edit'.format(ticket_id)
    edited_ticket = http_request('POST', suffix_url, data=encoded)

    return edited_ticket


def edit_ticket():
    arguments_given = False
    ticket_id = demisto.args().get('ticket-id')
    content = 'ID: ' + ticket_id
    kwargs = {}
    subject = demisto.args().get('subject')
    if subject:
        content += '\nSubject: ' + subject
        arguments_given = True
        kwargs['Subject'] = subject

    owner = demisto.args().get('owner')
    if owner:
        content += '\nOwner: ' + owner
        arguments_given = True
        kwargs['Owner'] = owner

    status = demisto.args().get('status')
    if status:
        content += '\nStatus: ' + status
        arguments_given = True
        kwargs['Status'] = status

    priority = demisto.args().get('priority')
    if priority:
        content += '\nPriority: ' + priority
        arguments_given = True
        kwargs['Priority'] = int(priority)

    final_priority = demisto.args().get('final-priority')
    if final_priority:
        content += '\nFinalPriority: ' + final_priority
        arguments_given = True
        kwargs['FinalPriority'] = int(final_priority)

    due = demisto.args().get('due')
    if due:
        content += '\nDue: ' + due
        arguments_given = True
        kwargs['Due'] = due

    customfields = demisto.args().get('customfields')
    if customfields:
        cf_list = customfields.split(',')
        for cf in cf_list:
            equal_index = cf.index('=')
            key = 'CF-{}: '.format(cf[:equal_index])
            value = cf[equal_index + 1:]
            content = content + key + value + '\n'

    if arguments_given:
        encoded = "content=" + urllib.quote_plus(content)
        edited_ticket = edit_ticket_request(ticket_id, encoded)
        if "200 Ok" in edited_ticket.content:
            ticket_context = ({
                'ID': ticket_id,
                'Subject': subject,
                'State': status,
                'Priority': priority,
                'FinalPriority': final_priority,
                'Owner': owner
            })
            ec = {
                'RTIR.Ticket(val.ID && val.ID === obj.ID)': ticket_context
            }

            hr = 'Ticket {} was edited successfully.'.format(ticket_id)
            demisto.results({
                'Type': entryTypes['note'],
                'Contents': hr,
                'ContentsFormat': formats['json'],
                'ReadableContentsFormat': formats['markdown'],
                'HumanReadable': hr,
                'EntryContext': ec
            })
        else:
            return_error('Failed to edit ticket')
    else:
        return_error('No arguments were given to edit the ticket.')


def get_ticket_attachments(ticket_id):
    suffix_url = 'ticket/{}/attachments'.format(ticket_id)
    raw_attachments = http_request('GET', suffix_url).content

    attachments = []
    attachments_content = []
    split_raw_attachment = raw_attachments.split('\n')
    for i in xrange(len(split_raw_attachment)):
        if 'Attachments' in split_raw_attachment[i]:
            attachment_lines = split_raw_attachment[i:]
            for line in attachment_lines:
                if line and 'Unnamed' not in line:
                    split_line = line.split(': ')
                    if 'Attachments' in split_line:
                        starting_index = 1
                    else:
                        starting_index = 0
                    attachment_id = split_line[starting_index]
                    attachment_id = attachment_id.strip()
                    attachment_name = split_line[starting_index + 1]
                    attachment_type = attachment_name.replace('(', '').replace(')', '')
                    split_line_type = attachment_type.split(' ')
                    attachment_name = split_line_type[0]
                    attachment_type = split_line_type[1]
                    attachment_size = split_line_type[3]

                    attachments.append({
                        'ID': attachment_id,
                        'Name': attachment_name,
                        'Type': attachment_type,
                        'Size': attachment_size
                    })

                    suffix_url = 'ticket/{}/attachments/{}'.format(ticket_id, attachment_id)
                    attachment_content = http_request('GET', suffix_url).content
                    attachments_content.append(fileResult(attachment_name, attachment_content))
    return attachments, attachments_content


def get_ticket_attachments_command():
    ticket_id = demisto.args().get('ticket-id')
    attachments, attachments_content = get_ticket_attachments(ticket_id)
    if attachments:
        ec = {
            'RTIR.Ticket(val.ID && val.ID === obj.ID)': {
                'ID': int(ticket_id),
                'Attachment': attachments
            }
        }
        title = 'RTIR ticket {} attachments'.format(ticket_id)
        demisto.results({
            'Type': entryTypes['note'],
            'Contents': attachments,
            'ContentsFormat': formats['json'],
            'ReadableContentsFormat': formats['markdown'],
            'HumanReadable': tableToMarkdown(title, attachments, removeNull=True),
            'EntryContext': ec
        })
        demisto.results(attachments_content)
    else:
        demisto.results('No attachments found.')


def get_ticket_history_by_id(ticket_id, history_id):
    """Accepts ticket ID and history ID as input and returns a dictionary of ticket history entry properties"""

    suffix_url = 'ticket/{}/history/id/{}'.format(ticket_id, history_id)
    raw_history = http_request('GET', suffix_url)
    return parse_history_response(raw_history.content)


def parse_history_response(raw_history):
    # type: (str) -> dict
    """
    Parses raw history string into dict
    Example input:
        RT/4.4.2 200 Ok

        # 24/24 (id/80/total)

        id: 80
        Ticket: 5
        TimeTaken: 0
        Type: Create
        Field:
        OldValue:
        NewValue: some new value
        Data:
        Description: Ticket created by root
        Content: Some
        Multi line
        Content
        Creator: root
        Created: 2018-07-09 11:25:59
        Attachments:
    Example output:
        {'ID': '80',
         'Ticket': '5',
         'TimeTaken': '0',
         'Type': 'Create',
         'Field': '',
         'OldValue': '',
         'NewValue': 'some new value',
         'Data': '',
         'Description': 'Ticket created by root',
         'Content': 'Some\nMulti line\nContent',
         'Creator': 'root',
         'Created': '2018-07-09 11:25:59',
         'Attachments': ''}

    Args:
        raw_history: The raw ticket history string response

    Returns:
        A pasred dict with keys and values
    """
    keys = re.findall(r'^([a-z|A-Z]+):', raw_history, flags=re.MULTILINE)
    values = re.split(r'\n[a-z|A-Z]+:', raw_history)[1:]
    if len(keys) != len(values):
        return {}
    current_history_context = {key.upper() if key == 'id' else key: value.strip() for key, value in zip(keys, values)}
    return current_history_context


def get_ticket_history(ticket_id):
    suffix_url = 'ticket/{}/history'.format(ticket_id)
    raw_history = http_request('GET', suffix_url)
    history_context = []
    headers = ['ID', 'Created', 'Creator', 'Description', 'Content']
    data = raw_history.text.split('\n')
    data = data[4:]
    for line in data:
        history_id = line.split(': ')[0]
        if not history_id:
            continue
        history_response = get_ticket_history_by_id(ticket_id, history_id)
        history_context.append(history_response)
    return history_context, headers


def get_ticket_history_command():
    ticket_id = demisto.args().get('ticket-id')
    history_context, headers = get_ticket_history(ticket_id)
    if history_context:
        ec = {
            'RTIR.Ticket(val.ID && val.ID === obj.ID)': {
                'ID': int(ticket_id),
                'History': history_context
            }
        }
        title = 'RTIR ticket {} history'.format(ticket_id)
        demisto.results({
            'Type': entryTypes['note'],
            'Contents': history_context,
            'ContentsFormat': formats['json'],
            'ReadableContentsFormat': formats['markdown'],
            'HumanReadable': tableToMarkdown(title, history_context, headers, removeNull=True),
            'EntryContext': ec
        })
    else:
        demisto.results('No results found.')


def get_ticket():
    ticket_id = demisto.args().get('ticket-id')
    raw_ticket = get_ticket_request(ticket_id)
    if not raw_ticket or 'Ticket {} does not exist'.format(ticket_id) in raw_ticket.text:
        return_error('Failed to get ticket, possibly does not exist.')
    ticket_context = []
    data = raw_ticket.content.split('\n')
    data = data[2:]
    current_ticket = {}
    for line in data:
        split_line = line.split(': ')
        if len(split_line) == 2:
            current_ticket[split_line[0]] = split_line[1]
    ticket = {
        'ID': ticket_string_to_id(current_ticket['id']),
        'Subject': current_ticket.get('Subject'),
        'State': current_ticket.get('Status'),
        'Creator': current_ticket.get('Creator'),
        'Created': current_ticket.get('Created'),
        'Priority': current_ticket.get('Priority'),
        'InitialPriority': current_ticket.get('InitialPriority'),
        'FinalPriority': current_ticket.get('FinalPriority'),
        'Queue': current_ticket.get('Queue'),
        'Owner': current_ticket.get('Owner')
    }

    for key in data:  # Adding ticket custom fields to outputs
        if key.startswith('CF.'):
            split_key = key.split(':')
            if split_key[0]:
                custom_field_regex = re.findall(CURLY_BRACKETS_REGEX, key)[0].replace(' ',
                                                                                      '')  # Regex and removing white spaces
                ticket[custom_field_regex] = split_key[1]

    suffix_url = 'ticket/{}/links/show'.format(ticket_id)
    raw_links = http_request('GET', suffix_url)
    links = parse_ticket_links(raw_links.text)
    ticket['LinkedTo'] = links

    ticket_context.append(ticket)
    ec = {
        'RTIR.Ticket(val.ID && val.ID === obj.ID)': ticket
    }
    title = 'RTIR ticket {}'.format(ticket_id)
    headers = ['ID', 'Subject', 'Status', 'Priority', 'Created', 'Queue', 'Creator', 'Owner', 'InitialPriority',
               'FinalPriority', 'LinkedTo']
    demisto.results({
        'Type': entryTypes['note'],
        'Contents': ticket_context,
        'ContentsFormat': formats['json'],
        'ReadableContentsFormat': formats['markdown'],
        'HumanReadable': tableToMarkdown(title, ticket, headers, removeNull=True),
        'EntryContext': ec
    })


def parse_ticket_links(raw_links):
    # type: (str) -> list
    """
    Parses the link IDs from the ticket link response
    An example to an expected 'raw_links' is:
    "RT/4.4.4 200 Ok

    id: ticket/68315/links

    Members: some-url.com/ticket/65461,
             some-url.com/ticket/65462,
             some-url.com/ticket/65463"

    For 'raw_links' as descripbed above- the output will be [{'ID': '65461'}, {'ID': '65462'}, {'ID': '65463'}]
    Args:
        raw_links: The raw links string response

    Returns:
        A list of parsed IDs
    """
    links = [{'ID': link} for link in re.findall(r'/ticket/(\d+)', raw_links)] if raw_links else []
    return links


def add_comment_request(ticket_id, encoded):
    suffix_url = 'ticket/{}/comment'.format(ticket_id)
    added_comment = http_request('POST', suffix_url, data=encoded)

    return added_comment


def add_comment_attachment(ticket_id, encoded, files_data):
    suffix_url = 'ticket/{}/comment'.format(ticket_id)
    comment = http_request('POST', suffix_url, files=files_data)

    return comment.content


def add_comment():
    ticket_id = demisto.args().get('ticket-id')
    text = demisto.args().get('text')
    content = 'Action: comment\n'
    if text:
        content += '\nText: ' + text.encode('utf-8')
    attachments = demisto.args().get('attachment')
    if attachments:
        files_data = {}
        if isinstance(attachments, list):
            attachments_list = attachments
        else:  # Given as string
            attachments_list = attachments.split(',')
        for i, file_pair in enumerate(attachments_list):
            file = demisto.getFilePath(file_pair)
            file_name = file['name']
            files_data['attachment_{:d}'.format(i + 1)] = (file_name, open(file['path'], 'rb'))
            content += 'Attachment: {}\n'.format(file_name)

    encoded = "content=" + urllib.quote_plus(content)
    if attachments:
        files_data.update({'content': (None, content)})  # type: ignore
        comment = add_comment_attachment(ticket_id, encoded, files_data)
        return_outputs('Added comment to ticket {} successfully.'.format(ticket_id), {}, comment)
    else:
        added_comment = add_comment_request(ticket_id, encoded)
        if '200' in added_comment.content:
            demisto.results('Added comment to ticket {} successfully.'.format(ticket_id))
        else:
            return_error('Failed to add comment')


def add_reply_request(ticket_id, encoded):
    suffix_url = 'ticket/{}/comment'.format(ticket_id)
    added_reply = http_request('POST', suffix_url, data=encoded)

    return added_reply


def add_reply():
    ticket_id = demisto.args().get('ticket-id')
    content = 'Action: comment\n'
    text = demisto.args().get('text')
    if text:
        content += '\nText: ' + text.encode('utf-8')
    cc = demisto.args().get('cc')
    if cc:
        content += '\nCc: ' + cc
    try:
        encoded = "content=" + urllib.quote_plus(content)
        added_reply = add_reply_request(ticket_id, encoded)
        if '200' in added_reply.content:
            demisto.results('Replied successfully to ticket {}.'.format(ticket_id))
        else:
            return_error('Failed to reply')
    except Exception as e:
        demisto.error(str(e))
        return_error('Failed to reply')


def get_ticket_id(ticket):
    return int(ticket['ID'])


def fetch_incidents():
    last_run = demisto.getLastRun()
    last_ticket_id = last_run['ticket_id'] if (last_run and last_run['ticket_id']) else 0
    raw_query = 'id>{}+AND+Priority>{}+AND+Queue={}{}{}'.format(last_ticket_id, FETCH_PRIORITY, apostrophe, FETCH_QUEUE,
                                                                apostrophe)
    if FETCH_STATUS:
        status_list = FETCH_STATUS.split(',')
        status_query = '+AND+('
        for status in status_list:
            status_query += 'Status={}{}{}+OR+'.format(apostrophe, status, apostrophe)
        status_query = fix_query_suffix(status_query)
        raw_query += status_query + ')'
    tickets = parse_ticket_data(raw_query)
    tickets.sort(key=get_ticket_id)
    fetch_batch_limit = int(demisto.params().get('fetch_limit', 0))
    tickets = tickets if (fetch_batch_limit == 0) else tickets[:fetch_batch_limit]
    incidents = []
    max_ticket_id = last_ticket_id
    for ticket in tickets:
        ticket_id = ticket['ID']
        history_context, _ = get_ticket_history(ticket_id)
        ticket['History'] = history_context
        incidents.append(ticket_to_incident(ticket))
        max_ticket_id = max(max_ticket_id, ticket_id)
    if tickets:
        demisto.setLastRun({'ticket_id': max_ticket_id})
    demisto.incidents(incidents)


''' EXECUTION CODE '''


def main():
    handle_proxy()

    # disable insecure warnings
    requests.packages.urllib3.disable_warnings()

    ''' GLOBAL VARS '''
    global SERVER, USERNAME, PASSWORD, BASE_URL, USE_SSL, FETCH_PRIORITY, FETCH_STATUS, FETCH_QUEUE, HEADERS, REFERER
    SERVER = demisto.params().get('server', '')[:-1] if demisto.params().get('server', '').endswith(
        '/') else demisto.params().get('server', '')
    USERNAME = demisto.params()['credentials']['identifier']
    PASSWORD = demisto.params()['credentials']['password']
    BASE_URL = urljoin(SERVER, '/REST/1.0/')
    USE_SSL = not demisto.params().get('unsecure', False)
    FETCH_PRIORITY = int(demisto.params()['fetch_priority']) - 1
    FETCH_STATUS = demisto.params()['fetch_status']
    FETCH_QUEUE = demisto.params()['fetch_queue']
    REFERER = demisto.params().get('referer')
    HEADERS = {'Referer': REFERER} if REFERER else {}

    LOG('command is %s' % (demisto.command(),))
    try:
        if demisto.command() == 'test-module':
            login()
            logout()
            demisto.results('ok')

        if demisto.command() in {'fetch-incidents'}:
            fetch_incidents()

        elif demisto.command() == 'rtir-create-ticket':
            create_ticket()

        elif demisto.command() == 'rtir-search-ticket':
            search_ticket()

        elif demisto.command() == 'rtir-resolve-ticket':
            close_ticket()

        elif demisto.command() == 'rtir-edit-ticket':
            edit_ticket()

        elif demisto.command() == 'rtir-ticket-history':
            get_ticket_history_command()

        elif demisto.command() == 'rtir-ticket-attachments':
            get_ticket_attachments_command()

        elif demisto.command() == 'rtir-get-ticket':
            get_ticket()

        elif demisto.command() == 'rtir-add-comment':
            add_comment()

        elif demisto.command() == 'rtir-add-reply':
            add_reply()

    except Exception, e:
        LOG(e.message)
        LOG.print_log()
        raise


if __name__ in ('__builtin__', 'builtins'):
    main()<|MERGE_RESOLUTION|>--- conflicted
+++ resolved
@@ -20,12 +20,8 @@
 SESSION = requests.session()
 SESSION.verify = USE_SSL
 REFERER = None
-<<<<<<< HEAD
-HEADERS = {'Referer': REFERER} if REFERER else {}
-=======
 HEADERS = {'Referer': REFERER} if REFERER else {}  # type: dict
 
->>>>>>> c1b88bc0
 ''' HELPER FUNCTIONS '''
 
 
