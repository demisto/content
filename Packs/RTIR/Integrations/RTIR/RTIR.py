from CommonServerPython import *

''' IMPORTS '''
import tempfile
import requests
import json
import re
import urllib


''' GLOBAL VARS '''
SERVER = None
BASE_URL = ''
USERNAME = None
PASSWORD = None
TOKEN = ''
CERTIFICATE = None
PRIVATE_KEY = None
USE_SSL = None
FETCH_PRIORITY = 0
FETCH_STATUS = ''
FETCH_QUEUE = None
CURLY_BRACKETS_REGEX = r'\{(.*?)\}'  # Extracts string in curly brackets, e.g. '{string}' -> 'string'
apostrophe = "'"
SESSION = requests.session()
SESSION.verify = USE_SSL
REFERER = None
HEADERS = {'Referer': REFERER} if REFERER else {}  # type: dict

''' HELPER FUNCTIONS '''


def ticket_to_incident(ticket):
    incident = {
        'name': 'RTIR Ticket ' + str(ticket['ID']),
        'rawJSON': json.dumps(ticket),
    }
    attachments, attachments_content = get_ticket_attachments(ticket['ID'])
    if attachments:
        incident_attachments = []
        for i in range(len(attachments)):
            incident_attachments.append({
                'path': attachments_content[i]['FileID'],
                'name': attachments[i]['Name']
            })

        incident['attachment'] = incident_attachments  # type: ignore
    return incident


def ticket_string_to_id(ticket_string):
    '''
    Translates 'ticket/1' to the integer 1
    '''
    slash_index = ticket_string.index('/')
    ticket_id = int(ticket_string[slash_index + 1:])
    return ticket_id


class TempFile:
    def __init__(self, data):
        _, self.path = tempfile.mkstemp()
        with open(self.path, 'w') as temp_file:
            temp_file.write(data)

    def __del__(self):
        os.remove(self.path)


def http_request(method, suffix_url, data=None, files=None, query=None):
    # Returns the http request

    url = urljoin(BASE_URL, suffix_url)
    params = {'user': USERNAME, 'pass': PASSWORD} if not TOKEN else {}
    if query:
        params.update(query)

    cert = TempFile(CERTIFICATE) if CERTIFICATE else None
    key = TempFile(PRIVATE_KEY) if PRIVATE_KEY else None
    cert_key_pair = (cert.path, key.path) if cert and key else None  # type: ignore[attr-defined]

    response = SESSION.request(method, url, data=data, params=params, files=files,
                               headers=HEADERS, cert=cert_key_pair)

    # handle request failure
    if response.status_code not in {200}:
        message = parse_error_response(response)
        raise DemistoException(f'Error in API call with status code {response.status_code}\n{message}')

    return response


def parse_error_response(response):
    try:
        res = response.json()
        msg = res.get('message')
        if res.get('details') and res.get('details')[0].get('message'):
            msg = msg + "\n" + json.dumps(res.get('details')[0])
    except Exception:
        return response.text
    return msg


def parse_ticket_data(raw_query):
    raw_tickets = search_ticket_request(raw_query)
    headers = ['ID', 'Subject', 'Status', 'Priority', 'Created', 'Queue', 'Creator', 'Owner', 'InitialPriority',
               'FinalPriority']
    search_context = []
    data = raw_tickets.text.split('\n')
    data = data[2:]
    for line in data:
        split_line = line.split(': ')
        search_ticket = get_ticket_request(split_line[0]).text
        search_ticket = search_ticket.split('\n')
        search_ticket = search_ticket[2:]
        id_ticket = search_ticket[0].upper()
        search_ticket[0] = id_ticket

        current_ticket_search = build_ticket(search_ticket)

        for key in search_ticket:  # Adding ticket custom fields to outputs
            if key.startswith('CF.'):
                split_key = key.split(':')
                if split_key[0]:
                    custom_field_regex = re.findall(CURLY_BRACKETS_REGEX, key)[0].replace(' ',
                                                                                          '')  # Regex and removing white spaces
                    current_ticket_search[custom_field_regex] = split_key[1]
                    headers.append(custom_field_regex)

        if current_ticket_search:
            search_context.append(current_ticket_search)

    return search_context


''' FUNCTIONS '''


def test_module():
    res = http_request('GET', '')
    if '401 Credentials required' in res.text:
        raise DemistoException("Error: Test failed. please check your credentials.")
    elif "200 Ok" in res.text:
        return_results('ok')


def create_ticket_request(encoded):
    suffix_url = 'ticket/new'
    ticket_id = http_request('POST', suffix_url, data=encoded)
    return ticket_id


def edit_links(ticket_id, member_of, members, depends_on, depended_on_by, refers_to, referred_to_by):

    content = ""
    if member_of:
        content = f"MemberOf: {member_of}\n"
    if members:
        content += f"Members: {members}\n"
    if depends_on:
        content += f"DependsOn: {depends_on}\n"
    if depended_on_by:
        content += f"DependedOnBy: {depended_on_by}\n"
    if refers_to:
        content += f"RefersTo: {refers_to}\n"
    if referred_to_by:
        content += f"ReferredToBy: {referred_to_by}\n"

    data = f"content={urllib.parse.quote_plus(content)}"

    suffix_url = f'ticket/{ticket_id}/links'
    return http_request('POST', suffix_url, data=data)


def create_ticket_attachments_request(encoded, files_data):
    suffix_url = 'ticket/new'
    ticket_id = http_request('POST', suffix_url, files=files_data)

    return ticket_id


def create_ticket():
    args = dict(demisto.args())
    args = {arg: value for arg, value in args.items() if isinstance(value, str)}
    queue = args.get('queue')
    data = f'id: ticket/new\nQueue: {queue}\n'

    subject = args.get('subject')
    if subject:
        data += f"Subject: {subject}\n"

    requestor = args.get('requestor')
    if requestor:
        data += f"Requestor: {requestor}\n"

    cc = args.get('cc', '')
    if cc:
        data += f"Cc: {cc}\n"

    admin_cc = args.get('admin-cc', '')
    if admin_cc:
        data += f"AdminCc: {admin_cc}\n"

    owner = args.get('owner')
    if owner:
        data += f"Owner: {owner}\n"

    status = args.get('status')
    if status:
        data += f"Status: {status}\n"

    priority = args.get('priority')
    if priority:
        data += f"Priority: {priority}\n"

    initial_priority = args.get('initial-priority')
    if initial_priority:
        data += f"Initial-priority: {initial_priority}\n"

    final_priority = args.get('final-priority')
    if final_priority:
        data += f"FinalPriority: {final_priority}\n"

    text = args.get('text')
    if text:
        data += f"Text: {text}\n"

    customfields = args.get('customfields')
    if customfields:
        cf_list = customfields.split(',')
        for cf in cf_list:
            equal_index = cf.index('=')
            key = f'CF-{cf[:equal_index]}: '
            value = cf[equal_index + 1:]
            data = data + key + value + '\n'

    attachments = args.get('attachment', '')
    files_data = {}
    if attachments:

        if isinstance(attachments, list):  # Given as list
            attachments_list = attachments
        else:  # Given as string
            attachments_list = attachments.split(',')
        for i, file_pair in enumerate(attachments_list):
            file = demisto.getFilePath(file_pair)
            file_name = file['name']
            files_data[f'attachment_{i + 1:d}'] = (file_name, open(file['path'], 'rb'))
            data += f'Attachment: {file_name}'

    encoded = "content=" + urllib.parse.quote_plus(data)
    if attachments:
        files_data.update({'content': (None, data)})  # type: ignore
        raw_ticket_res = create_ticket_attachments_request(encoded, files_data)
    else:
        raw_ticket_res = create_ticket_request(encoded)
    ticket_id = re.findall('\d+', raw_ticket_res.text)[-1]
    demisto.debug(f"got ticket with id: {ticket_id}")
    if ticket_id == -1:
        raise DemistoException('Ticket creation failed')
<<<<<<< HEAD
=======

    member_of = args.get('member-of')
    members = args.get('members')
    depends_on = args.get('depends-on')
    depended_on_by = args.get('depended-on-by')
    refers_to = args.get('refers-to')
    referred_to_by = args.get('referred-to-by')

    if members or member_of or depends_on or depended_on_by or refers_to or referred_to_by:
        edit_links(ticket_id, members, member_of, depends_on, depended_on_by, refers_to, referred_to_by)
>>>>>>> 90cf3b88

    ticket_context = ({
        'ID': ticket_id,
        'Subject': subject,
        'Creator': requestor,
        'InitialPriority': initial_priority,
        'Priority': priority,
        'FinalPriority': final_priority,
        'Owner': owner
    })
    ec = {
        'RTIR.Ticket(val.ID && val.ID === obj.ID)': ticket_context
    }
    hr = f'Ticket {ticket_id} was created successfully.'
    demisto.results({
        'Type': entryTypes['note'],
        'Contents': raw_ticket_res.text,
        'ContentsFormat': formats['text'],
        'ReadableContentsFormat': formats['markdown'],
        'HumanReadable': hr,
        'EntryContext': ec
    })


def get_ticket_request(ticket_id):
    suffix_url = f'ticket/{ticket_id}/show'
    return http_request('GET', suffix_url)


def fix_query_suffix(query):
    new_query = query
    if new_query.endswith('+AND+'):
        new_query = new_query[:-5]
    elif new_query.endswith('+OR+'):
        new_query = new_query[:-4]
    return new_query


def build_search_query():
    raw_query = ''
    args = dict(demisto.args())
    args = {arg: value for arg, value in args.items() if isinstance(value, str)}
    ticket_id = args.get('ticket-id')
    if ticket_id:
        raw_query += f'id={apostrophe}{ticket_id}{apostrophe}+AND+'

    subject = args.get('subject')
    if subject:
        raw_query += f'Subject={apostrophe}{subject}{apostrophe}+AND+'

    status = args.get('status')
    if status:
        raw_query += f'Status={apostrophe}{status}{apostrophe}+AND+'

    creator = args.get('creator')
    if creator:
        raw_query += f'Creator={apostrophe}{creator}{apostrophe}+AND+'

    priority_equal_to = args.get('priority-equal-to')
    if priority_equal_to:
        raw_query += f'Priority={apostrophe}{priority_equal_to}{apostrophe}+AND+'

    priority_greater_than = args.get('priority-greater-than')
    if priority_greater_than:
        raw_query += f'Priority>{apostrophe}{priority_greater_than}{apostrophe}+AND+'

    created_after = args.get('created-after')
    if created_after:
        raw_query += f'Created>{apostrophe}{created_after}{apostrophe}+AND+'

    created_on = args.get('created-on')
    if created_on:
        raw_query += f'Created={apostrophe}{created_on}{apostrophe}+AND+'

    created_before = args.get('created-before')
    if created_before:
        raw_query += f'Created<{apostrophe}{created_before}{apostrophe}+AND+'

    owner = args.get('owner')
    if owner:
        raw_query += f'Created={apostrophe}{owner}{apostrophe}+AND+'

    due = args.get('due')
    if due:
        raw_query += f'Due={apostrophe}{due}{apostrophe}+AND+'

    queue = args.get('queue')
    if queue:
        raw_query += f'Queue={apostrophe}{queue}{apostrophe}+AND+'
    raw_query = fix_query_suffix(raw_query)
    return raw_query


def build_ticket(rtir_search_ticket):
    current_ticket_search = {}
    for entity in rtir_search_ticket:
        if ': ' in entity:
            header, content = entity.split(': ', 1)
            if header == 'ID':
                content = ticket_string_to_id(content)
            if header in {'ID', 'Subject', 'Status', 'Priority', 'Created', 'Queue', 'Creator', 'Owner',
                          'InitialPriority', 'FinalPriority'}:
                current_ticket_search[header] = content
    return current_ticket_search


def search_ticket():
    raw_query = build_search_query()

    raw_tickets = search_ticket_request(raw_query)
    headers = ['ID', 'Subject', 'Status', 'Priority', 'Created', 'Queue', 'Creator', 'Owner', 'InitialPriority',
               'FinalPriority']
    search_context = []
    data = raw_tickets.text.split('\n')
    data = data[2:]
    results_limit = int(demisto.args().get('results_limit', 0))
    data = data if (results_limit == 0) else data[:results_limit]
    for line in data:
        split_line = line.split(': ')
        empty_line_response = ['NO OBJECTS SPECIFIED.', '']
        is_line_non_empty = split_line[0] != ''
        if is_line_non_empty:
            search_ticket = get_ticket_request(split_line[0]).text
            search_ticket = search_ticket.split('\n')
            search_ticket = search_ticket[2:]
            id_ticket = search_ticket[0].upper()
            search_ticket[0] = id_ticket
        else:
            search_ticket = empty_line_response

        current_ticket_search = build_ticket(search_ticket)

        for key in search_ticket:  # Adding ticket custom fields to outputs
            if key.startswith('CF.'):
                split_key = key.split(':')
                if split_key[0]:
                    custom_field_regex = re.findall(CURLY_BRACKETS_REGEX, key)[0].replace(' ',
                                                                                          '')  # Regex and removing white spaces
                    current_ticket_search[custom_field_regex] = split_key[1]
                    headers.append(custom_field_regex)

        if current_ticket_search:
            search_context.append(current_ticket_search)
    if search_context:
        ec = {
            'RTIR.Ticket(val.ID && val.ID === obj.ID)': search_context
        }
        title = 'RTIR ticket search results'

        demisto.results({
            'Type': entryTypes['note'],
            'Contents': search_context,
            'ContentsFormat': formats['json'],
            'ReadableContentsFormat': formats['markdown'],
            'HumanReadable': tableToMarkdown(title, search_context, headers, removeNull=True),
            'EntryContext': ec
        })
    else:
        demisto.results('No results found.')


def search_ticket_request(raw_query):
    suffix_url = 'search/ticket'
    raw_tickets = http_request('GET', suffix_url, query={'query': raw_query})

    return raw_tickets


def close_ticket_request(ticket_id, encoded):
    suffix_url = f'ticket/{ticket_id}/edit'
    closed_ticket = http_request('POST', suffix_url, data=encoded)

    return closed_ticket


def close_ticket():
    ticket_id = demisto.args().get('ticket-id')
    content = '\nStatus: resolved'
    encoded = "content=" + urllib.parse.quote_plus(content)
    closed_ticket = close_ticket_request(ticket_id, encoded)
    if '200 Ok' in closed_ticket.text:
        ec = {
            'RTIR.Ticket(val.ID && val.ID === obj.ID)': {
                'ID': int(ticket_id),
                'State': 'resolved'
            }
        }
        hr = f'Ticket {ticket_id} was resolved successfully.'
        demisto.results({
            'Type': entryTypes['note'],
            'Contents': hr,
            'ContentsFormat': formats['json'],
            'ReadableContentsFormat': formats['markdown'],
            'HumanReadable': hr,
            'EntryContext': ec
        })
    else:
        raise DemistoException('Failed to resolve ticket')


def edit_ticket_request(ticket_id, encoded):
    suffix_url = f'ticket/{ticket_id}/edit'
    return http_request('POST', suffix_url, data=encoded)


def edit_ticket():
    args = demisto.args()
    arguments_given = False
    ticket_id = args.get('ticket-id')
    content = 'ID: ' + ticket_id
    kwargs = {}
    subject = args.get('subject')
    if subject:
        content += '\nSubject: ' + subject
        arguments_given = True
        kwargs['Subject'] = subject

    owner = args.get('owner')
    if owner:
        content += '\nOwner: ' + owner
        arguments_given = True
        kwargs['Owner'] = owner

    status = args.get('status')
    if status:
        content += '\nStatus: ' + status
        arguments_given = True
        kwargs['Status'] = status

    priority = args.get('priority')
    if priority:
        content += '\nPriority: ' + priority
        arguments_given = True
        kwargs['Priority'] = int(priority)

    final_priority = args.get('final-priority')
    if final_priority:
        content += '\nFinalPriority: ' + final_priority
        arguments_given = True
        kwargs['FinalPriority'] = int(final_priority)

    due = args.get('due')
    if due:
        content += '\nDue: ' + due
        arguments_given = True
        kwargs['Due'] = due

    customfields = args.get('customfields')
    if customfields:
        arguments_given = True
        cf_list = customfields.split(',')
        for cf in cf_list:
            equal_index = cf.index('=')
            key = f'CF-{cf[:equal_index]}: '
            value = cf[equal_index + 1:]
            content += '\n' + key + value
<<<<<<< HEAD
=======

    edit_succeeded = False
    member_of = args.get('member-of')
    members = args.get('members')
    depends_on = args.get('depends-on')
    depended_on_by = args.get('depended-on-by')
    refers_to = args.get('refers-to')
    referred_to_by = args.get('referred-to-by')

    if members or member_of or depends_on or depended_on_by or refers_to or referred_to_by:
        links = edit_links(ticket_id, members, member_of, depends_on, depended_on_by, refers_to, referred_to_by)
        if "200 Ok" in links.text:
            edit_succeeded = True
>>>>>>> 90cf3b88

    if arguments_given:
        edited_ticket = edit_ticket_request(ticket_id, f"content={urllib.parse.quote_plus(content)}")
        if "200 Ok" in edited_ticket.text:
            edit_succeeded = True

    elif not members and not member_of:
        raise DemistoException('No arguments were given to edit the ticket.')

    if edit_succeeded:
        ticket_context = ({
            'ID': ticket_id,
            'Subject': subject,
            'State': status,
            'Priority': priority,
            'FinalPriority': final_priority,
            'Owner': owner
        })
        ec = {
            'RTIR.Ticket(val.ID && val.ID === obj.ID)': ticket_context
        }

<<<<<<< HEAD
            hr = f'Ticket {ticket_id} was edited successfully.'
            demisto.results({
                'Type': entryTypes['note'],
                'Contents': hr,
                'ContentsFormat': formats['json'],
                'ReadableContentsFormat': formats['markdown'],
                'HumanReadable': hr,
                'EntryContext': ec
            })
        else:
            raise DemistoException('Failed to edit ticket')
    else:
        raise DemistoException('No arguments were given to edit the ticket.')
=======
        hr = f'Ticket {ticket_id} was edited successfully.'
        demisto.results({
            'Type': entryTypes['note'],
            'Contents': hr,
            'ContentsFormat': formats['json'],
            'ReadableContentsFormat': formats['markdown'],
            'HumanReadable': hr,
            'EntryContext': ec
        })
    else:
        raise DemistoException('Failed to edit ticket')
>>>>>>> 90cf3b88


def get_ticket_attachments(ticket_id):
    suffix_url = f'ticket/{ticket_id}/attachments'
    raw_attachments = http_request('GET', suffix_url).text

    attachments = []
    attachments_content = []
    attachments_list = parse_attachments_list(raw_attachments)
    for attachment_id, attachment_name, attachment_type, attachment_size in attachments_list:
        attachments.append({
            'ID': attachment_id,
            'Name': attachment_name,
            'Type': attachment_type,
            'Size': attachment_size
        })

        suffix_url = f'ticket/{ticket_id}/attachments/{attachment_id}'
        raw_attachment_content = http_request('GET', suffix_url).text
        attachment_content = parse_attachment_content(attachment_id, raw_attachment_content)
        attachments_content.append(fileResult(attachment_name, attachment_content))
    return attachments, attachments_content


def parse_attachments_list(raw_attachments):
    """
    Parses attachments details from raw attachments response.
    Example input:
        RT/4.4.2 200 Ok

        id: ticket/6325/attachments
        Attachments: 504: mimecast-get-remediation-incident.log (text/plain / 3.5k)
        505: mimecast-get-remediation-incident2.log (text/plain / 3.6k)

    Example output:
        [('504', 'mimecast-get-remediation-incident.log', 'text/plain', '3.5k'),
         ('505', 'mimecast-get-remediation-incident2.log', 'text/plain', '3.6k')]
    Args:
        raw_attachments: The raw attachments response
    Returns:
        A list of tuples containing the id, name, format and size of each attachment
    """
    attachments_regex = re.compile(r'(\d+): (.+) \((.+) \/ (.+)\)')
    attachments_list = attachments_regex.findall(raw_attachments)
    return attachments_list


def parse_attachment_content(attachment_id, raw_attachment_content):
    # type: (str, str) -> str
    """
    Parses raw attachment response into the attachment content
    Example input:
        From: root@localhost
        Subject: <ticket subject>
        X-RT-Interface: REST
        Content-Type: text/plain
        Content-Disposition: form-data;
        name="attachment_1";
        filename="mimecast-get-remediation-incident.log";
        filename="mimecast-get-remediation-incident.log"
        Content-Transfer-Encoding: binary
        Content-Length: <length of the content>

        Content: <the actual attachment content...>
    Example output:
        <the actual attachment content...>
    Args:
        attachment_id: The ID of the attachment
        raw_attachment_content: The raw attachment content, should be like the example input

    Returns:
        The actual content
    """
    attachment_content_pattern = re.compile(r'Content: (.*)', flags=re.DOTALL)
    attachment_content = attachment_content_pattern.findall(raw_attachment_content)
    if not attachment_content:
        raise DemistoException(f'Could not parse attachment content for attachment id {attachment_id}')
    return attachment_content[0]


def get_ticket_attachments_command():
    ticket_id = demisto.args().get('ticket-id')
    attachments, attachments_content = get_ticket_attachments(ticket_id)
    if attachments:
        ec = {
            'RTIR.Ticket(val.ID && val.ID === obj.ID)': {
                'ID': int(ticket_id),
                'Attachment': attachments
            }
        }
        title = f'RTIR ticket {ticket_id} attachments'
        demisto.results({
            'Type': entryTypes['note'],
            'Contents': attachments,
            'ContentsFormat': formats['json'],
            'ReadableContentsFormat': formats['markdown'],
            'HumanReadable': tableToMarkdown(title, attachments, removeNull=True),
            'EntryContext': ec
        })
        demisto.results(attachments_content)
    else:
        demisto.results('No attachments found.')


def get_ticket_history_by_id(ticket_id, history_id):
    """Accepts ticket ID and history ID as input and returns a dictionary of ticket history entry properties"""

    suffix_url = f'ticket/{ticket_id}/history/id/{history_id}'
    raw_history = http_request('GET', suffix_url)
    return parse_history_response(raw_history.text)


def parse_history_response(raw_history):
    # type: (str) -> dict
    """
    Parses raw history string into dict
    Example input:
        RT/4.4.2 200 Ok

        # 24/24 (id/80/total)

        id: 80
        Ticket: 5
        TimeTaken: 0
        Type: Create
        Field:
        OldValue:
        NewValue: some new value
        Data:
        Description: Ticket created by root
        Content: Some
        Multi line
        Content
        Creator: root
        Created: 2018-07-09 11:25:59
        Attachments:
    Example output:
        {'ID': '80',
         'Ticket': '5',
         'TimeTaken': '0',
         'Type': 'Create',
         'Field': '',
         'OldValue': '',
         'NewValue': 'some new value',
         'Data': '',
         'Description': 'Ticket created by root',
         'Content': 'Some\nMulti line\nContent',
         'Creator': 'root',
         'Created': '2018-07-09 11:25:59',
         'Attachments': ''}

    Args:
        raw_history: The raw ticket history string response

    Returns:
        A pasred dict with keys and values
    """
    keys = re.findall(r'^([a-z|A-Z]+):', raw_history, flags=re.MULTILINE)
    values = re.split(r'\n[a-z|A-Z]+:', raw_history)[1:]
    if len(keys) != len(values):
        return {}
    current_history_context = {key.upper() if key == 'id' else key: value.strip() for key, value in zip(keys, values)}
    return current_history_context


def get_ticket_history(ticket_id):
    suffix_url = f'ticket/{ticket_id}/history'
    raw_history = http_request('GET', suffix_url)
    history_context = []
    headers = ['ID', 'Created', 'Creator', 'Description', 'Content']
    data = raw_history.text.split('\n')
    data = data[4:]
    for line in data:
        history_id = line.split(': ')[0]
        if not history_id:
            continue
        history_response = get_ticket_history_by_id(ticket_id, history_id)
        history_context.append(history_response)
    return history_context, headers


def get_ticket_history_command():
    ticket_id = demisto.args().get('ticket-id')
    history_context, headers = get_ticket_history(ticket_id)
    if history_context:
        ec = {
            'RTIR.Ticket(val.ID && val.ID === obj.ID)': {
                'ID': int(ticket_id),
                'History': history_context
            }
        }
        title = f'RTIR ticket {ticket_id} history'
        demisto.results({
            'Type': entryTypes['note'],
            'Contents': history_context,
            'ContentsFormat': formats['json'],
            'ReadableContentsFormat': formats['markdown'],
            'HumanReadable': tableToMarkdown(title, history_context, headers, removeNull=True),
            'EntryContext': ec
        })
    else:
        demisto.results('No results found.')


def get_ticket():
    ticket_id = demisto.args().get('ticket-id')
    raw_ticket = get_ticket_request(ticket_id)
    if not raw_ticket or f'Ticket {ticket_id} does not exist' in raw_ticket.text:
        raise DemistoException('Failed to get ticket, possibly does not exist.')
    ticket_context = []
    data_list = raw_ticket.text
    data = data_list.split('\n')
    data = data[2:]
    current_ticket = {}
    for line in data:
        split_line = line.split(': ')
        if len(split_line) == 2:
            current_ticket[split_line[0]] = split_line[1]
    ticket = {
        'ID': ticket_string_to_id(current_ticket['id']),
        'Subject': current_ticket.get('Subject'),
        'State': current_ticket.get('Status'),
        'Creator': current_ticket.get('Creator'),
        'Created': current_ticket.get('Created'),
        'Priority': current_ticket.get('Priority'),
        'InitialPriority': current_ticket.get('InitialPriority'),
        'FinalPriority': current_ticket.get('FinalPriority'),
        'Queue': current_ticket.get('Queue'),
        'Owner': current_ticket.get('Owner')
    }

    for key in data:  # Adding ticket custom fields to outputs
        if key.startswith('CF.'):
            split_key = key.split(':')
            if split_key[0]:
                custom_field_regex = re.findall(CURLY_BRACKETS_REGEX, key)[0].replace(' ',
                                                                                      '')  # Regex and removing white spaces
                ticket[custom_field_regex] = split_key[1]

    suffix_url = f'ticket/{ticket_id}/links/show'
    raw_links = http_request('GET', suffix_url)
    links = parse_ticket_links(raw_links.text)
    ticket['LinkedTo'] = links

    ticket_context.append(ticket)
    ec = {
        'RTIR.Ticket(val.ID && val.ID === obj.ID)': ticket
    }
    title = f'RTIR ticket {ticket_id}'
    headers = ['ID', 'Subject', 'Status', 'Priority', 'Created', 'Queue', 'Creator', 'Owner', 'InitialPriority',
               'FinalPriority', 'LinkedTo']
    demisto.results({
        'Type': entryTypes['note'],
        'Contents': ticket_context,
        'ContentsFormat': formats['json'],
        'ReadableContentsFormat': formats['markdown'],
        'HumanReadable': tableToMarkdown(title, ticket, headers, removeNull=True),
        'EntryContext': ec
    })


def parse_ticket_links(raw_links):
    # type: (str) -> list
    """
    Parses the link IDs from the ticket link response
    An example to an expected 'raw_links' is:
    "RT/4.4.4 200 Ok

    id: ticket/68315/links

    Members: some-url.com/ticket/65461,
             some-url.com/ticket/65462,
             some-url.com/ticket/65463"

    For 'raw_links' as descripbed above- the output will be [{'ID': '65461'}, {'ID': '65462'}, {'ID': '65463'}]
    Args:
        raw_links: The raw links string response

    Returns:
        A list of parsed IDs
    """
    links = [{'ID': link} for link in re.findall(r'/ticket/(\d+)', raw_links)] if raw_links else []
    return links


def add_comment_request(ticket_id, encoded):
    suffix_url = f'ticket/{ticket_id}/comment'
    added_comment = http_request('POST', suffix_url, data=encoded)

    return added_comment


def add_comment_attachment(ticket_id, encoded, files_data):
    suffix_url = f'ticket/{ticket_id}/comment'
    comment = http_request('POST', suffix_url, files=files_data)

    return comment.text


def add_comment():
    ticket_id = demisto.args().get('ticket-id')
    content = 'Action: comment\n'
    if text := demisto.args().get('text'):
        content += f'\nText: {text}'
    attachments = demisto.args().get('attachment', '')
    files_data = {}
    if attachments:

        if isinstance(attachments, list):
            attachments_list = attachments
        else:  # Given as string
            attachments_list = attachments.split(',')
        for i, file_pair in enumerate(attachments_list):
            file = demisto.getFilePath(file_pair)
            file_name = file['name']
            files_data[f'attachment_{i + 1:d}'] = (file_name, open(file['path'], 'rb'))
            content += f'Attachment: {file_name}\n'

    encoded = f"content={urllib.parse.quote_plus(content)}"
    if attachments:
        files_data.update({'content': (None, content)})  # type: ignore
        comment = add_comment_attachment(ticket_id, encoded, files_data)
        return_outputs(f'Added comment to ticket {ticket_id} successfully.', {}, comment)
    else:
        added_comment = add_comment_request(ticket_id, encoded)
        if '200' in added_comment.text:
            demisto.results(f'Added comment to ticket {ticket_id} successfully.')
        else:
            raise DemistoException('Failed to add comment')


def add_reply_request(ticket_id, encoded):
    suffix_url = f'ticket/{ticket_id}/comment'
    added_reply = http_request('POST', suffix_url, data=encoded)

    return added_reply


def add_reply():
    ticket_id = demisto.args().get('ticket-id')
    content = 'Action: comment\n'
    if (text := demisto.args().get('text')):
        content += f'\nText: {text}'
    if (cc := demisto.args().get('cc')):
        content += f'\nCc: {cc}'
    try:
        encoded = "content=" + urllib.parse.quote_plus(content)
        added_reply = add_reply_request(ticket_id, encoded)
        if '200' in added_reply.text:
            demisto.results(f'Replied successfully to ticket {ticket_id}.')
        else:
            raise DemistoException('Failed to reply')
    except Exception as e:
        demisto.error(str(e))
        raise DemistoException('Failed to reply')


def get_ticket_id(ticket):
    return int(ticket['ID'])


def fetch_incidents():
    last_run = demisto.getLastRun()
    last_ticket_id = last_run['ticket_id'] if (last_run and last_run['ticket_id']) else 0
    raw_query = 'id>{}+AND+Priority>{}+AND+Queue={}{}{}'.format(last_ticket_id, FETCH_PRIORITY, apostrophe, FETCH_QUEUE,
                                                                apostrophe)
    if FETCH_STATUS:
        status_list = FETCH_STATUS.split(',')
        status_query = '+AND+('
        for status in status_list:
            status_query += f'Status={apostrophe}{status}{apostrophe}+OR+'
        status_query = fix_query_suffix(status_query)
        raw_query += status_query + ')'
    tickets = parse_ticket_data(raw_query)
    tickets.sort(key=get_ticket_id)
    fetch_batch_limit = int(demisto.params().get('fetch_limit', 0))
    tickets = tickets if (fetch_batch_limit == 0) else tickets[:fetch_batch_limit]
    incidents = []
    max_ticket_id = last_ticket_id
    for ticket in tickets:
        ticket_id = ticket['ID']
        history_context, _ = get_ticket_history(ticket_id)
        ticket['History'] = history_context
        incidents.append(ticket_to_incident(ticket))
        max_ticket_id = max(max_ticket_id, ticket_id)
    if tickets:
        demisto.setLastRun({'ticket_id': max_ticket_id})
    demisto.incidents(incidents)


''' EXECUTION CODE '''


def main():
    handle_proxy()

    params = demisto.params()
    command = demisto.command()

    try:
        ''' GLOBAL VARS '''
        global SERVER, USERNAME, PASSWORD, BASE_URL, USE_SSL, FETCH_PRIORITY, FETCH_STATUS, FETCH_QUEUE, HEADERS, REFERER, \
            TOKEN, CERTIFICATE, PRIVATE_KEY
        SERVER = params.get('server', '')[:-1] if params.get('server', '').endswith(
            '/') else params.get('server', '')
        USERNAME = params.get('credentials', {}).get('identifier', '')
        PASSWORD = params.get('credentials', {}).get('password', '')
        TOKEN = params.get('token', {}).get('password', '')
        if not (USERNAME and PASSWORD) and not TOKEN:
            raise DemistoException("Username and password or Token must be provided.")
        CERTIFICATE = replace_spaces_in_credential(params.get('certificate', {}).get('identifier'))
        PRIVATE_KEY = replace_spaces_in_credential(params.get('certificate', {}).get('password'))
        BASE_URL = urljoin(SERVER, '/REST/1.0/')
        USE_SSL = not params.get('unsecure', False)
        FETCH_PRIORITY = int(params.get('fetch_priority', "0")) - 1
        FETCH_STATUS = params.get('fetch_status')
        FETCH_QUEUE = params.get('fetch_queue')
        REFERER = params.get('referer')
        HEADERS = {"Authorization": f"token {TOKEN}"} if TOKEN else {}
        HEADERS |= {'Referer': REFERER} if REFERER else {}

        demisto.debug(f'Command being called is {command}')
        if command == 'test-module':
            test_module()

        if command in {'fetch-incidents'}:
            fetch_incidents()

        elif command == 'rtir-create-ticket':
            create_ticket()

        elif command == 'rtir-search-ticket':
            search_ticket()

        elif command == 'rtir-resolve-ticket':
            close_ticket()

        elif command == 'rtir-edit-ticket':
            edit_ticket()

        elif command == 'rtir-ticket-history':
            get_ticket_history_command()

        elif command == 'rtir-ticket-attachments':
            get_ticket_attachments_command()

        elif command == 'rtir-get-ticket':
            get_ticket()

        elif command == 'rtir-add-comment':
            add_comment()

        elif command == 'rtir-add-reply':
            add_reply()

    except Exception as e:
        return_error(
            f'Failed to execute {command} command. Error: {str(e)}'
        )


if __name__ in ('__builtin__', 'builtins', "__main__"):
    main()<|MERGE_RESOLUTION|>--- conflicted
+++ resolved
@@ -258,8 +258,6 @@
     demisto.debug(f"got ticket with id: {ticket_id}")
     if ticket_id == -1:
         raise DemistoException('Ticket creation failed')
-<<<<<<< HEAD
-=======
 
     member_of = args.get('member-of')
     members = args.get('members')
@@ -270,7 +268,6 @@
 
     if members or member_of or depends_on or depended_on_by or refers_to or referred_to_by:
         edit_links(ticket_id, members, member_of, depends_on, depended_on_by, refers_to, referred_to_by)
->>>>>>> 90cf3b88
 
     ticket_context = ({
         'ID': ticket_id,
@@ -527,8 +524,6 @@
             key = f'CF-{cf[:equal_index]}: '
             value = cf[equal_index + 1:]
             content += '\n' + key + value
-<<<<<<< HEAD
-=======
 
     edit_succeeded = False
     member_of = args.get('member-of')
@@ -542,7 +537,6 @@
         links = edit_links(ticket_id, members, member_of, depends_on, depended_on_by, refers_to, referred_to_by)
         if "200 Ok" in links.text:
             edit_succeeded = True
->>>>>>> 90cf3b88
 
     if arguments_given:
         edited_ticket = edit_ticket_request(ticket_id, f"content={urllib.parse.quote_plus(content)}")
@@ -565,21 +559,6 @@
             'RTIR.Ticket(val.ID && val.ID === obj.ID)': ticket_context
         }
 
-<<<<<<< HEAD
-            hr = f'Ticket {ticket_id} was edited successfully.'
-            demisto.results({
-                'Type': entryTypes['note'],
-                'Contents': hr,
-                'ContentsFormat': formats['json'],
-                'ReadableContentsFormat': formats['markdown'],
-                'HumanReadable': hr,
-                'EntryContext': ec
-            })
-        else:
-            raise DemistoException('Failed to edit ticket')
-    else:
-        raise DemistoException('No arguments were given to edit the ticket.')
-=======
         hr = f'Ticket {ticket_id} was edited successfully.'
         demisto.results({
             'Type': entryTypes['note'],
@@ -591,7 +570,6 @@
         })
     else:
         raise DemistoException('Failed to edit ticket')
->>>>>>> 90cf3b88
 
 
 def get_ticket_attachments(ticket_id):
