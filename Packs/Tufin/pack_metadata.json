--- conflicted
+++ resolved
@@ -2,11 +2,7 @@
     "name": "Tufin",
     "description": "Gather network intelligence from SecureTrack and SecureApp, perform topology queries in SecureTrack, and submit change tickets from SecureChange.",
     "support": "partner",
-<<<<<<< HEAD
-    "currentVersion": "1.2.4",
-=======
     "currentVersion": "1.2.5",
->>>>>>> 90cf3b88
     "author": "Tufin",
     "url": "https://www.tufin.com",
     "email": "support@tufin.com",
