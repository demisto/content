commonfields:
  id: Tufin
  version: -1
name: Tufin
display: Tufin
category: Network Security
description: Retrieve and analyze network access controls across Tufin-managed firewalls, SDN, and public cloud to identify vulnerable access paths of an attack.
configuration:
- display: SecureTrack IP or FQDN
  name: SecureTrack-Server
  defaultvalue: ""
  type: 0
  required: true
- display: SecureTrack User Credentials
  name: SecureTrack-User
  defaultvalue: ""
  type: 9
  required: true
- display: SecureChange IP or FQDN
  name: SecureChange-Server
  defaultvalue: ""
  type: 0
  required: false
- display: SecureChange User Credentials
  name: SecureChange-User
  defaultvalue: ""
  type: 9
  required: false
- display: SecureApp IP or FQDN
  name: SecureApp-Server
  defaultvalue: ""
  type: 0
  required: false
- display: SecureApp User Credentials
  name: SecureApp-User
  defaultvalue: ""
  type: 9
  required: false
- display: Trust any certificate (not secure)
  name: unsecure
  type: 8
  required: false
- display: Use system proxy settings
  name: proxy
  defaultvalue: "false"
  type: 8
  required: false
- display: Maximum number of rules returned from device durring a policy search
  name: MaxRules
  defaultvalue: "100"
  type: 0
  required: false
script:
  script: ''
  type: python
  commands:
  - name: tufin-search-topology
    arguments:
    - name: source
      required: true
      description: Source address/addresses (may contain multiple, comma separated values) e.g. 192.168.100.32 or 192.168.100.32/32,192.168.100.33.
    - name: destination
      required: true
      description: Destination address/addresses (may contain multiple, comma separated values) e.g. 192.168.100.32 or 192.168.100.32/32,192.168.100.33.
    - name: service
      description: Service parameter can be a port (for example, “tcp:80”, “any”) or an application (for example, “Skype”, “Facebook”).
    outputs:
    - contextPath: Tufin.Topology.TrafficAllowed
      description: Traffic Permitted.
      type: boolean
    - contextPath: Tufin.Topology.TrafficDevices
      description: List of devices in path.
      type: string
    description: Search the Tufin Topology Map.
  - name: tufin-search-topology-image
    arguments:
    - name: source
      required: true
      description: Source address/addresses (may contain multiple, comma separated values).
    - name: destination
      required: true
      description: Destination address/addresses (may contain multiple, comma separated values).
    - name: service
      description: Service parameter can be a port (for example, “tcp:80”, “any”) or an application (for example, “Skype”, “Facebook”).
    description: Search the Tufin Topology Map, returning an image.
  - name: tufin-object-resolve
    arguments:
    - name: ip
      required: true
      description: IP Address to Resolve to Network Object.
    outputs:
    - contextPath: Tufin.ObjectResolve.NumberOfObjects
      description: Number of objects that resolve to given IP address.
      type: number
    description: Resolve IP address to Network Object.
  - name: tufin-policy-search
    arguments:
    - name: search
      required: true
      description: The text format is for a field is <fieldname>:<text> for example source:192.168.1.1 or bareword for free text search. See the search info documentation in Securetrack Policy Browser page for more information.
    outputs:
    - contextPath: Tufin.Policysearch.NumberRulesFound
      description: Number of rules found via search.
      type: number
    description: Search the policies of all devices managed by Tufin.
  - name: tufin-get-zone-for-ip
    arguments:
    - name: ip
      required: true
      description: IP Address.
    outputs:
    - contextPath: Tufin.Zone.ID
      description: Tufin Zone ID.
      type: number
    - contextPath: Tufin.Zone.Name
      description: Tufin Zone Name.
      type: string
    description: Match the IP address to the assigned Tufin Zone.
  - name: tufin-submit-change-request
    arguments:
    - name: request-type
      required: true
      auto: PREDEFINED
      predefined:
      - Firewall Change Request
      - Server Decommission Request
      description: Request Type.
    - name: priority
      required: true
      auto: PREDEFINED
      predefined:
      - Critical
      - High
      - Normal
      - Low
      description: Request Priority.
    - name: source
      required: true
      description: Source or Target.
    - name: destination
      description: Destination (Mandatory for FW Change).
    - name: protocol
      auto: PREDEFINED
      predefined:
      - TCP
      - UDP
      description: Protocol (Mandatory for FW Change).
    - name: port
      description: Port (Mandatory for FW Change).
    - name: action
      auto: PREDEFINED
      predefined:
      - Accept
      - Drop
      - Remove
      description: Action (Mandatory for FW Change).
    - name: comment
      description: Comment.
    - name: subject
      required: true
      description: Ticket Subject.
    outputs:
    - contextPath: Tufin.Request.Status
      description: Status of the request submission.
      type: string
    description: Submit a change request to SecureChange.
  - name: tufin-search-devices
    arguments:
    - name: name
      description: Device name.
    - name: ip
      description: Device IP.
    - name: vendor
      description: Device vendor.
    - name: model
      description: Device model.
    outputs:
    - contextPath: Tufin.Device.ID
      description: Device ID.
      type: number
    - contextPath: Tufin.Device.Name
      description: Device name.
      type: string
    - contextPath: Tufin.Device.Vendor
      description: Device vendor.
      type: string
    - contextPath: Tufin.Device.Model
      description: Device model.
      type: string
    - contextPath: Tufin.Device.IP
      description: Device IP.
      type: string
    description: Search SecureTrack devices.
  - name: tufin-get-change-info
    arguments:
    - name: ticket-id
      description: SecureChange Ticket ID.
      required: true
    outputs:
    - contextPath: Tufin.Ticket.ID
      description: Ticket ID.
      type: number
    - contextPath: Tufin.Ticket.Subject
      description: Ticket subject.
      type: string
    - contextPath: Tufin.Ticket.Priority
      description: Ticket priority.
      type: string
    - contextPath: Tufin.Ticket.Status
      description: Ticket status.
      type: string
    - contextPath: Tufin.Ticket.Requester
      description: Ticket requester.
      type: string
    - contextPath: Tufin.Ticket.WorkflowID
      description: Ticket workflow ID.
      type: number
    - contextPath: Tufin.Ticket.WorkflowName
      description: Ticket workflow name.
      type: string
    - contextPath: Tufin.Ticket.CurrentStep
      description: Ticket current step.
      type: string
    description: Get information on a SecureChange Ticket (ID retrieved from SecureChange UI).
  - name: tufin-search-applications
    arguments:
    - name: name
      description: Application name.
    outputs:
    - contextPath: Tufin.App.ID
      description: Application ID.
      type: number
    - contextPath: Tufin.App.Name
      description: Application name.
      type: string
    - contextPath: Tufin.App.Status
      description: Application status.
      type: string
    - contextPath: Tufin.App.Decommissioned
      description: Is the application decommissioned.
      type: string
    - contextPath: Tufin.App.OwnerID
      description: Application owner ID.
      type: string
    - contextPath: Tufin.App.OwnerName
      description: Application owner name.
      type: string
    - contextPath: Tufin.App.Comments
      description: Application comments.
      type: string
    description: Search SecureApp applications.
  - name: tufin-search-application-connections
    arguments:
    - name: application-id
      required: true
      description: Application ID.
    outputs:
    - contextPath: Tufin.AppConnection.ID
      description: Connection ID.
      type: number
    - contextPath: Tufin.AppConnection.Name
      description: Connection name.
      type: string
    - contextPath: Tufin.AppConnection.AppID
      description: Application ID.
      type: number
    - contextPath: Tufin.AppConnection.Status
      description: Connection status.
      type: string
    - contextPath: Tufin.AppConnection.Source
      description: Connection source list.
      type: string
    - contextPath: Tufin.AppConnection.Destination
      description: Connection destination list.
      type: string
    - contextPath: Tufin.AppConnection.Service
      description: Connection service list.
      type: string
    - contextPath: Tufin.AppConnection.Comment
      description: Connection comment.
      type: string
    description: Get SecureApp application connections.
<<<<<<< HEAD
  dockerimage: demisto/netutils:1.0.0.74582
=======
  dockerimage: demisto/netutils:1.0.0.91356
>>>>>>> 90cf3b88
  subtype: python3
fromversion: 5.0.0
tests:
- no tests<|MERGE_RESOLUTION|>--- conflicted
+++ resolved
@@ -280,11 +280,7 @@
       description: Connection comment.
       type: string
     description: Get SecureApp application connections.
-<<<<<<< HEAD
-  dockerimage: demisto/netutils:1.0.0.74582
-=======
   dockerimage: demisto/netutils:1.0.0.91356
->>>>>>> 90cf3b88
   subtype: python3
 fromversion: 5.0.0
 tests:
