commonfields:
  id: Tufin
  version: -1
name: Tufin
display: Tufin
category: Network Security
description: Retrieve and analyze network access controls across Tufin-managed firewalls, SDN, and public cloud to identify vulnerable access paths of an attack.
configuration:
- display: SecureTrack IP or FQDN
  name: SecureTrack-Server
  defaultvalue: ""
  type: 0
  required: true
- display: SecureTrack User Credentials
  name: SecureTrack-User
  defaultvalue: ""
  type: 9
  required: true
- display: SecureChange IP or FQDN
  name: SecureChange-Server
  defaultvalue: ""
  type: 0
  required: false
- display: SecureChange User Credentials
  name: SecureChange-User
  defaultvalue: ""
  type: 9
  required: false
- display: SecureApp IP or FQDN
  name: SecureApp-Server
  defaultvalue: ""
  type: 0
  required: false
- display: SecureApp User Credentials
  name: SecureApp-User
  defaultvalue: ""
  type: 9
  required: false
- display: Trust any certificate (not secure)
  name: unsecure
  type: 8
  required: false
- display: Use system proxy settings
  name: proxy
  defaultvalue: "false"
  type: 8
  required: false
- display: Maximum number of rules returned from device durring a policy search
  name: MaxRules
  defaultvalue: "100"
  type: 0
  required: false
script:
  script: ''
  type: python
  commands:
  - name: tufin-search-topology
    arguments:
    - name: source
      required: true
      description: Source address/addresses (may contain multiple, comma separated values) e.g. 192.168.100.32 or 192.168.100.32/32,192.168.100.33.
    - name: destination
      required: true
      description: Destination address/addresses (may contain multiple, comma separated values) e.g. 192.168.100.32 or 192.168.100.32/32,192.168.100.33.
    - name: service
      description: Service parameter can be a port (for example, “tcp:80”, “any”) or an application (for example, “Skype”, “Facebook”).
    outputs:
    - contextPath: Tufin.Topology.TrafficAllowed
      description: Traffic Permitted.
      type: boolean
    - contextPath: Tufin.Topology.TrafficDevices
      description: List of devices in path.
      type: string
    description: Search the Tufin Topology Map.
  - name: tufin-search-topology-image
    arguments:
    - name: source
      required: true
      description: Source address/addresses (may contain multiple, comma separated values).
    - name: destination
      required: true
      description: Destination address/addresses (may contain multiple, comma separated values).
    - name: service
      description: Service parameter can be a port (for example, “tcp:80”, “any”) or an application (for example, “Skype”, “Facebook”).
    description: Search the Tufin Topology Map, returning an image.
  - name: tufin-object-resolve
    arguments:
    - name: ip
      required: true
      description: IP Address to Resolve to Network Object.
    outputs:
    - contextPath: Tufin.ObjectResolve.NumberOfObjects
      description: Number of objects that resolve to given IP address.
      type: number
    description: Resolve IP address to Network Object.
  - name: tufin-policy-search
    arguments:
    - name: search
      required: true
      description: The text format is for a field is <fieldname>:<text> for example source:192.168.1.1 or bareword for free text search. See the search info documentation in Securetrack Policy Browser page for more information.
    outputs:
    - contextPath: Tufin.Policysearch.NumberRulesFound
      description: Number of rules found via search.
      type: number
    description: Search the policies of all devices managed by Tufin.
  - name: tufin-get-zone-for-ip
    arguments:
    - name: ip
      required: true
      description: IP Address.
    outputs:
    - contextPath: Tufin.Zone.ID
      description: Tufin Zone ID.
      type: number
    - contextPath: Tufin.Zone.Name
      description: Tufin Zone Name.
      type: string
    description: Match the IP address to the assigned Tufin Zone.
  - name: tufin-submit-change-request
    arguments:
    - name: request-type
      required: true
      auto: PREDEFINED
      predefined:
      - Firewall Change Request
      - Server Decommission Request
      description: Request Type.
    - name: priority
      required: true
      auto: PREDEFINED
      predefined:
      - Critical
      - High
      - Normal
      - Low
      description: Request Priority.
    - name: source
      required: true
      description: Source or Target.
    - name: destination
      description: Destination (Mandatory for FW Change).
    - name: protocol
      auto: PREDEFINED
      predefined:
      - TCP
      - UDP
      description: Protocol (Mandatory for FW Change).
    - name: port
      description: Port (Mandatory for FW Change).
    - name: action
      auto: PREDEFINED
      predefined:
      - Accept
      - Drop
      - Remove
      description: Action (Mandatory for FW Change).
    - name: comment
      description: Comment.
    - name: subject
      required: true
      description: Ticket Subject.
    outputs:
    - contextPath: Tufin.Request.Status
      description: Status of the request submission.
      type: string
    description: Submit a change request to SecureChange.
  - name: tufin-search-devices
    arguments:
    - name: name
      description: Device name.
    - name: ip
      description: Device IP.
    - name: vendor
      description: Device vendor.
    - name: model
      description: Device model.
    outputs:
    - contextPath: Tufin.Device.ID
      description: Device ID.
      type: number
    - contextPath: Tufin.Device.Name
      description: Device name.
      type: string
    - contextPath: Tufin.Device.Vendor
      description: Device vendor.
      type: string
    - contextPath: Tufin.Device.Model
      description: Device model.
      type: string
    - contextPath: Tufin.Device.IP
      description: Device IP.
      type: string
    description: Search SecureTrack devices.
  - name: tufin-get-change-info
    arguments:
    - name: ticket-id
      description: SecureChange Ticket ID.
      required: true
    outputs:
    - contextPath: Tufin.Ticket.ID
      description: Ticket ID.
      type: number
    - contextPath: Tufin.Ticket.Subject
      description: Ticket subject.
      type: string
    - contextPath: Tufin.Ticket.Priority
      description: Ticket priority.
      type: string
    - contextPath: Tufin.Ticket.Status
      description: Ticket status.
      type: string
    - contextPath: Tufin.Ticket.Requester
      description: Ticket requester.
      type: string
    - contextPath: Tufin.Ticket.WorkflowID
      description: Ticket workflow ID.
      type: number
    - contextPath: Tufin.Ticket.WorkflowName
      description: Ticket workflow name.
      type: string
    - contextPath: Tufin.Ticket.CurrentStep
      description: Ticket current step.
      type: string
    description: Get information on a SecureChange Ticket (ID retrieved from SecureChange UI).
  - name: tufin-search-applications
    arguments:
    - name: name
      description: Application name.
    outputs:
    - contextPath: Tufin.App.ID
      description: Application ID.
      type: number
    - contextPath: Tufin.App.Name
      description: Application name.
      type: string
    - contextPath: Tufin.App.Status
      description: Application status.
      type: string
    - contextPath: Tufin.App.Decommissioned
      description: Is the application decommissioned.
      type: string
    - contextPath: Tufin.App.OwnerID
      description: Application owner ID.
      type: string
    - contextPath: Tufin.App.OwnerName
      description: Application owner name.
      type: string
    - contextPath: Tufin.App.Comments
      description: Application comments.
      type: string
    description: Search SecureApp applications.
  - name: tufin-search-application-connections
    arguments:
    - name: application-id
      required: true
      description: Application ID.
    outputs:
    - contextPath: Tufin.AppConnection.ID
      description: Connection ID.
      type: number
    - contextPath: Tufin.AppConnection.Name
      description: Connection name.
      type: string
    - contextPath: Tufin.AppConnection.AppID
      description: Application ID.
      type: number
    - contextPath: Tufin.AppConnection.Status
      description: Connection status.
      type: string
    - contextPath: Tufin.AppConnection.Source
      description: Connection source list.
      type: string
    - contextPath: Tufin.AppConnection.Destination
      description: Connection destination list.
      type: string
    - contextPath: Tufin.AppConnection.Service
      description: Connection service list.
      type: string
    - contextPath: Tufin.AppConnection.Comment
      description: Connection comment.
      type: string
<<<<<<< HEAD
    description: Get SecureApp application connections
=======
    description: Get SecureApp application connections.
>>>>>>> caebf48c
  dockerimage: demisto/netutils:1.0.0.74582
  subtype: python3
fromversion: 5.0.0
tests:
- no tests<|MERGE_RESOLUTION|>--- conflicted
+++ resolved
@@ -279,11 +279,7 @@
     - contextPath: Tufin.AppConnection.Comment
       description: Connection comment.
       type: string
-<<<<<<< HEAD
-    description: Get SecureApp application connections
-=======
     description: Get SecureApp application connections.
->>>>>>> caebf48c
   dockerimage: demisto/netutils:1.0.0.74582
   subtype: python3
 fromversion: 5.0.0
