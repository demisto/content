--- conflicted
+++ resolved
@@ -363,15 +363,11 @@
       description: Malware families
       type: string
     description: Check file reputation
-<<<<<<< HEAD
-  dockerimage: demisto/python3:3.10.5.31928
-=======
   dockerimage: demisto/python3:3.10.12.63474
   feed: false
   isfetch: false
   longRunning: false
   longRunningPort: false
->>>>>>> ad185257
   runonce: false
   script: '-'
   subtype: python3
