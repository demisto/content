category: Email
sectionOrder:
  - Connect
  - Collect
commonfields:
  id: Forcepoint DLP Event Collector
  version: -1
configuration:
  - display: Server URL (e.g., https://<DLP Manager IP>:<DLP Manager port>/)
    name: url
    required: true
    type: 0
    section: Connect
  - display: Username
    name: credentials
    required: true
    type: 9
    section: Connect
  - display: Trust any certificate (not secure)
    name: insecure
    required: false
    type: 8
    section: Connect
    advanced: true
  - display: Use system proxy settings
    name: proxy
    required: false
    type: 8
    section: Connect
    advanced: true
  - display: Incident Mirroring Direction
    name: mirror_direction
    required: false
    type: 15
    additionalinfo: "Choose the direction to mirror the incident: Incoming (from Cyberint to Cortex XSOAR), Outgoing (from Cortex XSOAR to Cyberint), or Incoming and Outgoing (from/to Cortex XSOAR and Cyberint)."
    defaultvalue: None
    options:
      - None
      - Incoming
      - Outgoing
      - Incoming And Outgoing
    section: Collect
  - name: first_fetch
    display: First fetch timestamp
    additionalinfo: Timestamp in ISO format or <number> <time unit>, e.g., 2022-01-01T00:00:00.000Z, 12 hours, 7 days, 3 months, now.
    required: true
    defaultvalue: 1 day
    type: 0
    section: Collect
    hidden: true
  - name: max_fetch
    display: Maximum incidents per fetch
    required: true
    defaultvalue: 10
    type: 0
    section: Collect
  - display: Incident type
    name: incidentType
    type: 13
  - display: Fetch incidents
    name: isFetch
    type: 8
description: Use this integration to fetch security incidents from Forcepoint DLP as Cortex XSIAM events.
display: Forcepoint DLP Event Collector (Beta)
name: Forcepoint DLP Event Collector
beta: true
script:
  commands:
    - arguments:
        - default: false
          description: The number of events to return.
          isArray: false
          name: limit
          defaultValue: 10
          required: false
          secret: false
        - default: false
          defaultValue: 3 days
          description: The start time by which to filter events. Date format will be the same as in the first_fetch parameter.
          isArray: false
          name: since_time
          required: false
          secret: false
        - auto: PREDEFINED
          defaultValue: "false"
          description: Set this argument to True in order to create events, otherwise the command will only display them.
          isArray: false
          name: should_push_events
          predefined:
            - "true"
            - "false"
          required: true
      description: Gets security events from Forcepoint DLP.
      name: forcepoint-dlp-get-events
    - name: fp-dlp-policy-list
      description: List the names of all enabled policies displayed in the 'Manage DLP and Discovery Policies' section.
      arguments:
        - name: type
          description: Specifies the type of policies to retrieve, such as DLP or DISCOVERY.
          defaultValue: DLP
          auto: PREDEFINED
          predefined:
            - DLP
            - DISCOVERY
          required: false
        - name: all_results
          description: Indicates whether to retrieve all results by overriding the default limit. Use 'true' to fetch all results or 'false' to respect the default limit.
          defaultValue: "false"
          auto: PREDEFINED
          predefined:
            - "true"
            - "false"
          required: false
        - name: limit
          description: The maximum number of records to retrieve. If 'all_results' is set to true, this field is ignored.
          defaultValue: "50"
          required: false
      outputs:
        - contextPath: ForcepointDlp.Policy.name
          description: The name of the enabled policy.
          type: String
    - name: fp-dlp-policy-rule-list
      description: List the details of policy rules and classifiers, including condition properties.
      arguments:
        - name: policy_name
          description: Name of the policy for which rules will be retrieved. Use `fp-dlp-policy-list` to obtain the required policy names.
          required: true
          default: true
        - name: all_results
          description: Indicates whether to retrieve all results by overriding the default limit. Use 'true' to fetch all results or 'false' to respect the default limit.
          defaultValue: "false"
          auto: PREDEFINED
          predefined:
            - "true"
            - "false"
          required: false
        - name: limit
          description: The maximum number of records to retrieve. If 'all_results' is set to true, this field is ignored.
          defaultValue: "50"
          required: false
      outputs:
        - contextPath: ForcepointDlp.Policy.dlp_version
          description: The version of Forcepoint Security Manager.
          type: String
        - contextPath: ForcepointDlp.Policy.policy_name
          description: The name of the policy.
          type: String
        - contextPath: ForcepointDlp.Policy.enabled
          description: Indicates whether the policy is enabled.
          type: String
        - contextPath: ForcepointDlp.Policy.predefined_policy
          description: Indicates whether the policy is predefined or custom.
          type: String
        - contextPath: ForcepointDlp.Policy.description
          description: The description of the policy.
          type: String
        - contextPath: ForcepointDlp.Policy.policy_level
          description: The priority level of the policy, determining its execution order.
          type: Number
        - contextPath: ForcepointDlp.Policy.policy_level_data_type
          description: The data type associated with the policy level.
          type: String
        - contextPath: ForcepointDlp.Policy.Rule.rule_name
          description: The name of the policy rule.
          type: String
        - contextPath: ForcepointDlp.Policy.Rule.enabled
          description: Indicates whether the rule is enabled.
          type: String
        - contextPath: ForcepointDlp.Policy.Rule.parts_count_type
          description: Defines how matches within a transaction are evaluated to trigger an incident.
          type: String
        - contextPath: ForcepointDlp.Policy.Rule.condition_relation_type
          description: "Specifies the condition relationship to trigger the rule: all conditions, at least one condition, or a custom relationship."
          type: String
        - contextPath: ForcepointDlp.Policy.Rule.Classifier.classifier_name
          description: The name of the classifier.
          type: String
        - contextPath: ForcepointDlp.Policy.Rule.Classifier.predefined
          description: Indicates whether the classifier is predefined.
          type: String
        - contextPath: ForcepointDlp.Policy.Rule.Classifier.position
          description: The position of the classifier in the rule conditions.
          type: Number
        - contextPath: ForcepointDlp.Policy.Rule.Classifier.threshold_type
          description: The type of threshold used for the classifier.
          type: String
        - contextPath: ForcepointDlp.Policy.Rule.Classifier.threshold_value_from
          description: The starting threshold value for the classifier.
          type: Number
        - contextPath: ForcepointDlp.Policy.Rule.Classifier.threshold_calculate_type
          description: Defines how the classifier's threshold is calculated.
          type: String
        - contextPath: ForcepointDlp.Policy.Rule.Classifier.threshold_value_to
          description: The ending threshold value for the classifier.
          type: Number
    - name: fp-dlp-rule-exception-list
      description: List all exception rules associated with policies, including detailed information about conditions and classifiers.
      arguments:
        - name: all_results
          description: Indicates whether all results should be retrieved, overriding the default limit. Use 'true' to retrieve all or 'false' for default limits.
          defaultValue: "false"
          auto: PREDEFINED
          predefined:
            - "true"
            - "false"
          required: false
        - name: limit
          description: The maximum number of records to retrieve.
          defaultValue: "50"
          required: false
        - name: type
          description: Specifies the type of policies to retrieve.
          required: false
          defaultValue: "DLP"
          auto: PREDEFINED
          predefined:
            - "DLP"
            - "DISCOVERY"
        - name: policy_name
          description: Name of the policy for which exception rules will be retrieved. Use `fp-dlp-policy-list` to obtain the required policy names.
          required: false
        - name: rule_name
          description: Name of the specific rule to retrieve exceptions. When using this argument, `policy_name` is required.
          required: false
      outputs:
        - contextPath: ForcepointDlp.PolicyException.policy_name
          description: The name of the policy.
          type: String
        - contextPath: ForcepointDlp.PolicyException.rule_name
          description: The name of the policy rule.
          type: String
        - contextPath: ForcepointDlp.PolicyException.exception_rule_names
          description: The names of the exception rules for the policy.
          type: String
        - contextPath: ForcepointDlp.PolicyException.policy_type
          description: The type of the policy, such as DLP.
          type: String
        - contextPath: ForcepointDlp.PolicyException.exception_rule_name
          description: The name of the exception rule.
          type: String
        - contextPath: ForcepointDlp.PolicyException.RuleException.enabled
          description: Indicates whether the exception rule is enabled.
          type: String
        - contextPath: ForcepointDlp.PolicyException.RuleException.description
          description: The description of the exception rule.
          type: String
        - contextPath: ForcepointDlp.PolicyException.RuleException.display_description
          description: A user-facing description of the exception rule.
          type: String
        - contextPath: ForcepointDlp.PolicyException.RuleException.condition_enabled
          description: Indicates whether the condition for the exception rule is enabled.
          type: String
        - contextPath: ForcepointDlp.PolicyException.RuleException.source_enabled
          description: Indicates whether the source condition is enabled for the exception rule.
          type: String
        - contextPath: ForcepointDlp.PolicyException.RuleException.destination_enabled
          description: Indicates whether the destination condition is enabled for the exception rule.
          type: String
        - contextPath: ForcepointDlp.PolicyException.RuleException.parts_count_type
          description: Specifies how matches within a transaction are evaluated to trigger an exception rule.
          type: String
        - contextPath: ForcepointDlp.PolicyException.RuleException.condition_relation_type
          description: Defines the condition relation type for the exception rule (e.g., AND or OR).
          type: String
        - contextPath: ForcepointDlp.PolicyException.RuleException.classifiers
          description: The classifiers used in the exception rule.
          type: Unknown
        - contextPath: ForcepointDlp.PolicyException.RuleException.classifier_name
          description: The name of the classifier.
          type: String
        - contextPath: ForcepointDlp.PolicyException.RuleException.predefined
          description: Indicates whether the classifier is predefined.
          type: String
        - contextPath: ForcepointDlp.PolicyException.RuleException.position
          description: The position of the classifier in the rule conditions.
          type: Number
        - contextPath: ForcepointDlp.PolicyException.RuleException.threshold_type
          description: The type of threshold used for the classifier.
          type: String
        - contextPath: ForcepointDlp.PolicyException.RuleException.threshold_value_from
          description: The starting threshold value for the classifier.
          type: Number
        - contextPath: ForcepointDlp.PolicyException.RuleException.threshold_calculate_type
          description: Defines how the classifier's threshold is calculated.
          type: String
    - name: fp-dlp-rule-severity-action-get
      description: Retrieve details of rule severity and corresponding action properties for a specified policy.
      arguments:
        - name: policy_name
          description: Name of the policy for which rule severity and action details will be retrieved. Use `fp-dlp-policy-list` to obtain the required policy names.
          required: true
          default: true
      outputs:
        - contextPath: ForcepointDlp.SeverityActionRule.policy_name
          description: The name of the policy.
          type: String
        - contextPath: ForcepointDlp.SeverityActionRule.Rule.rule_name
          description: The name of the policy rule.
          type: String
        - contextPath: ForcepointDlp.SeverityActionRule.Rule.type
          description: The rule type defines when to trigger an incident.
          type: String
        - contextPath: ForcepointDlp.SeverityActionRule.Rule.max_matches
          description: Defines the maximum number of matches to trigger an action.
          type: String
        - contextPath: ForcepointDlp.SeverityActionRule.Rule.ClassifierDetail.selected
          description: Whether the classifier is selected.
          type: String
        - contextPath: ForcepointDlp.SeverityActionRule.Rule.ClassifierDetail.number_of_matches
          description: The number of matches with the classifier.
          type: Number
        - contextPath: ForcepointDlp.SeverityActionRule.Rule.ClassifierDetail.severity_type
          description: The severity level of the classifier.
          type: String
        - contextPath: ForcepointDlp.SeverityActionRule.Rule.ClassifierDetail.dup_severity_type
          description: The severity level of the classifier.
          type: String
        - contextPath: ForcepointDlp.SeverityActionRule.Rule.ClassifierDetail.action_plan
          description: The action plan when there is a match.
          type: String
        - contextPath: ForcepointDlp.SeverityActionRule.Rule.risk_adaptive_protection_enabled
          description: Whether risk adaptive protection is enabled.
          type: String
    - name: fp-dlp-rule-source-destination-get
      description: Retrieve the source and destination details of rules associated with a specified policy.
      arguments:
        - name: policy_name
          description: Name of the policy to retrieve source and destination details. Use `fp-dlp-policy-list` to obtain the required policy names.
          required: true
          default: true
      outputs:
        - contextPath: ForcepointDlp.SourceDestinationRule.policy_name
          description: The name of the policy.
          type: Unknown
        - contextPath: ForcepointDlp.SourceDestinationRule.Rule.rule_name
          description: The name of the policy rule.
          type: String
        - contextPath: ForcepointDlp.SourceDestinationRule.Rule.Source.endpoint_channel_machine_type
          description: The source machine type.
          type: String
        - contextPath: ForcepointDlp.SourceDestinationRule.Rule.Source.endpoint_connection_type
          description: The network location of the endpoint machines to analyze.
          type: String
        - contextPath: ForcepointDlp.SourceDestinationRule.Rule.Source.Resource.resource_name
          description: The name of the resource.
          type: String
        - contextPath: ForcepointDlp.SourceDestinationRule.Rule.Source.Resource
          description: The type of the resource (for example, computers).
          type: String
        - contextPath: ForcepointDlp.SourceDestinationRule.Rule.Source.Resource.include
          description: Indicates whether the resource is included or excluded.
          type: String
        - contextPath: ForcepointDlp.SourceDestinationRule.Rule.Destination.email_monitor_directions
          description: "Specifies the email traffic directions to monitor: inbound, outbound, internal, or all."
          type: String
        - contextPath: ForcepointDlp.SourceDestinationRule.Rule.Destination.Channel.channel_type
          description: The type of the channel.
          type: String
        - contextPath: ForcepointDlp.SourceDestinationRule.Rule.Destination.Channel.enabled
          description: Indicates whether the resource is enabled.
          type: String
        - contextPath: ForcepointDlp.SourceDestinationRule.Rule.Destination.Channel.user_operations
          description: A user operation to monitor, such as file uploading, downloading, or external file-sharing.
          type: String
        - contextPath: ForcepointDlp.SourceDestinationRule.Rule.Destination.Channel.Resource.resource_name
          description: The name of the resource.
          type: String
        - contextPath: ForcepointDlp.SourceDestinationRule.Rule.Destination.Channel.Resource.type
          description: The type of the resource (for example, computers).
          type: String
        - contextPath: ForcepointDlp.SourceDestinationRule.Rule.Destination.Channel.Resource.include
          description: Indicates whether the resource is included or excluded.
          type: String
    - name: fp-dlp-rule-create
      description: Create a new rule in a specified DLP policy with a single classifier. To add more classifiers, use the `fp-dlp-rule-update` command or provide a JSON configuration file via the `entry_id` argument. If the specified policy does not exist, it will be created automatically. If the rule already exists, use the `fp-dlp-rule-update` command.
      arguments:
        - name: dlp_version
          description: The DLP version to use. Required when not using `entry_id``. Use `fp-dlp-policy-rule-list` to retrieve the DLP version.
          required: false
        - name: policy_name
          description: The name of the policy where the rule will be created. Use `fp-dlp-policy-list` to obtain the required policy names or define a new policy name. Not existed policy will automatically created. Required when not using `entry_id`.
          required: true
        - name: policy_enabled
          description: Indicates whether the policy is enabled. Put attention - if set to false, the policy will disappear from the the existing policies and you will have to enable it in the product.
          auto: PREDEFINED
          predefined:
            - "true"
            - "false"
          defaultValue: "true"
          required: false
        - name: predefined_policy
          description: Specifies if the policy is predefined.
          auto: PREDEFINED
          predefined:
            - "true"
            - "false"
          required: false
        - name: policy_description
          description: The description of the policy.
        - name: policy_level
          description: The priority level of the policy. Required when not using `entry_id`.
          required: false
        - name: policy_data_type
          description: The data type associated with the policy level.
          required: false
        - name: rule_name
          description: The name of the rule to be created. In case the rule is already exists, use the update command. Required when not using `entry_id`.
          required: true
        - name: rule_enabled
          description: Indicates whether the rule is enabled.
          auto: PREDEFINED
          predefined:
            - "true"
            - "false"
          required: false
          defaultValue: "true"
        - name: rule_parts_count_type
          description: Defines how matches within a transaction are evaluated to trigger the rule. Required when not using `entry_id`.
          auto: PREDEFINED
          predefined:
            - CROSS_COUNT
            - INTERNAL_COUNT
          required: false
        - name: rule_condition_relation_type
          description: Specifies the condition relationship to trigger the rule. Required when not using `entry_id`.
          auto: PREDEFINED
          predefined:
            - AND
            - OR
          required: false
        - name: classifier_name
          description: The name of the classifier in Forcepoint DLP. Required when not using `entry_id`.
          required: false
        - name: classifier_predefined
          description: Specifies if the classifier is predefined. Required when not using `entry_id`.
          auto: PREDEFINED
          predefined:
            - "true"
            - "false"
          required: false
        - name: classifier_position
          description: The position of the classifier in the rule conditions. Required when not using `entry_id`.
          required: false
        - name: classifier_threshold_type
          description: Classifier threshold type. Required when not using `entry_id`.
          auto: PREDEFINED
          predefined:
            - CHECK_EMPTY
            - CHECK_GREATER_THAN
            - CHECK_IN_RANGE
          required: false
        - name: classifier_threshold_value_from
          description: Threshold first parameter. Required when not using `entry_id` and when classifier_threshold_type is `CHECK_IN_RANGE` or `CHECK_GREATER_THAN`.
          required: false
        - name: classifier_threshold_value_to
          description: Threshold first parameter. Required when not using `entry_id` and when classifier_threshold_type is `CHECK_IN_RANGE`.
          required: false
        - name: classifier_threshold_calculate_type
          description: Defines how the classifier's threshold is calculated. Required when not using `entry_id`.
          auto: PREDEFINED
          predefined:
            - UNIQUE
            - ALL
          required: false
        - name: entry_id
          description: Entry ID of a JSON file to pass the configuration instead of using the command inputs. Use `fp-dlp-policy-rule-list` to retrive examples for the payload to provide.
          required: false
    - name: fp-dlp-rule-update
      description: Update an existing rule in a specific DLP policy or create a classifier within it. To add/ update more classifiers, use this command multiple times (with diffrent position to add or existing position to update). or provide a JSON configuration file via the `entry_id` argument, which overrides all classifiers. If the policy does not exist, it will be created. If the classifier does not exist in the rule, it will be added. Use the `fp-dlp-rule-create` command to create a rule if it does not exist.
      arguments:
        - name: dlp_version
          description: The DLP version to use. Required when not using `entry_id`. Use `fp-dlp-policy-rule-list` to retrieve the DLP version.
          required: false
        - name: policy_name
          description: The name of the policy where the rule will be updated. Use `fp-dlp-policy-list` to obtain the required policy names.
          required: true
        - name: rule_name
          description: The name of the rule that will be updated. Use `fp-dlp-policy-rule-list` to obtain the required rule names.
          required: true
        - name: policy_enabled
          description: Indicates whether the policy is enabled.. Put attention - if set to false, the policy will disappear from the the existing policies and you will have to enable it in the product.
          auto: PREDEFINED
          predefined:
            - "true"
            - "false"
          required: false
        - name: predefined_policy
          description: Specifies if the policy is predefined.
          auto: PREDEFINED
          predefined:
            - "true"
            - "false"
          required: false
        - name: policy_description
          description: The description of the policy.
        - name: policy_level
          description: The priority level of the policy.
          required: false
        - name: policy_data_type
          description: The data type associated with the policy level.
          required: false
        - name: rule_enabled
          description: Indicates whether the rule is enabled.
          auto: PREDEFINED
          predefined:
            - "true"
            - "false"
          required: false
        - name: rule_parts_count_type
          description: Defines how matches within a transaction are evaluated to trigger the rule.
          auto: PREDEFINED
          predefined:
            - CROSS_COUNT
            - INTERNAL_COUNT
          required: false
        - name: rule_condition_relation_type
          description: Specifies the condition relationship to trigger the rule.
          auto: PREDEFINED
          predefined:
            - AND
            - OR
          required: false
        - name: classifier_name
          description: The name of the classifier in Forcepoint DLP.
          required: false
        - name: classifier_predefined
          description: Specifies if the classifier is predefined.
          auto: PREDEFINED
          predefined:
            - "true"
            - "false"
          required: false
        - name: classifier_position
          description: The position of the classifier in the rule conditions.
          required: false
        - name: classifier_threshold_type
          description: Classifier threshold type.
          auto: PREDEFINED
          predefined:
            - CHECK_EMPTY
            - CHECK_GREATER_THAN
            - CHECK_IN_RANGE
          required: false
        - name: classifier_threshold_value_from
          description: Threshold first parameter. Mandatory when classifier_threshold_type is `CHECK_IN_RANGE` or `CHECK_GREATER_THAN`.
          required: false
        - name: classifier_threshold_value_to
          description: Threshold first parameter. Required when not using entry_id and when classifier_threshold_type is CHECK_IN_RANGE.
          required: false
        - name: classifier_threshold_calculate_type
          description: Defines how the classifier's threshold is calculated.
          auto: PREDEFINED
          predefined:
            - UNIQUE
            - ALL
          required: false
        - name: entry_id
          description: Entry ID of a JSON file to pass the configuration instead of using the command inputs. Use `fp-dlp-policy-rule-list` to retrive examples for the payload to provide.
          required: false
    - name: fp-dlp-rule-severity-action-update
      description: Update the severity actions for a rule in a specific DLP policy. To add more classifiers, use this command multiple times or provide a JSON configuration file via the `entry_id` argument to override all classifiers. A maximum of 3 classifiers is allowed. Use the `override_classifier_number_of_matches` argument to specify which classifier to update based on its number of matches.
      arguments:
        - name: policy_name
          description: The name of the policy where the rules will be updated. Use `fp-dlp-policy-list` to obtain the required policy names.
          required: true
        - name: rule_name
          description: The name of the rule to be updated. Use `fp-dlp-policy-rule-list` to obtain the required rule names. Required when not using `entry_id`.
          required: true
        - name: rule_type
          description: The type of the rule. Required when not using `entry_id`.
          auto: PREDEFINED
          predefined:
            - CUMULATIVE_CONDITION
            - EVERY_MATCHED_CONDITION
          required: false
        - name: rule_count_type
          description: The type of the matches to count. Required when rule_type is CUMULATIVE_CONDITION. Required when not using `entry_id`.
          auto: PREDEFINED
          predefined:
            - MATCHES
            - UNIQUE_MATCHES
            - EVENTS
          required: false
        - name: rule_count_period
          description: The period of the matches to count. Required when rule_type is CUMULATIVE_CONDITION. Required when not using `entry_id`.
          auto: PREDEFINED
          predefined:
            - FIVE_MINUTES
            - FIFTEEN_MINUTES
            - ONE_HOUR
            - FOUR_HOUR
            - EIGHT_HOURS
            - TWENTY_FOUR_HOURS
          required: false
        - name: rule_rate_match_period
          description: The match type (for example, transactions) will accumulate until the rate declines for the specified duration. Required when rule_type is CUMULATIVE_CONDITION. Required when not using `entry_id`.
          auto: PREDEFINED
          predefined:
            - FIVE_MINUTES
            - FIFTEEN_MINUTES
            - ONE_HOUR
            - FOUR_HOUR
            - EIGHT_HOURS
            - TWENTY_FOUR_HOURS
          required: false
        - name: rule_max_matches
          description: Matches are calculated as the X matched conditions. Required when not using `entry_id`.
          auto: PREDEFINED
          predefined:
            - GREATEST_NUMBER
            - SUM_ALL
          required: false
        - name: classifier_selected
          description: Indicates if the classifier is selected. Required when not using `entry_id`.
          auto: PREDEFINED
          predefined:
            - "true"
            - "false"
          required: false
        - name: classifier_number_of_matches
          description: The number of matches for the classifier. In case therer is no classifier with this number of matches, use `override_classifier_number_of_matches` to override classifier. Required when not using `entry_id`.
          required: false
        - name: override_classifier_number_of_matches
          description: The number of matches classifier to override.
          required: false
        - name: classifier_severity_type
          description: The severity type of the classifier. Required when not using `entry_id`.
          auto: PREDEFINED
          predefined:
            - LOW
            - MEDIUM
            - HIGH
          required: false
        - name: classifier_action_plan
          description: The action plan associated with the classifier. There are predefined values (such as `Audit Only`, `Block All`, `Audit and Notify`, `Drop Email Attachment`, `Audit Without Forensis`, `Block Without Forencis`) and defined by user action plans. Required when not using `entry_id`.
          required: false
        - name: entry_id
          description: Entry ID of a JSON file to pass the configuration instead of using the command inputs. Use `fp-dlp-rule-severity-action-get` to retrive examples for the payload to provide.
          required: false
    - name: fp-dlp-rule-source-destination-update
      description: Update the source and destination settings for a rule in a specific DLP policy. You can pass configuration data via parameters to update one channel and resource, or provide a JSON configuration file via the `entry_id` argument to override all channels.
      arguments:
        - name: policy_name
          description: The name of the policy where the rules will be updated. Use `fp-dlp-policy-list` to obtain the required policy names.
          required: true
        - name: rule_name
          description: The name of the rule to be updated. Use `fp-dlp-policy-rule-list` to obtain the required rule names.
          required: true
        - name: rule_source_endpoint_channel_machine_type
          description: The type of endpoint machine.
          auto: PREDEFINED
          predefined:
            - ALL_MACHINES
            - ALL_MACHINES_EXCEPT_LAPTOPS
            - LAPTOPS_ONLY
          required: false
        - name: rule_source_endpoint_connection_type
          description: The type of endpoint connection.
          auto: PREDEFINED
          predefined:
            - NONE
            - ANYWARE
            - CONNECTED_TO_CORPORATE_NETWORK
            - NOT_CONNECTED_TO_CORPORATE_NETWORK
          required: false
        - name: rule_destination_email_monitor_directions
          description: Email monitor directions.
          auto: PREDEFINED
          predefined:
            - INCOMING
            - OUTGOING
            - INTERNAL
          isArray: true
        - name: channel_type
          description: The type of the channel.
          auto: PREDEFINED
          predefined:
            - EMAIL
            - ENDPOINT_EMAIL
            - FTP
            - IM
            - HTTP
            - HTTPS
            - GENERIC_TEXT
            - ENDPOINT_HTTP
            - ENDPOINT_HTTPS
            - NETWORK_PRINTING
            - ENDPOINT_PRINTING
            - ENDPOINT_APPLICATION
            - ENDPOINT_REMOVABLE_MEDIA
            - ENDPOINT_LAN
            - MOBILE_AIRSYNC
            - EFSS
            - CASB_REAL_TIME
            - CASB_NEAR_REAL_TIME
          required: false
        - name: channel_enabled
          description: Indicates whether the channel is enabled.
          auto: PREDEFINED
          predefined:
            - "true"
            - "false"
          required: false
        - name: resource_name
          description: The name of the resource.
          required: false
        - name: resource_type
          description: The type of the resource.
          auto: PREDEFINED
          predefined:
            - DIRECTORY_ENTRY_USER
            - DIRECTORY_ENTRY_GROUP
            - DIRECTORY_ENTRY_OU
            - CUSTOM_USER
            - NETWORK
            - CUSTOM_COMPUTER
            - DOMAIN
            - BUSINESS_UNIT
            - APPLICATION_GROUP
            - ONLINE_APPLICATION_GROUP
            - PRINTER
            - DEVICE
            - COUNTRY
            - URL_CATEGORY
            - CLOUD_APPLICATION
          required: false
        - name: resource_include
          description: Indicates whether the resource is included.
          auto: PREDEFINED
          predefined:
            - "true"
            - "false"
          required: false
        - name: entry_id
          description: Entry ID of a JSON file to pass the configuration instead of using the command inputs. Use `fp-dlp-rule-source-destination-get` to retrive examples for the payload to provide.
          required: false
    - name: fp-dlp-rule-exception-create
      description: Create an exception rule for a specified parent rule and policy type. To add more classifiers, use this command multiple times or provide a JSON configuration file via the `entry_id` argument to override all classifiers.
      arguments:
        - name: parent_policy_name
          description: The name of the parent policy that holds the rule. Use `fp-dlp-policy-list` to obtain the required policy names.
          required: true
        - name: parent_rule_name
          description: The name of the parent rule that holds exception rules. Use `fp-dlp-policy-rule-list` to obtain the required rule names.
          required: true
        - name: policy_type
          description: The type of the policy.
          auto: PREDEFINED
          predefined:
            - DLP
            - DISCOVERY
          required: false
          defaultValue: DLP
        - name: exception_rule_name
          description: The name of the exception rule that will be created.
          required: false
        - name: enabled
          description: Indicates whether the exception rule is enabled.
          auto: PREDEFINED
          predefined:
            - "true"
            - "false"
          required: false
        - name: description
          description: A description of the exception rule.
        - name: parts_count_type
          description: The parts count type of the exception rule.
          auto: PREDEFINED
          predefined:
            - CROSS_COUNT
            - INTERNAL_COUNT
          required: false
        - name: condition_relation_type
          description: The condition relation type of the exception rule.
          auto: PREDEFINED
          predefined:
            - AND
            - OR
            - CUSTOMIZED
          required: false
        - name: condition_enabled
          description: Indicates whether the condition is enabled.
          auto: PREDEFINED
          predefined:
            - "true"
            - "false"
          required: false
        - name: source_enabled
          description: Indicates whether the source condition is enabled (only for DLP policy type).
          auto: PREDEFINED
          predefined:
            - "true"
            - "false"
          required: false
        - name: destination_enabled
          description: Indicates whether the destination condition is enabled (only for DLP policy type).
          auto: PREDEFINED
          predefined:
            - "true"
            - "false"
          required: false
        - name: classifier_name
          description: The name of the classifier.
          required: false
        - name: classifier_predefined
          description: Indicates if the classifier is predefined.
          auto: PREDEFINED
          predefined:
            - "true"
            - "false"
          required: false
        - name: classifier_position
          description: The position of the classifier inside the condition.
          required: false
        - name: classifier_threshold_type
          description: The threshold type for the classifier.
          auto: PREDEFINED
          predefined:
            - CHECK_EMPTY
            - CHECK_GREATER_THAN
            - CHECK_IN_RANGE
          required: false
        - name: classifier_threshold_value_from
          description: The first threshold value for CHECK_IN_RANGE or CHECK_GREATER_THAN.
          required: false
        - name: classifier_threshold_value_to
          description: Threshold first parameter. Required when not using `entry_id` and when classifier_threshold_type is `CHECK_IN_RANGE`.
          required: false
        - name: classifier_threshold_calculate_type
          description: How the threshold is calculated.
          auto: PREDEFINED
          predefined:
            - UNIQUE
            - ALL
          required: false
        - name: severity_classifier_max_matches
          description: The method for calculating matches.
          auto: PREDEFINED
          predefined:
            - GREATEST_NUMBER
            - SUM_ALL
          required: false
        - name: severity_classifier_selected
          description: Indicates whether the classifier detail is selected.
          auto: PREDEFINED
          predefined:
            - "true"
            - "false"
          required: false
        - name: severity_classifier_number_of_matches
          description: The number of matches for the classifier detail.
          required: false
        - name: severity_classifier_severity_type
          description: The severity type for the classifier detail.
          auto: PREDEFINED
          predefined:
            - LOW
            - MEDIUM
            - HIGH
          required: false
        - name: severity_classifier_action_plan
          description: The action plan for the classifier detail. There are predefined values (such as `Audit Only`, `Block All`, `Audit and Notify`, `Drop Email Attachment`, `Audit Without Forensis`, `Block Without Forencis`) and defined by user action plans.
          required: false
        - name: entry_id
          description: Entry ID of a JSON file to pass the configuration instead of using the command inputs. Use `fp-dlp-rule-exception-list` to retrieve examples for the payload to provide.
          required: false
    - name: fp-dlp-rule-exception-update
      description: Update an existing exception rule for a specified parent rule and policy type. To add/ update more classifiers, use this command multiple times (with diffrent position to add or existing position to update) or provide a JSON configuration file via the `entry_id` argument to override all classifiers.
      arguments:
        - name: parent_policy_name
          description: The name of the parent policy that holds the rule. Use fp-dlp-policy-list to obtain the required policy names.
          required: true
        - name: parent_rule_name
          description: The name of the parent rule that holds exception rules. Use fp-dlp-policy-rule-list to obtain the required rule names.
          required: true
        - name: policy_type
          description: The type of the policy.
          auto: PREDEFINED
          predefined:
            - DLP
            - DISCOVERY
          required: false
          defaultValue: DLP
        - name: exception_rule_name
          description: The name of the exception rule that will be updated. Use 'forcepoint-dlp-get-rule-exception' to obtain the required exception rule names.
          required: false
        - name: enabled
          description: Indicates whether the exception rule is enabled.
          auto: PREDEFINED
          predefined:
            - "true"
            - "false"
          required: false
        - name: description
          description: A description of the exception rule.
        - name: parts_count_type
          description: The parts count type of the exception rule.
          auto: PREDEFINED
          predefined:
            - CROSS_COUNT
            - INTERNAL_COUNT
          required: false
        - name: condition_relation_type
          description: The condition relation type of the exception rule.
          auto: PREDEFINED
          predefined:
            - AND
            - OR
            - CUSTOMIZED
          required: false
        - name: condition_enabled
          description: Indicates whether the condition is enabled.
          auto: PREDEFINED
          predefined:
            - "true"
            - "false"
          required: false
        - name: source_enabled
          description: Indicates whether the source condition is enabled (only for DLP policy type).
          auto: PREDEFINED
          predefined:
            - "true"
            - "false"
          required: false
        - name: destination_enabled
          description: Indicates whether the destination condition is enabled (only for DLP policy type).
          auto: PREDEFINED
          predefined:
            - "true"
            - "false"
          required: false
        - name: classifier_name
          description: The name of the classifier.
          required: false
        - name: classifier_predefined
          description: Indicates if the classifier is predefined.
          auto: PREDEFINED
          predefined:
            - "true"
            - "false"
          required: false
        - name: classifier_position
          description: The position of the classifier inside the condition.
          required: false
        - name: classifier_threshold_type
          description: The threshold type for the classifier.
          auto: PREDEFINED
          predefined:
            - CHECK_EMPTY
            - CHECK_GREATER_THAN
            - CHECK_IN_RANGE
          required: false
        - name: classifier_threshold_value_from
          description: The first threshold value for `CHECK_IN_RANGE` or `CHECK_GREATER_THAN`.
          required: false
        - name: classifier_threshold_value_to
          description: Threshold first parameter. Required when not using `entry_id` and when classifier_threshold_type is `CHECK_IN_RANGE`.
          required: false
        - name: classifier_threshold_calculate_type
          description: How the threshold is calculated.
          auto: PREDEFINED
          predefined:
            - UNIQUE
            - ALL
          required: false
        - name: severity_classifier_max_matches
          description: The method for calculating matches.
          auto: PREDEFINED
          predefined:
            - GREATEST_NUMBER
            - SUM_ALL
          required: false
        - name: severity_classifier_selected
          description: Indicates whether the classifier detail is selected.
          auto: PREDEFINED
          predefined:
            - "true"
            - "false"
          required: false
        - name: severity_classifier_number_of_matches
          description: The number of matches for the classifier. In case therer is no classifier with this number of matches, use override_severity_classifier_number_of_matches to override classifier. Required when not using `entry_id`.
          required: false
        - name: override_severity_classifier_number_of_matches
          description: The number of matches classifier to override. Required when not using `entry_id`.
          required: false
        - name: severity_classifier_severity_type
          description: The severity type for the classifier detail.
          auto: PREDEFINED
          predefined:
            - LOW
            - MEDIUM
            - HIGH
          required: false
        - name: severity_classifier_action_plan
          description: The action plan for the classifier detail. There are predefined values (such as `Audit Only`, `Block All`, `Audit and Notify`, `Drop Email Attachment`, `Audit Without Forensis`, `Block Without Forencis`) and defined by user action plans.
          required: false
        - name: entry_id
          description: Entry ID of a JSON file to pass the configuration instead of using the command inputs. Use `fp-dlp-rule-exception-list` to retrieve examples for the payload to provide.
          required: false
    - name: fp-dlp-incident-list
      description: Retrieve a list of incidents based on specified filters.
      arguments:
        - name: type
          description: The type of incidents to retrieve.
          auto: PREDEFINED
          predefined:
            - INCIDENTS
            - DISCOVERY
          required: false
          defaultValue: INCIDENTS
        - name: ids
          description: Comma separated array of incident IDs to retrieve. For example, 131069,131066.
          required: false
        - name: from_date
          description: Start date for the incident search. Timestamp in ISO format or <number> <time unit>, e.g., 2022-01-01T00:00:00.000Z, 12 hours, 7 days, 3 months, now.
          required: true
        - name: to_date
          description: End date for the incident search. Timestamp in ISO format or <number> <time unit>, e.g., 2022-01-01T00:00:00.000Z, 12 hours, 7 days, 3 months, now.
          required: false
          defaultValue: now
        - name: status
          description: The status of incidents to filter.
          auto: PREDEFINED
          predefined:
            - NEW
            - IN_PROCESS
            - CLOSE
            - FALSE_POSITIVE
            - ESCALATED
        - name: all_results
          description: Indicates whether to retrieve all results by overriding the default limit. Use 'true' to fetch all results or 'false' to respect the default limit.
          defaultValue: "false"
          auto: PREDEFINED
          predefined:
            - "true"
            - "false"
          required: false
        - name: limit
          description: The maximum number of records to retrieve. If 'all_results' is set to true, this field is ignored.
          defaultValue: "50"
          required: false
      outputs:
        - contextPath: ForcepointDlp.Incident.id
          description: Unique identifier for the incident.
          type: Number
        - contextPath: ForcepointDlp.Incident.severity
          description: Severity level of the incident.
          type: String
        - contextPath: ForcepointDlp.Incident.action
          description: Action taken on the incident.
          type: String
        - contextPath: ForcepointDlp.Incident.status
          description: Current status of the incident.
          type: String
        - contextPath: ForcepointDlp.Incident.Source.ip_address
          description: Source IP address associated with the incident.
          type: String
        - contextPath: ForcepointDlp.Incident.history
          description: History of the incident with task details.
          type: Array
        - contextPath: ForcepointDlp.Incident.event_id
          description: Unique event identifier associated with the incident.
          type: String
        - contextPath: ForcepointDlp.Incident.maximum_matches
          description: Maximum matches in the incident.
          type: Number
        - contextPath: ForcepointDlp.Incident.transaction_size
          description: Size of the transaction triggering the incident.
          type: Number
        - contextPath: ForcepointDlp.Incident.analyzed_by
          description: Policy engine or tool that analyzed the incident.
          type: String
        - contextPath: ForcepointDlp.Incident.event_time
          description: Time the event was recorded.
          type: String
        - contextPath: ForcepointDlp.Incident.incident_time
          description: Time the incident was identified.
          type: String
        - contextPath: ForcepointDlp.Incident.channel
          description: Communication channel associated with the incident.
          type: String
        - contextPath: ForcepointDlp.Incident.policies
          description: Policies associated with the incident.
          type: String
        - contextPath: ForcepointDlp.Incident.detected_by
          description: Detection tool or method.
          type: String
        - contextPath: ForcepointDlp.Incident.details
          description: Detailed information about the incident.
          type: String
        - contextPath: ForcepointDlp.Incident.violation_triggers
          description: Array of violation triggers, including classifiers, policy name, and rule name.
          type: Array
    - name: fp-dlp-incident-update
      description: Update an incident's attributes such as status, severity, assignment, comments, tags, or false positive indication.
      arguments:
        - name: event_ids
          description: A list of event IDs to update. Use the 'fp-dlp-incident-get' command to retrieve incident IDs.
          required: true
        - name: type
          description: The type of incidents to retrieve.
          auto: PREDEFINED
          predefined:
            - INCIDENTS
            - DISCOVERY
          required: false
          defaultValue: INCIDENTS
        - name: status
          description: The status to update for the specified incidents.
          required: false
          auto: PREDEFINED
          predefined:
            - NEW
            - IN_PROCESS
            - CLOSE
            - FALSE_POSITIVE
            - ESCALATED
        - name: comment
          description: A comment to attach to the specified incidents.
          required: false
        - name: assign
          description: The user to assign the specified incidents to. Provide 'admin' or the username of the assignee.
          required: false
        - name: tag
          description: Tag to assign to the specified incidents.
          required: false
        - name: severity
          description: The severity level to update for the specified incidents.
          required: false
          auto: PREDEFINED
          predefined:
            - HIGH
            - MEDIUM
            - LOW
        - name: false_positive
          description: Flag to indicate whether the specified incidents are false positives.
          required: false
          auto: PREDEFINED
          predefined:
            - "true"
            - "false"
    - name: get-modified-remote-data
      arguments:
        - description: Date string in local time representing the last time the incident was updated. The incident is only returned if it was modified after the last update time.
          name: lastUpdate
      description: Gets the list of incidents that were modified since the last update time. Note that this method is here for debugging purposes. The get-modified-remote-data command is used as part of a Mirroring feature, which is available from version 6.1.
    - name: get-remote-data
      arguments:
        - description: The ticket ID.
          name: id
          required: true
        - description: Retrieve entries that were created after lastUpdate.
          name: lastUpdate
          required: true
      description: Get remote data from a remote incident. This method does not update the current incident, and should be used for debugging purposes.
    - name: get-mapping-fields
      arguments: []
      description: Returns the list of fields for an incident type.
    - name: update-remote-system
      arguments: []
      description: Updates the remote incident or detection with local incident or detection changes. This method is only used for debugging purposes and will not update the current incident or detection.
  dockerimage: demisto/python3:3.12.8.1983910
  isfetchevents: true
  runonce: false
  script: ""
  subtype: python3
  type: python
  isfetch: true
  isremotesyncin: true
  isremotesyncout: true
  ismappable: true
fromversion: 6.10.0
marketplaces:
<<<<<<< HEAD
  - marketplacev2
  - xsoar
=======
- marketplacev2
- platform
>>>>>>> 919c2368
tests:
  - No tests (auto formatted)<|MERGE_RESOLUTION|>--- conflicted
+++ resolved
@@ -1171,12 +1171,8 @@
   ismappable: true
 fromversion: 6.10.0
 marketplaces:
-<<<<<<< HEAD
   - marketplacev2
   - xsoar
-=======
-- marketplacev2
-- platform
->>>>>>> 919c2368
+  - platform
 tests:
   - No tests (auto formatted)