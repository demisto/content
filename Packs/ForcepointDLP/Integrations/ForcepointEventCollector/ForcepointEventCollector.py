--- conflicted
+++ resolved
@@ -512,7 +512,6 @@
         Callable: A wrapped function that ensures valid authentication before executing.
     """
 
-<<<<<<< HEAD
     @wraps(wrapped=func)
     def wrapper(client: "Client", *args, **kwargs):
         def is_token_expired(integration_context: dict[str, Any], key: str) -> bool:
@@ -560,8 +559,7 @@
 
 
 class Client(BaseClient):
-=======
->>>>>>> 1b429903
+
     def __init__(
         self,
         base_url: str,
@@ -573,13 +571,8 @@
         api_limit=API_DEFAULT_LIMIT,
         **kwargs,
     ):
-<<<<<<< HEAD
         self._username = username
         self._password = password
-=======
-        self.username = username
-        self.password = password
->>>>>>> 1b429903
         self.api_limit = api_limit
         self.utc_now = utc_now
         super().__init__(
@@ -591,26 +584,12 @@
     def error_handler(self, res: requests.Response):
         """Error handler for the API response.
 
-<<<<<<< HEAD
         Args:
             res (Response): Error response.
-=======
-    def http_request(self, *args, **kwargs):
-        """
-        Overrides Base client request function, retrieves and adds to headers access token before sending the request.
-        """
-        token = self.get_access_token()
-        headers = {
-            "Authorization": f"Bearer {token}",
-            "Content-Type": "application/json",
-        }
-        return super()._http_request(*args, headers=headers, **kwargs)  # type: ignore[misc]
->>>>>>> 1b429903
 
         Raises:
             DemistoException: There is no data to return.
         """
-<<<<<<< HEAD
         if res.status_code == NO_CONTENT_CODE:
             raise DemistoException(
                 NO_CONTENT_MESSAGE,
@@ -659,35 +638,6 @@
             url_suffix="policy/rules/exceptions/all",
             params={"type": policy_type},
         )
-=======
-        Obtains access and refresh token from server.
-        Access token is used and stored in the integration context until expiration time.
-        After expiration, new refresh token and access token are obtained and stored in the
-        integration context.
-
-         Returns:
-             str: the access token.
-        """
-        integration_context = get_integration_context()
-        access_token = integration_context.get("access_token")
-        token_initiate_time = integration_context.get("token_initiate_time")
-        token_expiration_seconds = integration_context.get("token_expiration_seconds")
-
-        if access_token and Client.is_token_valid(
-            token_initiate_time=float(token_initiate_time), token_expiration_seconds=float(token_expiration_seconds)
-        ):
-            return access_token
-
-        # There's no token or it is expired
-        access_token, token_expiration_seconds = self.get_token_request()
-        integration_context = {
-            "access_token": access_token,
-            "token_expiration_seconds": token_expiration_seconds,
-            "token_initiate_time": time.time(),
-        }
-        demisto.info("successfully updated access token")
-        set_integration_context(context=integration_context)
->>>>>>> 1b429903
 
     def get_exception_rule(
         self,
@@ -748,7 +698,6 @@
         remove_ignored_incidents: bool | None = None,
     ) -> dict:
         """
-<<<<<<< HEAD
         Retrieve incidents based on the provided filters or by incident IDs.
 
         Args:
@@ -800,19 +749,6 @@
                     "remove_ignored_incidents": remove_ignored_incidents,
                 }
             )
-=======
-         Sends request to retrieve token.
-
-        Returns:
-            tuple[str, str]: token and its expiration date
-        """
-        headers = {
-            "username": self.username,
-            "password": self.password,
-        }
-        token_response = self._http_request("POST", url_suffix="/auth/refresh-token", headers=headers)
-        return token_response.get("access_token"), token_response.get("access_token_expires_in")
->>>>>>> 1b429903
 
         return self._http_request(
             method="POST",
@@ -925,13 +861,10 @@
 """ COMMAND FUNCTIONS """
 
 
-<<<<<<< HEAD
 def get_events_command(
-    client: Client, args: dict[str, Any]
+    client: Client,
+    args: dict[str, Any]
 ) -> tuple[CommandResults, List[dict[str, Any]]]:
-=======
-def get_events_command(client: Client, args: dict[str, Any]) -> tuple[CommandResults, List[dict[str, Any]]]:
->>>>>>> 1b429903
     limit: int = arg_to_number(args.get("limit")) or DEFAULT_MAX_FETCH
     since_time = arg_to_datetime(args.get("since_time"), settings=DATEPARSER_SETTINGS)
     assert isinstance(since_time, datetime)
@@ -976,14 +909,10 @@
         # This means that we've more events in the minimal epoch, that we're able to get in a single fetch,
         # and we'll ignore any additional events in this particular second.
         next_fetch_time: str = to_str_time(from_time + timedelta(seconds=1))
-<<<<<<< HEAD
         demisto.info(
             f"Moving the fetch to the next second:{next_fetch_time}. Any additional events in this "
             f"second will be lost!"
         )
-=======
-        demisto.info(f"Moving the fetch to the next second:{next_fetch_time}. Any additional events in this second will be lost!")
->>>>>>> 1b429903
         return [], [], next_fetch_time
 
     # We've got events for this time span, so start from that to_time in the next fetch,
@@ -1045,7 +974,6 @@
     )
 
 
-<<<<<<< HEAD
 def list_policy_command(client: Client, args: dict) -> CommandResults:
     """
     List the names of all enabled policies displayed in the 'Manage DLP and Discovery Policies' section.
@@ -1053,21 +981,6 @@
     Args:
         client (Client): Forcepoint DLP client.
         args (dict): Command arguments.
-=======
-def main():  # pragma: no cover
-    command = demisto.command()
-    params = demisto.params()
-    args = demisto.args()
-    demisto.debug(f"Command being called is {command}")
-    username: str = params.get("credentials", {}).get("identifier", "")
-    password: str = params.get("credentials", {}).get("password", "")
-
-    try:
-        first_fetch = (
-            arg_to_datetime(params.get("first_fetch"), settings=DATEPARSER_SETTINGS) if params.get("first_fetch") else None
-        )
-        max_fetch = arg_to_number(params.get("max_fetch")) or DEFAULT_MAX_FETCH
->>>>>>> 1b429903
 
     Returns:
         CommandResults: Outputs for XSOAR.
@@ -1167,13 +1080,7 @@
             raw_response=response,
             outputs=outputs,
         )
-<<<<<<< HEAD
     ]
-=======
-        if command == "test-module":
-            test_module_first_fetch: datetime = arg_to_datetime(DEFAULT_TEST_MODULE_SINCE_TIME, settings=DATEPARSER_SETTINGS)  # type: ignore[assignment]
-            return_results(test_module_command(client, test_module_first_fetch))
->>>>>>> 1b429903
 
     for rule in outputs.get("Rule", []):
         for clsf in rule.get("Classifier", []):
