{
    "name": "Forcepoint DLP",
    "description": "Forcepoint DLP event collector",
    "support": "xsoar",
<<<<<<< HEAD
    "currentVersion": "2.0.0",
=======
    "currentVersion": "1.0.13",
>>>>>>> b26f46c4
    "author": "Cortex XSOAR",
    "url": "https://www.paloaltonetworks.com/cortex",
    "email": "",
    "categories": [
        "Endpoint"
    ],
    "tags": [],
    "useCases": [],
    "keywords": [],
    "marketplaces": [
        "marketplacev2",
        "xsoar",
        "platform"
    ],
    "supportedModules": [
        "X1",
        "X3",
        "X5",
<<<<<<< HEAD
        "ENT_PLUS"
    ],
    "defaultDataSource": "Forcepoint DLP Event Collector"
=======
        "ENT_PLUS",
        "agentix"
    ]
>>>>>>> b26f46c4
}<|MERGE_RESOLUTION|>--- conflicted
+++ resolved
@@ -2,11 +2,7 @@
     "name": "Forcepoint DLP",
     "description": "Forcepoint DLP event collector",
     "support": "xsoar",
-<<<<<<< HEAD
     "currentVersion": "2.0.0",
-=======
-    "currentVersion": "1.0.13",
->>>>>>> b26f46c4
     "author": "Cortex XSOAR",
     "url": "https://www.paloaltonetworks.com/cortex",
     "email": "",
@@ -25,13 +21,7 @@
         "X1",
         "X3",
         "X5",
-<<<<<<< HEAD
-        "ENT_PLUS"
-    ],
-    "defaultDataSource": "Forcepoint DLP Event Collector"
-=======
         "ENT_PLUS",
         "agentix"
     ]
->>>>>>> b26f46c4
 }