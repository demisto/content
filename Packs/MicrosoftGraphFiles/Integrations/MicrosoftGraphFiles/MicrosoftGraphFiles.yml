category: Email
commonfields:
  id: Microsoft_Graph_Files
  version: -1
configuration:
- defaultvalue: https://graph.microsoft.com
  display: Server URL
  name: host
  required: true
  type: 0
- display: Application ID / Client ID
  name: auth_id
  type: 4
  hidden: true
  required: false
- name: credentials_auth_id
  type: 9
<<<<<<< HEAD
  displaypassword: ID (received from the admin consent - see Detailed Instructions)
  hiddenusername: true
  required: false
- display: Token (received from the admin consent - see Detailed Instructions)
=======
  displaypassword: Application ID / Client ID
  hiddenusername: true
  required: false
- display: Token / Tenant ID
>>>>>>> 5cfcc708
  name: tenant_id
  type: 4
  hidden: true
  required: false
- name: credentials_tenant_id
  type: 9
<<<<<<< HEAD
  displaypassword: Token (received from the admin consent - see Detailed Instructions)
  hiddenusername: true
  required: false
- display: Key (received from the admin consent - see Detailed Instructions)
=======
  displaypassword: Token / Tenant ID
  hiddenusername: true
  required: false
- display: Key / Client Secret
>>>>>>> 5cfcc708
  name: enc_key
  type: 4
  hidden: true
  required: false
- name: credentials_enc_key
  type: 9
<<<<<<< HEAD
  displaypassword: Key (received from the admin consent - see Detailed Instructions)
  hiddenusername: true
  required: false
=======
  displaypassword: Key / Client Secret
  hiddenusername: true
  required: false
- display: Application redirect URI (for Self Deployed - Authorization Code Flow)
  name: redirect_uri
  type: 0
  section: Connect
  required: false
- display: ''
  name: auth_code_creds
  type: 9
  displaypassword: Authorization code (for Self Deployed - Authorization Code Flow)
  hiddenusername: true
  section: Connect
  required: false
>>>>>>> 5cfcc708
- additionalinfo: Used for certificate authentication. As appears in the "Certificates & secrets" page of the app.
  display: Certificate Thumbprint
  name: certificate_thumbprint
  type: 4
  hidden: true
  required: false
- name: credentials_certificate_thumbprint
  type: 9
  additionalinfo: Used for certificate authentication. As appears in the "Certificates & secrets" page of the app.
  displaypassword: Certificate Thumbprint
  hiddenusername: true
  required: false
- additionalinfo: Used for certificate authentication. The private key of the registered certificate.
  display: Private Key
  name: private_key
  type: 14
  required: false
<<<<<<< HEAD
=======
- additionalinfo: Select this checkbox if you are using a self-deployed Azure application.
  display: Use a self-deployed Azure Application
  name: self_deployed
  type: 8
  required: false
>>>>>>> 5cfcc708
- additionalinfo: Relevant only if the integration is running on Azure VM. If selected, authenticates based on the value provided for the Azure Managed Identities Client ID field. If no value is provided for the Azure Managed Identities Client ID field, authenticates based on the System Assigned Managed Identity. For additional information, see the Help tab.
  display: Use Azure Managed Identities
  name: use_managed_identities
  type: 8
  required: false
- additionalinfo: The Managed Identities client ID for authentication - relevant only if the integration is running on Azure VM.
  displaypassword: Azure Managed Identities Client ID
  name: managed_identities_client_id
  hiddenusername: true
  type: 9
  required: false
- display: Trust any certificate (not secure)
  name: insecure
  type: 8
  required: false
- display: Use system proxy settings
  name: proxy
  type: 8
  required: false
<<<<<<< HEAD
- additionalinfo: Select this checkbox if you are using a self-deployed Azure application.
  display: Use a self-deployed Azure Application
  name: self_deployed
  type: 8
  required: false
=======
>>>>>>> 5cfcc708
description: Use the O365 File Management (Onedrive/Sharepoint/Teams) integration to enable your app to get authorized access to files in OneDrive, SharePoint, and MS Teams across your entire organization. This integration requires admin consent.
display: O365 File Management (Onedrive/Sharepoint/Teams)
name: Microsoft_Graph_Files
script:
  commands:
  - arguments:
    - auto: PREDEFINED
      description: The MS Graph resource.
      isArray: true
      name: object_type
      predefined:
      - drives
      - groups
      - sites
      - users
      required: true
    - description: |-
        MS Graph resource ID.
        For resource type 'drive': To get a list of all drives in your site, use the msgraph-list-drives-in-site command.
        For resource type 'group': To get a list of all groups that exists, configure the 'Azure Active Directory Groups' integration and use the msgraph-groups-list-groups command.
        For resource type 'sites': To get a list of all sites, use the msgraph-list-sharepoint-sites command.
        For resource type 'users': To get a list of all users that exists, configure the 'Azure Active Directory Users' integration and use the msgraph-user-list command.
      name: object_type_id
      required: true
    - description: |-
        The ID of the item to delete.
        To get the ID of the file you want to delete, use the msgraph-list-drive-content command.
      name: item_id
      required: true
    description: Deletes an item from OneDrive.
    name: msgraph-delete-file
  - arguments:
    - auto: PREDEFINED
      description: The MS Graph resource.
      name: object_type
      predefined:
      - drives
      - groups
      - users
      - sites
      required: true
    - description: |-
        MS Graph resource ID.
        For resource type 'drive': To get a list of all drives in your site, use the msgraph-list-drives-in-site command.
        For resource type 'group': To get a list of all groups that exists, configure the 'Azure Active Directory Groups' integration and use the msgraph-groups-list-groups command.
        For resource type 'sites': To get a list of all sites, use the msgraph-list-sharepoint-sites command.
        For resource type 'users': To get a list of all users that exists, configure the 'Azure Active Directory Users' integration and use the msgraph-user-list command.
      name: object_type_id
      required: true
    - description: |-
        The ID of the folder in which to upload the file.
        To get the ID of a folder, use the msgraph-list-drive-content command.
      name: parent_id
      required: true
    - description: The name of the file to upload.
      name: file_name
      required: true
    - description: The Cortex XSOAR entry ID of the file.
      name: entry_id
      required: true
    description: Uploads a file from Cortex XSOAR to the specified MS Graph resource.
    name: msgraph-upload-new-file
    outputs:
    - contextPath: MsGraphFiles.UploadedFiles.ParentReference.DriveId
      description: Unique identifier of the drive that contains the item.
      type: String
    - contextPath: MsGraphFiles.UploadedFiles.ParentReference.DriveType
      description: Identifies the drive type.
      type: String
    - contextPath: MsGraphFiles.UploadedFiles.ParentReference.ID
      description: Unique identifier of the item in the drive.
      type: String
    - contextPath: MsGraphFiles.UploadedFiles.ParentReference.Path
      description: The path of the item.
      type: String
    - contextPath: MsGraphFiles.UploadedFiles.LastModifiedDateTime
      description: The timestamp of when the item was last modified.
      type: String
    - contextPath: MsGraphFiles.UploadedFiles.File.MimeType
      description: The file type.
      type: String
    - contextPath: MsGraphFiles.UploadedFiles.File.Hashes
      description: The file hash type.
      type: String
    - contextPath: MsGraphFiles.UploadedFiles.CreatedDateTime
      description: The timestamp of when the item was created.
      type: String
    - contextPath: MsGraphFiles.UploadedFiles.WebUrl
      description: The URL of the resource in the browser.
      type: String
    - contextPath: MsGraphFiles.UploadedFiles.OdataContext
      description: The OData query.
      type: String
    - contextPath: MsGraphFiles.UploadedFiles.FileSystemInfo.CreatedDateTime
      description: The timestamp of when the item was created on a client.
      type: String
    - contextPath: MsGraphFiles.UploadedFiles.FileSystemInfo.LastModifiedDateTime
      description: The timestamp of when the item was last modified on a client.
      type: String
    - contextPath: MsGraphFiles.UploadedFiles.LastModifiedBy.DisplayName
      description: The item display name.
      type: String
    - contextPath: MsGraphFiles.UploadedFiles.LastModifiedBy.Type
      description: The application, user, or device that last modified the item.
      type: String
    - contextPath: MsGraphFiles.UploadedFiles.CreatedBy.DisplayName
      description: The identity of the user, device, or application that created the item.
      type: String
    - contextPath: MsGraphFiles.UploadedFiles.CreatedBy.ID
      description: The ID of the creator.
      type: String
    - contextPath: MsGraphFiles.UploadedFiles.CreatedBy.Type
      description: The application, user, or device that created the item.
      type: String
    - contextPath: MsGraphFiles.UploadedFiles.DownloadUrl
      description: The URL to download this file's content.
      type: String
    - contextPath: MsGraphFiles.UploadedFiles.Size
      description: The file size.
      type: Number
    - contextPath: MsGraphFiles.UploadedFiles.ID
      description: The file ID.
      type: String
    - contextPath: MsGraphFiles.UploadedFiles.Name
      description: The file name.
      type: String
    - contextPath: MsGraph.UploadedFiles.File
      description: The MS Graph file object.
      type: String
  - arguments:
    - auto: PREDEFINED
      description: The MS Graph resource.
      name: object_type
      predefined:
      - drives
      - groups
      - sites
      - users
      required: true
    - description: |-
        MS Graph resource ID.
        For resource type 'drive': To get a list of all drives in your site, use the msgraph-list-drives-in-site command.
        For resource type 'group': To get a list of all groups that exists, configure the 'Azure Active Directory Groups' integration and use the msgraph-groups-list-groups command.
        For resource type 'sites': To get a list of all sites, use the msgraph-list-sharepoint-sites command.
        For resource type 'users': To get a list of all users that exists, configure the 'Azure Active Directory Users' integration and use the msgraph-user-list command.
      name: object_type_id
      required: true
    - description: |-
        The MS Graph item ID of the file you want to replace.
        To get the ID of the file you want to replace, use the msgraph-list-drive-content command.
      name: item_id
      required: true
    - description: The Cortex XSOAR entry ID of the new file that will replace the current file.
      name: entry_id
      required: true
    description: Replaces the content of the file in the specified MS Graph resource.
    name: msgraph-replace-existing-file
    outputs:
    - contextPath: MsGraphFiles.ReplacedFiles.ParentReference.DriveId
      description: Unique identifier of the drive that contains the item.
      type: String
    - contextPath: MsGraphFiles.ReplacedFiles.ParentReference.DriveType
      description: The drive type.
      type: String
    - contextPath: MsGraphFiles.ReplacedFiles.ParentReference.ID
      description: Unique identifier of the item in the drive.
      type: String
    - contextPath: MsGraphFiles.ReplacedFiles.ParentReference.Path
      description: The path of the item.
      type: String
    - contextPath: MsGraphFiles.ReplacedFiles.LastModifiedDateTime
      description: Timestamp of when the item was last modified.
      type: Date
    - contextPath: MsGraphFiles.ReplacedFiles.File.MimeType
      description: The file type.
      type: String
    - contextPath: MsGraphFiles.ReplacedFiles.File.Hashes
      description: The file hash type.
      type: String
    - contextPath: MsGraphFiles.ReplacedFiles.CreatedDateTime
      description: Timestamp of when the item was created.
      type: String
    - contextPath: MsGraphFiles.ReplacedFiles.WebUrl
      description: URL to the resource in the browser.
      type: String
    - contextPath: MsGraphFiles.ReplacedFiles.OdataContext
      description: The OData query.
      type: String
    - contextPath: MsGraphFiles.ReplacedFiles.FileSystemInfo.CreatedDateTime
      description: Timestamp of when the item was created on a client.
      type: Date
    - contextPath: MsGraphFiles.ReplacedFiles.FileSystemInfo.LastModifiedDateTime
      description: Timestamp of when the item was last modified on a client.
      type: Date
    - contextPath: MsGraphFiles.ReplacedFiles.LastModifiedBy.DisplayName
      description: The item display name.
      type: String
    - contextPath: MsGraphFiles.ReplacedFiles.LastModifiedBy.ID
      description: Identity of the application that last modified the item.
      type: String
    - contextPath: MsGraphFiles.ReplacedFiles.CreatedBy.DisplayName
      description: Identity of the user, device, or application that created the item.
      type: String
    - contextPath: MsGraphFiles.ReplacedFiles.CreatedBy.ID
      description: The ID of the creator.
      type: String
    - contextPath: MsGraphFiles.ReplacedFiles.CreatedBy.Type
      description: Application, user, or device.
      type: String
    - contextPath: MsGraphFiles.ReplacedFiles.DownloadUrl
      description: URL to download the file's content.
      type: String
    - contextPath: MsGraphFiles.ReplacedFiles.Size
      description: File's size.
      type: Number
    - contextPath: MsGraphFiles.ReplacedFiles.Id
      description: The file ID.
      type: String
    - contextPath: MsGraphFiles.ReplacedFiles.Name
      description: The file name.
      type: String
    - contextPath: MsGraphFiles.ReplacedFiles.File
      description: The MS Graph file object.
      type: String
  - arguments:
    - auto: PREDEFINED
      description: The MS Graph resource.
      name: object_type
      predefined:
      - drives
      - groups
      - sites
      - users
      required: true
    - description: |-
        MS Graph resource ID.
        For resource type 'drive': To get a list of all drives in your site, use the msgraph-list-drives-in-site command.
        For resource type 'group': To get a list of all groups that exists, configure the 'Azure Active Directory Groups' integration and use the msgraph-groups-list-groups command.
        For resource type 'sites': To get a list of all sites, use the msgraph-list-sharepoint-sites command.
        For resource type 'users': To get a list of all users that exists, configure the 'Azure Active Directory Users' integration and use the msgraph-user-list command.
      name: object_type_id
      required: true
    - description: |-
        The ID of the parent in which to upload the new folder.
        Parent can be either 'root' or another folder.
        To get the required folder ID, use the msgraph-list-drive-content command.
      name: parent_id
      required: true
    - description: The name of the new folder.
      name: folder_name
      required: true
    description: Creates a new folder in a drive with the specified parent item or path.
    name: msgraph-create-new-folder
    outputs:
    - contextPath: MsGraph.Folder
      description: The MS Graph folder object.
      type: Unknown
    - contextPath: Msgraphfiles.CreatedFolder.ParentReference.DriveId
      description: Unique identifier of the drive that contains the item.
      type: String
    - contextPath: Msgraphfiles.CreatedFolder.ParentReference.DriveType
      description: The drive type.
      type: String
    - contextPath: Msgraphfiles.CreatedFolder.ParentReference.ID
      description: Unique identifier of the item in the drive.
      type: String
    - contextPath: Msgraphfiles.CreatedFolder.ParentReference.Path
      description: The path to the item.
      type: String
    - contextPath: Msgraphfiles.CreatedFolder.LastModifiedDateTime
      description: Timestamp of when the item was last modified.
      type: Date
    - contextPath: Msgraphfiles.CreatedFolder.Name
      description: The folder name.
      type: String
    - contextPath: Msgraphfiles.CreatedFolder.CreatedDateTime
      description: Timestamp of when the item was created.
      type: Date
    - contextPath: Msgraphfiles.CreatedFolder.WebUrl
      description: URL to the resource in the browser.
      type: String
    - contextPath: Msgraphfiles.CreatedFolder.OdataContext
      description: The OData query.
      type: String
    - contextPath: Msgraphfiles.CreatedFolder.FileSystemInfo.CreatedDateTime
      description: Timestamp of when the item was created on a client.
      type: Date
    - contextPath: Msgraphfiles.CreatedFolder.FileSystemInfo.LastModifiedDateTime
      description: Timestamp of when the item was last modified on a client.
      type: Date
    - contextPath: Msgraphfiles.CreatedFolder.LastModifiedBy.DisplayName
      description: The item display name.
      type: String
    - contextPath: Msgraphfiles.CreatedFolder.LastModifiedBy.ID
      description: Identity of the application that last modified the item.
      type: String
    - contextPath: Msgraphfiles.CreatedFolder.CreatedBy.DisplayName
      description: Identity of the user, device,or application that created the item.
      type: String
    - contextPath: Msgraphfiles.CreatedFolder.CreatedBy.ID
      description: The ID of the creator.
      type: String
    - contextPath: Msgraphfiles.CreatedFolder.ChildCount
      description: The number of sub-items in the folder.
      type: Number
    - contextPath: Msgraphfiles.CreatedFolder.ID
      description: The folder ID.
      type: String
    - contextPath: Msgraphfiles.CreatedFolder.Size
      description: The folder size.
      type: Number
  - arguments:
    - description: |-
        The ID of the site for which to return available drive resources.
        To find a list of all sites, use the msgraph-list-sharepoint-sites command.
      name: site_id
    - description: The maximum number of results to return.
      name: limit
    - description: |-
        The URL for the next results page.
        If a next page of results exists, you will find it in the Cortex XSOAR context under MsGraphFiles.ListDrives.OdataNextLink.
      name: next_page_url
    description: Returns the list of document libraries (drives) available for a target site.
    name: msgraph-list-drives-in-site
    outputs:
    - contextPath: MsGraphFiles.ListDrives.Value.LastModifiedDateTime
      description: Timestamp of when the item was last modified.
      type: Date
    - contextPath: MsGraphFiles.ListDrives.Value.Description
      description: A human-readable description of the drive.
      type: String
    - contextPath: MsGraphFiles.ListDrives.Value.CreatedDateTime
      description: Timestamp of when the drive was created.
      type: Date
    - contextPath: MsGraphFiles.ListDrives.Value.WebUrl
      description: URL to the resource in the browser.
      type: String
    - contextPath: MsGraphFiles.ListDrives.Value.CreatedBy
      description: Identity of the user, application, or device that created the drive.
      type: String
    - contextPath: MsGraphFiles.ListDrives.Value.Owner.DisplayName
      description: The display name of the user, device, or application that owns the drive.
      type: String
    - contextPath: MsGraphFiles.ListDrives.Value.Owner.ID
      description: The ID of the user, device, or application that owns the drive.
      type: String
    - contextPath: MsGraphFiles.ListDrives.Value.Owner.Type
      description: The owner type. Can be "user", "device", or "application".
      type: String
    - contextPath: MsGraphFiles.ListDrives.Value.DriveType
      description: The drive type.
      type: String
    - contextPath: MsGraphFiles.ListDrives.Value.ID
      description: The drive ID.
      type: String
    - contextPath: MsGraphFiles.ListDrives.Value.Name
      description: The name of the drive.
      type: String
    - contextPath: MsGraphFiles.ListDrives.OdataContext
      description: The OData query.
      type: String
    - contextPath: MsGraphFiles.ListDrives.NextToken
      description: The token for the next page.
      type: String
  - arguments:
    - auto: PREDEFINED
      description: The MS Graph resource.
      name: object_type
      predefined:
      - drives
      - groups
      - sites
      - users
      required: true
    - description: |-
        MS Graph resource ID.
        For resource type 'drive': To get a list of all drives in your site, use the msgraph-list-drives-in-site command.
        For resource type 'group': To get a list of all groups that exists, configure the 'Azure Active Directory Groups' integration and use the msgraph-groups-list-groups command.
        For resource type 'sites': To get a list of all sites, use the msgraph-list-sharepoint-sites command.
        For resource type 'users': To get a list of all users that exists, configure the 'Azure Active Directory Users' integration and use the msgraph-user-list command.
      name: object_type_id
      required: true
    - description: |-
        The MS Graph item ID.
        It can be either 'root' or another folder.
        Passing a folder ID retrieves files from a specified folder.
        The default is 'root': It retrieves the content in the root of the drive.

        To get the required folder ID, use the msgraph-list-drive-content command and leave the argument empty in order to get a list of folders that are located in the root.

        If your folder is nested inside another folder, pass the parent ID found when running the msgraph-list-drive-content command without an 'item_id' in this argument to get the required folder ID.
      name: item_id
    - description: The maximum number of results to return.
      name: limit
    - description: |-
        The URL for the next results page.
        If a next page of results exists, you will find it in the Cortex XSOAR context under MsGraphFiles.ListChildren.OdataNextLink
      name: next_page_url
    description: Returns a list of files and folders in the specified drive.
    name: msgraph-list-drive-content
    outputs:
    - contextPath: MsGraphFiles.ListChildren.Children.Value.OdataNextLink
      description: The URL for the next results page.
      type: String
    - contextPath: MsGraphFiles.ListChildren.Children.Value.ParentReference.DriveId
      description: Unique identifier of the drive that contains the item.
      type: String
    - contextPath: MsGraphFiles.ListChildren.Children.Value.ParentReference.DriveType
      description: The drive type.
      type: String
    - contextPath: MsGraphFiles.ListChildren.Children.Value.ParentReference.ID
      description: Unique identifier of the item in the drive.
      type: String
    - contextPath: MsGraphFiles.ListChildren.Children.Value.ParentReference.Path
      description: The path to the item.
      type: String
    - contextPath: MsGraphFiles.ListChildren.Children.Value.LastModifiedDateTime
      description: Timestamp of when the item was last modified.
      type: Date
    - contextPath: MsGraphFiles.ListChildren.Children.Value.Name
      description: The file name.
      type: String
    - contextPath: MsGraphFiles.ListChildren.Children.Value.CreatedDateTime
      description: Timestamp of when the item was created.
      type: Date
    - contextPath: MsGraphFiles.ListChildren.Children.Value.WebUrl
      description: URL to the resource in the browser.
      type: String
    - contextPath: MsGraphFiles.ListChildren.Children.Value.FileSystemInfo.CreatedDateTime
      description: Timestamp of when the item was created on a client.
      type: Date
    - contextPath: MsGraphFiles.ListChildren.Children.Value.FileSystemInfo.LastModifiedDateTime
      description: Timestamp of when the item was last modified on a client.
      type: Date
    - contextPath: MsGraphFiles.ListChildren.Children.Value.LastModifiedBy.DisplayName
      description: The item display name.
      type: String
    - contextPath: MsGraphFiles.ListChildren.Children.Value.LastModifiedBy.ID
      description: Identity of the application, user, or device that last modified the item.
      type: String
    - contextPath: MsGraphFiles.ListChildren.Children.Value.CreatedBy.DisplayName
      description: Identity of the user, device, or application that created the item.
      type: String
    - contextPath: MsGraphFiles.ListChildren.Children.Value.CreatedBy.ID
      description: The ID of the creator.
      type: String
    - contextPath: MsGraphFiles.ListChildren.Children.Value.CreatedBy.Type
      description: The created by type. Can be "application", "user", or "device".
      type: String
    - contextPath: MsGraphFiles.ListChildren.ID
      description: The file ID or folder ID.
      type: String
    - contextPath: MsGraphFiles.ListChildren.Children.Size
      description: The file size or folder size.
      type: Number
    - contextPath: MsGraphFiles.ListChildren.Children.OdataContext
      description: The OData query.
      type: String
    - contextPath: MsGraphFiles.ListChildren.NextToken
      description: The token for the next page.
      type: String
  - arguments:
<<<<<<< HEAD
    - description: Keyword used to search for sites across a SharePoint tenant. If a keyword is not provided, it returns all sites)
=======
    - description: Keyword used to search for sites across a SharePoint tenant. If a keyword is not provided, it returns all sites.
>>>>>>> 5cfcc708
      name: keyword
    description: "Returns a list of the tenant sites. This command requires the 'Sites.Read.All' permission."
    name: msgraph-list-sharepoint-sites
    outputs:
    - contextPath: MsGraph.Sites
      description: The MS Graph site object.
      type: Unknown
    - contextPath: MsGraphFiles.OdataContext
      description: The OData query.
      type: String
    - contextPath: MsGraphFiles.OdataNextLink
      description: The URL for the next results page.
      type: String
    - contextPath: MsGraphFiles.ListSites.Value.LastModifiedDateTime
      description: Timestamp of when the item was last modified.
      type: String
    - contextPath: MsGraphFiles.ListSites.Value.DisplayName
      description: The item display name.
      type: String
    - contextPath: MsGraphFiles.ListSites.Value.Description
      description: The item description.
      type: String
    - contextPath: MsGraphFiles.ListSites.Value.CreatedDateTime
      description: Timestamp of when the site was created.
      type: Date
    - contextPath: MsGraphFiles.ListSites.Value.WebUrl
      description: URL to the resource in the browser.
      type: String
    - contextPath: MsGraphFiles.ListSites.Value.OdataContext
      description: The OData query.
      type: String
    - contextPath: MsGraphFiles.ListSites.Value.SiteCollection.Hostname
      description: The hostname for the site collection.
      type: String
    - contextPath: MsGraphFiles.ListSites.Value.ID
      description: The site ID.
      type: String
    - contextPath: MsGraphFiles.ListSites.Value.Name
      description: The site name.
      type: String
  - arguments:
    - auto: PREDEFINED
      description: The MS Graph resource.
      name: object_type
      predefined:
      - drives
      - groups
      - sites
      - users
      required: true
    - description: |-
        MS Graph resource ID.
        For resource type 'drive': To get a list of all drives in your site, use the msgraph-list-drives-in-site command.
        For resource type 'group': To get a list of all groups that exists, configure the 'Azure Active Directory Groups' integration and use the msgraph-groups-list-groups command.
        For resource type 'sites': To get a list of all sites, use the msgraph-list-sharepoint-sites command.
        For resource type 'users': To get a list of all users that exists, configure the 'Azure Active Directory Users' integration and use the msgraph-user-list command.
      name: object_type_id
      required: true
    - description: |-
        The MS Graph item ID.
        To get the ID of the file you want to download, use the msgraph-list-drive-content command.
      name: item_id
      required: true
    - name: file_name
      description: |-
        The file name to download.
        Use msgraph-list-drive-content to retrieve the name of a file,
        if not provided, the file name will be the value of the item_id argument.
      required: false
    description: Downloads the file contents of the drive item.
    name: msgraph-download-file
    outputs:
    - contextPath: File.Size
      description: The file size.
      type: String
    - contextPath: File.SHA1
      description: The SHA1 hash of the file.
      type: String
    - contextPath: File.SHA256
      description: The SHA256 hash of the file.
      type: String
    - contextPath: File.SHA512
      description: The SHA512 hash of the file.
      type: String
    - contextPath: File.Name
      description: The file name.
      type: String
    - contextPath: File.SSDeep
      description: The SSDeep hash of the file.
      type: String
    - contextPath: File.EntryID
      description: The Cortex XSOAR file ID.
      type: Unknown
    - contextPath: File.Info
      description: Information about the file.
      type: String
    - contextPath: File.Type
      description: The file type.
      type: String
    - contextPath: File.MD5
      description: The MD5 hash of the file.
      type: String
  - description: Run this command if for some reason you need to rerun the authentication process.
    execution: false
    name: msgraph-files-auth-reset
    arguments: []
<<<<<<< HEAD
  dockerimage: demisto/python_pancloud:1.0.0.66801
=======
  - arguments:
    - description: The maximum number of results to return.
      name: limit
      defaultValue: 50
    - description: |-
        The ID of the site. Required if site_name is not provided.
        To find a list of all sites, use the msgraph-list-sharepoint-sites command.
      name: site_id
    - description: The name of the site. Required if site_id is not provided.
      name: site_name
    - description: The ID of the permission.
      name: permission_id
    - auto: PREDEFINED
      predefined:
      - "true"
      - "false"
      description: Whether to retrieve all the apps with permission for the site. If true, the "limit" argument will be ignored.
      name: all_results
      defaultValue: "false"
    name: msgraph-list-site-permissions
    description: List of apps with permissions for the site. if permission_id is provided, it will return the details of that permission.
    outputs:
    - contextPath: MsGraphFiles.SitePermission.id
      description: The unique identifier of the permission among all permissions on the item.
      type: String
    - contextPath: MsGraphFiles.SitePermission.roles
      description: The type of permission, for example, read.
      type: List
    - contextPath: MsGraphFiles.SitePermission.grantedToIdentitiesV2.application.id
      description: Unique identifier for the application.
      type: String
    - contextPath: MsGraphFiles.SitePermission.grantedToIdentitiesV2.application.displayName
      description: The display name of the application. The display name might not always be available or up to date.
      type: String
  - arguments:
    - description: |-
        The ID of the site. Required if site_name is not provided.
        To find a list of all sites, use the msgraph-list-sharepoint-sites command.
      name: site_id
    - description: The name of the site. Required if site_id is not provided.
      name: site_name
    - auto: PREDEFINED
      predefined:
      - read
      - write
      - owner
      description: |-
        read: Provides the ability to read the metadata and contents of the item.
        write: Provides the ability to read and modify the metadata and contents of the item.
        owner: Site owners can create and manage lists, libraries, and pages within their site, as well as manage user access and permissions.
      name: role
      required: true
    - description: The ID of the application.
      name: app_id
      required: true
    - description: The display name of the application.
      name: display_name
      required: true
    name: msgraph-create-site-permissions
    description: Create a new application permission for a site.
  - arguments:
    - description: The name of the site. Required if site_id is not provided.
      name: site_name
    - description: |-
        The ID of the site. Required if site_name is not provided.
        To find a list of all sites, use the msgraph-list-sharepoint-sites command.
      name: site_id
    - description: The unique identifier of the permission to update.
      name: permission_id
      required: true
    - auto: PREDEFINED
      predefined:
      - read
      - write
      - owner
      description: |-
        read: Provides the ability to read the metadata and contents of the item.
        write: Provides the ability to read and modify the metadata and contents of the item.
        owner: Site owners can create and manage lists, libraries, and pages within their site, as well as manage user access and permissions.
      name: role
      required: true
    name: msgraph-update-site-permissions
    description: Updates an existing permission for a site.
  - arguments:
    - description: |-
        Unique identifier for SharePoint site. Required if site_name is not provided.
        To find a list of all sites, use the msgraph-list-sharepoint-sites command.
      name: site_id
    - description: The name of the site. Required if site_id is not provided.
      name: site_name
    - description: The unique identifier of the permission to delete.
      name: permission_id
      required: true
    name: msgraph-delete-site-permissions
    description: Deletes an app permission from a site.
  - description: Tests connectivity to Microsoft.
    execution: false
    name: msgraph-files-auth-test
    arguments: []
  - description: Generate the login URL used for Authorization code flow.
    name: msgraph-files-generate-login-url
    arguments: []
  dockerimage: demisto/python_pancloud:1.0.0.77747
>>>>>>> 5cfcc708
  script: ''
  subtype: python3
  type: python
fromversion: 5.0.0
tests:
- test_MsGraphFiles dev
- test_MsGraphFiles prod<|MERGE_RESOLUTION|>--- conflicted
+++ resolved
@@ -15,45 +15,26 @@
   required: false
 - name: credentials_auth_id
   type: 9
-<<<<<<< HEAD
-  displaypassword: ID (received from the admin consent - see Detailed Instructions)
-  hiddenusername: true
-  required: false
-- display: Token (received from the admin consent - see Detailed Instructions)
-=======
   displaypassword: Application ID / Client ID
   hiddenusername: true
   required: false
 - display: Token / Tenant ID
->>>>>>> 5cfcc708
   name: tenant_id
   type: 4
   hidden: true
   required: false
 - name: credentials_tenant_id
   type: 9
-<<<<<<< HEAD
-  displaypassword: Token (received from the admin consent - see Detailed Instructions)
-  hiddenusername: true
-  required: false
-- display: Key (received from the admin consent - see Detailed Instructions)
-=======
   displaypassword: Token / Tenant ID
   hiddenusername: true
   required: false
 - display: Key / Client Secret
->>>>>>> 5cfcc708
   name: enc_key
   type: 4
   hidden: true
   required: false
 - name: credentials_enc_key
   type: 9
-<<<<<<< HEAD
-  displaypassword: Key (received from the admin consent - see Detailed Instructions)
-  hiddenusername: true
-  required: false
-=======
   displaypassword: Key / Client Secret
   hiddenusername: true
   required: false
@@ -69,7 +50,6 @@
   hiddenusername: true
   section: Connect
   required: false
->>>>>>> 5cfcc708
 - additionalinfo: Used for certificate authentication. As appears in the "Certificates & secrets" page of the app.
   display: Certificate Thumbprint
   name: certificate_thumbprint
@@ -87,14 +67,11 @@
   name: private_key
   type: 14
   required: false
-<<<<<<< HEAD
-=======
 - additionalinfo: Select this checkbox if you are using a self-deployed Azure application.
   display: Use a self-deployed Azure Application
   name: self_deployed
   type: 8
   required: false
->>>>>>> 5cfcc708
 - additionalinfo: Relevant only if the integration is running on Azure VM. If selected, authenticates based on the value provided for the Azure Managed Identities Client ID field. If no value is provided for the Azure Managed Identities Client ID field, authenticates based on the System Assigned Managed Identity. For additional information, see the Help tab.
   display: Use Azure Managed Identities
   name: use_managed_identities
@@ -114,14 +91,6 @@
   name: proxy
   type: 8
   required: false
-<<<<<<< HEAD
-- additionalinfo: Select this checkbox if you are using a self-deployed Azure application.
-  display: Use a self-deployed Azure Application
-  name: self_deployed
-  type: 8
-  required: false
-=======
->>>>>>> 5cfcc708
 description: Use the O365 File Management (Onedrive/Sharepoint/Teams) integration to enable your app to get authorized access to files in OneDrive, SharePoint, and MS Teams across your entire organization. This integration requires admin consent.
 display: O365 File Management (Onedrive/Sharepoint/Teams)
 name: Microsoft_Graph_Files
@@ -584,11 +553,7 @@
       description: The token for the next page.
       type: String
   - arguments:
-<<<<<<< HEAD
-    - description: Keyword used to search for sites across a SharePoint tenant. If a keyword is not provided, it returns all sites)
-=======
     - description: Keyword used to search for sites across a SharePoint tenant. If a keyword is not provided, it returns all sites.
->>>>>>> 5cfcc708
       name: keyword
     description: "Returns a list of the tenant sites. This command requires the 'Sites.Read.All' permission."
     name: msgraph-list-sharepoint-sites
@@ -695,9 +660,6 @@
     execution: false
     name: msgraph-files-auth-reset
     arguments: []
-<<<<<<< HEAD
-  dockerimage: demisto/python_pancloud:1.0.0.66801
-=======
   - arguments:
     - description: The maximum number of results to return.
       name: limit
@@ -801,7 +763,6 @@
     name: msgraph-files-generate-login-url
     arguments: []
   dockerimage: demisto/python_pancloud:1.0.0.77747
->>>>>>> 5cfcc708
   script: ''
   subtype: python3
   type: python
