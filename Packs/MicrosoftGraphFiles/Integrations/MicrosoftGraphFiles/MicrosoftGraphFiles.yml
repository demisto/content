category: Email
commonfields:
  id: Microsoft_Graph_Files
  version: -1
configuration:
- defaultvalue: https://graph.microsoft.com
  display: Server URL
  name: host
  required: true
  type: 0

- display: ID (received from the admin consent - see Detailed Instructions)
  name: auth_id
  type: 4
  hidden: true
- name: credentials_auth_id
  required: false
  type: 9
  displaypassword: ID (received from the admin consent - see Detailed Instructions)
  hiddenusername: true
- display: Token (received from the admin consent - see Detailed Instructions)
  name: tenant_id
  type: 4
  hidden: true
- name: credentials_tenant_id
  required: false
  type: 9
  displaypassword: Token (received from the admin consent - see Detailed Instructions)
  hiddenusername: true
- display: Key (received from the admin consent - see Detailed Instructions)
  name: enc_key
  type: 4
  hidden: true
- name: credentials_enc_key
  required: false
  type: 9
  displaypassword: Key (received from the admin consent - see Detailed Instructions)
  hiddenusername: true
- additionalinfo: Used for certificate authentication. As appears in the "Certificates & secrets" page of the app.
  display: Certificate Thumbprint
  name: certificate_thumbprint
  type: 4
  hidden: true
- name: credentials_certificate_thumbprint
  required: false
  type: 9
  additionalinfo: Used for certificate authentication. As appears in the "Certificates & secrets" page of the app.
  displaypassword: Certificate Thumbprint
  hiddenusername: true
- additionalinfo: Used for certificate authentication. The private key of the registered certificate.
  display: Private Key
  name: private_key
  type: 14
- additionalinfo: Relevant only if the integration is running on Azure VM. If selected, authenticates based on the value provided for the Azure Managed Identities Client ID field. If no value is provided for the Azure Managed Identities Client ID field, authenticates based on the System Assigned Managed Identity. For additional information, see the Help tab.
  display: Use Azure Managed Identities
  name: use_managed_identities
  type: 8
- additionalinfo: The Managed Identities client ID for authentication - relevant only if the integration is running on Azure VM.
  displaypassword: Azure Managed Identities Client ID
  name: managed_identities_client_id
  hiddenusername: true
  type: 9
- display: Trust any certificate (not secure)
  name: insecure
  type: 8
- display: Use system proxy settings
  name: proxy
  type: 8
- display: Use a self-deployed Azure Application
  name: self_deployed
  type: 8
description: Use the O365 File Management (Onedrive/Sharepoint/Teams) integration to enable your app to get authorized access to files in OneDrive, SharePoint, and MS Teams across your entire organization. This integration requires admin consent.
display: O365 File Management (Onedrive/Sharepoint/Teams)
name: Microsoft_Graph_Files
script:
  commands:
  - arguments:
    - auto: PREDEFINED
      description: The MS Graph resource. Can be "drives", "groups", "sites", or "users".
      isArray: true
      name: object_type
      predefined:
      - drives
      - groups
      - sites
      - users
      required: true
    - auto: PREDEFINED
      description: |-
        MS Graph resource ID.
        For resource type 'drive': To get a list of all drives in your site, use the msgraph-list-drives-in-site command.
        For resource type 'group': To get a list of all groups that exists, configure the 'Azure Active Directory Groups' integration and use the msgraph-groups-list-groups command.
        For resource type 'sites': To get a list of all sites, use the msgraph-list-sharepoint-sites command.
        For resource type 'users': To get a list of all users that exists, configure the 'Azure Active Directory Users' integration and use the msgraph-user-list command.
      name: object_type_id
      predefined:
      - ''
      required: true
    - description: |-
        The ID of the item to delete.
        To get the ID of the file you want to delete, use the msgraph-list-drive-content command.
      name: item_id
      required: true
    description: Deletes an item from OneDrive.
    name: msgraph-delete-file
  - arguments:
    - auto: PREDEFINED
      description: The MS Graph resource. Can be "drives", "groups", "sites", or "users".
      name: object_type
      predefined:
      - drives
      - groups
      - users
      - sites
      required: true
    - description: |-
        MS Graph resource ID.
        For resource type 'drive': To get a list of all drives in your site, use the msgraph-list-drives-in-site command.
        For resource type 'group': To get a list of all groups that exists, configure the 'Azure Active Directory Groups' integration and use the msgraph-groups-list-groups command.
        For resource type 'sites': To get a list of all sites, use the msgraph-list-sharepoint-sites command.
        For resource type 'users': To get a list of all users that exists, configure the 'Azure Active Directory Users' integration and use the msgraph-user-list command.
      name: object_type_id
      required: true
    - description: |-
        The ID of the folder in which to upload the file.
        To get the ID of a folder, use the msgraph-list-drive-content command.
      name: parent_id
      required: true
    - description: The name of the file to upload.
      name: file_name
      required: true
    - description: The Cortex XSOAR entry ID of the file.
      name: entry_id
      required: true
    description: Uploads a file from Cortex XSOAR to the specified MS Graph resource.
    name: msgraph-upload-new-file
    outputs:
    - contextPath: MsGraphFiles.UploadedFiles.ParentReference.DriveId
      description: Unique identifier of the drive that contains the item.
      type: String
    - contextPath: MsGraphFiles.UploadedFiles.ParentReference.DriveType
      description: Identifies the drive type.
      type: String
    - contextPath: MsGraphFiles.UploadedFiles.ParentReference.ID
      description: Unique identifier of the item in the drive.
      type: String
    - contextPath: MsGraphFiles.UploadedFiles.ParentReference.Path
      description: The path of the item.
      type: String
    - contextPath: MsGraphFiles.UploadedFiles.LastModifiedDateTime
      description: The timestamp of when the item was last modified.
      type: String
    - contextPath: MsGraphFiles.UploadedFiles.File.MimeType
      description: The file type.
      type: String
    - contextPath: MsGraphFiles.UploadedFiles.File.Hashes
      description: The file hash type.
      type: String
    - contextPath: MsGraphFiles.UploadedFiles.CreatedDateTime
      description: The timestamp of when the item was created.
      type: String
    - contextPath: MsGraphFiles.UploadedFiles.WebUrl
      description: The URL of the resource in the browser.
      type: String
    - contextPath: MsGraphFiles.UploadedFiles.OdataContext
      description: The OData query.
      type: String
    - contextPath: MsGraphFiles.UploadedFiles.FileSystemInfo.CreatedDateTime
      description: The timestamp of when the item was created on a client.
      type: String
    - contextPath: MsGraphFiles.UploadedFiles.FileSystemInfo.LastModifiedDateTime
      description: The timestamp of when the item was last modified on a client.
      type: String
    - contextPath: MsGraphFiles.UploadedFiles.LastModifiedBy.DisplayName
      description: The item display name.
      type: String
    - contextPath: MsGraphFiles.UploadedFiles.LastModifiedBy.Type
      description: The application, user, or device that last modified the item.
      type: String
    - contextPath: MsGraphFiles.UploadedFiles.CreatedBy.DisplayName
      description: The identity of the user, device, or application that created the item.
      type: String
    - contextPath: MsGraphFiles.UploadedFiles.CreatedBy.ID
      description: The ID of the creator.
      type: String
    - contextPath: MsGraphFiles.UploadedFiles.CreatedBy.Type
      description: The application, user, or device that created the item.
      type: String
    - contextPath: MsGraphFiles.UploadedFiles.DownloadUrl
      description: The URL to download this file's content.
      type: String
    - contextPath: MsGraphFiles.UploadedFiles.Size
      description: The file size.
      type: Number
    - contextPath: MsGraphFiles.UploadedFiles.ID
      description: The file ID.
      type: String
    - contextPath: MsGraphFiles.UploadedFiles.Name
      description: The file name.
      type: String
    - contextPath: MsGraph.UploadedFiles.File
      description: The MS Graph file object.
      type: String
  - arguments:
    - auto: PREDEFINED
      description: The MS Graph resource. Can be "drives", "groups", "sites", or "users".
      name: object_type
      predefined:
      - drives
      - groups
      - sites
      - users
      required: true
    - description: |-
        MS Graph resource ID.
        For resource type 'drive': To get a list of all drives in your site, use the msgraph-list-drives-in-site command.
        For resource type 'group': To get a list of all groups that exists, configure the 'Azure Active Directory Groups' integration and use the msgraph-groups-list-groups command.
        For resource type 'sites': To get a list of all sites, use the msgraph-list-sharepoint-sites command.
        For resource type 'users': To get a list of all users that exists, configure the 'Azure Active Directory Users' integration and use the msgraph-user-list command.
      name: object_type_id
      required: true
    - description: |-
        The MS Graph item ID of the file you want to replace.
        To get the ID of the file you want to replace, use the msgraph-list-drive-content command.
      name: item_id
      required: true
    - description: The Cortex XSOAR entry ID of the new file that will replace the current file.
      name: entry_id
      required: true
    description: Replaces the content of the file in the specified MS Graph resource.
    name: msgraph-replace-existing-file
    outputs:
    - contextPath: MsGraphFiles.ReplacedFiles.ParentReference.DriveId
      description: Unique identifier of the drive that contains the item.
      type: String
    - contextPath: MsGraphFiles.ReplacedFiles.ParentReference.DriveType
      description: The drive type.
      type: String
    - contextPath: MsGraphFiles.ReplacedFiles.ParentReference.ID
      description: Unique identifier of the item in the drive.
      type: String
    - contextPath: MsGraphFiles.ReplacedFiles.ParentReference.Path
      description: The path of the item.
      type: String
    - contextPath: MsGraphFiles.ReplacedFiles.LastModifiedDateTime
      description: Timestamp of when the item was last modified.
      type: Date
    - contextPath: MsGraphFiles.ReplacedFiles.File.MimeType
      description: The file type.
      type: String
    - contextPath: MsGraphFiles.ReplacedFiles.File.Hashes
      description: The file hash type.
      type: String
    - contextPath: MsGraphFiles.ReplacedFiles.CreatedDateTime
      description: Timestamp of when the item was created.
      type: String
    - contextPath: MsGraphFiles.ReplacedFiles.WebUrl
      description: URL to the resource in the browser.
      type: String
    - contextPath: MsGraphFiles.ReplacedFiles.OdataContext
      description: The OData query.
      type: String
    - contextPath: MsGraphFiles.ReplacedFiles.FileSystemInfo.CreatedDateTime
      description: Timestamp of when the item was created on a client.
      type: Date
    - contextPath: MsGraphFiles.ReplacedFiles.FileSystemInfo.LastModifiedDateTime
      description: Timestamp of when the item was last modified on a client.
      type: Date
    - contextPath: MsGraphFiles.ReplacedFiles.LastModifiedBy.DisplayName
      description: The item display name.
      type: String
    - contextPath: MsGraphFiles.ReplacedFiles.LastModifiedBy.ID
      description: Identity of the application that last modified the item.
      type: String
    - contextPath: MsGraphFiles.ReplacedFiles.CreatedBy.DisplayName
      description: Identity of the user, device, or application that created the item.
      type: String
    - contextPath: MsGraphFiles.ReplacedFiles.CreatedBy.ID
      description: The ID of the creator.
      type: String
    - contextPath: MsGraphFiles.ReplacedFiles.CreatedBy.Type
      description: Application, user, or device.
      type: String
    - contextPath: MsGraphFiles.ReplacedFiles.DownloadUrl
      description: URL to download the file's content.
      type: String
    - contextPath: MsGraphFiles.ReplacedFiles.Size
      description: File's size
      type: Number
    - contextPath: MsGraphFiles.ReplacedFiles.Id
      description: The file ID.
      type: String
    - contextPath: MsGraphFiles.ReplacedFiles.Name
      description: The file name.
      type: String
    - contextPath: MsGraphFiles.ReplacedFiles.File
      description: The MS Graph file object.
      type: String
  - arguments:
    - auto: PREDEFINED
      description: The MS Graph resource. Can be "drives", "groups", "sites", or "users".
      name: object_type
      predefined:
      - drives
      - groups
      - sites
      - users
      required: true
    - description: |-
        MS Graph resource ID.
        For resource type 'drive': To get a list of all drives in your site, use the msgraph-list-drives-in-site command.
        For resource type 'group': To get a list of all groups that exists, configure the 'Azure Active Directory Groups' integration and use the msgraph-groups-list-groups command.
        For resource type 'sites': To get a list of all sites, use the msgraph-list-sharepoint-sites command.
        For resource type 'users': To get a list of all users that exists, configure the 'Azure Active Directory Users' integration and use the msgraph-user-list command.
      name: object_type_id
      required: true
    - description: |-
        The ID of the parent in which to upload the new folder.
        Parent can be either 'root' or another folder.
        To get the required folder ID, use the msgraph-list-drive-content command.
      name: parent_id
      required: true
    - description: The name of the new folder.
      name: folder_name
      required: true
    description: Creates a new folder in a drive with the specified parent item or path.
    name: msgraph-create-new-folder
    outputs:
    - contextPath: MsGraph.Folder
      description: The MS Graph folder object.
      type: Unknown
    - contextPath: Msgraphfiles.CreatedFolder.ParentReference.DriveId
      description: Unique identifier of the drive that contains the item.
      type: String
    - contextPath: Msgraphfiles.CreatedFolder.ParentReference.DriveType
      description: The drive type.
      type: String
    - contextPath: Msgraphfiles.CreatedFolder.ParentReference.ID
      description: Unique identifier of the item in the drive.
      type: String
    - contextPath: Msgraphfiles.CreatedFolder.ParentReference.Path
      description: The path to the item
      type: String
    - contextPath: Msgraphfiles.CreatedFolder.LastModifiedDateTime
      description: Timestamp of when the item was last modified.
      type: Date
    - contextPath: Msgraphfiles.CreatedFolder.Name
      description: The folder name.
      type: String
    - contextPath: Msgraphfiles.CreatedFolder.CreatedDateTime
      description: Timestamp of when the item was created.
      type: Date
    - contextPath: Msgraphfiles.CreatedFolder.WebUrl
      description: URL to the resource in the browser.
      type: String
    - contextPath: Msgraphfiles.CreatedFolder.OdataContext
      description: The OData query.
      type: String
    - contextPath: Msgraphfiles.CreatedFolder.FileSystemInfo.CreatedDateTime
      description: Timestamp of when the item was created on a client.
      type: Date
    - contextPath: Msgraphfiles.CreatedFolder.FileSystemInfo.LastModifiedDateTime
      description: Timestamp of when the item was last modified on a client.
      type: Date
    - contextPath: Msgraphfiles.CreatedFolder.LastModifiedBy.DisplayName
      description: The item display name.
      type: String
    - contextPath: Msgraphfiles.CreatedFolder.LastModifiedBy.ID
      description: Identity of the application that last modified the item.
      type: String
    - contextPath: Msgraphfiles.CreatedFolder.CreatedBy.DisplayName
      description: Identity of the user, device,or application that created the item.
      type: String
    - contextPath: Msgraphfiles.CreatedFolder.CreatedBy.ID
      description: The ID of the creator.
      type: String
    - contextPath: Msgraphfiles.CreatedFolder.ChildCount
      description: The number of sub-items in the folder.
      type: Number
    - contextPath: Msgraphfiles.CreatedFolder.ID
      description: The folder ID.
      type: String
    - contextPath: Msgraphfiles.CreatedFolder.Size
      description: The folder size.
      type: Number
  - arguments:
    - description: |-
        The ID of the site for which to return available drive resources.
        To find a list of all sites, use the msgraph-list-sharepoint-sites command.
      name: site_id
    - description: The maximum number of results to return.
      name: limit
    - description: |-
        The URL for the next results page.
        If a next page of results exists, you will find it in the Cortex XSOAR context under MsGraphFiles.ListDrives.OdataNextLink.
      name: next_page_url
    description: Returns the list of document libraries (drives) available for a target site.
    name: msgraph-list-drives-in-site
    outputs:
    - contextPath: MsGraphFiles.ListDrives.Value.LastModifiedDateTime
      description: Timestamp of when the item was last modified.
      type: Date
    - contextPath: MsGraphFiles.ListDrives.Value.Description
      description: A human-readable description of the drive.
      type: String
    - contextPath: MsGraphFiles.ListDrives.Value.CreatedDateTime
      description: Timestamp of when the drive was created.
      type: Date
    - contextPath: MsGraphFiles.ListDrives.Value.WebUrl
      description: URL to the resource in the browser.
      type: String
    - contextPath: MsGraphFiles.ListDrives.Value.CreatedBy
      description: Identity of the user, application, or device that created the drive.
      type: String
    - contextPath: MsGraphFiles.ListDrives.Value.Owner.DisplayName
      description: The display name of the user, device, or application that owns the drive.
      type: String
    - contextPath: MsGraphFiles.ListDrives.Value.Owner.ID
      description: The ID of the user, device, or application that owns the drive.
      type: String
    - contextPath: MsGraphFiles.ListDrives.Value.Owner.Type
      description: The owner type. Can be "user", "device", or "application".
      type: String
    - contextPath: MsGraphFiles.ListDrives.Value.DriveType
      description: The drive type.
      type: String
    - contextPath: MsGraphFiles.ListDrives.Value.ID
      description: The drive ID.
      type: String
    - contextPath: MsGraphFiles.ListDrives.Value.Name
      description: The name of the drive.
      type: String
    - contextPath: MsGraphFiles.ListDrives.OdataContext
      description: The OData query.
      type: String
  - arguments:
    - auto: PREDEFINED
      description: The MS Graph resource. Can be "drives", "groups", "sites", or "users".
      name: object_type
      predefined:
      - drives
      - groups
      - sites
      - users
      required: true
    - description: |-
        MS Graph resource ID.
        For resource type 'drive': To get a list of all drives in your site, use the msgraph-list-drives-in-site command.
        For resource type 'group': To get a list of all groups that exists, configure the 'Azure Active Directory Groups' integration and use the msgraph-groups-list-groups command.
        For resource type 'sites': To get a list of all sites, use the msgraph-list-sharepoint-sites command.
        For resource type 'users': To get a list of all users that exists, configure the 'Azure Active Directory Users' integration and use the msgraph-user-list command.
      name: object_type_id
      required: true
    - description: |-
        The MS Graph item ID.
        It can be either 'root' or another folder.
        Passing a folder ID retrieves files from a specified folder.
        The default is 'root': It retrieves the content in the root of the drive.

        To get the required folder ID, use the msgraph-list-drive-content command and leave the argument empty in order to get a list of folders that are located in the root.

        If your folder is nested inside another folder, pass the parent ID found when running the msgraph-list-drive-content command without an 'item_id' in this argument to get the required folder ID.
      name: item_id
    - description: The maximum number of results to return.
      name: limit
    - description: |-
        The URL for the next results page.
        If a next page of results exists, you will find it in the Cortex XSOAR context under MsGraphFiles.ListChildren.OdataNextLink
      name: next_page_url
    description: Returns a list of files and folders in the specified drive.
    name: msgraph-list-drive-content
    outputs:
    - contextPath: MsGraphFiles.ListChildren.Children.Value.OdataNextLink
      description: The URL for the next results page.
      type: String
    - contextPath: MsGraphFiles.ListChildren.Children.Value.ParentReference.DriveId
      description: Unique identifier of the drive that contains the item.
      type: String
    - contextPath: MsGraphFiles.ListChildren.Children.Value.ParentReference.DriveType
      description: The drive type.
      type: String
    - contextPath: MsGraphFiles.ListChildren.Children.Value.ParentReference.ID
      description: Unique identifier of the item in the drive.
      type: String
    - contextPath: MsGraphFiles.ListChildren.Children.Value.ParentReference.Path
      description: The path to the item.
      type: String
    - contextPath: MsGraphFiles.ListChildren.Children.Value.LastModifiedDateTime
      description: Timestamp of when the item was last modified.
      type: Date
    - contextPath: MsGraphFiles.ListChildren.Children.Value.Name
      description: The file name.
      type: String
    - contextPath: MsGraphFiles.ListChildren.Children.Value.CreatedDateTime
      description: Timestamp of when the item was created.
      type: Date
    - contextPath: MsGraphFiles.ListChildren.Children.Value.WebUrl
      description: URL to the resource in the browser.
      type: String
    - contextPath: MsGraphFiles.ListChildren.Children.Value.FileSystemInfo.CreatedDateTime
      description: Timestamp of when the item was created on a client.
      type: Date
    - contextPath: MsGraphFiles.ListChildren.Children.Value.FileSystemInfo.LastModifiedDateTime
      description: Timestamp of when the item was last modified on a client.
      type: Date
    - contextPath: MsGraphFiles.ListChildren.Children.Value.LastModifiedBy.DisplayName
      description: The item display name.
      type: String
    - contextPath: MsGraphFiles.ListChildren.Children.Value.LastModifiedBy.ID
      description: Identity of the application, user, or device that last modified the item.
      type: String
    - contextPath: MsGraphFiles.ListChildren.Children.Value.CreatedBy.DisplayName
      description: Identity of the user, device, or application that created the item.
      type: String
    - contextPath: MsGraphFiles.ListChildren.Children.Value.CreatedBy.ID
      description: The ID of the creator.
      type: String
    - contextPath: MsGraphFiles.ListChildren.Children.Value.CreatedBy.Type
      description: The created by type. Can be "application", "user", or "device".
      type: String
    - contextPath: MsGraphFiles.ListChildren.ID
      description: The file ID or folder ID.
      type: String
    - contextPath: MsGraphFiles.ListChildren.Children.Size
      description: The file size or folder size.
      type: Number
    - contextPath: MsGraphFiles.ListChildren.Children.OdataContext
      description: The OData query.
      type: String
  - arguments:
    - description: Keyword used to search for sites across a SharePoint tenant. If a keyword is not provided, it returns all sites)
      name: keyword
    description: Returns a list of the tenant sites.
    name: msgraph-list-sharepoint-sites
    outputs:
    - contextPath: MsGraph.Sites
      description: The MS Graph site object.
      type: Unknown
    - contextPath: MsGraphFiles.OdataContext
      description: The OData query.
      type: String
    - contextPath: MsGraphFiles.OdataNextLink
      description: The URL for the next results page.
      type: String
    - contextPath: MsGraphFiles.ListSites.Value.LastModifiedDateTime
      description: Timestamp of when the item was last modified.
      type: String
    - contextPath: MsGraphFiles.ListSites.Value.DisplayName
      description: The item display name.
      type: String
    - contextPath: MsGraphFiles.ListSites.Value.Description
      description: The item description.
      type: String
    - contextPath: MsGraphFiles.ListSites.Value.CreatedDateTime
      description: Timestamp of when the site was created.
      type: Date
    - contextPath: MsGraphFiles.ListSites.Value.WebUrl
      description: URL to the resource in the browser.
      type: String
    - contextPath: MsGraphFiles.ListSites.Value.OdataContext
      description: The OData query.
      type: String
    - contextPath: MsGraphFiles.ListSites.Value.SiteCollection.Hostname
      description: The hostname for the site collection.
      type: String
    - contextPath: MsGraphFiles.ListSites.Value.ID
      description: The site ID.
      type: String
    - contextPath: MsGraphFiles.ListSites.Value.Name
      description: The site name.
      type: String
  - arguments:
    - auto: PREDEFINED
      description: The MS Graph resource. Can be "drives", "groups", "sites", or "users".
      name: object_type
      predefined:
      - drives
      - groups
      - sites
      - users
      required: true
    - description: |-
        MS Graph resource ID.
        For resource type 'drive': To get a list of all drives in your site, use the msgraph-list-drives-in-site command.
        For resource type 'group': To get a list of all groups that exists, configure the 'Azure Active Directory Groups' integration and use the msgraph-groups-list-groups command.
        For resource type 'sites': To get a list of all sites, use the msgraph-list-sharepoint-sites command.
        For resource type 'users': To get a list of all users that exists, configure the 'Azure Active Directory Users' integration and use the msgraph-user-list command.
      name: object_type_id
      required: true
    - description: |-
        The MS Graph item ID.
        To get the ID of the file you want to download, use the msgraph-list-drive-content command.
      name: item_id
      required: true
    description: Downloads the file contents of the drive item.
    name: msgraph-download-file
    outputs:
    - contextPath: File.Size
      description: The file size.
      type: String
    - contextPath: File.SHA1
      description: The SHA1 hash of the file.
      type: String
    - contextPath: File.SHA256
      description: The SHA256 hash of the file.
      type: String
    - contextPath: File.SHA512
      description: The SHA512 hash of the file.
      type: String
    - contextPath: File.Name
      description: The file name.
      type: String
    - contextPath: File.SSDeep
      description: The SSDeep hash of the file.
      type: String
    - contextPath: File.EntryID
      description: The Cortex XSOAR file ID.
      type: Unknown
    - contextPath: File.Info
      description: Information about the file.
      type: String
    - contextPath: File.Type
      description: The file type.
      type: String
    - contextPath: File.MD5
      description: The MD5 hash of the file.
      type: String
<<<<<<< HEAD
  dockerimage: demisto/python_pancloud:1.0.0.49449
=======
  dockerimage: demisto/python_pancloud:1.0.0.60733
  runonce: false
>>>>>>> d7aea52b
  script: ''
  subtype: python3
  type: python
fromversion: 5.0.0
tests:
- test_MsGraphFiles dev
- test_MsGraphFiles prod<|MERGE_RESOLUTION|>--- conflicted
+++ resolved
@@ -625,12 +625,8 @@
     - contextPath: File.MD5
       description: The MD5 hash of the file.
       type: String
-<<<<<<< HEAD
-  dockerimage: demisto/python_pancloud:1.0.0.49449
-=======
   dockerimage: demisto/python_pancloud:1.0.0.60733
   runonce: false
->>>>>>> d7aea52b
   script: ''
   subtype: python3
   type: python
