# Authentication
You can authenticate either by Azure Active Directory applications or by Azure Managed Identities.
<<<<<<< HEAD
## Authentication based on Azure Active Directory applications

=======

## Authentication based on Azure Active Directory applications

>>>>>>> 9d6c5180
Microsoft integrations (Graph and Azure) in Cortex XSOAR use Azure Active Directory applications to authenticate with Microsoft APIs. These integrations use OAuth 2.0 and OpenID Connect standard-compliant authentication services, which use an application to sign in or delegate authentication. For more information, see the Microsoft identity platform overview.

There are two application authentication methods available:

 * [Cortex XSOAR Application](https://xsoar.pan.dev/docs/reference/articles/microsoft-integrations---authentication#cortex-xsoar-application)
 * [Self-Deployed Application](https://xsoar.pan.dev/docs/reference/articles/microsoft-integrations---authentication#self-deployed-application)

Depending on the authentication method that you use, the integration parameters might change.


To use the **Cortex XSOAR application** and allow Cortex XSOAR access to O365 File Management (Onedrive/Sharepoint/Teams), an administrator has to approve our app using an admin consent flow by clicking this **[link](https://oproxy.demisto.ninja/ms-graph-files)**.
After authorizing the Cortex XSOAR app, you will get an ID, Token, and Key which should be inserted in the integration instance settings fields.


## Authentication Based on Azure Managed Identities
##### Note: This option is relevant only if the integration is running on Azure VM.
Follow one of these steps for authentication based on Azure Managed Identities:

- ##### To use System Assigned Managed Identity
   - Select the **Use Azure Managed Identities** checkbox and leave the **Azure Managed Identities Client ID** field empty.

- ##### To use User Assigned Managed Identity
   1. Go to [Azure Portal](https://portal.azure.com/) -> **Managed Identities**.
   2. Select your User Assigned Managed Identity -> copy the Client ID -> paste it in the **Azure Managed Identities Client ID** field in the instance settings.
   3. Select the **Use Azure Managed Identities** checkbox.

For more information, see [Managed identities for Azure resources](https://learn.microsoft.com/en-us/azure/active-directory/managed-identities-azure-resources/overview).

## Authentication Based on Azure Managed Identities
##### Note: This option is relevant only if the integration is running on Azure VM.
Follow one of these steps for authentication based on Azure Managed Identities:

- ##### To use System Assigned Managed Identity
   - Select the **Use Azure Managed Identities** checkbox and leave the **Azure Managed Identities Client ID** field empty.

- ##### To use User Assigned Managed Identity
   1. Go to [Azure Portal](https://portal.azure.com/) -> **Managed Identities**.
   2. Select your User Assigned Managed Identity -> copy the Client ID -> paste it in the **Azure Managed Identities Client ID** field in the instance settings.
   3. Select the **Use Azure Managed Identities** checkbox.

For more information, see [Managed identities for Azure resources](https://learn.microsoft.com/en-us/azure/active-directory/managed-identities-azure-resources/overview).

---
[View Integration Documentation](https://xsoar.pan.dev/docs/reference/integrations/microsoft-graph-files).<|MERGE_RESOLUTION|>--- conflicted
+++ resolved
@@ -1,13 +1,8 @@
 # Authentication
 You can authenticate either by Azure Active Directory applications or by Azure Managed Identities.
-<<<<<<< HEAD
-## Authentication based on Azure Active Directory applications
-
-=======
 
 ## Authentication based on Azure Active Directory applications
 
->>>>>>> 9d6c5180
 Microsoft integrations (Graph and Azure) in Cortex XSOAR use Azure Active Directory applications to authenticate with Microsoft APIs. These integrations use OAuth 2.0 and OpenID Connect standard-compliant authentication services, which use an application to sign in or delegate authentication. For more information, see the Microsoft identity platform overview.
 
 There are two application authentication methods available:
