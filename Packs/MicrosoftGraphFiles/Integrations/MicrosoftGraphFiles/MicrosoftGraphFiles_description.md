# Authentication
You can authenticate either by Azure Active Directory applications or by Azure Managed Identities.
<<<<<<< HEAD
## Authentication based on Azure Active Directory applications

=======

## Authentication based on Azure Active Directory applications

>>>>>>> 5cfcc708
Microsoft integrations (Graph and Azure) in Cortex XSOAR use Azure Active Directory applications to authenticate with Microsoft APIs. These integrations use OAuth 2.0 and OpenID Connect standard-compliant authentication services, which use an application to sign in or delegate authentication. For more information, see the Microsoft identity platform overview.

There are two application authentication methods available:

 * [Cortex XSOAR Application](https://xsoar.pan.dev/docs/reference/articles/microsoft-integrations---authentication#cortex-xsoar-application)
 * [Self-Deployed Application](https://xsoar.pan.dev/docs/reference/articles/microsoft-integrations---authentication#self-deployed-application)

Depending on the authentication method that you use, the integration parameters might change.


To use the **Cortex XSOAR application** and allow Cortex XSOAR access to O365 File Management (Onedrive/Sharepoint/Teams), an administrator has to approve our app using an admin consent flow by clicking this **[link](https://oproxy.demisto.ninja/ms-graph-files)**.
After authorizing the Cortex XSOAR app, you will get an ID, Token, and Key which should be inserted in the integration instance settings fields.


## Authentication Based on Azure Managed Identities
##### Note: This option is relevant only if the integration is running on Azure VM.
Follow one of these steps for authentication based on Azure Managed Identities:

- ##### To use System Assigned Managed Identity
   - Select the **Use Azure Managed Identities** checkbox and leave the **Azure Managed Identities Client ID** field empty.

- ##### To use User Assigned Managed Identity
   1. Go to [Azure Portal](https://portal.azure.com/) -> **Managed Identities**.
   2. Select your User Assigned Managed Identity -> copy the Client ID -> paste it in the **Azure Managed Identities Client ID** field in the instance settings.
   3. Select the **Use Azure Managed Identities** checkbox.

For more information, see [Managed identities for Azure resources](https://learn.microsoft.com/en-us/azure/active-directory/managed-identities-azure-resources/overview).

## Authentication Based on Azure Managed Identities
##### Note: This option is relevant only if the integration is running on Azure VM.
Follow one of these steps for authentication based on Azure Managed Identities:

- ##### To use System Assigned Managed Identity
   - Select the **Use Azure Managed Identities** checkbox and leave the **Azure Managed Identities Client ID** field empty.

- ##### To use User Assigned Managed Identity
   1. Go to [Azure Portal](https://portal.azure.com/) -> **Managed Identities**.
   2. Select your User Assigned Managed Identity -> copy the Client ID -> paste it in the **Azure Managed Identities Client ID** field in the instance settings.
   3. Select the **Use Azure Managed Identities** checkbox.

For more information, see [Managed identities for Azure resources](https://learn.microsoft.com/en-us/azure/active-directory/managed-identities-azure-resources/overview).

---
[View Integration Documentation](https://xsoar.pan.dev/docs/reference/integrations/microsoft-graph-files).<|MERGE_RESOLUTION|>--- conflicted
+++ resolved
@@ -1,13 +1,8 @@
 # Authentication
 You can authenticate either by Azure Active Directory applications or by Azure Managed Identities.
-<<<<<<< HEAD
-## Authentication based on Azure Active Directory applications
-
-=======
 
 ## Authentication based on Azure Active Directory applications
 
->>>>>>> 5cfcc708
 Microsoft integrations (Graph and Azure) in Cortex XSOAR use Azure Active Directory applications to authenticate with Microsoft APIs. These integrations use OAuth 2.0 and OpenID Connect standard-compliant authentication services, which use an application to sign in or delegate authentication. For more information, see the Microsoft identity platform overview.
 
 There are two application authentication methods available:
@@ -36,19 +31,5 @@
 
 For more information, see [Managed identities for Azure resources](https://learn.microsoft.com/en-us/azure/active-directory/managed-identities-azure-resources/overview).
 
-## Authentication Based on Azure Managed Identities
-##### Note: This option is relevant only if the integration is running on Azure VM.
-Follow one of these steps for authentication based on Azure Managed Identities:
-
-- ##### To use System Assigned Managed Identity
-   - Select the **Use Azure Managed Identities** checkbox and leave the **Azure Managed Identities Client ID** field empty.
-
-- ##### To use User Assigned Managed Identity
-   1. Go to [Azure Portal](https://portal.azure.com/) -> **Managed Identities**.
-   2. Select your User Assigned Managed Identity -> copy the Client ID -> paste it in the **Azure Managed Identities Client ID** field in the instance settings.
-   3. Select the **Use Azure Managed Identities** checkbox.
-
-For more information, see [Managed identities for Azure resources](https://learn.microsoft.com/en-us/azure/active-directory/managed-identities-azure-resources/overview).
-
 ---
 [View Integration Documentation](https://xsoar.pan.dev/docs/reference/integrations/microsoft-graph-files).