from collections.abc import Callable
from unittest.mock import MagicMock
import pytest
from pytest_mock import MockerFixture
from requests_mock import MockerCore
from pathlib import Path
import json
<<<<<<< HEAD
import CommonServerPython
import demistomock as demisto
from MicrosoftGraphFiles import remove_identity_key, url_validation, parse_key_to_context, delete_file_command, \
    download_file_command, list_sharepoint_sites_command, list_drive_content_command, create_new_folder_command, \
    list_drives_in_site_command, MsGraphClient, upload_new_file_command
=======
from CommonServerPython import CommandResults, DemistoException
import demistomock as demisto
from MicrosoftGraphFiles import remove_identity_key, url_validation, parse_key_to_context, delete_file_command, \
    download_file_command, list_sharepoint_sites_command, list_drive_content_command, create_new_folder_command, \
    list_drives_in_site_command, MsGraphClient, upload_new_file_command, list_site_permissions_command, \
    create_site_permissions_command, update_site_permissions_command, delete_site_permission_command, get_site_id_from_site_name
>>>>>>> 6f77591c


def util_load_json(path: str) -> dict:
    return json.loads(Path(path).read_text())


COMMANDS_RESPONSES = util_load_json("test_data/response.json")
ARGUMENTS = util_load_json("test_data/test_inputs.json")
COMMANDS_EXPECTED_RESULTS = util_load_json("test_data/expected_results.json")

EXCLUDE_LIST = ["eTag"]

RESPONSE_KEYS_DICTIONARY = {
    "@odata.context": "OdataContext",
}


class File:
    content = b"12345"


CLIENT_MOCKER = MsGraphClient(
    tenant_id="tenant_id", auth_id="auth_id", enc_key='enc_key', app_name='app_name', ok_codes=(200, 204, 201),
    base_url='https://graph.microsoft.com/v1.0/', verify='use_ssl', proxy='proxy', self_deployed='self_deployed')


def authorization_mock(requests_mock: MockerCore) -> None:
    """
    Authorization API request mock.

    """
    authorization_url = 'https://login.microsoftonline.com/tenant_id/oauth2/v2.0/token'
    requests_mock.post(authorization_url, json={
        'access_token': 'my-access-token',
        'expires_in': 3595,
        'refresh_token': 'my-refresh-token',
    })


def test_remove_identity_key_with_valid_application_input() -> None:
    """
    Given:
        - Dictionary with three nested objects which the creator type is "application"
    When
        - When Parsing outputs to context
    Then
        - Dictionary to remove to first key and add it as an item in the dictionary
    """
    res = remove_identity_key(
        ARGUMENTS["remove_identifier_data_application_type"]["CreatedBy"]
    )
    assert len(res.keys()) > 1
<<<<<<< HEAD
    assert res.get("Type")
=======
    assert res["Type"]
>>>>>>> 6f77591c
    assert res["ID"] == "test"


def test_remove_identity_key_with_valid_user_input() -> None:
    """
    Given:
        - Dictionary with three nested objects which the creator type is "user" and system account
    When
        - When Parsing outputs to context
    Then
        - Dictionary to remove to first key and add it as an item in the dictionary
    """
    res = remove_identity_key(
        ARGUMENTS["remove_identifier_data_user_type"]["CreatedBy"]
    )
    assert len(res.keys()) > 1
<<<<<<< HEAD
    assert res.get("Type")
=======
    assert res["Type"]
>>>>>>> 6f77591c
    assert res.get("ID") is None


def test_remove_identity_key_with_valid_empty_input() -> None:
    """
    Given:
        - Dictionary with three nested objects
    When
        - When Parsing outputs to context
    Then
        - Dictionary to remove to first key and add it as an item in the dictionary
    """
    assert remove_identity_key("") == ""


def test_remove_identity_key_with_invalid_object() -> None:
    """
    Given:
        - Dictionary with three nested objects
    When
        - When Parsing outputs to context
    Then
        - Dictionary to remove to first key and add it as an item in the dictionary
    """
    source = 'not a dict'
    res = remove_identity_key(source)
    assert res == source


def test_url_validation_with_valid_link() -> None:
    """
    Given:
        - Link to more results for list commands
    When
        - There is too many results
    Then
        - Returns True if next link url is valid
    """
    res = url_validation(ARGUMENTS["valid_next_link_url"])
    assert res == ARGUMENTS["valid_next_link_url"]


def test_url_validation_with_empty_string() -> None:
    """
    Given:
        - Empty string as next link url
    When
        - Got a bad input from the user
    Then
        - Returns Demisto error
    """
<<<<<<< HEAD
    next_link_url = ""
    with pytest.raises(CommonServerPython.DemistoException):
        url_validation(next_link_url)
=======
    with pytest.raises(DemistoException):
        url_validation("")
>>>>>>> 6f77591c


def test_url_validation_with_invalid_url() -> None:
    """
    Given:
        - invalid string as next link url
    When
        - Got a bad input from the user
    Then
        - Returns Demisto error
    """

<<<<<<< HEAD
    with pytest.raises(CommonServerPython.DemistoException):
        url_validation(arguments["invalid_next_link_url"])
=======
    with pytest.raises(DemistoException):
        url_validation(ARGUMENTS["invalid_next_link_url"])
>>>>>>> 6f77591c


def test_parse_key_to_context_exclude_keys_from_list() -> None:
    """
    Given:
        - Raw response from graph api
    When
        - Parsing data to context
    Then
        - Exclude from output unwanted keys
    """
    parsed_response = parse_key_to_context(
        COMMANDS_RESPONSES["list_drive_children"]["value"][0]
    )
    assert parsed_response.get("eTag", True) is True
    assert parsed_response.get("ETag", True) is True


@pytest.mark.parametrize(
    "command, args, response",
    [
        (
            download_file_command,
            {"object_type": "drives", "object_type_id": "123", "item_id": "232"},
            File
        ),
    ],
)  # noqa: E124
def test_download_file(mocker: MockerFixture, command: Callable, args: dict, response: File) -> None:
    """
    Given:
        - Location to where to upload file to Graph Api
    When
        - Using download file command in Demisto
    Then
        - return FileResult object
    """
    mocker.patch.object(CLIENT_MOCKER.ms_client, "http_request", return_value=response)
    result: dict = command(CLIENT_MOCKER, args)
    assert "Contents" in list(result.keys())


@pytest.mark.parametrize(
    "command, args, response, expected_result",
    [
        (
            delete_file_command,
            {"object_type": "drives", "object_type_id": "123", "item_id": "232"},
            COMMANDS_RESPONSES["download_file"],
            COMMANDS_EXPECTED_RESULTS["download_file"],
        )
    ],
)
def test_delete_file(mocker: MockerFixture, command: Callable, args: dict, response: str, expected_result: str) -> None:
    """
    Given:
        - Location to where to upload file to Graph Api
    When
        - Using download file command in Demisto
    Then
        - return FileResult object
    """
    mocker.patch.object(CLIENT_MOCKER.ms_client, "http_request", return_value=response)
    _, result = command(CLIENT_MOCKER, args)
    assert expected_result == result


@pytest.mark.parametrize(
    "command, args, response, expected_result",
    [
        (
            list_sharepoint_sites_command,
            {},
            COMMANDS_RESPONSES["list_tenant_sites"],
            COMMANDS_EXPECTED_RESULTS["list_tenant_sites"],
        )
    ],
)
def test_list_tenant_sites(mocker: MockerFixture, command: Callable, args: dict, response: dict, expected_result: dict) -> None:
    """
    Given:
        - Location to where to upload file to Graph Api
    When
        - Using download file command in Demisto
    Then
        - return FileResult object
    """
    mocker.patch.object(CLIENT_MOCKER.ms_client, "http_request", return_value=response)
    result = command(CLIENT_MOCKER, args)
    assert expected_result == result[1]


@pytest.mark.parametrize(
    "command, args, response, expected_result",
    [
        (
            list_drive_content_command,
            {"object_type": "sites", "object_type_id": "12434", "item_id": "123"},
            COMMANDS_RESPONSES["list_drive_children"],
            COMMANDS_EXPECTED_RESULTS["list_drive_children"],
        )
    ],
)
def test_list_drive_content(mocker: MockerFixture, command: Callable, args: dict, response: dict, expected_result: dict) -> None:
    """
    Given:
        - Location to where to upload file to Graph Api
    When
        - Using download file command in Demisto
    Then
        - return FileResult object
    """
    mocker.patch.object(CLIENT_MOCKER.ms_client, "http_request", return_value=response)
    result = command(CLIENT_MOCKER, args)
    assert expected_result == result[1]


@pytest.mark.parametrize(
    "command, args, response, expected_result",
    [
        (
            create_new_folder_command,
            {
                "object_type": "groups",
                "object_type_id": "1234",
                "parent_id": "1234",
                "folder_name": "name",
            },
            COMMANDS_RESPONSES["create_new_folder"],
            COMMANDS_EXPECTED_RESULTS["create_new_folder"],
        )
    ],
)
def test_create_name_folder(mocker: MockerFixture, command: Callable, args: dict, response: dict, expected_result: dict) -> None:
    """
    Given:
        - Location to where to upload file to Graph Api
    When
        - Using download file command in Demisto
    Then
        - return FileResult object
    """
    mocker.patch.object(CLIENT_MOCKER.ms_client, "http_request", return_value=response)
    result = command(CLIENT_MOCKER, args)
    assert expected_result == result[1]


@pytest.mark.parametrize(
    "command, args, response, expected_result",
    [
        (
            list_drives_in_site_command,
            {"site_id": "site_id"},
            COMMANDS_RESPONSES["list_drives_in_a_site"],
            COMMANDS_EXPECTED_RESULTS["list_drives_in_a_site"],
        )
    ],
)
def test_list_drives_in_site(mocker: MockerFixture, command: Callable, args: dict, response: dict, expected_result: dict) -> None:
    """
    Given:
        - Location to where to upload file to Graph Api
    When
        - Using download file command in Demisto
    Then
        - return FileResult object
    """
<<<<<<< HEAD
    mocker.patch.object(client_mocker.ms_client, "http_request", return_value=response)
    result = command(client_mocker, args)
    assert expected_result == result[1]


def expected_upload_headers():
=======
    mocker.patch.object(CLIENT_MOCKER.ms_client, "http_request", return_value=response)
    result = command(CLIENT_MOCKER, args)
    assert expected_result == result[1]


def expected_upload_headers() -> list:
>>>>>>> 6f77591c
    return [
        {'Content-Length': '327680', 'Content-Range': 'bytes 0-327679/7450762',
         'Content-Type': 'application/octet-stream'},
        {'Content-Length': '327680', 'Content-Range': 'bytes 327680-655359/7450762',
         'Content-Type': 'application/octet-stream'},
        {'Content-Length': '327680', 'Content-Range': 'bytes 655360-983039/7450762',
         'Content-Type': 'application/octet-stream'},
        {'Content-Length': '327680', 'Content-Range': 'bytes 983040-1310719/7450762',
         'Content-Type': 'application/octet-stream'},
        {'Content-Length': '327680', 'Content-Range': 'bytes 1310720-1638399/7450762',
         'Content-Type': 'application/octet-stream'},
        {'Content-Length': '327680', 'Content-Range': 'bytes 1638400-1966079/7450762',
         'Content-Type': 'application/octet-stream'},
        {'Content-Length': '327680', 'Content-Range': 'bytes 1966080-2293759/7450762',
         'Content-Type': 'application/octet-stream'},
        {'Content-Length': '327680', 'Content-Range': 'bytes 2293760-2621439/7450762',
         'Content-Type': 'application/octet-stream'},
        {'Content-Length': '327680', 'Content-Range': 'bytes 2621440-2949119/7450762',
         'Content-Type': 'application/octet-stream'},
        {'Content-Length': '327680', 'Content-Range': 'bytes 2949120-3276799/7450762',
         'Content-Type': 'application/octet-stream'},
        {'Content-Length': '327680', 'Content-Range': 'bytes 3276800-3604479/7450762',
         'Content-Type': 'application/octet-stream'},
        {'Content-Length': '327680', 'Content-Range': 'bytes 3604480-3932159/7450762',
         'Content-Type': 'application/octet-stream'},
        {'Content-Length': '327680', 'Content-Range': 'bytes 3932160-4259839/7450762',
         'Content-Type': 'application/octet-stream'},
        {'Content-Length': '327680', 'Content-Range': 'bytes 4259840-4587519/7450762',
         'Content-Type': 'application/octet-stream'},
        {'Content-Length': '327680', 'Content-Range': 'bytes 4587520-4915199/7450762',
         'Content-Type': 'application/octet-stream'},
        {'Content-Length': '327680', 'Content-Range': 'bytes 4915200-5242879/7450762',
         'Content-Type': 'application/octet-stream'},
        {'Content-Length': '327680', 'Content-Range': 'bytes 5242880-5570559/7450762',
         'Content-Type': 'application/octet-stream'},
        {'Content-Length': '327680', 'Content-Range': 'bytes 5570560-5898239/7450762',
         'Content-Type': 'application/octet-stream'},
        {'Content-Length': '327680', 'Content-Range': 'bytes 5898240-6225919/7450762',
         'Content-Type': 'application/octet-stream'},
        {'Content-Length': '327680', 'Content-Range': 'bytes 6225920-6553599/7450762',
         'Content-Type': 'application/octet-stream'},
        {'Content-Length': '327680', 'Content-Range': 'bytes 6553600-6881279/7450762',
         'Content-Type': 'application/octet-stream'},
        {'Content-Length': '327680', 'Content-Range': 'bytes 6881280-7208959/7450762',
         'Content-Type': 'application/octet-stream'},
        {'Content-Length': '241802', 'Content-Range': 'bytes 7208960-7450761/7450762',
         'Content-Type': 'application/octet-stream'},
    ]


<<<<<<< HEAD
def validate_upload_attachments_flow(create_upload_mock, upload_query_mock):
    """
    Validates that the upload flow is working as expected, each piece of headers is sent as expected.
     """
=======
def validate_upload_attachments_flow(create_upload_mock: MagicMock, upload_query_mock: MagicMock) -> bool:
    """
    Validates that the upload flow is working as expected, each piece of headers is sent as expected.
    """
>>>>>>> 6f77591c
    if not create_upload_mock.called:
        return False

    if create_upload_mock.call_count != 1:
        return False

    expected_headers = iter(expected_upload_headers())
    for i in range(upload_query_mock.call_count):
        current_headers = next(expected_headers)
        mock_res = upload_query_mock.mock_calls[i].kwargs['headers']
        if mock_res != current_headers:
            return False
    return True


<<<<<<< HEAD
def self_deployed_client():
=======
def self_deployed_client() -> MsGraphClient:
>>>>>>> 6f77591c
    return MsGraphClient(tenant_id="tenant_id", auth_id="auth_id", enc_key='enc_key', app_name='app_name',
                         base_url='url', verify='use_ssl', proxy='proxy', self_deployed='self_deployed', ok_codes=(1, 2, 3))


json_response = {'@odata.context': 'dummy_url',
                 '@content.downloadUrl': 'dummy_url',
                 'createdBy': {'application': {'id': 'some_id',
                               'displayName': 'MS Graph Files'},
                               'user': {'displayName': 'SharePoint App'}},
                 'createdDateTime': 'some_date',
                 'eTag': '"some_eTag"',
                 'id': 'some_id',
                 'lastModifiedBy': {'application': {'id': 'some_id',
                                    'displayName': 'MS Graph Files'},
                                    'user': {'displayName': 'SharePoint App'}},
                 'lastModifiedDateTime': 'some_date',
                 'name': 'yaya.jpg',
                 'parentReference': {'driveType': 'documentLibrary',
                                     'driveId': 'some_id',
                                     'id': 'some_id',
                                     'path': 'some_path'},
                 'webUrl': 'https://some_url',
                 'cTag': '"c:{000-000},0"',
                 'file': {'hashes': {'quickXorHash': '00000'},
                          'irmEffectivelyEnabled': False, 'irmEnabled': False,
                          'mimeType': 'image/jpeg'},
                 'fileSystemInfo': {'createdDateTime': 'some_date',
                                    'lastModifiedDateTime': 'some_date'},
                 'image': {}, 'shared': {'effectiveRoles': ['write'],
                                         'scope': 'users'}, 'size': 5906704}


class MockedResponse:

    def __init__(self, status_code, json):
        self.status_code = status_code
        self.json_response = json

    def json(self):
        return self.json_response


def upload_response_side_effect(**kwargs):
    headers = kwargs.get('headers')
    if headers and int(headers['Content-Length']) < MsGraphClient.MAX_ATTACHMENT_UPLOAD:
        return MockedResponse(status_code=201, json=json_response)
    return MockedResponse(status_code=202, json='')


UPLOAD_LARGE_FILE_COMMAND_ARGS = [
    (
        self_deployed_client(),
        {
            'object_type': 'drives',
            'object_type_id': 'some_object_type_id',
            'parent_id': 'some_parent_id',
            'entry_id': '3',
            'file_name': 'some_file_name',
        },
    )]

return_value_upload_without_upload_session = {'@odata.context': "https://graph.microsoft.com/v1.0/$metadata#sites"
                                                                "(some_site)/drive/items/$entity",
                                              '@microsoft.graph.downloadUrl': 'some_url',
                                              'createdDateTime': '2022-12-15T12:56:27Z',
                                              'eTag': '"{11111111-1111-1111-1111-111111111111},11"',
                                              'id': 'some_id',
                                              'lastModifiedDateTime': '2022-12-28T11:38:55Z',
                                              'name': 'some_pdf.pdf',
                                              'webUrl': 'https://some_url/some_pdf.pdf',
                                              'cTag': '"c:{11111111-1111-1111-1111-111111111111},11"', 'size': 3028,
                                              'createdBy': {'application': {'id': 'some_id',
                                                                            'displayName': 'MS Graph Files'},
                                                            'user': {'displayName': 'SharePoint App'}},
                                              'lastModifiedBy': {'application': {'id': 'some_id',
                                                                                 'displayName': 'MS Graph Files'},
                                                                 'user': {'displayName': 'SharePoint App'}},
                                              'parentReference': {'driveType': 'documentLibrary',
                                                                  'driveId': 'some_drive_id',
                                                                  'id': 'some_id',
                                                                  'path': '/drive/root:/test-folder'},
                                              'file': {'mimeType': 'image/jpeg',
                                                       'hashes': {'quickXorHash': 'quickXorHash'}},
                                              'fileSystemInfo': {'createdDateTime': '2022-12-15T12:56:27Z',
                                                                 'lastModifiedDateTime': '2022-12-28T11:38:55Z'},
                                              'image': {},
                                              'shared': {'scope': 'users'}}

return_context = {
    "MsGraphFiles.UploadedFiles(val.ID === obj.ID)": {
        "OdataContext": "https://graph.microsoft.com/v1.0/$metadata#sites(some_site)/drive/items/$entity",
        "DownloadUrl": "some_url",
        "CreatedDateTime": "2022-12-15T12:56:27Z",
        "LastModifiedDateTime": "2022-12-28T11:38:55Z",
        "Name": "some_pdf.pdf",
        "WebUrl": "https://some_url/some_pdf.pdf",
        "Size": 3028,
        "CreatedBy": {
            "Application": {"DisplayName": "MS Graph Files", "ID": "some_id"},
            "User": {"DisplayName": "SharePoint App"},
        },
        "LastModifiedBy": {
            "Application": {"DisplayName": "MS Graph Files", "ID": "some_id"},
            "User": {"DisplayName": "SharePoint App"},
        },
        "ParentReference": {
            "DriveType": "documentLibrary",
            "DriveId": "some_drive_id",
            "Path": "/drive/root:/test-folder",
            "ID": "some_id",
        },
        "File": {"MimeType": "image/jpeg", "Hashes": {"QuickXorHash": "quickXorHash"}},
        "FileSystemInfo": {
            "CreatedDateTime": "2022-12-15T12:56:27Z",
            "LastModifiedDateTime": "2022-12-28T11:38:55Z",
        },
        "Image": {},
        "Shared": {"Scope": "users"},
        "ID": "some_id",
    }
}


@pytest.mark.parametrize('client, args', UPLOAD_LARGE_FILE_COMMAND_ARGS)
<<<<<<< HEAD
def test_upload_command_with_upload_session(mocker, client, args):
=======
def test_upload_command_with_upload_session(mocker: MockerFixture, client: MsGraphClient, args: dict) -> None:
>>>>>>> 6f77591c
    """
        Given:
            - An image to upload with a size bigger than 3.
        When:
            - running upload new file command.
        Then:
            - return an result with upload session.
     """
    import requests
    mocker.patch.object(demisto, 'getFilePath', return_value={'path': 'test_data/shark.jpg',
                                                              'name': 'shark.jpg'})
    create_upload_mock = mocker.patch.object(MsGraphClient, 'create_an_upload_session',
                                             return_value=({"response": "", "uploadUrl": "test.com"}, "test.com"))
    upload_query_mock = mocker.patch.object(requests, 'put', side_effect=upload_response_side_effect)
    upload_file_without_upload_session_mock = mocker.patch.object(MsGraphClient, 'upload_new_file',
                                                                  return_value="")
    upload_new_file_command(client, args)
    assert upload_file_without_upload_session_mock.call_count == 0
    assert validate_upload_attachments_flow(create_upload_mock, upload_query_mock)


@pytest.mark.parametrize('client, args', UPLOAD_LARGE_FILE_COMMAND_ARGS)
<<<<<<< HEAD
def test_upload_command_without_upload_session(mocker, client, args):
=======
def test_upload_command_without_upload_session(mocker: MockerFixture, client: MsGraphClient, args: dict) -> None:
>>>>>>> 6f77591c
    """
        Given:
            - An image to upload (file size lower than 3).
        When:
            - running upload new file command.
        Then:
            - return an result without upload session.
     """
    mocker.patch.object(demisto, 'getFilePath', return_value={'path': 'test_data/some_pdf.pdf',
                                                              'name': 'some_pdf.pdf'})
    mocker_https = mocker.patch.object(client.ms_client, "http_request", return_value=return_value_upload_without_upload_session)
    create_upload_mock = mocker.patch.object(MsGraphClient, 'create_an_upload_session',
                                             return_value=({"response": "", "uploadUrl": "test.com"}, "test.com"))
    upload_file_with_upload_session_mock = mocker.patch.object(MsGraphClient, 'upload_file_with_upload_session_flow',
                                                               return_value=({"response": "",
                                                                              "uploadUrl": "test.com"}, "test.com"))

    human_readable, context, result = upload_new_file_command(client, args)
    assert mocker_https.call_count == 1
    assert create_upload_mock.call_count == 0
    assert upload_file_with_upload_session_mock.call_count == 0
    assert human_readable == '### MsGraphFiles - File information:\n|CreatedDateTime|ID|Name|Size|WebUrl|\n|---|---|---|---|---|'\
                             '\n| 2022-12-15T12:56:27Z | some_id | some_pdf.pdf | 3028 | https://some_url/some_pdf.pdf |\n'
    assert result == return_value_upload_without_upload_session
    assert context == return_context


@pytest.mark.parametrize(argnames='client_id', argvalues=['test_client_id', None])
<<<<<<< HEAD
def test_test_module_command_with_managed_identities(mocker, requests_mock, client_id):
=======
def test_test_module_command_with_managed_identities(mocker: MockerFixture, requests_mock: MockerCore, client_id: str | None):
>>>>>>> 6f77591c
    """
        Given:
            - Managed Identities client id for authentication.
        When:
            - Calling test_module.
        Then:
            - Ensure the output are as expected.
    """
    from MicrosoftGraphFiles import main, MANAGED_IDENTITIES_TOKEN_URL, Resources
    import re

    mock_token = {'access_token': 'test_token', 'expires_in': '86400'}
    get_mock = requests_mock.get(MANAGED_IDENTITIES_TOKEN_URL, json=mock_token)
    requests_mock.get(re.compile(f'^{Resources.graph}.*'), json={})

    params = {
        'managed_identities_client_id': {'password': client_id},
        'authentication_type': 'Azure Managed Identities',
        'host': Resources.graph
    }
    mocker.patch.object(demisto, 'params', return_value=params)
    mocker.patch.object(demisto, 'command', return_value='test-module')
    mocker.patch.object(demisto, 'results', return_value=params)
    mocker.patch('MicrosoftApiModule.get_integration_context', return_value={})

    main()

    assert 'ok' in demisto.results.call_args[0][0]
    qs = get_mock.last_request.qs
    assert qs['resource'] == [Resources.graph]
<<<<<<< HEAD
    assert client_id and qs['client_id'] == [client_id] or 'client_id' not in qs
=======
    assert client_id and qs['client_id'] == [client_id] or 'client_id' not in qs


@pytest.mark.parametrize(
    "func_to_test, args",
    [
        pytest.param(
            list_site_permissions_command,
            {},
            id="test list_site_permissions_command"
        ),
        pytest.param(
            create_site_permissions_command,
            {"app_id": "test", "role": "test", "display_name": "test"},
            id="test create_site_permissions_command",
        ),
        pytest.param(
            update_site_permissions_command,
            {
                "app_id": "test",
                "role": "test",
                "display_name": "test",
                "permission_id": "test",
            },
            id="test update_site_permissions_command",
        ),
        pytest.param(
            delete_site_permission_command,
            {"permission_id": "test"},
            id="test delete_site_permission_command",
        ),
    ],
)
def test_get_site_id_raise_error_site_name_or_site_id_required(
    func_to_test: Callable[[MsGraphClient, dict], CommandResults], args: dict
) -> None:
    """
    Given:
        - Function to test and arguments to pass to the function
    When:
        - Calling the function without providing site_id or site_name parameter
    Then:
        - Ensure DemistoException is raised with expected error message
    """
    with pytest.raises(
        DemistoException, match="Please provide 'site_id' or 'site_name' parameter."
    ):
        func_to_test(CLIENT_MOCKER, args)


@pytest.mark.parametrize(
    "func_to_test, args",
    [
        pytest.param(
            list_site_permissions_command,
            {"site_name": "test"},
            id="test list_site_permissions_command with site_name",
        ),
        pytest.param(
            create_site_permissions_command,
            {
                "site_name": "test",
                "app_id": "test",
                "role": "test",
                "display_name": "test",
            },
            id="test create_site_permissions_command with site_name",
        ),
        pytest.param(
            update_site_permissions_command,
            {
                "site_name": "test",
                "app_id": "test",
                "role": "test",
                "display_name": "test",
                "permission_id": "test",
            },
            id="test update_site_permissions_command with site_name",
        ),
        pytest.param(
            delete_site_permission_command,
            {"site_name": "test", "permission_id": "test"},
            id="test delete_site_permissions_command with site_name",
        ),
    ],
)
def test_get_site_id_raise_error_invalid_site_name(
    requests_mock: MockerCore,
    func_to_test: Callable[[MsGraphClient, dict], CommandResults],
    args: dict,
) -> None:
    """
    Given:
        - A function to test that requires a valid site name or ID
        - Arguments to pass to the function that have an invalid site name

    When:
        - The function is called with the invalid site name

    Then:
        - Ensure a DemistoException is raised
        - With error message that the site was not found and to provide valid site name/ID
    """
    authorization_mock(requests_mock)
    requests_mock.get(
        "https://graph.microsoft.com/v1.0/sites", json={"value": []}, status_code=200
    )
    with pytest.raises(
        DemistoException,
        match="Site 'test' not found. Please provide a valid site name.",
    ):
        func_to_test(CLIENT_MOCKER, args)


def test_get_site_id_from_site_name_404(requests_mock: MockerCore) -> None:
    """
    Given:
        - Mocked 404 response from the API when searching for the site

    When:
        - The get_site_id_from_site_name function is called with the site name

    Then:
        - Ensure a DemistoException is raised
        - With error message that includes:
            - The site name that was passed in
            - Mention that the site was not found
            - Instructions to provide a valid site name/ID
        - And the error details matching the 404 response
    """
    site_name = "test_site"
    authorization_mock(requests_mock)
    requests_mock.get(f"https://graph.microsoft.com/v1.0/sites?search={site_name}", status_code=404, text="Item not found")

    with pytest.raises(DemistoException) as e:
        get_site_id_from_site_name(CLIENT_MOCKER, site_name)

    assert str(e.value) == (
        'Error getting site ID for test_site. Ensure integration instance has permission for this site and site name is valid.'
        ' Error details: Error in API call [404] - None\nItem not found'
    )


def test_list_site_permissions(requests_mock: MockerCore) -> None:
    """
    Given:
        - A requests mock object
        - Mock responses set up for the list site permissions API call

    When:
        - The list_site_permissions_command function is called with the mock client
        - And arguments for a site ID

    Then:
        - Ensure the readable output contains the expected permission data
        - And matches the mock response
    """
    authorization_mock(requests_mock)
    requests_mock.get(
        "https://graph.microsoft.com/v1.0/sites/test/permissions",
        json=util_load_json("test_data/mock_list_permissions.json"),
    )

    result = list_site_permissions_command(CLIENT_MOCKER, {"site_id": "test"})
    assert result.readable_output == (
        "### Site Permission\n"
        "|Application ID|Application Name|ID|Roles|\n"
        "|---|---|---|---|\n"
        "| new-app-id | Example1 App | 1 | read |\n"
        "| new-app-id | Example2 App | 2 | write |\n"
    )


def test_list_site_permissions_with_permission_id(requests_mock: MockerCore) -> None:
    """
    Given:
        - A requests mock object
        - Arguments with a site ID and permission ID

    When:
        - The list_site_permissions_command is called with the arguments

    Then:
        - Ensure the readable output contains the expected permission data
        - Ensure the api call is with permission id "/permissions/id"
    """
    args = {"site_id": "test", "permission_id": "id"}
    authorization_mock(requests_mock)
    requests_mock.get(
        "https://graph.microsoft.com/v1.0/sites/test/permissions/id",
        json=util_load_json("test_data/mock_list_permissions.json")["value"][0],
    )

    result = list_site_permissions_command(CLIENT_MOCKER, args)
    assert result.readable_output == (
        "### Site Permission\n"
        "|Application ID|Application Name|ID|Roles|\n"
        "|---|---|---|---|\n"
        "| new-app-id | Example1 App | 1 | read |\n"
    )


def test_create_permissions_success(requests_mock: MockerCore) -> None:
    """
    Given:
        - Arguments with site ID, app ID, role and display name

    When:
        - The create_site_permissions_command is called with the arguments

    Then:
        - Ensure the readable output contains the expected permission data
    """
    args = {
        "site_id": "test",
        "app_id": "app-id",
        "role": "role",
        "display_name": "name",
    }
    authorization_mock(requests_mock)
    requests_mock.post(
        "https://graph.microsoft.com/v1.0/sites/test/permissions",
        json=util_load_json("test_data/mock_list_permissions.json")["value"][0],
    )
    result = create_site_permissions_command(CLIENT_MOCKER, args)
    assert result.readable_output == (
        "### Site Permission\n"
        "|Application ID|Application Name|ID|Roles|\n"
        "|---|---|---|---|\n"
        "| new-app-id | Example1 App | 1 | read |\n"
    )


def test_update_permissions_command(requests_mock: MockerCore) -> None:
    """
    Given:
        - Arguments with permission ID, new role, and site ID

    When:
        - The update_site_permissions_command is called with the arguments

    Then:
        - Ensure the readable output contains the expected updated permission data
        - Ensure the API call is made to update the permission with the given ID
    """
    args = {"permission_id": "id", "role": "role1", "site_id": "site"}
    authorization_mock(requests_mock)
    requests_mock.patch(
        "https://graph.microsoft.com/v1.0/sites/site/permissions/id",
        json=util_load_json("test_data/mock_list_permissions.json")["value"][0],
    )
    result = update_site_permissions_command(CLIENT_MOCKER, args)

    assert (
        result.readable_output
        == "Permission id of site site was updated successfully with new role ['read']."
    )


def test_delete_site_permission_command(requests_mock: MockerCore) -> None:
    """
    Given:
        - Arguments with permission ID and site ID

    When:
        - The delete_site_permission_command is called with the arguments

    Then:
        - Ensure the API call is made to delete the permission with the given ID
        - Ensure the readable output indicates the permission was deleted
    """
    args = {"permission_id": "id", "site_id": "site"}
    authorization_mock(requests_mock)
    requests_mock.delete(
        "https://graph.microsoft.com/v1.0/sites/site/permissions/id", status_code=204
    )
    result = delete_site_permission_command(CLIENT_MOCKER, args)

    assert result.readable_output == "Site permission was deleted."
>>>>>>> 6f77591c
<|MERGE_RESOLUTION|>--- conflicted
+++ resolved
@@ -5,20 +5,12 @@
 from requests_mock import MockerCore
 from pathlib import Path
 import json
-<<<<<<< HEAD
-import CommonServerPython
-import demistomock as demisto
-from MicrosoftGraphFiles import remove_identity_key, url_validation, parse_key_to_context, delete_file_command, \
-    download_file_command, list_sharepoint_sites_command, list_drive_content_command, create_new_folder_command, \
-    list_drives_in_site_command, MsGraphClient, upload_new_file_command
-=======
 from CommonServerPython import CommandResults, DemistoException
 import demistomock as demisto
 from MicrosoftGraphFiles import remove_identity_key, url_validation, parse_key_to_context, delete_file_command, \
     download_file_command, list_sharepoint_sites_command, list_drive_content_command, create_new_folder_command, \
     list_drives_in_site_command, MsGraphClient, upload_new_file_command, list_site_permissions_command, \
     create_site_permissions_command, update_site_permissions_command, delete_site_permission_command, get_site_id_from_site_name
->>>>>>> 6f77591c
 
 
 def util_load_json(path: str) -> dict:
@@ -71,11 +63,7 @@
         ARGUMENTS["remove_identifier_data_application_type"]["CreatedBy"]
     )
     assert len(res.keys()) > 1
-<<<<<<< HEAD
-    assert res.get("Type")
-=======
     assert res["Type"]
->>>>>>> 6f77591c
     assert res["ID"] == "test"
 
 
@@ -92,11 +80,7 @@
         ARGUMENTS["remove_identifier_data_user_type"]["CreatedBy"]
     )
     assert len(res.keys()) > 1
-<<<<<<< HEAD
-    assert res.get("Type")
-=======
     assert res["Type"]
->>>>>>> 6f77591c
     assert res.get("ID") is None
 
 
@@ -148,14 +132,8 @@
     Then
         - Returns Demisto error
     """
-<<<<<<< HEAD
-    next_link_url = ""
-    with pytest.raises(CommonServerPython.DemistoException):
-        url_validation(next_link_url)
-=======
     with pytest.raises(DemistoException):
         url_validation("")
->>>>>>> 6f77591c
 
 
 def test_url_validation_with_invalid_url() -> None:
@@ -168,13 +146,8 @@
         - Returns Demisto error
     """
 
-<<<<<<< HEAD
-    with pytest.raises(CommonServerPython.DemistoException):
-        url_validation(arguments["invalid_next_link_url"])
-=======
     with pytest.raises(DemistoException):
         url_validation(ARGUMENTS["invalid_next_link_url"])
->>>>>>> 6f77591c
 
 
 def test_parse_key_to_context_exclude_keys_from_list() -> None:
@@ -342,21 +315,12 @@
     Then
         - return FileResult object
     """
-<<<<<<< HEAD
-    mocker.patch.object(client_mocker.ms_client, "http_request", return_value=response)
-    result = command(client_mocker, args)
-    assert expected_result == result[1]
-
-
-def expected_upload_headers():
-=======
     mocker.patch.object(CLIENT_MOCKER.ms_client, "http_request", return_value=response)
     result = command(CLIENT_MOCKER, args)
     assert expected_result == result[1]
 
 
 def expected_upload_headers() -> list:
->>>>>>> 6f77591c
     return [
         {'Content-Length': '327680', 'Content-Range': 'bytes 0-327679/7450762',
          'Content-Type': 'application/octet-stream'},
@@ -407,17 +371,10 @@
     ]
 
 
-<<<<<<< HEAD
-def validate_upload_attachments_flow(create_upload_mock, upload_query_mock):
+def validate_upload_attachments_flow(create_upload_mock: MagicMock, upload_query_mock: MagicMock) -> bool:
     """
     Validates that the upload flow is working as expected, each piece of headers is sent as expected.
-     """
-=======
-def validate_upload_attachments_flow(create_upload_mock: MagicMock, upload_query_mock: MagicMock) -> bool:
-    """
-    Validates that the upload flow is working as expected, each piece of headers is sent as expected.
-    """
->>>>>>> 6f77591c
+    """
     if not create_upload_mock.called:
         return False
 
@@ -433,11 +390,7 @@
     return True
 
 
-<<<<<<< HEAD
-def self_deployed_client():
-=======
 def self_deployed_client() -> MsGraphClient:
->>>>>>> 6f77591c
     return MsGraphClient(tenant_id="tenant_id", auth_id="auth_id", enc_key='enc_key', app_name='app_name',
                          base_url='url', verify='use_ssl', proxy='proxy', self_deployed='self_deployed', ok_codes=(1, 2, 3))
 
@@ -562,11 +515,7 @@
 
 
 @pytest.mark.parametrize('client, args', UPLOAD_LARGE_FILE_COMMAND_ARGS)
-<<<<<<< HEAD
-def test_upload_command_with_upload_session(mocker, client, args):
-=======
 def test_upload_command_with_upload_session(mocker: MockerFixture, client: MsGraphClient, args: dict) -> None:
->>>>>>> 6f77591c
     """
         Given:
             - An image to upload with a size bigger than 3.
@@ -589,11 +538,7 @@
 
 
 @pytest.mark.parametrize('client, args', UPLOAD_LARGE_FILE_COMMAND_ARGS)
-<<<<<<< HEAD
-def test_upload_command_without_upload_session(mocker, client, args):
-=======
 def test_upload_command_without_upload_session(mocker: MockerFixture, client: MsGraphClient, args: dict) -> None:
->>>>>>> 6f77591c
     """
         Given:
             - An image to upload (file size lower than 3).
@@ -622,11 +567,7 @@
 
 
 @pytest.mark.parametrize(argnames='client_id', argvalues=['test_client_id', None])
-<<<<<<< HEAD
-def test_test_module_command_with_managed_identities(mocker, requests_mock, client_id):
-=======
 def test_test_module_command_with_managed_identities(mocker: MockerFixture, requests_mock: MockerCore, client_id: str | None):
->>>>>>> 6f77591c
     """
         Given:
             - Managed Identities client id for authentication.
@@ -657,9 +598,6 @@
     assert 'ok' in demisto.results.call_args[0][0]
     qs = get_mock.last_request.qs
     assert qs['resource'] == [Resources.graph]
-<<<<<<< HEAD
-    assert client_id and qs['client_id'] == [client_id] or 'client_id' not in qs
-=======
     assert client_id and qs['client_id'] == [client_id] or 'client_id' not in qs
 
 
@@ -938,5 +876,4 @@
     )
     result = delete_site_permission_command(CLIENT_MOCKER, args)
 
-    assert result.readable_output == "Site permission was deleted."
->>>>>>> 6f77591c
+    assert result.readable_output == "Site permission was deleted."