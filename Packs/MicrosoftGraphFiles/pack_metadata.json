--- conflicted
+++ resolved
@@ -2,11 +2,7 @@
     "name": "Microsoft Graph Files",
     "description": "Use the O365 File Management (Onedrive/Sharepoint/Teams) integration to enable your app get authorized access to files in OneDrive, SharePoint, and MS Teams across your entire organization. This integration requires admin consent.",
     "support": "xsoar",
-<<<<<<< HEAD
-    "currentVersion": "1.1.19",
-=======
     "currentVersion": "1.1.22",
->>>>>>> 9d6c5180
     "author": "Cortex XSOAR",
     "url": "https://www.paloaltonetworks.com/cortex",
     "email": "",
