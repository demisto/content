--- conflicted
+++ resolved
@@ -36,12 +36,8 @@
         h["Address"] = host.address
         h["Status"] = host.status
         svc = []
-<<<<<<< HEAD
-        md += f"### Nmap scan report for {tmp_host}" + (f" ({host.address})\n" if tmp_host != host.address else "\n")
-=======
         md += f"### Nmap scan report for {tmp_host}" + \
               (f" ({host.address})\n" if tmp_host != host.address else "\n")
->>>>>>> 91c819cf
         md += f"#### Host is {host.status}.\n"
         for serv in host.services:
             svc.append(
