--- conflicted
+++ resolved
@@ -2,11 +2,7 @@
     "name": "CVE-2021-44228 - Log4j RCE",
     "description": "This pack handles Apache Log4j RCE CVE-2021-44228, a 0-day exploit in the popular Java logging library log4j2. ",
     "support": "xsoar",
-<<<<<<< HEAD
     "currentVersion": "1.0.17",
-=======
-    "currentVersion": "1.0.16",
->>>>>>> 3168e2c0
     "author": "Cortex XSOAR",
     "url": "https://www.paloaltonetworks.com/cortex",
     "email": "",
