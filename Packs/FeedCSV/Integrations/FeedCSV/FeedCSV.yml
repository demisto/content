--- conflicted
+++ resolved
@@ -147,10 +147,7 @@
       type: Unknown
   dockerimage: demisto/py3-tools:1.0.0.45904
   feed: true
-<<<<<<< HEAD
-=======
   runonce: false
->>>>>>> 9ddafcfd
   script: '-'
   subtype: python3
   type: python
