--- conflicted
+++ resolved
@@ -3,12 +3,14 @@
   id: CSVFeed
   version: -1
 configuration:
-- defaultvalue: 'true'
-  display: Fetch indicators
+- display: Fetch indicators
   name: feed
+  defaultvalue: true
   required: false
   type: 8
-- defaultvalue: feedInstanceReputationNotSet
+- additionalinfo: Indicators from this integration instance will be marked with this
+    reputation
+  defaultvalue: feedInstanceReputationNotSet
   display: Indicator Reputation
   name: feedReputation
   options:
@@ -18,7 +20,8 @@
   - Bad
   required: false
   type: 18
-- defaultvalue: F - Reliability cannot be judged
+- additionalinfo: Reliability of the source providing the intelligence data
+  defaultvalue: F - Reliability cannot be judged
   display: Source Reliability
   name: feedReliability
   options:
@@ -41,12 +44,8 @@
   required: false
   type: 17
 - defaultvalue: '20160'
-  display: ''
   name: feedExpirationInterval
-<<<<<<< HEAD
-=======
   display: ""
->>>>>>> 250b7be7
   required: false
   type: 1
 - defaultvalue: '240'
@@ -54,18 +53,10 @@
   name: feedFetchInterval
   required: false
   type: 19
-<<<<<<< HEAD
-- display: Indicator Type
-  name: indicator_type
-  required: false
-  type: 0
-- display: Bypass exclusion list
-=======
 - additionalinfo: When selected, the exclusion list is ignored for indicators from
     this feed. This means that if an indicator from this feed is on the exclusion
     list, the indicator might still be added to the system.
   display: Bypass exclusion list
->>>>>>> 250b7be7
   name: feedBypassExclusionList
   required: false
   type: 8
@@ -79,43 +70,58 @@
   name: url
   required: true
   type: 0
-- defaultvalue: '20'
+- display: Username
+  name: credentials
+  required: false
+  type: 9
+- additionalinfo: Time (in seconds) before HTTP requests timeout.
+  defaultvalue: '20'
   display: Request Timeout
   name: polling_timeout
   required: true
   type: 0
-- display: Ignore Regex
+- additionalinfo: Python regular expression for lines to ignore.
+  display: Ignore Regex
   name: ignore_regex
   required: false
   type: 0
-- defaultvalue: value
+- additionalinfo: The names to apply to the fields in the CSV feed. The name for the field containing the indicator should be "value".
+  defaultvalue: value
   display: Field Names
   name: fieldnames
   required: false
   type: 0
-- defaultvalue: ','
+- additionalinfo: A one-character string used to separate fields. For example, a comma
+    ",".
+  defaultvalue: ','
   display: Delimiter
   name: delimiter
   required: false
   type: 0
-- display: Double quote
+- additionalinfo: Controls how instances of quotechar in a field should themselves
+    be quoted. When True, the character is doubled.
+  display: Double quote
   name: doublequote
   required: false
   type: 8
-- display: Escape character
+- additionalinfo: A one-character string used by the writer to escape the delimiter.
+  display: Escape character
   name: escapechar
   required: false
   type: 0
-- defaultvalue: '"'
+- additionalinfo: A one-character string used to quote fields containing special characters.
+  defaultvalue: '"'
   display: Quote Character
   name: quotechar
   required: false
   type: 0
-- display: Skip Initial Space
+- additionalinfo: When "True", whitespace immediately following the delimiter is ignored.
+  display: Skip Initial Space
   name: skipinitialspace
   required: false
   type: 8
-- display: Trust any certificate (not secure)
+- defaultvalue: ''
+  display: Trust any certificate (not secure)
   name: insecure
   required: false
   type: 8
@@ -156,7 +162,8 @@
     - contextPath: CSV.Indicator.rawJSON
       description: The indicator rawJSON value.
       type: Unknown
-  dockerimage: demisto/python3:3.8.1.5734
+  dockerimage: demisto/python3:3.8.1.6120
+  feed: true
   isfetch: false
   longRunning: false
   longRunningPort: false
