--- conflicted
+++ resolved
@@ -1,13 +1,8 @@
 {
     "name": "Infinipoint",
     "description": "Use the Infinipoint integration to retrieve security and policy incompliance events, vulnerabilities or incidents. Investigate and respond to events in real-time",
-<<<<<<< HEAD
-    "support": "xsoar",
-    "currentVersion": "1.0.1",
-=======
     "support": "partner",
     "currentVersion": "1.0.0",
->>>>>>> 06a3d198
     "author": "Infinipoint - ET",
     "url": "",
     "email": "support@infinipoint.io",
