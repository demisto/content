--- conflicted
+++ resolved
@@ -2,11 +2,7 @@
     "name": "Infinipoint",
     "description": "Use the Infinipoint integration to retrieve security and policy incompliance events, vulnerabilities or incidents. Investigate and respond to events in real-time",
     "support": "partner",
-<<<<<<< HEAD
     "currentVersion": "1.0.1",
-=======
-    "currentVersion": "1.0.0",
->>>>>>> 290f30a4
     "author": "Infinipoint - ET",
     "url": "",
     "email": "support@infinipoint.io",
