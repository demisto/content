--- conflicted
+++ resolved
@@ -1,9 +1,5 @@
 id: Infinipoint-Test
-<<<<<<< HEAD
-version: 119
-=======
 version: -1
->>>>>>> fdb36cbf
 name: Infinipoint-Test
 starttaskid: "0"
 tasks:
