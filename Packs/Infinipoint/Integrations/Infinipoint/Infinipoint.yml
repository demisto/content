--- conflicted
+++ resolved
@@ -997,10 +997,7 @@
     - contextPath: Infinipoint.Compliance.Device.success
       description: success
       type: Number
-<<<<<<< HEAD
-=======
 
->>>>>>> fdb36cbf
   dockerimage: demisto/pyjwt3:1.0.0.10828
   isfetch: true
   runonce: false
