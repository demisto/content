category: IT Services
commonfields:
  id: AWS - Route53
  version: -1
configuration:
- display: Role Arn
  name: roleArn
  section: Connect
  type: 0
  required: false
- display: Role Session Name
  name: roleSessionName
  section: Connect
  type: 0
  required: false
- advanced: true
  display: Role Session Duration
  name: sessionDuration
  section: Connect
  type: 0
  required: false
- display: Access Key
  displaypassword: Secret Key
  name: credentials
  section: Connect
  type: 9
  required: false
- display: Access Key
  hidden: true
  name: access_key
  section: Connect
  type: 0
  required: false
- display: Secret Key
  hidden: true
  name: secret_key
  section: Connect
  type: 4
  required: false
- additionalinfo: The time in seconds till a timeout exception is reached. You can specify just the read timeout (for example 60) or also the connect timeout followed after a comma (for example 60,10). If a connect timeout is not specified, a default of 10 second will be used.
  advanced: true
  defaultvalue: 60,10
  display: Timeout
  name: timeout
  section: Connect
  type: 0
  required: false
- additionalinfo: 'The maximum number of retry attempts when connection or throttling errors are encountered. Set to 0 to disable retries. The default value is 5 and the limit is 10. Note: Increasing the number of retries will increase the execution time.'
  advanced: true
  defaultvalue: 5
  display: Retries
  name: retries
  section: Connect
  type: 0
  required: false
<<<<<<< HEAD
=======
- display: AWS STS Regional Endpoints
  additionalinfo: Sets the AWS_STS_REGIONAL_ENDPOINTS environment variable to specify the AWS STS endpoint resolution logic. By default, this option is set to “legacy” in AWS. Leave empty if the environment variable is already set using server configuration.
  name: sts_regional_endpoint
  options:
  - legacy
  - regional
  type: 15
  section: Connect
  required: false
>>>>>>> 90cf3b88
- advanced: true
  display: Trust any certificate (not secure)
  name: insecure
  section: Connect
  type: 8
  required: false
- advanced: true
  display: Use system proxy settings
  name: proxy
  section: Connect
  type: 8
  required: false
description: Amazon Web Services Managed Cloud DNS Service.
detaileddescription: Amazon Web Services Managed Cloud DNS Service.
display: AWS - Route53
fromversion: 5.0.0
name: AWS - Route53
script:
  commands:
  - arguments:
    - description: The name of the domain you want to Create. i.e. www.example.com
      name: source
<<<<<<< HEAD
      required: true
    - description: The DNS record value.
      name: target
      required: true
=======
      required: true
    - description: The DNS record value.
      name: target
      required: true
>>>>>>> 90cf3b88
    - description: The resource record cache time to live (TTL), in seconds.
      name: ttl
      required: true
    - description: Specify the hosted zone ID.
      name: hostedZoneId
      required: true
    - auto: PREDEFINED
      description: The type of the record to create.
      name: type
      predefined:
      - A
      - AAAA
      - CAA
      - CNAME
      - MX
      - NAPTR
      - NS
      - PTR
      - SOA
      - SPF
      - SRV
      - TX
      required: true
    - description: Any comments you want to include.
      name: comment
    - description: The Amazon Resource Name (ARN) of the role to assume.
      name: roleArn
    - description: An identifier for the assumed role session.
      name: roleSessionName
    - description: The duration, in seconds, of the role session. The value can range from 900 seconds (15 minutes) up to the maximum session duration setting for the role.
      name: roleSessionDuration
    description: Creates a resource record set. Creates a resource record set that has the specified values.
    name: aws-route53-create-record
    outputs:
    - contextPath: AWS.Route53.RecordSetsChange.Id
      description: The ID of the request.
      type: string
    - contextPath: AWS.Route53.RecordSetsChange.Status
      description: The current state of the request. PENDING indicates that this request has not yet been applied to all Amazon Route 53 DNS servers.
      type: string
    - contextPath: AWS.Route53.RecordSetsChange.Comment
      description: A complex type that describes change information about changes made to your hosted zone.
      type: string
  - arguments:
    - description: The name of the domain you want to Create. i.e. www.example.com
      name: source
      required: true
    - description: The DNS record value.
      name: target
      required: true
    - description: The resource record cache time to live (TTL), in seconds.
      name: ttl
      required: true
    - description: Specify the hosted zone ID.
      name: hostedZoneId
      required: true
    - auto: PREDEFINED
      description: The type of the record to create.
      name: type
      predefined:
      - A
      - AAAA
      - CAA
      - CNAME
      - MX
      - NAPTR
      - NS
      - PTR
      - SOA
      - SPF
      - SRV
      - TX
      required: true
    - description: The Amazon Resource Name (ARN) of the role to assume.
      name: roleArn
    - description: An identifier for the assumed role session.
      name: roleSessionName
    - description: The duration, in seconds, of the role session. The value can range from 900 seconds (15 minutes) up to the maximum session duration setting for the role.
      name: roleSessionDuration
    description: Deletes a resource record set. Deletes an existing resource record set that has the specified values.
    name: aws-route53-delete-record
    outputs:
    - contextPath: AWS.Route53.RecordSetsChange.Id
      description: The ID of the request.
      type: string
    - contextPath: AWS.Route53.RecordSetsChange.Status
      description: The current state of the request. PENDING indicates that this request has not yet been applied to all Amazon Route 53 DNS servers.
      type: string
    - contextPath: AWS.Route53.RecordSetsChange.Comment
      description: A complex type that describes change information about changes made to your hosted zone.
      type: string
  - arguments:
    - description: The Amazon Resource Name (ARN) of the role to assume.
      name: roleArn
    - description: An identifier for the assumed role session.
      name: roleSessionName
    - description: The duration, in seconds, of the role session. The value can range from 900 seconds (15 minutes) up to the maximum session duration setting for the role.
      name: roleSessionDuration
    description: 'Retrieves a list of the public and private hosted zones that are associated with the current AWS account. '
    name: aws-route53-list-hosted-zones
    outputs:
    - contextPath: AWS.Route53.HostedZones.Id
      description: The ID that Amazon Route 53 assigned to the hosted zone when you created it.
      type: string
    - contextPath: AWS.Route53.HostedZones.Name
      description: The name of the domain.
      type: string
    - contextPath: AWS.Route53.HostedZones.CallerReference
      description: The value that you specified for CallerReference when you created the hosted zone.
      type: string
    - contextPath: AWS.Route53.HostedZones.Config.Comment
      description: Any comments that you want to include about the hosted zone.
      type: string
    - contextPath: AWS.Route53.HostedZones.Config.PrivateZone
      description: A value that indicates whether this is a private hosted zone.
      type: string
    - contextPath: AWS.Route53.HostedZones.ResourceRecordSetCount
      description: The number of resource record sets in the hosted zone.
      type: number
    - contextPath: AWS.Route53.HostedZones.LinkedService.ServicePrincipal
      description: 'If the health check or hosted zone was created by another service, the service that created the resource. '
      type: string
    - contextPath: AWS.Route53.HostedZones.LinkedService.Description
      description: 'If the health check or hosted zone was created by another service, an optional description that can be provided by the other service. '
      type: string
  - arguments:
    - description: The ID of the hosted zone that contains the resource record sets that you want to list.
      name: hostedZoneId
      required: true
    - description: ' The first name in the lexicographic ordering of resource record sets that you want to list.'
      name: startRecordName
    - auto: PREDEFINED
      description: The type of resource record set to begin the record listing from.
      name: startRecordType
      predefined:
      - SOA
      - A
      - TXT
      - NS
      - CNAME
      - MX
      - NAPTR
      - PTR
      - SRV
      - SPF
      - AAAA
      - CAA
    - description: Weighted resource record sets only.
      name: startRecordIdentifier
    - description: The Amazon Resource Name (ARN) of the role to assume.
      name: roleArn
    - description: An identifier for the assumed role session.
      name: roleSessionName
    - description: The duration, in seconds, of the role session. The value can range from 900 seconds (15 minutes) up to the maximum session duration setting for the role.
      name: roleSessionDuration
    description: Lists the resource record sets in a specified hosted zone.
    name: aws-route53-list-resource-record-sets
    outputs:
    - contextPath: AWS.Route53.RecordSets.Name
      description: The name of the domain.
      type: string
    - contextPath: AWS.Route53.RecordSets.Type
      description: The DNS record type.
      type: string
    - contextPath: AWS.Route53.RecordSets.SetIdentifier
      description: 'An identifier that differentiates among multiple resource record sets that have the same combination of DNS name and type. '
      type: string
    - contextPath: AWS.Route53.RecordSets.Weight
      description: Weighted resource record sets only.
      type: number
    - contextPath: AWS.Route53.RecordSets.Region
      description: Latency-based resource record sets only.
      type: string
    - contextPath: AWS.Route53.RecordSets.GeoLocation.ContinentCode
      description: The two-letter code for the continent.
      type: string
    - contextPath: AWS.Route53.RecordSets.GeoLocation.CountryCode
      description: The two-letter code for the country.
      type: string
    - contextPath: AWS.Route53.RecordSets.GeoLocation.SubdivisionCode
      description: The code for the subdivision, for example, a state in the United States or a province in Canada.
      type: string
    - contextPath: AWS.Route53.RecordSets.Failover
      description: Failover resource record sets only.
      type: string
    - contextPath: AWS.Route53.RecordSets.MultiValueAnswer
      description: Multivalue answer resource record sets only.
      type: string
    - contextPath: AWS.Route53.RecordSets.TTL
      description: The resource record cache time to live (TTL), in seconds.
      type: string
    - contextPath: AWS.Route53.RecordSets.ResourceRecords.Value
      description: The current  record value.
      type: string
    - contextPath: AWS.Route53.RecordSets.AliasTarget.HostedZoneId
      description: Alias resource record sets only.
      type: string
    - contextPath: AWS.Route53.RecordSets.AliasTarget.DNSName
      description: Alias resource record sets only.
      type: string
    - contextPath: AWS.Route53.RecordSets.AliasTarget.EvaluateTargetHealth
      description: Alias resource record sets only.
      type: string
    - contextPath: AWS.Route53.RecordSets.HealthCheckId
      description: ID of the applicable health check.
      type: string
    - contextPath: AWS.Route53.RecordSets.TrafficPolicyInstanceId
      description: the ID of the traffic policy instance that Amazon Route 53 created this resource record set for.
      type: string
  - arguments:
    - description: The ID of the change.
      name: id
<<<<<<< HEAD
      required: true
    - description: 'The amount of time in seconds to wait between attempts. Default: 30.'
      name: waiterDelay
    - description: 'The maximum number of attempts to be made. Default: 60.'
      name: waiterMaxAttempts
    description: A waiter function that waits until record set change is successful.
    name: aws-route53-waiter-resource-record-sets-changed
  - arguments:
    - description: The ID of the hosted zone that you want Amazon Route 53 to simulate a query for.
      name: hostedZoneId
      required: true
    - description: The name of the resource record set that you want Amazon Route 53 to simulate a query for.
      name: recordName
      required: true
=======
      required: true
    - description: 'The amount of time in seconds to wait between attempts. Default: 30.'
      name: waiterDelay
    - description: 'The maximum number of attempts to be made. Default: 60.'
      name: waiterMaxAttempts
    description: A waiter function that waits until record set change is successful.
    name: aws-route53-waiter-resource-record-sets-changed
  - arguments:
    - description: The ID of the hosted zone that you want Amazon Route 53 to simulate a query for.
      name: hostedZoneId
      required: true
    - description: The name of the resource record set that you want Amazon Route 53 to simulate a query for.
      name: recordName
      required: true
>>>>>>> 90cf3b88
    - auto: PREDEFINED
      description: The type of the resource record set.
      name: recordType
      predefined:
      - SOA
      - A
      - TXT
      - NS
      - CNAME
      - MX
      - NAPTR
      - PTR
      - SRV
      - SPF
      - AAAA
      - CAA
      required: true
    - description: If you want to simulate a request from a specific DNS resolver, specify the IP address for that resolver. If you omit this value, TestDnsAnswer uses the IP address of a DNS resolver in the AWS US East (N. Virginia) Region (us-east-1 ).
      name: resolverIP
    - description: The Amazon Resource Name (ARN) of the role to assume.
      name: roleArn
    - description: An identifier for the assumed role session.
      name: roleSessionName
    - description: The duration, in seconds, of the role session. The value can range from 900 seconds (15 minutes) up to the maximum session duration setting for the role.
      name: roleSessionDuration
    description: Gets the value that Amazon Route 53 returns in response to a DNS request for a specified record name and type. You can optionally specify the IP address of a DNS resolver, an EDNS0 client subnet IP address, and a subnet mask.
    name: aws-route53-test-dns-answer
    outputs:
    - contextPath: AWS.Route53.TestDNSAnswer.Nameserver
      description: The Amazon Route 53 name server used to respond to the request.
      type: string
    - contextPath: AWS.Route53.TestDNSAnswer.RecordName
      description: The name of the resource record set that you submitted a request for.
      type: string
    - contextPath: AWS.Route53.TestDNSAnswer.RecordType
      description: The type of the resource record set that you submitted a request for.
      type: string
    - contextPath: AWS.Route53.TestDNSAnswer.ResponseCode
      description: A list that contains values that Amazon Route 53 returned for this resource record set.
      type: string
    - contextPath: AWS.Route53.TestDNSAnswer.Protocol
      description: A code that indicates whether the request is valid or not.
      type: string
    - contextPath: AWS.Route53.TestDNSAnswer.RecordData
      description: The protocol that Amazon Route 53 used to respond to the request, either UDP or TCP .
      type: string
  - arguments:
    - description: The name of the domain you want to Create. i.e. www.example.com
      name: source
      required: true
    - description: The DNS record value.
      name: target
      required: true
    - description: The resource record cache time to live (TTL), in seconds.
      name: ttl
      required: true
    - description: Specify the hosted zone ID.
      name: hostedZoneId
      required: true
    - auto: PREDEFINED
      description: The type of the record to create.
      name: type
      predefined:
      - A
      - AAAA
      - CAA
      - CNAME
      - MX
      - NAPTR
      - NS
      - PTR
      - SOA
      - SPF
      - SRV
      - TX
      required: true
    - description: Any comments you want to include.
      name: comment
    - description: The Amazon Resource Name (ARN) of the role to assume.
      name: roleArn
    - description: An identifier for the assumed role session.
      name: roleSessionName
    - description: The duration, in seconds, of the role session. The value can range from 900 seconds (15 minutes) up to the maximum session duration setting for the role.
      name: roleSessionDuration
    description: Upsert a resource record set. If a resource record set does not already exist, AWS creates it. If a resource set does exist, Amazon Route 53 updates it with the values in the request.
    name: aws-route53-upsert-record
    outputs:
    - contextPath: AWS.Route53.RecordSetsChange.Id
      description: The ID of the request.
      type: string
    - contextPath: AWS.Route53.RecordSetsChange.Status
      description: The current state of the request. PENDING indicates that this request has not yet been applied to all Amazon Route 53 DNS servers.
      type: string
    - contextPath: AWS.Route53.RecordSetsChange.Comment
      description: A complex type that describes change information about changes made to your hosted zone.
      type: string
<<<<<<< HEAD
  dockerimage: demisto/boto3py3:1.0.0.79944
=======
  dockerimage: demisto/boto3py3:1.0.0.91694
>>>>>>> 90cf3b88
  runonce: false
  script: ''
  subtype: python3
  type: python
tests:
- No tests<|MERGE_RESOLUTION|>--- conflicted
+++ resolved
@@ -53,8 +53,6 @@
   section: Connect
   type: 0
   required: false
-<<<<<<< HEAD
-=======
 - display: AWS STS Regional Endpoints
   additionalinfo: Sets the AWS_STS_REGIONAL_ENDPOINTS environment variable to specify the AWS STS endpoint resolution logic. By default, this option is set to “legacy” in AWS. Leave empty if the environment variable is already set using server configuration.
   name: sts_regional_endpoint
@@ -64,7 +62,6 @@
   type: 15
   section: Connect
   required: false
->>>>>>> 90cf3b88
 - advanced: true
   display: Trust any certificate (not secure)
   name: insecure
@@ -87,17 +84,10 @@
   - arguments:
     - description: The name of the domain you want to Create. i.e. www.example.com
       name: source
-<<<<<<< HEAD
       required: true
     - description: The DNS record value.
       name: target
       required: true
-=======
-      required: true
-    - description: The DNS record value.
-      name: target
-      required: true
->>>>>>> 90cf3b88
     - description: The resource record cache time to live (TTL), in seconds.
       name: ttl
       required: true
@@ -310,7 +300,6 @@
   - arguments:
     - description: The ID of the change.
       name: id
-<<<<<<< HEAD
       required: true
     - description: 'The amount of time in seconds to wait between attempts. Default: 30.'
       name: waiterDelay
@@ -325,22 +314,6 @@
     - description: The name of the resource record set that you want Amazon Route 53 to simulate a query for.
       name: recordName
       required: true
-=======
-      required: true
-    - description: 'The amount of time in seconds to wait between attempts. Default: 30.'
-      name: waiterDelay
-    - description: 'The maximum number of attempts to be made. Default: 60.'
-      name: waiterMaxAttempts
-    description: A waiter function that waits until record set change is successful.
-    name: aws-route53-waiter-resource-record-sets-changed
-  - arguments:
-    - description: The ID of the hosted zone that you want Amazon Route 53 to simulate a query for.
-      name: hostedZoneId
-      required: true
-    - description: The name of the resource record set that you want Amazon Route 53 to simulate a query for.
-      name: recordName
-      required: true
->>>>>>> 90cf3b88
     - auto: PREDEFINED
       description: The type of the resource record set.
       name: recordType
@@ -437,11 +410,7 @@
     - contextPath: AWS.Route53.RecordSetsChange.Comment
       description: A complex type that describes change information about changes made to your hosted zone.
       type: string
-<<<<<<< HEAD
-  dockerimage: demisto/boto3py3:1.0.0.79944
-=======
   dockerimage: demisto/boto3py3:1.0.0.91694
->>>>>>> 90cf3b88
   runonce: false
   script: ''
   subtype: python3
