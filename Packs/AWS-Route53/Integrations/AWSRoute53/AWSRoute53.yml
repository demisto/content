category: IT Services
commonfields:
  id: AWS - Route53
  version: -1
configuration:
- display: Role Arn
  name: roleArn
  section: Connect
  type: 0
  required: false
- display: Role Session Name
  name: roleSessionName
  section: Connect
  type: 0
  required: false
- advanced: true
  display: Role Session Duration
  name: sessionDuration
  section: Connect
  type: 0
  required: false
- display: Access Key
  displaypassword: Secret Key
  name: credentials
  section: Connect
  type: 9
  required: false
- display: Access Key
  hidden: true
  name: access_key
  section: Connect
  type: 0
  required: false
- display: Secret Key
  hidden: true
  name: secret_key
  section: Connect
  type: 4
  required: false
- additionalinfo: The time in seconds till a timeout exception is reached. You can specify just the read timeout (for example 60) or also the connect timeout followed after a comma (for example 60,10). If a connect timeout is not specified, a default of 10 second will be used.
  advanced: true
  defaultvalue: 60,10
  display: Timeout
  name: timeout
  section: Connect
  type: 0
  required: false
- additionalinfo: 'The maximum number of retry attempts when connection or throttling errors are encountered. Set to 0 to disable retries. The default value is 5 and the limit is 10. Note: Increasing the number of retries will increase the execution time.'
  advanced: true
  defaultvalue: 5
  display: Retries
  name: retries
  section: Connect
  type: 0
  required: false
- display: AWS STS Regional Endpoints
  additionalinfo: Sets the AWS_STS_REGIONAL_ENDPOINTS environment variable to specify the AWS STS endpoint resolution logic. By default, this option is set to “legacy” in AWS. Leave empty if the environment variable is already set using server configuration.
  name: sts_regional_endpoint
  options:
  - legacy
  - regional
  type: 15
  section: Connect
  required: false
- advanced: true
  display: Trust any certificate (not secure)
  name: insecure
  section: Connect
  type: 8
  required: false
- advanced: true
  display: Use system proxy settings
  name: proxy
  section: Connect
  type: 8
  required: false
description: Amazon Web Services Managed Cloud DNS Service.
detaileddescription: Amazon Web Services Managed Cloud DNS Service.
display: AWS - Route53
fromversion: 5.0.0
name: AWS - Route53
script:
  commands:
  - arguments:
    - description: The name of the domain you want to Create. i.e. www.example.com
      name: source
      required: true
    - description: The DNS record value.
      name: target
      required: true
    - description: The resource record cache time to live (TTL), in seconds.
      name: ttl
      required: true
    - description: Specify the hosted zone ID.
      name: hostedZoneId
      required: true
    - auto: PREDEFINED
      description: The type of the record to create.
      name: type
      predefined:
      - A
      - AAAA
      - CAA
      - CNAME
      - MX
      - NAPTR
      - NS
      - PTR
      - SOA
      - SPF
      - SRV
      - TX
      required: true
    - description: Any comments you want to include.
      name: comment
    - description: The Amazon Resource Name (ARN) of the role to assume.
      name: roleArn
    - description: An identifier for the assumed role session.
      name: roleSessionName
    - description: The duration, in seconds, of the role session. The value can range from 900 seconds (15 minutes) up to the maximum session duration setting for the role.
      name: roleSessionDuration
    description: Creates a resource record set. Creates a resource record set that has the specified values.
    name: aws-route53-create-record
    outputs:
    - contextPath: AWS.Route53.RecordSetsChange.Id
      description: The ID of the request.
      type: string
    - contextPath: AWS.Route53.RecordSetsChange.Status
      description: The current state of the request. PENDING indicates that this request has not yet been applied to all Amazon Route 53 DNS servers.
      type: string
    - contextPath: AWS.Route53.RecordSetsChange.Comment
      description: A complex type that describes change information about changes made to your hosted zone.
      type: string
  - arguments:
    - description: The name of the domain you want to Create. i.e. www.example.com
      name: source
      required: true
    - description: The DNS record value.
      name: target
      required: true
    - description: The resource record cache time to live (TTL), in seconds.
      name: ttl
      required: true
    - description: Specify the hosted zone ID.
      name: hostedZoneId
      required: true
    - auto: PREDEFINED
      description: The type of the record to create.
      name: type
      predefined:
      - A
      - AAAA
      - CAA
      - CNAME
      - MX
      - NAPTR
      - NS
      - PTR
      - SOA
      - SPF
      - SRV
      - TX
      required: true
    - description: The Amazon Resource Name (ARN) of the role to assume.
      name: roleArn
    - description: An identifier for the assumed role session.
      name: roleSessionName
    - description: The duration, in seconds, of the role session. The value can range from 900 seconds (15 minutes) up to the maximum session duration setting for the role.
      name: roleSessionDuration
    description: Deletes a resource record set. Deletes an existing resource record set that has the specified values.
    name: aws-route53-delete-record
    outputs:
    - contextPath: AWS.Route53.RecordSetsChange.Id
      description: The ID of the request.
      type: string
    - contextPath: AWS.Route53.RecordSetsChange.Status
      description: The current state of the request. PENDING indicates that this request has not yet been applied to all Amazon Route 53 DNS servers.
      type: string
    - contextPath: AWS.Route53.RecordSetsChange.Comment
      description: A complex type that describes change information about changes made to your hosted zone.
      type: string
  - arguments:
    - description: The Amazon Resource Name (ARN) of the role to assume.
      name: roleArn
    - description: An identifier for the assumed role session.
      name: roleSessionName
    - description: The duration, in seconds, of the role session. The value can range from 900 seconds (15 minutes) up to the maximum session duration setting for the role.
      name: roleSessionDuration
    description: 'Retrieves a list of the public and private hosted zones that are associated with the current AWS account. '
    name: aws-route53-list-hosted-zones
    outputs:
    - contextPath: AWS.Route53.HostedZones.Id
      description: The ID that Amazon Route 53 assigned to the hosted zone when you created it.
      type: string
    - contextPath: AWS.Route53.HostedZones.Name
      description: The name of the domain.
      type: string
    - contextPath: AWS.Route53.HostedZones.CallerReference
      description: The value that you specified for CallerReference when you created the hosted zone.
      type: string
    - contextPath: AWS.Route53.HostedZones.Config.Comment
      description: Any comments that you want to include about the hosted zone.
      type: string
    - contextPath: AWS.Route53.HostedZones.Config.PrivateZone
      description: A value that indicates whether this is a private hosted zone.
      type: string
    - contextPath: AWS.Route53.HostedZones.ResourceRecordSetCount
      description: The number of resource record sets in the hosted zone.
      type: number
    - contextPath: AWS.Route53.HostedZones.LinkedService.ServicePrincipal
      description: 'If the health check or hosted zone was created by another service, the service that created the resource. '
      type: string
    - contextPath: AWS.Route53.HostedZones.LinkedService.Description
      description: 'If the health check or hosted zone was created by another service, an optional description that can be provided by the other service. '
      type: string
  - arguments:
    - description: The ID of the hosted zone that contains the resource record sets that you want to list.
      name: hostedZoneId
      required: true
    - description: ' The first name in the lexicographic ordering of resource record sets that you want to list.'
      name: startRecordName
    - auto: PREDEFINED
      description: The type of resource record set to begin the record listing from.
      name: startRecordType
      predefined:
      - SOA
      - A
      - TXT
      - NS
      - CNAME
      - MX
      - NAPTR
      - PTR
      - SRV
      - SPF
      - AAAA
      - CAA
    - description: Weighted resource record sets only.
      name: startRecordIdentifier
    - description: The Amazon Resource Name (ARN) of the role to assume.
      name: roleArn
    - description: An identifier for the assumed role session.
      name: roleSessionName
    - description: The duration, in seconds, of the role session. The value can range from 900 seconds (15 minutes) up to the maximum session duration setting for the role.
      name: roleSessionDuration
    description: Lists the resource record sets in a specified hosted zone.
    name: aws-route53-list-resource-record-sets
    outputs:
    - contextPath: AWS.Route53.RecordSets.Name
      description: The name of the domain.
      type: string
    - contextPath: AWS.Route53.RecordSets.Type
      description: The DNS record type.
      type: string
    - contextPath: AWS.Route53.RecordSets.SetIdentifier
      description: 'An identifier that differentiates among multiple resource record sets that have the same combination of DNS name and type. '
      type: string
    - contextPath: AWS.Route53.RecordSets.Weight
      description: Weighted resource record sets only.
      type: number
    - contextPath: AWS.Route53.RecordSets.Region
      description: Latency-based resource record sets only.
      type: string
    - contextPath: AWS.Route53.RecordSets.GeoLocation.ContinentCode
      description: The two-letter code for the continent.
      type: string
    - contextPath: AWS.Route53.RecordSets.GeoLocation.CountryCode
      description: The two-letter code for the country.
      type: string
    - contextPath: AWS.Route53.RecordSets.GeoLocation.SubdivisionCode
      description: The code for the subdivision, for example, a state in the United States or a province in Canada.
      type: string
    - contextPath: AWS.Route53.RecordSets.Failover
      description: Failover resource record sets only.
      type: string
    - contextPath: AWS.Route53.RecordSets.MultiValueAnswer
      description: Multivalue answer resource record sets only.
      type: string
    - contextPath: AWS.Route53.RecordSets.TTL
      description: The resource record cache time to live (TTL), in seconds.
      type: string
    - contextPath: AWS.Route53.RecordSets.ResourceRecords.Value
      description: The current  record value.
      type: string
    - contextPath: AWS.Route53.RecordSets.AliasTarget.HostedZoneId
      description: Alias resource record sets only.
      type: string
    - contextPath: AWS.Route53.RecordSets.AliasTarget.DNSName
      description: Alias resource record sets only.
      type: string
    - contextPath: AWS.Route53.RecordSets.AliasTarget.EvaluateTargetHealth
      description: Alias resource record sets only.
      type: string
    - contextPath: AWS.Route53.RecordSets.HealthCheckId
      description: ID of the applicable health check.
      type: string
    - contextPath: AWS.Route53.RecordSets.TrafficPolicyInstanceId
      description: the ID of the traffic policy instance that Amazon Route 53 created this resource record set for.
      type: string
  - arguments:
    - description: The ID of the change.
      name: id
      required: true
    - description: 'The amount of time in seconds to wait between attempts. Default: 30.'
      name: waiterDelay
    - description: 'The maximum number of attempts to be made. Default: 60.'
      name: waiterMaxAttempts
    description: A waiter function that waits until record set change is successful.
    name: aws-route53-waiter-resource-record-sets-changed
  - arguments:
    - description: The ID of the hosted zone that you want Amazon Route 53 to simulate a query for.
      name: hostedZoneId
      required: true
    - description: The name of the resource record set that you want Amazon Route 53 to simulate a query for.
      name: recordName
      required: true
    - auto: PREDEFINED
      description: The type of the resource record set.
      name: recordType
      predefined:
      - SOA
      - A
      - TXT
      - NS
      - CNAME
      - MX
      - NAPTR
      - PTR
      - SRV
      - SPF
      - AAAA
      - CAA
      required: true
    - description: If you want to simulate a request from a specific DNS resolver, specify the IP address for that resolver. If you omit this value, TestDnsAnswer uses the IP address of a DNS resolver in the AWS US East (N. Virginia) Region (us-east-1 ).
      name: resolverIP
    - description: The Amazon Resource Name (ARN) of the role to assume.
      name: roleArn
    - description: An identifier for the assumed role session.
      name: roleSessionName
    - description: The duration, in seconds, of the role session. The value can range from 900 seconds (15 minutes) up to the maximum session duration setting for the role.
      name: roleSessionDuration
    description: Gets the value that Amazon Route 53 returns in response to a DNS request for a specified record name and type. You can optionally specify the IP address of a DNS resolver, an EDNS0 client subnet IP address, and a subnet mask.
    name: aws-route53-test-dns-answer
    outputs:
    - contextPath: AWS.Route53.TestDNSAnswer.Nameserver
      description: The Amazon Route 53 name server used to respond to the request.
      type: string
    - contextPath: AWS.Route53.TestDNSAnswer.RecordName
      description: The name of the resource record set that you submitted a request for.
      type: string
    - contextPath: AWS.Route53.TestDNSAnswer.RecordType
      description: The type of the resource record set that you submitted a request for.
      type: string
    - contextPath: AWS.Route53.TestDNSAnswer.ResponseCode
      description: A list that contains values that Amazon Route 53 returned for this resource record set.
      type: string
    - contextPath: AWS.Route53.TestDNSAnswer.Protocol
      description: A code that indicates whether the request is valid or not.
      type: string
    - contextPath: AWS.Route53.TestDNSAnswer.RecordData
      description: The protocol that Amazon Route 53 used to respond to the request, either UDP or TCP .
      type: string
  - arguments:
    - description: The name of the domain you want to Create. i.e. www.example.com
      name: source
      required: true
    - description: The DNS record value.
      name: target
      required: true
    - description: The resource record cache time to live (TTL), in seconds.
      name: ttl
      required: true
    - description: Specify the hosted zone ID.
      name: hostedZoneId
      required: true
    - auto: PREDEFINED
      description: The type of the record to create.
      name: type
      predefined:
      - A
      - AAAA
      - CAA
      - CNAME
      - MX
      - NAPTR
      - NS
      - PTR
      - SOA
      - SPF
      - SRV
      - TX
      required: true
    - description: Any comments you want to include.
      name: comment
    - description: The Amazon Resource Name (ARN) of the role to assume.
      name: roleArn
    - description: An identifier for the assumed role session.
      name: roleSessionName
    - description: The duration, in seconds, of the role session. The value can range from 900 seconds (15 minutes) up to the maximum session duration setting for the role.
      name: roleSessionDuration
    description: Upsert a resource record set. If a resource record set does not already exist, AWS creates it. If a resource set does exist, Amazon Route 53 updates it with the values in the request.
    name: aws-route53-upsert-record
    outputs:
    - contextPath: AWS.Route53.RecordSetsChange.Id
      description: The ID of the request.
      type: string
    - contextPath: AWS.Route53.RecordSetsChange.Status
      description: The current state of the request. PENDING indicates that this request has not yet been applied to all Amazon Route 53 DNS servers.
      type: string
    - contextPath: AWS.Route53.RecordSetsChange.Comment
      description: A complex type that describes change information about changes made to your hosted zone.
      type: string
<<<<<<< HEAD
  dockerimage: demisto/boto3py3:1.0.0.89611
=======
  dockerimage: demisto/boto3py3:1.0.0.91694
>>>>>>> 693bcc8a
  runonce: false
  script: ''
  subtype: python3
  type: python
tests:
- No tests<|MERGE_RESOLUTION|>--- conflicted
+++ resolved
@@ -410,11 +410,7 @@
     - contextPath: AWS.Route53.RecordSetsChange.Comment
       description: A complex type that describes change information about changes made to your hosted zone.
       type: string
-<<<<<<< HEAD
-  dockerimage: demisto/boto3py3:1.0.0.89611
-=======
   dockerimage: demisto/boto3py3:1.0.0.91694
->>>>>>> 693bcc8a
   runonce: false
   script: ''
   subtype: python3
