--- conflicted
+++ resolved
@@ -29,11 +29,7 @@
 def create_entry(title: str, data: Union[Dict[str, Any], List[Any]],
                  outputs: Any, outputs_prefix: str) -> CommandResults:
     return CommandResults(entry_type=EntryType.NOTE, content_format=EntryFormat.JSON,
-<<<<<<< HEAD
-                          readable_output=tableToMarkdown(title, data) if data else 'No result were found',
-=======
                           readable_output=tableToMarkdown(title, data, removeNull=True) if data else 'No result were found',
->>>>>>> 90cf3b88
                           outputs=outputs,
                           outputs_prefix=outputs_prefix)
 
