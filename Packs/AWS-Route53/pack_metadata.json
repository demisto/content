{
    "name": "AWS - Route53",
    "description": "Amazon Web Services Managed Cloud DNS Service.",
    "support": "xsoar",
<<<<<<< HEAD
    "currentVersion": "1.1.5",
=======
    "currentVersion": "1.1.6",
>>>>>>> a56da0f6
    "author": "Cortex XSOAR",
    "url": "https://www.paloaltonetworks.com/cortex",
    "email": "",
    "created": "2020-04-14T00:00:00Z",
    "categories": [
        "Cloud Services"
    ],
    "tags": [],
    "useCases": [],
    "keywords": [],
    "marketplaces": [
        "xsoar",
        "marketplacev2",
        "xpanse"
    ]
}<|MERGE_RESOLUTION|>--- conflicted
+++ resolved
@@ -2,11 +2,7 @@
     "name": "AWS - Route53",
     "description": "Amazon Web Services Managed Cloud DNS Service.",
     "support": "xsoar",
-<<<<<<< HEAD
-    "currentVersion": "1.1.5",
-=======
     "currentVersion": "1.1.6",
->>>>>>> a56da0f6
     "author": "Cortex XSOAR",
     "url": "https://www.paloaltonetworks.com/cortex",
     "email": "",
