{
    "name": "RSS Feed",
    "description": "RSS Feed reader, imports new articles as Report indicator.  All rss fields (e.g. author, published, tags) are available.",
    "support": "xsoar",
    "currentVersion": "1.0.9",
    "author": "Cortex XSOAR",
    "url": "",
    "email": "",
    "created": "2020-10-21T11:42:09Z",
    "categories": [
        "Utilities"
    ],
    "tags": [
<<<<<<< HEAD
    "Getting Started",
    "Threat Intelligence Management",
    "Generic Feed"
=======
        "Getting Started",
        "Threat Intelligence Management",
        "Generic Feed"
>>>>>>> 90cf3b88
    ],
    "useCases": [],
    "keywords": [],
    "marketplaces": [
        "xsoar",
        "marketplacev2"
    ]
}<|MERGE_RESOLUTION|>--- conflicted
+++ resolved
@@ -11,15 +11,9 @@
         "Utilities"
     ],
     "tags": [
-<<<<<<< HEAD
-    "Getting Started",
-    "Threat Intelligence Management",
-    "Generic Feed"
-=======
         "Getting Started",
         "Threat Intelligence Management",
         "Generic Feed"
->>>>>>> 90cf3b88
     ],
     "useCases": [],
     "keywords": [],
