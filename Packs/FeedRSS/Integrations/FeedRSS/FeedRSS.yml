--- conflicted
+++ resolved
@@ -117,11 +117,7 @@
     description: Gets the reports from the RSS feed.
     execution: false
     name: rss-get-indicators
-<<<<<<< HEAD
-  dockerimage: demisto/feed-parser-html:1.0.0.30255
-=======
   dockerimage: demisto/py3-tools:0.0.1.30715
->>>>>>> eaad1eda
   feed: true
   isfetch: false
   longRunning: false
