--- conflicted
+++ resolved
@@ -98,10 +98,7 @@
     description: Uploads a file to the SMB server.
     name: smb-upload
   dockerimage: demisto/smb:1.0.0.7685
-<<<<<<< HEAD
-=======
   runonce: false
->>>>>>> 9ddafcfd
   script: '-'
   type: python
   subtype: python2
