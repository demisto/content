commonfields:
  id: Server Message Block (SMB) v2
  version: -1
name: Server Message Block (SMB) v2
display: Server Message Block (SMB) v2
category: Utilities
description: Files and Directories management with an SMB server. Supports SMB2 and SMB3 protocols.
configuration:
- display: Server IP / Hostname (e.g. 1.2.3.4)
  name: hostname
  type: 0
- display: Port
  name: port
  defaultvalue: "445"
  type: 0
- display: Domain Controller
  name: dc
  type: 0
  additionalinfo: The domain controller hostname. This is useful for environments with DFS servers as it is used to identify the DFS domain information automatically.
- display: Username
  name: credentials
  type: 9
- display: Client GUID
  name: client_guid
  type: 0
  additionalinfo: The client machine name to identify the client to the server on a new connection.
- display: Force Encryption
  name: encrypt
  type: 8
  additionalinfo: Force encryption on the connection, requires SMBv3 or newer on the remote server. Default is "false".
- display: Secure Dialect Negotiation
  name: require_secure_negotiate
  defaultvalue: "true"
  type: 8
  additionalinfo: Validate the negotiation info when connecting to a share. More information can be found on https://docs.microsoft.com/en-us/archive/blogs/openspecification/smb3-secure-dialect-negotiation
script:
  commands:
  - name: smb-download
    arguments:
    - name: file_path
      required: true
      default: true
      description: 'The path to the file, starting from the share, for example: Share/Folder/File. This field is case-insensitive'
    - name: hostname
      description: Server IP address / hostname.  If empty, the hostname from the instance configuration is used.
    - name: username
      description: The username to use when creating a new SMB session. If empty, the username from the instance configuration is used.
    - name: password
      description: The password to use for authentication. If empty, the password from the instance configuration is used.
    outputs:
    - contextPath: File.Size
      description: File size.
      type: number
    - contextPath: File.SHA1
      description: SHA1 hash of the file.
      type: string
    - contextPath: File.SHA256
      description: SHA256 hash of the file.
      type: string
    - contextPath: File.Name
      description: File name.
      type: string
    - contextPath: File.SSDeep
      description: SSDeep hash of the file.
      type: string
    - contextPath: File.EntryID
      description: File entry ID.
      type: string
    - contextPath: File.Info
      description: Information about the file.
      type: string
    - contextPath: File.Type
      description: File type.
      type: string
    - contextPath: File.MD5
      description: MD5 hash of the file.
      type: string
    description: Downloads a file from the server.
  - name: smb-upload
    arguments:
    - name: file_path
      required: true
      default: true
      description: 'The path to the file, starting from the share, for example: Share/Folder/File. This field is case-insensitive'
    - name: hostname
      description: Server IP address / hostname.  If empty, the hostname from the instance configuration is used.
    - name: username
      description: The username to use when creating a new SMB session. If empty, the username from the instance configuration is used.
    - name: password
      description: The password to use for authentication. If empty, the password from the instance configuration is used.
    - name: entryID
      description: EntryID of the file to send to the share.
    - name: content
      description: File content to send to the share. Ignored if EntryID argument is specified.
    description: Uploads a file to the server.
  - name: smb-directory-list
    arguments:
    - name: path
      required: true
      default: true
      description: 'The path to the directory, starting from the share, for example: Share/Folder. This field is case-insensitive'
    - name: hostname
      description: Server IP address / hostname.  If empty, the hostname from the instance configuration is used.
    - name: username
      description: The username to use when creating a new SMB session. If empty, the username from the instance configuration is used.
    - name: password
      description: The password to use for authentication. If empty, the password from the instance configuration is used.
    description: Returns a list containing the names of the entries in the directory given by path.
    outputs:
    - contextPath: SMB.Path.SharedFolder
      description: The full path of the shared folder.
      type: String
    - contextPath: SMB.Path.Files
      description: List of files under the shared folder.
      type: Unknown
    - contextPath: SMB.Path.Directories
      description: List of directories under the shared folder.
      type: Unknown
  - name: smb-file-remove
    arguments:
    - name: file_path
      required: true
      default: true
      description: 'The path to the file, starting from the share, for example: Share/Folder/File. This field is case-insensitive'
    - name: hostname
      description: Server IP address / hostname. If empty, the hostname from the instance configuration is used.
    - name: username
      description: The username to use when creating a new SMB session. If empty, the username from the instance configuration is used.
    - name: password
      description: The password to use for authentication. If empty, the password from the instance configuration is used.
    description: Removes a file from the server.
  - name: smb-directory-create
    arguments:
    - name: path
      required: true
      default: true
      description: 'The path to the directory, starting from the share, for example: Share/NewFolder. This field is case-insensitive'
    - name: hostname
      description: Server IP address / hostname. If empty, the hostname from the instance configuration is used.
    - name: username
      description: The username to use when creating a new SMB session. If empty, the username from the instance configuration is used.
    - name: password
      description: The password to use for authentication. If empty, the password from the instance configuration is used.
    description: Creates a new directory under the given path.
  - name: smb-directory-remove
    arguments:
    - name: path
      required: true
      default: true
      description: 'The path to the directory, starting from the share, for example: Share/NewFolder. This field is case-insensitive'
    - name: hostname
      description: Server IP address / hostname. If empty, the hostname from the instance configuration is used.
    - name: username
      description: The username to use when creating a new SMB session. If empty, the username from the instance configuration is used.
    - name: password
      description: The password to use for authentication. If empty, the password from the instance configuration is used.
    description: Removes a directory from the given path.
  dockerimage: demisto/smbprotocol:1.0.0.63639
<<<<<<< HEAD
=======
  runonce: false
>>>>>>> 9ddafcfd
  script: '-'
  type: python
  subtype: python3
tests:
- SMB_v2-Test
fromversion: 5.0.0<|MERGE_RESOLUTION|>--- conflicted
+++ resolved
@@ -156,10 +156,7 @@
       description: The password to use for authentication. If empty, the password from the instance configuration is used.
     description: Removes a directory from the given path.
   dockerimage: demisto/smbprotocol:1.0.0.63639
-<<<<<<< HEAD
-=======
   runonce: false
->>>>>>> 9ddafcfd
   script: '-'
   type: python
   subtype: python3
