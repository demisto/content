{
    "name": "Server Message Block (SMB)",
    "description": "File exchange with an SMB server.",
    "support": "xsoar",
    "currentVersion": "2.0.19",
    "author": "Cortex XSOAR",
    "url": "https://www.paloaltonetworks.com/cortex",
    "email": "",
    "created": "2020-04-14T00:00:00Z",
    "categories": [
        "Utilities"
    ],
    "tags": [],
    "useCases": [],
    "keywords": [],
    "marketplaces": [
        "xsoar",
        "marketplacev2",
        "platform"
    ],
    "supportedModules": [
<<<<<<< HEAD
=======
        "C1",
        "C3",
        "X0",
>>>>>>> 6e0d8742
        "X1",
        "X3",
        "X5",
        "ENT_PLUS"
    ]
}<|MERGE_RESOLUTION|>--- conflicted
+++ resolved
@@ -19,12 +19,9 @@
         "platform"
     ],
     "supportedModules": [
-<<<<<<< HEAD
-=======
         "C1",
         "C3",
         "X0",
->>>>>>> 6e0d8742
         "X1",
         "X3",
         "X5",
