category: Vulnerability Management
sectionOrder:
- Connect
- Collect
commonfields:
  id: Tenable.sc
  version: -1
configuration:
- display: Server URL (e.g. https://192.168.0.1)
  name: server
  required: true
  type: 0
  section: Connect
  additionalinfo: The server URL.
- display: Access key
  name: creds_keys
  type: 9
  displaypassword: Secret key
  section: Connect
  additionalinfo: See the help for instructions to generate the access key.
  required: false
- display: Username
  hiddenusername: true
  hiddenpassword: true
  name: credentials
  type: 9
  section: Connect
  additionalinfo: The Username is either admin or secman (depend on the role you want to log into) and your password to the tenable server.
  required: false
- display: Trust any certificate (not secure)
  name: unsecure
  type: 8
  section: Connect
  advanced: true
  required: false
- display: Use system proxy settings
  name: proxy
  type: 8
  section: Connect
  advanced: true
  required: false
- display: Fetch incidents
  name: isFetch
  type: 8
  section: Collect
  required: false
- display: Incident type
  name: incidentType
  type: 13
  section: Connect
  required: false
- defaultvalue: 3 days
  display: First fetch timestamp (<number> <time unit>, e.g., 12 hours, 7 days)
  name: fetch_time
  type: 0
  section: Collect
  additionalinfo: The timestamp to start the fetch from.
  required: false
description: With Tenable.sc (formerly SecurityCenter) you get a real-time, continuous assessment of your security posture so you can find and fix vulnerabilities faster.
display: Tenable.sc
name: Tenable.sc
script:
  commands:
  - arguments:
    - auto: PREDEFINED
      defaultValue: 'false'
      description: Whether to return only manageable scans. Returns both usable and manageable scans by default.
      name: manageable
      predefined:
      - 'true'
      - 'false'
    description: Requires security manager role. Get a list of Tenable.sc existing scans.
    name: tenable-sc-list-scans
    outputs:
    - contextPath: TenableSC.Scan.Name
      description: Scan name.
      type: string
    - contextPath: TenableSC.Scan.ID
      description: Scan ID.
      type: number
    - contextPath: TenableSC.Scan.Description
      description: Scan description.
      type: string
    - contextPath: TenableSC.Scan.Policy
      description: Scan policy name.
      type: string
    - contextPath: TenableSC.Scan.Group
      description: Scan policy owner group name.
      type: string
    - contextPath: TenableSC.Scan.Owner
      description: Scan policy owner user name.
      type: string
  - arguments:
    - description: Scan ID, can be retrieved from list-scans command.
      name: scan_id
      required: true
    - description: Valid IP/Hostname of a specific target to scan. Must be provided with diagnosticPassword.
      name: diagnostic_target
    - description: Non empty string password.
      name: diagnostic_password
    - description: Relevant only when polling is true. Default is 3 hours. The timeout in seconds until polling ends.
      name: timeout_in_seconds
      defaultValue: 10800
    - auto: PREDEFINED
      defaultValue: 'false'
      description: Default is false. When set to true, will keep polling results until scan is done and return the formatted scan results.
      name: polling
      predefined:
      - 'true'
      - 'false'
    - description: Deprecated. Scan results ID.
      name: scan_results_id
      deprecated: true
    description: Requires security manager role. Launch an existing scan from Tenable.sc. Set polling to true to follow the scan and receive results when scan is over.
    polling: true
    name: tenable-sc-launch-scan
    outputs:
    - contextPath: TenableSC.ScanResults.Name
      description: Scan name.
      type: string
    - contextPath: TenableSC.ScanResults.Status
      description: Scan status.
      type: string
    - contextPath: TenableSC.ScanResults.ID
      description: Scan Results ID.
      type: string
    - contextPath: TenableSC.ScanResults.OwnerID
      description: Relevant only when polling is false. Scan owner ID.
      type: string
    - contextPath: TenableSC.ScanResults.JobID
      description: Relevant only when polling is false. Job ID.
      type: string
    - contextPath: TenableSC.ScanResults.ScannedIPs
      description: Relevant only when polling is true. Scan number of scanned IPs.
      type: number
    - contextPath: TenableSC.ScanResults.StartTime
      description: Relevant only when polling is true. Scan start time.
      type: date
    - contextPath: TenableSC.ScanResults.EndTime
      description: Relevant only when polling is true. Scan end time.
      type: date
    - contextPath: TenableSC.ScanResults.Checks
      description: Relevant only when polling is true. Scan completed checks.
      type: number
    - contextPath: TenableSC.ScanResults.RepositoryName
      description: Relevant only when polling is true. Scan repository name.
      type: string
    - contextPath: TenableSC.ScanResults.Description
      description: Relevant only when polling is true. Scan description.
      type: string
    - contextPath: TenableSC.ScanResults.Vulnerability.ID
      description: Relevant only when polling is true. Scan vulnerability ID.
      type: number
    - contextPath: TenableSC.ScanResults.Vulnerability.Name
      description: Relevant only when polling is true. Scan vulnerability Name.
      type: string
    - contextPath: TenableSC.ScanResults.Vulnerability.Family
      description: Relevant only when polling is true. Scan vulnerability family.
      type: string
    - contextPath: TenableSC.ScanResults.Vulnerability.Severity
      description: Relevant only when polling is true. Scan vulnerability severity.
      type: string
    - contextPath: TenableSC.ScanResults.Vulnerability.Total
      description: Relevant only when polling is true. Scan vulnerability total hosts.
      type: number
    - contextPath: TenableSC.ScanResults.Policy
      description: Relevant only when polling is true. Scan policy.
      type: string
    - contextPath: TenableSC.ScanResults.Group
      description: Relevant only when polling is true. Scan owner group name.
      type: string
    - contextPath: TenableSC.ScanResults.Owner
      description: Relevant only when polling is true. Scan owner user name.
      type: string
    - contextPath: TenableSC.ScanResults.Duration
      description: Relevant only when polling is true. Scan duration in minutes.
      type: number
    - contextPath: TenableSC.ScanResults.ImportTime
      description: Relevant only when polling is true. Scan import time.
      type: date
  - arguments:
    - description: Vulnerability ID from the scan-report command.
      name: vulnerability_id
      required: true
    - description: Scan results ID from the scan-report command.
      name: scan_results_id
    - description: Can be created via the Tenable.sc UI > Analysis > queries. Can be retrieved from the tenable-sc-list-query command.
      name: query_id
    - description: The direction in which the results should be sorted. Requires companion parameter, sort_field.
      name: sort_direction
      auto: PREDEFINED
      predefined:
      - 'ASC'
      - 'DESC'
      defaultValue: 'ASC'
    - description: Which field to sort by, For vulnerabilities data, Tenable recommends you sort by severity.
      name: sort_field
      defaultValue: severity
    - description: When the source_type is "individual", a scan_results_id must be provided, otherwise "query_id" must be provided. cumulative — Analyzes cumulative vulnerabilities. patched — Analyzes mitigated vulnerabilities.
      name: source_type
      auto: PREDEFINED
      predefined:
      - individual
      - cumulative
      - patched
      defaultValue: individual
    - defaultValue: '50'
      description: The number of objects to return in one response (maximum limit is 200).
      name: limit
    - defaultValue: '0'
      description: The page to return, starting from 0.
      name: page
    description: Requires security manager role. Get details about a given vulnerability from a given Tenable.sc scan.
    name: tenable-sc-get-vulnerability
    outputs:
    - contextPath: TenableSC.ScanResults.ID
      description: Scan results ID.
      type: number
    - contextPath: TenableSC.ScanResults.Vulnerability.ID
      description: Vulnerability plugin ID.
      type: number
    - contextPath: TenableSC.ScanResults.Vulnerability.Name
      description: Vulnerability name.
      type: string
    - contextPath: TenableSC.ScanResults.Vulnerability.Description
      description: Vulnerability description.
      type: string
    - contextPath: TenableSC.ScanResults.Vulnerability.Type
      description: Vulnerability type.
      type: string
    - contextPath: TenableSC.ScanResults.Vulnerability.Severity
      description: Vulnerability Severity.
      type: string
    - contextPath: TenableSC.ScanResults.Vulnerability.Synopsis
      description: Vulnerability Synopsis.
      type: string
    - contextPath: TenableSC.ScanResults.Vulnerability.Solution
      description: Vulnerability Solution.
      type: string
    - contextPath: TenableSC.ScanResults.Vulnerability.Published
      description: Vulnerability publish date.
      type: date
    - contextPath: TenableSC.ScanResults.Vulnerability.CPE
      description: Vulnerability CPE.
      type: string
    - contextPath: TenableSC.ScanResults.Vulnerability.CVE
      description: Vulnerability CVE.
      type: Unknown
    - contextPath: TenableSC.ScanResults.Vulnerability.ExploitAvailable
      description: Vulnerability exploit available.
      type: boolean
    - contextPath: TenableSC.ScanResults.Vulnerability.ExploitEase
      description: Vulnerability exploit ease.
      type: string
    - contextPath: TenableSC.ScanResults.Vulnerability.RiskFactor
      description: Vulnerability risk factor.
      type: string
    - contextPath: TenableSC.ScanResults.Vulnerability.CVSSBaseScore
      description: Vulnerability CVSS base score.
      type: number
    - contextPath: TenableSC.ScanResults.Vulnerability.CVSSTemporalScore
      description: Vulnerability CVSS temporal score.
      type: number
    - contextPath: TenableSC.ScanResults.Vulnerability.CVSSVector
      description: Vulnerability CVSS vector.
      type: string
    - contextPath: TenableSC.ScanResults.Vulnerability.PluginDetails
      description: Vulnerability plugin details.
      type: Unknown
    - contextPath: CVE.ID
      description: CVE ID.
      type: Unknown
    - contextPath: TenableSC.ScanResults.Vulnerability.Host.IP
      description: Vulnerability Host IP.
      type: string
    - contextPath: TenableSC.ScanResults.Vulnerability.Host.MAC
      description: Vulnerability Host MAC.
      type: string
    - contextPath: TenableSC.ScanResults.Vulnerability.Host.Port
      description: Vulnerability Host Port.
      type: number
    - contextPath: TenableSC.ScanResults.Vulnerability.Host.Protocol
      description: Vulnerability Host Protocol.
      type: string
  - arguments:
    - description: Scan results ID from the launch-scan command.
      isArray: true
      name: scan_results_id
      required: true
    description: Requires security manager role. Get the status of a specific scan in Tenable.sc.
    name: tenable-sc-get-scan-status
    outputs:
    - contextPath: TenableSC.ScanResults.Status
      description: Scan status.
      type: string
    - contextPath: TenableSC.ScanResults.Name
      description: Scan Name.
      type: string
    - contextPath: TenableSC.ScanResults.Description
      description: Scan description.
      type: string
    - contextPath: TenableSC.ScanResults.ID
      description: Scan results ID.
      type: string
    - contextPath: TenableSC.ScanResults.Error
      description: Will appear only in case of error in the scan, include the cause for the failure.
      type: string
  - arguments:
    - description: Scan results ID.
      name: scan_results_id
      required: true
    - defaultValue: Critical,High,Medium,Low,Info
      description: Comma-separated list of severity values of vulnerabilities to retrieve.
      isArray: true
      name: vulnerability_severity
    description: Requires security manager role. Get a single report with Tenable.sc scan results. In case of `Importstatus = Error` (The results import wasn't finished), the vulnerabilities section will not be added to the results.
    name: tenable-sc-get-scan-report
    outputs:
    - contextPath: TenableSC.ScanResults.ID
      description: Scan results ID.
      type: number
    - contextPath: TenableSC.ScanResults.Name
      description: Scan name.
      type: string
    - contextPath: TenableSC.ScanResults.Status
      description: Scan status.
      type: string
    - contextPath: TenableSC.ScanResults.ScannedIPs
      description: Scan number of scanned IPs.
      type: number
    - contextPath: TenableSC.ScanResults.StartTime
      description: Scan start time.
      type: date
    - contextPath: TenableSC.ScanResults.EndTime
      description: Scan end time.
      type: date
    - contextPath: TenableSC.ScanResults.Checks
      description: Scan completed checks.
      type: number
    - contextPath: TenableSC.ScanResults.RepositoryName
      description: Scan repository name.
      type: string
    - contextPath: TenableSC.ScanResults.Description
      description: Scan description.
      type: string
    - contextPath: TenableSC.ScanResults.Vulnerability.ID
      description: Scan vulnerability ID.
      type: number
    - contextPath: TenableSC.ScanResults.Vulnerability.Name
      description: Scan vulnerability Name.
      type: string
    - contextPath: TenableSC.ScanResults.Vulnerability.Family
      description: Scan vulnerability family.
      type: string
    - contextPath: TenableSC.ScanResults.Vulnerability.Severity
      description: Scan vulnerability severity.
      type: string
    - contextPath: TenableSC.ScanResults.Vulnerability.Total
      description: Scan vulnerability total hosts.
      type: number
    - contextPath: TenableSC.ScanResults.Policy
      description: Scan policy.
      type: string
    - contextPath: TenableSC.ScanResults.Group
      description: Scan owner group name.
      type: string
    - contextPath: TenableSC.ScanResults.Owner
      description: Scan owner user name.
      type: string
    - contextPath: TenableSC.ScanResults.Duration
      description: Scan duration in minutes.
      type: number
    - contextPath: TenableSC.ScanResults.ImportTime
      description: Scan import time.
      type: date
    - contextPath: TenableSC.ScanResults.IsScanRunning
      description: Whether the scan is still running.
      type: boolean
    - contextPath: TenableSC.ScanResults.ImportStatus
      description: Scan import status.
      type: string
  - arguments:
    - auto: PREDEFINED
      defaultValue: 'false'
      description: Whether to return only manageable scan credentials. Returns both usable and manageable by default.
      name: manageable
      predefined:
      - 'true'
      - 'false'
    description: Requires security manager role. Get a list of Tenable.sc credentials.
    name: tenable-sc-list-credentials
    outputs:
    - contextPath: TenableSC.Credential.Name
      description: Credential name.
      type: string
    - contextPath: TenableSC.Credential.ID
      description: Credential ID.
      type: number
    - contextPath: TenableSC.Credential.Description
      description: Credential description.
      type: string
    - contextPath: TenableSC.Credential.Type
      description: Credential type.
      type: string
    - contextPath: TenableSC.Credential.Tag
      description: Credential tag.
      type: string
    - contextPath: TenableSC.Credential.Group
      description: Credential owner group name.
      type: string
    - contextPath: TenableSC.Credential.Owner
      description: Credential owner user name.
      type: string
    - contextPath: TenableSC.Credential.LastModified
      description: Credential last modified time.
      type: date
  - arguments:
    - auto: PREDEFINED
      defaultValue: 'false'
      description: Whether to return only manageable scan policies. Returns both usable and manageable by default.
      name: manageable
      predefined:
      - 'true'
      - 'false'
    description: Requires security manager role. Get a list of Tenable.sc scan policies.
    name: tenable-sc-list-policies
    outputs:
    - contextPath: TenableSC.ScanPolicy.Name
      description: Scan policy name.
      type: string
    - contextPath: TenableSC.ScanPolicy.ID
      description: Scan policy ID.
      type: number
    - contextPath: TenableSC.ScanPolicy.Description
      description: Scan policy description.
      type: string
    - contextPath: TenableSC.ScanPolicy.Tag
      description: Scan policy tag.
      type: string
    - contextPath: TenableSC.ScanPolicy.Group
      description: Scan policy owner group name.
      type: string
    - contextPath: TenableSC.ScanPolicy.Owner
      description: Scan policy owner user name.
      type: string
    - contextPath: TenableSC.ScanPolicy.LastModified
      description: Scan policy last modified time.
      type: date
    - contextPath: TenableSC.ScanPolicy.Type
      description: Scan policy type.
      type: string
  - arguments:
    - auto: PREDEFINED
      defaultValue: 'false'
      description: Whether to return only manageable reports. Returns both usable and manageable by default.
      name: manageable
      predefined:
      - 'true'
      - 'false'
    description: Requires security manager role. Get a list of Tenable.sc report definitions.
    name: tenable-sc-list-report-definitions
    outputs:
    - contextPath: TenableSC.ReportDefinition.Name
      description: Report definition name.
      type: string
    - contextPath: TenableSC.ReportDefinition.ID
      description: Report definition ID.
      type: number
    - contextPath: TenableSC.ReportDefinition.Description
      description: Report definition description.
      type: string
    - contextPath: TenableSC.ReportDefinition.Type
      description: Report definition type.
      type: string
    - contextPath: TenableSC.ReportDefinition.Group
      description: Report definition owner group name.
      type: string
    - contextPath: TenableSC.ReportDefinition.Owner
      description: Report definition owner user name.
      type: string
  - description: Requires security manager role. Get a list of Tenable.sc scan repositories.
    name: tenable-sc-list-repositories
    outputs:
    - contextPath: TenableSC.ScanRepository.Name
      description: Scan Repository name.
      type: string
    - contextPath: TenableSC.ScanRepository.ID
      description: Scan Repository ID.
      type: number
    - contextPath: TenableSC.ScanRepository.Description
      description: Scan Repository.
      type: string
  - description: Requires admin role. Get a list of Tenable.sc scan zones.
    name: tenable-sc-list-zones
    outputs:
    - contextPath: TenableSC.ScanZone.Name
      description: Scan Zone name.
      type: string
    - contextPath: TenableSC.ScanZone.ID
      description: Scan Zone ID.
      type: number
    - contextPath: TenableSC.ScanZone.Description
      description: Scan Zone description.
      type: string
    - contextPath: TenableSC.ScanZone.IPList
      description: Scan Zone IP list.
      type: unknown
    - contextPath: TenableSC.ScanZone.ActiveScanners
      description: Scan Zone active scanners.
      type: number
    - contextPath: TenableSC.ScanZone.Scanner.Name
      description: Scanner name.
      type: string
    - contextPath: TenableSC.ScanZone.Scanner.ID
      description: Scanner ID.
      type: number
    - contextPath: TenableSC.ScanZone.Scanner.Description
      description: Scanner description.
      type: string
    - contextPath: TenableSC.ScanZone.Scanner.Status
      description: Scanner status.
      type: number
  - arguments:
    - description: Scan name.
      name: name
      required: true
    - description: Policy ID, can be retrieved from the list-policies command.
      name: policy_id
      required: true
    - description: Plugin ID.
      name: plugin_id
    - description: Scan description.
      name: description
    - description: Scan Repository ID. Can be retrieved from the list-repositories command.
      name: repository_id
      required: true
    - description: Scan zone ID (default is all zones). Can be retrieved from the list-zones command.
      name: zone_id
    - auto: PREDEFINED
      description: Schedule for the scan.
      name: schedule
      predefined:
      - dependent
      - ical
      - never
      - rollover
      - now
    - auto: PREDEFINED
      description: Either all assets or comma-separated asset IDs to scan. Can be retrieved from the list-assets command.
      isArray: true
      name: asset_ids
      predefined:
      - All
      - AllManageable
    - auto: PREDEFINED
      description: Whether to include virtual hosts. Default is false.
      name: scan_virtual_hosts
      predefined:
      - 'true'
      - 'false'
    - description: Comma-separated IPs to scan, e.g., 10.0.0.1,10.0.0.2 .
      name: ip_list
    - description: Comma- separated list of report definition IDs to create post-scan. Can be retrieved from the list-report-definitions command.
      isArray: true
      name: report_ids
    - description: Comma-separated credentials IDs to use. Can be retrieved from the list-credentials command.
      isArray: true
      name: credentials
    - auto: PREDEFINED
      description: Scan timeout action. Default is import.
      name: timeout_action
      predefined:
      - discard
      - import
      - rollover
    - description: Maximum scan run time in hours, Default is 1.
      name: max_scan_time
    - auto: PREDEFINED
      description: Track hosts which have been issued new IP address, (e.g., DHCP).
      name: dhcp_tracking
      predefined:
      - 'true'
      - 'false'
    - auto: PREDEFINED
      description: Scan rollover type.
      name: rollover_type
      predefined:
      - nextDay
    - description: Dependent scan ID in case of a dependent schedule. Can be retrieved from the list-scans command.
      name: dependent_id
    - description: 'The timezone for the given start_time, Possible values can be found here: https://docs.oracle.com/middleware/1221/wcs/tag-ref/MISC/TimeZones.html.'
      name: time_zone
    - description: The scan start time in the format of YYYY-MM-DD:HH:MM:SS or relative timestamp (i.e., now, 3 days).
      name: start_time
    - description: Specifies repeating events based on an interval of a repeat_rule_freq or more.
      name: repeat_rule_freq
      auto: PREDEFINED
      predefined:
      - HOURLY
      - DAILY
      - WEEKLY
      - MONTHLY
      - YEARLY
    - description: 'The number of repeat_rule_freq between each interval (for example: If repeat_rule_freq=DAILY and repeat_rule_interval=8 it means every eight days.)'
      name: repeat_rule_interval
    - description: 'A comma-separated list of days of the week to run the schedule. Possible values are: SU,MO,TU,WE,TH,FR,SA.'
      isArray: true
      name: repeat_rule_by_day
    - auto: PREDEFINED
      description: The "enabled" field can only be set to "false" for schedules of type "ical". For all other schedules types, "enabled" is set to "true".
      name: enabled
      predefined:
      - 'true'
      - 'false'
      defaultValue: 'true'
    description: Requires security manager role. Create a scan on Tenable.sc
    name: tenable-sc-create-scan
    outputs:
    - contextPath: TenableSC.Scan.ID
      description: Scan ID.
      type: string
    - contextPath: TenableSC.Scan.CreatorID
      description: Scan's creator ID.
      type: string
    - contextPath: TenableSC.Scan.Name
      description: Scan Name.
      type: string
    - contextPath: TenableSC.Scan.Type
      description: Scan type.
      type: string
    - contextPath: TenableSC.Scan.CreatedTime
      description: Scan creation time.
      type: date
    - contextPath: TenableSC.Scan.OwnerName
      description: Scan owner Username.
      type: string
    - contextPath: TenableSC.Scan.Reports
      description: Scan report definition IDs.
      type: unknown
  - arguments:
    - description: Scan ID. Can be retrieved from the the list-scans command.
      name: scan_id
      required: true
    description: Requires security manager role. Delete a scan in Tenable.sc.
    name: tenable-sc-delete-scan
  - arguments:
    - auto: PREDEFINED
      defaultValue: 'false'
      description: Whether to return only manageable assets. Returns both usable and manageable by default.
      name: manageable
      predefined:
      - 'true'
      - 'false'
    description: Requires security manager role. Get a list of Tenable.sc assets.
    name: tenable-sc-list-assets
    outputs:
    - contextPath: TenableSC.Asset.ID
      description: Asset ID.
      type: string
    - contextPath: TenableSC.Asset.Name
      description: Asset name.
      type: string
    - contextPath: TenableSC.Asset.HostCount
      description: Asset host IPs count.
      type: number
    - contextPath: TenableSC.Asset.Type
      description: Asset type.
      type: string
    - contextPath: TenableSC.Asset.Tag
      description: Asset tag.
      type: string
    - contextPath: TenableSC.Asset.Owner
      description: Asset owner username.
      type: string
    - contextPath: TenableSC.Asset.Group
      description: Asset group.
      type: string
    - contextPath: TenableSC.Asset.LastModified
      description: Asset last modified time.
      type: date
  - arguments:
    - description: Asset name.
      name: name
      required: true
    - description: Asset description.
      name: description
    - description: Asset owner ID. Default is the Session User ID. Can be retrieved from the list-users command.
      name: owner_id
    - description: Asset tag.
      isArray: true
      name: tag
    - description: Comma-separated list of IPs to include in the asset, e.g., 10.0.0.2,10.0.0.4.
      name: ip_list
      required: true
    description: Requires security manager role. Create an asset in Tenable.sc with provided IP addresses.
    name: tenable-sc-create-asset
    outputs:
    - contextPath: TenableSC.Asset.Name
      description: Asset name.
      type: string
    - contextPath: TenableSC.Asset.ID
      description: Asset ID.
      type: string
    - contextPath: TenableSC.Asset.OwnerName
      description: Asset owner name.
      type: string
    - contextPath: TenableSC.Asset.Tags
      description: Asset tags.
      type: string
  - arguments:
    - description: Asset ID that can be retrieved from the list-assets command.
      name: asset_id
      required: true
    description: Requires security manager role. Get details for a given asset in Tenable.sc.
    name: tenable-sc-get-asset
    outputs:
    - contextPath: TenableSC.Asset.ID
      description: Asset ID.
      type: number
    - contextPath: TenableSC.Asset.Name
      description: Asset name.
      type: string
    - contextPath: TenableSC.Asset.Description
      description: Asset description.
      type: string
    - contextPath: TenableSC.Asset.Tag
      description: Asset tag.
      type: string
    - contextPath: TenableSC.Asset.Modified
      description: Asset last modified time.
      type: date
    - contextPath: TenableSC.Asset.Owner
      description: Asset owner user name.
      type: string
    - contextPath: TenableSC.Asset.Group
      description: Asset owner group.
      type: string
    - contextPath: TenableSC.Asset.IPs
      description: Asset viewable IPs.
      type: unknown
  - arguments:
    - description: Asset ID.
      name: asset_id
      required: true
    description: Requires security manager role. Delete the asset with the given ID from Tenable.sc.
    execution: true
    name: tenable-sc-delete-asset
  - arguments:
    - auto: PREDEFINED
      defaultValue: 'false'
      description: Whether to return only manageable alerts. Returns both usable and manageable by default.
      name: manageable
      predefined:
      - 'true'
      - 'false'
    description: Requires security manager role. List alerts from Tenable.sc.
    name: tenable-sc-list-alerts
    outputs:
    - contextPath: TenableSC.Alert.ID
      description: Alert ID.
      type: string
    - contextPath: TenableSC.Alert.Name
      description: Alert name.
      type: string
    - contextPath: TenableSC.Alert.Description
      description: Alert description.
      type: string
    - contextPath: TenableSC.Alert.State
      description: Alert state.
      type: string
    - contextPath: TenableSC.Alert.Actions
      description: Alert actions.
      type: string
    - contextPath: TenableSC.Alert.LastTriggered
      description: Alert last triggered time.
      type: date
    - contextPath: TenableSC.Alert.LastEvaluated
      description: Alert last evaluated time.
      type: date
    - contextPath: TenableSC.Alert.Group
      description: Alert owner group name.
      type: string
    - contextPath: TenableSC.Alert.Owner
      description: Alert owner user name.
      type: string
  - arguments:
    - description: Alert ID. Can be retrieved from the list-alerts command.
      name: alert_id
      required: true
    description: Requires security manager role. Get information about a given alert in Tenable.sc.
    name: tenable-sc-get-alert
    outputs:
    - contextPath: TenableSC.Alert.ID
      description: Alert ID.
      type: string
    - contextPath: TenableSC.Alert.Name
      description: Alert name.
      type: string
    - contextPath: TenableSC.Alert.Description
      description: Alert description.
      type: string
    - contextPath: TenableSC.Alert.State
      description: Alert state.
      type: string
    - contextPath: TenableSC.Alert.Condition.Trigger
      description: Alert trigger.
      type: string
    - contextPath: TenableSC.Alert.LastTriggered
      description: Alert last triggered time.
      type: date
    - contextPath: TenableSC.Alert.Condition.Query
      description: Alert query name.
      type: string
    - contextPath: TenableSC.Alert.Condition.Filter.Name
      description: Alert query filter name.
      type: string
    - contextPath: TenableSC.Alert.Condition.Filter.Values
      description: Alert query filter values.
      type: Unknown
    - contextPath: TenableSC.Alert.Action.Type
      description: Alert action type.
      type: string
    - contextPath: TenableSC.Alert.Action.Values
      description: Alert action values.
      type: Unknown
  - arguments:
    - description: A valid IP address of a device.
      name: ip
    - description: DNS name of a device.
      name: dns_name
    - description: Repository ID to get the device from. Can be retrieved from the list-repositories command.
      name: repository_id
    description: Requires security manager role. Gets the specified device information.
    name: tenable-sc-get-device
    outputs:
    - contextPath: TenableSC.Device.IP
      description: Device IP address.
      type: string
    - contextPath: TenableSC.Device.UUID
      description: Device UUID.
      type: string
    - contextPath: TenableSC.Device.RepositoryID
      description: Device repository ID.
      type: string
    - contextPath: TenableSC.Device.MacAddress
      description: Device Mac address.
      type: string
    - contextPath: TenableSC.Device.NetbiosName
      description: Device Netbios name.
      type: string
    - contextPath: TenableSC.Device.DNSName
      description: Device DNS name.
      type: string
    - contextPath: TenableSC.Device.OS
      description: Device operating system.
      type: string
    - contextPath: TenableSC.Device.OsCPE
      description: Device Common Platform Enumeration.
      type: string
    - contextPath: TenableSC.Device.LastScan
      description: Device's last scan time.
      type: date
    - contextPath: TenableSC.Device.RepositoryName
      description: Device repository name.
      type: string
    - contextPath: TenableSC.Device.TotalScore
      description: Device total threat score.
      type: number
    - contextPath: TenableSC.Device.LowSeverity
      description: Device total threat scores with low severity.
      type: number
    - contextPath: TenableSC.Device.MediumSeverity
      description: Device total threat scores with medium severity.
      type: number
    - contextPath: TenableSC.Device.HighSeverity
      description: Device total threat scores with high severity.
      type: number
    - contextPath: TenableSC.Device.CriticalSeverity
      description: Device total threat scores with critical severity.
      type: number
    - contextPath: Endpoint.IPAddress
      description: Endpoint IP address.
      type: string
    - contextPath: Endpoint.Hostname
      description: Endpoint DNS name.
      type: string
    - contextPath: Endpoint.MACAddress
      description: Endpoint MAC address.
      type: string
    - contextPath: Endpoint.OS
      description: Endpoint OS.
      type: string
  - arguments:
    - description: Filter by user ID.
      name: id
    - description: Filter by user username.
      name: username
    - description: Filter by user email address.
      name: email
    description: List users in Tenable.sc. Results may vary based on the role type (admin or security manager).

    name: tenable-sc-list-users
    outputs:
    - contextPath: TenableSC.User.ID
      description: User ID.
      type: string
    - contextPath: TenableSC.User.Username
      description: Username.
      type: string
    - contextPath: TenableSC.User.FirstName
      description: User first name.
      type: string
    - contextPath: TenableSC.User.LastName
      description: User last name.
      type: string
    - contextPath: TenableSC.User.Title
      description: User title.
      type: string
    - contextPath: TenableSC.User.Email
      description: User email address.
      type: string
    - contextPath: TenableSC.User.Created
      description: The creation time of the user.
      type: date
    - contextPath: TenableSC.User.Modified
      description: Last modification time of the user.
      type: date
    - contextPath: TenableSC.User.Login
      description: User last login.
      type: date
    - contextPath: TenableSC.User.Role
      description: User role name.
      type: string
  - description: Retrieve licensing information from Tenable.sc. Requires admin role.
    name: tenable-sc-get-system-licensing
    outputs:
    - contextPath: TenableSC.Status.ActiveIPS
      description: Number of active IP addresses.
      type: number
    - contextPath: TenableSC.Status.LicensedIPS
      description: Number of licensed IP addresses.
      type: Unknown
    - contextPath: TenableSC.Status.License
      description: License status.
      type: Unknown
  - description: Get the system information and diagnostics from Tenable.sc. Requires admin role.
    name: tenable-sc-get-system-information
    outputs:
    - contextPath: TenableSC.System.Version
      description: System version.
      type: string
    - contextPath: TenableSC.System.BuildID
      description: System build ID.
      type: string
    - contextPath: TenableSC.System.ReleaseID
      description: System release ID.
      type: string
    - contextPath: TenableSC.System.License
      description: System license status.
      type: string
    - contextPath: TenableSC.System.JavaStatus
      description: Server Java status.
      type: boolean
    - contextPath: TenableSC.System.RPMStatus
      description: Server RPM status.
      type: boolean
    - contextPath: TenableSC.System.DiskStatus
      description: Server disk status.
      type: boolean
    - contextPath: TenableSC.System.DiskThreshold
      description: Disk threshold.
      type: number
    - contextPath: TenableSC.System.LastCheck
      description: System last check time.
      type: date
  - arguments:
    - auto: PREDEFINED
      defaultValue: 'false'
      description: Filter only manageable alerts. By default, returns both usable and manageable alerts.
      name: manageable
      predefined:
      - 'true'
      - 'false'
    - defaultValue: '0'
      description: The page to return, starting from 0.
      name: page
    - defaultValue: '50'
      description: The number of objects to return in one response (maximum limit is 200).
      name: limit
    description: Returns all scan results in Tenable.sc. Requires security manager role.
    name: tenable-sc-get-all-scan-results
    outputs:
    - contextPath: TenableSC.ScanResults.ID
      description: Scan ID.
      type: Number
    - contextPath: TenableSC.ScanResults.Name
      description: Scan name.
      type: string
    - contextPath: TenableSC.ScanResults.Status
      description: Scan status.
      type: string
    - contextPath: TenableSC.ScanResults.Description
      description: Scan description.
      type: string
    - contextPath: TenableSC.ScanResults.Policy
      description: Scan policy.
      type: string
    - contextPath: TenableSC.ScanResults.Group
      description: Scan group name.
      type: string
    - contextPath: TenableSC.ScanResults.Checks
      description: Scan completed number of checks.
      type: number
    - contextPath: TenableSC.ScanResults.StartTime
      description: Scan results start time.
      type: date
    - contextPath: TenableSC.ScanResults.EndTime
      description: Scan results end time.
      type: date
    - contextPath: TenableSC.ScanResults.Duration
      description: Scan duration in minutes.
      type: number
    - contextPath: TenableSC.ScanResults.ImportTime
      description: Scan import time.
      type: date
    - contextPath: TenableSC.ScanResults.ScannedIPs
      description: Number of scanned IPs.
      type: number
    - contextPath: TenableSC.ScanResults.Owner
      description: Scan owner name.
      type: string
    - contextPath: TenableSC.ScanResults.RepositoryName
      description: Scan repository name.
      type: string
    - contextPath: TenableSC.ScanResults.ImportStatus
      description: Scan import status.
      type: string
  - arguments:
    - auto: PREDEFINED
      defaultValue: 'true'
      description: Whether to show group member.
      name: show_users
      predefined:
      - 'true'
      - 'false'
    - defaultValue: '50'
      description: The number of objects to return in one response.
      name: limit
    description: List all groups. Requires security manager role.
    name: tenable-sc-list-groups
    outputs:
    - contextPath: TenableSC.Group.Name
      description: Group name.
      type: string
    - contextPath: TenableSC.Group.ID
      description: Group ID.
      type: number
    - contextPath: TenableSC.Group.Description
      description: Group description.
      type: string
    - contextPath: TenableSC.Group.Users.Firstname
      description: Group's user's first name.
      type: string
    - contextPath: TenableSC.Group.Users.Lastname
      description: Group's user's last name.
      type: string
    - contextPath: TenableSC.Group.Users.ID
      description: Group's user's ID.
      type: string
    - contextPath: TenableSC.Group.Users.UUID
      description: Group's user's UUID.
      type: string
    - contextPath: TenableSC.Group.Users.Username
      description: Group's user's username.
      type: string
  - arguments:
    - description: The user's first name.
      name: first_name
    - description: The user's last name.
      name: last_name
    - description: The user's username.
      name: user_name
      required: true
    - description: The user's email address. Required if email_notice is given.
      name: email
    - description: The user's postal address.
      name: address
    - description: The user's phone number.
      name: phone
    - description: The city the user is living in.
      name: city
    - description: The state the user is living in.
      name: state
    - description: The country the user is living in.
      name: country
    - auto: PREDEFINED
      defaultValue: 'false'
      description: Whether the user should be locked.
      name: locked
      predefined:
      - 'true'
      - 'false'
    - description: If different from None, a valid email address must be given.
      name: email_notice
      auto: PREDEFINED
      defaultValue: 'none'
      predefined:
      - 'both'
      - 'password'
      - 'id'
      - 'none'
    - description: The authentication type. Tenable (TNS). Lightweight Directory Access Protocol (LDAP). Security Assertion Markup Language (SAML). LDAP server or SAML authentication needs to be configured in order to select LDAP or SAML.
      name: auth_type
      required: true
      auto: PREDEFINED
      defaultValue: 'tns'
      predefined:
      - 'ldap'
      - 'legacy'
      - 'linked'
      - 'saml'
      - 'tns'
    - description: The user's password. Must be at least 3 characters.
      name: password
      required: true
      secret: true
    - description: 'The user timezone, possible values can be found here: https://docs.oracle.com/middleware/1221/wcs/tag-ref/MISC/TimeZones.html.'
      name: time_zone
    - description: The user's role. Only an Administrator can create Administrator accounts.
      name: role_id
      required: true
      auto: PREDEFINED
      predefined:
      - "Administrator"
      - "Security Manager"
      - "Security Analyst"
      - "Vulnerability Analyst"
      - "Executive"
      - "Credential Manager"
      - "Auditor"
    - description: Whether the password must be changed. When choosing LDAP or SAML auth types, 'must_change_password' must be set to False. For all other cases can be either True or False.
      name: must_change_password
      auto: PREDEFINED
      defaultValue: 'false'
      predefined:
      - 'false'
      - 'true'
    - description: Comma-separated list of session user's role that can manage groups. Use tenable-sc-list-groups to get all available groups.
      defaultValue: 0
      name: managed_users_groups
    - description: Comma-separated list of the session user's role that can manage groups. Use tenable-sc-list-groups to get all available groups.
      defaultValue: 0
      name: managed_objects_groups
    - description: Valid group ID whose users can be managed by the created user.
      name: group_id
      defaultValue: 0
      required: true
    - description: Default is 0. ID of a valid, usable, accessible asset. Use tenable-sc-list-assets to get all available assets. -1 is not set, 0 is all assets, and other numbers are asset ID.
      defaultValue: 0
      name: responsible_asset_id
      required: true
    description: Creates a new user. This command can be executed with both roles (admin or security manager) based on the role_id you choose.
    name: tenable-sc-create-user
    outputs:
    - contextPath: TenableSC.User.Address
      description: User address.
      type: String
    - contextPath: TenableSC.User.ApiKeys
      description: User API keys.
      type: Unknown
    - contextPath: TenableSC.User.AuthType
      description: User auth type.
      type: String
    - contextPath: TenableSC.User.CanManage
      description: Whether the user has manage permissions.
      type: Boolean
    - contextPath: TenableSC.User.CanUse
      description: Whether the user has use permissions.
      type: Boolean
    - contextPath: TenableSC.User.City
      description: User city of residence.
      type: String
    - contextPath: TenableSC.User.Country
      description: User country of residence.
      type: String
    - contextPath: TenableSC.User.CreatedTime
      description: User creation time.
      type: Date
    - contextPath: TenableSC.User.Email
      description: User email address.
      type: String
    - contextPath: TenableSC.User.FailedLogins
      description: Number of failed user logins.
      type: String
    - contextPath: TenableSC.User.Fax
      description: User fax.
      type: String
    - contextPath: TenableSC.User.Fingerprint
      description: User fingerprint.
      type: Unknown
    - contextPath: TenableSC.User.Firstname
      description: User first name.
      type: String
    - contextPath: TenableSC.User.group.Description
      description: User group's description.
      type: String
    - contextPath: TenableSC.User.Group.ID
      description: User group's ID.
      type: String
    - contextPath: TenableSC.User.Group.Name
      description: User group's name.
      type: String
    - contextPath: TenableSC.User.ID
      description: User ID.
      type: String
    - contextPath: TenableSC.User.LastLogin
      description: User last login time.
      type: String
    - contextPath: TenableSC.User.LastLoginIP
      description: User last login IP.
      type: String
    - contextPath: TenableSC.User.Lastname
      description: User last name.
      type: String
    - contextPath: TenableSC.User.Ldap.Description
      description: User LDAP description.
      type: String
    - contextPath: TenableSC.User.Ldap.ID
      description: User LDAP ID.
      type: Number
    - contextPath: TenableSC.User.Ldap.Name
      description: User LDAP name.
      type: String
    - contextPath: TenableSC.User.LdapUsername
      description: user LDAP username.
      type: String
    - contextPath: TenableSC.User.Locked
      description: Whether user is locked.
      type: String
    - contextPath: TenableSC.User.ManagedObjectsGroups.Description
      description: User managed object groups description.
      type: String
    - contextPath: TenableSC.User.ManagedObjectsGroups.ID
      description: User managed object groups ID.
      type: String
    - contextPath: TenableSC.User.ManagedObjectsGroups.Name
      description: User managed object groups name.
      type: String
    - contextPath: TenableSC.User.ManagedUsersGroups.Description
      description: User managed users groups description.
      type: String
    - contextPath: TenableSC.User.ManagedUsersGroups.ID
      description: User managed users groups ID.
      type: String
    - contextPath: TenableSC.User.ManagedUsersGroups.Name
      description: User managed users groups name.
      type: String
    - contextPath: TenableSC.User.ModifiedTime
      description: User last modification time.
      type: Date
    - contextPath: TenableSC.User.MustChangePassword
      description: If user must change password.
      type: String
    - contextPath: TenableSC.User.Password
      description: If user password is set.
      type: String
    - contextPath: TenableSC.User.Phone
      description: User phone number.
      type: String
    - contextPath: TenableSC.User.Preferences.Name
      description: User preferences name.
      type: String
    - contextPath: TenableSC.User.Preferences.Tag
      description: User preferences tag.
      type: String
    - contextPath: TenableSC.User.Preferences.Value
      description: User preferences value.
      type: String
    - contextPath: TenableSC.User.ResponsibleAsset.Description
      description: User responsible asset description.
      type: String
    - contextPath: TenableSC.User.ResponsibleAsset.ID
      description: User responsible asset ID.
      type: String
    - contextPath: TenableSC.User.ResponsibleAsset.Name
      description: User responsible asset name.
      type: String
    - contextPath: TenableSC.User.ResponsibleAsset.UUID
      description: User responsible asset UUID.
      type: Unknown
    - contextPath: TenableSC.User.Role.Description
      description: User role description.
      type: String
    - contextPath: TenableSC.User.Role.ID
      description: User role ID.
      type: String
    - contextPath: TenableSC.User.Role.Name
      description: User role name.
      type: String
    - contextPath: TenableSC.User.State
      description: User state.
      type: String
    - contextPath: TenableSC.User.Status
      description: User status.
      type: String
    - contextPath: TenableSC.User.Title
      description: User title.
      type: String
    - contextPath: TenableSC.User.Username
      description: User username.
      type: String
    - contextPath: TenableSC.User.UUID
      description: User UUID.
      type: String
  - arguments:
    - description: The user's first name.
      name: first_name
    - description: The user's last name.
      name: last_name
    - description: The user's username.
      name: user_name
    - description: The user's email address. Required if email_notice is given.
      name: email
    - description: The user's postal address.
      name: address
    - description: The user's phone number.
      name: phone
    - description: The city the user is living in.
      name: city
    - description: The state the user is living in.
      name: state
    - description: The country the user is living in.
      name: country
    - auto: PREDEFINED
      defaultValue: 'false'
      description: Whether the user should be locked.
      name: locked
      predefined:
      - 'true'
      - 'false'
    - description: 'The user timezone. Possible values can be found here: https://docs.oracle.com/middleware/1221/wcs/tag-ref/MISC/TimeZones.html.'
      name: time_zone
    - description: The user's role. Only an Administrator can create Administrator accounts.
      name: role_id
      auto: PREDEFINED
      predefined:
      - "Administrator"
      - "Security Manager"
      - "Security Analyst"
      - "Vulnerability Analyst"
      - "Executive"
      - "Credential Manager"
      - "Auditor"
    - description: Whether the password must be changed. When choosing LDAP or SAML auth types, 'must_change_password' must be set to False. For all other cases can be either True or False.
      name: must_change_password
      auto: PREDEFINED
      defaultValue: 'false'
      predefined:
      - 'false'
      - 'true'
    - description: Comma-separated list of session user's role that can manage groups. Use tenable-sc-list-groups to get all available groups.
      defaultValue: 0
      name: managed_users_groups
    - description: Comma-separated list of session user's role that  can manage groups. Use tenable-sc-list-groups to get all available groups.
      defaultValue: 0
      name: managed_objects_groups
    - description: Valid group ID whose users can be managed by the created user.
      name: group_id
      defaultValue: 0
    - description: ID of a valid, usable, accessible asset. Use tenable-sc-list-assets to get all available assets. -1 is not set, 0 is all assets, and other numbers are asset ID.
      defaultValue: 0
      name: responsible_asset_id
    - description: The new password to set. Must be given with current_password. Must be at least 3 characters.
      name: password
      secret: true
    - description: This is the admin/Security Manager password from the instance parameters. Required when attempting to change a user's password.
      name: current_password
      secret: true
    - description: The ID of the user whose details you want to update.
      name: user_id
      required: true
    description: Update user details of the given user_id.
    name: tenable-sc-update-user
    outputs:
    - contextPath: TenableSC.User.Address
      description: User address.
      type: String
    - contextPath: TenableSC.User.ApiKeys
      description: User API keys.
      type: Unknown
    - contextPath: TenableSC.User.AuthType
      description: User auth type.
      type: String
    - contextPath: TenableSC.User.CanManage
      description: Whether the user has manage permissions.
      type: Boolean
    - contextPath: TenableSC.User.CanUse
      description: Whether the user has use permissions.
      type: Boolean
    - contextPath: TenableSC.User.City
      description: User city of residence.
      type: String
    - contextPath: TenableSC.User.Country
      description: User country of residence.
      type: String
    - contextPath: TenableSC.User.CreatedTime
      description: User creation time.
      type: Date
    - contextPath: TenableSC.User.Email
      description: User email address.
      type: String
    - contextPath: TenableSC.User.FailedLogins
      description: Number of failed user logins.
      type: String
    - contextPath: TenableSC.User.Fax
      description: User fax.
      type: String
    - contextPath: TenableSC.User.Fingerprint
      description: User fingerprint.
      type: Unknown
    - contextPath: TenableSC.User.Firstname
      description: User first name.
      type: String
    - contextPath: TenableSC.User.group.Description
      description: User group's description.
      type: String
    - contextPath: TenableSC.User.Group.ID
      description: User group's ID.
      type: String
    - contextPath: TenableSC.User.Group.Name
      description: User group's name.
      type: String
    - contextPath: TenableSC.User.ID
      description: User ID.
      type: String
    - contextPath: TenableSC.User.LastLogin
      description: User last login time.
      type: String
    - contextPath: TenableSC.User.LastLoginIP
      description: User last login IP.
      type: String
    - contextPath: TenableSC.User.Lastname
      description: User last name.
      type: String
    - contextPath: TenableSC.User.Ldap.Description
      description: User LDAP description.
      type: String
    - contextPath: TenableSC.User.Ldap.ID
      description: User LDAP ID.
      type: Number
    - contextPath: TenableSC.User.Ldap.Name
      description: User LDAP name.
      type: String
    - contextPath: TenableSC.User.LdapUsername
      description: User LDAP username.
      type: String
    - contextPath: TenableSC.User.Locked
      description: Whether user is locked.
      type: String
    - contextPath: TenableSC.User.ManagedObjectsGroups.Description
      description: User managed object groups description.
      type: String
    - contextPath: TenableSC.User.ManagedObjectsGroups.ID
      description: User managed object groups ID.
      type: String
    - contextPath: TenableSC.User.ManagedObjectsGroups.Name
      description: User managed object groups name.
      type: String
    - contextPath: TenableSC.User.ManagedUsersGroups.Description
      description: User managed users groups description.
      type: String
    - contextPath: TenableSC.User.ManagedUsersGroups.ID
      description: User managed users groups ID.
      type: String
    - contextPath: TenableSC.User.ManagedUsersGroups.Name
      description: User managed users groups name.
      type: String
    - contextPath: TenableSC.User.ModifiedTime
      description: User last modification time.
      type: Date
    - contextPath: TenableSC.User.MustChangePassword
      description: If user must change password.
      type: String
    - contextPath: TenableSC.User.Password
      description: If user password is set.
      type: String
    - contextPath: TenableSC.User.Phone
      description: User phone number.
      type: String
    - contextPath: TenableSC.User.Preferences.Name
      description: User preferences name.
      type: String
    - contextPath: TenableSC.User.Preferences.Tag
      description: User preferences tag.
      type: String
    - contextPath: TenableSC.User.Preferences.Value
      description: User preferences value.
      type: String
    - contextPath: TenableSC.User.ResponsibleAsset.Description
      description: User responsible asset description.
      type: String
    - contextPath: TenableSC.User.ResponsibleAsset.ID
      description: User responsible asset ID.
      type: String
    - contextPath: TenableSC.User.ResponsibleAsset.Name
      description: User responsible asset name.
      type: String
    - contextPath: TenableSC.User.ResponsibleAsset.UUID
      description: User responsible asset UUID.
      type: Unknown
    - contextPath: TenableSC.User.Role.Description
      description: User role description.
      type: String
    - contextPath: TenableSC.User.Role.ID
      description: User role ID.
      type: String
    - contextPath: TenableSC.User.Role.Name
      description: User role name.
      type: String
    - contextPath: TenableSC.User.State
      description: User state.
      type: String
    - contextPath: TenableSC.User.Status
      description: User status.
      type: String
    - contextPath: TenableSC.User.Title
      description: User title.
      type: String
    - contextPath: TenableSC.User.Username
      description: User username.
      type: String
    - contextPath: TenableSC.User.UUID
      description: User UUID.
      type: String
  - arguments:
    - description: The ID of the user we want to delete.
      name: user_id
      required: true
    description: Delete a user by given user_id. This command can be executed with both roles (admin or security manager).
    name: tenable-sc-delete-user
    outputs: []
  - arguments:
    - description: The ID of the plugin to search. If given, other arguments will be ignored.
      name: plugin_id
    - defaultValue: '50'
      description: The number of objects to return in one response (maximum limit is 200). Ignored when plugin_id is given.
      name: limit
    - auto: PREDEFINED
      description: Default is none. none - both active and passive Plugin Families are returned. true - Only active Plugin Families will be returned. false - Only passive Plugin Families will be returned. Ignored when plugin_id is given.
      name: is_active
      predefined:
      - 'true'
      - 'false'
    description: List plugin families / return information about a plugin family given ID. Requires security manager role.
    name: tenable-sc-list-plugin-family
    outputs:
    - contextPath: TenableSC.PluginFamily.ID
      description: Plugin family ID.
      type: String
    - contextPath: TenableSC.PluginFamily.Name
      description: Plugin family name.
      type: String
    - contextPath: TenableSC.PluginFamily.Count
      description: Number of plugins in a family.
      type: String
    - contextPath: TenableSC.PluginFamily.Plugins
      description: The plugins list.
      type: String
    - contextPath: TenableSC.PluginFamily.Type
      description: Plugin family type.
      type: String
  - arguments:
    - description: The name of the policy to create.
      name: policy_name
    - description: The description of the policy to create.
      name: policy_description
    - description: Policy template id. Default is 1.
      defaultValue: 1
      name: policy_template_id
      required: true
    - description: 'Possible values: default, all or a comma-separated list of values - 21,23,25,80,110.'
      name: port_scan_range
    - description: Only possible if you are using Linux or FreeBSD. On Windows or macOS, the scanner does not do a TCP scan and instead uses the SYN scanner. If you enable this option, you can also set the syn_firewall_detection option.
      name: tcp_scanner
      auto: PREDEFINED
      defaultValue: 'no'
      predefined:
      - 'no'
      - 'yes'
    - description: Identifies open TCP ports on the target hosts. If you enable this option, you can also set the syn_firewall_detection option.
      name: syn_scanner
      auto: PREDEFINED
      defaultValue: 'yes'
      predefined:
      - 'no'
      - 'yes'
    - description: Enabling the UDP port scanner may dramatically increase the scan time and produce unreliable results. Consider using the netstat or SNMP port enumeration options instead if possible.
      name: udp_scanner
      auto: PREDEFINED
      defaultValue: 'no'
      predefined:
      - 'no'
      - 'yes'
    - description: Family ID. Can be retrieved from the result of the tenable-sc-list-plugin-family command.
      name: family_id
      required: true
    - description: Comma-separated list of plugin_ids, Can be retrieved from the result of  the tenable-sc-list-plugin-family command  with family_id as the argument.
      name: plugins_id
      required: true
    - description: Rely on local port enumeration first before relying on network port scans.
      name: syn_firewall_detection
      auto: PREDEFINED
      defaultValue: Automatic (normal)
      predefined:
      - Automatic (normal)
      - Do not detect RST rate limitation(soft)
      - Ignore closed ports(aggressive)
      - Disabled(softer)
    description: Creates a policy. Requires security manager role. This command is prerequisite for creating remediation scan.
    name: tenable-sc-create-policy
    outputs:
    - contextPath: TenableSC.ScanPolicy.AuditFiles
      description: Policy audit files.
      type: Unknown
    - contextPath: TenableSC.ScanPolicy.CanManage
      description: Policy permissions.
      type: String
    - contextPath: TenableSC.ScanPolicy.CanUse
      description: Policy permissions.
      type: String
    - contextPath: TenableSC.ScanPolicy.Context
      description: Policy context.
      type: String
    - contextPath: TenableSC.ScanPolicy.CreatedTime
      description: Policy creation time.
      type: Date
    - contextPath: TenableSC.ScanPolicy.Creator.Firstname
      description: Policy creator first name.
      type: String
    - contextPath: TenableSC.ScanPolicy.Creator.ID
      description: Policy creator ID.
      type: String
    - contextPath: TenableSC.ScanPolicy.Creator.Lastname
      description: Policy creator last name.
      type: String
    - contextPath: TenableSC.ScanPolicy.Creator.Username
      description: Policy creator user name.
      type: String
    - contextPath: TenableSC.ScanPolicy.Creator.UUID
      description: Policy creator UUID.
      type: String
    - contextPath: TenableSC.ScanPolicy.Description
      description: Policy description.
      type: String
    - contextPath: TenableSC.ScanPolicy.Families.Count
      description: Policy number of families.
      type: String
    - contextPath: TenableSC.ScanPolicy.Families.ID
      description: Policy family ID.
      type: String
    - contextPath: TenableSC.ScanPolicy.Families.Name
      description: Policy family name.
      type: String
    - contextPath: TenableSC.ScanPolicy.Families.Plugins
      description: Policy family plugins.
      type: Unknown
    - contextPath: TenableSC.ScanPolicy.GenerateXCCDFResults
      description: Policy generated XCCDF results.
      type: String
    - contextPath: TenableSC.ScanPolicy.Groups
      description: Policy groups.
      type: Unknown
    - contextPath: TenableSC.ScanPolicy.ID
      description: Policy ID.
      type: String
    - contextPath: TenableSC.ScanPolicy.ModifiedTime
      description: Policy last modification time.
      type: Date
    - contextPath: TenableSC.ScanPolicy.Name
      description: Policy name.
      type: String
    - contextPath: TenableSC.ScanPolicy.Owner.Firstname
      description: Policy owner first name.
      type: String
    - contextPath: TenableSC.ScanPolicy.Owner.ID
      description: Policy owner ID.
      type: String
    - contextPath: TenableSC.ScanPolicy.Owner.Lastname
      description: Policy owner last name.
      type: String
    - contextPath: TenableSC.ScanPolicy.Owner.Username
      description: Policy owner username.
      type: String
    - contextPath: TenableSC.ScanPolicy.Owner.UUID
      description: Policy owner UUID.
      type: String
    - contextPath: TenableSC.ScanPolicy.OwnerGroup.Description
      description: Policy owner group description.
      type: String
    - contextPath: TenableSC.ScanPolicy.OwnerGroup.ID
      description: Policy owner group ID.
      type: String
    - contextPath: TenableSC.ScanPolicy.OwnerGroup.Name
      description: Policy owner group name.
      type: String
    - contextPath: TenableSC.ScanPolicy.PolicyTemplate.Agent
      description: Policy template agent.
      type: String
    - contextPath: TenableSC.ScanPolicy.PolicyTemplate.Description
      description: Policy template description.
      type: String
    - contextPath: TenableSC.ScanPolicy.PolicyTemplate.ID
      description: Policy template ID.
      type: String
    - contextPath: TenableSC.ScanPolicy.PolicyTemplate.Name
      description: Policy template name.
      type: String
    - contextPath: TenableSC.ScanPolicy.Preferences.PortscanRange
      description: Policy port scan range.
      type: String
    - contextPath: TenableSC.ScanPolicy.Preferences.SynFirewallDetection
      description: Policy SYN firewall detection.
      type: String
    - contextPath: TenableSC.ScanPolicy.Preferences.SynScanner
      description: Policy SYN scanner.
      type: String
    - contextPath: TenableSC.ScanPolicy.Preferences.TcpScanner
      description: Policy TCP scanner.
      type: String
    - contextPath: TenableSC.ScanPolicy.Preferences.UdpScanner
      description: Policy UDP scanner.
      type: String
    - contextPath: TenableSC.ScanPolicy.Status
      description: Policy status.
      type: String
    - contextPath: TenableSC.ScanPolicy.tags
      description: Policy tags.
      type: String
    - contextPath: TenableSC.ScanPolicy.TargetGroup.Description
      description: Policy target group description.
      type: String
    - contextPath: TenableSC.ScanPolicy.TargetGroup.ID
      description: Policy target group ID.
      type: Number
    - contextPath: TenableSC.ScanPolicy.TargetGroup.Name
      description: Policy target group name.
      type: String
    - contextPath: TenableSC.ScanPolicy.UUID
      description: Policy UUID.
      type: String
  - arguments:
    - description: The ID of the query to search.
      name: query_id
    - description: The query type to retrieve. When no type is set all queries are returned.
      name: type
      auto: PREDEFINED
      predefined:
      - alert
      - lce
      - mobile
      - ticket
      - user
    description: Lists the queries. Requires security manager role.
    name: tenable-sc-list-query
    outputs:
    - contextPath: TenableSC.Query.Manageable.BrowseColumns
      description: Relevant only when query_id is not given. Manageable Query browse columns.
      type: String
    - contextPath: TenableSC.Query.Manageable.BrowseSortColumn
      description: Relevant only when query_id is not given. Manageable Query browse sort column.
      type: String
    - contextPath: TenableSC.Query.Manageable.BrowseSortDirection
      description: Relevant only when query_id is not given. Manageable Query browse sort direction.
      type: String
    - contextPath: TenableSC.Query.Manageable.CanManage
      description: Relevant only when query_id is not given. Manageable Query permissions.
      type: String
    - contextPath: TenableSC.Query.Manageable.CanUse
      description: Relevant only when query_id is not given. Manageable Query permissions.
      type: String
    - contextPath: TenableSC.Query.Manageable.Context
      description: Relevant only when query_id is not given. Manageable Query context.
      type: String
    - contextPath: TenableSC.Query.Manageable.CreatedTime
      description: Relevant only when query_id is not given. Manageable Query creation time.
      type: Date
    - contextPath: TenableSC.Query.Manageable.Creator.Firstname
      description: Relevant only when query_id is not given. Manageable Query Creator first name.
      type: String
    - contextPath: TenableSC.Query.Manageable.Creator.ID
      description: Relevant only when query_id is not given. Manageable Query Creator ID.
      type: String
    - contextPath: TenableSC.Query.Manageable.Creator.Lastname
      description: Relevant only when query_id is not given. Manageable Query Creator last name.
      type: String
    - contextPath: TenableSC.Query.Manageable.Creator.Username
      description: Relevant only when query_id is not given. Manageable Query Creator user name.
      type: String
    - contextPath: TenableSC.Query.Manageable.Creator.UUID
      description: Relevant only when query_id is not given. Manageable Query Creator UUID.
      type: String
    - contextPath: TenableSC.Query.Manageable.Description
      description: Relevant only when query_id is not given. Manageable Query description.
      type: String
    - contextPath: TenableSC.Query.Manageable.Filters.FilterName
      description: Relevant only when query_id is not given. Manageable Query filter name.
      type: String
    - contextPath: TenableSC.Query.Manageable.Filters.Operator
      description: Relevant only when query_id is not given. Manageable Query filter operator.
      type: String
    - contextPath: TenableSC.Query.Manageable.Filters.Value
<<<<<<< HEAD
      description: Relevant only when query_id is not given. Manageable Query filter value
=======
      description: Relevant only when query_id is not given. Manageable Query filter value.
>>>>>>> 90cf3b88
      type: String
    - contextPath: TenableSC.Query.Manageable.Groups
      description: Relevant only when query_id is not given. Manageable Query groups.
      type: Unknown
    - contextPath: TenableSC.Query.Manageable.ID
      description: Relevant only when query_id is not given. Manageable Query ID.
      type: String
    - contextPath: TenableSC.Query.Manageable.ModifiedTime
      description: Relevant only when query_id is not given. Manageable Query modification time.
      type: Date
    - contextPath: TenableSC.Query.Manageable.Name
      description: Relevant only when query_id is not given. Manageable Query name.
      type: String
    - contextPath: TenableSC.Query.Manageable.Owner.Firstname
      description: Relevant only when query_id is not given. Manageable Query owner first name.
      type: String
    - contextPath: TenableSC.Query.Manageable.Owner.ID
      description: Relevant only when query_id is not given. Manageable Query owner ID.
      type: String
    - contextPath: TenableSC.Query.Manageable.Owner.Lastname
      description: Relevant only when query_id is not given. Manageable Query owner last name.
      type: String
    - contextPath: TenableSC.Query.Manageable.Owner.Username
      description: Relevant only when query_id is not given. Manageable Query owner user name.
      type: String
    - contextPath: TenableSC.Query.Manageable.Owner.UUID
      description: Relevant only when query_id is not given. Manageable Query owner UUID.
      type: String
    - contextPath: TenableSC.Query.Manageable.OwnerGroup.Description
      description: Relevant only when query_id is not given. Manageable Query owner group description.
      type: String
    - contextPath: TenableSC.Query.Manageable.OwnerGroup.ID
      description: Relevant only when query_id is not given. Manageable Query owner group ID.
      type: String
    - contextPath: TenableSC.Query.Manageable.OwnerGroup.Name
      description: Relevant only when query_id is not given. Manageable Query owner group name.
      type: String
    - contextPath: TenableSC.Query.Manageable.Status
      description: Relevant only when query_id is not given. Manageable Query status.
      type: String
    - contextPath: TenableSC.Query.Manageable.Tags
      description: Relevant only when query_id is not given. Manageable Query tags.
      type: String
    - contextPath: TenableSC.Query.Manageable.TargetGroup.Description
      description: Relevant only when query_id is not given. Manageable Query target group description.
      type: String
    - contextPath: TenableSC.Query.Manageable.TargetGroup.ID
      description: Relevant only when query_id is not given. Manageable Query target group ID.
      type: Number
    - contextPath: TenableSC.Query.Manageable.TargetGroup.Name
      description: Relevant only when query_id is not given. Manageable Query target group name.
      type: String
    - contextPath: TenableSC.Query.Manageable.Tool
      description: Relevant only when query_id is not given. Manageable Query tool.
      type: String
    - contextPath: TenableSC.Query.Manageable.Type
      description: Relevant only when query_id is not given. Manageable Query type.
      type: String
    - contextPath: TenableSC.Query.Manageable.Filters.Value.Description
      description: Relevant only when query_id is not given. Manageable Query filter value description.
      type: String
    - contextPath: TenableSC.Query.Manageable.Filters.Value.ID
      description: Relevant only when query_id is not given. Manageable Query filter value ID.
      type: String
    - contextPath: TenableSC.Query.Manageable.Filters.Value.Name
      description: Relevant only when query_id is not given. Manageable Query filter value name.
      type: String
    - contextPath: TenableSC.Query.Manageable.Filters.Value.Type
      description: Relevant only when query_id is not given. Manageable Query filter value type.
      type: String
    - contextPath: TenableSC.Query.Manageable.Filters.Value.UUID
<<<<<<< HEAD
      description: Relevant only when query_id is not given. Manageable Query filter value UUID
=======
      description: Relevant only when query_id is not given. Manageable Query filter value UUID.
>>>>>>> 90cf3b88
      type: String
    - contextPath: TenableSC.Query.Manageable.Filters
      description: Relevant only when query_id is not given. Manageable Query filters.
      type: Unknown
    - contextPath: TenableSC.Query.Usable.BrowseColumns
      description: Relevant only when query_id is not given. Usable Query browse columns.
      type: String
    - contextPath: TenableSC.Query.Usable.BrowseSortColumn
      description: Relevant only when query_id is not given. Usable Query browse sort column.
      type: String
    - contextPath: TenableSC.Query.Usable.BrowseSortDirection
      description: Relevant only when query_id is not given. Usable Query browse sort direction.
      type: String
    - contextPath: TenableSC.Query.Usable.CanManage
      description: Relevant only when query_id is not given. Usable Query permissions.
      type: String
    - contextPath: TenableSC.Query.Usable.CanUse
      description: Relevant only when query_id is not given. Usable Query permissions.
      type: String
    - contextPath: TenableSC.Query.Usable.Context
      description: Relevant only when query_id is not given. Usable Query context.
      type: String
    - contextPath: TenableSC.Query.Usable.CreatedTime
      description: Relevant only when query_id is not given. Usable Query creation time.
      type: Date
    - contextPath: TenableSC.Query.Usable.Creator.Firstname
      description: Relevant only when query_id is not given. Usable Query Creator first name.
      type: String
    - contextPath: TenableSC.Query.Usable.Creator.ID
      description: Relevant only when query_id is not given. Usable Query Creator ID.
      type: String
    - contextPath: TenableSC.Query.Usable.Creator.Lastname
      description: Relevant only when query_id is not given. Usable Query Creator last name.
      type: String
    - contextPath: TenableSC.Query.Usable.Creator.Username
      description: Relevant only when query_id is not given. Usable Query Creator user name.
      type: String
    - contextPath: TenableSC.Query.Usable.Creator.UUID
      description: Relevant only when query_id is not given. Usable Query Creator UUID.
      type: String
    - contextPath: TenableSC.Query.Usable.Description
      description: Relevant only when query_id is not given. Usable Query description.
      type: String
    - contextPath: TenableSC.Query.Usable.Filters.FilterName
      description: Relevant only when query_id is not given. Usable Query filter name.
      type: String
    - contextPath: TenableSC.Query.Usable.Filters.Operator
      description: Relevant only when query_id is not given. Usable Query filter operator.
      type: String
    - contextPath: TenableSC.Query.Usable.Filters.Value
      description: Relevant only when query_id is not given. Usable Query filter value.
      type: String
    - contextPath: TenableSC.Query.Usable.Groups
      description: Relevant only when query_id is not given. Usable Query groups.
      type: Unknown
    - contextPath: TenableSC.Query.Usable.ID
      description: Relevant only when query_id is not given. Usable Query ID.
      type: String
    - contextPath: TenableSC.Query.Usable.ModifiedTime
      description: Relevant only when query_id is not given. Usable Query modification time.
      type: Date
    - contextPath: TenableSC.Query.Usable.Name
      description: Relevant only when query_id is not given. Usable Query name.
      type: String
    - contextPath: TenableSC.Query.Usable.Owner.Firstname
      description: Relevant only when query_id is not given. Usable Query owner first name.
      type: String
    - contextPath: TenableSC.Query.Usable.Owner.ID
      description: Relevant only when query_id is not given. Usable Query owner ID.
      type: String
    - contextPath: TenableSC.Query.Usable.Owner.Lastname
      description: Relevant only when query_id is not given. Usable Query owner last name.
      type: String
    - contextPath: TenableSC.Query.Usable.Owner.Username
      description: Relevant only when query_id is not given. Usable Query owner user name.
      type: String
    - contextPath: TenableSC.Query.Usable.Owner.UUID
      description: Relevant only when query_id is not given. Usable Query owner UUID.
      type: String
    - contextPath: TenableSC.Query.Usable.OwnerGroup.Description
      description: Relevant only when query_id is not given. Usable Query owner group description.
      type: String
    - contextPath: TenableSC.Query.Usable.OwnerGroup.ID
      description: Relevant only when query_id is not given. Usable Query owner group ID.
      type: String
    - contextPath: TenableSC.Query.Usable.OwnerGroup.Name
      description: Relevant only when query_id is not given. Usable Query owner group name.
      type: String
    - contextPath: TenableSC.Query.Usable.Status
      description: Relevant only when query_id is not given. Usable Query status.
      type: String
    - contextPath: TenableSC.Query.Usable.Tags
      description: Relevant only when query_id is not given. Usable Query tags.
      type: String
    - contextPath: TenableSC.Query.Usable.TargetGroup.Description
      description: Relevant only when query_id is not given. Usable Query target group description.
      type: String
    - contextPath: TenableSC.Query.Usable.TargetGroup.ID
      description: Relevant only when query_id is not given. Usable Query target group ID.
      type: Number
    - contextPath: TenableSC.Query.Usable.TargetGroup.Name
      description: Relevant only when query_id is not given. Usable Query target group name.
      type: String
    - contextPath: TenableSC.Query.Usable.Tool
      description: Relevant only when query_id is not given. Usable Query tool.
      type: String
    - contextPath: TenableSC.Query.Usable.Type
      description: Relevant only when query_id is not given. Usable Query type.
      type: String
    - contextPath: TenableSC.Query.Usable.Filters.Value.Description
      description: Relevant only when query_id is not given. Usable Query filter value description.
      type: String
    - contextPath: TenableSC.Query.Usable.Filters.Value.ID
      description: Relevant only when query_id is not given. Usable Query filter value ID.
      type: String
    - contextPath: TenableSC.Query.Usable.Filters.Value.Name
      description: Relevant only when query_id is not given. Usable Query filter value name.
      type: String
    - contextPath: TenableSC.Query.Usable.Filters.Value.Type
      description: Relevant only when query_id is not given. Usable Query filter value type.
      type: String
    - contextPath: TenableSC.Query.Usable.Filters.Value.UUID
      description: Relevant only when query_id is not given. Usable Query filter value UUID.
      type: String
    - contextPath: TenableSC.Query.Usable.Filters
      description: Relevant only when query_id is not given. Usable Query filters.
      type: Unknown
    - contextPath: TenableSC.Query.BrowseColumns
      description: Relevant only when query_id is given. Query browse columns.
      type: String
    - contextPath: TenableSC.Query.BrowseSortColumn
      description: Relevant only when query_id is given. Query browse sort columns.
      type: String
    - contextPath: TenableSC.Query.BrowseSortDirection
<<<<<<< HEAD
      description: Relevant only when query_id is given. Query browse sort direction
=======
      description: Relevant only when query_id is given. Query browse sort direction.
>>>>>>> 90cf3b88
      type: String
    - contextPath: TenableSC.Query.CanManage
      description: Relevant only when query_id is given. Query permissions.
      type: String
    - contextPath: TenableSC.Query.CanUse
      description: Relevant only when query_id is given. Query permissions.
      type: String
    - contextPath: TenableSC.Query.Context
      description: Relevant only when query_id is given. Query context.
      type: String
    - contextPath: TenableSC.Query.CreatedTime
      description: Relevant only when query_id is given. Query creation time.
      type: Date
    - contextPath: TenableSC.Query.Creator.Firstname
      description: Relevant only when query_id is given. Query creator first name.
      type: String
    - contextPath: TenableSC.Query.Creator.ID
      description: Relevant only when query_id is given. Query creator ID.
      type: String
    - contextPath: TenableSC.Query.Creator.Lastname
      description: Relevant only when query_id is given. Query creator last name.
      type: String
    - contextPath: TenableSC.Query.Creator.Username
      description: Relevant only when query_id is given. Query creator user name.
      type: String
    - contextPath: TenableSC.Query.Creator.UUID
      description: Relevant only when query_id is given. Query creator UUID.
      type: String
    - contextPath: TenableSC.Query.Description
      description: Relevant only when query_id is given. Query description.
      type: String
    - contextPath: TenableSC.Query.Filters
      description: Relevant only when query_id is given. Query filters.
      type: Unknown
    - contextPath: TenableSC.Query.Groups
      description: Relevant only when query_id is given. Query groups.
      type: Unknown
    - contextPath: TenableSC.Query.ID
      description: Relevant only when query_id is given. Query ID.
      type: String
    - contextPath: TenableSC.Query.ModifiedTime
      description: Relevant only when query_id is given. Query modification time.
      type: Date
    - contextPath: TenableSC.Query.Name
      description: Relevant only when query_id is given. Query name.
      type: String
    - contextPath: TenableSC.Query.Owner.Firstname
      description: Relevant only when query_id is given. Query owner first name.
      type: String
    - contextPath: TenableSC.Query.Owner.ID
      description: Relevant only when query_id is given. Query owner ID.
      type: String
    - contextPath: TenableSC.Query.Owner.Lastname
      description: Relevant only when query_id is given. Query owner last name.
      type: String
    - contextPath: TenableSC.Query.Owner.Username
      description: Relevant only when query_id is given. Query owner user name.
      type: String
    - contextPath: TenableSC.Query.Owner.UUID
      description: Relevant only when query_id is given. Query owner UUID.
      type: String
    - contextPath: TenableSC.Query.OwnerGroup.Description
      description: Relevant only when query_id is given. Query owner group description.
      type: String
    - contextPath: TenableSC.Query.OwnerGroup.ID
      description: Relevant only when query_id is given. Query owner group ID.
      type: String
    - contextPath: TenableSC.Query.OwnerGroup.Name
      description: Relevant only when query_id is given. Query owner group name.
      type: String
    - contextPath: TenableSC.Query.Status
      description: Relevant only when query_id is given. Query status.
      type: String
    - contextPath: TenableSC.Query.Tags
      description: Relevant only when query_id is given. Query tags.
      type: String
    - contextPath: TenableSC.Query.TargetGroup.Description
      description: Relevant only when query_id is given. Query target group description.
      type: String
    - contextPath: TenableSC.Query.TargetGroup.ID
      description: Relevant only when query_id is given. Query target group ID.
      type: Number
    - contextPath: TenableSC.Query.TargetGroup.Name
      description: Relevant only when query_id is given. Query target group name.
      type: String
    - contextPath: TenableSC.Query.Tool
<<<<<<< HEAD
      description: Relevant only when query_id is given. Query tool
=======
      description: Relevant only when query_id is given. Query tool.
>>>>>>> 90cf3b88
      type: String
    - contextPath: TenableSC.Query.Type
      description: Relevant only when query_id is given. Query type.
      type: String
  - arguments:
    - description: Asset name.
      name: name
    - description: The ID of the asset to update.
      name: asset_id
      required: true
    - description: The asset description.
      name: description
    - description: The asset owner ID.
      name: owner_id
    - description: The asset tag.
      name: tag
    - description: Comma-separated list of the asset IPs list.
      name: ip_list
    polling: true
    description: Requires security manager role. Update an asset.
    name: tenable-sc-update-asset
    outputs: []
  - arguments:
    - description: The name of the policy to create.
      name: policy_name
    - description: The description of the policy to create.
      name: policy_description
    - description: 'Possible values: default, all or a comma-separated list of values - 21,23,25,80,110.'
      name: port_scan_range
    - description: Only possible if you are using Linux or FreeBSD. On Windows or macOS, the scanner does not do a TCP scan and instead uses the SYN scanner..If you enable this option, you can also set the syn_firewall_detection.
      name: tcp_scanner
      auto: PREDEFINED
      defaultValue: 'no'
      predefined:
      - 'no'
      - 'yes'
    - description: Identifies open TCP ports on the target hosts. If you enable this option, you can also set the syn_firewall_detection option.
      name: syn_scanner
      auto: PREDEFINED
      defaultValue: 'yes'
      predefined:
      - 'no'
      - 'yes'
    - description: Enabling the UDP port scanner may dramatically increase the scan time and produce unreliable results. Consider using the netstat or SNMP port enumeration options instead if possible.
      name: udp_scanner
      auto: PREDEFINED
      defaultValue: 'no'
      predefined:
      - 'no'
      - 'yes'
    - description: Default is Automatic (normal). Rely on local port enumeration first before relying on network port scans.
      name: syn_firewall_detection
      auto: PREDEFINED
      defaultValue: Automatic (normal)
      predefined:
      - Automatic (normal)
      - Do not detect RST rate limitation(soft)
      - Ignore closed ports(aggressive)
      - Disabled(softer)
    - description: Can be retrieved from the result of the tenable-sc-list-plugin-family command.
      name: family_id
      required: true
    - description: Comma-separated list of plugin_ids, Can be retrieved from the result of the tenable-sc-list-plugin-family command  with family_id as the argument.
      name: plugins_id
      required: true
    - description: Scan name.
      name: scan_name
      required: true
    - description: Scan description.
      name: description
    - description: Scan Repository ID, can be retrieved from the list-repositories command.
      name: repository_id
      required: true
      defaultValue: '1'
    - description: 'The timezone for the given start_time. Possible values can be found here: https://docs.oracle.com/middleware/1221/wcs/tag-ref/MISC/TimeZones.html.'
      name: time_zone
    - description: The scan start time, in the format of YYYY-MM-DD:HH:MM:SS or relative timestamp (i.e., now, 3 days).
      name: start_time
    - description: Specifies repeating events based on an interval of a repeat_rule_freq or more.
      name: repeat_rule_freq
      auto: PREDEFINED
      predefined:
      - HOURLY
      - DAILY
      - WEEKLY
      - MONTHLY
      - YEARLY
    - description: 'The number of repeat_rule_freq between each interval (for example: If repeat_rule_freq=DAILY and repeat_rule_interval=8 it means every eight days.)'
      name: repeat_rule_interval
    - description: 'A comma-separated list of days of the week to run the schedule. Possible values are: SU, MO, TU, WE, TH, FR, SA.'
      isArray: true
      name: repeat_rule_by_day
    - auto: PREDEFINED
      description: Either no assets or comma-separated list of asset IDs to scan. Can be retrieved from the list-assets command.
      isArray: true
      name: asset_ids
      predefined:
    - auto: PREDEFINED
      description: Default is false. Whether to include virtual hosts.
      name: scan_virtual_hosts
      predefined:
      - 'true'
      - 'false'
      defaultValue: false
    - description: Comma-separated IPs to scan, e.g., 10.0.0.1,10.0.0.2 .
      name: ip_list
    - description: Comma-separated list of report definition IDs to create post-scan. Can be retrieved from the list-report-definitions command.
      isArray: true
      name: report_ids
    - description: Comma-separated credentials IDs to use. Can be retrieved from the list-credentials command.
      isArray: true
      name: credentials
    - auto: PREDEFINED
      description: discard - do not import any of the results obtained by the scan to the database. import - Import the results of the current scan and discard the information for any unscanned targets. rollover-Import the results from the scan into the database and create a rollover scan that may be launched at a later time to complete the scan.
      name: timeout_action
      predefined:
      - discard
      - import
      - rollover
      defaultValue: import
    - description: Maximum scan run time in hours. Default is 1.
      name: max_scan_time
    - auto: PREDEFINED
      description: Track hosts which have been issued new IP address, (e.g., DHCP).
      name: dhcp_tracking
      predefined:
      - 'true'
      - 'false'
      defaultValue: false
    - auto: PREDEFINED
      description: Whether the schedule is enabled. The "enabled" field can only be set to "false" for schedules of type "ical". For all other schedules types, "enabled" is set to "true".
      name: enabled
      predefined:
      - 'true'
      - 'false'
      defaultValue: 'true'
    - auto: PREDEFINED
      description: Create a rollover scan scheduled to launch the next day at the same start time as the just completed scan. template-Create a rollover scan as a template for users to launch manually This field is required if the timeout_action is set to rollover.
      name: rollover_type
      defaultValue: nextDay
    description: Creates a remediation scan. Requires security manager role. This command is a prerequisite for creating remediation scan.
    name: tenable-sc-create-remediation-scan
    outputs:
    - contextPath: TenableSC.Scan.Assets
      description: Scan assets.
      type: Unknown
    - contextPath: TenableSC.Scan.CanManage
      description: Scan permissions.
      type: String
    - contextPath: TenableSC.Scan.CanUse
      description: Scan permissions.
      type: String
    - contextPath: TenableSC.Scan.ClassifyMitigatedAge
      description: Scan classify mitigated age.
      type: String
    - contextPath: TenableSC.Scan.CreatedTime
      description: Scan creation time.
      type: Date
    - contextPath: TenableSC.Scan.Creator.Firstname
      description: Scan creator first name.
      type: String
    - contextPath: TenableSC.Scan.Creator.ID
      description: Scan creator ID.
      type: String
    - contextPath: TenableSC.Scan.Creator.Lastname
      description: Scan creator last name.
      type: String
    - contextPath: TenableSC.Scan.Creator.Username
      description: Scan creator username.
      type: String
    - contextPath: TenableSC.Scan.Creator.UUID
      description: Scan creator UUID.
      type: String
    - contextPath: TenableSC.Scan.Credentials
      description: Scan credentials.
      type: Unknown
    - contextPath: TenableSC.Scan.Description
      description: Scan description.
      type: String
    - contextPath: TenableSC.Scan.DhcpTracking
      description: Scan DHCP tracking.
      type: String
    - contextPath: TenableSC.Scan.EmailOnFinish
      description: Scan email on finish.
      type: String
    - contextPath: TenableSC.Scan.EmailOnLaunch
      description: Scan email on launch.
      type: String
    - contextPath: TenableSC.Scan.ID
      description: Scan ID.
      type: String
    - contextPath: TenableSC.Scan.IpList
      description: Scan IP list.
      type: String
    - contextPath: TenableSC.Scan.MaxScanTime
      description: Scan max scan time.
      type: String
    - contextPath: TenableSC.Scan.ModifiedTime
      description: Scan last modification time.
      type: Date
    - contextPath: TenableSC.Scan.Name
      description: Scan name.
      type: String
    - contextPath: TenableSC.Scan.NumDependents
      description: Scan number of dependents.
      type: Number
    - contextPath: TenableSC.Scan.Owner.Firstname
      description: Scan owner first name.
      type: String
    - contextPath: TenableSC.Scan.Owner.ID
      description: Scan owner ID.
      type: String
    - contextPath: TenableSC.Scan.Owner.Lastname
      description: Scan owner last name.
      type: String
    - contextPath: TenableSC.Scan.Owner.Username
      description: Scan owner username.
      type: String
    - contextPath: TenableSC.Scan.Owner.UUID
      description: Scan owner UUID.
      type: String
    - contextPath: TenableSC.Scan.OwnerGroup.Description
      description: Scan owner group description.
      type: String
    - contextPath: TenableSC.Scan.OwnerGroup.ID
      description: Scan owner group ID.
      type: String
    - contextPath: TenableSC.Scan.OwnerGroup.Name
      description: Scan owner group name.
      type: String
    - contextPath: TenableSC.Scan.Plugin.Description
      description: Scan plugin description.
      type: String
    - contextPath: TenableSC.Scan.Plugin.ID
      description: Scan plugin ID.
      type: String
    - contextPath: TenableSC.Scan.Plugin.Name
      description: Scan plugin name.
      type: String
    - contextPath: TenableSC.Scan.Plugin.Type
      description: Scan plugin type.
      type: String
    - contextPath: TenableSC.Scan.Policy.Context
      description: Scan policy context.
      type: String
    - contextPath: TenableSC.Scan.Policy.Description
      description: Scan policy description.
      type: String
    - contextPath: TenableSC.Scan.Policy.ID
      description: Scan policy ID.
      type: String
    - contextPath: TenableSC.Scan.Policy.Name
      description: Scan policy name.
      type: String
    - contextPath: TenableSC.Scan.Policy.Owner.Firstname
      description: Scan policy owner first name.
      type: String
    - contextPath: TenableSC.Scan.Policy.Owner.ID
      description: Scan policy owner ID.
      type: String
    - contextPath: TenableSC.Scan.Policy.Owner.Lastname
      description: Scan policy owner last name.
      type: String
    - contextPath: TenableSC.Scan.Policy.Owner.Username
      description: Scan policy owner username.
      type: String
    - contextPath: TenableSC.Scan.Policy.Owner.UUID
      description: Scan policy owner UUID.
      type: String
    - contextPath: TenableSC.Scan.Policy.OwnerGroup.Description
      description: Scan policy owner group description.
      type: String
    - contextPath: TenableSC.Scan.Policy.OwnerGroup.ID
      description: Scan policy owner group ID.
      type: String
    - contextPath: TenableSC.Scan.Policy.OwnerGroup.Name
      description: Scan policy owner group name.
      type: String
    - contextPath: TenableSC.Scan.Policy.Tags
      description: Scan policy tags.
      type: String
    - contextPath: TenableSC.Scan.Policy.UUID
      description: Scan policy UUID.
      type: String
    - contextPath: TenableSC.Scan.PolicyPrefs.Name
      description: Scan policy preferation name.
      type: String
    - contextPath: TenableSC.Scan.PolicyPrefs.Value
      description: Scan policy preferation value.
      type: String
    - contextPath: TenableSC.Scan.Reports
      description: Scan reports.
      type: Unknown
    - contextPath: TenableSC.Scan.Repository.Description
      description: Scan repository description.
      type: String
    - contextPath: TenableSC.Scan.Repository.ID
      description: Scan repository ID.
      type: String
    - contextPath: TenableSC.Scan.Repository.Name
      description: Scan repository name.
      type: String
    - contextPath: TenableSC.Scan.Repository.Type
      description: Scan repository type.
      type: String
    - contextPath: TenableSC.Scan.Repository.UUID
      description: Scan repository UUID.
      type: String
    - contextPath: TenableSC.Scan.RolloverType
      description: Scan rollover type.
      type: String
    - contextPath: TenableSC.Scan.ScanResultID
      description: Scan results ID.
      type: String
    - contextPath: TenableSC.Scan.ScanningVirtualHosts
      description: Scan virtual hosts.
      type: String
    - contextPath: TenableSC.Scan.Schedule.Dependent.Description
      description: Scan schedule dependent description.
      type: String
    - contextPath: TenableSC.Scan.Schedule.Dependent.ID
      description: Scan schedule dependent ID.
      type: Number
    - contextPath: TenableSC.Scan.Schedule.Dependent.Name
      description: Scan schedule dependent name.
      type: String
    - contextPath: TenableSC.Scan.Schedule.Enabled
      description: Scan schedule enabled.
      type: String
    - contextPath: TenableSC.Scan.Schedule.ID
      description: Scan schedule ID.
      type: Number
    - contextPath: TenableSC.Scan.Schedule.NextRun
      description: Scan schedule next run.
      type: Number
    - contextPath: TenableSC.Scan.Schedule.ObjectType
      description: Scan schedule object type.
      type: Number
    - contextPath: TenableSC.Scan.Schedule.RepeatRule
      description: Scan schedule repeat rule.
      type: String
    - contextPath: TenableSC.Scan.Schedule.Start
      description: Scan schedule start time.
      type: String
    - contextPath: TenableSC.Scan.Schedule.Type
      description: Scan schedule type.
      type: String
    - contextPath: TenableSC.Scan.Status
      description: Scan status.
      type: String
    - contextPath: TenableSC.Scan.TimeoutAction
      description: Scan timeout action.
      type: String
    - contextPath: TenableSC.Scan.Type
      description: Scan type.
      type: String
    - contextPath: TenableSC.Scan.UUID
      description: Scan UUID.
      type: String
    - contextPath: TenableSC.Scan.Zone.Description
      description: Scan zone description.
      type: String
    - contextPath: TenableSC.Scan.Zone.ID
      description: Scan zone ID.
      type: Number
    - contextPath: TenableSC.Scan.Zone.Name
      description: Scan zone name.
      type: String
  isfetch: true
  script: '-'
  type: python
  subtype: python3
<<<<<<< HEAD
  dockerimage: demisto/python3:3.10.12.68714
=======
  dockerimage: demisto/python3:3.10.13.90168
>>>>>>> 90cf3b88
tests:
- tenable-sc-test
fromversion: 5.0.0<|MERGE_RESOLUTION|>--- conflicted
+++ resolved
@@ -1809,11 +1809,7 @@
       description: Relevant only when query_id is not given. Manageable Query filter operator.
       type: String
     - contextPath: TenableSC.Query.Manageable.Filters.Value
-<<<<<<< HEAD
-      description: Relevant only when query_id is not given. Manageable Query filter value
-=======
       description: Relevant only when query_id is not given. Manageable Query filter value.
->>>>>>> 90cf3b88
       type: String
     - contextPath: TenableSC.Query.Manageable.Groups
       description: Relevant only when query_id is not given. Manageable Query groups.
@@ -1885,11 +1881,7 @@
       description: Relevant only when query_id is not given. Manageable Query filter value type.
       type: String
     - contextPath: TenableSC.Query.Manageable.Filters.Value.UUID
-<<<<<<< HEAD
-      description: Relevant only when query_id is not given. Manageable Query filter value UUID
-=======
       description: Relevant only when query_id is not given. Manageable Query filter value UUID.
->>>>>>> 90cf3b88
       type: String
     - contextPath: TenableSC.Query.Manageable.Filters
       description: Relevant only when query_id is not given. Manageable Query filters.
@@ -2024,11 +2016,7 @@
       description: Relevant only when query_id is given. Query browse sort columns.
       type: String
     - contextPath: TenableSC.Query.BrowseSortDirection
-<<<<<<< HEAD
-      description: Relevant only when query_id is given. Query browse sort direction
-=======
       description: Relevant only when query_id is given. Query browse sort direction.
->>>>>>> 90cf3b88
       type: String
     - contextPath: TenableSC.Query.CanManage
       description: Relevant only when query_id is given. Query permissions.
@@ -2115,11 +2103,7 @@
       description: Relevant only when query_id is given. Query target group name.
       type: String
     - contextPath: TenableSC.Query.Tool
-<<<<<<< HEAD
-      description: Relevant only when query_id is given. Query tool
-=======
       description: Relevant only when query_id is given. Query tool.
->>>>>>> 90cf3b88
       type: String
     - contextPath: TenableSC.Query.Type
       description: Relevant only when query_id is given. Query type.
@@ -2492,11 +2476,7 @@
   script: '-'
   type: python
   subtype: python3
-<<<<<<< HEAD
-  dockerimage: demisto/python3:3.10.12.68714
-=======
   dockerimage: demisto/python3:3.10.13.90168
->>>>>>> 90cf3b88
 tests:
 - tenable-sc-test
 fromversion: 5.0.0