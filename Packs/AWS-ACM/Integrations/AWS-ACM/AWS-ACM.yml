commonfields:
  id: AWS - ACM
  version: -1
name: AWS - ACM
display: AWS - ACM
category: IT Services
description: Amazon Web Services Certificate Manager Service (ACM).
configuration:
- display: Role Arn
  name: roleArn
  type: 0
  required: false
- display: Role Session Name
  name: roleSessionName
  type: 0
  required: false
- display: AWS Default Region
  name: defaultRegion
  options:
  - us-east-1
  - us-east-2
  - us-west-1
  - us-west-2
  - ca-central-1
  - eu-west-1
  - eu-central-1
  - eu-west-2
  - ap-northeast-1
  - ap-northeast-2
  - ap-southeast-1
  - ap-southeast-2
  - ap-south-1
  - sa-east-1
  - eu-north-1
  - eu-west-3
  type: 15
<<<<<<< HEAD
  required: false
=======
  required: true
>>>>>>> 90cf3b88
- display: Role Session Duration
  name: sessionDuration
  type: 0
  required: false
- display: Access Key
  name: credentials
  type: 9
  displaypassword: Secret Key
  required: false
- display: Access Key
  name: access_key
  type: 0
  hidden: true
  required: false
- display: Secret Key
  name: secret_key
  type: 4
  hidden: true
  required: false
- display: Timeout
  name: timeout
  additionalinfo: The time in seconds till a timeout exception is reached. You can specify just the read timeout (for example 60) or also the connect timeout followed after a comma (for example 60,10). If a connect timeout is not specified, a default of 10 second will be used.
  defaultvalue: 60,10
  type: 0
  required: false
- display: Retries
  name: retries
  defaultvalue: 5
  additionalinfo: "The maximum number of retry attempts when connection or throttling errors are encountered. Set to 0 to disable retries. The default value is 5 and the limit is 10. Note: Increasing the number of retries will increase the execution time."
  type: 0
  required: false
<<<<<<< HEAD
=======
- display: AWS STS Regional Endpoints
  additionalinfo: Sets the AWS_STS_REGIONAL_ENDPOINTS environment variable to specify the AWS STS endpoint resolution logic. By default, this option is set to “legacy” in AWS. Leave empty if the environment variable is already set using server configuration.
  name: sts_regional_endpoint
  options:
  - legacy
  - regional
  type: 15
  section: Connect
  required: false
>>>>>>> 90cf3b88
- display: Trust any certificate (not secure)
  name: insecure
  type: 8
  required: false
- display: Use system proxy settings
  name: proxy
  type: 8
  required: false
script:
  script: ''
  type: python
  commands:
  - name: aws-acm-describe-certificate
    arguments:
    - name: certificateArn
      required: true
      description: The Amazon Resource Name (ARN) of the ACM certificate.
    - name: region
      description: The AWS Region, if not specified the default region will be used.
    - name: roleArn
      description: The Amazon Resource Name (ARN) of the role to assume.
    - name: roleSessionName
      description: An identifier for the assumed role session.
    - name: roleSessionDuration
      description: The duration, in seconds, of the role session. The value can range from 900 seconds (15 minutes) up to the maximum session duration setting for the role.
    outputs:
    - contextPath: AWS.ACM.Certificates.CertificateArn
      description: he Amazon Resource Name (ARN) of the certificate.
      type: string
    - contextPath: AWS.ACM.Certificates.DomainName
      description: The fully qualified domain name for the certificate, such as www.example.com or example.com.
      type: string
    - contextPath: AWS.ACM.Certificates.SubjectAlternativeNames
      description: One or more domain names (subject alternative names) included in the certificate. This list contains the domain names that are bound to the public key that is contained in the certificate. The subject alternative names include the canonical domain name (CN) of the certificate and additional domain names that can be used to connect to the website.
      type: string
    - contextPath: AWS.ACM.Certificates.DomainValidationOptions.DomainName
      description: A fully qualified domain name (FQDN) in the certificate.
      type: string
    - contextPath: AWS.ACM.Certificates.DomainValidationOptions.ValidationEmails
      description: A list of email addresses that ACM used to send domain validation emails.
      type: string
    - contextPath: AWS.ACM.Certificates.DomainValidationOptions.ValidationDomain
      description: The domain name that ACM used to send domain validation emails.
      type: string
    - contextPath: AWS.ACM.Certificates.DomainValidationOptions.ValidationStatu
      description: The validation status of the domain name.
      type: string
    - contextPath: AWS.ACM.Certificates.DomainValidationOptions.ResourceRecord.Name
      description: The name of the DNS record to create in your domain. This is supplied by ACM.
      type: string
    - contextPath: AWS.ACM.Certificates.DomainValidationOptions.ResourceRecord.Type
      description: The type of DNS record. Currently this can be CNAME.
      type: string
    - contextPath: AWS.ACM.Certificates.DomainValidationOptions.ResourceRecord.Value
      description: The value of the CNAME record to add to your DNS database. This is supplied by ACM.
      type: string
    - contextPath: AWS.ACM.Certificates.DomainValidationOptions.ValidationMethod
      description: Specifies the domain validation method.
      type: string
    - contextPath: AWS.ACM.Certificates.Serial
      description: The serial number of the certificate.
      type: string
    - contextPath: AWS.ACM.Certificates.Subject
      description: The name of the entity that is associated with the public key contained in the certificate.
      type: string
    - contextPath: AWS.ACM.Certificates.Issuer
      description: The name of the certificate authority that issued and signed the certificate.
      type: string
    - contextPath: AWS.ACM.Certificates.CreatedAt
      description: The time at which the certificate was requested. This value exists only when the certificate type is AMAZON_ISSUED .
      type: date
    - contextPath: AWS.ACM.Certificates.IssuedAt
      description: The time at which the certificate was issued. This value exists only when the certificate type is AMAZON_ISSUED .
      type: date
    - contextPath: AWS.ACM.Certificates.ImportedAt
      description: The date and time at which the certificate was imported. This value exists only when the certificate type is IMPORTED.
      type: date
    - contextPath: AWS.ACM.Certificates.Status
      description: The status of the certificate.
      type: string
    - contextPath: AWS.ACM.Certificates.RevokedAt
      description: The time at which the certificate was revoked. This value exists only when the certificate status is REVOKED.
      type: date
    - contextPath: AWS.ACM.Certificates.RevocationReason
      description: The reason the certificate was revoked. This value exists only when the certificate status is REVOKED.
      type: string
    - contextPath: AWS.ACM.Certificates.NotBefore
      description: The time before which the certificate is not valid.
      type: date
    - contextPath: AWS.ACM.Certificates.NotAfter
      description: The time after which the certificate is not valid.
      type: date
    - contextPath: AWS.ACM.Certificates.KeyAlgorithm
      description: The algorithm that was used to generate the public-private key pair.
      type: string
    - contextPath: AWS.ACM.Certificates.SignatureAlgorithm
      description: The algorithm that was used to sign the certificate.
      type: string
    - contextPath: AWS.ACM.Certificates.InUseBy
      description: A list of ARNs for the AWS resources that are using the certificate. A certificate can be used by multiple AWS resources.
      type: string
    - contextPath: AWS.ACM.Certificates.FailureReason
      description: The reason the certificate request failed.
      type: string
    - contextPath: AWS.ACM.Certificates.Type
      description: The source of the certificate.
      type: string
    - contextPath: AWS.ACM.Certificates.RenewalSummary.RenewalStatus
      description: The status of ACM's managed renewal of the certificate.
      type: string
    - contextPath: AWS.ACM.Certificates.RenewalSummary.DomainValidationOptions.DomainName
      description: A fully qualified domain name (FQDN) in the certificate.
      type: string
    - contextPath: AWS.ACM.Certificates.RenewalSummary.DomainValidationOptions.ValidationEmails
      description: A list of email addresses that ACM used to send domain validation emails.
      type: string
    - contextPath: AWS.ACM.Certificates.RenewalSummary.DomainValidationOptions.ValidationDomain
      description: The domain name that ACM used to send domain validation emails.
      type: string
    - contextPath: AWS.ACM.Certificates.RenewalSummary.DomainValidationOptions.ValidationStatus
      description: The validation status of the domain name.
      type: string
    - contextPath: AWS.ACM.Certificates.RenewalSummary.DomainValidationOptions.ResourceRecord.Name
      description: The name of the DNS record to create in your domain. This is supplied by ACM.
      type: string
    - contextPath: AWS.ACM.Certificates.RenewalSummary.DomainValidationOptions.ResourceRecord.Type
      description: The type of DNS record.
      type: string
    - contextPath: AWS.ACM.Certificates.RenewalSummary.DomainValidationOptions.ResourceRecord.Value
      description: The value of the CNAME record to add to your DNS database. This is supplied by ACM.
      type: string
    - contextPath: AWS.ACM.Certificates.RenewalSummary.DomainValidationOptions.ValidationMethod
      description: Specifies the domain validation method.
      type: string
    - contextPath: AWS.ACM.Certificates.KeyUsages.Name
      description: A list of Key Usage X.509 v3 extension objects. Each object is a string value that identifies the purpose of the public key contained in the certificate.
      type: string
    - contextPath: AWS.ACM.Certificates.ExtendedKeyUsages.Name
      description: The name of an Extended Key Usage value.
      type: string
    - contextPath: AWS.ACM.Certificates.ExtendedKeyUsages.OID
      description: An object identifier (OID) for the extension value. OIDs are strings of numbers separated by periods.
    - contextPath: AWS.ACM.Certificates.CertificateAuthorityArn
      description: The Amazon Resource Name (ARN) of the ACM PCA private certificate authority (CA) that issued the certificate.
      type: string
    - contextPath: AWS.ACM.Certificates.RenewalEligibility
      description: Specifies whether the certificate is eligible for renewal.
      type: string
    - contextPath: AWS.ACM.Certificates.Options.CertificateTransparencyLoggingPreference
      description: You can opt out of certificate transparency logging by specifying the DISABLED option. Opt in by specifying ENABLED.
      type: string
    description: Returns detailed metadata about the specified ACM certificate.
  - name: aws-acm-list-certificates
    arguments:
    - name: certificateStatuses
      auto: PREDEFINED
      predefined:
      - PENDING_VALIDATION
      - ISSUED
      - INACTIVE
      - EXPIRED
      - VALIDATION_TIMED_OUT
      - REVOKED
      - FAILED
      description: Filter the certificate list by status value.
    - name: extendedKeyUsage
      auto: PREDEFINED
      predefined:
      - TLS_WEB_SERVER_AUTHENTICATION
      - TLS_WEB_CLIENT_AUTHENTICATION
      - CODE_SIGNING
      - EMAIL_PROTECTION
      - TIME_STAMPING
      - OCSP_SIGNING
      - IPSEC_END_SYSTEM
      - IPSEC_TUNNEL
      - IPSEC_USER
      - ANY
      - NONE
      - CUSTOM
      description: Specify one or more ExtendedKeyUsage extension values.
    - name: keyUsage
      auto: PREDEFINED
      predefined:
      - DIGITAL_SIGNATURE
      - NON_REPUDIATION
      - KEY_ENCIPHERMENT
      - DATA_ENCIPHERMENT
      - KEY_AGREEMENT
      - CERTIFICATE_SIGNING
      - CRL_SIGNING
      - ENCIPHER_ONLY
      - DECIPHER_ONLY
      - ANY
      - CUSTOM
      description: Specify one or more KeyUsage extension values.
    - name: keyTypes
      auto: PREDEFINED
      predefined:
      - RSA_2048
      - RSA_1024
      - RSA_4096
      - EC_prime256v1
      - EC_secp384r1
      - EC_secp521r1
      description: Specify one or more algorithms that can be used to generate key pairs.
    - auto: PREDEFINED
<<<<<<< HEAD
      description: The AWS Region, if not specified the default region will be used
=======
      description: The AWS Region, if not specified the default region will be used.
>>>>>>> 90cf3b88
      name: region
      predefined:
      - us-east-1
      - us-east-2
      - us-west-1
      - us-west-2
      - ca-central-1
      - eu-west-1
      - eu-central-1
      - eu-west-2
      - ap-northeast-1
      - ap-northeast-2
      - ap-southeast-1
      - ap-southeast-2
      - ap-south-1
      - sa-east-1
      - eu-north-1
      - eu-west-3
    - name: roleArn
      description: The Amazon Resource Name (ARN) of the role to assume.
    - name: roleSessionName
      description: An identifier for the assumed role session.
    - name: roleSessionDuration
      description: The duration, in seconds, of the role session. The value can range from 900 seconds (15 minutes) up to the maximum session duration setting for the role.
    outputs:
    - contextPath: AWS.ACM.Certificates.CertificateArn
      description: Amazon Resource Name (ARN) of the certificate.
      type: string
    - contextPath: AWS.ACM.Certificates.DomainName
      description: Fully qualified domain name (FQDN), such as www.example.com or example.com, for the certificate.
      type: string
    - contextPath: AWS.ACM.Certificates.Region
      description: The AWS region were the certificate is located.
    description: Retrieves a list of certificate ARNs and domain names. You can request that only certificates that match a specific status be listed. You can also filter by specific attributes of the certificate.
  - name: aws-acm-add-tags-to-certificate
    arguments:
    - name: certificateArn
      required: true
      description: String that contains the ARN of the ACM certificate to which the tag is to be applied.
    - name: tags
      required: true
      description: The key-value pair that defines the tag. The tag value is optional.
    - auto: PREDEFINED
<<<<<<< HEAD
      description: The AWS Region, if not specified the default region will be used
=======
      description: The AWS Region, if not specified the default region will be used.
>>>>>>> 90cf3b88
      name: region
      predefined:
      - us-east-1
      - us-east-2
      - us-west-1
      - us-west-2
      - ca-central-1
      - eu-west-1
      - eu-central-1
      - eu-west-2
      - ap-northeast-1
      - ap-northeast-2
      - ap-southeast-1
      - ap-southeast-2
      - ap-south-1
      - sa-east-1
      - eu-north-1
      - eu-west-3
    - name: roleArn
      description: The Amazon Resource Name (ARN) of the role to assume.
    - name: roleSessionName
      description: An identifier for the assumed role session.
    - name: roleSessionDuration
      description: The duration, in seconds, of the role session. The value can range from 900 seconds (15 minutes) up to the maximum session duration setting for the role.
    description: Adds one or more tags to an ACM certificate.
    execution: true
  - name: aws-acm-remove-tags-from-certificate
    arguments:
    - name: certificateArn
      required: true
      description: The ARN of the ACM Certificate with one or more tags that you want to remove.
    - name: tags
      required: true
      description: The key-value pair that defines the tag to remove.
    - auto: PREDEFINED
<<<<<<< HEAD
      description: The AWS Region, if not specified the default region will be used
=======
      description: The AWS Region, if not specified the default region will be used.
>>>>>>> 90cf3b88
      name: region
      predefined:
      - us-east-1
      - us-east-2
      - us-west-1
      - us-west-2
      - ca-central-1
      - eu-west-1
      - eu-central-1
      - eu-west-2
      - ap-northeast-1
      - ap-northeast-2
      - ap-southeast-1
      - ap-southeast-2
      - ap-south-1
      - sa-east-1
      - eu-north-1
      - eu-west-3
    - name: roleArn
      description: The Amazon Resource Name (ARN) of the role to assume.
    - name: roleSessionName
      description: An identifier for the assumed role session.
    - name: roleSessionDuration
      description: The duration, in seconds, of the role session. The value can range from 900 seconds (15 minutes) up to the maximum session duration setting for the role.
    description: Remove one or more tags from an ACM certificate.
    execution: true
  - name: aws-acm-list-tags-for-certificate
    arguments:
    - name: certificateArn
      required: true
      description: The ARN of the ACM certificate for which you want to list the tags.
    - auto: PREDEFINED
<<<<<<< HEAD
      description: The AWS Region, if not specified the default region will be used
=======
      description: The AWS Region, if not specified the default region will be used.
>>>>>>> 90cf3b88
      name: region
      predefined:
      - us-east-1
      - us-east-2
      - us-west-1
      - us-west-2
      - ca-central-1
      - eu-west-1
      - eu-central-1
      - eu-west-2
      - ap-northeast-1
      - ap-northeast-2
      - ap-southeast-1
      - ap-southeast-2
      - ap-south-1
      - sa-east-1
      - eu-north-1
      - eu-west-3
    - name: roleArn
      description: The Amazon Resource Name (ARN) of the role to assume.
    - name: roleSessionName
      description: An identifier for the assumed role session.
    - name: roleSessionDuration
      description: The duration, in seconds, of the role session. The value can range from 900 seconds (15 minutes) up to the maximum session duration setting for the role.
    outputs:
    - contextPath: AWS.ACM.Certificates.Tags.Key
      description: The key of the tag.
      type: string
    - contextPath: AWS.ACM.Certificates.Tags.Value
      description: The value of the tag.
      type: string
    description: Lists the tags that have been applied to the ACM certificate. Use the certificate's Amazon Resource Name (ARN) to specify the certificate.
  - name: aws-acm-get-certificate
    arguments:
    - name: certificateArn
      required: true
      description: The ARN of the certificate.
    - auto: PREDEFINED
<<<<<<< HEAD
      description: The AWS Region, if not specified the default region will be used
=======
      description: The AWS Region, if not specified the default region will be used.
>>>>>>> 90cf3b88
      name: region
      predefined:
      - us-east-1
      - us-east-2
      - us-west-1
      - us-west-2
      - ca-central-1
      - eu-west-1
      - eu-central-1
      - eu-west-2
      - ap-northeast-1
      - ap-northeast-2
      - ap-southeast-1
      - ap-southeast-2
      - ap-south-1
      - sa-east-1
      - eu-north-1
      - eu-west-3
      - us-gov-east-1
      - us-gov-west-1
    - name: roleArn
      description: The Amazon Resource Name (ARN) of the role to assume.
    - name: roleSessionName
      description: An identifier for the assumed role session.
    - name: roleSessionDuration
      description: The duration, in seconds, of the role session. The value can range from 900 seconds (15 minutes) up to the maximum session duration setting for the role.
    outputs:
    - contextPath: AWS.ACM.Certificates.Certificate
      description: String that contains the ACM certificate represented by the ARN specified at input.
      type: string
    - contextPath: AWS.ACM.Certificates.CertificateChain
      description: The certificate chain that contains the root certificate issued by the certificate authority (CA).
      type: string
    description: Retrieves a certificate specified by an ARN and its certificate chain . The chain is an ordered list of certificates that contains the end entity certificate, intermediate certificates of subordinate CAs, and the root certificate in that order. The certificate and certificate chain are base64 encoded. If you want to decode the certificate to see the individual fields, you can use OpenSSL.
<<<<<<< HEAD
  dockerimage: demisto/boto3py3:1.0.0.45936
=======
  dockerimage: demisto/boto3py3:1.0.0.87582
>>>>>>> 90cf3b88
  subtype: python3
tests:
- ACM-Test
fromversion: 5.0.0<|MERGE_RESOLUTION|>--- conflicted
+++ resolved
@@ -34,11 +34,7 @@
   - eu-north-1
   - eu-west-3
   type: 15
-<<<<<<< HEAD
-  required: false
-=======
   required: true
->>>>>>> 90cf3b88
 - display: Role Session Duration
   name: sessionDuration
   type: 0
@@ -70,8 +66,6 @@
   additionalinfo: "The maximum number of retry attempts when connection or throttling errors are encountered. Set to 0 to disable retries. The default value is 5 and the limit is 10. Note: Increasing the number of retries will increase the execution time."
   type: 0
   required: false
-<<<<<<< HEAD
-=======
 - display: AWS STS Regional Endpoints
   additionalinfo: Sets the AWS_STS_REGIONAL_ENDPOINTS environment variable to specify the AWS STS endpoint resolution logic. By default, this option is set to “legacy” in AWS. Leave empty if the environment variable is already set using server configuration.
   name: sts_regional_endpoint
@@ -81,7 +75,6 @@
   type: 15
   section: Connect
   required: false
->>>>>>> 90cf3b88
 - display: Trust any certificate (not secure)
   name: insecure
   type: 8
@@ -289,11 +282,7 @@
       - EC_secp521r1
       description: Specify one or more algorithms that can be used to generate key pairs.
     - auto: PREDEFINED
-<<<<<<< HEAD
-      description: The AWS Region, if not specified the default region will be used
-=======
-      description: The AWS Region, if not specified the default region will be used.
->>>>>>> 90cf3b88
+      description: The AWS Region, if not specified the default region will be used.
       name: region
       predefined:
       - us-east-1
@@ -337,11 +326,7 @@
       required: true
       description: The key-value pair that defines the tag. The tag value is optional.
     - auto: PREDEFINED
-<<<<<<< HEAD
-      description: The AWS Region, if not specified the default region will be used
-=======
-      description: The AWS Region, if not specified the default region will be used.
->>>>>>> 90cf3b88
+      description: The AWS Region, if not specified the default region will be used.
       name: region
       predefined:
       - us-east-1
@@ -377,11 +362,7 @@
       required: true
       description: The key-value pair that defines the tag to remove.
     - auto: PREDEFINED
-<<<<<<< HEAD
-      description: The AWS Region, if not specified the default region will be used
-=======
-      description: The AWS Region, if not specified the default region will be used.
->>>>>>> 90cf3b88
+      description: The AWS Region, if not specified the default region will be used.
       name: region
       predefined:
       - us-east-1
@@ -414,11 +395,7 @@
       required: true
       description: The ARN of the ACM certificate for which you want to list the tags.
     - auto: PREDEFINED
-<<<<<<< HEAD
-      description: The AWS Region, if not specified the default region will be used
-=======
-      description: The AWS Region, if not specified the default region will be used.
->>>>>>> 90cf3b88
+      description: The AWS Region, if not specified the default region will be used.
       name: region
       predefined:
       - us-east-1
@@ -457,11 +434,7 @@
       required: true
       description: The ARN of the certificate.
     - auto: PREDEFINED
-<<<<<<< HEAD
-      description: The AWS Region, if not specified the default region will be used
-=======
-      description: The AWS Region, if not specified the default region will be used.
->>>>>>> 90cf3b88
+      description: The AWS Region, if not specified the default region will be used.
       name: region
       predefined:
       - us-east-1
@@ -496,11 +469,7 @@
       description: The certificate chain that contains the root certificate issued by the certificate authority (CA).
       type: string
     description: Retrieves a certificate specified by an ARN and its certificate chain . The chain is an ordered list of certificates that contains the end entity certificate, intermediate certificates of subordinate CAs, and the root certificate in that order. The certificate and certificate chain are base64 encoded. If you want to decode the certificate to see the individual fields, you can use OpenSSL.
-<<<<<<< HEAD
-  dockerimage: demisto/boto3py3:1.0.0.45936
-=======
   dockerimage: demisto/boto3py3:1.0.0.87582
->>>>>>> 90cf3b88
   subtype: python3
 tests:
 - ACM-Test
