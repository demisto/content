category: Data Enrichment & Threat Intelligence
commonfields:
  id: HYAS Insight
  version: -1
fromversion: 6.0.0
configuration:
- display: HYAS Insight Api Key
  name: X-API-Key
  required: true
  type: 4
- display: Trust any certificate (not secure)
  name: insecure
  type: 8
- display: Use system proxy settings
  name: proxy
  type: 8
description: Use the HYAS Insight integration to interactively lookup PassiveDNS, DynamicDNS, WHOIS, Sample Malware Records, C2 Attribution, Passive Hash, SSL Certificate, Open Source Indicators, Device Geo, Sinkhole, Malware Sample Information – either as playbook tasks or through API calls in the War Room.
display: HYAS Insight
name: HYAS Insight
script:
  commands:
  - arguments:
    - auto: PREDEFINED
      description: Indicator Type.
      name: indicator_type
      predefined:
      - ipv4
      - domain
      required: true
      default: false
      isArray: false
      secret: false
<<<<<<< HEAD
    - description: Indicator value to query
=======
    - description: Indicator value to query.
>>>>>>> 90cf3b88
      name: indicator_value
      required: true
      default: false
      isArray: false
      secret: false
    - description: The maximum number of results to return.
      name: limit
      default: false
      isArray: false
      required: false
      secret: false
    description: Returns PassiveDNS records for the provided indicator value.
    name: hyas-get-passive-dns-records-by-indicator
    outputs:
    - contextPath: HYAS.PassiveDNS.count
      description: The passive dns count.
      type: Number
    - contextPath: HYAS.PassiveDNS.domain
      description: The domain of the passive dns information requested.
      type: String
    - contextPath: HYAS.PassiveDNS.first_seen
      description: The first time this domain was seen.
      type: Date
    - contextPath: HYAS.PassiveDNS.ip.geo.city_name
      description: City of the ip organization.
      type: String
    - contextPath: HYAS.PassiveDNS.ip.geo.country_iso_code
      description: Country ISO code of the ip organization.
      type: String
    - contextPath: HYAS.PassiveDNS.ip.geo.country_name
      description: Country name of the ip organization.
      type: String
    - contextPath: HYAS.PassiveDNS.ip.geo.location_latitude
      description: The latitude of the ip organization.
      type: Number
    - contextPath: HYAS.PassiveDNS.ip.geo.location_longitude
      description: The longitude of the ip organization.
      type: Number
    - contextPath: HYAS.PassiveDNS.ip.geo.postal_code
      description: The longitude of the ip organization.
      type: String
    - contextPath: HYAS.PassiveDNS.ip.ip
      description: IP of the organization.
      type: String
    - contextPath: HYAS.PassiveDNS.ip.isp.autonomous_system_number
      description: The ASN of the ip.
      type: String
    - contextPath: HYAS.PassiveDNS.ip.isp.autonomous_system_organization
      description: The ASO of the ip.
      type: String
    - contextPath: HYAS.PassiveDNS.ip.isp.ip_address
      description: The IP.
      type: String
    - contextPath: HYAS.PassiveDNS.ip.isp.isp
      description: The Internet Service Provider.
      type: String
    - contextPath: HYAS.PassiveDNS.ip.isp.organization
      description: The ISP organization.
      type: String
    - contextPath: HYAS.PassiveDNS.ipv4
      description: The ipv4 address of the passive dns record.
      type: String
    - contextPath: HYAS.PassiveDNS.last_seen
      description: The last time this domain was seen.
      type: Date
    - contextPath: HYAS.PassiveDNS.sources
      description: A list of pDNS providers which the data came from.
      type: Unknown
    deprecated: false
    execution: false
  - arguments:
    - auto: PREDEFINED
      description: Indicator Type.
      name: indicator_type
      predefined:
      - ip
      - domain
      - email
      required: true
      default: false
      isArray: false
      secret: false
<<<<<<< HEAD
    - description: Indicator value to query
=======
    - description: Indicator value to query.
>>>>>>> 90cf3b88
      name: indicator_value
      required: true
      default: false
      isArray: false
      secret: false
    - description: The maximum number of results to return.
      name: limit
      default: false
      isArray: false
      required: false
      secret: false
    description: Returns DynamicDNS records for the provided indicator value.
    name: hyas-get-dynamic-dns-records-by-indicator
    outputs:
    - contextPath: HYAS.DynamicDNS.a_record
      description: The A record for the domain.
      type: String
    - contextPath: HYAS.DynamicDNS.account
      description: The account holder name.
      type: String
    - contextPath: HYAS.DynamicDNS.created
      description: The date which the domain was created.
      type: Date
    - contextPath: HYAS.DynamicDNS.created_ip
      description: The ip address of the account holder.
      type: String
    - contextPath: HYAS.DynamicDNS.domain
      description: The domain associated with the dynamic dns information.
      type: String
    - contextPath: HYAS.DynamicDNS.domain_creator_ip
      description: The ip address of the domain creator.
      type: String
    - contextPath: HYAS.DynamicDNS.email
      description: The email address connected to the domain.
      type: String
    deprecated: false
    execution: false
  - arguments:
    - auto: PREDEFINED
      description: Indicator Type.
      name: indicator_type
      predefined:
      - domain
      - email
      - phone
      required: true
      default: false
      isArray: false
      secret: false
<<<<<<< HEAD
    - description: Indicator value to query
=======
    - description: Indicator value to query.
>>>>>>> 90cf3b88
      name: indicator_value
      required: true
      default: false
      isArray: false
      secret: false
    - description: The maximum number of results to return.
      name: limit
      default: false
      isArray: false
      required: false
      secret: false
    description: Returns WHOIS records for the provided indicator value.
    name: hyas-get-whois-records-by-indicator
    outputs:
    - contextPath: HYAS.WHOIS.address
      description: address.
      type: Unknown
    - contextPath: HYAS.WHOIS.city
      description: city.
      type: Unknown
    - contextPath: HYAS.WHOIS.country
      description: country.
      type: Unknown
    - contextPath: HYAS.WHOIS.domain
      description: The domain of the registrant.
      type: String
    - contextPath: HYAS.WHOIS.domain_2tld
      description: The second-level domain of the registrant.
      type: String
    - contextPath: HYAS.WHOIS.domain_created_datetime
      description: The date and time when the whois record was created.
      type: Date
    - contextPath: HYAS.WHOIS.domain_expires_datetime
      description: The date and time when the whois record expires.
      type: Date
    - contextPath: HYAS.WHOIS.domain_updated_datetime
      description: The date and time when the whois record was last updated.
      type: Date
    - contextPath: HYAS.WHOIS.email
      description: email.
      type: Unknown
    - contextPath: HYAS.WHOIS.idn_name
      description: The international domain name.
      type: String
    - contextPath: HYAS.WHOIS.nameserver
      description: nameserver.
      type: Unknown
    - contextPath: HYAS.WHOIS.phone.phone
      description: The phone number registrant contact in e164 format.
      type: String
    - contextPath: HYAS.WHOIS.phone.phone_info.carrier
      description: Phone number carrier.
      type: String
    - contextPath: HYAS.WHOIS.phone.phone_info.country
      description: Phone number country.
      type: String
    - contextPath: HYAS.WHOIS.phone.phone_info.geo
      description: Phone number geo. Can be city, province, region or country.
      type: String
    - contextPath: HYAS.WHOIS.privacy_punch
<<<<<<< HEAD
      description: True if this record has additional information bypassing privacy protect
=======
      description: True if this record has additional information bypassing privacy protect.
>>>>>>> 90cf3b88
      type: Boolean
    - contextPath: HYAS.WHOIS.registrar
      description: The domain registrar.
      type: String
    deprecated: false
    execution: false
  - arguments:
<<<<<<< HEAD
    - description: Domain value to query
=======
    - description: Domain value to query.
>>>>>>> 90cf3b88
      name: domain
      required: true
      default: false
      isArray: false
      secret: false
    description: Returns WHOIS Current records for the provided indicator value.
    name: hyas-get-whois-current-records-by-domain
    outputs:
    - contextPath: HYAS.WHOISCurrent.abuse_emails
      description: abuse emails.
      type: Unknown
    - contextPath: HYAS.WHOISCurrent.address
      description: address.
      type: Unknown
    - contextPath: HYAS.WHOISCurrent.city
      description: city.
      type: Unknown
    - contextPath: HYAS.WHOISCurrent.country
      description: country.
      type: Unknown
    - contextPath: HYAS.WHOISCurrent.domain
      description: The domain of the registrant.
      type: String
    - contextPath: HYAS.WHOISCurrent.domain_2tld
      description: The second-level domain of the registrant.
      type: String
    - contextPath: HYAS.WHOISCurrent.domain_created_datetime
      description: The date and time when the whois record was created.
      type: Date
    - contextPath: HYAS.WHOISCurrent.domain_expires_datetime
      description: The date and time when the whois record expires.
      type: Date
    - contextPath: HYAS.WHOISCurrent.domain_updated_datetime
      description: The date and time when the whois record was last updated.
      type: Date
    - contextPath: HYAS.WHOISCurrent.email
      description: email.
      type: Unknown
    - contextPath: HYAS.WHOISCurrent.idn_name
      description: The international domain name.
      type: String
    - contextPath: HYAS.WHOISCurrent.nameserver
      description: nameserver.
      type: Unknown
    - contextPath: HYAS.WHOISCurrent.organization
      description: organization.
      type: Unknown
    - contextPath: HYAS.WHOISCurrent.phone
      description: The phone number.
      type: Unknown
    - contextPath: HYAS.WHOISCurrent.registrar
      description: The domain registrar.
      type: String
    - contextPath: HYAS.WHOISCurrent.state
      description: The state.
      type: Unknown
    deprecated: false
    execution: false
  - arguments:
    - auto: PREDEFINED
      description: Indicator Type.
      name: indicator_type
      predefined:
      - domain
      - ipv4
      - md5
      required: true
      default: false
      isArray: false
      secret: false
    - description: Indicator value to query.
      name: indicator_value
      required: true
      default: false
      isArray: false
      secret: false
    - description: The maximum number of results to return.
      name: limit
      default: false
      isArray: false
      required: false
      secret: false
    description: Returns Malware Sample records for the provided indicator value.
    name: hyas-get-malware-samples-records-by-indicator
    outputs:
    - contextPath: HYAS.MalwareSamples.datetime
      description: The date which the sample was processed.
      type: Date
    - contextPath: HYAS.MalwareSamples.domain
      description: The domain of the sample.
      type: String
    - contextPath: HYAS.MalwareSamples.ipv4
      description: The ipv4 of the sample.
      type: String
    - contextPath: HYAS.MalwareSamples.ipv6
      description: The ipv6 of the sample.
      type: String
    - contextPath: HYAS.MalwareSamples.md5
      description: The md5 of the sample.
      type: String
    - contextPath: HYAS.MalwareSamples.sha1
      description: The sha1  of the sample.
      type: String
    - contextPath: HYAS.MalwareSamples.sha256
      description: The sha256 of the sample.
      type: String
<<<<<<< HEAD
    deprecated: false
    execution: false
  - arguments:
    - description: Indicator Type.
      name: indicator_type
      required: true
=======
    deprecated: false
    execution: false
  - arguments:
    - description: Indicator Type.
      name: indicator_type
      required: true
      default: false
      isArray: false
      secret: false
      auto: PREDEFINED
      predefined:
      - ip
      - domain
      - sha256
      - email
    - default: false
      description: Indicator Value.
      isArray: false
      name: indicator_value
      required: true
      secret: false
    - default: false
      description: The maximum number of results to return.
      isArray: false
      name: limit
      required: false
      secret: false
    description: Return C2 Attribution records for the provided indicator value.
    name: hyas-get-c2attribution-records-by-indicator
    outputs:
    - contextPath: HYAS.C2_Attribution.actor_ipv4
      description: The actor ipv4.
      type: String
    - contextPath: HYAS.C2_Attribution.c2_domain
      description: The c2 domain.
      type: String
    - contextPath: HYAS.C2_Attribution.c2_ip
      description: The c2 ip.
      type: String
    - contextPath: HYAS.C2_Attribution.c2_url
      description: The C2 panel url.
      type: String
    - contextPath: HYAS.C2_Attribution.datetime
      description: C2 Attribution datetime.
      type: String
    - contextPath: HYAS.C2_Attribution.email
      description: The actor email.
      type: String
    - contextPath: HYAS.C2_Attribution.email_domain
      description: The email domain.
      type: String
    - contextPath: HYAS.C2_Attribution.referrer_domain
      description: The referrer domain.
      type: String
    - contextPath: HYAS.C2_Attribution.referrer_ipv4
      description: The referrer ipv4.
      type: String
    - contextPath: HYAS.C2_Attribution.referrer_url
      description: The referrer url.
      type: String
    - contextPath: HYAS.C2_Attribution.sha256
      description: The sha256 malware hash.
      type: String
    deprecated: false
    execution: false
  - arguments:
    - description: Indicator Type.
      name: indicator_type
      required: true
      default: false
      isArray: false
      secret: false
      auto: PREDEFINED
      predefined:
      - ipv4
      - domain
    - default: false
      description: Indicator Value.
      isArray: false
      name: indicator_value
      required: true
      secret: false
    - default: false
      description: The maximum number of results to return.
      isArray: false
      name: limit
      required: false
      secret: false
    description: Return passive hash records for the provided indicator value.
    name: hyas-get-passive-hash-records-by-indicator
    outputs:
    - contextPath: HYAS.Passive_Hash.domain
      description: The domain of the passive hash information requested.
      type: String
    - contextPath: HYAS.Passive_Hash.md5_count
      description: The passive dns count.
      type: String
    deprecated: false
    execution: false
  - arguments:
    - auto: PREDEFINED
      description: Indicator Type.
      name: indicator_type
      predefined:
      - ip
      - domain
      - sha1
      required: true
      default: false
      isArray: false
      secret: false
    - description: Indicator Value.
      name: indicator_value
      required: true
      default: false
      isArray: false
      secret: false
    - description: The maximum number of results to return.
      name: limit
      default: false
      isArray: false
      required: false
      secret: false
    description: Return SSL certificate records for the provided indicator value.
    name: hyas-get-ssl-certificate-records-by-indicator
    outputs:
    - contextPath: HYAS.SSL_Certificate.ssl_certs.ip
      description: The ip address associated with certificate.
      type: String
    - contextPath: HYAS.SSL_Certificate.ssl_certs.ssl_cert.cert_key
      description: The certificate key (sha1).
      type: String
    - contextPath: HYAS.SSL_Certificate.ssl_certs.ssl_cert.expire_date
      description: The expiry date of the certificate.
      type: String
    - contextPath: HYAS.SSL_Certificate.ssl_certs.ssl_cert.issue_date
      description: The issue date of the certificate.
      type: String
    - contextPath: HYAS.SSL_Certificate.ssl_certs.ssl_cert.issuer_commonName
      description: The common name that the certificate was issued from.
      type: String
    - contextPath: HYAS.SSL_Certificate.ssl_certs.ssl_cert.issuer_countryName
      description: The country ISO the certificate was issued from.
      type: String
    - contextPath: HYAS.SSL_Certificate.ssl_certs.ssl_cert.issuer_localityName
      description: The city where the issuer company is legally located.
      type: String
    - contextPath: HYAS.SSL_Certificate.ssl_certs.ssl_cert.issuer_organizationName
      description: The organization name that issued the certificate.
      type: String
    - contextPath: HYAS.SSL_Certificate.ssl_certs.ssl_cert.issuer_organizationalUnitName
      description: The organization unit name that issued the certificate.
      type: String
    - contextPath: HYAS.SSL_Certificate.ssl_certs.ssl_cert.issuer_stateOrProvinceName
      description: The issuer state or province.
      type: String
    - contextPath: HYAS.SSL_Certificate.ssl_certs.ssl_cert.md5
      description: The certificate MD5.
      type: String
    - contextPath: HYAS.SSL_Certificate.ssl_certs.ssl_cert.serial_number
      description: The certificate serial number.
      type: String
    - contextPath: HYAS.SSL_Certificate.ssl_certs.ssl_cert.sha1
      description: The certificate sha1.
      type: String
    - contextPath: HYAS.SSL_Certificate.ssl_certs.ssl_cert.sha_256
      description: The certificate sha256.
      type: String
    - contextPath: HYAS.SSL_Certificate.ssl_certs.ssl_cert.sig_algo
      description: The certificate signature algorithm.
      type: String
    - contextPath: HYAS.SSL_Certificate.ssl_certs.ssl_cert.signature
      description: The certificate signature. Signature split into multiple lines.
      type: String
    - contextPath: HYAS.SSL_Certificate.ssl_certs.ssl_cert.ssl_version
      description: The SSL version.
      type: String
    - contextPath: HYAS.SSL_Certificate.ssl_certs.ssl_cert.subject_commonName
      description: The subject name that the certificate was issued to.
      type: String
    - contextPath: HYAS.SSL_Certificate.ssl_certs.ssl_cert.subject_countryName
      description: The country the certificate was issued to.
      type: String
    - contextPath: HYAS.SSL_Certificate.ssl_certs.ssl_cert.subject_localityName
      description: The city where the subject company is legally located.
      type: String
    - contextPath: HYAS.SSL_Certificate.ssl_certs.ssl_cert.subject_organizationName
      description: The organization name that recieved the certificate.
      type: String
    - contextPath: HYAS.SSL_Certificate.ssl_certs.ssl_cert.subject_organizationalUnitName
      description: The organization unit name that recieved the certificate.
      type: String
    - contextPath: HYAS.SSL_Certificate.ssl_certs.ssl_cert.timestamp
      description: The certificate date and time.
      type: String
    deprecated: false
    execution: false
  - arguments:
    - auto: PREDEFINED
      default: false
      description: Indicator Type.
      isArray: false
      name: indicator_type
      predefined:
      - ipv4
      - ipv6
      - domain
      - sha1
      - sha256
      - md5
      required: true
      secret: false
    - default: false
      description: Indicator Value.
      isArray: false
      name: indicator_value
      required: true
      secret: false
    - default: false
      description: The maximum number of results to return.
      isArray: false
      name: limit
      required: false
      secret: false
    deprecated: false
    description: Return Open Source intel records for the provided indicator value.
    execution: false
    name: hyas-get-opensource-indicator-records-by-indicator
    outputs:
    - contextPath: HYAS.OS_Indicators.context
      description: Additional information about source.
      type: String
    - contextPath: HYAS.OS_Indicators.data
      description: A json blob with raw data.
      type: Unknown
    - contextPath: HYAS.OS_Indicators.datetime
      description: A date-time string in RFC 3339 format.
      type: String
    - contextPath: HYAS.OS_Indicators.domain
      description: A domain.
      type: String
    - contextPath: HYAS.OS_Indicators.domain_2tld
      description: A domain_2tld.
      type: String
    - contextPath: HYAS.OS_Indicators.first_seen
      description: A date-time string in RFC 3339 format.
      type: String
    - contextPath: HYAS.OS_Indicators.ipv4
      description: The ipv4 address. Can be a cidr.
      type: String
    - contextPath: HYAS.OS_Indicators.ipv6
      description: The ipv6 address. Can be a cidr.
      type: String
    - contextPath: HYAS.OS_Indicators.last_seen
      description: A date-time string in RFC 3339 format.
      type: String
    - contextPath: HYAS.OS_Indicators.md5
      description: The md5 value.
      type: String
    - contextPath: HYAS.OS_Indicators.sha1
      description: The sha1 value.
      type: String
    - contextPath: HYAS.OS_Indicators.sha256
      description: The sha256 value.
      type: String
    - contextPath: HYAS.OS_Indicators.source_name
      description: The source name.
      type: String
    - contextPath: HYAS.OS_Indicators.source_url
      description: The source url.
      type: String
    - contextPath: HYAS.OS_Indicators.uri
      description: The source uri value.
      type: String
  - arguments:
    - auto: PREDEFINED
>>>>>>> 90cf3b88
      default: false
      isArray: false
      secret: false
      auto: PREDEFINED
      predefined:
<<<<<<< HEAD
      - ip
      - domain
      - sha256
      - email
=======
      - ipv4
      - ipv6
      required: true
      secret: false
>>>>>>> 90cf3b88
    - default: false
      description: Indicator Value.
      isArray: false
      name: indicator_value
      required: true
      secret: false
    - default: false
      description: The maximum number of results to return.
      isArray: false
      name: limit
      required: false
      secret: false
<<<<<<< HEAD
    description: Return C2 Attribution records for the provided indicator value.
    name: hyas-get-c2attribution-records-by-indicator
=======
    deprecated: false
    description: Returns a list of mobile geolocation information.
    execution: false
    name: hyas-get-device-geo-records-by-ip-address
>>>>>>> 90cf3b88
    outputs:
    - contextPath: HYAS.Device_Geo.datetime
      description: A date-time string in RFC 3339 format.
      type: String
    - contextPath: HYAS.Device_Geo.device_user_agent
      description: The user agent string for the device.
      type: String
    - contextPath: HYAS.Device_Geo.geo_country_alpha_2
      description: The ISO 3316 alpha-2 code for the country associated with the lat/long reported.
      type: String
    - contextPath: HYAS.Device_Geo.geo_horizontal_accuracy
      description: The GPS horizontal accuracy.
      type: String
    - contextPath: HYAS.Device_Geo.ipv4
      description: The ipv4 address assigned to the device. A device may have either or ipv4 and ipv6.
      type: String
    - contextPath: HYAS.Device_Geo.ipv6
      description: The ipv6 address assigned to the device. A device may have either or ipv4 and ipv6.
      type: String
    - contextPath: HYAS.Device_Geo.latitude
      description: Units are degrees on the WGS 84 spheroid.
      type: Number
    - contextPath: HYAS.Device_Geo.longitude
      description: Units are degrees on the WGS 84 spheroid.
      type: Number
    - contextPath: HYAS.Device_Geo.wifi_bssid
      description: The BSSID (MAC address) of the wifi router that the device communicated through.
      type: String
  - arguments:
    - default: false
      description: The ipv4 address value to query.
      isArray: false
      name: ipv4
      required: true
      secret: false
    - default: false
      description: The maximum number of results to return.
      isArray: false
      name: limit
      required: false
      secret: false
    deprecated: false
    description: Returns sinkhole information.
    execution: false
    name: hyas-get-sinkhole-records-by-ipv4-address
    outputs:
    - contextPath: HYAS.Sinkhole.count
      description: The sinkhole count.
      type: String
    - contextPath: HYAS.Sinkhole.country_name
      description: The country of the ip.
      type: String
    - contextPath: HYAS.Sinkhole.data_port
      description: The data port.
      type: String
    - contextPath: HYAS.Sinkhole.datetime
      description: The first seen date of the sinkhole.
      type: String
    - contextPath: HYAS.Sinkhole.ipv4
      description: The ipv4 of the sinkhole.
      type: String
    - contextPath: HYAS.Sinkhole.last_seen
      description: The last seen date of the sinkhole.
      type: String
    - contextPath: HYAS.Sinkhole.organization_name
      description: The isp organization for the ip.
      type: String
    - contextPath: HYAS.Sinkhole.sink_source
      description: The ipv4 of the sink source.
      type: String
  - arguments:
    - default: false
      description: The hash value to query.
      isArray: false
      name: hash
      required: true
      secret: false
    deprecated: false
    description: Returns malware information.
    execution: false
    name: hyas-get-malware-sample-information-by-hash
    outputs:
    - contextPath: HYAS.Malware_Information.avscan_score
      description: AV scan score.
      type: String
    - contextPath: HYAS.Malware_Information.md5
      description: MD5 Hash.
      type: String
    - contextPath: HYAS.Malware_Information.scan_results.av_name
      description: The AV Name.
      type: String
    - contextPath: HYAS.Malware_Information.scan_results.def_time
      description: The AV datetime.
      type: String
    - contextPath: HYAS.Malware_Information.scan_results.threat_found
      description: The source.
      type: String
    - contextPath: HYAS.Malware_Information.scan_time
      description: The datetime of the scan.
      type: String
    - contextPath: HYAS.Malware_Information.sha1
      description: The sha1 hash.
      type: String
    - contextPath: HYAS.Malware_Information.sha256
      description: The sha256 hash.
      type: String
    - contextPath: HYAS.Malware_Information.sha512
      description: The sha512 hash.
      type: String
  - arguments:
    - default: false
      description: The md5 value to query.
      isArray: false
      name: md5
      required: true
      secret: false
    deprecated: false
    description: Returns associated IP's for the provided hash value.
    execution: false
    name: hyas-get-associated-ips-by-hash
    outputs:
    - contextPath: HYAS.HASH-IP.md5
      description: The provided MD5 value.
      type: String
    - contextPath: HYAS.HASH-IP.ips
      description: Associated IPS  for the provided MD5 value.
      type: Unknown
  - arguments:
    - default: false
      description: The md5 value to query.
      isArray: false
      name: md5
      required: true
      secret: false
    deprecated: false
    description: Returns associated Domain's for the provided hash value.
    execution: false
    name: hyas-get-associated-domains-by-hash
    outputs:
    - contextPath: HYAS.HASH-DOMAIN.domains
      description: Associated Domains for the provided MD5 value.
      type: Unknown
    - contextPath: HYAS.HASH-DOMAIN.md5
      description: The provided MD5 value.
      type: String
<<<<<<< HEAD
    deprecated: false
    execution: false
  - arguments:
    - description: Indicator Type.
      name: indicator_type
      required: true
      default: false
      isArray: false
      secret: false
      auto: PREDEFINED
      predefined:
      - ipv4
      - domain
    - default: false
      description: Indicator Value.
      isArray: false
      name: indicator_value
      required: true
      secret: false
    - default: false
      description: The maximum number of results to return.
      isArray: false
      name: limit
      required: false
      secret: false
    description: Return passive hash records for the provided indicator value.
    name: hyas-get-passive-hash-records-by-indicator
    outputs:
    - contextPath: HYAS.Passive_Hash.domain
      description: The domain of the passive hash information requested
      type: String
    - contextPath: HYAS.Passive_Hash.md5_count
      description: The passive dns count
      type: String
    deprecated: false
    execution: false
  - arguments:
    - auto: PREDEFINED
      description: Indicator Type.
      name: indicator_type
      predefined:
      - ip
      - domain
      - sha1
      required: true
      default: false
      isArray: false
      secret: false
    - description: Indicator Value.
      name: indicator_value
      required: true
      default: false
      isArray: false
      secret: false
    - description: The maximum number of results to return.
      name: limit
      default: false
      isArray: false
      required: false
      secret: false
    description: Return SSL certificate records for the provided indicator value.
    name: hyas-get-ssl-certificate-records-by-indicator
    outputs:
    - contextPath: HYAS.SSL_Certificate.ssl_certs.ip
      description: The ip address associated with certificate
      type: String
    - contextPath: HYAS.SSL_Certificate.ssl_certs.ssl_cert.cert_key
      description: The certificate key (sha1)
      type: String
    - contextPath: HYAS.SSL_Certificate.ssl_certs.ssl_cert.expire_date
      description: The expiry date of the certificate
      type: String
    - contextPath: HYAS.SSL_Certificate.ssl_certs.ssl_cert.issue_date
      description: The issue date of the certificate
      type: String
    - contextPath: HYAS.SSL_Certificate.ssl_certs.ssl_cert.issuer_commonName
      description: The common name that the certificate was issued from
      type: String
    - contextPath: HYAS.SSL_Certificate.ssl_certs.ssl_cert.issuer_countryName
      description: The country ISO the certificate was issued from
      type: String
    - contextPath: HYAS.SSL_Certificate.ssl_certs.ssl_cert.issuer_localityName
      description: The city where the issuer company is legally located
      type: String
    - contextPath: HYAS.SSL_Certificate.ssl_certs.ssl_cert.issuer_organizationName
      description: The organization name that issued the certificate
      type: String
    - contextPath: HYAS.SSL_Certificate.ssl_certs.ssl_cert.issuer_organizationalUnitName
      description: The organization unit name that issued the certificate
      type: String
    - contextPath: HYAS.SSL_Certificate.ssl_certs.ssl_cert.issuer_stateOrProvinceName
      description: The issuer state or province
      type: String
    - contextPath: HYAS.SSL_Certificate.ssl_certs.ssl_cert.md5
      description: The certificate MD5
      type: String
    - contextPath: HYAS.SSL_Certificate.ssl_certs.ssl_cert.serial_number
      description: The certificate serial number
      type: String
    - contextPath: HYAS.SSL_Certificate.ssl_certs.ssl_cert.sha1
      description: The certificate sha1
      type: String
    - contextPath: HYAS.SSL_Certificate.ssl_certs.ssl_cert.sha_256
      description: The certificate sha256
      type: String
    - contextPath: HYAS.SSL_Certificate.ssl_certs.ssl_cert.sig_algo
      description: The certificate signature algorithm
      type: String
    - contextPath: HYAS.SSL_Certificate.ssl_certs.ssl_cert.signature
      description: The certificate signature. Signature split into multiple lines
      type: String
    - contextPath: HYAS.SSL_Certificate.ssl_certs.ssl_cert.ssl_version
      description: The SSL version
      type: String
    - contextPath: HYAS.SSL_Certificate.ssl_certs.ssl_cert.subject_commonName
      description: The subject name that the certificate was issued to
      type: String
    - contextPath: HYAS.SSL_Certificate.ssl_certs.ssl_cert.subject_countryName
      description: The country the certificate was issued to
      type: String
    - contextPath: HYAS.SSL_Certificate.ssl_certs.ssl_cert.subject_localityName
      description: The city where the subject company is legally located
      type: String
    - contextPath: HYAS.SSL_Certificate.ssl_certs.ssl_cert.subject_organizationName
      description: The organization name that recieved the certificate
      type: String
    - contextPath: HYAS.SSL_Certificate.ssl_certs.ssl_cert.subject_organizationalUnitName
      description: The organization unit name that recieved the certificate
      type: String
    - contextPath: HYAS.SSL_Certificate.ssl_certs.ssl_cert.timestamp
      description: The certificate date and time
      type: String
    deprecated: false
    execution: false
  - arguments:
    - auto: PREDEFINED
      default: false
      description: Indicator Type.
      isArray: false
      name: indicator_type
      predefined:
      - ipv4
      - ipv6
      - domain
      - sha1
      - sha256
      - md5
      required: true
      secret: false
    - default: false
      description: Indicator Value.
      isArray: false
      name: indicator_value
      required: true
      secret: false
    - default: false
      description: The maximum number of results to return.
      isArray: false
      name: limit
      required: false
      secret: false
    deprecated: false
    description: Return Open Source intel records for the provided indicator value.
    execution: false
    name: hyas-get-opensource-indicator-records-by-indicator
    outputs:
    - contextPath: HYAS.OS_Indicators.context
      description: Additional information about source.
      type: String
    - contextPath: HYAS.OS_Indicators.data
      description: A json blob with raw data.
      type: Unknown
    - contextPath: HYAS.OS_Indicators.datetime
      description: A date-time string in RFC 3339 format.
      type: String
    - contextPath: HYAS.OS_Indicators.domain
      description: A domain.
      type: String
    - contextPath: HYAS.OS_Indicators.domain_2tld
      description: A domain_2tld.
      type: String
    - contextPath: HYAS.OS_Indicators.first_seen
      description: A date-time string in RFC 3339 format.
      type: String
    - contextPath: HYAS.OS_Indicators.ipv4
      description: The ipv4 address. Can be a cidr.
      type: String
    - contextPath: HYAS.OS_Indicators.ipv6
      description: The ipv6 address. Can be a cidr.
      type: String
    - contextPath: HYAS.OS_Indicators.last_seen
      description: A date-time string in RFC 3339 format.
      type: String
    - contextPath: HYAS.OS_Indicators.md5
      description: The md5 value.
      type: String
    - contextPath: HYAS.OS_Indicators.sha1
      description: The sha1 value.
      type: String
    - contextPath: HYAS.OS_Indicators.sha256
      description: The sha256 value.
      type: String
    - contextPath: HYAS.OS_Indicators.source_name
      description: The source name
      type: String
    - contextPath: HYAS.OS_Indicators.source_url
      description: The source url
      type: String
    - contextPath: HYAS.OS_Indicators.uri
      description: The source uri value.
      type: String
  - arguments:
    - auto: PREDEFINED
      default: false
      description: Indicator Type.
      isArray: false
      name: indicator_type
      predefined:
      - ipv4
      - ipv6
      required: true
      secret: false
    - default: false
      description: Indicator Value.
      isArray: false
      name: indicator_value
      required: true
      secret: false
    - default: false
      description: The maximum number of results to return.
      isArray: false
      name: limit
      required: false
      secret: false
    deprecated: false
    description: Returns a list of mobile geolocation information
    execution: false
    name: hyas-get-device-geo-records-by-ip-address
    outputs:
    - contextPath: HYAS.Device_Geo.datetime
      description: A date-time string in RFC 3339 format.
      type: String
    - contextPath: HYAS.Device_Geo.device_user_agent
      description: The user agent string for the device.
      type: String
    - contextPath: HYAS.Device_Geo.geo_country_alpha_2
      description: The ISO 3316 alpha-2 code for the country associated with the lat/long reported.
      type: String
    - contextPath: HYAS.Device_Geo.geo_horizontal_accuracy
      description: The GPS horizontal accuracy.
      type: String
    - contextPath: HYAS.Device_Geo.ipv4
      description: The ipv4 address assigned to the device. A device may have either or ipv4 and ipv6.
      type: String
    - contextPath: HYAS.Device_Geo.ipv6
      description: The ipv6 address assigned to the device. A device may have either or ipv4 and ipv6.
      type: String
    - contextPath: HYAS.Device_Geo.latitude
      description: Units are degrees on the WGS 84 spheroid.
      type: Number
    - contextPath: HYAS.Device_Geo.longitude
      description: Units are degrees on the WGS 84 spheroid.
      type: Number
    - contextPath: HYAS.Device_Geo.wifi_bssid
      description: The BSSID (MAC address) of the wifi router that the device communicated through.
      type: String
  - arguments:
    - default: false
      description: The ipv4 address value to query
      isArray: false
      name: ipv4
      required: true
      secret: false
    - default: false
      description: The maximum number of results to return.
      isArray: false
      name: limit
      required: false
      secret: false
    deprecated: false
    description: Returns sinkhole information.
    execution: false
    name: hyas-get-sinkhole-records-by-ipv4-address
    outputs:
    - contextPath: HYAS.Sinkhole.count
      description: The sinkhole count
      type: String
    - contextPath: HYAS.Sinkhole.country_name
      description: The country of the ip
      type: String
    - contextPath: HYAS.Sinkhole.data_port
      description: The data port
      type: String
    - contextPath: HYAS.Sinkhole.datetime
      description: The first seen date of the sinkhole
      type: String
    - contextPath: HYAS.Sinkhole.ipv4
      description: The ipv4 of the sinkhole
      type: String
    - contextPath: HYAS.Sinkhole.last_seen
      description: The last seen date of the sinkhole
      type: String
    - contextPath: HYAS.Sinkhole.organization_name
      description: The isp organization for the ip
      type: String
    - contextPath: HYAS.Sinkhole.sink_source
      description: The ipv4 of the sink source
      type: String
  - arguments:
    - default: false
      description: The hash value to query
      isArray: false
      name: hash
      required: true
      secret: false
    deprecated: false
    description: Returns malware information.
    execution: false
    name: hyas-get-malware-sample-information-by-hash
    outputs:
    - contextPath: HYAS.Malware_Information.avscan_score
      description: AV scan score
      type: String
    - contextPath: HYAS.Malware_Information.md5
      description: MD5 Hash
      type: String
    - contextPath: HYAS.Malware_Information.scan_results.av_name
      description: The AV Name
      type: String
    - contextPath: HYAS.Malware_Information.scan_results.def_time
      description: The AV datetime
      type: String
    - contextPath: HYAS.Malware_Information.scan_results.threat_found
      description: The source
      type: String
    - contextPath: HYAS.Malware_Information.scan_time
      description: The datetime of the scan
      type: String
    - contextPath: HYAS.Malware_Information.sha1
      description: The sha1 hash
      type: String
    - contextPath: HYAS.Malware_Information.sha256
      description: The sha256 hash
      type: String
    - contextPath: HYAS.Malware_Information.sha512
      description: The sha512 hash
      type: String
  - arguments:
    - default: false
      description: The md5 value to query
      isArray: false
      name: md5
      required: true
      secret: false
    deprecated: false
    description: Returns associated IP's for the provided hash value.
    execution: false
    name: hyas-get-associated-ips-by-hash
    outputs:
    - contextPath: HYAS.HASH-IP.md5
      description: The provided MD5 value
      type: String
    - contextPath: HYAS.HASH-IP.ips
      description: Associated IPS  for the provided MD5 value
      type: Unknown
  - arguments:
    - default: false
      description: The md5 value to query
      isArray: false
      name: md5
      required: true
      secret: false
    deprecated: false
    description: Returns associated Domain's for the provided hash value.
    execution: false
    name: hyas-get-associated-domains-by-hash
    outputs:
    - contextPath: HYAS.HASH-DOMAIN.domains
      description: Associated Domains for the provided MD5 value
      type: Unknown
    - contextPath: HYAS.HASH-DOMAIN.md5
      description: The provided MD5 value
      type: String
  dockerimage: demisto/python3:3.10.12.68714
=======
  dockerimage: demisto/python3:3.10.13.84405
>>>>>>> 90cf3b88
  runonce: false
  script: '-'
  subtype: python3
  type: python
tests:
- No tests (auto formatted)<|MERGE_RESOLUTION|>--- conflicted
+++ resolved
@@ -30,11 +30,7 @@
       default: false
       isArray: false
       secret: false
-<<<<<<< HEAD
-    - description: Indicator value to query
-=======
     - description: Indicator value to query.
->>>>>>> 90cf3b88
       name: indicator_value
       required: true
       default: false
@@ -117,11 +113,7 @@
       default: false
       isArray: false
       secret: false
-<<<<<<< HEAD
-    - description: Indicator value to query
-=======
     - description: Indicator value to query.
->>>>>>> 90cf3b88
       name: indicator_value
       required: true
       default: false
@@ -171,11 +163,7 @@
       default: false
       isArray: false
       secret: false
-<<<<<<< HEAD
-    - description: Indicator value to query
-=======
     - description: Indicator value to query.
->>>>>>> 90cf3b88
       name: indicator_value
       required: true
       default: false
@@ -236,11 +224,7 @@
       description: Phone number geo. Can be city, province, region or country.
       type: String
     - contextPath: HYAS.WHOIS.privacy_punch
-<<<<<<< HEAD
-      description: True if this record has additional information bypassing privacy protect
-=======
       description: True if this record has additional information bypassing privacy protect.
->>>>>>> 90cf3b88
       type: Boolean
     - contextPath: HYAS.WHOIS.registrar
       description: The domain registrar.
@@ -248,11 +232,7 @@
     deprecated: false
     execution: false
   - arguments:
-<<<<<<< HEAD
-    - description: Domain value to query
-=======
     - description: Domain value to query.
->>>>>>> 90cf3b88
       name: domain
       required: true
       default: false
@@ -359,14 +339,6 @@
     - contextPath: HYAS.MalwareSamples.sha256
       description: The sha256 of the sample.
       type: String
-<<<<<<< HEAD
-    deprecated: false
-    execution: false
-  - arguments:
-    - description: Indicator Type.
-      name: indicator_type
-      required: true
-=======
     deprecated: false
     execution: false
   - arguments:
@@ -385,13 +357,17 @@
     - default: false
       description: Indicator Value.
       isArray: false
-      name: indicator_value
-      required: true
-      secret: false
-    - default: false
-      description: The maximum number of results to return.
-      isArray: false
-      name: limit
+      secret: false
+    - description: Indicator value to query.
+      name: indicator_value
+      required: true
+      default: false
+      isArray: false
+      secret: false
+    - description: The maximum number of results to return.
+      name: limit
+      default: false
+      isArray: false
       required: false
       secret: false
     description: Return C2 Attribution records for the provided indicator value.
@@ -643,23 +619,15 @@
       type: String
   - arguments:
     - auto: PREDEFINED
->>>>>>> 90cf3b88
-      default: false
-      isArray: false
-      secret: false
-      auto: PREDEFINED
-      predefined:
-<<<<<<< HEAD
-      - ip
-      - domain
-      - sha256
-      - email
-=======
+      default: false
+      description: Indicator Type.
+      isArray: false
+      name: indicator_type
+      predefined:
       - ipv4
       - ipv6
       required: true
       secret: false
->>>>>>> 90cf3b88
     - default: false
       description: Indicator Value.
       isArray: false
@@ -672,15 +640,10 @@
       name: limit
       required: false
       secret: false
-<<<<<<< HEAD
-    description: Return C2 Attribution records for the provided indicator value.
-    name: hyas-get-c2attribution-records-by-indicator
-=======
     deprecated: false
     description: Returns a list of mobile geolocation information.
     execution: false
     name: hyas-get-device-geo-records-by-ip-address
->>>>>>> 90cf3b88
     outputs:
     - contextPath: HYAS.Device_Geo.datetime
       description: A date-time string in RFC 3339 format.
@@ -826,394 +789,7 @@
     - contextPath: HYAS.HASH-DOMAIN.md5
       description: The provided MD5 value.
       type: String
-<<<<<<< HEAD
-    deprecated: false
-    execution: false
-  - arguments:
-    - description: Indicator Type.
-      name: indicator_type
-      required: true
-      default: false
-      isArray: false
-      secret: false
-      auto: PREDEFINED
-      predefined:
-      - ipv4
-      - domain
-    - default: false
-      description: Indicator Value.
-      isArray: false
-      name: indicator_value
-      required: true
-      secret: false
-    - default: false
-      description: The maximum number of results to return.
-      isArray: false
-      name: limit
-      required: false
-      secret: false
-    description: Return passive hash records for the provided indicator value.
-    name: hyas-get-passive-hash-records-by-indicator
-    outputs:
-    - contextPath: HYAS.Passive_Hash.domain
-      description: The domain of the passive hash information requested
-      type: String
-    - contextPath: HYAS.Passive_Hash.md5_count
-      description: The passive dns count
-      type: String
-    deprecated: false
-    execution: false
-  - arguments:
-    - auto: PREDEFINED
-      description: Indicator Type.
-      name: indicator_type
-      predefined:
-      - ip
-      - domain
-      - sha1
-      required: true
-      default: false
-      isArray: false
-      secret: false
-    - description: Indicator Value.
-      name: indicator_value
-      required: true
-      default: false
-      isArray: false
-      secret: false
-    - description: The maximum number of results to return.
-      name: limit
-      default: false
-      isArray: false
-      required: false
-      secret: false
-    description: Return SSL certificate records for the provided indicator value.
-    name: hyas-get-ssl-certificate-records-by-indicator
-    outputs:
-    - contextPath: HYAS.SSL_Certificate.ssl_certs.ip
-      description: The ip address associated with certificate
-      type: String
-    - contextPath: HYAS.SSL_Certificate.ssl_certs.ssl_cert.cert_key
-      description: The certificate key (sha1)
-      type: String
-    - contextPath: HYAS.SSL_Certificate.ssl_certs.ssl_cert.expire_date
-      description: The expiry date of the certificate
-      type: String
-    - contextPath: HYAS.SSL_Certificate.ssl_certs.ssl_cert.issue_date
-      description: The issue date of the certificate
-      type: String
-    - contextPath: HYAS.SSL_Certificate.ssl_certs.ssl_cert.issuer_commonName
-      description: The common name that the certificate was issued from
-      type: String
-    - contextPath: HYAS.SSL_Certificate.ssl_certs.ssl_cert.issuer_countryName
-      description: The country ISO the certificate was issued from
-      type: String
-    - contextPath: HYAS.SSL_Certificate.ssl_certs.ssl_cert.issuer_localityName
-      description: The city where the issuer company is legally located
-      type: String
-    - contextPath: HYAS.SSL_Certificate.ssl_certs.ssl_cert.issuer_organizationName
-      description: The organization name that issued the certificate
-      type: String
-    - contextPath: HYAS.SSL_Certificate.ssl_certs.ssl_cert.issuer_organizationalUnitName
-      description: The organization unit name that issued the certificate
-      type: String
-    - contextPath: HYAS.SSL_Certificate.ssl_certs.ssl_cert.issuer_stateOrProvinceName
-      description: The issuer state or province
-      type: String
-    - contextPath: HYAS.SSL_Certificate.ssl_certs.ssl_cert.md5
-      description: The certificate MD5
-      type: String
-    - contextPath: HYAS.SSL_Certificate.ssl_certs.ssl_cert.serial_number
-      description: The certificate serial number
-      type: String
-    - contextPath: HYAS.SSL_Certificate.ssl_certs.ssl_cert.sha1
-      description: The certificate sha1
-      type: String
-    - contextPath: HYAS.SSL_Certificate.ssl_certs.ssl_cert.sha_256
-      description: The certificate sha256
-      type: String
-    - contextPath: HYAS.SSL_Certificate.ssl_certs.ssl_cert.sig_algo
-      description: The certificate signature algorithm
-      type: String
-    - contextPath: HYAS.SSL_Certificate.ssl_certs.ssl_cert.signature
-      description: The certificate signature. Signature split into multiple lines
-      type: String
-    - contextPath: HYAS.SSL_Certificate.ssl_certs.ssl_cert.ssl_version
-      description: The SSL version
-      type: String
-    - contextPath: HYAS.SSL_Certificate.ssl_certs.ssl_cert.subject_commonName
-      description: The subject name that the certificate was issued to
-      type: String
-    - contextPath: HYAS.SSL_Certificate.ssl_certs.ssl_cert.subject_countryName
-      description: The country the certificate was issued to
-      type: String
-    - contextPath: HYAS.SSL_Certificate.ssl_certs.ssl_cert.subject_localityName
-      description: The city where the subject company is legally located
-      type: String
-    - contextPath: HYAS.SSL_Certificate.ssl_certs.ssl_cert.subject_organizationName
-      description: The organization name that recieved the certificate
-      type: String
-    - contextPath: HYAS.SSL_Certificate.ssl_certs.ssl_cert.subject_organizationalUnitName
-      description: The organization unit name that recieved the certificate
-      type: String
-    - contextPath: HYAS.SSL_Certificate.ssl_certs.ssl_cert.timestamp
-      description: The certificate date and time
-      type: String
-    deprecated: false
-    execution: false
-  - arguments:
-    - auto: PREDEFINED
-      default: false
-      description: Indicator Type.
-      isArray: false
-      name: indicator_type
-      predefined:
-      - ipv4
-      - ipv6
-      - domain
-      - sha1
-      - sha256
-      - md5
-      required: true
-      secret: false
-    - default: false
-      description: Indicator Value.
-      isArray: false
-      name: indicator_value
-      required: true
-      secret: false
-    - default: false
-      description: The maximum number of results to return.
-      isArray: false
-      name: limit
-      required: false
-      secret: false
-    deprecated: false
-    description: Return Open Source intel records for the provided indicator value.
-    execution: false
-    name: hyas-get-opensource-indicator-records-by-indicator
-    outputs:
-    - contextPath: HYAS.OS_Indicators.context
-      description: Additional information about source.
-      type: String
-    - contextPath: HYAS.OS_Indicators.data
-      description: A json blob with raw data.
-      type: Unknown
-    - contextPath: HYAS.OS_Indicators.datetime
-      description: A date-time string in RFC 3339 format.
-      type: String
-    - contextPath: HYAS.OS_Indicators.domain
-      description: A domain.
-      type: String
-    - contextPath: HYAS.OS_Indicators.domain_2tld
-      description: A domain_2tld.
-      type: String
-    - contextPath: HYAS.OS_Indicators.first_seen
-      description: A date-time string in RFC 3339 format.
-      type: String
-    - contextPath: HYAS.OS_Indicators.ipv4
-      description: The ipv4 address. Can be a cidr.
-      type: String
-    - contextPath: HYAS.OS_Indicators.ipv6
-      description: The ipv6 address. Can be a cidr.
-      type: String
-    - contextPath: HYAS.OS_Indicators.last_seen
-      description: A date-time string in RFC 3339 format.
-      type: String
-    - contextPath: HYAS.OS_Indicators.md5
-      description: The md5 value.
-      type: String
-    - contextPath: HYAS.OS_Indicators.sha1
-      description: The sha1 value.
-      type: String
-    - contextPath: HYAS.OS_Indicators.sha256
-      description: The sha256 value.
-      type: String
-    - contextPath: HYAS.OS_Indicators.source_name
-      description: The source name
-      type: String
-    - contextPath: HYAS.OS_Indicators.source_url
-      description: The source url
-      type: String
-    - contextPath: HYAS.OS_Indicators.uri
-      description: The source uri value.
-      type: String
-  - arguments:
-    - auto: PREDEFINED
-      default: false
-      description: Indicator Type.
-      isArray: false
-      name: indicator_type
-      predefined:
-      - ipv4
-      - ipv6
-      required: true
-      secret: false
-    - default: false
-      description: Indicator Value.
-      isArray: false
-      name: indicator_value
-      required: true
-      secret: false
-    - default: false
-      description: The maximum number of results to return.
-      isArray: false
-      name: limit
-      required: false
-      secret: false
-    deprecated: false
-    description: Returns a list of mobile geolocation information
-    execution: false
-    name: hyas-get-device-geo-records-by-ip-address
-    outputs:
-    - contextPath: HYAS.Device_Geo.datetime
-      description: A date-time string in RFC 3339 format.
-      type: String
-    - contextPath: HYAS.Device_Geo.device_user_agent
-      description: The user agent string for the device.
-      type: String
-    - contextPath: HYAS.Device_Geo.geo_country_alpha_2
-      description: The ISO 3316 alpha-2 code for the country associated with the lat/long reported.
-      type: String
-    - contextPath: HYAS.Device_Geo.geo_horizontal_accuracy
-      description: The GPS horizontal accuracy.
-      type: String
-    - contextPath: HYAS.Device_Geo.ipv4
-      description: The ipv4 address assigned to the device. A device may have either or ipv4 and ipv6.
-      type: String
-    - contextPath: HYAS.Device_Geo.ipv6
-      description: The ipv6 address assigned to the device. A device may have either or ipv4 and ipv6.
-      type: String
-    - contextPath: HYAS.Device_Geo.latitude
-      description: Units are degrees on the WGS 84 spheroid.
-      type: Number
-    - contextPath: HYAS.Device_Geo.longitude
-      description: Units are degrees on the WGS 84 spheroid.
-      type: Number
-    - contextPath: HYAS.Device_Geo.wifi_bssid
-      description: The BSSID (MAC address) of the wifi router that the device communicated through.
-      type: String
-  - arguments:
-    - default: false
-      description: The ipv4 address value to query
-      isArray: false
-      name: ipv4
-      required: true
-      secret: false
-    - default: false
-      description: The maximum number of results to return.
-      isArray: false
-      name: limit
-      required: false
-      secret: false
-    deprecated: false
-    description: Returns sinkhole information.
-    execution: false
-    name: hyas-get-sinkhole-records-by-ipv4-address
-    outputs:
-    - contextPath: HYAS.Sinkhole.count
-      description: The sinkhole count
-      type: String
-    - contextPath: HYAS.Sinkhole.country_name
-      description: The country of the ip
-      type: String
-    - contextPath: HYAS.Sinkhole.data_port
-      description: The data port
-      type: String
-    - contextPath: HYAS.Sinkhole.datetime
-      description: The first seen date of the sinkhole
-      type: String
-    - contextPath: HYAS.Sinkhole.ipv4
-      description: The ipv4 of the sinkhole
-      type: String
-    - contextPath: HYAS.Sinkhole.last_seen
-      description: The last seen date of the sinkhole
-      type: String
-    - contextPath: HYAS.Sinkhole.organization_name
-      description: The isp organization for the ip
-      type: String
-    - contextPath: HYAS.Sinkhole.sink_source
-      description: The ipv4 of the sink source
-      type: String
-  - arguments:
-    - default: false
-      description: The hash value to query
-      isArray: false
-      name: hash
-      required: true
-      secret: false
-    deprecated: false
-    description: Returns malware information.
-    execution: false
-    name: hyas-get-malware-sample-information-by-hash
-    outputs:
-    - contextPath: HYAS.Malware_Information.avscan_score
-      description: AV scan score
-      type: String
-    - contextPath: HYAS.Malware_Information.md5
-      description: MD5 Hash
-      type: String
-    - contextPath: HYAS.Malware_Information.scan_results.av_name
-      description: The AV Name
-      type: String
-    - contextPath: HYAS.Malware_Information.scan_results.def_time
-      description: The AV datetime
-      type: String
-    - contextPath: HYAS.Malware_Information.scan_results.threat_found
-      description: The source
-      type: String
-    - contextPath: HYAS.Malware_Information.scan_time
-      description: The datetime of the scan
-      type: String
-    - contextPath: HYAS.Malware_Information.sha1
-      description: The sha1 hash
-      type: String
-    - contextPath: HYAS.Malware_Information.sha256
-      description: The sha256 hash
-      type: String
-    - contextPath: HYAS.Malware_Information.sha512
-      description: The sha512 hash
-      type: String
-  - arguments:
-    - default: false
-      description: The md5 value to query
-      isArray: false
-      name: md5
-      required: true
-      secret: false
-    deprecated: false
-    description: Returns associated IP's for the provided hash value.
-    execution: false
-    name: hyas-get-associated-ips-by-hash
-    outputs:
-    - contextPath: HYAS.HASH-IP.md5
-      description: The provided MD5 value
-      type: String
-    - contextPath: HYAS.HASH-IP.ips
-      description: Associated IPS  for the provided MD5 value
-      type: Unknown
-  - arguments:
-    - default: false
-      description: The md5 value to query
-      isArray: false
-      name: md5
-      required: true
-      secret: false
-    deprecated: false
-    description: Returns associated Domain's for the provided hash value.
-    execution: false
-    name: hyas-get-associated-domains-by-hash
-    outputs:
-    - contextPath: HYAS.HASH-DOMAIN.domains
-      description: Associated Domains for the provided MD5 value
-      type: Unknown
-    - contextPath: HYAS.HASH-DOMAIN.md5
-      description: The provided MD5 value
-      type: String
-  dockerimage: demisto/python3:3.10.12.68714
-=======
   dockerimage: demisto/python3:3.10.13.84405
->>>>>>> 90cf3b88
   runonce: false
   script: '-'
   subtype: python3
