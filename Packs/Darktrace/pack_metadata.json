--- conflicted
+++ resolved
@@ -2,11 +2,7 @@
     "name": "Darktrace",
     "description": "Populates Darktrace Model Breaches and AI Analyst Events in Cortex XSOAR, allowing for cross-platform automated investigation and response.",
     "support": "partner",
-<<<<<<< HEAD
-    "currentVersion": "2.0.8",
-=======
     "currentVersion": "2.0.9",
->>>>>>> fa455ac2
     "fromVersion": "5.0.0",
     "author": "Darktrace",
     "githubUser": "",
