--- conflicted
+++ resolved
@@ -232,12 +232,8 @@
     - contextPath: Darktrace.Model.Component
       description: A dictionary of the details of the model. Each model might have different keys. It is recommended to run the command once to check the relevant outputs in context
       type: Unknown
-<<<<<<< HEAD
-  dockerimage: demisto/python3:3.10.11.61265
-=======
   dockerimage: demisto/python3:3.10.12.63474
   feed: false
->>>>>>> b3358074
   isfetch: true
   script: '-'
   subtype: python3
