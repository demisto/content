category: Network Security
fromversion: 6.6.0
sectionOrder:
- Connect
- Collect
commonfields:
  id: DarktraceAIA
  version: -1
configuration:
- defaultvalue: https://example.net
  display: Server URL (e.g. https://example.net)
  name: url
  required: true
  type: 0
  section: Connect
- display: Fetch incidents
  name: isFetch
  type: 8
  section: Collect
- display: Trust any certificate (not secure)
  name: insecure
  type: 8
  section: Connect
  advanced: true
- display: Use system proxy settings
  name: proxy
  type: 8
  section: Connect
  advanced: true
- display: Incident type
  name: incidentType
  type: 13
  section: Connect
- additionalinfo: Public token obtained by creating an API token pair on the /config configuration page
  display: Public API Token
  name: publicApiKey
  required: true
  type: 4
  section: Connect
- additionalinfo: Private token obtained by creating an API token pair on the /config configuration page
  display: Private API Token
  name: privateApiKey
  required: true
  type: 4
  section: Connect
- additionalinfo: Minimum Darktrace score for fetched incidents (0-100)
  defaultvalue: '0'
  display: Minimum Score
  name: min_score
  required: true
  type: 0
  section: Collect
- additionalinfo: Maximum number of Darktrace AI Analyst Incidents to fetch at a time
  defaultvalue: '50'
  display: Maximum Model Breaches per Fetch
  name: max_fetch
  type: 0
  section: Collect
- additionalinfo: Time to start fetching the first incidents. Default is to begin fetching 1 day ago. Max number of model breaches that will be populated upon first fetch is 20.
  defaultvalue: 1 day ago
  display: First fetch time
  name: first_fetch
  type: 0
  section: Collect
description: Rapid detection of malicious behaviour can make all the difference in the response to a security event. This pack includes configurations to combine the world-class threat detection of Darktrace with the synchrony and automation abilities of XSOAR, allowing security teams to investigate critical incidents along with accompanying summaries and timelines. AI actions can also be applied.
display: Darktrace AI Analyst
name: DarktraceAIA
script:
  commands:
  - name: darktrace-get-ai-analyst-incident-event
    description: Fetch the details of an AI Analyst event
    arguments:
    - description: Unique identified of an AI Analyst incident event
      name: eventId
      required: true
    outputs:
    - contextPath: Darktrace.AIAnalyst.eventId
      description: AIAnalyst unique identifier
      type: Unknown
    - contextPath: Darktrace.AIAnalyst.title
      description: AIAnalyst event title
      type: String
    - contextPath: Darktrace.AIAnalyst.mitreTactics
      description: AIAnalyst mitre tactics seen on event
      type: Unknown
    - contextPath: Darktrace.AIAnalyst.score
      description: group score for ai analyst incident
      type: Unknown
    - contextPath: Darktrace.AIAnalyst.category
      description: group category for ai analyst incident
      type: String
    - contextPath: Darktrace.AIAnalyst.summary
      description: AIAnalyst event summary
      type: String
    - contextPath: Darktrace.AIAnalyst.groupId
      description: unique identifier for event Id
      type: Unknown
    - contextPath: Darktrace.AIAnalyst.devices
      description: Associated devices with incident event
      type: Unknown
    - contextPath: Darktrace.AIAnalyst.modelBreaches
      description: Associated model breaches with event Id
      type: Unknown
  - name: darktrace-get-comments-for-ai-analyst-incident-event
    description: Fetch all comments from an AI Analyst incident Event
    arguments:
    - description: Unique identified of an AI Analyst incident event
      name: eventId
      required: true
    outputs:
    - contextPath: Darktrace.AIAnalyst.incidet_id
      description: Incident event unique identifier
      type: String
    - contextPath: Darktrace.AIAnalyst.message
      description: Posted message
      type: String
    - contextPath: Darktrace.AIAnalyst.eventId
      description: Unique event identifier
      type: String
    - contextPath: Darktrace.AIAnalyst.time
      description: Message post timestamp
      type: String
    - contextPath: Darktrace.AIAnalyst.username
      description: Darktrace username of posting user
      type: String
  - name: darktrace-post-comment-to-ai-analyst-incident-event
    description: Post a comment to an AI Analyst incident Event
    arguments:
    - description: Unique identified of an AI Analyst incident event
      name: eventId
      required: true
    - description: Enter a message to comment
      name: comment
      required: true
    outputs:
    - contextPath: Darktrace.AIAnalyst.commented
      description: Whether the incident is commented in Darktrace
      type: String
    - contextPath: Darktrace.AIAnalyst.response
      description: Post command response
      type: String
    - contextPath: Darktrace.AIAnalyst.eventId
      description: Unique event identifier
      type: String
    - contextPath: Darktrace.AIAnalyst.message
      description: Message to be commented
      type: String
  - name: darktrace-acknowledge-ai-analyst-incident-event
    description: Acknowledge an AI Analyst Incident Event
    arguments:
    - description: Unique identified of an AI Analyst incident event
      name: eventId
      required: true
    outputs:
    - contextPath: Darktrace.AIAnalyst.acknowledged
      description: Whether the incident is acknowledge in Darktrace
      type: String
    - contextPath: Darktrace.AIAnalyst.response
      description: Post response comment
      type: String
    - contextPath: Darktrace.AIAnalyst.eventId
      description: incident event unique identifier
      type: String
  - name: darktrace-unacknowledge-ai-analyst-incident-event
    description: Unacknowledge an AI Analyst Incident Event
    arguments:
    - description: Unique identified of an AI Analyst incident event
      name: eventId
      required: true
    outputs:
    - contextPath: Darktrace.AIAnalyst.unacknowledged
      description: Whether the incident is unacknowledge in Darktrace
      type: String
    - contextPath: Darktrace.AIAnalyst.response
      description: Post response comment
      type: String
    - contextPath: Darktrace.AIAnalyst.eventId
      description: incident event unique identifier
      type: String
  - name: darktrace-get-ai-analyst-incident-group-from-eventId
    description: Pulls all linked events for a given event. Over time, events can become merged with one another. This happens when two sets of disparate activity are suddenly linked by shared factors.
    arguments:
    - description: Unique identified of an AI Analyst incident event
      name: eventId
      required: true
    outputs:
    - contextPath: Darktrace.AIAnalyst.groupId
      description: Investigation Group Unique Identifier
      type: String
    - contextPath: Darktrace.AIAnalyst.incidentEvents
      description: Associated events
      type: Unknown
    - contextPath: Darktrace.AIAnalyst.mitreTactics
      description: Associated Mitre Tactics seen on incident
      type: Unknown
    - contextPath: Darktrace.AIAnalyst.groupScore
      description: Group score
      type: Number
    - contextPath: Darktrace.AIAnalyst.groupCategory
      description: Group category
      type: String
<<<<<<< HEAD
  dockerimage: demisto/python3:3.10.11.61265
=======
  dockerimage: demisto/python3:3.10.12.63474
  feed: false
>>>>>>> 1df13864
  isfetch: true
  runonce: false
  script: '-'
  subtype: python3
  type: python
tests:
- No tests (auto formatted)<|MERGE_RESOLUTION|>--- conflicted
+++ resolved
@@ -199,12 +199,8 @@
     - contextPath: Darktrace.AIAnalyst.groupCategory
       description: Group category
       type: String
-<<<<<<< HEAD
-  dockerimage: demisto/python3:3.10.11.61265
-=======
   dockerimage: demisto/python3:3.10.12.63474
   feed: false
->>>>>>> 1df13864
   isfetch: true
   runonce: false
   script: '-'
