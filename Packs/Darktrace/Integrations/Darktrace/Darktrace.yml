category: Network Security
sectionOrder:
- Connect
- Collect
commonfields:
  id: Darktrace
  version: -1
configuration:
- defaultvalue: https://example.net
  display: Server URL (e.g. https://example.net)
  name: url
  required: true
  type: 0
  section: Connect
- display: Fetch incidents
  name: isFetch
  type: 8
  section: Collect
- display: Trust any certificate (not secure)
  name: insecure
  type: 8
  section: Connect
  advanced: true
- display: Use system proxy settings
  name: proxy
  type: 8
  section: Connect
  advanced: true
- display: Incident type
  name: incidentType
  type: 13
  section: Connect
- additionalinfo: Public token obtained by creating an API token pair on the /config configuration page
  displaypassword: Public API Token (Recommended)
  hiddenusername: true
  name: public_creds
  type: 9
  section: Connect
- additionalinfo: Private token obtained by creating an API token pair on the /config configuration page
  displaypassword: Private API Token (Recommended)
  hiddenusername: true
  name: private_creds
  type: 9
  section: Connect
- additionalinfo: Minimum Darktrace score for fetched incidents (0-100)
  defaultvalue: '0'
  display: Minimum Score
  name: min_score
  required: true
  type: 0
  section: Collect
- additionalinfo: Maximum number of Darktrace model breaches to fetch at a time
  defaultvalue: '50'
  display: Maximum Model Breaches per Fetch
  name: max_fetch
  type: 0
  section: Collect
- additionalinfo: Time to start fetching the first incidents. Default is to begin fetching 1 day ago. Max number of model breaches that will be populated upon first fetch is 20.
  defaultvalue: 1 day ago
  display: First fetch time
  name: first_fetch
  type: 0
  section: Collect
- additionalinfo: Use the "Public API Token (Recommended)" parameter instead.
  display: Public API Token (Deprecated)
  name: public_api_token
  type: 4
  section: Connect
  advanced: true
- additionalinfo: Use the "Private API Token (Recommended)" parameter instead.
  display: Private API Token (Deprecated)
  name: private_api_token
  type: 4
  section: Connect
  advanced: true
description: Deprecated. Use DarktraceMBs, DarktraceAIA, DarktraceAdmin instead.
display: Darktrace (Deprecated)
name: Darktrace
script:
  commands:
  - arguments:
    - description: Model breach ID
      name: pbid
      required: true
    description: Darktrace-get-breach returns a model breach based on its model breach id (pbid)
    name: darktrace-get-breach
    outputs:
    - contextPath: Darktrace.ModelBreach.pbid
      description: Model breach ID
      type: Number
    - contextPath: Darktrace.ModelBreach.time
      description: Model breach generated time.
      type: Date
    - contextPath: Darktrace.ModelBreach.commentCount
      description: Number of comments on the model breach
      type: Number
    - contextPath: Darktrace.ModelBreach.score
      description: Score of Darktrace model breach (0 to 1)
      type: Number
    - contextPath: Darktrace.ModelBreach.device.did
      description: Darktrace device ID of Device that breached the model
      type: String
    - contextPath: Darktrace.ModelBreach.device.macaddress
      description: MAC address of the device involved in the model breach (if applicable)
      type: String
    - contextPath: Darktrace.ModelBreach.device.vendor
      description: Vendor of the device involved in the model breach (if applicable)
      type: String
    - contextPath: Darktrace.ModelBreach.device.ip
      description: IP of the device involved in the model breach (if applicable)
      type: String
    - contextPath: Darktrace.ModelBreach.device.hostname
      description: Hostname of the device involved in the model breach (if applicable)
      type: String
    - contextPath: Darktrace.ModelBreach.device.devicelabel
      description: Device label of the device involved in the model breach (if applicable)
      type: String
    - contextPath: Darktrace.ModelBreach.model.name
      description: Darktrace model that was breached
      type: String
    - contextPath: Darktrace.ModelBreach.model.pid
      description: Model ID of the model that was breached
      type: Number
    - contextPath: Darktrace.ModelBreach.model.uuid
      description: Model UUID of the model that was breached
      type: String
    - contextPath: Darktrace.ModelBreach.model.tags
      description: List of model tags for the model that was breached
      type: Unknown
    - contextPath: Darktrace.ModelBreach.model.priority
      description: Priority of the model that was breached (0 to 5)
      type: Number
    - contextPath: Darktrace.ModelBreach.model.description
      description: Darktrace model description
      type: String
  - arguments:
    - description: Model Breach ID
      name: pbid
      required: true
    description: Returns the comments on a model breach based on its model breach id (pbid)
    name: darktrace-get-comments
    outputs:
    - contextPath: Darktrace.ModelBreach.comments
      description: Array of the comments on the model breach
      type: Unknown
  - arguments:
    - description: Model Breach ID
      name: pbid
      required: true
    description: Acknowledge a model breach as specified by Model Breach ID
    name: darktrace-acknowledge
    outputs:
    - contextPath: Darktrace.ModelBreach.acknowledged
      description: Whether the model breach is acknowledged in Darktrace
      type: String
    - contextPath: Darktrace.ModelBreach.pbid
      description: Model breach ID
      type: Number
  - arguments:
    - description: Darktrace model breach ID
      name: pbid
      required: true
    description: Unacknowledges a model breach as specified by Model Breach ID
    name: darktrace-unacknowledge
    outputs:
    - contextPath: Darktrace.ModelBreach.acknowledged
      description: Whether the model breach is acknowledged
      type: String
    - contextPath: Darktrace.ModelBreach.pbid
      description: Model breach ID
      type: Number
  - arguments:
    - description: Darktrace Device ID
      name: did
      required: true
    - defaultValue: '5'
      description: Maximum number of results to return
      name: max_results
      required: true
    description: Returns a list of similar devices to a device specified by Darktrace DID
    name: darktrace-list-similar-devices
    outputs:
    - contextPath: Darktrace.SimilarDevices.did
      description: Darktrace Device ID of the device with the similar devices.
      type: Number
    - contextPath: Darktrace.SimilarDevices.devices
      description: List of similar devices and their available information
      type: Unknown
  - arguments:
    - auto: PREDEFINED
      description: 'Type of endpoint: IP or hostname'
      isArray: true
      name: endpoint_type
      predefined:
      - IP
      - hostname
      required: true
    - description: IP or hostname to look up
      name: endpoint_value
      required: true
    - auto: PREDEFINED
      defaultValue: 'true'
      description: 'Boolean: Include devices that have recently connected to the endpoint'
      isArray: true
      name: devices
      predefined:
      - 'true'
      - 'false'
    - auto: PREDEFINED
      defaultValue: 'true'
      description: 'Boolean: Return additional info about the devices'
      isArray: true
      name: additional_info
      predefined:
      - 'true'
      - 'false'
    - auto: PREDEFINED
      defaultValue: 'true'
      description: 'Boolean: Return rarity data for this endpoint'
      name: score
      predefined:
      - 'true'
      - 'false'
    description: Returns details collected by Darktrace about external IP addresses or hostnames.
    name: darktrace-get-external-endpoint-details
    outputs:
    - contextPath: Darktrace.ExternalEndpointDetails
      description: Returned information about the external endpoint
      type: Unknown
  - arguments:
    - description: Darktrace Device ID
      name: did
      required: true
    - auto: PREDEFINED
      description: Specify whether to return data for either connections (co), data size out (sizeout) or data size in (sizein).
      isArray: true
      name: data_type
      predefined:
      - co
      - sizeout
      - sizein
      required: true
    - description: Restrict external data to a particular domain name.
      name: external_domain
      predefined:
      - ''
    - description: Darktrace Device DID of destination device to restrict data to.
      name: destination_did
    - auto: PREDEFINED
      defaultValue: 'false'
      description: Return an entry for all time intervals in the graph data, including zero counts. (Not recommended)
      isArray: true
      name: show_all_graph_data
      predefined:
      - 'true'
      - 'false'
    - defaultValue: '0'
      description: Return data for the primary device and this number of similar devices.
      name: num_similar_devices
    - auto: PREDEFINED
      defaultValue: 'false'
      description: Return the full device detail objects for all devices referenced by data in an API response. Use of this parameter will alter the JSON structure of the API response for certain calls.
      isArray: true
      name: full_device_details
      predefined:
      - 'true'
      - 'false'
    description: Returns the graphable data used in the "Connections Data" view for a specific device that can be accessed from the Threat Visualizer omnisearch in Darktrace. Data returned covers a 4 week period. Parameters are further documented at https://customerportal.darktrace.com/product-guides/main/api-deviceinfo-request. It is recommended to run the command to check the relevant fields in context.
    name: darktrace-get-device-connection-info
    outputs:
    - contextPath: Darktrace.DeviceConnectionInfo
      description: Graphable data used in the "Connections Data" view for a specific device that can be accessed from the Threat Visualizer omnisearch in Darktrace. Data returned covers a 4 week period. Parameters are further documented at https://customerportal.darktrace.com/product-guides/main/api-deviceinfo-request. It is recommended to run the command to check the relevant fields in context.
      type: Unknown
  - arguments:
    - defaultValue: '50'
      description: Max number of devices to return. Default is 50.
      name: max_results
    - auto: PREDEFINED
      defaultValue: lastSeen
      description: 'Orders the response by the specified filter. Default value is lastSeen.'
      isArray: true
      name: order_by
      predefined:
      - priority
      - hostname
      - ip
      - macaddress
      - vendor
      - os
      - firstSeen
      - lastSeen
      - devicelabel
      - typelabel
    - auto: PREDEFINED
      defaultValue: desc
      description: Sets the sort order for returned devices as ascending (asc) or descending (desc). Default is ascending.
      isArray: true
      name: order
      predefined:
      - asc
      - desc
    - description: |-
        A string search. Can query all fields or take a specific field to filter. The query parameter can take a string directly to search all key/value pairs (.e.g query="value") or be limited to a certain data type (.e.g query="label:test"). Fields to filter on are:
        - label
        - tag
        - type
        - hostname
        - ip
        - mac
        - vendor
        - os
      name: query
      required: true
    description: Gets device identity information based on label, tag, type, hostname, ip, mac, vendor and os. It is recommended to run the command to check the relevant fields in context.
    name: darktrace-get-device-identity-info
    outputs:
    - contextPath: Darktrace.DeviceIdentityInfo
      description: Information about the device’s identity. It is recommended to run the command to check the relevant fields in context.
      type: Unknown
  - arguments:
    - defaultValue: '50'
      description: Maximum number of items to return. Default is 50.
      name: max_results
    - defaultValue: '0'
      description: Starting index to return results from (for example offset=20 with max_results=50 will bring results from index 20 to index 70)
      name: offset
    - description: |-
        Comma-separated list of values to filter by.

        Examples:
        query="did=1,count=100,eventtype=unusualconnection"
        query="pdid=1,from=2014-12-01T12:00:00,to=2014-12-02T12:00:00"
        query="msg=USER123"

        Possible values:
        - applicationprotocol
        - count
        - ddid: Identification number of a destination device modelled in the Darktrace system to restrict data to
        - deduplicate: Display only one equivalent connection per hour. (true/false)
        - destinationport: This filter can be used to filter the returned data by destination port.
        - did: Identification number of a device modelled in the Darktrace system.
        - endtime: End time of data to return in millisecond format, relative to midnight January 1st 1970 UTC.
        - eventtype: Specifies an type of event to return details for. (connection/unusualconnection/newconnection/notice/devicehistory/modelbreach/userdetails)
        - externalhostname: Specifies an hostname to return details for.
        - sourceport: This filter can be used to filter the returned data by source port.
        - starttime: Start time of data to return in millisecond format, relative to midnight January 1st 1970 UTC.
        - to: End time of data to return in YYYY-MM-DD HH:MM:SS format
        - uid: Specifies a connection UID to return. (Example: CcdXo43n8B75cdYyI5)
        - from: Start time of data to return in YYYY-MM-DD HH:MM:SS format.
        - fulldevicedetails: Returns the full device detail objects for all devices referenced by data in an API response.
        - intext: This filter can be used to filter the returned data to that which interacts with external sources and destinations, or is restricted to internal. (internal/external)
        - msg: Specifies the value of the message field in notice events to return details for. Typically used to specify user credential strings.
        - odid: Identification number of a device modelled in the Darktrace system to restrict data to. Typically used with ddid and odid to specify device pairs regardless of source/destination.
        - pbid: ID for a model breach
        - port: This filter can be used to filter the returned data by source or destination port.
        - protocol

        For more info on this query visit: https://<your-Darktrace-server-url>/apihelp ('details' tab)
      name: query
      required: true
    description: Returns a time sorted list of connections and events for a device or an entity such as a user credential.
    name: darktrace-get-entity-details
    outputs:
    - contextPath: Darktrace.EntityDetails
      description: List of entities and their details. Each entity might have different keys. It is recommended to run the command once to check the relevant outputs in context.
      type: Unknown
  - name: darktrace-get-breach-details
    arguments:
    - name: pbid
      required: true
      description: Darktrace modelbreach ID
    - name: endtime
      description: End time of data to return in millisecond format, relative to midnight January 1st 1970 UTC
    - name: count
      defaultValue: "100"
      description: Specifies the maximum number of items to return. Default 100
    - name: offset
      defaultValue: "0"
      description: Offset of starting point for fetching details of the modelbreach
    description: Retrieve additional details on a modelbreach
    outputs:
    - contextPath: Darktrace.ModelBreach
      description: List of events from the modelbreach and their details. Each event might have different keys. It is recommended to run the command once to check the relevant outputs in context
      type: Unknown
  - name: darktrace-get-model
    arguments:
    - name: uuid
      required: true
      description: All models have a uuid and a pid. The uuid (universally unique identifier) is a 128-bit hexadecimal number
    description: Get the details of a model given the UUID
    outputs:
    - contextPath: Darktrace.Model
      description: A dictionary of the details of the model. Each model might have different keys. It is recommended to run the command once to check the relevant outputs in context
      type: Unknown
  - name: darktrace-get-component
    arguments:
    - name: cid
      required: true
      description: ID of the component. The cid is referenced in the data attribute for model breaches.
    description: Get details of a component given the CID
    outputs:
    - contextPath: Darktrace.Component
      description: A dictionary of the details of the model. Each model might have different keys. It is recommended to run the command once to check the relevant outputs in context
      type: Unknown
  dockerimage: demisto/python3:3.10.10.48392
  isfetch: true
<<<<<<< HEAD
=======
  runonce: false
>>>>>>> 9ddafcfd
  script: '-'
  subtype: python3
  type: python
fromversion: 6.0.0
deprecated: true
tests:
- No tests (auto formatted)<|MERGE_RESOLUTION|>--- conflicted
+++ resolved
@@ -404,10 +404,7 @@
       type: Unknown
   dockerimage: demisto/python3:3.10.10.48392
   isfetch: true
-<<<<<<< HEAD
-=======
   runonce: false
->>>>>>> 9ddafcfd
   script: '-'
   subtype: python3
   type: python
