commonfields:
  id: GLIMPS_Detect
  version: -1
category: Forensics & Malware Analysis
name: GLIMPS_Detect
display: GLIMPS Detect
fromversion: 6.0.0
tests:
- Run all tests
description: Use the GLIMPS Detect Integration to send files to GLIMPS Malware and get results from it
configuration:
- display: API Token
  name: api_token
  type: 4
  required: true
- display: URL
  name: url
  type: 0
  required: true
- display: Trust any certificate (not secure)
  name: insecure
  defaultvalue: 'false'
  type: 8
- display: Use system proxy settings
  name: proxy
  defaultvalue: 'false'
  type: 8
script:
<<<<<<< HEAD
=======
  runonce: false
>>>>>>> 9ddafcfd
  script: '-'
  type: python
  subtype: python3
  dockerimage: demisto/gdetect:1.0.0.29628
  commands:
  - name: gdetect-send
    arguments:
    - name: entryID
      required: true
      description: EntryID of the file to send
    outputs:
    - contextPath: GLIMPS.Gdetect.Send.UUID
      description: GLIMPS Detect Binary UUID.
      type: string
    - contextPath: GLIMPS.Gdetect.Send.entryID
      description: XSOAR file entryID.
      type: string
    description: send file to gDetect API.
  - name: gdetect-get-all
    arguments:
    - name: uuid
      required: true
      description: GLIMPS Detect Binary UUID.
    outputs:
    - contextPath: GLIMPS.GDetect.All.uuid
      description: 'Unique analysis identifier'
      type: String
    - contextPath: GLIMPS.GDetect.All.sha256
      description: 'string hex encoded input file SHA256'
      type: String
    - contextPath: GLIMPS.GDetect.All.sha1
      description: 'string hex encoded input file SHA1'
      type: String
    - contextPath: GLIMPS.GDetect.All.md5
      description: 'string hex encoded input file MD5'
      type: String
    - contextPath: GLIMPS.GDetect.All.ssdeep
      description: 'string input file SSDeep'
      type: String
    - contextPath: GLIMPS.GDetect.All.is_malware
      description: 'analysis result, is a malware or not'
      type: Boolean
    - contextPath: GLIMPS.GDetect.All.score
      description: 'highest score given by probes'
      type: Number
    - contextPath: GLIMPS.GDetect.All.done
      description: 'is the analysis finished'
      type: Boolean
    - contextPath: GLIMPS.GDetect.All.timestamp
      description: 'timestamp of the start of analysis in milliseconds'
      type: Number
    - contextPath: GLIMPS.GDetect.All.filetype
      description: 'input file type'
      type: String
    - contextPath: GLIMPS.GDetect.All.size
      description: 'input file size (in bytes)'
      type: Number
    - contextPath: GLIMPS.GDetect.All.filenames
      description: 'list of analysed filename'
      type: String
    - contextPath: GLIMPS.GDetect.All.malwares
      description: 'list of malware names found in analysis'
      type: String
    - contextPath: GLIMPS.GDetect.All.files
      description: 'array of submission files (input file and extracted sub-files)'
      type: String
    - contextPath: GLIMPS.GDetect.All.files.sha256
      description: 'string hex encoded input file SHA256'
      type: String
    - contextPath: GLIMPS.GDetect.All.files.sha1
      description: 'string hex encoded input file SHA1'
      type: String
    - contextPath: GLIMPS.GDetect.All.files.md5
      description: 'string hex encoded input file MD5'
      type: String
    - contextPath: GLIMPS.GDetect.All.files.ssdeep
      description: 'string hex encoded input file MD5'
      type: String
    - contextPath: GLIMPS.GDetect.All.files.magic
      description: 'file magic - file type'
      type: String
    - contextPath: GLIMPS.GDetect.All.files.size
      description: 'input file size (in bytes)'
      type: Number
    - contextPath: GLIMPS.GDetect.All.files.is_malware
      description: 'analysis result, is a malware or not'
      type: Boolean
    - contextPath: GLIMPS.GDetect.All.files.av_results.av
      description: 'probe name'
      type: String
    - contextPath: GLIMPS.GDetect.All.files.av_results.result
      description: 'malware name indicated by probe'
      type: String
    - contextPath: GLIMPS.GDetect.All.files.av_results.score
      description: 'amount of point added by the probe'
      type: Number
    - contextPath: GLIMPS.GDetect.All.link
      description: 'a link to the analysis in the GLIMPS Malware Expert interface'
      type: String
    - contextPath: GLIMPS.GDetect.All.file_count
      description: 'amount of file in the submission (input + extracted)'
      type: Number
    - contextPath: GLIMPS.GDetect.All.duration
      description: 'duration of the analysis in milliseconds'
      type: Number
    - contextPath: GLIMPS.GDetect.All.token
      description: 'Authentication token for the lite api'
      type: String
    - contextPath: GLIMPS.GDetect.All.threats.filenames
      description: 'list of analysed filename'
      type: String
    - contextPath: GLIMPS.GDetect.All.threats
      description: 'Summary of threats found in submission. Each submission file reaching threshold score will add an entry. Entry keys are the SHA256 of files'
      type: String
    - contextPath: GLIMPS.GDetect.All.threats.tags
      description: 'Summary of threats found in submission. Each submission file reaching threshold score will add an entry. Entry keys are the SHA256 of files'
      type: String
    - contextPath: GLIMPS.GDetect.All.threats.tags.name
      description: 'tag name'
      type: String
    - contextPath: GLIMPS.GDetect.All.threats.tags.value
      description: 'tag value'
      type: String
    - contextPath: GLIMPS.GDetect.All.threats.score
      description: 'highest score given by probes'
      type: Number
    - contextPath: GLIMPS.GDetect.All.threats.magic
      description: 'file magic - file type'
      type: String
    - contextPath: GLIMPS.GDetect.All.threats.sha256
      description: 'string hex encoded input file SHA256'
      type: String
    - contextPath: GLIMPS.GDetect.All.threats.sha1
      description: 'string hex encoded input file SHA1'
      type: String
    - contextPath: GLIMPS.GDetect.All.threats.md5
      description: 'string hex encoded input file MD5'
      type: String
    - contextPath: GLIMPS.GDetect.All.threats.ssdeep
      description: 'string input file SSDeep'
      type: String
    - contextPath: GLIMPS.GDetect.All.threats.file_size
      description: 'input file size (in bytes)'
      type: Number
    - contextPath: GLIMPS.GDetect.All.threats.mime
      description: 'file mime type'
      type: String
    - contextPath: GLIMPS.GDetect.All.status
      description: 'true => no error to report, false => an error occurred'
      type: Boolean
    description: get all file analysis from gDetect API.
  - name: gdetect-get-threats
    arguments:
    - name: uuid
      required: true
      description: GLIMPS Detect Binary UUID.
    outputs:
    - contextPath: GLIMPS.GDetect.Threats.filenames
      description: 'list of analysed filename'
      type: String
    - contextPath: GLIMPS.GDetect.Threats.link
      description: 'a link to the analysis in the GLIMPS Malware Expert interface'
      type: String
    - contextPath: GLIMPS.GDetect.Threats
      description: 'Summary of threats found in submission. Each submission file reaching threshold score will add an entry. Entry keys are the SHA256 of files'
      type: String
    - contextPath: GLIMPS.GDetect.Threats.tags
      description: 'Summary of threats found in submission. Each submission file reaching threshold score will add an entry. Entry keys are the SHA256 of files'
      type: String
    - contextPath: GLIMPS.GDetect.Threats.tags.name
      description: 'tag name'
      type: String
    - contextPath: GLIMPS.GDetect.Threats.tags.value
      description: 'tag value'
      type: String
    - contextPath: GLIMPS.GDetect.Threats.score
      description: 'highest score given by probes'
      type: Number
    - contextPath: GLIMPS.GDetect.Threats.magic
      description: 'file magic - file type'
      type: String
    - contextPath: GLIMPS.GDetect.Threats.sha256
      description: 'string hex encoded input file SHA256'
      type: String
    - contextPath: GLIMPS.GDetect.Threats.sha1
      description: 'string hex encoded input file SHA1'
      type: String
    - contextPath: GLIMPS.GDetect.Threats.md5
      description: 'string hex encoded input file MD5'
      type: String
    - contextPath: GLIMPS.GDetect.Threats.ssdeep
      description: 'string input file SSDeep'
      type: String
    - contextPath: GLIMPS.GDetect.Threats.file_size
      description: 'input file size (in bytes)'
      type: Number
    - contextPath: GLIMPS.GDetect.Threats.mime
      description: 'file mime type'
      type: String
    description: get threats results for file analysis from gDetect API.<|MERGE_RESOLUTION|>--- conflicted
+++ resolved
@@ -26,10 +26,7 @@
   defaultvalue: 'false'
   type: 8
 script:
-<<<<<<< HEAD
-=======
   runonce: false
->>>>>>> 9ddafcfd
   script: '-'
   type: python
   subtype: python3
