category: Network Security
commonfields:
  id: Symantec Management Center
  version: -1
configuration:
- display: Server URL (e.g. https://192.168.0.1:8082)
  name: url
  required: true
  type: 0
- display: Username
  name: credentials
  required: true
  type: 9
- display: Trust any certificate (not secure)
  name: insecure
  type: 8
- display: Use system proxy settings
  name: proxy
  type: 8
description: Symantec Management Center provides a unified management environment for the Symantec Security Platform portfolio of products.
display: Symantec Management Center
name: Symantec Management Center
script:
  commands:
  - arguments:
    - description: 'Filter the query filter parameter by the OS build number, for example: "GT 227900". '
      isArray: true
      name: build
    - description: 'Filter the query filter parameter by description, for example: "CONTAINS" desc".'
      name: description
    - description: 'Filter the query filter parameter by model, for example: "EQ VSWG-SE".'
      name: model
    - description: 'Filter the query filter parameter by name, for example: "STARTSWITH CAS". '
      name: name
    - description: 'Filter the query filter parameter by OS version, for example: "LT 2.3".'
      name: os_version
    - description: 'Filter the query filter parameter by platform, for example: "CONTAINS CAS". '
      name: platform
    - description: 'Filter the query filter parameter by device type, for example: "cas". '
      name: type
    - defaultValue: '10'
      description: Maximum number of results to return.
      name: limit
    description: Lists all devices in Symantec MC.
    name: symantec-mc-list-devices
    outputs:
    - contextPath: SymantecMC.Device.UUID
      description: Device UUID.
      type: String
    - contextPath: SymantecMC.Device.Name
      description: Device name.
      type: String
    - contextPath: SymantecMC.Device.LastChanged
      description: Device last changed date.
      type: Date
    - contextPath: SymantecMC.Device.Type
      description: Device type.
      type: String
    - contextPath: SymantecMC.Device.Host
      description: Device host address.
      type: String
  - arguments:
    - default: true
      description: Device UUID. Run the symantec-mc-list-devices command to get the UUID.
      name: uuid
      required: true
    description: Gets device information from Symantec MC.
    name: symantec-mc-get-device
    outputs:
    - contextPath: SymantecMC.Device.UUID
      description: Device UUID.
      type: String
    - contextPath: SymantecMC.Device.Name
      description: Device name.
      type: String
    - contextPath: SymantecMC.Device.LastChanged
      description: Device last changed date.
      type: String
    - contextPath: SymantecMC.Device.LastChangedBy
      description: User that last changed the device.
      type: String
    - contextPath: SymantecMC.Device.Description
      description: Device description.
      type: String
    - contextPath: SymantecMC.Device.Model
      description: Device model.
      type: String
    - contextPath: SymantecMC.Device..Platform
      description: Device platform
      type: String
    - contextPath: SymantecMC.Device.Type
      description: Device type.
      type: String
    - contextPath: SymantecMC.Device.OSVersion
      description: Device OS version.
      type: String
    - contextPath: SymantecMC.Device.Build
      description: Device build number.
      type: Number
    - contextPath: SymantecMC.Device.SerialNumber
      description: Device serial number.
      type: Number
    - contextPath: SymantecMC.Device.Host
      description: Device host address.
      type: String
    - contextPath: SymantecMC.Device.ManagementStatus
      description: Device management status.
      type: String
    - contextPath: SymantecMC.Device.DeploymentStatus
      description: Device deployment status.
      type: String
  - arguments:
    - default: true
      description: Device UUID. Run the symantec-mc-list-devices command to get the UUID.
      name: uuid
      required: true
    description: Gets health information for a device.
    name: symantec-mc-get-device-health
    outputs:
    - contextPath: SymantecMC.Device.UUID
      description: Device UUID.
      type: String
    - contextPath: SymantecMC.Device.Name
      description: Device name.
      type: String
    - contextPath: SymantecMC.Device.Health.Category
      description: Device health category.
      type: String
    - contextPath: SymantecMC.Device.Health.Name
      description: Device health name.
      type: String
    - contextPath: SymantecMC.Device.Health.State
      description: Device health state.
      type: String
    - contextPath: SymantecMC.Device.Health.Message
      description: Device health message.
      type: String
    - contextPath: SymantecMC.Device.Health.Status
      description: Device health status.
      type: String
  - arguments:
    - default: true
      description: Device UUID. Run the symantec-mc-list-devices command to get the UUID.
      name: uuid
      required: true
    description: Gets license information for a device in Symantec MC.
    name: symantec-mc-get-device-license
    outputs:
    - contextPath: SymantecMC.Device.UUID
      description: Device UUID.
      type: String
    - contextPath: SymantecMC.Device.Name
      description: Device name.
      type: String
    - contextPath: SymantecMC.Device.Type
      description: Device type.
      type: String
    - contextPath: SymantecMC.Device.LicenseStatus
      description: Device license status.
      type: String
    - contextPath: SymantecMC.Device.LicenseComponent.Name
      description: Device license component name.
      type: String
    - contextPath: SymantecMC.Device.LicenseComponent.ActivationDate
      description: Device license component activation date.
      type: Date
    - contextPath: SymantecMC.Device.LicenseComponent.ExpirationDate
      description: Device license component expiration date
      type: Date
    - contextPath: SymantecMC.Device.LicenseComponent.Validity
      description: Device license component validity.
      type: String
  - arguments:
    - default: true
      description: Device UUID. Run the symantec-mc-list-devices command to get the UUID.
      name: uuid
      required: true
    description: Gets the status of a device.
    name: symantec-mc-get-device-status
    outputs:
    - contextPath: SymantecMC.Device.UUID
      description: Device UUID.
      type: String
    - contextPath: SymantecMC.Device.Name
      description: Device name.
      type: String
    - contextPath: SymantecMC.Device.CheckDate
      description: Device check date.
      type: Date
    - contextPath: SymantecMC.Device.StartDate
      description: Device start date.
      type: Date
    - contextPath: SymantecMC.Device.MonitorState
      description: Device monitor state.
      type: String
    - contextPath: SymantecMC.Device.Warnings
      description: Device warning count.
      type: Number
    - contextPath: SymantecMC.Device.Errors
      description: Device error count.
      type: Number
  - arguments:
    - description: Filter the query filter parameter by content type of policy, e.g., "ENDSWITH URL"
      name: content_type
    - description: 'Filter the query filter parameter by description, for example: "CONTAINS desc."'
      name: description
    - description: 'Filter the query filter parameter by name, for example: "STARTSWITH my_list". '
      name: name
    - description: 'Filter the query filter parameter by referenceId, for example: "EQ my_list". '
      name: reference_id
    - auto: PREDEFINED
      description: Parameter to filter, based on whether the policy is shared or not shared.
      name: shared
      predefined:
      - 'true'
      - 'false'
    - description: Filter the query filter parameter by tenant, e.g., "EQ TENANT_EXTERNAL_ID"
      name: tenant
    - defaultValue: '10'
      description: Limit the number of results returned
      name: limit
    description: List policies in Symantec MC.
    name: symantec-mc-list-policies
    outputs:
    - contextPath: SymantecMC.Policy.UUID
      description: Policy UUID.
      type: String
    - contextPath: SymantecMC.Policy.Name
      description: Policy name.
      type: String
    - contextPath: SymantecMC.Policy.ContentType
      description: Policy content type.
      type: String
    - contextPath: SymantecMC.Policy.Author
      description: Policy author.
      type: String
    - contextPath: SymantecMC.Policy.Shared
      description: Policy shared.
      type: Boolean
    - contextPath: SymantecMC.Policy.ReferenceID
      description: Policy reference ID
      type: String
    - contextPath: SymantecMC.Policy.Tenant
      description: Policy tenant.
      type: String
    - contextPath: SymantecMC.ReplaceVariables
      description: Policy replace variables.
      type: Boolean
  - arguments:
    - default: true
      description: Device UUID. Run the symantec-mc-list-devices command to get the UUID.
      name: uuid
    - description: The policy name
      name: name
    description: Gets information for a policy.
    name: symantec-mc-get-policy
    outputs:
    - contextPath: SymantecMC.Policy.Name
      description: Policy name.
      type: String
    - contextPath: SymantecMC.Policy.SchemaVersion
      description: Policy content schema version.
      type: Number
    - contextPath: SymantecMC.Policy.RevisionInfo.Number
      description: Policy content revision number.
      type: Number
    - contextPath: SymantecMC.Policy.RevisionInfo.Description
      description: Policy content revision description.
      type: String
    - contextPath: SymantecMC.Policy.RevisionInfo.Author
      description: Policy content revision author.
      type: String
    - contextPath: SymantecMC.Policy.RevisionInfo.Date
      description: Policy content revision date.
      type: Date
    - contextPath: SymantecMC.Policy.IP.Address
      description: Policy IP address.
      type: String
    - contextPath: SymantecMC.Policy.IP.Description
      description: Policy IP description.
      type: String
    - contextPath: SymantecMC.Policy.IP.Enabled
      description: Policy IP enabled.
      type: Boolean
    - contextPath: SymantecMC.Policy.URL.Address
      description: Policy URL address.
      type: String
    - contextPath: SymantecMC.Policy.URL.Description
      description: Policy URL description.
      type: String
    - contextPath: SymantecMC.Policy.URL.Enabled
      description: Policy URL enabled.
      type: Boolean
    - contextPath: SymantecMC.Policy.Category.Name
      description: Policy category name.
      type: String
    - contextPath: SymantecMC.Policy.UUID
      description: Policy UUID.
      type: String
    - contextPath: SymantecMC.Policy.Description
      description: Policy Description.
      type: String
    - contextPath: SymantecMC.Policy.ReferenceID
      description: Policy reference ID.
      type: String
  - arguments:
    - description: Policy name.
      name: name
      required: true
    - auto: PREDEFINED
      description: Policy content type.
      name: content_type
      predefined:
      - URL_LIST
      - IP_LIST
      - CATEGORY_LIST
      required: true
    - description: Policy description.
      name: description
    - description: Policy reference ID.
      name: reference_id
    - description: UUID of the tenant associated with this policy. Run the symantec-mc-list-tenants command to get the tenant UUID.
      name: tenant
    - auto: PREDEFINED
      defaultValue: 'true'
      description: Share policy
      name: shared
      predefined:
      - 'true'
      - 'false'
    - auto: PREDEFINED
      description: Replace variables supported
      name: replace_variables
      predefined:
      - 'true'
      - 'false'
    description: Creates a policy in Symantec MC.
    name: symantec-mc-create-policy
    outputs:
    - contextPath: SymantecMC.Policy.UUID
      description: Policy UUID.
      type: String
    - contextPath: SymantecMC.Policy.Name
      description: Policy name.
      type: String
    - contextPath: SymantecMC.Policy.ContentType
      description: Policy content type.
      type: String
    - contextPath: SymantecMC.Policy.Author
      description: Policy author.
      type: String
  - arguments:
    - default: true
      description: Policy UUID. Run the symantec-mc-list-policies command to get the UUID.
      name: uuid
      required: true
    - description: New name of the policy.
      name: name
    - description: New description of the policy.
      name: description
    - description: New reference ID of the policy.
      name: reference_id
    - auto: PREDEFINED
      description: Replace variables in the policy.
      name: replace_variables
      predefined:
      - 'true'
      - 'false'
    description: Updates the metadata for a policy in Symantec MC.
    name: symantec-mc-update-policy
    outputs:
    - contextPath: SymantecMC.Policy.UUID
      description: Policy UUID.
      type: String
    - contextPath: SymantecMC.Policy.Name
      description: Policy name.
      type: String
  - arguments:
    - default: true
      description: Policy UUID. Run the symantec-mc-list-policies command to get the UUID.
      name: uuid
      required: true
    - auto: PREDEFINED
      defaultValue: 'false'
      description: Set to "true" to force the policy object to be removed even if it is referenced by another policy.
      name: force
      predefined:
      - 'true'
      - 'false'
    description: Deletes a policy in Symantec MC.
    execution: true
    name: symantec-mc-delete-policy
  - arguments:
    - defaultValue: '10'
      description: Maximum number of results to return.
      name: limit
    description: List tenants in Symantec MC.
    name: symantec-mc-list-tenants
    outputs:
    - contextPath: SymantecMC.Tenant.UUID
      description: Tenant UUID.
      type: String
    - contextPath: SymantecMC.Tenant.Name
      description: Tenant name.
      type: String
    - contextPath: SymantecMC.Tenant.ExternalID
      description: Tenant external ID.
      type: String
    - contextPath: SymantecMC.Tenant.Description
      description: Tenant description.
      type: String
    - contextPath: SymantecMC.Tenant.System
      description: Whether the system is a tenant.
      type: Boolean
  - arguments:
    - description: Policy UUID. Run the symantec-mc-list-policies command to get the UUID.
      name: uuid
    - description: The policy name to add content to.
      name: name
    - auto: PREDEFINED
      description: Policy content type
      name: content_type
      predefined:
      - URL_LIST
      - IP_LIST
      - CATEGORY_LIST
      - LOCAL_CATEGORY_DB
      required: true
    - description: Description of the policy change.
      name: change_description
      required: true
    - description: The version of the schema for this content. This value will correspond to the format of the content. Run the symantec-mc-get-policy command to get the schema vesion.
      name: schema_version
    - description: 'CSV list of IP addresses to add, for example: "1.2.3.4, 8.8.8.8".'
      isArray: true
      name: ip
    - description: 'CSV list of URLs to add, for example: "www.google.com, www.github.com".'
      isArray: true
      name: url
    - description: 'CSV list of category names to add, for example: "Job Search/Careers, Content Servers".'
      isArray: true
      name: category
    - auto: PREDEFINED
      defaultValue: 'false'
      description: Relevant for URL and IP.
      name: enabled
      predefined:
      - 'true'
      - 'false'
    - description: Content description.
      name: description
    description: Adds content to a policy in Symantec MC. Can be IPs, URLs, or category names.
    name: symantec-mc-add-policy-content
  - arguments:
    - description: Policy UUID. Run the symantec-mc-list-policies command to get the UUID.
      name: uuid
    - description: The policy name to add content to.
      name: name
    - auto: PREDEFINED
      description: Policy content type.
      name: content_type
      predefined:
      - URL_LIST
      - IP_LIST
      - CATEGORY_LIST
      - LOCAL_CATEGORY_DB
      required: true
    - description: Description of the policy change.
      name: change_description
      required: true
    - description: The version of the schema for this content. This value will correspond to the format of the content. Run the symantec-mc-get-policy command to get the schema version.
      name: schema_version
    - description: 'CSV list of IP addresses to delete, for example: "1.2.3.4, 8.8.8.8".'
      isArray: true
      name: ip
    - description: 'CSV list of URLs to delete, for example: "www.google.com, www.github.com".'
      isArray: true
      name: url
    - description: 'CSV list of category names to delete, for example: "Job Search/Careers, Content Servers".'
      isArray: true
      name: category
    description: Deletes content from a policy in Symantec MC.
    name: symantec-mc-delete-policy-content
  - arguments:
    - description: Policy UUID. Run the symantec-mc-list-policies command to get the UUID.
      name: uuid
    - description: The policy name to update content in.
      name: name
    - auto: PREDEFINED
      description: Policy content type.
      name: content_type
      predefined:
      - URL_LIST
      - IP_LIST
      - LOCAL_CATEGORY_DB
      required: true
    - description: Description of the policy change.
      name: change_description
      required: true
    - description: The version of the schema for this content. This value will correspond to the format of the content. Run the symantec-mc-get-policy command to get the schema version.
      name: schema_version
    - description: 'CSV list of IP addresses to update, for example: "1.2.3.4, 8.8.8.8".'
      isArray: true
      name: ip
    - description: 'CSV list of URLs to update, for example: "www.google.com, www.github.com".'
      isArray: true
      name: url
    - description: 'CSV list of category names to update, for example: "Job Search/Careers, Content Servers".'
      isArray: true
      name: category
    - auto: PREDEFINED
      defaultValue: 'false'
      description: Relevant for URL and IP.
      name: enabled
      predefined:
      - 'true'
      - 'false'
    - description: Content description.
      name: description
    description: Updates content in a policy in Symantec MC.
    name: symantec-mc-update-policy-content
<<<<<<< HEAD
  dockerimage: demisto/python3:3.9.8.24399
=======
  dockerimage: demisto/python3:3.10.12.63474
  isfetch: false
>>>>>>> 1df13864
  runonce: false
  script: '-'
  type: python
  subtype: python3
tests:
- SymantecMC_TestPlaybook
fromversion: 5.0.0<|MERGE_RESOLUTION|>--- conflicted
+++ resolved
@@ -519,12 +519,8 @@
       name: description
     description: Updates content in a policy in Symantec MC.
     name: symantec-mc-update-policy-content
-<<<<<<< HEAD
-  dockerimage: demisto/python3:3.9.8.24399
-=======
   dockerimage: demisto/python3:3.10.12.63474
   isfetch: false
->>>>>>> 1df13864
   runonce: false
   script: '-'
   type: python
