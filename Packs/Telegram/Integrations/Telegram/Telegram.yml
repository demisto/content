category: Messaging and Conferencing
commonfields:
  id: Telegram_Beta
  version: -1
configuration:
- display: API Token
  name: token
  type: 4
  hidden: true
- displaypassword: API Token
  name: credentials_api_token
  hiddenusername: true
  type: 9
- display: Use system proxy settings
  name: proxy
  type: 8
description: Telegram integration
display: Telegram (Beta)
name: Telegram_Beta
script:
  commands:
  - arguments:
    - description: The recipient ID
      name: userID
      required: true
    - description: The recipient username
      name: username
      required: true
    - description: The message to send
      name: message
      required: true
    description: Sends a message
    name: telegram-send-message
  - description: List users
    name: telegram-list-users
  dockerimage: demisto/python3:3.10.11.61265
<<<<<<< HEAD
=======
  runonce: false
>>>>>>> 9ddafcfd
  script: '-'
  type: python
  subtype: python3
beta: true
tests:
- no test
fromversion: 5.0.0<|MERGE_RESOLUTION|>--- conflicted
+++ resolved
@@ -34,10 +34,7 @@
   - description: List users
     name: telegram-list-users
   dockerimage: demisto/python3:3.10.11.61265
-<<<<<<< HEAD
-=======
   runonce: false
->>>>>>> 9ddafcfd
   script: '-'
   type: python
   subtype: python3
