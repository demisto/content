category: Utilities
commonfields:
  id: Cyren Inbox Security
  version: -1
configuration:
- additionalinfo: The endpoint  provided by your Cyren Representative. (use "sample" to test)
  display: Server URL
  name: url
  required: true
  type: 0
- additionalinfo: The client iD provided by your Cyren Representative. (use "sample" to test)
  display: Client ID
  name: client_id
  required: true
  type: 0
- additionalinfo: The client secret provided by your Cyren Representative. (use "sample" to test)
  display: Client Secret
  name: client_secret
  required: true
  type: 4
- additionalinfo: 1 day, 2 days, etc...
  defaultvalue: 3 days
  display: First fetch time
  name: first_fetch
  type: 0
  required: false
- defaultvalue: "10"
  display: Maximum number of incidents per fetch
  name: max_fetch
  type: 0
  required: false
- display: Incident type
  name: incidentType
  type: 13
  required: false
- display: Fetch incidents
  name: isFetch
  type: 8
  required: false
description: Cyren Inbox Security is an innovative solution that safeguards Office 365 mailboxes in your organization against evasive phishing, business email compromise (BEC), and fraud. This integration imports incidents from Cyren Inbox Security into XSOAR, and includes a playbook for incident resolution.
display: Cyren Inbox Security
name: Cyren Inbox Security
script:
  commands:
  - arguments:
    - description: case ID
      name: case_id
      required: true
    - auto: PREDEFINED
      default: true
      description: resolution
      name: resolution
      predefined:
      - phishing
      - malware
      - clean
      - other
    - auto: PREDEFINED
      description: the reason of the resolution
      name: resolution_reason
      predefined:
      - Identified phishing URL
      - Identified suspicious sender
      - Other
      - Scam
      - Spam
    - description: free text for resolution reason
      name: resolution_reason_text
    - auto: PREDEFINED
      description: remediation actions to perform
      isArray: true
      name: actions
      predefined:
      - MOVE_TO_SPAM
      - MOVE_TO_DELETED
      - ADD_BANNER
      - SOFT_DELETE
      - MOVE_TO_INBOX
      - REMOVE_BANNER
    description: resolve a case and remediate incidents
    name: cyren-resolve-and-remediate
    outputs:
    - contextPath: Cyren.data.status
      description: status of actions performed
      type: string
<<<<<<< HEAD
  dockerimage: demisto/python3:3.10.12.63474
=======
  dockerimage: demisto/python3:3.10.14.90585
>>>>>>> 90cf3b88
  isfetch: true
  script: ''
  subtype: python3
  type: python
fromversion: 6.0.0
tests:
- No tests (auto formatted)
defaultclassifier: 2b2c9b9d-cfb4-46d6-8b0c-55e02bf9f62c
defaultmapperin: Cyren Inbox Security Mapper<|MERGE_RESOLUTION|>--- conflicted
+++ resolved
@@ -83,11 +83,7 @@
     - contextPath: Cyren.data.status
       description: status of actions performed
       type: string
-<<<<<<< HEAD
-  dockerimage: demisto/python3:3.10.12.63474
-=======
   dockerimage: demisto/python3:3.10.14.90585
->>>>>>> 90cf3b88
   isfetch: true
   script: ''
   subtype: python3
