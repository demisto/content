import demistomock as demisto  # noqa: F401
import urllib3
from CommonServerPython import *  # noqa: F401

# Disable insecure warnings
urllib3.disable_warnings()

DEFAULT_LIST_FIELD = [
    "name",
    "uid",
    "type",
    "ipv4-address",
    "ipv6-address",
    "domain-name",
    "domain-uid",
    "groups",
    "read-only",
    "creator",
    "last-modifier",
]


class Client(BaseClient):
    """
    Client for CheckPoint RESTful API.
    Args:
          base_url (str): the URL of CheckPoint.
          sid (str): CheckPoint session ID of the current user session. [Optional]
          use_ssl (bool): specifies whether to verify the SSL certificate or not.
          use_proxy (bool): specifies if to use Demisto proxy settings.
    """

    def __init__(self, base_url: str, use_ssl: bool, use_proxy: bool, sid: Optional[str] = None, **kwargs):
        super().__init__(base_url, verify=use_ssl, proxy=use_proxy, **kwargs)
        self.verify = use_ssl
        self.sid = sid if sid != "None" else None
        self.has_performed_login = False  # set to True once username and password are used to login.
        """ Note that Client is "disposable", and will not be the same object on the next command,
        has_performed_login is used to decide whether to logout after running the command."""

    @property
    def headers(self):
        if self.sid is None:  # for logging in, before self.sid is set
            return {"Content-Type": "application/json"}
        return {"Content-Type": "application/json", "X-chkp-sid": self.sid}

    def login(self, username: str, password: str, session_timeout: int, domain_arg: str = None) -> CommandResults:
        """login to a checkpoint admin account using username and password."""

        json_body = {"user": username, "password": password, "session-timeout": session_timeout}
        if domain_arg:
            json_body["domain"] = domain_arg

        response = self._http_request(method="POST", url_suffix="login", json_data=json_body, headers=self.headers)
        sid = response.get("sid", "")

        if sid:
            self.sid = sid
            self.has_performed_login = True
            demisto.debug(f"login: success, saving sid={sid} to integrationContext")
            demisto.setIntegrationContext({"cp_sid": sid})
        else:
            demisto.debug("login: failed, clearing integrationContext")
            demisto.setIntegrationContext({})

        printable_result = {"session-id": sid}
        readable_output = tableToMarkdown("CheckPoint session data:", printable_result)

        return CommandResults(
            outputs_prefix="CheckPoint.Login",
            outputs_key_field="uid",
            readable_output=readable_output,
            outputs=printable_result,
            raw_response=response,
        )

    def restore_sid_from_context_or_login(self, username: str, password: str, session_timeout: int, domain_arg: str = None):
        if sid_from_context := demisto.getIntegrationContext().get("cp_sid"):
            demisto.debug(f"restore sid: success, setting restored sid on Client (sid={sid_from_context})")
            self.sid = sid_from_context
        else:
            demisto.debug("restore sid: failed to restore, logging in")
            self.login(username, password, session_timeout, domain_arg)

    def test_connection(self):
        """
        Returns ok on a successful connection to the CheckPoint Firewall API.
        Otherwise, an exception should be raised by self._http_request()
        """
        response = self._http_request(
            method="POST",
            url_suffix="show-api-versions",
            headers=self.headers,
            ok_codes=(200, 500),
            resp_type="response",
            json_data={},
        )
        if response.status_code == 500:
            return "Server Error: make sure Server URL and Server Port are correctly set"

        if response.json() and response.json().get("message") == "Missing header: [X-chkp-sid]":
            return "\nWrong credentials! Please check the username and password you entered and try again."

        return "ok"

    def logout(self) -> str:
        """logout from current session, returning the response message"""
        response = self._http_request(method="POST", url_suffix="logout", headers=self.headers, json_data={})
        self.sid = None
        demisto.setIntegrationContext({})
        self.has_performed_login = False

        message = response.get("message")
        demisto.debug(f"logout: sid={self.sid}, message={message}")
        return message

    def list_hosts(self, limit: int, offset: int):
        return self._http_request(
            method="POST",
            url_suffix="show-hosts",
            headers=self.headers,
            resp_type="json",
            json_data={"limit": limit, "offset": offset},
        )

    def get_host(self, identifier: str):
        return self._http_request(method="POST", url_suffix="show-host", headers=self.headers, json_data={"name": identifier})

    def add_host(self, name, ip_address, ignore_warnings: bool, ignore_errors: bool, groups):
        return self._http_request(
            method="POST",
            url_suffix="add-host",
            headers=self.headers,
            json_data={
                "name": name,
                "ip-address": ip_address,
                "ignore-warnings": ignore_warnings,
                "ignore-errors": ignore_errors,
                "groups": groups,
            },
        )

    def update_host(
        self,
        identifier: str,
        ignore_warnings: bool,
        ignore_errors: bool,
        ip_address: Optional[str],
        new_name: Optional[str],
        comments: Optional[str],
        groups,
    ):
        body = {
            "name": identifier,
            "ip-address": ip_address,
            "new-name": new_name,
            "comments": comments,
            "ignore-warnings": ignore_warnings,
            "ignore-errors": ignore_errors,
            "groups": groups,
        }
        response = self._http_request(method="POST", url_suffix="set-host", headers=self.headers, json_data=body)
        return response

    def delete_host(self, identifier: str, ignore_warnings: bool, ignore_errors: bool):
        return self._http_request(
            method="POST",
            url_suffix="delete-host",
            headers=self.headers,
            json_data={"name": identifier, "ignore-warnings": ignore_warnings, "ignore-errors": ignore_errors},
        )

    def list_groups(self, limit: int, offset: int):
        return self._http_request(
            method="POST", url_suffix="show-groups", headers=self.headers, json_data={"limit": limit, "offset": offset}
        )

    def get_group(self, identifier: str):
        return self._http_request(method="POST", url_suffix="show-group", headers=self.headers, json_data={"name": identifier})

    def add_group(self, name: str):
        return self._http_request(method="POST", url_suffix="add-group", headers=self.headers, json_data={"name": name})

    def update_group(
        self,
        identifier: str,
        ignore_warnings: bool,
        ignore_errors: bool,
        action: str,
        members,
        new_name: Optional[str],
        comments: Optional[str],
    ):
        # If the desired action is to add or remove members, they should be specified differently.
        members_value = {action: members} if action in ["add", "remove"] else members
        body = {
            "name": identifier,
            "new-name": new_name,
            "members": members_value,
            "comments": comments,
            "ignore-warnings": ignore_warnings,
            "ignore-errors": ignore_errors,
        }

        response = self._http_request(method="POST", url_suffix="set-group", headers=self.headers, json_data=body)
        return response

    def delete_group(self, identifier: str):
        return self._http_request(method="POST", url_suffix="delete-group", headers=self.headers, json_data={"name": identifier})

    def list_address_ranges(self, limit: int, offset: int):
        return self._http_request(
            method="POST", url_suffix="show-address-ranges", headers=self.headers, json_data={"limit": limit, "offset": offset}
        )

    def get_address_range(self, identifier: str):
        return self._http_request(
            method="POST", url_suffix="show-address-range", headers=self.headers, json_data={"name": identifier}
        )

    def add_address_range(
        self,
        name: str,
        ip_address_first: str,
        ip_address_last: str,
        set_if_exists: bool,
        ignore_warnings: bool,
        ignore_errors: bool,
        groups,
    ):
        body = {
            "name": name,
            "ip-address-first": ip_address_first,
            "ip-address-last": ip_address_last,
            "set-if-exists": set_if_exists,
            "ignore-warnings": ignore_warnings,
            "ignore-errors": ignore_errors,
            "groups": groups,
        }
        return self._http_request(method="POST", url_suffix="add-address-range", headers=self.headers, json_data=body)

    def update_address_range(
        self,
        identifier: str,
        ignore_warnings: bool,
        ignore_errors: bool,
        ip_address_first: Optional[str],
        ip_address_last: Optional[str],
        new_name: Optional[str],
        comments: Optional[str],
        groups,
    ):
        body = {
            "name": identifier,
            "ip-address-first": ip_address_first,
            "ip-address-last": ip_address_last,
            "new-name": new_name,
            "comments": comments,
            "ignore-warnings": ignore_warnings,
            "ignore-errors": ignore_errors,
            "groups": groups,
        }
        return self._http_request(method="POST", url_suffix="set-address-range", headers=self.headers, json_data=body)

    def delete_address_range(self, identifier: str):
        return self._http_request(
            method="POST", url_suffix="delete-address-range", headers=self.headers, json_data={"name": identifier}
        )

    def list_threat_indicators(self, limit: int, offset: int):
        return self._http_request(
            method="POST", url_suffix="show-threat-indicators", headers=self.headers, json_data={"limit": limit, "offset": offset}
        )

    def get_threat_indicator(self, identifier):
        return self._http_request(
            method="POST", url_suffix="show-threat-indicator", headers=self.headers, json_data={"name": identifier}
        )

    def add_threat_indicator(self, name: str, observables: list):
        return self._http_request(
            method="POST",
            url_suffix="add-threat-indicator",
            headers=self.headers,
            json_data={"name": name, "observables": observables},
        )

    def update_threat_indicator(self, identifier: str, action: str = None, new_name: str = None, comments: str = None):
        body = {"name": identifier, "action": action, "new-name": new_name, "comments": comments}
        return self._http_request(method="POST", url_suffix="set-threat-indicator", headers=self.headers, json_data=body)

    def delete_threat_indicator(self, identifier: str):
        return self._http_request(
            method="POST", url_suffix="delete-threat-indicator", headers=self.headers, json_data={"name": identifier}
        )

    def list_access_rule(self, identifier: str, limit: int, offset: int):
        body = {"name": identifier, "limit": limit, "offset": offset}
        return self._http_request(method="POST", url_suffix="show-access-rulebase", headers=self.headers, json_data=body)

    def add_rule(self, layer: str, position, action: str, name: Optional[str], vpn: Optional[str], destination, service, source):
        body = {
            "layer": layer,
            "position": position,
            "name": name,
            "action": action,
            "destination": destination,
            "service": service,
            "source": source,
            "vpn": vpn,
        }
        return self._http_request(method="POST", url_suffix="add-access-rule", headers=self.headers, json_data=body)

    def update_rule(
        self,
        identifier: str,
        layer: str,
        ignore_warnings: bool,
        ignore_errors: bool,
        enabled: bool,
        action: Optional[str],
        new_name: Optional[str],
        new_position,
    ):
        body = {
            "name": identifier,
            "layer": layer,
            "action": action,
            "enabled": enabled,
            "new-name": new_name,
            "new-position": new_position,
            "ignore-warnings": ignore_warnings,
            "ignore-errors": ignore_errors,
        }
        return self._http_request(method="POST", url_suffix="set-access-rule", headers=self.headers, json_data=body)

    def delete_rule(self, identifier: str, layer: str):
        return self._http_request(
            method="POST", url_suffix="delete-access-rule", headers=self.headers, json_data={"name": identifier, "layer": layer}
        )

    def list_application_site(self, limit: int, offset: int):
        body = {"limit": limit, "offset": offset}
        return self._http_request(method="POST", url_suffix="show-application-sites", headers=self.headers, json_data=body)

    def add_application_site(self, name: str, primary_category: str, identifier, groups):
        body = {"name": name, "primary-category": primary_category, "url-list": identifier, "groups": groups}
        return self._http_request(method="POST", url_suffix="add-application-site", headers=self.headers, json_data=body)

    def update_application_site(
        self,
        identifier: str,
        urls_defined_as_regular_expression: bool,
        groups,
        url_list,
        description: Optional[str],
        new_name: Optional[str],
        primary_category: Optional[str],
        application_signature: Optional[str],
    ):
        body = {
            "name": identifier,
            "description": description,
            "new-name": new_name,
            "primary-category": primary_category,
            "urls-defined-as-regular-expression": urls_defined_as_regular_expression,
            "groups": groups,
            "application-signature": application_signature,
            "url-list": url_list,
        }
        return self._http_request(method="POST", url_suffix="set-application-site", headers=self.headers, json_data=body)

    def add_objects_batch(self, object_type, add_list):
        body = {"objects": [{"type": object_type, "list": add_list}]}
        return self._http_request(method="POST", url_suffix="add-objects-batch", headers=self.headers, json_data=body)

    def delete_objects_batch(self, object_type, delete_list):
        body = {"objects": [{"type": object_type, "list": delete_list}]}
        return self._http_request(method="POST", url_suffix="delete-objects-batch", headers=self.headers, json_data=body)

    def delete_application_site(self, identifier: str):
        return self._http_request(
            method="POST", url_suffix="delete-application-site", headers=self.headers, json_data={"name": identifier}
        )

    def show_task(self, task_id):
        return self._http_request(method="POST", url_suffix="show-task", headers=self.headers, json_data={"task-id": task_id})

    def list_objects(self, limit: int, offset: int, filter_search: str, ip_only: bool, object_type: str):
        body = {"limit": limit, "offset": offset, "filter": filter_search, "ip-only": ip_only, "type": object_type}
        return self._http_request(method="POST", url_suffix="show-objects", headers=self.headers, json_data=body)

    def list_application_site_categories(self, limit: int, offset: int):
        body = {"limit": limit, "offset": offset}
        return self._http_request(
            method="POST", url_suffix="show-application-site-categories", headers=self.headers, json_data=body
        )

    def get_application_site_category(self, identifier: str):
        return self._http_request(
            method="POST", url_suffix="show-application-site-category", headers=self.headers, json_data={"name": identifier}
        )

    def add_application_site_category(self, identifier: str, groups):
        body = {"name": identifier, "groups": groups}
        return self._http_request(method="POST", url_suffix="add-application-site-category", headers=self.headers, json_data=body)

    def list_packages(self, limit: int, offset: int):
        response = self._http_request(
            method="POST", url_suffix="show-packages", headers=self.headers, json_data={"limit": limit, "offset": offset}
        )
        return response.get("packages")

    def list_package(self, identifier: str):
        return self._http_request(method="POST", url_suffix="show-package", headers=self.headers, json_data={"name": identifier})

    def list_gateways(self, limit: int, offset: int):
        response = self._http_request(
            method="POST",
            url_suffix="show-gateways-and-servers",
            headers=self.headers,
            json_data={"limit": limit, "offset": offset, "details-level": "full"},
        )
        return response.get("objects")

    def publish(self):
        return self._http_request(method="POST", url_suffix="publish", headers=self.headers, json_data={})

    def install_policy(self, policy_package: str, targets, access: bool):
        body = {
            "policy-package": policy_package,
            "targets": targets,
            "access": access,
        }
        return self._http_request(method="POST", url_suffix="install-policy", headers=self.headers, json_data=body)

    def verify_policy(self, policy_package: str):
        body = {
            "policy-package": policy_package,
        }
        return self._http_request(method="POST", url_suffix="verify-policy", headers=self.headers, json_data=body)

    def show_threat_protection(self, uid: str, name: str, properties: bool, profiles: bool):
        body = {"show-ips-additional-properties": properties, "show-profiles": profiles}
        if uid:
            body["uid"] = uid  # type: ignore

        elif name:
            body["name"] = name  # type: ignore
        return self._http_request(method="POST", url_suffix="show-threat-protection", headers=self.headers, json_data=body)

    def show_threat_protections(self, args):
        return self._http_request(method="POST", url_suffix="show-threat-protections", headers=self.headers, json_data=args)

    def add_threat_profile(self, args):
        return self._http_request(method="POST", url_suffix="add-threat-profile", headers=self.headers, json_data=args)

    def delete_threat_protections(self, args):
        return self._http_request(method="POST", url_suffix="delete-threat-protections", headers=self.headers, json_data=args)

    def set_threat_protection(self, args):
        return self._http_request(method="POST", url_suffix="set-threat-protection", headers=self.headers, json_data=args)


def checkpoint_list_hosts_command(client: Client, limit: int, offset: int) -> CommandResults:
    """
    Retrieve all host objects.

    Args:
        client (Client): CheckPoint client.
        limit (int): The maximal number of returned results. default is 50.
        offset (int): Number of the results to initially skip. default is 0.
    """
    printable_result = []
    readable_output = ""

    result = client.list_hosts(limit, offset)
    demisto.info(result)
    if result:
        if result.get("total") == 0:
            readable_output = "No hosts objects were found."
        else:
            result = result.get("objects")
            for element in result:
                current_printable_result = {}
                for endpoint in DEFAULT_LIST_FIELD:
                    current_printable_result[endpoint] = element.get(endpoint)
                printable_result.extend([current_printable_result])

            readable_output = tableToMarkdown(
                "CheckPoint data for all hosts:", printable_result, DEFAULT_LIST_FIELD, removeNull=True
            )
    command_results = CommandResults(
        outputs_prefix="CheckPoint.Host",
        outputs_key_field="uid",
        readable_output=readable_output,
        outputs=printable_result,
        raw_response=result,
    )
    return command_results


def checkpoint_get_host_command(client: Client, identifier: str) -> CommandResults:
    """
    Show existing host object using object name or uid.

    Args:
        client (Client): CheckPoint client.
        identifier(str): uid or name.
    """
    result = client.get_host(identifier)
    printable_result = build_printable_result(DEFAULT_LIST_FIELD, result)
    readable_output = tableToMarkdown(
        f"CheckPoint data of host object {identifier}:", printable_result, headers=DEFAULT_LIST_FIELD, removeNull=True
    )
    readable_output, printable_result = build_group_data(result, readable_output, printable_result)

    command_results = CommandResults(
        outputs_prefix="CheckPoint.Host",
        outputs_key_field="uid",
        readable_output=readable_output,
        outputs=printable_result,
        raw_response=result,
    )
    return command_results


def checkpoint_add_host_command(
    client: Client, name, ip_address, ignore_warnings: Union[bool, str], ignore_errors: Union[bool, str], groups: str = None
) -> CommandResults:
    """
    Add new host object.

    Args:
        client (Client): CheckPoint client.
        name(str): host name.
        ip_address: ip address linked to the host.
        groups (str or list): Collection of group identifiers.
        ignore_warnings (str): Whether to ignore warnings when adding a host.
        ignore_errors (str): Whether to ignore errors when adding a host.
    """
    name = argToList(name)
    ip_address = argToList(ip_address)
    groups = argToList(groups)
    ignore_warnings = argToBoolean(ignore_warnings)
    ignore_errors = argToBoolean(ignore_errors)

    result = []
<<<<<<< HEAD
    context = []
    readable_output = ''
    headers = ['name', 'uid', 'type', 'domain-name', 'domain-type', 'domain-uid', 'creator',
               'last-modifier', 'ipv4-address', 'ipv6-address', 'read-only', 'groups']
=======
    printable_result = {}
    readable_output = ""
    headers = [
        "name",
        "uid",
        "type",
        "domain-name",
        "domain-type",
        "domain-uid",
        "creator",
        "last-modifier",
        "ipv4-address",
        "ipv6-address",
        "read-only",
        "groups",
    ]
>>>>>>> 985a016f

    if len(name) != len(ip_address):
        raise ValueError("Number of host-names and host-IP has to be equal")
    else:
        for index, item in enumerate(name):
            current_result = client.add_host(item, ip_address[index], ignore_warnings, ignore_errors, groups)
            printable_result = build_printable_result(headers, current_result)
            current_readable_output = tableToMarkdown(
                "CheckPoint data for adding host:", printable_result, headers=headers, removeNull=True
            )
            readable_output = readable_output + current_readable_output
            result.append(current_result)
            context.append(printable_result)
    command_results = CommandResults(
        outputs_prefix="CheckPoint.Host",
        outputs_key_field="uid",
        readable_output=readable_output,
<<<<<<< HEAD
        outputs=context,
        raw_response=result
=======
        outputs=printable_result,
        raw_response=result,
>>>>>>> 985a016f
    )
    return command_results


def checkpoint_update_host_command(
    client: Client,
    identifier: str,
    ignore_warnings: bool,
    ignore_errors: bool,
    ip_address: str = None,
    new_name: str = None,
    comments: str = None,
    groups=None,
) -> CommandResults:
    """
    Edit existing host using object name or uid.

    Args:
        client (Client): CheckPoint client.
        identifier(str): uid or name.
        ignore_warnings(bool):Apply changes ignoring warnings.
        ignore_errors(bool): Apply changes ignoring errors. You won't be able to publish such
                             a changes. If ignore-warnings flag was omitted- warnings will also
                             be ignored
        ip_address (object): ip address linked to the host.
        new_name(str): New name of the object.
        comments(str): Comments string.
        groups (str or list): Collection of group identifiers.

    """
    groups = argToList(groups)
    result = client.update_host(identifier, ignore_warnings, ignore_errors, ip_address, new_name, comments, groups)

    headers = [
        "name",
        "uid",
        "type",
        "domain-name",
        "domain-type",
        "domain-uid",
        "creator",
        "comments",
        "ipv4-address",
        "last-modifier",
        "read-only",
    ]
    printable_result = build_printable_result(headers, result)
    readable_output = tableToMarkdown("CheckPoint data for updating a host:", printable_result, headers=headers, removeNull=True)

    readable_output, printable_result = build_group_data(result, readable_output, printable_result)

    command_results = CommandResults(
        outputs_prefix="CheckPoint.Host",
        outputs_key_field="uid",
        readable_output=readable_output,
        outputs=printable_result,
        raw_response=result,
    )
    return command_results


def checkpoint_delete_host_command(client: Client, identifier, ignore_warnings: bool, ignore_errors: bool) -> CommandResults:
    """
    delete host object using object name or uid.

    Args:
        client (Client): CheckPoint client.
        identifier (str): uid or name.
        ignore_warnings (bool): Whether to ignore warnings when adding a host.
        ignore_errors (bool): Whether to ignore errors when adding a host.
    """
    identifiers_list = argToList(identifier)
    readable_output = ""
    printable_result = {}
    result = []
    for item in identifiers_list:
        current_result = client.delete_host(item, ignore_warnings, ignore_errors)
        result.append(current_result)
        printable_result = {"message": current_result.get("message")}
        current_readable_output = tableToMarkdown("CheckPoint data for deleting host:", printable_result)
        readable_output = readable_output + current_readable_output

    command_results = CommandResults(
        outputs_prefix="CheckPoint.Host",
        outputs_key_field="uid",
        readable_output=readable_output,
        outputs=printable_result,
        raw_response=result,
    )
    return command_results


def checkpoint_list_groups_command(client: Client, limit: int, offset: int) -> CommandResults:
    """
    Retrieve all group objects.

    Args:
        client (Client): CheckPoint client.
        limit (int): The maximal number of returned results. default is 50.
        offset (int): Number of the results to initially skip. default is 0.
    """
    result = client.list_groups(limit, offset)
    result = result.get("objects")

    printable_result = []
    readable_output = ""

    if result:
        for element in result:
            current_printable_result = {}
            for endpoint in DEFAULT_LIST_FIELD:
                current_printable_result[endpoint] = element.get(endpoint)
            printable_result.append(current_printable_result)

        readable_output = tableToMarkdown(
            "CheckPoint data for all groups:", printable_result, DEFAULT_LIST_FIELD, removeNull=True
        )

    command_results = CommandResults(
        outputs_prefix="CheckPoint.Group",
        outputs_key_field="uid",
        readable_output=readable_output,
        outputs=printable_result,
        raw_response=result,
    )
    return command_results


def checkpoint_get_group_command(client: Client, identifier: str) -> CommandResults:
    """
    Show existing group object using object name or uid.

    Args:
        client (Client): CheckPoint client.
        identifier(str): uid or name.
    """
    result = client.get_group(identifier)
    printable_result = build_printable_result(DEFAULT_LIST_FIELD, result)
    readable_output = tableToMarkdown(
        f"CheckPoint for {identifier} group:", printable_result, headers=DEFAULT_LIST_FIELD, removeNull=True
    )
    readable_output, printable_result = build_member_data(result, readable_output, printable_result)

    command_results = CommandResults(
        outputs_prefix="CheckPoint.Group",
        outputs_key_field="uid",
        readable_output=readable_output,
        outputs=printable_result,
        raw_response=result,
    )
    return command_results


def checkpoint_add_group_command(client: Client, name) -> CommandResults:
    """
    add group objects.

    Args:
        client (Client): CheckPoint client.
        name(str): Object name. Must be unique in the domain.
    """
    headers = [
        "name",
        "uid",
        "type",
        "domain-name",
        "domain-type",
        "domain-uid",
        "creator",
        "last-modifier",
        "ipv4-address",
        "ipv6-address",
        "read-only",
        "groups",
    ]
    name = argToList(name)
    result = []
    printable_result = {}
    readable_output = ""

    for item in enumerate(name):
        current_result = client.add_group(item[1])
        printable_result = build_printable_result(headers, current_result)
        current_readable_output = tableToMarkdown(
            "CheckPoint data for adding group:", printable_result, headers=headers, removeNull=True
        )
        readable_output = readable_output + current_readable_output
        result.append(current_result)
    command_results = CommandResults(
        outputs_prefix="CheckPoint.Group",
        outputs_key_field="uid",
        readable_output=readable_output,
        outputs=printable_result,
        raw_response=result,
    )
    return command_results


def checkpoint_update_group_command(
    client: Client,
    identifier: str,
    ignore_warnings: bool,
    ignore_errors: bool,
    action: str = "",
    members=None,
    new_name: str = None,
    comments: str = None,
) -> CommandResults:
    """
    Edit existing group using object name or uid.

    Args:
        client (Client): CheckPoint client.
        identifier(str): uid or name.
        ignore_warnings(bool):Apply changes ignoring warnings.
        action(str): The action to take towards the modified objects.
        ignore_errors(bool): Apply changes ignoring errors. You won't be able to publish such
                             a changes. If ignore-warnings flag was omitted- warnings will also
                             be ignored
        members(object): Collection of Network objects identified by the name or UID.
        new_name(str): New name of the object.
        comments(str): Comments string.
    """
    if members:
        # noinspection PyTypeChecker
        members = argToList(members)
    result = client.update_group(identifier, ignore_warnings, ignore_errors, action, members, new_name, comments)
    headers = ["name", "uid", "type", "domain-name", "domain-type", "domain-uid", "creator", "last-modifier", "read-only"]
    printable_result = build_printable_result(headers, result)
    readable_output = tableToMarkdown("CheckPoint data for updating a group:", printable_result, headers=headers, removeNull=True)

    command_results = CommandResults(
        outputs_prefix="CheckPoint.Group",
        outputs_key_field="uid",
        readable_output=readable_output,
        outputs=printable_result,
        raw_response=result,
    )
    return command_results


def checkpoint_delete_group_command(client: Client, identifier) -> CommandResults:
    """
    delete group object using object name or uid.

    Args:
        client (Client): CheckPoint client.
        identifier(str): uid or name.
    """
    identifier = argToList(identifier)
    readable_output = ""
    printable_result = {}
    result = {}

    for item in enumerate(identifier):
        current_result = client.delete_group(item[1])
        result.update(current_result)
        printable_result = {"message": current_result.get("message")}
        current_readable_output = tableToMarkdown(f"CheckPoint data for deleting {item[1]}:", printable_result)
        readable_output = readable_output + current_readable_output

    command_results = CommandResults(
        outputs_prefix="CheckPoint.Group",
        outputs_key_field="uid",
        readable_output=readable_output,
        outputs=printable_result,
        raw_response=result,
    )
    return command_results


def checkpoint_list_address_range_command(client: Client, limit: int, offset: int) -> CommandResults:
    """
    Retrieve all address range objects.

    Args:
        client (Client): CheckPoint client.
        limit (int): The maximal number of returned results. default is 50.
        offset (int): Number of the results to initially skip. default is 0.
    """
    result = client.list_address_ranges(limit, offset)
    result = result.get("objects")

    printable_result = []
    readable_output = ""

    if result:
        for element in result:
            current_printable_result = {}
            for endpoint in DEFAULT_LIST_FIELD:
                current_printable_result[endpoint] = element.get(endpoint)
            printable_result.append(current_printable_result)

        readable_output = tableToMarkdown(
            "CheckPoint data for all address ranges:", printable_result, DEFAULT_LIST_FIELD, removeNull=True
        )
    command_results = CommandResults(
        outputs_prefix="CheckPoint.AddressRange",
        outputs_key_field="uid",
        readable_output=readable_output,
        outputs=printable_result,
        raw_response=result,
    )
    return command_results


def checkpoint_get_address_range_command(client: Client, identifier: str) -> CommandResults:
    """
    Show existing address range object using object name or uid.

    Args:
        client (Client): CheckPoint client.
        identifier(str): uid or name.
    """
    result = client.get_address_range(identifier)
    printable_result = build_printable_result(DEFAULT_LIST_FIELD, result)
    readable_output = tableToMarkdown(
        f"CheckPoint data for {identifier} address range:", printable_result, headers=DEFAULT_LIST_FIELD, removeNull=True
    )
    readable_output, printable_result = build_group_data(result, readable_output, printable_result)

    command_results = CommandResults(
        outputs_prefix="CheckPoint.AddressRange",
        outputs_key_field="uid",
        readable_output=readable_output,
        outputs=printable_result,
        raw_response=result,
    )
    return command_results


def checkpoint_add_address_range_command(
    client: Client,
    name: str,
    ip_address_first: str,
    ip_address_last: str,
    set_if_exists: bool,
    ignore_warnings: bool,
    ignore_errors: bool,
    groups=None,
) -> CommandResults:
    """
    add address range object.

    Args:
        client (Client): CheckPoint client.
        name(str): Object name. Must be unique in the domain.
        ip_address_first(str): First IP address in the range. IPv4 or IPv6 address.
        ip_address_last(str): Last IP address in the range. IPv4 or IPv6 address.
        set_if_exists(bool): If another object with the same identifier already exists,
                             it will be updated.
        ignore_warnings(bool): Apply changes ignoring warnings.
        ignore_errors(bool): Apply changes ignoring errors
        groups(str or list): Collection of group identifiers.
    """
    if groups:
        groups = argToList(groups)
    headers = [
        "name",
        "uid",
        "type",
        "domain-name",
        "domain-type",
        "domain-uid",
        "creator",
        "ipv4-address-first",
        "ipv4-address-last",
        "ipv6-address-first",
        "ipv6-address-last",
        "last-modifier",
        "read-only",
    ]

    result = client.add_address_range(
        name, ip_address_first, ip_address_last, set_if_exists, ignore_warnings, ignore_errors, groups
    )
    printable_result = build_printable_result(headers, result)
    readable_output = tableToMarkdown(
        "CheckPoint data for adding an address range:", printable_result, headers=headers, removeNull=True
    )
    readable_output, printable_result = build_group_data(result, readable_output, printable_result)
    command_results = CommandResults(
        outputs_prefix="CheckPoint.AddressRange",
        outputs_key_field="uid",
        readable_output=readable_output,
        outputs=printable_result,
        raw_response=result,
    )
    return command_results


def checkpoint_update_address_range_command(
    client: Client,
    identifier: str,
    ignore_warnings: bool,
    ignore_errors: bool,
    ip_address_first: str = None,
    ip_address_last: str = None,
    new_name: str = None,
    comments: str = None,
    groups=None,
) -> CommandResults:
    """
    Edit existing address range object using object name or uid.

    Args:
        client (Client): CheckPoint client.
        identifier(str): uid or name.
        ignore_warnings(bool):Apply changes ignoring warnings.
        ignore_errors(bool): Apply changes ignoring errors. You won't be able to publish such
                            a changes.
                             If ignore-warnings flag was omitted- warnings will also be ignored
        ip_address_first(str): First IP address in the range. IPv4 or IPv6 address.
        ip_address_last(str): Last IP address in the range. IPv4 or IPv6 address.
        new_name(str): New name of the object.
        comments(str): Comments string.
        groups(str or list): Collection of group identifiers.
    """
    if groups:
        groups = argToList(groups)
    result = client.update_address_range(
        identifier, ignore_warnings, ignore_errors, ip_address_first, ip_address_last, new_name, comments, groups
    )
    headers = [
        "name",
        "uid",
        "type",
        "domain-name",
        "domain-type",
        "domain-uid",
        "creator",
        "comments",
        "ipv4-address",
        "last-modifier",
        "read-only",
    ]
    printable_result = build_printable_result(headers, result)
    readable_output = tableToMarkdown(
        "CheckPoint data for updating an address range:", printable_result, headers=headers, removeNull=True
    )

    readable_output, printable_result = build_group_data(result, readable_output, printable_result)

    command_results = CommandResults(
        outputs_prefix="CheckPoint.AddressRange",
        outputs_key_field="uid",
        readable_output=readable_output,
        outputs=printable_result,
        raw_response=result,
    )
    return command_results


def checkpoint_delete_address_range_command(client: Client, identifier) -> CommandResults:
    """
    delete address range object using object name or uid.

    Args:
        client (Client): CheckPoint client.
        identifier(str): uid or name.
    """
    identifier = argToList(identifier)
    readable_output = ""
    printable_result = {}
    result = {}
    for item in enumerate(identifier):
        current_result = client.delete_address_range(item[1])
        result.update(current_result)
        printable_result = {"message": current_result.get("message")}
        current_readable_output = tableToMarkdown("CheckPoint data for deleting address range:", printable_result)
        readable_output = readable_output + current_readable_output

    command_results = CommandResults(
        outputs_prefix="CheckPoint.AddressRange",
        outputs_key_field="uid",
        readable_output=readable_output,
        outputs=printable_result,
        raw_response=result,
    )
    return command_results


def checkpoint_list_threat_indicator_command(client: Client, limit: int, offset: int) -> CommandResults:
    """
    Retrieve all threat indicator objects.

    Args:
        client (Client): CheckPoint client.
        limit (int): The maximal number of returned results. default is 50.
        offset (int): Number of the results to initially skip. default is 0.
    """
    result = client.list_threat_indicators(limit, offset)
    result["objects"] = result.pop("indicators")
    printable_result = []
    readable_output = ""

    result = result.get("objects")
    if result:
        for element in result:
            current_printable_result = {}
            for endpoint in DEFAULT_LIST_FIELD:
                current_printable_result[endpoint] = element.get(endpoint)
            printable_result.append(current_printable_result)

        readable_output = tableToMarkdown(
            "CheckPoint data for all threat indicators:", printable_result, DEFAULT_LIST_FIELD, removeNull=True
        )
    command_results = CommandResults(
        outputs_prefix="CheckPoint.ThreatIndicator",
        outputs_key_field="uid",
        readable_output=readable_output,
        outputs=printable_result,
        raw_response=result,
    )
    return command_results


def checkpoint_get_threat_indicator_command(client: Client, identifier: str) -> CommandResults:
    """
    Show existing threat indicator object using object name or uid.

    Args:
        client (Client): CheckPoint client.
        identifier(str): uid or name.
    """
    result = client.get_threat_indicator(identifier)
    headers = DEFAULT_LIST_FIELD + ["number-of-observables"]
    printable_result = build_printable_result(headers, result)
    readable_output = tableToMarkdown(
        f"CheckPoint data for {identifier} threat indicator:", printable_result, headers=headers, removeNull=True
    )
    readable_output, printable_result = build_group_data(result, readable_output, printable_result)

    command_results = CommandResults(
        outputs_prefix="CheckPoint.ThreatIndicator",
        outputs_key_field="uid",
        readable_output=readable_output,
        outputs=printable_result,
        raw_response=result,
    )
    return command_results


def checkpoint_add_threat_indicator_command(client: Client, name: str, observables: list) -> CommandResults:
    """
    Create new threat indicator.

    Args:
        client (Client): CheckPoint client.
        name(str): Object name. Must be unique in the domain.
        observables(list): The indicator's observables.
    """
    observables = argToList(observables)
    result = client.add_threat_indicator(name, observables)
    printable_result = {"task-id": result.get("task-id")}
    readable_output = tableToMarkdown("CheckPoint data for adding an threat indicator:", printable_result)
    command_results = CommandResults(
        outputs_prefix="CheckPoint.ThreatIndicator",
        outputs_key_field="uid",
        readable_output=readable_output,
        outputs=printable_result,
        raw_response=result,
    )
    return command_results


def checkpoint_update_threat_indicator_command(
    client: Client, identifier: str, action: str = None, new_name: str = None, comments: str = None
) -> CommandResults:
    """
    Edit existing threat indicator object using object name or uid.

    Args:
        client (Client): CheckPoint client.
        identifier(str): uid or name.
        action (str): the action to set. available options:
                            "Accept", "Drop", "Ask", "Inform", "Reject", "User Auth",
                            "Client Auth", "Apply Layer".
        new_name(str): New name of the object.
        comments(str): Comments string.
    """

    result = client.update_threat_indicator(identifier, action, new_name, comments)
    headers = [
        "name",
        "uid",
        "type",
        "domain-name",
        "domain-type",
        "domain-uid",
        "creator",
        "comments",
        "ipv4-address",
        "last-modifier",
        "read-only",
    ]
    printable_result = build_printable_result(headers, result)
    readable_output = tableToMarkdown(
        f"CheckPoint data for update {identifier} threat indicator", printable_result, headers=headers, removeNull=True
    )

    command_results = CommandResults(
        outputs_prefix="CheckPoint.ThreatIndicator",
        outputs_key_field="uid",
        readable_output=readable_output,
        outputs=printable_result,
        raw_response=result,
    )
    return command_results


def checkpoint_delete_threat_indicator_command(client: Client, identifier) -> CommandResults:
    """
    delete threat indicator object using object name or uid.

    Args:
        client (Client): CheckPoint client.
        identifier(str): uid or name.
    """
    identifier = argToList(identifier)
    readable_output = ""
    printable_result = {}
    result = {}
    for item in enumerate(identifier):
        current_result = client.delete_threat_indicator(item[1])
        result.update(current_result)
        printable_result = {"message": current_result.get("message")}
        current_readable_output = tableToMarkdown(f"CheckPoint status for deleting {item[1]}threat indicator:", printable_result)
        readable_output = readable_output + current_readable_output

    command_results = CommandResults(
        outputs_prefix="CheckPoint.ThreatIndicator",
        outputs_key_field="uid",
        readable_output=readable_output,
        outputs=printable_result,
        raw_response=result,
    )
    return command_results


def checkpoint_list_access_rule_command(client: Client, identifier: str, limit: int, offset: int) -> CommandResults:
    """
    Show existing access rule base objects using object name or uid.

    Args:
        client (Client): CheckPoint client.
        identifier(str): uid or name.
        limit (int): The maximal number of returned results.
        offset (int): Number of the results to initially skip.
    """
    printable_result = []
    readable_output = ""

    result = client.list_access_rule(identifier, limit, offset)
    result = result.get("rulebase")

    if result:
        for element in result:
            current_printable_result = {}
            for endpoint in DEFAULT_LIST_FIELD:
                current_printable_result[endpoint] = element.get(endpoint)
            printable_result.append(current_printable_result)

        readable_output = tableToMarkdown(
            "CheckPoint data for all access rule bases:", printable_result, DEFAULT_LIST_FIELD, removeNull=True
        )
    command_results = CommandResults(
        outputs_prefix="CheckPoint.AccessRule",
        outputs_key_field="uid",
        readable_output=readable_output,
        outputs=printable_result,
        raw_response=result,
    )
    return command_results


def checkpoint_add_access_rule_command(
    client: Client,
    layer: str,
    position,
    action: str,
    name: str = None,
    vpn: str = None,
    destination=None,
    service=None,
    source=None,
) -> CommandResults:
    """
    Add new access rule object.

    Args:
        client (Client): CheckPoint client.
        layer(str): Layer that the rule belongs to identified by the name or UID.
        position(int or str): IPosition in the rulebase.
                              int - add rule at a specific position
                              str - add rule at the position. vaild value: top, bottom
        name(str): rule name
        action(str): Action settings. valid values are: Accept, Drop, Apply Layer, Ask and Info
                     default value is Drop.

        vpn(str): Communities or Directional. Valid values: Any, All_GwToGw.
        destination(str or list): Collection of Network objects identified by the name or UID.
        service(str or list): Collection of Network objects identified by the name or UID.
        source(str or list): Collection of Network objects identified by the name or UID.
    """
    headers = ["name", "uid", "type", "domain-name", "domain-type", "domain-uid", "enabled", "layer", "creator", "last-modifier"]

    result = client.add_rule(layer, position, action, name, vpn, destination, service, source)
    printable_result = build_printable_result(headers, result)
    readable_output = tableToMarkdown(
        "CheckPoint data for adding access rule:", printable_result, headers=headers, removeNull=True
    )
    readable_output, printable_result = build_group_data(result, readable_output, printable_result)
    command_results = CommandResults(
        outputs_prefix="CheckPoint.AccessRule",
        outputs_key_field="uid",
        readable_output=readable_output,
        outputs=printable_result,
        raw_response=result,
    )
    return command_results


def checkpoint_update_access_rule_command(
    client: Client,
    identifier: str,
    layer: str,
    ignore_warnings: bool,
    ignore_errors: bool,
    enabled: bool,
    action: str = None,
    new_name: str = None,
    new_position=None,
) -> CommandResults:
    """
    Edit existing access rule object using object name or uid.

    Args:
        client (Client): CheckPoint client.
        identifier (str): uid, name or rule-number.
        layer (str): Layer that the rule belongs to identified by the name or UID.
        ignore_warnings(bool):Apply changes ignoring warnings.
        ignore_errors(bool): Apply changes ignoring errors. You won't be able to publish such
        a changes. If ignore-warnings flag was omitted- warnings will also be ignored
        enabled(bool): Enable/Disable the rule
        action (str): the action to set. available options:
                                    "Accept", "Drop", "Ask", "Inform", "Reject", "User Auth",
                                    "Client Auth", "Apply Layer".
        new_name(str): New name of the object.
        new_position(int or str): New position in the rulebase. value can be int or str:
                                int- add rule at the specific position
                                str- add rule at the position. valid values: top, bottom.
    """

    result = client.update_rule(identifier, layer, ignore_warnings, ignore_errors, enabled, action, new_name, new_position)
    headers = [
        "name",
        "uid",
        "type",
        "domain-name",
        "domain-type",
        "domain-uid",
        "action-name",
        "action-uid",
        "action-type",
        "content-direction",
        "creator",
        "enabled",
        "last-modifier",
    ]
    printable_result = build_printable_result(headers, result)

    action_data = result.get("action")
    if action_data:
        printable_result["action-name"] = action_data.get("name")
        printable_result["action-uid"] = action_data.get("uid")
        printable_result["action-type"] = action_data.get("type")

    readable_output = tableToMarkdown(
        "CheckPoint data for updating an access rule:", printable_result, headers=headers, removeNull=True
    )

    readable_output, printable_result = build_group_data(result, readable_output, printable_result)

    command_results = CommandResults(
        outputs_prefix="CheckPoint.AccessRule",
        outputs_key_field="uid",
        readable_output=readable_output,
        outputs=printable_result,
        raw_response=result,
    )
    return command_results


def checkpoint_delete_access_rule_command(client: Client, identifier, layer: str) -> CommandResults:
    """
    Delete existing rule object using object name or uid.

    Args:
        client (Client): CheckPoint client.
        identifier(str): uid, name or rule-number.
        layer(str): Layer that the rule belongs to identified by the name or UID.
    """
    identifier = argToList(identifier)
    readable_output = ""
    printable_result = {}
    result = {}
    for item in enumerate(identifier):
        current_result = client.delete_rule(item[1], layer)
        result.update(current_result)
        printable_result = {"message": current_result.get("message")}
        current_readable_output = tableToMarkdown(f"CheckPoint data for deleting access rule range: {item[1]}", printable_result)
        readable_output = readable_output + current_readable_output

    command_results = CommandResults(
        outputs_prefix="CheckPoint.AccessRule",
        outputs_key_field="uid",
        readable_output=readable_output,
        outputs=printable_result,
        raw_response=result,
    )
    return command_results


def checkpoint_list_application_site_command(client: Client, limit: int, offset: int) -> CommandResults:
    """
    Show existing application site objects using object name or uid.

    Args:
        client (Client): CheckPoint client.
        limit (int): The maximal number of returned results.
        offset (int): Number of the results to initially skip.
    """
    printable_result = []
    readable_output = ""

    result = client.list_application_site(limit, offset)
    result = result.get("objects")
    if result:
        for element in result:
            current_printable_result = {}
            for endpoint in DEFAULT_LIST_FIELD:
                current_printable_result[endpoint] = element.get(endpoint)
            printable_result.append(current_printable_result)
        readable_output = tableToMarkdown(
            "CheckPoint data for all access rule bases:", printable_result, DEFAULT_LIST_FIELD, removeNull=True
        )
    command_results = CommandResults(
        outputs_prefix="CheckPoint.ApplicationSite",
        outputs_key_field="uid",
        readable_output=readable_output,
        outputs=printable_result,
        raw_response=result,
    )
    return command_results


def checkpoint_add_application_site_command(client: Client, name: str, primary_category: str, identifier, groups=None):
    """
    Add application site objects.

    Args:
        client (Client): CheckPoint client.
        name(str): Object name. Must be unique in the domain.
        primary_category(str): Each application is assigned to one primary category
                                based on its most defining aspect.
        identifier(str or list): can be-
                               url-list(str or list): URLs that determine this particular
                               application
                               application-signature(str): Application signature generated by
                                                            Signature Tool.
        groups(str or list): Collection of group identifiers.
    """
    identifier = argToList(identifier)
    groups = argToList(groups)
    headers = [
        "name",
        "uid",
        "type",
        "url-list",
        "application-id",
        "domain-name",
        "domain-type",
        "domain-uid",
        "description",
        "creator",
        "last-modifier",
        "groups",
    ]

    result = client.add_application_site(name, primary_category, identifier, groups)
    printable_result = build_printable_result(headers, result)
    readable_output = tableToMarkdown(
        "CheckPoint data for adding application site:", printable_result, headers=headers, removeNull=True
    )
    readable_output, printable_result = build_group_data(result, readable_output, printable_result)
    command_results = CommandResults(
        outputs_prefix="CheckPoint.ApplicationSite",
        outputs_key_field="uid",
        readable_output=readable_output,
        outputs=printable_result,
        raw_response=result,
    )
    return command_results


def checkpoint_update_application_site_command(
    client: Client,
    identifier: str,
    urls_defined_as_regular_expression: bool,
    groups=None,
    url_list=None,
    url_list_to_add=None,
    url_list_to_remove=None,
    description: str = None,
    new_name: str = None,
    primary_category: str = None,
    application_signature: str = None,
):
    """
    Edit existing application site object using object name or uid.

    Args:
        client (Client): CheckPoint client.
        identifier: uid or name.
        url_list(str or list): URLs that determine this particular application.
                                can be a string of a URL or a list of URLs.
        url_list_to_add (str or list): Adds to collection of values.
        url_list_to_remove (str or list): Removes from collection of values.
        urls_defined_as_regular_expression(bool): States whether the URL is defined as a
                                                  Regular Expression or not.
        groups(str or list): Collection of group identifiers.
        description(str): A description for the application.
        new_name(str): New name of the object.
        primary_category (str): Each application is assigned to one primary category based on
                                its most defining aspect
        application_signature(str): Application signature generated by Signature Tool
    """

    url_list_object = None
    if url_list:
        url_list_object = argToList(url_list)

    elif url_list_to_add:
        url_list_to_add = argToList(url_list_to_add)
        url_list_object = {"add": url_list_to_add}

    elif url_list_to_remove:
        url_list_to_remove = argToList(url_list_to_remove)
        url_list_object = {"remove": url_list_to_remove}

    if groups:
        groups = argToList(groups)
    result = client.update_application_site(
        identifier,
        urls_defined_as_regular_expression,
        groups,
        url_list_object,
        description,
        new_name,
        primary_category,
        application_signature,
    )
    headers = [
        "name",
        "uid",
        "type",
        "application-id",
        "primary-category",
        "url-list",
        "domain-name",
        "domain-type",
        "domain-uid",
        "description",
        "groups",
    ]
    printable_result = build_printable_result(headers, result)
    readable_output = tableToMarkdown(
        "CheckPoint data for updating an application site:", printable_result, headers=headers, removeNull=True
    )
    readable_output, printable_result = build_group_data(result, readable_output, printable_result)

    command_results = CommandResults(
        outputs_prefix="CheckPoint.ApplicationSite",
        outputs_key_field="uid",
        readable_output=readable_output,
        outputs=printable_result,
        raw_response=result,
    )
    return command_results


def checkpoint_delete_application_site_command(client: Client, identifier) -> CommandResults:
    """
    Delete existing application site object using object name or uid.

    Args:
        client (Client): CheckPoint client.
        identifier(str): uid, name or rule-number.
    """
    identifier = argToList(identifier)
    readable_output = ""
    printable_result = {}
    result = {}
    for item in enumerate(identifier):
        current_result = client.delete_application_site(item[1])
        result.update(current_result)
        printable_result = {"message": current_result.get("message")}
        current_readable_output = tableToMarkdown(f"CheckPoint data for deleting application site : {item[1]}", printable_result)
        readable_output = readable_output + current_readable_output

    command_results = CommandResults(
        outputs_prefix="CheckPoint.ApplicationSite",
        outputs_key_field="uid",
        readable_output=readable_output,
        outputs=printable_result,
        raw_response=result,
    )
    return command_results


def checkpoint_list_application_site_categories_command(client: Client, limit: int, offset: int) -> CommandResults:
    """
    Retrieve all application site categories objects.

    Args:
        client (Client): CheckPoint client.
        limit (int): The maximal number of returned results. default is 50.
        offset (int): Number of the results to initially skip. default is 0.
    """
    result = client.list_application_site_categories(limit, offset)
    result = result.get("objects")

    printable_result = []
    readable_output = ""

    if result:
        for element in result:
            current_printable_result = {}
            for endpoint in DEFAULT_LIST_FIELD:
                current_printable_result[endpoint] = element.get(endpoint)
            printable_result.append(current_printable_result)

        readable_output = tableToMarkdown(
            "CheckPoint data for all application site category:", printable_result, DEFAULT_LIST_FIELD, removeNull=True
        )
    command_results = CommandResults(
        outputs_prefix="CheckPoint.ApplicationSiteCategory",
        outputs_key_field="uid",
        readable_output=readable_output,
        outputs=printable_result,
        raw_response=result,
    )
    return command_results


def checkpoint_get_application_site_category_command(client: Client, identifier: str) -> CommandResults:
    """
    Show existing application site category object using object name or uid.

    Args:
        client (Client): CheckPoint client.
        identifier(str): uid or name.
    """
    result = client.get_application_site_category(identifier)
    printable_result = build_printable_result(DEFAULT_LIST_FIELD, result)
    readable_output = tableToMarkdown(
        "CheckPoint data for adding application site category:", printable_result, headers=DEFAULT_LIST_FIELD, removeNull=True
    )

    command_results = CommandResults(
        outputs_prefix="CheckPoint.ApplicationSiteCategory",
        outputs_key_field="uid",
        readable_output=readable_output,
        outputs=printable_result,
        raw_response=result,
    )
    return command_results


def checkpoint_add_application_site_category_command(client: Client, identifier: str, groups=None) -> CommandResults:
    """
    Add application site objects.

    Args:
        client (Client): CheckPoint client.
        identifier (str or list): Object name or unique identifier.
        groups (str or list): Collection of group identifiers.
    """
    identifier = argToList(identifier)
    groups = argToList(groups)

    headers = [
        "name",
        "uid",
        "type",
        "url-list",
        "application-id",
        "domain-name",
        "domain-type",
        "domain-uid",
        "description",
        "creator",
        "last-modifier",
        "groups",
    ]
    readable_output = ""
    printable_result = {}
    result = {}
    for item in enumerate(identifier):
        current_result = client.add_application_site_category(item[1], groups)
        result.update(current_result)

        printable_result = build_printable_result(headers, current_result)
        current_readable_output = tableToMarkdown(
            f"CheckPoint data for adding application site category {item[1]}:",
            printable_result,
            headers=headers,
            removeNull=True,
        )
        readable_output = readable_output + current_readable_output
        readable_output, printable_result = build_group_data(current_result, readable_output, printable_result)

    command_results = CommandResults(
        outputs_prefix="CheckPoint.ApplicationSite",
        outputs_key_field="uid",
        readable_output=readable_output,
        outputs=printable_result,
        raw_response=result,
    )
    return command_results


def checkpoint_list_objects_command(
    client: Client, limit: int, offset: int, filter_search: str, ip_only: bool, object_type: str
) -> CommandResults:
    """
    Retrieve data about objects.

        Args:
            client (Client): CheckPoint client.
            limit (int): The maximal number of returned results.
            offset (int): Number of the results to initially skip.
            filter_search(str): Search expression to filter objects by. To use IP search only,
                                set the "ip-only" parameter to true.
            ip_only(bool): If using "filter", use this field to search objects by their IP address
                           only, without involving the textual search. Default value is False.
            object_type(str): The objects' type, e.g.: host, service-tcp, network, address-range.
                       Default value is object.
    """

    printable_result = []
    readable_output = ""

    result = client.list_objects(limit, offset, filter_search, ip_only, object_type)
    result = result.get("objects")
    if result:
        for element in result:
            current_printable_result = {}
            for endpoint in DEFAULT_LIST_FIELD:
                current_printable_result[endpoint] = element.get(endpoint)
            printable_result.append(current_printable_result)
        readable_output = tableToMarkdown("CheckPoint data for objects:", printable_result, DEFAULT_LIST_FIELD, removeNull=True)
    command_results = CommandResults(
        outputs_prefix="CheckPoint.Objects",
        outputs_key_field="uid",
        readable_output=readable_output,
        outputs=printable_result,
        raw_response=result,
    )
    return command_results


def checkpoint_list_packages_command(client: Client, limit: int, offset: int) -> CommandResults:
    """
    Retrieve all policy packages.

    Args:
        client (Client): CheckPoint client.
        limit (int): The maximal number of returned results.
        offset (int): Number of the results to initially skip.
    """
    printable_result = []
    readable_output = ""
    headers = ["name", "uid", "type"]
    result = client.list_packages(limit, offset)
    if result:
        for element in result:
            current_printable_result = {}
            for endpoint in headers:
                current_printable_result[endpoint] = element.get(endpoint)
            printable_result.append(current_printable_result)
        readable_output = tableToMarkdown("CheckPoint data for all packages:", printable_result, headers, removeNull=True)
    command_results = CommandResults(
        outputs_prefix="CheckPoint.Packages",
        outputs_key_field="uid",
        readable_output=readable_output,
        outputs=printable_result,
        raw_response=result,
    )
    return command_results


def checkpoint_list_package_command(client: Client, identifier: str) -> CommandResults:
    """
    Show existing package object using object name or uid.

    Args:
        client (Client): CheckPoint client.
        identifier(str): uid or name.
    """
    printable_result = []
    readable_output = ""
    headers = ["target-name", "target-uid", "revision"]
    result = client.list_package(identifier)
    if result:
        gwinfo = result.get("installation-targets-revision")
        if gwinfo:
            for element in gwinfo:
                current_printable_result = {}
                current_printable_result["name"] = result.get("name")
                for endpoint in headers:
                    current_printable_result[endpoint] = element.get(endpoint)
                printable_result.append(current_printable_result)
            readable_output = tableToMarkdown("CheckPoint data for package:", printable_result, headers, removeNull=True)
        else:
            readable_output = "No package objects were found."

    command_results = CommandResults(
        outputs_prefix="CheckPoint.Package",
        outputs_key_field="target-uid",
        readable_output=readable_output,
        outputs=printable_result,
        raw_response=result,
    )
    return command_results


def checkpoint_list_gateways_command(client: Client, limit: int, offset: int) -> CommandResults:
    """
    Retrieve all policy gateways.

    Args:
        client (Client): CheckPoint client.
        limit (int): The maximal number of returned results.
        offset (int): Number of the results to initially skip.
    """
    printable_result = []
    readable_output = ""
    headers = ["name", "uid", "type", "version", "network-security-blades", "management-blades"]
    result = client.list_gateways(limit, offset)
    if result:
        for element in result:
            current_printable_result = {}
            for endpoint in headers:
                current_printable_result[endpoint] = element.get(endpoint)
            printable_result.append(current_printable_result)
        readable_output = tableToMarkdown("CheckPoint data for all gateways:", printable_result, headers, removeNull=True)
    command_results = CommandResults(
        outputs_prefix="CheckPoint.Gateways",
        outputs_key_field="uid",
        readable_output=readable_output,
        outputs=printable_result,
        raw_response=result,
    )
    return command_results


def checkpoint_publish_command(client: Client) -> CommandResults:
    """
    publish changes. All the changes done by this user will be seen by all users only after publish
    is called.
    Args:
        client (Client): CheckPoint client.
    """
    printable_result = {}
    readable_output = ""

    result = client.publish()
    if result:
        printable_result = {"task-id": result.get("task-id")}
        readable_output = tableToMarkdown("CheckPoint data for publishing current session:", printable_result)

    command_results = CommandResults(
        outputs_prefix="CheckPoint.Publish",
        outputs_key_field="uid",
        readable_output=readable_output,
        outputs=printable_result,
        raw_response=result,
    )
    return command_results


def checkpoint_show_task_command(client: Client, task_id: str) -> CommandResults:
    """
    Show task status with the given task id

    Args:
        client (Client): CheckPoint client.
        task_id (str): task id.
    """
    printable_result = []
    result = client.show_task(task_id)
    task_list = result.get("tasks")
    if task_list:
        for task in task_list:
            current_object_data = {
                "task-id": task.get("task-id"),
                "task-name": task.get("task-name"),
                "status": task.get("status"),
                "suppressed": task.get("suppressed"),
                "progress-percentage": task.get("progress-percentage"),
            }
            printable_result.append(current_object_data)

    readable_output = tableToMarkdown(
        "CheckPoint data for tasks:",
        printable_result,
        ["task-name", "task-id", "status", "suppressed", "progress-percentage"],
        removeNull=True,
    )
    command_results = CommandResults(
        outputs_prefix="CheckPoint.ShowTask",
        outputs_key_field="uid",
        readable_output=readable_output,
        outputs=printable_result,
        raw_response=result,
    )
    return command_results


def checkpoint_add_objects_batch_command(client: Client, object_type: str, ipaddress, name):
    context_data = {}
    readable_output = ""

    ip_addresses = argToList(ipaddress, ",")
    ip_object_names = argToList(name, ",")
    add_list = []
    for ip, name in zip(ip_addresses, ip_object_names):
        tmp_dict = {"name": name, "ip-address": ip}
        add_list.append(tmp_dict)

    result = client.add_objects_batch(object_type, add_list)

    if result:
        context_data = {"task-id": result.get("task-id")}
        readable_output = tableToMarkdown("CheckPoint data for add-objects-batch command:", context_data)

    command_results = CommandResults(
        outputs_prefix="CheckPoint.AddObjectBatch",
        outputs_key_field="task-id",
        readable_output=readable_output,
        outputs=context_data,
        raw_response=result,
    )
    return command_results


def checkpoint_delete_objects_batch_command(client: Client, object_type: str, name):
    context_data = {}
    readable_output = ""

    object_names = argToList(name)
    objects_to_delete = [{"name": object_name} for object_name in object_names]

    result = client.delete_objects_batch(object_type, objects_to_delete)

    if result:
        context_data = {"task-id": result.get("task-id")}
        readable_output = tableToMarkdown("CheckPoint data for delete-objects-batch command:", context_data)
    command_results = CommandResults(
        outputs_prefix="CheckPoint.DeleteObjectsBatch",
        outputs_key_field="task-id",
        readable_output=readable_output,
        outputs=context_data,
        raw_response=result,
    )
    return command_results


def checkpoint_show_threat_protection_command(client: Client, args):
    context_data = {}
    readable_output = ""
    uid = args.get("uid", "")
    name = args.get("name")
    properties = args.get("properties") != "false"
    profiles = args.get("profiles") != "false"
    result = client.show_threat_protection(uid, name, properties, profiles)

    if result:
        context_data = {"uid": result}
        readable_output = tableToMarkdown("CheckPoint data for show threat protection command:", result)
    command_results = CommandResults(
        outputs_prefix="CheckPoint.ShowThreatProtection",
        outputs_key_field="uid",
        readable_output=readable_output,
        outputs=context_data,
        raw_response=result,
    )
    return command_results


def checkpoint_show_threat_protections_command(client: Client, args):
    context_data = {}
    readable_output = ""
    result = client.show_threat_protections(args)

    if result:
        context_data = result.get("protections", [])
        readable_output = tableToMarkdown("CheckPoint data for show threat protections command:", result.get("protections", []))
    command_results = CommandResults(
        outputs_prefix="CheckPoint.ShowThreatProtections",
        outputs_key_field="uid",
        readable_output=readable_output,
        outputs=context_data,
        raw_response=result,
    )
    return command_results


def ip_settings(args):
    keys = args.keys()
    args["ips-settings"] = {}
    if "exclude-protection-with-performance-impact" in keys:
        args["ips-settings"]["exclude-protection-with-performance-impact"] = args["exclude-protection-with-performance-impact"]
        args.pop("exclude-protection-with-performance-impact")

    if "exclude-protection-with-performance-impact-mode" in keys:
        args["ips-settings"]["exclude-protection-with-performance-impact-mode"] = args[
            "exclude-protection-with-performance-impact-mode"
        ]
        args.pop("exclude-protection-with-performance-impact-mode")

    if "exclude-protection-with-severity" in keys:
        args["ips-settings"]["exclude-protection-with-severity"] = args["exclude-protection-with-severity"]
        args.pop("exclude-protection-with-severity")

    if "exclude-protection-with-severity-mode" in keys:
        args["ips-settings"]["exclude-protection-with-severity-mode"] = args["exclude-protection-with-severity-mode"]
        args.pop("exclude-protection-with-severity-mode")

    if "newly-updated-protections" in keys:
        args["ips-settings"]["newly-updated-protections"] = args["newly-updated-protections"]
        args.pop("newly-updated-protections")

    return args


def checkpoint_add_threat_profile_command(client: Client, args):
    body = {f'{k.replace("_", "-")}': v for k, v in args.items()}

    body = ip_settings(body)
    readable_output = ""

    result = client.add_threat_profile(body)

    if result:
        readable_output = tableToMarkdown("CheckPoint data for add threat profile command:", result)
    command_results = CommandResults(
        outputs_prefix="CheckPoint.AddedThreatProfiles",
        outputs_key_field="task-id",
        readable_output=readable_output,
        outputs=result,
        raw_response=result,
    )
    return command_results


def checkpoint_delete_threat_protections_command(client: Client, args):
    body = {}
    body["package-format"] = args.get("packageFormat")
    result = client.delete_threat_protections(body)

    if result:
        readable_output = tableToMarkdown("CheckPoint data for delete threat protections command:", result)
    else:
        readable_output = "No result was found."
    command_results = CommandResults(
        outputs_prefix="CheckPoint.DeletedThreatProtections",
        outputs_key_field="task-id",
        readable_output=readable_output,
        outputs=result,
        raw_response=result,
    )
    return command_results


def create_override_data(args):
    profiles = args.get("profiles").split(",")
    profiles = [x.rstrip() for x in profiles]

    if args.get("track"):
        args["track"] = args["track"].replace("-", " ")
    obj = []

    for profile in profiles:
        obj.append(
            {
                "profile": profile,
                "action": args.get("action"),
                "track": args.get("track"),
                "capture-packets": args.get("caputurePackets"),
            }
        )
    args["overrides"] = obj
    args.pop("profiles", None)
    args.pop("action", None)
    args.pop("track", None)
    args.pop("capturePackets", None)
    return args


def checkpoint_set_threat_protections_command(client: Client, args):
    readable_output = ""

    if args.get("profiles"):
        args = create_override_data(args)

    body = {f'{k.replace("_", "-")}': v for k, v in args.items()}
    result = client.set_threat_protection(body)

    if result:
        readable_output = tableToMarkdown("CheckPoint data for set threat protection command:", result)
    command_results = CommandResults(
        outputs_prefix="CheckPoint.SetThreatProtections",
        outputs_key_field="uid",
        readable_output=readable_output,
        outputs=result,
        raw_response=result,
    )
    return command_results


def checkpoint_install_policy_command(client: Client, policy_package: str, targets, access: bool) -> CommandResults:
    """
    installing policy.

    Args:
        client (Client): CheckPoint client.
        policy_package(str): The name of the Policy Package to be installed.
        targets(str or list):On what targets to execute this command. Targets may be identified
                            by their name, or object unique identifier.
        access(bool): Set to be true in order to install the Access Control policy.
                        By default, the value is true if Access Control policy is enabled
                        on the input policy package, otherwise false.
    """
    printable_result = {}
    readable_output = ""

    result = client.install_policy(policy_package, targets, access)
    if result:
        printable_result = {"task-id": result.get("task-id")}
        readable_output = tableToMarkdown("CheckPoint data for installing policy:", printable_result)

    command_results = CommandResults(
        outputs_prefix="CheckPoint.InstallPolicy",
        outputs_key_field="uid",
        readable_output=readable_output,
        outputs=printable_result,
        raw_response=result,
    )
    return command_results


def checkpoint_verify_policy_command(client: Client, policy_package: str) -> CommandResults:
    """
    Verifies the policy of the selected package.

    Args:
        client (Client): CheckPoint client.
        policy_package(str): The name of the Policy Package to be installed.
    """
    printable_result = {}
    readable_output = ""

    result = client.verify_policy(policy_package)
    if result:
        printable_result = {"task-id": result.get("task-id")}
        readable_output = tableToMarkdown("CheckPoint data for verifying policy", printable_result)

    command_results = CommandResults(
        outputs_prefix="CheckPoint.VerifyPolicy",
        outputs_key_field="uid",
        readable_output=readable_output,
        outputs=printable_result,
        raw_response=result,
    )
    return command_results


def build_member_data(result: dict, readable_output: str, printable_result: dict):
    """helper function. Builds the member data for group endpoints."""
    members = result.get("members")
    members_printable_result = []

    if members:
        for member in members:
            current_object_data = {
                "member-name": member.get("name"),
                "member-uid": member.get("uid"),
                "member-type": member.get("type"),
            }
            if member.get("ipv4-address"):
                current_object_data["member-ipv4-address"] = member.get("ipv4-address")
            if member.get("ipv6-address"):
                current_object_data["member-ipv6-address"] = member.get("ipv6-address")

            member_domain = member.get("domain")
            if member_domain:
                current_object_data.update(
                    {
                        "member-domain-name": member_domain.get("name"),
                        "member-domain-uid": member_domain.get("uid"),
                        "member-domain-type": member_domain.get("type"),
                    }
                )

            members_printable_result.append(current_object_data)
        printable_result["members"] = members_printable_result
        member_readable_output = tableToMarkdown(
            "CheckPoint member data:",
            members_printable_result,
            [
                "member-name",
                "member-uid",
                "member-type",
                "member-ipv4-address",
                "member-ipv6-address",
                "member-domain-name",
                "member-domain-uid",
            ],
            removeNull=True,
        )
        readable_output = readable_output + member_readable_output
    return readable_output, printable_result


def build_printable_result(headers: list, result: dict) -> dict:
    """helper function. Builds the printable results."""

    printable_result = {}
    for endpoint in headers:
        printable_result[endpoint] = result.get(endpoint)

        domain_data = result.get("domain")
        if domain_data:
            printable_result.update(
                {
                    "domain-name": domain_data.get("name"),
                    "domain-uid": domain_data.get("uid"),
                    "domain-type": domain_data.get("type"),
                }
            )

        meta_info = result.get("meta-info")
        if meta_info:
            result.update(
                {
                    "creator": meta_info.get("creator"),
                    "last-modifier": meta_info.get("last-modifier"),
                }
            )

        groups = result.get("groups")
        if groups:
            group_list = []
            for group_object in groups:
                group_list.append(group_object.get("name"))
            printable_result["groups"] = group_list

    return printable_result


def build_group_data(result: dict, readable_output: str, printable_result: dict):
    """helper function. Builds new table of group objects related to an object."""
    groups_printable_result = []
    groups_info = result.get("groups")
    if groups_info:
        for group in groups_info:
            current_object_data = {
                "name": group.get("name"),
                "uid": group.get("uid"),
            }
            groups_printable_result.append(current_object_data)
        printable_result["groups"] = groups_printable_result
        groups_readable_output = tableToMarkdown("Additional group data:", groups_printable_result, removeNull=True)
        readable_output = readable_output + groups_readable_output

    return readable_output, printable_result


def checkpoint_logout_command(client: Client, sid: str = None) -> str:
    """logout from given session"""
    if sid is not None:
        client.sid = sid

    return client.logout()


def main():  # pragma: no cover
    """
    Client is created with a session id. if a session id was given as argument
    use it, else use the session id from the integration context.
    """
    params = demisto.params()
    args = demisto.args()

    username = demisto.get(params, "username.identifier")
    password = demisto.get(params, "username.password")
    domain_arg = params.get("domain", "")
    sid_arg = args.pop("session_id", None)

    login_args = {
        "username": username,
        "password": password,
        "session_timeout": args.get("session_timeout", 600),
        "domain_arg": domain_arg,
    }

    server = params.get("server")
    port = params.get("port")
    proxy = params.get("proxy", False)
    verify_certificate = not params.get("insecure", False)

    if server.startswith("https://"):
        server = server[len("https://") :]

    if server.endswith("/"):
        server = server[:-1]

    client = Client(base_url=f"https://{server}:{port}/web_api/", use_ssl=verify_certificate, use_proxy=proxy, sid=sid_arg)

    try:
        # commands that perform login
        command = demisto.command()
        if demisto.command() == "test-module":
            client.login(**login_args)
            return_results(client.test_connection())
            client.logout()
            return

        elif command == "checkpoint-login-and-get-session-id":
            return_results(client.login(**login_args))
            # note that the "if client.has_logged in: client.logout()" mechanism is NOT used here, to allow sid reuse
            return

        elif command == "checkpoint-logout":
            return_results(checkpoint_logout_command(client, sid_arg))
            return

        else:
            if not client.sid:  # client.sid is None if `sid_arg in {None, "None"}`
                client.restore_sid_from_context_or_login(**login_args)

        demisto.info(f"Command being called is {demisto.command()}")

        if command == "checkpoint-host-list":
            return_results(checkpoint_list_hosts_command(client, **args))

        elif command == "checkpoint-host-get":
            return_results(checkpoint_get_host_command(client, **args))

        elif command == "checkpoint-host-add":
            return_results(checkpoint_add_host_command(client, **args))

        elif command == "checkpoint-host-update":
            return_results(checkpoint_update_host_command(client, **args))

        elif command == "checkpoint-host-delete":
            return_results(checkpoint_delete_host_command(client, **args))

        elif command == "checkpoint-group-list":
            return_results(checkpoint_list_groups_command(client, **args))

        elif command == "checkpoint-group-get":
            return_results(checkpoint_get_group_command(client, **args))

        elif command == "checkpoint-group-add":
            return_results(checkpoint_add_group_command(client, **args))

        elif command == "checkpoint-group-update":
            return_results(checkpoint_update_group_command(client, **args))

        elif command == "checkpoint-group-delete":
            return_results(checkpoint_delete_group_command(client, **args))

        elif command == "checkpoint-address-range-list":
            return_results(checkpoint_list_address_range_command(client, **args))

        elif command == "checkpoint-address-range-get":
            return_results(checkpoint_get_address_range_command(client, **args))

        elif command == "checkpoint-address-range-add":
            return_results(checkpoint_add_address_range_command(client, **args))

        elif command == "checkpoint-address-range-update":
            return_results(checkpoint_update_address_range_command(client, **args))

        elif command == "checkpoint-address-range-delete":
            return_results(checkpoint_delete_address_range_command(client, **args))

        elif command == "checkpoint-threat-indicator-list":
            return_results(checkpoint_list_threat_indicator_command(client, **args))

        elif command == "checkpoint-threat-indicator-get":
            return_results(checkpoint_get_threat_indicator_command(client, **args))

        elif command == "checkpoint-threat-indicator-add":
            return_results(checkpoint_add_threat_indicator_command(client, **args))

        elif command == "checkpoint-threat-indicator-update":
            return_results(checkpoint_update_threat_indicator_command(client, **args))

        elif command == "checkpoint-threat-indicator-delete":
            return_results(checkpoint_delete_threat_indicator_command(client, **args))

        elif command == "checkpoint-access-rule-list":
            return_results(checkpoint_list_access_rule_command(client, **args))

        elif command == "checkpoint-access-rule-add":
            return_results(checkpoint_add_access_rule_command(client, **args))

        elif command == "checkpoint-access-rule-update":
            return_results(checkpoint_update_access_rule_command(client, **args))

        elif command == "checkpoint-access-rule-delete":
            return_results(checkpoint_delete_access_rule_command(client, **args))

        elif command == "checkpoint-application-site-list":
            return_results(checkpoint_list_application_site_command(client, **args))

        elif command == "checkpoint-application-site-add":
            return_results(checkpoint_add_application_site_command(client, **args))

        elif command == "checkpoint-application-site-update":
            return_results(checkpoint_update_application_site_command(client, **args))

        elif command == "checkpoint-application-site-delete":
            return_results(checkpoint_delete_application_site_command(client, **args))

        elif command == "checkpoint-application-site-category-list":
            return_results(checkpoint_list_application_site_categories_command(client, **args))

        elif command == "checkpoint-application-site-category-get":
            return_results(checkpoint_get_application_site_category_command(client, **args))

        elif command == "checkpoint-application-site-category-add":
            return_results(checkpoint_add_application_site_category_command(client, **args))

        elif command == "checkpoint-packages-list":
            return_results(checkpoint_list_packages_command(client, **args))

        elif command == "checkpoint-gateways-list":
            return_results(checkpoint_list_gateways_command(client, **args))

        elif command == "checkpoint-show-objects":
            return_results(checkpoint_list_objects_command(client, **args))

        elif command == "checkpoint-show-task":
            return_results(checkpoint_show_task_command(client, **args))

        elif command == "checkpoint-publish":
            return_results(checkpoint_publish_command(client))

        elif command == "checkpoint-install-policy":
            return_results(checkpoint_install_policy_command(client, **args))

        elif command == "checkpoint-verify-policy":
            return_results(checkpoint_verify_policy_command(client, **args))

        elif command == "checkpoint-package-list":
            return_results(checkpoint_list_package_command(client, **args))

        elif command == "checkpoint-add-objects-batch":
            return_results(checkpoint_add_objects_batch_command(client, **args))

        elif command == "checkpoint-delete-objects-batch":
            return_results(checkpoint_delete_objects_batch_command(client, **args))

        elif command == "checkpoint-show-threat-protection":
            return_results(checkpoint_show_threat_protection_command(client, args))

        elif command == "checkpoint-show-threat-protections":
            return_results(checkpoint_show_threat_protections_command(client, args))

        elif command == "checkpoint-add-threat-profile":
            return_results(checkpoint_add_threat_profile_command(client, args))

        elif command == "checkpoint-delete-threat-protections":
            return_results(checkpoint_delete_threat_protections_command(client, args))

        elif command == "checkpoint-set-threat-protection":
            return_results(checkpoint_set_threat_protections_command(client, args))
        else:
            raise NotImplementedError(f"Unknown command {command}.")

        if client.has_performed_login:
            # this part is not reached when login() is explicitly called
            demisto.debug("main: client.has_performed_login==True, logging out.")
            client.logout()

    except DemistoException as e:
        error_text_parts = [f"Failed to execute {demisto.command()} command."]
        e_message = e.args[0]

        if e.res:
            status = e.res.http_status
            if status == 401:
                error_text_parts.extend(
                    (
                        "The current session is unreachable.  All changes done after last publish are saved.",
                        "Please contact IT for more information.",
                    )
                )
                demisto.setIntegrationContext({})

            elif status == 500:
                error_text_parts.append("Server Error: make sure Server URL and Server Port are correctly set")
                demisto.setIntegrationContext({})

        elif "Missing header: [X-chkp-sid]" in e_message or "Authentication to server failed" in e_message:
            error_text_parts.append("Wrong credentials! Please check the username and password you entered and try again.")
            demisto.setIntegrationContext({})

        error_text_parts.append(f"\nError: {e!s}")
        return_error("\n".join(error_text_parts))

    except Exception as e:
        return_error(f"Failed to execute {demisto.command()} command. Error: {e!s}")


if __name__ in ("__main__", "__builtin__", "builtins"):
    main()<|MERGE_RESOLUTION|>--- conflicted
+++ resolved
@@ -546,13 +546,7 @@
     ignore_errors = argToBoolean(ignore_errors)
 
     result = []
-<<<<<<< HEAD
     context = []
-    readable_output = ''
-    headers = ['name', 'uid', 'type', 'domain-name', 'domain-type', 'domain-uid', 'creator',
-               'last-modifier', 'ipv4-address', 'ipv6-address', 'read-only', 'groups']
-=======
-    printable_result = {}
     readable_output = ""
     headers = [
         "name",
@@ -568,7 +562,6 @@
         "read-only",
         "groups",
     ]
->>>>>>> 985a016f
 
     if len(name) != len(ip_address):
         raise ValueError("Number of host-names and host-IP has to be equal")
@@ -586,13 +579,8 @@
         outputs_prefix="CheckPoint.Host",
         outputs_key_field="uid",
         readable_output=readable_output,
-<<<<<<< HEAD
         outputs=context,
         raw_response=result
-=======
-        outputs=printable_result,
-        raw_response=result,
->>>>>>> 985a016f
     )
     return command_results
 
