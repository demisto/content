--- conflicted
+++ resolved
@@ -1832,11 +1832,7 @@
     outputs:
     - contextPath: CheckPoint.DeletedThreatProtections
       description: ''
-<<<<<<< HEAD
-  dockerimage: demisto/python3:3.10.12.63474
-=======
   dockerimage: demisto/python3:3.10.13.86272
->>>>>>> 90cf3b88
   runonce: false
   script: ''
   subtype: python3
