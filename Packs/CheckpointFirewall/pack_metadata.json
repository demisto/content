--- conflicted
+++ resolved
@@ -2,11 +2,7 @@
     "name": "Check Point Firewall",
     "description": "Manage Check Point firewall via API",
     "support": "xsoar",
-<<<<<<< HEAD
-    "currentVersion": "2.2.0",
-=======
-    "currentVersion": "2.1.6",
->>>>>>> 5df21694
+    "currentVersion": "2.1.7",
     "author": "Cortex XSOAR",
     "url": "https://www.paloaltonetworks.com/cortex",
     "email": "",
