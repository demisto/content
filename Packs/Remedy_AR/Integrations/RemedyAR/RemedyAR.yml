commonfields:
  id: Remedy AR
  version: -1
name: Remedy AR
display: BMC Remedy AR
category: Case Management
description: BMC Remedy AR System is a professional development environment that leverages the recommendations of the IT Infrastructure Library (ITIL) and provides a foundation for Business Service Management (BSM) solutions. For incident management (i.e. create, fetch, update), please refer to Remedy On-Demand integration.
configuration:
- display: Server URL (e.g. https://192.168.0.1)
  name: server
  defaultvalue: ""
  type: 0
  required: true
- display: Credentials
  name: credentials
  defaultvalue: ""
  type: 9
  required: true
- display: Trust any certificate (not secure)
  name: insecure
  type: 8
  required: false
- display: Use system proxy settings
  name: proxy
  type: 8
  required: false
script:
  script: ''
  type: python
  subtype: python3
  commands:
  - name: remedy-get-server-details
    arguments:
    - name: qualification
      description: 'Search qualification, given as: ''key1''="value1" AND ''key2''!="value2".'
    - name: fields
      description: Parts of the entry object to retrieve, given as CSV (i.e. Company,Name).
      defaultValue: Name,Company,Short Description,NC_IOPs,Reconciliation Identity
    outputs:
    - contextPath: Remedy.ServerDetails.Reconciliation Identity
      description: Server reconciliation Identity.
      type: string
    - contextPath: Remedy.ServerDetails.Short Description
      description: Server description.
      type: string
    - contextPath: Remedy.ServerDetails.Company
      description: Company name.
      type: string
    - contextPath: Remedy.ServerDetails.NC_IOPs
      description: Server NC IOPS.
      type: string
    - contextPath: Remedy.ServerDetails.Name
      description: Server name.
      type: string
<<<<<<< HEAD
    description: Retrieves server details
  dockerimage: demisto/python3:3.10.12.63474
=======
    description: Retrieves server details.
  dockerimage: demisto/python3:3.10.13.83255
>>>>>>> ae29c3ad
fromversion: 5.0.0
tests:
- No tests (auto formatted)<|MERGE_RESOLUTION|>--- conflicted
+++ resolved
@@ -52,13 +52,8 @@
     - contextPath: Remedy.ServerDetails.Name
       description: Server name.
       type: string
-<<<<<<< HEAD
-    description: Retrieves server details
-  dockerimage: demisto/python3:3.10.12.63474
-=======
     description: Retrieves server details.
   dockerimage: demisto/python3:3.10.13.83255
->>>>>>> ae29c3ad
 fromversion: 5.0.0
 tests:
 - No tests (auto formatted)