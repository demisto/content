{
    "name": "GCP Enrichment and Remediation",
    "description": "Playbooks using multiple GCP content packs for enrichment and remediation purposes",
    "support": "xsoar",
<<<<<<< HEAD
    "currentVersion": "1.1.10",
=======
    "currentVersion": "1.1.15",
>>>>>>> 9d6c5180
    "author": "Cortex XSOAR",
    "url": "https://www.paloaltonetworks.com/cortex",
    "email": "",
    "categories": [
        "Data Enrichment & Threat Intelligence"
    ],
    "tags": [],
    "useCases": [],
    "keywords": [],
    "marketplaces": [
        "xsoar",
        "marketplacev2",
        "xpanse"
    ],
    "dependencies": {
        "GCP-IAM": {
            "mandatory": true,
            "display_name": "GCP IAM"
        },
        "CommonScripts": {
            "mandatory": true,
            "display_name": "Common Scripts"
        },
        "GoogleCloudCompute": {
            "mandatory": true,
            "display_name": "Google Cloud Compute"
        },
        "GSuiteAdmin": {
            "mandatory": true,
            "display_name": "G Suite Admin"
        }
    },
    "displayedImages": [
        "GSuiteAdmin",
        "CommonScripts",
        "GoogleCloudCompute",
        "GCP-IAM"
    ]
}<|MERGE_RESOLUTION|>--- conflicted
+++ resolved
@@ -2,11 +2,7 @@
     "name": "GCP Enrichment and Remediation",
     "description": "Playbooks using multiple GCP content packs for enrichment and remediation purposes",
     "support": "xsoar",
-<<<<<<< HEAD
-    "currentVersion": "1.1.10",
-=======
     "currentVersion": "1.1.15",
->>>>>>> 9d6c5180
     "author": "Cortex XSOAR",
     "url": "https://www.paloaltonetworks.com/cortex",
     "email": "",
