--- conflicted
+++ resolved
@@ -2,11 +2,7 @@
     "name": "IronNet",
     "description": "The IronDefense Integration allows users to interact with IronDefense alerts within Demisto. The Integration provides the ability to rate alerts, update alert statuses, add comments to alerts, and to report observed bad activity.",
     "support": "partner",
-<<<<<<< HEAD
-    "currentVersion": "1.1.27",
-=======
     "currentVersion": "1.1.28",
->>>>>>> 194a8164
     "author": "Iron Defense",
     "url": "https://ironnet.atlassian.net/servicedesk/customer/portal/4",
     "email": "support@ironnetcybersecurity.com",
