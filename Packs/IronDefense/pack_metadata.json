--- conflicted
+++ resolved
@@ -1,24 +1,8 @@
 {
-<<<<<<< HEAD
-  "name": "IronDefense",
-  "description": "The IronDefense Integration allows users to interact with IronDefense alerts within Demisto. The Integration provides the ability to rate alerts, update alert statuses, add comments to alerts, and to report observed bad activity.",
-  "support": "partner",
-  "currentVersion": "1.1.1",
-  "author": "Cortex XSOAR",
-  "url": "https://www.paloaltonetworks.com/cortex",
-  "email": "sre@ironnet.com",
-  "created": "2020-04-14T00:00:00Z",
-  "categories": [
-    "Network Security"
-  ],
-  "tags": [],
-  "useCases": [],
-  "keywords": []
-=======
     "name": "IronDefense",
     "description": "The IronDefense Integration allows users to interact with IronDefense alerts within Demisto. The Integration provides the ability to rate alerts, update alert statuses, add comments to alerts, and to report observed bad activity.",
     "support": "partner",
-    "currentVersion": "1.1.0",
+    "currentVersion": "1.1.1",
     "author": "Cortex XSOAR",
     "url": "https://ironnet.atlassian.net/servicedesk/customer/portal/4",
     "email": "support@ironnetcybersecurity.com",
@@ -29,5 +13,4 @@
     "tags": [],
     "useCases": [],
     "keywords": []
->>>>>>> 6a0870f1
 }