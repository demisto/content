--- conflicted
+++ resolved
@@ -974,11 +974,7 @@
     - contextPath: IronDefense.Query.GetEvents.total
       description: The total number of results possible from the query.
       type: Number
-<<<<<<< HEAD
-  dockerimage: demisto/python3:3.10.11.61265
-=======
   dockerimage: demisto/python3:3.10.12.62631
->>>>>>> a56da0f6
   feed: false
   isfetch: true
   longRunning: false
