category: Vulnerability Management
commonfields:
  id: AttackIQFireDrill
  version: -1
configuration:
- display: Server URL (e.g. https://example.net)
  name: url
  required: true
  type: 0
- display: API Token
  name: token
  type: 4
  hidden: true
- name: token_creds
  type: 9
  displaypassword: API Token
  hiddenusername: true
- display: Trust any certificate (not secure)
  name: insecure
  type: 8
- display: Use system proxy settings
  name: proxy
  type: 8

description: An attack simulation platform that provides validations for security controls, responses, and remediation exercises.
display: AttackIQ Platform
name: AttackIQFireDrill
script:
  commands:
  - arguments:
    - default: true
      description: The ID of the assessment to return.
      name: assessment_id
      required: true
    description: Returns all assessments by its ID in the AttackIQ FireDrill platform.
    name: attackiq-get-assessment-by-id
    outputs:
    - contextPath: AttackIQ.Assessment.Id
      description: The ID of the assessment.
      type: String
    - contextPath: AttackIQ.Assessment.Name
      description: The name of the assessment name.
      type: String
    - contextPath: AttackIQ.Assessment.Description
      description: The description of the assessment.
      type: String
    - contextPath: AttackIQ.Assessment.StartDate
      description: The start date of the assessment.
      type: Date
    - contextPath: AttackIQ.Assessment.EndDate
      description: The end date of the assessment.
      type: Date
    - contextPath: AttackIQ.Assessment.AssessmentState
      description: The state of the assessment. Can be Active or Inactive.
      type: String
    - contextPath: AttackIQ.Assessment.DefaultSchedule
      description: The default schedule timing (cron) of the assessment.
      type: String
    - contextPath: AttackIQ.Assessment.AssessmentTemplateId
      description: The template ID of the assessment.
      type: String
    - contextPath: AttackIQ.Assessment.AssessmentTemplateName
      description: The template name of the assessment.
      type: String
    - contextPath: AttackIQ.Assessment.AssessmentTemplateDescription
      description: The template description of the assessment.
      type: String
    - contextPath: AttackIQ.Assessment.AssessmentTemplateDefaultSchedule
      description: The assessment's template default schedule timing (cron).
      type: Unknown
    - contextPath: AttackIQ.Assessment.AssessmentTemplateCompany
      description: The owner of the template.
      type: String
    - contextPath: AttackIQ.Assessment.AssessmentTemplateCreated
      description: The date that the template was created.
      type: Date
    - contextPath: AttackIQ.Assessment.AssessmentTemplateModified
      description: The date the template was last modified.
      type: Date
    - contextPath: AttackIQ.Assessment.Creator
      description: The user who created the assessment.
      type: String
    - contextPath: AttackIQ.Assessment.Owner
      description: The user who owns the assessment.
      type: String
    - contextPath: AttackIQ.Assessment.User
      description: The user who ran the assessment.
      type: String
    - contextPath: AttackIQ.Assessment.Created
      description: The time that the assessment was created.
      type: String
    - contextPath: AttackIQ.Assessment.Modified
      description: The time that the assessment was last modified.
      type: String
    - contextPath: AttackIQ.Assessment.Users
      description: The user IDs that can access the assessment.
      type: String
    - contextPath: AttackIQ.Assessment.Groups
      description: The user groups who can access the assessment.
      type: String
    - contextPath: AttackIQ.Assessment.DefaultAssetCount
      description: The number of machines (assets) that are connected to the assessment.
      type: Number
    - contextPath: AttackIQ.Assessment.DefaultAssetGroupCount
      description: The number of asset groups that are connected to the assessment.
      type: Number
    - contextPath: AttackIQ.Assessment.MasterJobCount
      description: The number of tests that ran in the assessment.
      type: Number
    - contextPath: AttackIQ.Assessment.Count
      description: The total number of assessments.
      type: Number
    - contextPath: AttackIQ.Assessment.RemainingPages
      description: The number of remaining pages to return. For example, if the total number of pages is 6, and the last fetch was page 5, the value is 1.
      type: Number
  - arguments:
    - defaultValue: '1'
      description: The page number to return.
      name: page_number
    - description: The maximum page size of the results.
      name: page_size
    description: Returns all assessments in a page.
    name: attackiq-list-assessments
    outputs:
    - contextPath: AttackIQ.Assessment.Id
      description: The ID of the assessment.
      type: String
    - contextPath: AttackIQ.Assessment.Name
      description: The name of the assessment.
      type: String
    - contextPath: AttackIQ.Assessment.Description
      description: The description of the assessment.
      type: String
    - contextPath: AttackIQ.Assessment.StartDate
      description: The start date of the assessment.
      type: Date
    - contextPath: AttackIQ.Assessment.EndDate
      description: The end date of the assessment.
      type: Date
    - contextPath: AttackIQ.Assessment.AssessmentState
      description: The state of the assessment. Can be Active or Inactive.
      type: String
    - contextPath: AttackIQ.Assessment.DefaultSchedule
      description: The default schedule timing (cron) of the assessment.
      type: String
    - contextPath: AttackIQ.Assessment.AssessmentTemplateId
      description: The template ID of the assessment.
      type: String
    - contextPath: AttackIQ.Assessment.AssessmentTemplateName
      description: The template name of the assessment.
      type: String
    - contextPath: AttackIQ.Assessment.AssessmentTemplateDescription
      description: The template description of the assessment.
      type: String
    - contextPath: AttackIQ.Assessment.AssessmentTemplateDefaultSchedule
      description: The default schedule timing (cron) of the template assessment.
      type: Unknown
    - contextPath: AttackIQ.Assessment.AssessmentTemplateCompany
      description: The owner of the template.
      type: String
    - contextPath: AttackIQ.Assessment.AssessmentTemplateCreated
      description: The date that the template was created.
      type: Date
    - contextPath: AttackIQ.Assessment.AssessmentTemplateModified
      description: The date the template was last modified.
      type: Date
    - contextPath: AttackIQ.Assessment.Creator
      description: The user who created the assessment.
      type: String
    - contextPath: AttackIQ.Assessment.Owner
      description: The user who owned the assessment.
      type: String
    - contextPath: AttackIQ.Assessment.User
      description: The user that ran the assessment.
      type: String
    - contextPath: AttackIQ.Assessment.Created
      description: The date that the assessment was created.
      type: String
    - contextPath: AttackIQ.Assessment.Modified
      description: The date that the assessment was last modified.
      type: String
    - contextPath: AttackIQ.Assessment.Users
      description: The User IDs that can access the assessment.
      type: String
    - contextPath: AttackIQ.Assessment.Groups
      description: The user groups that can access the assessment.
      type: String
    - contextPath: AttackIQ.Assessment.DefaultAssetCount
      description: The number of machines (assets) that are connected to the assessment.
      type: Number
    - contextPath: AttackIQ.Assessment.DefaultAssetGroupCount
      description: The number of asset groups that are connected to the assessment.
      type: Number
    - contextPath: AttackIQ.Assessment.MasterJobCount
      description: The number of tests that ran in the assessment.
      type: Number
  - arguments:
    - default: true
      description: ID of the assessment to activate.
      name: assessment_id
      required: true
    deprecated: true
    description: Deprecated, without available replacement. Activates the assessment, which is required for execution.
    name: attackiq-activate-assessment
  - arguments:
    - description: The ID of the assessment.
      name: assessment_id
      required: true
    - auto: PREDEFINED
      description: Runs only on-demand tests in the assessment. If true, executes tests in the assessment that are not scheduled to run. If false, executes all tests in the assessment including scheduled tests. Default is false.
      name: on_demand_only
      predefined:
      - 'True'
      - 'False'
    description: Runs all tests in the assessment.
    name: attackiq-run-all-tests-in-assessment
  - arguments:
    - default: true
      description: The assessment for which to check the status.
      name: assessment_id
      required: true
    description: Returns an assessment execution status when running an on-demand execution only.
    name: attackiq-get-assessment-execution-status
    outputs:
    - contextPath: AttackIQ.Assessment.Running
      description: Whether the assessment is running.
      type: Boolean
    - contextPath: AttackIQ.Assessment.Id
      description: The ID of the assessment.
      type: String
  - arguments:
    - default: true
      description: The ID of the test.
      name: test_id
      required: true
    description: Returns the status of the test.
    name: attackiq-get-test-execution-status
    outputs:
    - contextPath: AttackIQTest.Detected
      description: The number of detections in the test.
      type: Number
    - contextPath: AttackIQTest.Failed
      description: The number of failures in the test.
      type: Number
    - contextPath: AttackIQTest.Finished
      description: Whether the test is finished.
      type: Boolean
    - contextPath: AttackIQTest.Passed
      description: The number of passed tests.
      type: Number
    - contextPath: AttackIQTest.Errored
      description: The number of tests that returned errors.
      type: Number
    - contextPath: AttackIQTest.Total
      description: The total number of tests that were run.
      type: Number
    - contextPath: AttackIQTest.Id
      description: The ID of the assessment test.
      type: String
  - arguments:
    - default: true
      description: The ID of the assessment that contains the tests.
      name: assessment_id
      required: true
    - description: The Maximum page size for the results.
      name: page_size
    - defaultValue: '1'
      description: The page number to return.
      name: page_number
    description: Returns a list of tests by an assessment.
    name: attackiq-list-tests-by-assessment
    outputs:
    - contextPath: AttackIQTest.Id
      description: ID of the test.
      type: String
    - contextPath: AttackIQTest.Name
      description: The name of the test.
      type: String
    - contextPath: AttackIQTest.Description
      description: The description of the test.
      type: String
    - contextPath: AttackIQTest.Scenarios.Id
      description: The ID of the test scenario.
      type: String
    - contextPath: AttackIQTest.Scenarios.Name
      description: The name of the test scenario.
      type: String
    - contextPath: AttackIQTest.Assets.Id
      description: The ID of the test asset.
      type: String
    - contextPath: AttackIQTest.Assets.Ipv4Address
      description: The IPv4 address of the test asset.
      type: String
    - contextPath: AttackIQTest.Assets.Hostname
      description: The host name of the test asset.
      type: String
    - contextPath: AttackIQTest.Assets.ProductName
      description: The product name of the test asset.
      type: String
    - contextPath: AttackIQTest.Assets.Modified
      description: The last modified date of the test asset.
      type: String
    - contextPath: AttackIQTest.Assets.Status
      description: The status of the test asset. Can be Active or Inactive.
      type: Date
    - contextPath: AttackIQTest.TotalAssetCount
      description: The number of assets in which the test ran.
      type: Number
    - contextPath: AttackIQTest.CronExpression
      description: The Cron expression of the test.
      type: String
    - contextPath: AttackIQTest.Runnable
      description: Whether the test can run.
      type: Boolean
    - contextPath: AttackIQTest.LastResult
      description: The last result of the test.
      type: String
    - contextPath: AttackIQTest.User
      description: The name of the user that ran the test in the assessment.
      type: String
    - contextPath: AttackIQTest.Created
      description: The date that the test was created.
      type: Date
    - contextPath: AttackIQTest.Modified
      description: The date that the test was last modified.
      type: Date
    - contextPath: AttackIQTest.LatestInstanceId
      description: The ID of the most recent run of the test.
      type: Number
    - contextPath: AttackIQTest.UsingDefaultAssets
      description: Whether the test uses default assets.
      type: Boolean
    - contextPath: AttackIQTest.UsingDefaultSchedule
      description: Whether the test uses the default schedule.
      type: Boolean
    - contextPath: AttackIQTest.RemainingPages
      description: The number of remaining pages to return. For example, if the total number of pages is 6, and the last fetch was page 5, the value is 1.
      type: Number
    - contextPath: AttackIQTest.Count
      description: The total number of tests.
      type: Number
  - arguments:
    - description: ID of the test in which to show results.
      name: test_id
      required: true
    - auto: PREDEFINED
      defaultValue: 'False'
      description: Shows the last result. If true, shows the last result. Default is false.
      name: show_last_result
      predefined:
      - 'True'
      - 'False'
    - defaultValue: '1'
      description: The page number of the test results.
      name: page_number
    - description: The maximum page size of the results.
      name: page_size
    - auto: PREDEFINED
      description: Filters results according to user choice. If set to Passed, will return only passed tests. If set to Failed, will return only failed tests.
      name: outcome_filter
      predefined:
      - Passed
      - Failed
    description: Returns the test results of an assessment.
    name: attackiq-get-test-results
    outputs:
    - contextPath: AttackIQTestResult.Id
      description: ID of the test result.
      type: String
    - contextPath: AttackIQTestResult.Modified
      description: The date the test result was last modified.
      type: Date
    - contextPath: AttackIQTestResult.Assessment.Id
      description: The ID of the test assessment.
      type: String
    - contextPath: AttackIQTestResult.Assessment.Name
      description: The name of the test assessment.
      type: String
    - contextPath: AttackIQTestResult.LastResult
      description: The result of the test's last run.
      type: String
    - contextPath: AttackIQTestResult.Scenario.Id
      description: The scenario ID of the test results.
      type: String
    - contextPath: AttackIQTestResult.Scenario.Name
      description: The scenario name of the test results.
      type: String
    - contextPath: AttackIQTestResult.Scenario.Description
      description: The scenario description of the test results.
      type: String
    - contextPath: AttackIQTestResult.Asset.Id
      description: The ID of the test results asset.
      type: String
    - contextPath: AttackIQTestResult.Asset.Ipv4Address
      description: The IP address of the test results scenario asset.
      type: String
    - contextPath: AttackIQTestResult.Asset.Hostname
      description: The host name of the test results asset.
      type: String
    - contextPath: AttackIQTestResult.Asset.ProductName
      description: The product name of the test results asset.
      type: String
    - contextPath: AttackIQTestResult.Asset.Modified
      description: The date that the asset was last modified.
      type: Date
    - contextPath: AttackIQTestResult.AssetGroup
      description: The asset group of the test.
      type: String
    - contextPath: AttackIQTestResult.JobState
      description: The state of the job.
      type: String
    - contextPath: AttackIQTestResult.Outcome
      description: The result outcome of the test.
      type: String
    - contextPath: AttackIQTestResult.RemainingPages
      description: The number of remaining pages to return. For example, if the total number pages is 6, and the last fetch was page 5, the value is 1.
      type: Number
    - contextPath: AttackIQTestResult.Count
      description: The total number of tests.
      type: Number
  - description: List all available assessment templates.
    name: attackiq-list-assessment-templates
    outputs:
    - contextPath: AttackIQ.Template.ID
      description: 'The template ID. '
      type: String
    - contextPath: AttackIQ.Template.Name
      description: The template name.
      type: String
    - contextPath: AttackIQ.Template.ProjectName
      description: The name of the project the templete is in.
      type: String
    - contextPath: AttackIQ.Template.Description
      description: The description of the template.
      type: String
    - contextPath: AttackIQ.Template.ProjectDescription
      description: The description of the project the template is in.
      type: String
    - contextPath: AttackIQ.Template.Hidden
      description: Whether the template is hidden.
      type: Boolean
  - description: List all assets.
    name: attackiq-list-assets
    outputs:
    - contextPath: AttackIQ.Asset.ID
      description: The asset ID.
      type: String
    - contextPath: AttackIQ.Asset.Description
      description: The description of the asset.
      type: String
    - contextPath: AttackIQ.Asset.IPv4
      description: The IPv4 address of the asset.
      type: String
    - contextPath: AttackIQ.Asset.IPv6
      description: The IPv6 address of the asset.
      type: String
    - contextPath: AttackIQ.Asset.MacAddress
      description: The MAC address of the asset.
      type: String
    - contextPath: AttackIQ.Asset.ProcessorArch
      description: The processor arch of the asset.
      type: String
    - contextPath: AttackIQ.Asset.ProductName
      description: The name of the asset.
      type: String
    - contextPath: AttackIQ.Asset.Hostname
      description: The hostname of the asset.
      type: String
    - contextPath: AttackIQ.Asset.Domain
      description: The domain of the asset.
      type: String
    - contextPath: AttackIQ.Asset.User
      description: The user of the asset.
      type: String
    - contextPath: AttackIQ.Asset.Status
      description: Status of the asset.
      type: String
    - contextPath: AttackIQ.Asset.Groups.ID
      description: The ID of the asset's group.
      type: String
    - contextPath: AttackIQ.Asset.Groups.Name
      description: The name of the asset's group.
      type: String
  - arguments:
    - description: The name of the new assesment
      name: name
      required: true
    - description: The ID of the template from which to create the assesment.
      name: template_id
      required: true
    description: Creates a new assesment.
    name: attackiq-create-assessment
    outputs:
    - contextPath: AttackIQ.Assessment.Id
      description: The ID of the assessment.
      type: String
    - contextPath: AttackIQ.Assessment.Name
      description: The name of the assessment name.
      type: String
    - contextPath: AttackIQ.Assessment.Description
      description: The description of the assessment.
      type: String
    - contextPath: AttackIQ.Assessment.StartDate
      description: The start date of the assessment.
      type: Date
    - contextPath: AttackIQ.Assessment.EndDate
      description: The end date of the assessment.
      type: Date
    - contextPath: AttackIQ.Assessment.AssessmentState
      description: The state of the assessment. Can be Active or Inactive.
      type: String
    - contextPath: AttackIQ.Assessment.DefaultSchedule
      description: The default schedule timing (cron) of the assessment.
      type: String
    - contextPath: AttackIQ.Assessment.AssessmentTemplateId
      description: The template ID of the assessment.
      type: String
    - contextPath: AttackIQ.Assessment.AssessmentTemplateName
      description: The template name of the assessment.
      type: String
    - contextPath: AttackIQ.Assessment.AssessmentTemplateDescription
      description: The template description of the assessment.
      type: String
    - contextPath: AttackIQ.Assessment.AssessmentTemplateDefaultSchedule
      description: The assessment's template default schedule timing (cron).
      type: Unknown
    - contextPath: AttackIQ.Assessment.AssessmentTemplateCompany
      description: The owner of the template.
      type: String
    - contextPath: AttackIQ.Assessment.AssessmentTemplateCreated
      description: The date that the template was created.
      type: Date
    - contextPath: AttackIQ.Assessment.AssessmentTemplateModified
      description: The date that the template was last modified.
      type: Date
    - contextPath: AttackIQ.Assessment.Creator
      description: The user who created the assessment.
      type: String
    - contextPath: AttackIQ.Assessment.Owner
      description: The user who owns the assessment.
      type: String
    - contextPath: AttackIQ.Assessment.User
      description: The user who ran the assessment.
      type: String
    - contextPath: AttackIQ.Assessment.Created
      description: The date that the assessment was created.
      type: String
    - contextPath: AttackIQ.Assessment.Modified
      description: The date that the assessment was last modified.
      type: String
    - contextPath: AttackIQ.Assessment.Users
      description: The user IDs that can access the assessment.
      type: String
    - contextPath: AttackIQ.Assessment.Groups
      description: The user groups that can access the assessment.
      type: String
    - contextPath: AttackIQ.Assessment.DefaultAssetCount
      description: The number of machines (assets) that are connected to the assessment.
      type: Number
    - contextPath: AttackIQ.Assessment.DefaultAssetGroupCount
      description: The number of asset groups that are connected to the assessment.
      type: Number
    - contextPath: AttackIQ.Assessment.MasterJobCount
      description: The number of tests that ran in the assessment.
      type: Number
    - contextPath: AttackIQ.Assessment.Count
      description: The total number of assessments.
      type: Number
    - contextPath: AttackIQ.Assessment.RemainingPages
      description: The number of remaining pages to return. For example, if the total number of pages is 6, and the last fetch was page 5, the value is 1.
      type: Number
  - arguments:
    - description: A comma-seperated list of asset IDs.
      isArray: true
      name: assets
    - description: A comma-seperated list of asset group IDs.
      isArray: true
      name: asset_groups
    - description: The ID of the assessment to which the assets will be added.
      name: assessment_id
      required: true
    description: Adds assets or asset groups to an assesment.
    name: attackiq-add-assets-to-assessment
  - arguments:
    - description: The ID of the assessment to delete.
      name: assessment_id
      required: true
    description: Deletes an assessment.
    name: attackiq-delete-assessment
  dockerimage: demisto/python3:3.10.12.63474
<<<<<<< HEAD
=======
  runonce: false
>>>>>>> 9ddafcfd
  script: '-'
  type: python
  subtype: python3
tests:
- AttackIQ - Test
fromversion: 5.0.0<|MERGE_RESOLUTION|>--- conflicted
+++ resolved
@@ -588,10 +588,7 @@
     description: Deletes an assessment.
     name: attackiq-delete-assessment
   dockerimage: demisto/python3:3.10.12.63474
-<<<<<<< HEAD
-=======
   runonce: false
->>>>>>> 9ddafcfd
   script: '-'
   type: python
   subtype: python3
