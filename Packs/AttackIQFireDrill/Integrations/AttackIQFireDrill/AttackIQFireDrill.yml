category: Vulnerability Management
commonfields:
  id: AttackIQFireDrill
  version: -1
configuration:
- display: Server URL (e.g. https://example.net)
  name: url
  required: true
  type: 0
- display: API Token
  name: token
  required: false
  type: 4
  hidden: true
- name: token_creds
  required: false
  type: 9
  displaypassword: API Token
  hiddenusername: true
- display: Trust any certificate (not secure)
  name: insecure
  type: 8
- display: Use system proxy settings
  name: proxy
  type: 8

description: An attack simulation platform that provides validations for security controls, responses, and remediation exercises.
display: AttackIQ Platform
name: AttackIQFireDrill
script:
  commands:
  - arguments:
    - default: true
      description: The ID of the assessment to return.
      name: assessment_id
      required: true
    description: Returns all assessments by its ID in the AttackIQ FireDrill platform.
    name: attackiq-get-assessment-by-id
    outputs:
    - contextPath: AttackIQ.Assessment.Id
      description: The ID of the assessment.
      type: String
    - contextPath: AttackIQ.Assessment.Name
      description: The name of the assessment name.
      type: String
    - contextPath: AttackIQ.Assessment.Description
      description: The description of the assessment.
      type: String
    - contextPath: AttackIQ.Assessment.StartDate
      description: The start date of the assessment.
      type: Date
    - contextPath: AttackIQ.Assessment.EndDate
      description: The end date of the assessment.
      type: Date
    - contextPath: AttackIQ.Assessment.AssessmentState
      description: The state of the assessment. Can be Active or Inactive.
      type: String
    - contextPath: AttackIQ.Assessment.DefaultSchedule
      description: The default schedule timing (cron) of the assessment.
      type: String
    - contextPath: AttackIQ.Assessment.AssessmentTemplateId
      description: The template ID of the assessment.
      type: String
    - contextPath: AttackIQ.Assessment.AssessmentTemplateName
      description: The template name of the assessment.
      type: String
    - contextPath: AttackIQ.Assessment.AssessmentTemplateDescription
      description: The template description of the assessment.
      type: String
    - contextPath: AttackIQ.Assessment.AssessmentTemplateDefaultSchedule
      description: The assessment's template default schedule timing (cron).
      type: Unknown
    - contextPath: AttackIQ.Assessment.AssessmentTemplateCompany
      description: The owner of the template.
      type: String
    - contextPath: AttackIQ.Assessment.AssessmentTemplateCreated
      description: The date that the template was created.
      type: Date
    - contextPath: AttackIQ.Assessment.AssessmentTemplateModified
      description: The date the template was last modified.
      type: Date
    - contextPath: AttackIQ.Assessment.Creator
      description: The user who created the assessment.
      type: String
    - contextPath: AttackIQ.Assessment.Owner
      description: The user who owns the assessment.
      type: String
    - contextPath: AttackIQ.Assessment.User
      description: The user who ran the assessment.
      type: String
    - contextPath: AttackIQ.Assessment.Created
      description: The time that the assessment was created.
      type: String
    - contextPath: AttackIQ.Assessment.Modified
      description: The time that the assessment was last modified.
      type: String
    - contextPath: AttackIQ.Assessment.Users
      description: The user IDs that can access the assessment.
      type: String
    - contextPath: AttackIQ.Assessment.Groups
      description: The user groups who can access the assessment.
      type: String
    - contextPath: AttackIQ.Assessment.DefaultAssetCount
      description: The number of machines (assets) that are connected to the assessment.
      type: Number
    - contextPath: AttackIQ.Assessment.DefaultAssetGroupCount
      description: The number of asset groups that are connected to the assessment.
      type: Number
    - contextPath: AttackIQ.Assessment.MasterJobCount
      description: The number of tests that ran in the assessment.
      type: Number
    - contextPath: AttackIQ.Assessment.Count
      description: The total number of assessments.
      type: Number
    - contextPath: AttackIQ.Assessment.RemainingPages
      description: The number of remaining pages to return. For example, if the total number of pages is 6, and the last fetch was page 5, the value is 1.
      type: Number
  - arguments:
    - defaultValue: '1'
      description: The page number to return.
      name: page_number
    - description: The maximum page size of the results.
      name: page_size
    description: Returns all assessments in a page.
    name: attackiq-list-assessments
    outputs:
    - contextPath: AttackIQ.Assessment.Id
      description: The ID of the assessment.
      type: String
    - contextPath: AttackIQ.Assessment.Name
      description: The name of the assessment.
      type: String
    - contextPath: AttackIQ.Assessment.Description
      description: The description of the assessment.
      type: String
    - contextPath: AttackIQ.Assessment.StartDate
      description: The start date of the assessment.
      type: Date
    - contextPath: AttackIQ.Assessment.EndDate
      description: The end date of the assessment.
      type: Date
    - contextPath: AttackIQ.Assessment.AssessmentState
      description: The state of the assessment. Can be Active or Inactive.
      type: String
    - contextPath: AttackIQ.Assessment.DefaultSchedule
      description: The default schedule timing (cron) of the assessment.
      type: String
    - contextPath: AttackIQ.Assessment.AssessmentTemplateId
      description: The template ID of the assessment.
      type: String
    - contextPath: AttackIQ.Assessment.AssessmentTemplateName
      description: The template name of the assessment.
      type: String
    - contextPath: AttackIQ.Assessment.AssessmentTemplateDescription
      description: The template description of the assessment.
      type: String
    - contextPath: AttackIQ.Assessment.AssessmentTemplateDefaultSchedule
      description: The default schedule timing (cron) of the template assessment.
      type: Unknown
    - contextPath: AttackIQ.Assessment.AssessmentTemplateCompany
      description: The owner of the template.
      type: String
    - contextPath: AttackIQ.Assessment.AssessmentTemplateCreated
      description: The date that the template was created.
      type: Date
    - contextPath: AttackIQ.Assessment.AssessmentTemplateModified
      description: The date the template was last modified.
      type: Date
    - contextPath: AttackIQ.Assessment.Creator
      description: The user who created the assessment.
      type: String
    - contextPath: AttackIQ.Assessment.Owner
      description: The user who owned the assessment.
      type: String
    - contextPath: AttackIQ.Assessment.User
      description: The user that ran the assessment.
      type: String
    - contextPath: AttackIQ.Assessment.Created
      description: The date that the assessment was created.
      type: String
    - contextPath: AttackIQ.Assessment.Modified
      description: The date that the assessment was last modified.
      type: String
    - contextPath: AttackIQ.Assessment.Users
      description: The User IDs that can access the assessment.
      type: String
    - contextPath: AttackIQ.Assessment.Groups
      description: The user groups that can access the assessment.
      type: String
    - contextPath: AttackIQ.Assessment.DefaultAssetCount
      description: The number of machines (assets) that are connected to the assessment.
      type: Number
    - contextPath: AttackIQ.Assessment.DefaultAssetGroupCount
      description: The number of asset groups that are connected to the assessment.
      type: Number
    - contextPath: AttackIQ.Assessment.MasterJobCount
      description: The number of tests that ran in the assessment.
      type: Number
  - arguments:
    - default: true
      description: ID of the assessment to activate.
      name: assessment_id
      required: true
    deprecated: true
    description: Deprecated, without available replacement. Activates the assessment, which is required for execution.
    name: attackiq-activate-assessment
  - arguments:
    - description: The ID of the assessment.
      name: assessment_id
      required: true
    - auto: PREDEFINED
      description: Runs only on-demand tests in the assessment. If true, executes tests in the assessment that are not scheduled to run. If false, executes all tests in the assessment including scheduled tests. Default is false.
      name: on_demand_only
      predefined:
      - 'True'
      - 'False'
    description: Runs all tests in the assessment.
    name: attackiq-run-all-tests-in-assessment
  - arguments:
    - default: true
      description: The assessment for which to check the status.
      name: assessment_id
      required: true
    description: Returns an assessment execution status when running an on-demand execution only.
    name: attackiq-get-assessment-execution-status
    outputs:
    - contextPath: AttackIQ.Assessment.Running
      description: Whether the assessment is running.
      type: Boolean
    - contextPath: AttackIQ.Assessment.Id
      description: The ID of the assessment.
      type: String
  - arguments:
    - default: true
      description: The ID of the test.
      name: test_id
      required: true
    description: Returns the status of the test.
    name: attackiq-get-test-execution-status
    outputs:
    - contextPath: AttackIQTest.Detected
      description: The number of detections in the test.
      type: Number
    - contextPath: AttackIQTest.Failed
      description: The number of failures in the test.
      type: Number
    - contextPath: AttackIQTest.Finished
      description: Whether the test is finished.
      type: Boolean
    - contextPath: AttackIQTest.Passed
      description: The number of passed tests.
      type: Number
    - contextPath: AttackIQTest.Errored
      description: The number of tests that returned errors.
      type: Number
    - contextPath: AttackIQTest.Total
      description: The total number of tests that were run.
      type: Number
    - contextPath: AttackIQTest.Id
      description: The ID of the assessment test.
      type: String
  - arguments:
    - default: true
      description: The ID of the assessment that contains the tests.
      name: assessment_id
      required: true
    - description: The Maximum page size for the results.
      name: page_size
    - defaultValue: '1'
      description: The page number to return.
      name: page_number
    description: Returns a list of tests by an assessment.
    name: attackiq-list-tests-by-assessment
    outputs:
    - contextPath: AttackIQTest.Id
      description: ID of the test.
      type: String
    - contextPath: AttackIQTest.Name
      description: The name of the test.
      type: String
    - contextPath: AttackIQTest.Description
      description: The description of the test.
      type: String
    - contextPath: AttackIQTest.Scenarios.Id
      description: The ID of the test scenario.
      type: String
    - contextPath: AttackIQTest.Scenarios.Name
      description: The name of the test scenario.
      type: String
    - contextPath: AttackIQTest.Assets.Id
      description: The ID of the test asset.
      type: String
    - contextPath: AttackIQTest.Assets.Ipv4Address
      description: The IPv4 address of the test asset.
      type: String
    - contextPath: AttackIQTest.Assets.Hostname
      description: The host name of the test asset.
      type: String
    - contextPath: AttackIQTest.Assets.ProductName
      description: The product name of the test asset.
      type: String
    - contextPath: AttackIQTest.Assets.Modified
      description: The last modified date of the test asset.
      type: String
    - contextPath: AttackIQTest.Assets.Status
      description: The status of the test asset. Can be Active or Inactive.
      type: Date
    - contextPath: AttackIQTest.TotalAssetCount
      description: The number of assets in which the test ran.
      type: Number
    - contextPath: AttackIQTest.CronExpression
      description: The Cron expression of the test.
      type: String
    - contextPath: AttackIQTest.Runnable
      description: Whether the test can run.
      type: Boolean
    - contextPath: AttackIQTest.LastResult
      description: The last result of the test.
      type: String
    - contextPath: AttackIQTest.User
      description: The name of the user that ran the test in the assessment.
      type: String
    - contextPath: AttackIQTest.Created
      description: The date that the test was created.
      type: Date
    - contextPath: AttackIQTest.Modified
      description: The date that the test was last modified.
      type: Date
    - contextPath: AttackIQTest.LatestInstanceId
      description: The ID of the most recent run of the test.
      type: Number
    - contextPath: AttackIQTest.UsingDefaultAssets
      description: Whether the test uses default assets.
      type: Boolean
    - contextPath: AttackIQTest.UsingDefaultSchedule
      description: Whether the test uses the default schedule.
      type: Boolean
    - contextPath: AttackIQTest.RemainingPages
      description: The number of remaining pages to return. For example, if the total number of pages is 6, and the last fetch was page 5, the value is 1.
      type: Number
    - contextPath: AttackIQTest.Count
      description: The total number of tests.
      type: Number
  - arguments:
    - description: ID of the test in which to show results.
      name: test_id
      required: true
    - auto: PREDEFINED
      defaultValue: 'False'
      description: Shows the last result. If true, shows the last result. Default is false.
      name: show_last_result
      predefined:
      - 'True'
      - 'False'
    - defaultValue: '1'
      description: The page number of the test results.
      name: page_number
    - description: The maximum page size of the results.
      name: page_size
    - auto: PREDEFINED
      description: Filters results according to user choice. If set to Passed, will return only passed tests. If set to Failed, will return only failed tests.
      name: outcome_filter
      predefined:
      - Passed
      - Failed
    description: Returns the test results of an assessment.
    name: attackiq-get-test-results
    outputs:
    - contextPath: AttackIQTestResult.Id
      description: ID of the test result.
      type: String
    - contextPath: AttackIQTestResult.Modified
      description: The date the test result was last modified.
      type: Date
    - contextPath: AttackIQTestResult.Assessment.Id
      description: The ID of the test assessment.
      type: String
    - contextPath: AttackIQTestResult.Assessment.Name
      description: The name of the test assessment.
      type: String
    - contextPath: AttackIQTestResult.LastResult
      description: The result of the test's last run.
      type: String
    - contextPath: AttackIQTestResult.Scenario.Id
      description: The scenario ID of the test results.
      type: String
    - contextPath: AttackIQTestResult.Scenario.Name
      description: The scenario name of the test results.
      type: String
    - contextPath: AttackIQTestResult.Scenario.Description
      description: The scenario description of the test results.
      type: String
    - contextPath: AttackIQTestResult.Asset.Id
      description: The ID of the test results asset.
      type: String
    - contextPath: AttackIQTestResult.Asset.Ipv4Address
      description: The IP address of the test results scenario asset.
      type: String
    - contextPath: AttackIQTestResult.Asset.Hostname
      description: The host name of the test results asset.
      type: String
    - contextPath: AttackIQTestResult.Asset.ProductName
      description: The product name of the test results asset.
      type: String
    - contextPath: AttackIQTestResult.Asset.Modified
      description: The date that the asset was last modified.
      type: Date
    - contextPath: AttackIQTestResult.AssetGroup
      description: The asset group of the test.
      type: String
    - contextPath: AttackIQTestResult.JobState
      description: The state of the job.
      type: String
    - contextPath: AttackIQTestResult.Outcome
      description: The result outcome of the test.
      type: String
    - contextPath: AttackIQTestResult.RemainingPages
      description: The number of remaining pages to return. For example, if the total number pages is 6, and the last fetch was page 5, the value is 1.
      type: Number
    - contextPath: AttackIQTestResult.Count
      description: The total number of tests.
      type: Number
  - description: List all available assessment templates.
    name: attackiq-list-assessment-templates
    outputs:
    - contextPath: AttackIQ.Template.ID
      description: 'The template ID. '
      type: String
    - contextPath: AttackIQ.Template.Name
      description: The template name.
      type: String
    - contextPath: AttackIQ.Template.ProjectName
      description: The name of the project the templete is in.
      type: String
    - contextPath: AttackIQ.Template.Description
      description: The description of the template.
      type: String
    - contextPath: AttackIQ.Template.ProjectDescription
      description: The description of the project the template is in.
      type: String
    - contextPath: AttackIQ.Template.Hidden
      description: Whether the template is hidden.
      type: Boolean
  - description: List all assets.
    name: attackiq-list-assets
    outputs:
    - contextPath: AttackIQ.Asset.ID
      description: The asset ID.
      type: String
    - contextPath: AttackIQ.Asset.Description
      description: The description of the asset.
      type: String
    - contextPath: AttackIQ.Asset.IPv4
      description: The IPv4 address of the asset.
      type: String
    - contextPath: AttackIQ.Asset.IPv6
      description: The IPv6 address of the asset.
      type: String
    - contextPath: AttackIQ.Asset.MacAddress
      description: The MAC address of the asset.
      type: String
    - contextPath: AttackIQ.Asset.ProcessorArch
      description: The processor arch of the asset.
      type: String
    - contextPath: AttackIQ.Asset.ProductName
      description: The name of the asset.
      type: String
    - contextPath: AttackIQ.Asset.Hostname
      description: The hostname of the asset.
      type: String
    - contextPath: AttackIQ.Asset.Domain
      description: The domain of the asset.
      type: String
    - contextPath: AttackIQ.Asset.User
      description: The user of the asset.
      type: String
    - contextPath: AttackIQ.Asset.Status
      description: Status of the asset.
      type: String
    - contextPath: AttackIQ.Asset.Groups.ID
      description: The ID of the asset's group.
      type: String
    - contextPath: AttackIQ.Asset.Groups.Name
      description: The name of the asset's group.
      type: String
  - arguments:
    - description: The name of the new assesment
      name: name
      required: true
    - description: The ID of the template from which to create the assesment.
      name: template_id
      required: true
    description: Creates a new assesment.
    name: attackiq-create-assessment
    outputs:
    - contextPath: AttackIQ.Assessment.Id
      description: The ID of the assessment.
      type: String
    - contextPath: AttackIQ.Assessment.Name
      description: The name of the assessment name.
      type: String
    - contextPath: AttackIQ.Assessment.Description
      description: The description of the assessment.
      type: String
    - contextPath: AttackIQ.Assessment.StartDate
      description: The start date of the assessment.
      type: Date
    - contextPath: AttackIQ.Assessment.EndDate
      description: The end date of the assessment.
      type: Date
    - contextPath: AttackIQ.Assessment.AssessmentState
      description: The state of the assessment. Can be Active or Inactive.
      type: String
    - contextPath: AttackIQ.Assessment.DefaultSchedule
      description: The default schedule timing (cron) of the assessment.
      type: String
    - contextPath: AttackIQ.Assessment.AssessmentTemplateId
      description: The template ID of the assessment.
      type: String
    - contextPath: AttackIQ.Assessment.AssessmentTemplateName
      description: The template name of the assessment.
      type: String
    - contextPath: AttackIQ.Assessment.AssessmentTemplateDescription
      description: The template description of the assessment.
      type: String
    - contextPath: AttackIQ.Assessment.AssessmentTemplateDefaultSchedule
      description: The assessment's template default schedule timing (cron).
      type: Unknown
    - contextPath: AttackIQ.Assessment.AssessmentTemplateCompany
      description: The owner of the template.
      type: String
    - contextPath: AttackIQ.Assessment.AssessmentTemplateCreated
      description: The date that the template was created.
      type: Date
    - contextPath: AttackIQ.Assessment.AssessmentTemplateModified
      description: The date that the template was last modified.
      type: Date
    - contextPath: AttackIQ.Assessment.Creator
      description: The user who created the assessment.
      type: String
    - contextPath: AttackIQ.Assessment.Owner
      description: The user who owns the assessment.
      type: String
    - contextPath: AttackIQ.Assessment.User
      description: The user who ran the assessment.
      type: String
    - contextPath: AttackIQ.Assessment.Created
      description: The date that the assessment was created.
      type: String
    - contextPath: AttackIQ.Assessment.Modified
      description: The date that the assessment was last modified.
      type: String
    - contextPath: AttackIQ.Assessment.Users
      description: The user IDs that can access the assessment.
      type: String
    - contextPath: AttackIQ.Assessment.Groups
      description: The user groups that can access the assessment.
      type: String
    - contextPath: AttackIQ.Assessment.DefaultAssetCount
      description: The number of machines (assets) that are connected to the assessment.
      type: Number
    - contextPath: AttackIQ.Assessment.DefaultAssetGroupCount
      description: The number of asset groups that are connected to the assessment.
      type: Number
    - contextPath: AttackIQ.Assessment.MasterJobCount
      description: The number of tests that ran in the assessment.
      type: Number
    - contextPath: AttackIQ.Assessment.Count
      description: The total number of assessments.
      type: Number
    - contextPath: AttackIQ.Assessment.RemainingPages
      description: The number of remaining pages to return. For example, if the total number of pages is 6, and the last fetch was page 5, the value is 1.
      type: Number
  - arguments:
    - description: A comma-seperated list of asset IDs.
      isArray: true
      name: assets
    - description: A comma-seperated list of asset group IDs.
      isArray: true
      name: asset_groups
    - description: The ID of the assessment to which the assets will be added.
      name: assessment_id
      required: true
    description: Adds assets or asset groups to an assesment.
    name: attackiq-add-assets-to-assessment
  - arguments:
    - description: The ID of the assessment to delete.
      name: assessment_id
      required: true
    description: Deletes an assessment.
    name: attackiq-delete-assessment
<<<<<<< HEAD
  dockerimage: demisto/python3:3.10.11.54132
=======
  dockerimage: demisto/python3:3.10.12.63474
  isfetch: false
  runonce: false
>>>>>>> b3358074
  script: '-'
  type: python
  subtype: python3
tests:
- AttackIQ - Test
fromversion: 5.0.0<|MERGE_RESOLUTION|>--- conflicted
+++ resolved
@@ -589,13 +589,9 @@
       required: true
     description: Deletes an assessment.
     name: attackiq-delete-assessment
-<<<<<<< HEAD
-  dockerimage: demisto/python3:3.10.11.54132
-=======
   dockerimage: demisto/python3:3.10.12.63474
   isfetch: false
   runonce: false
->>>>>>> b3358074
   script: '-'
   type: python
   subtype: python3
