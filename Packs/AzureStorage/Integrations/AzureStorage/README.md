--- conflicted
+++ resolved
@@ -919,10 +919,7 @@
 #### Human Readable Output
 
 > ### Authorization instructions
-<<<<<<< HEAD
-=======
 >
->>>>>>> a2145c5a
 >1. Click on the login URL to sign in and grant Cortex XSOAR permissions for your Azure Service Management.
     You will be automatically redirected to a link with the following structure:
     ```REDIRECT_URI?code=AUTH_CODE&session_state=SESSION_STATE```
