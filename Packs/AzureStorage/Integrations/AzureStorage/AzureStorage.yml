--- conflicted
+++ resolved
@@ -1029,15 +1029,11 @@
     description: Run this command to delete a specific blob container.
     execution: false
     name: azure-storage-blob-container-delete
-<<<<<<< HEAD
   - description: Generate the login url used for Authorization code flow.
     execution: false
     name: azure-storage-generate-login-url
     arguments: []
-  dockerimage: demisto/crypto:1.0.0.42817
-=======
   dockerimage: demisto/crypto:1.0.0.47103
->>>>>>> 270c8f6c
   feed: false
   isfetch: false
   longRunning: false
