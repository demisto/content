category: IT Services
sectionOrder:
- Connect
- Collect
commonfields:
  id: Azure Storage
  version: -1
configuration:
- defaultvalue: 55f9764e-300a-474a-a2bb-549cece85439
  display: Application ID
  name: app_id
  type: 0
  section: Connect
- display: Default Subscription ID
  name: subscription_id
  required: true
  type: 0
  section: Connect
  additionalinfo: There are two options to set the specified value, either in the configuration or directly within the commands. However, setting values in both places will cause an override by the command value.
- display: Default Resource Group Name
  name: resource_group_name
  required: true
  type: 0
  section: Connect
  additionalinfo: There are two options to set the specified value, either in the configuration or directly within the commands. However, setting values in both places will cause an override by the command value.
- display: Trust any certificate (not secure)
  name: insecure
  type: 8
  section: Connect
  advanced: true
  required: false
- display: Use system proxy settings
  name: proxy
  type: 8
  section: Connect
  advanced: true
  required: false
- name: auth_type
  display: Authentication Type
  required: true
  defaultvalue: Device Code
  type: 15
  additionalinfo: Type of authentication - can be Authorization Code Flow (recommended), Device Code Flow, or Azure Managed Identities.
  options:
  - Authorization Code
  - Client Credentials
  - Device Code
  - Azure Managed Identities
  section: Connect
- name: tenant_id
  display: Tenant ID
  defaultvalue:
  type: 0
  additionalinfo: ""
  section: Connect
  required: false
- name: credentials
  display: Client Secret
  defaultvalue:
  type: 9
  additionalinfo: ""
  displaypassword: Client Secret
  hiddenusername: true
  section: Connect
  required: false
- name: redirect_uri
  display: Application redirect URI
  defaultvalue:
  type: 0
  additionalinfo: ""
  section: Connect
  advanced: true
  required: false
- name: auth_code
  display: Authorization code
  defaultvalue:
  type: 9
  additionalinfo: For user-auth mode - received from the authorization step. See Detailed Instructions section.
  displaypassword: Authorization code
  hiddenusername: true
  section: Connect
  required: false
- additionalinfo: The Managed Identities client ID for authentication - relevant only if the integration is running on Azure VM.
  displaypassword: Azure Managed Identities Client ID
  name: managed_identities_client_id
  hiddenusername: true
  type: 9
  section: Connect
  required: false
description: Deploy and manage storage accounts and blob services.
display: Azure Storage Management
name: Azure Storage
script:
  commands:
  - description: Tests the connectivity to Azure.
    name: azure-storage-auth-test
  - description: Run this command to start the authorization process and follow the instructions in the command results.
    name: azure-storage-auth-start
  - description: Run this command to complete the authorization process. Should be used after running the azure-storage-auth-start command.
    name: azure-storage-auth-complete
  - description: Run this command if for some reason you need to rerun the authentication process.
    name: azure-storage-auth-reset
  - arguments:
    - description: The name of the storage account, optional.
      name: account_name
      required: false
      secret: false
    - default: false
      description: "The resource group name. Note: This argument will override the instance parameter ‘Default Resource Group Name'."
      isArray: false
      name: resource_group_name
      required: false
      secret: false
    - default: false
      description: "The subscription ID. Note: This argument will override the instance parameter ‘Default Subscription ID'."
      isArray: false
      name: subscription_id
      required: false
      secret: false
    description: Run this command to get the all or specific account storage details.
    name: azure-storage-account-list
    outputs:
    - contextPath: AzureStorage.StorageAccount.id
      description: Fully qualified resource ID for the resource.
      type: String
    - contextPath: AzureStorage.StorageAccount.kind
      description: Gets the Kind.
      type: String
    - contextPath: AzureStorage.StorageAccount.location
      description: The geo-location where the resource lives.
      type: String
    - contextPath: AzureStorage.StorageAccount.name
      description: The name of the resource.
      type: String
    - contextPath: AzureStorage.StorageAccount.properties.isHnsEnabled
      description: Account HierarchicalNamespace enabled if sets to true.
      type: Boolean
    - contextPath: AzureStorage.StorageAccount.properties.allowBlobPublicAccess
      description: Allow or disallow public access to all blobs or containers in the storage account. The default interpretation is true for this property.
      type: Boolean
    - contextPath: AzureStorage.StorageAccount.properties.minimumTlsVersion
      description: Set the minimum TLS version to be permitted on requests to storage. The default interpretation is TLS 1.0 for this property.
      type: String
    - contextPath: AzureStorage.StorageAccount.properties.allowSharedKeyAccess
      description: Indicates whether the storage account permits requests to be authorized with the account access key via Shared Key. If false, then all requests, including shared access signatures, must be authorized with Azure Active Directory (Azure AD).
      type: Boolean
    - contextPath: AzureStorage.StorageAccount.properties.creationTime
      description: Gets the creation date and time of the storage account in UTC.
      type: Date
    - contextPath: AzureStorage.StorageAccount.properties.primaryEndpoints.web
      description: Gets the web endpoint.
      type: String
    - contextPath: AzureStorage.StorageAccount.properties.primaryEndpoints.dfs
      description: Gets the dfs endpoint.
      type: String
    - contextPath: AzureStorage.StorageAccount.properties.primaryEndpoints.blob
      description: Gets the blob endpoint.
      type: String
    - contextPath: AzureStorage.StorageAccount.properties.primaryEndpoints.file
      description: Gets the file endpoint.
      type: String
    - contextPath: AzureStorage.StorageAccount.properties.primaryEndpoints.queue
      description: Gets the queue endpoint.
      type: String
    - contextPath: AzureStorage.StorageAccount.properties.primaryEndpoints.table
      description: Gets the table endpoint.
      type: String
    - contextPath: AzureStorage.StorageAccount.properties.primaryEndpoints.microsoftEndpoints.web
      description: Gets the web microsoft endpoint.
      type: String
    - contextPath: AzureStorage.StorageAccount.properties.primaryEndpoints.microsoftEndpoints.dfs
      description: Gets the dfs microsoft endpoint.
      type: String
    - contextPath: AzureStorage.StorageAccount.properties.primaryEndpoints.microsoftEndpoints.blob
      description: Gets the blob microsoft endpoint.
      type: String
    - contextPath: AzureStorage.StorageAccount.properties.primaryEndpoints.microsoftEndpoints.file
      description: Gets the file microsoft endpoint.
      type: String
    - contextPath: AzureStorage.StorageAccount.properties.primaryEndpoints.microsoftEndpoints.queue
      description: Gets the queue microsoft endpoint.
      type: String
    - contextPath: AzureStorage.StorageAccount.properties.primaryEndpoints.microsoftEndpoints.table
      description: Gets the table microsoft endpoint.
      type: String
    - contextPath: AzureStorage.StorageAccount.properties.primaryEndpoints.internetEndpoints.web
      description: Gets the web internet endpoint.
      type: String
    - contextPath: AzureStorage.StorageAccount.properties.primaryEndpoints.internetEndpoints.dfs
      description: Gets the dfs internet endpoint.
      type: String
    - contextPath: AzureStorage.StorageAccount.properties.primaryEndpoints.internetEndpoints.blob
      description: Gets the blob internet endpoint.
      type: String
    - contextPath: AzureStorage.StorageAccount.properties.primaryEndpoints.internetEndpoints.file
      description: Gets the file internet endpoint.
      type: String
    - contextPath: AzureStorage.StorageAccount.properties.primaryLocation
      description: Gets the location of the primary data center for the storage account.
      type: String
    - contextPath: AzureStorage.StorageAccount.properties.provisioningState
      description: Gets the status of the storage account at the time the operation was called.
      type: String
    - contextPath: AzureStorage.StorageAccount.properties.routingPreference.routingChoice
      description: Routing Choice defines the kind of network routing opted by the user.
      type: String
    - contextPath: AzureStorage.StorageAccount.properties.routingPreference.publishMicrosoftEndpoints
      description: A boolean flag which indicates whether microsoft routing storage endpoints are to be published.
      type: Boolean
    - contextPath: AzureStorage.StorageAccount.properties.routingPreference.publishInternetEndpoints
      description: A boolean flag which indicates whether internet routing storage endpoints are to be published.
      type: Boolean
    - contextPath: AzureStorage.StorageAccount.properties.encryption.services.file.keyType
      description: Encryption key type to be used for the encryption service. 'Account' key type implies that an account-scoped encryption key will be used. 'Service' key type implies that a default service key is used.
      type: String
    - contextPath: AzureStorage.StorageAccount.properties.encryption.services.file.enabled
      description: A boolean indicating whether or not the service encrypts the data as it is stored.
      type: Boolean
    - contextPath: AzureStorage.StorageAccount.properties.encryption.services.file.lastEnabledTime
      description: Gets a rough estimate of the date/time when the encryption was last enabled by the user.
      type: Date
    - contextPath: AzureStorage.StorageAccount.properties.encryption.services.blob.keyType
      description: Encryption key type to be used for the encryption service. 'Account' key type implies that an account-scoped encryption key will be used. 'Service' key type implies that a default service key is used.
      type: String
    - contextPath: AzureStorage.StorageAccount.properties.encryption.services.blob.enabled
      description: A boolean indicating whether or not the service encrypts the data as it is stored.
      type: Boolean
    - contextPath: AzureStorage.StorageAccount.properties.encryption.services.blob.lastEnabledTime
      description: Gets a rough estimate of the date/time when the encryption was last enabled by the user.
      type: Date
    - contextPath: AzureStorage.StorageAccount.properties.encryption.requireInfrastructureEncryption
      description: A boolean indicating whether or not the service applies a secondary layer of encryption with platform managed keys for data at rest.
      type: Boolean
    - contextPath: AzureStorage.StorageAccount.properties.encryption.keySource
      description: 'The encryption keySource (provider). Possible values (case-insensitive): Microsoft.Storage, Microsoft.Keyvault.'
      type: String
    - contextPath: AzureStorage.StorageAccount.properties.secondaryLocation
      description: Gets the location of the geo-replicated secondary for the storage account. Only available if the accountType is Standard_GRS or Standard_RAGRS.
      type: String
    - contextPath: AzureStorage.StorageAccount.properties.statusOfPrimary
      description: Gets the status indicating whether the primary location of the storage account is available or unavailable.
      type: String
    - contextPath: AzureStorage.StorageAccount.properties.statusOfSecondary
      description: Gets the status indicating whether the secondary location of the storage account is available or unavailable. Only available if the SKU name is Standard_GRS or Standard_RAGRS.
      type: String
    - contextPath: AzureStorage.StorageAccount.properties.supportsHttpsTrafficOnly
      description: Allows https traffic only to storage service if sets to true.
      type: Boolean
    - contextPath: AzureStorage.StorageAccount.sku.name
      description: The SKU name. Required for account creation; optional for update.
      type: String
    - contextPath: AzureStorage.StorageAccount.sku.tier
      description: The SKU tier. This is based on the SKU name.
      type: String
    - contextPath: AzureStorage.StorageAccount.tags
      description: Resource tags.
      type: Unknown
    - contextPath: AzureStorage.StorageAccount.type
      description: The type of the resource.
      type: String
    deprecated: false
  - arguments:
    - description: "The resource group name. Note: This argument will override the instance parameter ‘Default Resource Group Name'."
      name: resource_group_name
      required: false
      default: false
      isArray: false
      secret: false
    - description: "The subscription ID. Note: This argument will override the instance parameter ‘Default Subscription ID'."
      name: subscription_id
      required: false
      default: false
      isArray: false
      secret: false
    - description: The name of the storage account.
      name: account_name
      required: true
      default: false
      isArray: false
    - auto: PREDEFINED
      description: Gets or sets the SKU name, Required for account creation; optional for update.
      name: sku
      predefined:
      - Premium_LRS
      - Premium_ZRS
      - Standard_GRS
      - Standard_GZRS
      - Standard_LRS
      - Standard_RAGRS
      - Standard_RAGZRS
      - Standard_ZRS
      required: true
    - description: Indicates the type of storage account.
      name: kind
      auto: PREDEFINED
      predefined:
      - Storage
      - StorageV2
      - BlobStorage
      - FileStorage
      - BlockBlobStorage
      required: true
    - description: Gets or sets the location of the resource. The geo region of a resource cannot be changed once it is created, but if an identical geo region is specified on update, the request will succeed.
      name: location
      auto: PREDEFINED
      predefined:
      - eastus
      - eastus2
      - westus
      - westeurope
      - eastasia
      - southeastasia
      - japaneast
      - japanwest
      - northcentralus
      - southcentralus
      - centralus
      - northeurope
      - brazilsouth
      - australiaeast
      - australiasoutheast
      - southindia
      - centralindia
      - westindia
      - canadaeast
      - canadacentral
      - westus2
      - westcentralus
      - uksouth
      - ukwest
      - koreacentral
      - koreasouth
      - francecentral
      - australiacentral
      - southafricanorth
      - uaenorth
      - switzerlandnorth
      - germanywestcentral
      - norwayeast
      required: true
    - description: Gets or sets a list of tags that describe the resource.
      name: tags
      isArray: true
    - description: Gets or sets the custom domain name assigned to the storage account.
      name: custom_domain_name
    - auto: PREDEFINED
      description: Indicates whether indirect CName validation is enabled.
      name: use_sub_domain_name
      predefined:
      - 'true'
      - 'false'
    - description: The encryption keySource.
      name: enc_key_source
      auto: PREDEFINED
      predefined:
      - Microsoft.Storage
      - Microsoft.Keyvault
    - description: Indicating whether the service applies a secondary layer of encryption with platform managed keys for data at rest.
      name: enc_requireInfrastructureEncryption
      auto: PREDEFINED
      predefined:
      - 'true'
      - 'false'
    - description: The name of KeyVault key.
      name: enc_keyvault_key_name
    - description: The version of KeyVault key.
      name: enc_keyvault_key_version
    - description: The Uri of KeyVault.
      name: enc_keyvault_uri
    - auto: PREDEFINED
      description: The access tier for the account. Required where kind = BlobStorage.
      name: access_tier
      predefined:
      - 'Hot'
      - 'Cool'
    - auto: PREDEFINED
      description: Allows https traffic only to storage service if sets to true.
      name: supports_https_traffic_only
      predefined:
      - 'true'
      - 'false'
    - auto: PREDEFINED
      description: Account HierarchicalNamespace enabled if sets to true.
      name: is_hns_enabled
      predefined:
      - 'true'
      - 'false'
    - auto: PREDEFINED
      description: Allow large file shares if sets to Enabled.
      name: large_file_shares_state
      predefined:
      - Disabled
      - Enabled
    - auto: PREDEFINED
      description: Allow or disallow public access to all blobs or containers in the storage account.
      name: allow_blob_public_access
      predefined:
      - 'true'
      - 'false'
    - description: Set the minimum TLS version to be permitted on requests to storage.
      name: minimum_tls_version
      auto: PREDEFINED
      predefined:
      - TLS1_0
      - TLS1_1
      - TLS1_2
    - description: Specifies whether traffic is bypassed for Logging/Metrics/AzureServices.
      name: network_ruleset_bypass
      auto: PREDEFINED
      isArray: true
      predefined:
      - AzureServices
      - Logging
      - Metrics
      - None
    - description: Specifies the default action of allow or deny when no other rules match.
      name: network_ruleset_default_action
    - description: Sets the IP ACL rules.
      name: network_ruleset_ipRules
    - description: Sets the virtual network rules.
      name: virtual_network_rules
    description: |-
      Run this command to create or update a specific
      account storage.
    name: azure-storage-account-create-update
    outputs:
    - contextPath: AzureStorage.StorageAccount.id
      description: Fully qualified resource ID for the resource.
      type: String
    - contextPath: AzureStorage.StorageAccount.kind
      description: Gets the Kind.
      type: String
    - contextPath: AzureStorage.StorageAccount.location
      description: The geo-location where the resource lives.
      type: String
    - contextPath: AzureStorage.StorageAccount.name
      description: The name of the resource.
      type: String
    - contextPath: AzureStorage.StorageAccount.properties.isHnsEnabled
      description: Account HierarchicalNamespace enabled if sets to true.
      type: Boolean
    - contextPath: AzureStorage.StorageAccount.properties.allowBlobPublicAccess
      description: Allow or disallow public access to all blobs or containers in the storage account. The default interpretation is true for this property.
      type: Boolean
    - contextPath: AzureStorage.StorageAccount.properties.minimumTlsVersion
      description: Set the minimum TLS version to be permitted on requests to storage. The default interpretation is TLS 1.0 for this property.
      type: String
    - contextPath: AzureStorage.StorageAccount.properties.allowSharedKeyAccess
      description: Indicates whether the storage account permits requests to be authorized with the account access key via Shared Key. If false, then all requests, including shared access signatures, must be authorized with Azure Active Directory (Azure AD).
      type: Boolean
    - contextPath: AzureStorage.StorageAccount.properties.creationTime
      description: Gets the creation date and time of the storage account in UTC.
      type: Date
    - contextPath: AzureStorage.StorageAccount.properties.primaryEndpoints.web
      description: Gets the web endpoint.
      type: String
    - contextPath: AzureStorage.StorageAccount.properties.primaryEndpoints.dfs
      description: Gets the dfs endpoint.
      type: String
    - contextPath: AzureStorage.StorageAccount.properties.primaryEndpoints.blob
      description: Gets the blob endpoint.
      type: String
    - contextPath: AzureStorage.StorageAccount.properties.primaryEndpoints.file
      description: Gets the file endpoint.
      type: String
    - contextPath: AzureStorage.StorageAccount.properties.primaryEndpoints.queue
      description: Gets the queue endpoint.
      type: String
    - contextPath: AzureStorage.StorageAccount.properties.primaryEndpoints.table
      description: Gets the table endpoint.
      type: String
    - contextPath: AzureStorage.StorageAccount.properties.primaryEndpoints.microsoftEndpoints.web
      description: Gets the web microsoft endpoint.
      type: String
    - contextPath: AzureStorage.StorageAccount.properties.primaryEndpoints.microsoftEndpoints.dfs
      description: Gets the dfs microsoft endpoint.
      type: String
    - contextPath: AzureStorage.StorageAccount.properties.primaryEndpoints.microsoftEndpoints.blob
      description: Gets the blob microsoft endpoint.
      type: String
    - contextPath: AzureStorage.StorageAccount.properties.primaryEndpoints.microsoftEndpoints.file
      description: Gets the file microsoft endpoint.
      type: String
    - contextPath: AzureStorage.StorageAccount.properties.primaryEndpoints.microsoftEndpoints.queue
      description: Gets the queue microsoft endpoint.
      type: String
    - contextPath: AzureStorage.StorageAccount.properties.primaryEndpoints.microsoftEndpoints.table
      description: Gets the table microsoft endpoint.
      type: String
    - contextPath: AzureStorage.StorageAccount.properties.primaryEndpoints.internetEndpoints.web
      description: Gets the web internet endpoint.
      type: String
    - contextPath: AzureStorage.StorageAccount.properties.primaryEndpoints.internetEndpoints.dfs
      description: Gets the dfs internet endpoint.
      type: String
    - contextPath: AzureStorage.StorageAccount.properties.primaryEndpoints.internetEndpoints.blob
      description: Gets the blob internet endpoint.
      type: String
    - contextPath: AzureStorage.StorageAccount.properties.primaryEndpoints.internetEndpoints.file
      description: Gets the file internet endpoint.
      type: String
    - contextPath: AzureStorage.StorageAccount.properties.primaryLocation
      description: Gets the location of the primary data center for the storage account.
      type: String
    - contextPath: AzureStorage.StorageAccount.properties.provisioningState
      description: Gets the status of the storage account at the time the operation was called.
      type: String
    - contextPath: AzureStorage.StorageAccount.properties.routingPreference.routingChoice
      description: Routing Choice defines the kind of network routing opted by the user.
      type: String
    - contextPath: AzureStorage.StorageAccount.properties.routingPreference.publishMicrosoftEndpoints
      description: A boolean flag which indicates whether microsoft routing storage endpoints are to be published.
      type: Boolean
    - contextPath: AzureStorage.StorageAccount.properties.routingPreference.publishInternetEndpoints
      description: A boolean flag which indicates whether internet routing storage endpoints are to be published.
      type: Boolean
    - contextPath: AzureStorage.StorageAccount.properties.encryption.services.file.keyType
      description: Encryption key type to be used for the encryption service. 'Account' key type implies that an account-scoped encryption key will be used. 'Service' key type implies that a default service key is used.
      type: String
    - contextPath: AzureStorage.StorageAccount.properties.encryption.services.file.enabled
      description: A boolean indicating whether or not the service encrypts the data as it is stored.
      type: Boolean
    - contextPath: AzureStorage.StorageAccount.properties.encryption.services.file.lastEnabledTime
      description: Gets a rough estimate of the date/time when the encryption was last enabled by the user.
      type: Date
    - contextPath: AzureStorage.StorageAccount.properties.encryption.services.blob.keyType
      description: Encryption key type to be used for the encryption service. 'Account' key type implies that an account-scoped encryption key will be used. 'Service' key type implies that a default service key is used.
      type: String
    - contextPath: AzureStorage.StorageAccount.properties.encryption.services.blob.enabled
      description: A boolean indicating whether or not the service encrypts the data as it is stored.
      type: Boolean
    - contextPath: AzureStorage.StorageAccount.properties.encryption.services.blob.lastEnabledTime
      description: Gets a rough estimate of the date/time when the encryption was last enabled by the user.
      type: Date
    - contextPath: AzureStorage.StorageAccount.properties.encryption.requireInfrastructureEncryption
      description: A boolean indicating whether or not the service applies a secondary layer of encryption with platform managed keys for data at rest.
      type: Boolean
    - contextPath: AzureStorage.StorageAccount.properties.encryption.keySource
      description: 'The encryption keySource (provider). Possible values (case-insensitive): Microsoft.Storage, Microsoft.Keyvault.'
      type: String
    - contextPath: AzureStorage.StorageAccount.properties.secondaryLocation
      description: Gets the location of the geo-replicated secondary for the storage account. Only available if the accountType is Standard_GRS or Standard_RAGRS.
      type: String
    - contextPath: AzureStorage.StorageAccount.properties.statusOfPrimary
      description: Gets the status indicating whether the primary location of the storage account is available or unavailable.
      type: String
    - contextPath: AzureStorage.StorageAccount.properties.statusOfSecondary
      description: Gets the status indicating whether the secondary location of the storage account is available or unavailable. Only available if the SKU name is Standard_GRS or Standard_RAGRS.
      type: String
    - contextPath: AzureStorage.StorageAccount.properties.supportsHttpsTrafficOnly
      description: Allows https traffic only to storage service if sets to true.
      type: Boolean
    - contextPath: AzureStorage.StorageAccount.sku.name
      description: The SKU name. Required for account creation; optional for update.
      type: String
    - contextPath: AzureStorage.StorageAccount.sku.tier
      description: The SKU tier. This is based on the SKU name.
      type: String
    - contextPath: AzureStorage.StorageAccount.tags
      description: Resource tags.
      type: Unknown
    - contextPath: AzureStorage.StorageAccount.type
      description: The type of the resource.
      type: String
  - arguments:
    - description: "The resource group name. Note: This argument will override the instance parameter ‘Default Resource Group Name'."
      name: resource_group_name
      required: false
      default: false
      isArray: false
      secret: false
    - default: false
      description: "The subscription ID. Note: This argument will override the instance parameter ‘Default Subscription ID'."
      isArray: false
      name: subscription_id
      required: false
      secret: false
    - default: false
      description: The name of the storage account.
      isArray: false
      name: account_name
      required: true
    description: Run this command to get the blob service properties of a specific account storage.
    name: azure-storage-blob-service-properties-get
    outputs:
    - contextPath: AzureStorage.BlobServiceProperties.id
      description: Fully qualified resource ID for the resource.
      type: String
    - contextPath: AzureStorage.BlobServiceProperties.name
      description: The name of the resource.
      type: String
    - contextPath: AzureStorage.BlobServiceProperties.type
      description: The type of the resource.
      type: String
    - contextPath: AzureStorage.BlobServiceProperties.properties.lastAccessTimeTrackingPolicy.enable
      description: When set to true last access time based tracking is enabled.
      type: Boolean
    - contextPath: AzureStorage.BlobServiceProperties.properties.lastAccessTimeTrackingPolicy.name
      description: Name of the policy. The valid value is AccessTimeTracking.
      type: String
    - contextPath: AzureStorage.BlobServiceProperties.properties.lastAccessTimeTrackingPolicy.trackingGranularityInDays
      description: The field specifies blob object tracking granularity in days, typically how often the blob object should be tracked.
      type: Number
    - contextPath: AzureStorage.BlobServiceProperties.properties.lastAccessTimeTrackingPolicy.blobType
      description: An array of predefined supported blob types. Only blockBlob is the supported value.
      type: String
  - arguments:
    - description: "The resource group name. Note: This argument will override the instance parameter ‘Default Resource Group Name'."
      name: resource_group_name
      required: false
      default: false
      isArray: false
      secret: false
    - description: "The subscription ID. Note: This argument will override the instance parameter ‘Default Subscription ID'."
      name: subscription_id
      default: false
      isArray: false
      required: false
      secret: false
    - description: The name of the storage account.
      name: account_name
      default: false
      isArray: false
      required: true
    - auto: PREDEFINED
      description: Indicates whether change feed event logging is enabled for the Blob service.
      name: change_feed_enabled
      predefined:
      - 'true'
      - 'false'
    - description: Indicates the duration of changeFeed retention in days.
      name: change_feed_retention_days
    - auto: PREDEFINED
      description: Indicates whether DeleteRetentionPolicy is enabled.
      name: container_delete_rentention_policy_enabled
      predefined:
      - 'true'
      - 'false'
    - description: Indicates the number of days that the deleted item should be retained.
      name: container_delete_rentention_policy_days
    - auto: PREDEFINED
      description: Indicates whether DeleteRetentionPolicy is enabled.
      name: delete_rentention_policy_enabled
      predefined:
      - 'true'
      - 'false'
    - description: Indicates the number of days that the deleted item should be retained.
      name: delete_rentention_policy_days
    - description: Versioning is enabled if set to true.
      name: versioning
      auto: PREDEFINED
      predefined:
      - 'true'
      - 'false'
    - description: When set to true last access time based tracking is enabled.
      name: last_access_time_tracking_policy_enabled
      auto: PREDEFINED
      predefined:
      - 'true'
      - 'false'
    - description: An array of predefined supported blob types.
      name: last_access_time_tracking_policy_blob_types
      isArray: true
    - description: The field specifies blob object tracking granularity in days.
      name: last_access_time_tracking_policy_days
    - description: Blob restore is enabled if set to true.
      name: restore_policy_enabled
      auto: PREDEFINED
      predefined:
      - 'true'
      - 'false'
    - description: The minimum date and time that the restore can be started.
      name: restore_policy_min_restore_time
    - description: how long this blob can be restored.
      name: restore_policy_days
    description: |-
      Run this command to set properties for
      the blob service in a specific account storage.
    name: azure-storage-blob-service-properties-set
    outputs:
    - contextPath: AzureStorage.BlobServiceProperties.id
      description: Fully qualified resource ID for the resource.
      type: String
    - contextPath: AzureStorage.BlobServiceProperties.name
      description: The name of the resource.
      type: String
    - contextPath: AzureStorage.BlobServiceProperties.type
      description: The type of the resource.
      type: String
    - contextPath: AzureStorage.BlobServiceProperties.properties.cors.corsRules.allowedOrigins
      description: Required if CorsRule element is present. A list of origin domains that will be allowed via CORS, or "*" to allow all domains.
      type: String
    - contextPath: AzureStorage.BlobServiceProperties.properties.cors.corsRules.allowedMethods
      description: Required if CorsRule element is present. A list of HTTP methods that are allowed to be executed by the origin.
      type: String
    - contextPath: AzureStorage.BlobServiceProperties.properties.cors.corsRules.maxAgeInSeconds
      description: Required if CorsRule element is present. The number of seconds that the client/browser should cache a preflight response.
      type: Number
    - contextPath: AzureStorage.BlobServiceProperties.properties.cors.corsRules.exposedHeaders
      description: Required if CorsRule element is present. A list of response headers to expose to CORS clients.
      type: String
    - contextPath: AzureStorage.BlobServiceProperties.properties.cors.corsRules.allowedHeaders
      description: Required if CorsRule element is present. A list of headers allowed to be part of the cross-origin request.
      type: String
    - contextPath: AzureStorage.BlobServiceProperties.properties.defaultServiceVersion
      description: Indicates the default version to use for requests to the Blob service if an incoming request\u2019s version is not specified. Possible values include version 2008-10-27 and all more recent versions.
      type: Date
    - contextPath: AzureStorage.BlobServiceProperties.properties.deleteRetentionPolicy.enabled
      description: Indicates whether DeleteRetentionPolicy is enabled.
      type: Boolean
    - contextPath: AzureStorage.BlobServiceProperties.properties.deleteRetentionPolicy.days
      description: Indicates the number of days that the deleted item should be retained. The minimum specified value can be 1 and the maximum value can be 365.
      type: Number
    - contextPath: AzureStorage.BlobServiceProperties.properties.isVersioningEnabled
      description: Versioning is enabled if set to true.
      type: Boolean
    - contextPath: AzureStorage.BlobServiceProperties.properties.changeFeed.enabled
      description: Indicates whether change feed event logging is enabled for the Blob service.
      type: Boolean
    - contextPath: AzureStorage.BlobServiceProperties.properties.changeFeed.retentionInDays
      description: Indicates the duration of changeFeed retention in days. Minimum value is 1 day and maximum value is 146000 days.
      type: Number
    - contextPath: AzureStorage.BlobServiceProperties.sku.name
      description: The SKU name.
      type: String
    - contextPath: AzureStorage.BlobServiceProperties.sku.tier
      description: The SKU tier.
      type: String
  - arguments:
    - description: "The resource group name. Note: This argument will override the instance parameter ‘Default Resource Group Name'."
      name: resource_group_name
      required: false
      default: false
      isArray: false
      secret: false
    - description: "The subscription ID. Note: This argument will override the instance parameter ‘Default Subscription ID'."
      name: subscription_id
      required: false
      default: false
      isArray: false
      secret: false
    - description: The name of the storage account.
      name: account_name
      default: false
      isArray: false
      required: true
    - description: The name of the container.
      name: container_name
      required: true
    - description: Default the container to use specified encryption scope for all writes.
      name: default_encryption_scope
    - auto: PREDEFINED
      description: Block override of encryption scope from the container default.
      name: deny_encryption_scope_override
      predefined:
      - 'true'
      - 'false'
    - auto: PREDEFINED
      description: Specifies the level of access.
      name: public_access
      predefined:
      - Blob
      - Container
      - None
    description: Run this command to create a blob container.
    name: azure-storage-blob-containers-create
    outputs:
    - contextPath: AzureStorage.BlobContainer.id
      description: Fully qualified resource ID for the resource.
      type: String
    - contextPath: AzureStorage.BlobContainer.name
      description: The name of the resource.
      type: String
    - contextPath: AzureStorage.BlobContainer.type
      description: The type of the resource.
      type: String
  - arguments:
    - description: "The resource group name. Note: This argument will override the instance parameter ‘Default Resource Group Name'."
      name: resource_group_name
      required: false
      default: false
      isArray: false
      secret: false
    - description: "The subscription ID. Note: This argument will override the instance parameter ‘Default Subscription ID'."
      name: subscription_id
      required: false
      default: false
      isArray: false
      secret: false
    - description: The name of the storage account.
      name: account_name
      default: false
      isArray: false
      required: true
    - description: The name of the container.
      name: container_name
      required: true
    - description: Default the container to use specified encryption scope for all writes.
      name: default_encryption_scope
    - auto: PREDEFINED
      description: Block override of encryption scope from the container default.
      name: deny_encryption_scope_override
      predefined:
      - 'true'
      - 'false'
    - auto: PREDEFINED
      description: Specifies the level of access.
      name: public_access
      predefined:
      - Blob
      - Container
      - None
    description: |-
      Run this command to update an specific
      blob container.
    name: azure-storage-blob-containers-update
    outputs:
    - contextPath: AzureStorage.BlobContainer.id
      description: Fully qualified resource ID for the resource.
      type: String
    - contextPath: AzureStorage.BlobContainer.name
      description: The name of the resource.
      type: String
    - contextPath: AzureStorage.BlobContainer.type
      description: The type of the resource.
      type: String
    - contextPath: AzureStorage.BlobContainer.properties.metadata.metadata
      description: A name-value pair to associate with the container as metadata.
      type: String
    - contextPath: AzureStorage.BlobContainer.properties.publicAccess
      description: Specifies whether data in the container may be accessed publicly and the level of access.
      type: String
    - contextPath: AzureStorage.BlobContainer.properties.hasImmutabilityPolicy
      description: The hasImmutabilityPolicy public property is set to true by SRP if ImmutabilityPolicy has been created for this container. The hasImmutabilityPolicy public property is set to false by SRP if ImmutabilityPolicy has not been created for this container.
      type: Boolean
    - contextPath: AzureStorage.BlobContainer.properties.hasLegalHold
      description: The hasLegalHold public property is set to true by SRP if there are at least one existing tag. The hasLegalHold public property is set to false by SRP if all existing legal hold tags are cleared out.
      type: Boolean
  - arguments:
    - description: "The resource group name. Note: This argument will override the instance parameter ‘Default Resource Group Name'."
      name: resource_group_name
      required: false
      default: false
      isArray: false
      secret: false
    - description: "The subscription ID. Note: This argument will override the instance parameter ‘Default Subscription ID'."
      name: subscription_id
      default: false
      isArray: false
      required: false
      secret: false
    - description: The name of the storage account.
      name: account_name
      default: false
      isArray: false
      required: true
    - description: The name of the container.
      name: container_name
    - auto: PREDEFINED
      description: Specifies whether include the properties for soft deleted blob containers.
      name: include_deleted
      predefined:
      - 'true'
      - 'false'
    - description: Specified maximum number of containers that can be included in the list.
      name: maxpagesize
    description: Run this command to get the all or specific blob container details.
    name: azure-storage-blob-containers-list
    outputs:
    - contextPath: AzureStorage.BlobContainer.id
      description: Fully qualified resource ID for the resource.
      type: String
    - contextPath: AzureStorage.BlobContainer.name
      description: The name of the resource.
      type: String
    - contextPath: AzureStorage.BlobContainer.type
      description: The type of the resource.
      type: String
    - contextPath: AzureStorage.BlobContainer.properties.publicAccess
      description: Specifies whether data in the container may be accessed publicly and the level of access.
      type: String
    - contextPath: AzureStorage.BlobContainer.properties.leaseStatus
      description: The lease status of the container.
      type: String
    - contextPath: AzureStorage.BlobContainer.properties.leaseState
      description: Lease state of the container.
      type: String
    - contextPath: AzureStorage.BlobContainer.properties.lastModifiedTime
      description: Returns the date and time the container was last modified.
      type: Date
    - contextPath: AzureStorage.BlobContainer.properties.hasImmutabilityPolicy
      description: The hasImmutabilityPolicy public property is set to true by SRP if ImmutabilityPolicy has been created for this container. The hasImmutabilityPolicy public property is set to false by SRP if ImmutabilityPolicy has not been created for this container.
      type: Boolean
    - contextPath: AzureStorage.BlobContainer.properties.hasLegalHold
      description: The hasLegalHold public property is set to true by SRP if there are at least one existing tag. The hasLegalHold public property is set to false by SRP if all existing legal hold tags are cleared out.
      type: Boolean
  - arguments:
    - description: "The resource group name. Note: This argument will override the instance parameter ‘Default Resource Group Name'."
      name: resource_group_name
      required: false
      default: false
      isArray: false
      secret: false
    - description: "The subscription ID. Note: This argument will override the instance parameter ‘Default Subscription ID'."
      name: subscription_id
      required: false
      default: false
      isArray: false
      secret: false
    - default: false
      description: The name of the storage account.
      isArray: false
      name: account_name
      required: true
    - description: The name of the container.
      name: container_name
      required: true
    description: Run this command to delete a specific blob container.
    name: azure-storage-blob-container-delete
  - description: Gets all subscriptions for a tenant.
    name: azure-storage-subscriptions-list
    outputs:
    - contextPath: AzureStorage.Subscription.id
      description: 'The unique identifier of the Azure storage subscription.'
      type: String
    - contextPath: AzureStorage.Subscription.authorizationSource
      description: 'The source of authorization for the Azure storage subscription.'
      type: String
    - contextPath: AzureStorage.Subscription.managedByTenants
      description: 'The tenants that have access to manage the Azure storage subscription.'
      type: Unknown
    - contextPath: AzureStorage.Subscription.subscriptionId
      description: 'The ID of the Azure storage subscription.'
      type: String
    - contextPath: AzureStorage.Subscription.tenantId
      description: 'The ID of the tenant associated with the Azure storage subscription.'
      type: String
    - contextPath: AzureStorage.Subscription.displayName
      description: 'The display name of the Azure storage subscription.'
      type: String
    - contextPath: AzureStorage.Subscription.state
      description: 'The current state of the Azure storage subscription.'
      type: String
    - contextPath: AzureStorage.Subscription.subscriptionPolicies.locationPlacementId
      description: 'The ID of the location placement policy for the Azure storage subscription.'
      type: String
    - contextPath: AzureStorage.Subscription.subscriptionPolicies.quotaId
      description: 'The ID of the quota policy for the Azure storage subscription.'
      type: String
    - contextPath: AzureStorage.Subscription.subscriptionPolicies.spendingLimit
      description: 'The spending limit policy for the Azure storage subscription.'
      type: String
    - contextPath: AzureStorage.Subscription.count.type
      description: 'The type of the Azure storage subscription count.'
      type: String
    - contextPath: AzureStorage.Subscription.count.value
      description: 'The value of the Azure storage subscription count.'
      type: Number
  - description: Gets all resource groups for a subscription.
    name: azure-storage-resource-group-list
    arguments:
    - default: false
      description: "The subscription ID. Note: This argument will override the instance parameter ‘Default Subscription ID'."
      isArray: false
      name: subscription_id
      required: false
      secret: false
    - name: limit
      description: Limit on the number of resource groups to return. Default value is 50.
      required: false
      defaultValue: 50
    - default: false
      name: tag
      description: A single tag in the form of `{"Tag Name":"Tag Value"}` to filter the list by.
      required: false
    outputs:
    - contextPath: AzureStorage.ResourceGroup.id
      description: 'The unique identifier of the Azure storage resource group.'
      type: String
    - contextPath: AzureStorage.ResourceGroup.name
      description: 'The name of the Azure storage resource group.'
      type: String
    - contextPath: AzureStorage.ResourceGroup.type
      description: 'The type of the Azure storage resource group.'
      type: String
    - contextPath: AzureStorage.ResourceGroup.location
      description: 'The location of the Azure storage resource group.'
      type: String
    - contextPath: AzureStorage.ResourceGroup.properties.provisioningState
      description: 'The provisioning state of the Azure storage resource group.'
      type: String
    - contextPath: AzureStorage.ResourceGroup.tags.Owner
      description: 'The owner tag of the Azure storage resource group.'
      type: String
    - contextPath: AzureStorage.ResourceGroup.tags
      description: 'The tags associated with the Azure storage resource group.'
      type: Unknown
    - contextPath: AzureStorage.ResourceGroup.tags.Name
      description: 'The name tag of the Azure storage resource group.'
      type: String
    - contextPath: AzureStorage.ResourceGroup.managedBy
      description: 'The entity that manages the Azure storage resource group.'
      type: String
    - contextPath: AzureStorage.ResourceGroup.tags.aks-managed-cluster-name
      description: 'The AKS managed cluster name tag associated with the Azure storage resource group.'
      type: String
    - contextPath: AzureStorage.ResourceGroup.tags.aks-managed-cluster-rg
      description: 'The AKS managed cluster resource group tag associated with the Azure storage resource group.'
      type: String
    - contextPath: AzureStorage.ResourceGroup.tags.type
      description: 'The type tag associated with the Azure storage resource group.'
      type: String
  - description: Generate the login url used for Authorization code flow.
    name: azure-storage-generate-login-url
    arguments: []
<<<<<<< HEAD
  dockerimage: demisto/crypto:1.0.0.96042
=======
  dockerimage: demisto/crypto:1.0.0.94037
>>>>>>> 06a24193
  runonce: false
  script: '-'
  subtype: python3
  type: python
tests:
- Azure Storage - Test
fromversion: 5.0.0<|MERGE_RESOLUTION|>--- conflicted
+++ resolved
@@ -1013,11 +1013,7 @@
   - description: Generate the login url used for Authorization code flow.
     name: azure-storage-generate-login-url
     arguments: []
-<<<<<<< HEAD
-  dockerimage: demisto/crypto:1.0.0.96042
-=======
   dockerimage: demisto/crypto:1.0.0.94037
->>>>>>> 06a24193
   runonce: false
   script: '-'
   subtype: python3
