category: IT Services
sectionOrder:
- Connect
- Collect
commonfields:
  id: Azure Storage
  version: -1
configuration:
- additionalinfo: The Managed Identities client id for authentication - relevant if XSOAR installed on Azure VM.
  display: Azure Managed Identities client id
  name: managed_identities_client_id
  required: false
  type: 4
- defaultvalue: 55f9764e-300a-474a-a2bb-549cece85439
  display: Application ID
  hidden: false
  name: app_id
  required: false
  type: 0
  section: Connect
- display: Subscription ID
  hidden: false
  name: subscription_id
  required: true
  type: 0
  section: Connect
- display: Resource Group Name
  hidden: false
  name: resource_group_name
  required: true
  type: 0
  section: Connect
- display: Trust any certificate (not secure)
  name: insecure
  required: false
  type: 8
  section: Connect
  advanced: true
- display: Use system proxy settings
  name: proxy
  required: false
  type: 8
  section: Connect
  advanced: true
- name: auth_type
  display: Authentication Type
  required: true
  defaultvalue: Device Code
  type: 15
  additionalinfo: Type of authentication - could be Authorization Code flow (recommended) or Device Code flow.
  options:
  - Authorization Code
  - Device Code
<<<<<<< HEAD
  - Azure Managed Identities
=======
  section: Connect
>>>>>>> 6893f7a4
- name: tenant_id
  display: Tenant ID (for user-auth mode)
  required: false
  defaultvalue:
  type: 0
  additionalinfo: ""
  section: Connect
- name: credentials
  display: Client Secret (for user-auth mode)
  required: false
  defaultvalue:
  type: 9
  additionalinfo: ""
  displaypassword: Client Secret (for user-auth mode)
  hiddenusername: true
  section: Connect
- name: redirect_uri
  display: Application redirect URI (for user-auth mode)
  required: false
  defaultvalue:
  type: 0
  additionalinfo: ""
  section: Connect
  advanced: true
- name: auth_code
  display: Authorization code
  required: false
  defaultvalue:
  type: 9
  additionalinfo: For user-auth mode - received from the authorization step. See Detailed Instructions section.
  displaypassword: Authorization code
  hiddenusername: true
  section: Connect
description: Deploy and manage storage accounts and blob services.
display: Azure Storage Management
name: Azure Storage
script:
  commands:
  - deprecated: false
    description: Tests the connectivity to Azure.
    execution: false
    name: azure-storage-auth-test
  - deprecated: false
    description: Run this command to start the authorization process and follow the instructions in the command results.
    execution: false
    name: azure-storage-auth-start
  - deprecated: false
    description: Run this command to complete the authorization process. Should be used after running the azure-storage-auth-start command.
    execution: false
    name: azure-storage-auth-complete
  - deprecated: false
    description: Run this command if for some reason you need to rerun the authentication process.
    execution: false
    name: azure-storage-auth-reset
  - arguments:
    - default: false
      description: The name of the storage account, optional.
      isArray: false
      name: account_name
      required: false
      secret: false
    deprecated: false
    description: Run this command to get the all or specific account storage details
    execution: false
    name: azure-storage-account-list
    outputs:
    - contextPath: AzureStorage.StorageAccount.id
      description: Fully qualified resource ID for the resource.
      type: String
    - contextPath: AzureStorage.StorageAccount.kind
      description: Gets the Kind.
      type: String
    - contextPath: AzureStorage.StorageAccount.location
      description: The geo-location where the resource lives
      type: String
    - contextPath: AzureStorage.StorageAccount.name
      description: The name of the resource
      type: String
    - contextPath: AzureStorage.StorageAccount.properties.isHnsEnabled
      description: Account HierarchicalNamespace enabled if sets to true.
      type: Boolean
    - contextPath: AzureStorage.StorageAccount.properties.allowBlobPublicAccess
      description: Allow or disallow public access to all blobs or containers in the storage account. The default interpretation is true for this property.
      type: Boolean
    - contextPath: AzureStorage.StorageAccount.properties.minimumTlsVersion
      description: Set the minimum TLS version to be permitted on requests to storage. The default interpretation is TLS 1.0 for this property.
      type: String
    - contextPath: AzureStorage.StorageAccount.properties.allowSharedKeyAccess
      description: Indicates whether the storage account permits requests to be authorized with the account access key via Shared Key. If false, then all requests, including shared access signatures, must be authorized with Azure Active Directory (Azure AD).
      type: Boolean
    - contextPath: AzureStorage.StorageAccount.properties.creationTime
      description: Gets the creation date and time of the storage account in UTC.
      type: Date
    - contextPath: AzureStorage.StorageAccount.properties.primaryEndpoints.web
      description: Gets the web endpoint.
      type: String
    - contextPath: AzureStorage.StorageAccount.properties.primaryEndpoints.dfs
      description: Gets the dfs endpoint.
      type: String
    - contextPath: AzureStorage.StorageAccount.properties.primaryEndpoints.blob
      description: Gets the blob endpoint.
      type: String
    - contextPath: AzureStorage.StorageAccount.properties.primaryEndpoints.file
      description: Gets the file endpoint.
      type: String
    - contextPath: AzureStorage.StorageAccount.properties.primaryEndpoints.queue
      description: Gets the queue endpoint.
      type: String
    - contextPath: AzureStorage.StorageAccount.properties.primaryEndpoints.table
      description: Gets the table endpoint.
      type: String
    - contextPath: AzureStorage.StorageAccount.properties.primaryEndpoints.microsoftEndpoints.web
      description: Gets the web microsoft endpoint.
      type: String
    - contextPath: AzureStorage.StorageAccount.properties.primaryEndpoints.microsoftEndpoints.dfs
      description: Gets the dfs microsoft endpoint.
      type: String
    - contextPath: AzureStorage.StorageAccount.properties.primaryEndpoints.microsoftEndpoints.blob
      description: Gets the blob microsoft endpoint.
      type: String
    - contextPath: AzureStorage.StorageAccount.properties.primaryEndpoints.microsoftEndpoints.file
      description: Gets the file microsoft endpoint.
      type: String
    - contextPath: AzureStorage.StorageAccount.properties.primaryEndpoints.microsoftEndpoints.queue
      description: Gets the queue microsoft endpoint.
      type: String
    - contextPath: AzureStorage.StorageAccount.properties.primaryEndpoints.microsoftEndpoints.table
      description: Gets the table microsoft endpoint.
      type: String
    - contextPath: AzureStorage.StorageAccount.properties.primaryEndpoints.internetEndpoints.web
      description: Gets the web internet endpoint.
      type: String
    - contextPath: AzureStorage.StorageAccount.properties.primaryEndpoints.internetEndpoints.dfs
      description: Gets the dfs internet endpoint.
      type: String
    - contextPath: AzureStorage.StorageAccount.properties.primaryEndpoints.internetEndpoints.blob
      description: Gets the blob internet endpoint.
      type: String
    - contextPath: AzureStorage.StorageAccount.properties.primaryEndpoints.internetEndpoints.file
      description: Gets the file internet endpoint.
      type: String
    - contextPath: AzureStorage.StorageAccount.properties.primaryLocation
      description: Gets the location of the primary data center for the storage account.
      type: String
    - contextPath: AzureStorage.StorageAccount.properties.provisioningState
      description: Gets the status of the storage account at the time the operation was called.
      type: String
    - contextPath: AzureStorage.StorageAccount.properties.routingPreference.routingChoice
      description: Routing Choice defines the kind of network routing opted by the user.
      type: String
    - contextPath: AzureStorage.StorageAccount.properties.routingPreference.publishMicrosoftEndpoints
      description: A boolean flag which indicates whether microsoft routing storage endpoints are to be published.
      type: Boolean
    - contextPath: AzureStorage.StorageAccount.properties.routingPreference.publishInternetEndpoints
      description: A boolean flag which indicates whether internet routing storage endpoints are to be published.
      type: Boolean
    - contextPath: AzureStorage.StorageAccount.properties.encryption.services.file.keyType
      description: Encryption key type to be used for the encryption service. 'Account' key type implies that an account-scoped encryption key will be used. 'Service' key type implies that a default service key is used.
      type: String
    - contextPath: AzureStorage.StorageAccount.properties.encryption.services.file.enabled
      description: A boolean indicating whether or not the service encrypts the data as it is stored.
      type: Boolean
    - contextPath: AzureStorage.StorageAccount.properties.encryption.services.file.lastEnabledTime
      description: Gets a rough estimate of the date/time when the encryption was last enabled by the user.
      type: Date
    - contextPath: AzureStorage.StorageAccount.properties.encryption.services.blob.keyType
      description: Encryption key type to be used for the encryption service. 'Account' key type implies that an account-scoped encryption key will be used. 'Service' key type implies that a default service key is used.
      type: String
    - contextPath: AzureStorage.StorageAccount.properties.encryption.services.blob.enabled
      description: A boolean indicating whether or not the service encrypts the data as it is stored.
      type: Boolean
    - contextPath: AzureStorage.StorageAccount.properties.encryption.services.blob.lastEnabledTime
      description: Gets a rough estimate of the date/time when the encryption was last enabled by the user.
      type: Date
    - contextPath: AzureStorage.StorageAccount.properties.encryption.requireInfrastructureEncryption
      description: A boolean indicating whether or not the service applies a secondary layer of encryption with platform managed keys for data at rest.
      type: Boolean
    - contextPath: AzureStorage.StorageAccount.properties.encryption.keySource
      description: 'The encryption keySource (provider). Possible values (case-insensitive): Microsoft.Storage, Microsoft.Keyvault.'
      type: String
    - contextPath: AzureStorage.StorageAccount.properties.secondaryLocation
      description: Gets the location of the geo-replicated secondary for the storage account. Only available if the accountType is Standard_GRS or Standard_RAGRS.
      type: String
    - contextPath: AzureStorage.StorageAccount.properties.statusOfPrimary
      description: Gets the status indicating whether the primary location of the storage account is available or unavailable
      type: String
    - contextPath: AzureStorage.StorageAccount.properties.statusOfSecondary
      description: Gets the status indicating whether the secondary location of the storage account is available or unavailable. Only available if the SKU name is Standard_GRS or Standard_RAGRS.
      type: String
    - contextPath: AzureStorage.StorageAccount.properties.supportsHttpsTrafficOnly
      description: Allows https traffic only to storage service if sets to true.
      type: Boolean
    - contextPath: AzureStorage.StorageAccount.sku.name
      description: The SKU name. Required for account creation; optional for update.
      type: String
    - contextPath: AzureStorage.StorageAccount.sku.tier
      description: The SKU tier. This is based on the SKU name.
      type: String
    - contextPath: AzureStorage.StorageAccount.tags
      description: Resource tags.
      type: Unknown
    - contextPath: AzureStorage.StorageAccount.type
      description: The type of the resource.
      type: String
  - arguments:
    - default: false
      description: The name of the storage account.
      isArray: false
      name: account_name
      required: true
      secret: false
    - auto: PREDEFINED
      default: false
      description: Gets or sets the SKU name, Required for account creation; optional for update.
      isArray: false
      name: sku
      predefined:
      - Premium_LRS
      - Premium_ZRS
      - Standard_GRS
      - Standard_GZRS
      - Standard_LRS
      - Standard_RAGRS
      - Standard_RAGZRS
      - Standard_ZRS
      required: true
      secret: false
    - auto: PREDEFINED
      default: false
      description: Indicates the type of storage account.
      isArray: false
      name: kind
      predefined:
      - Storage
      - StorageV2
      - BlobStorage
      - FileStorage
      - BlockBlobStorage
      required: true
      secret: false
    - auto: PREDEFINED
      default: false
      description: Gets or sets the location of the resource. The geo region of a resource cannot be changed once it is created, but if an identical geo region is specified on update, the request will succeed.
      isArray: false
      name: location
      predefined:
      - eastus
      - eastus2
      - westus
      - westeurope
      - eastasia
      - southeastasia
      - japaneast
      - japanwest
      - northcentralus
      - southcentralus
      - centralus
      - northeurope
      - brazilsouth
      - australiaeast
      - australiasoutheast
      - southindia
      - centralindia
      - westindia
      - canadaeast
      - canadacentral
      - westus2
      - westcentralus
      - uksouth
      - ukwest
      - koreacentral
      - koreasouth
      - francecentral
      - australiacentral
      - southafricanorth
      - uaenorth
      - switzerlandnorth
      - germanywestcentral
      - norwayeast
      required: true
      secret: false
    - default: false
      description: Gets or sets a list of tags that describe the resource.
      isArray: true
      name: tags
      required: false
      secret: false
    - default: false
      description: Gets or sets the custom domain name assigned to the storage account.
      isArray: false
      name: custom_domain_name
      required: false
      secret: false
    - auto: PREDEFINED
      default: false
      description: Indicates whether indirect CName validation is enabled.
      isArray: false
      name: use_sub_domain_name
      predefined:
      - 'true'
      - 'false'
      required: false
      secret: false
    - auto: PREDEFINED
      default: false
      description: The encryption keySource.
      isArray: false
      name: enc_key_source
      predefined:
      - Microsoft.Storage
      - Microsoft.Keyvault
      required: false
      secret: false
    - auto: PREDEFINED
      default: false
      description: Indicating whether the service applies a secondary layer of encryption with platform managed keys for data at rest.
      isArray: false
      name: enc_requireInfrastructureEncryption
      predefined:
      - 'true'
      - 'false'
      required: false
      secret: false
    - default: false
      description: The name of KeyVault key.
      isArray: false
      name: enc_keyvault_key_name
      required: false
      secret: false
    - default: false
      description: The version of KeyVault key.
      isArray: false
      name: enc_keyvault_key_version
      required: false
      secret: false
    - default: false
      description: The Uri of KeyVault.
      isArray: false
      name: enc_keyvault_uri
      required: false
      secret: false
    - auto: PREDEFINED
      default: false
      description: The access tier for the account. Required where kind = BlobStorage.
      isArray: false
      name: access_tier
      predefined:
      - Hot
      - Cool
      required: false
      secret: false
    - auto: PREDEFINED
      default: false
      description: Allows https traffic only to storage service if sets to true.
      isArray: false
      name: supports_https_traffic_only
      predefined:
      - 'true'
      - 'false'
      required: false
      secret: false
    - auto: PREDEFINED
      default: false
      description: Account HierarchicalNamespace enabled if sets to true.
      isArray: false
      name: is_hns_enabled
      predefined:
      - 'true'
      - 'false'
      required: false
      secret: false
    - auto: PREDEFINED
      default: false
      description: Allow large file shares if sets to Enabled.
      isArray: false
      name: large_file_shares_state
      predefined:
      - Disabled
      - Enabled
      required: false
      secret: false
    - auto: PREDEFINED
      default: false
      description: Allow or disallow public access to all blobs or containers in the storage account.
      isArray: false
      name: allow_blob_public_access
      predefined:
      - 'true'
      - 'false'
      required: false
      secret: false
    - auto: PREDEFINED
      default: false
      description: Set the minimum TLS version to be permitted on requests to storage.
      isArray: false
      name: minimum_tls_version
      predefined:
      - TLS1_0
      - TLS1_1
      - TLS1_2
      required: false
      secret: false
    - auto: PREDEFINED
      default: false
      description: Specifies whether traffic is bypassed for Logging/Metrics/AzureServices.
      isArray: true
      name: network_ruleset_bypass
      predefined:
      - AzureServices
      - Logging
      - Metrics
      - None
      required: false
      secret: false
    - default: false
      description: Specifies the default action of allow or deny when no other rules match.
      isArray: false
      name: network_ruleset_default_action
      required: false
      secret: false
    - default: false
      description: Sets the IP ACL rules
      isArray: false
      name: network_ruleset_ipRules
      required: false
      secret: false
    - default: false
      description: Sets the virtual network rules
      isArray: false
      name: virtual_network_rules
      required: false
      secret: false
    deprecated: false
    description: |-
      Run this command to create or update a specific
      account storage.
    execution: false
    name: azure-storage-account-create-update
    outputs:
    - contextPath: AzureStorage.StorageAccount.id
      description: Fully qualified resource ID for the resource.
      type: String
    - contextPath: AzureStorage.StorageAccount.kind
      description: Gets the Kind.
      type: String
    - contextPath: AzureStorage.StorageAccount.location
      description: The geo-location where the resource lives.
      type: String
    - contextPath: AzureStorage.StorageAccount.name
      description: The name of the resource.
      type: String
    - contextPath: AzureStorage.StorageAccount.properties.isHnsEnabled
      description: Account HierarchicalNamespace enabled if sets to true.
      type: Boolean
    - contextPath: AzureStorage.StorageAccount.properties.allowBlobPublicAccess
      description: Allow or disallow public access to all blobs or containers in the storage account. The default interpretation is true for this property.
      type: Boolean
    - contextPath: AzureStorage.StorageAccount.properties.minimumTlsVersion
      description: Set the minimum TLS version to be permitted on requests to storage. The default interpretation is TLS 1.0 for this property.
      type: String
    - contextPath: AzureStorage.StorageAccount.properties.allowSharedKeyAccess
      description: Indicates whether the storage account permits requests to be authorized with the account access key via Shared Key. If false, then all requests, including shared access signatures, must be authorized with Azure Active Directory (Azure AD).
      type: Boolean
    - contextPath: AzureStorage.StorageAccount.properties.creationTime
      description: Gets the creation date and time of the storage account in UTC.
      type: Date
    - contextPath: AzureStorage.StorageAccount.properties.primaryEndpoints.web
      description: Gets the web endpoint.
      type: String
    - contextPath: AzureStorage.StorageAccount.properties.primaryEndpoints.dfs
      description: Gets the dfs endpoint.
      type: String
    - contextPath: AzureStorage.StorageAccount.properties.primaryEndpoints.blob
      description: Gets the blob endpoint.
      type: String
    - contextPath: AzureStorage.StorageAccount.properties.primaryEndpoints.file
      description: Gets the file endpoint.
      type: String
    - contextPath: AzureStorage.StorageAccount.properties.primaryEndpoints.queue
      description: Gets the queue endpoint.
      type: String
    - contextPath: AzureStorage.StorageAccount.properties.primaryEndpoints.table
      description: Gets the table endpoint.
      type: String
    - contextPath: AzureStorage.StorageAccount.properties.primaryEndpoints.microsoftEndpoints.web
      description: Gets the web microsoft endpoint.
      type: String
    - contextPath: AzureStorage.StorageAccount.properties.primaryEndpoints.microsoftEndpoints.dfs
      description: Gets the dfs microsoft endpoint.
      type: String
    - contextPath: AzureStorage.StorageAccount.properties.primaryEndpoints.microsoftEndpoints.blob
      description: Gets the blob microsoft endpoint.
      type: String
    - contextPath: AzureStorage.StorageAccount.properties.primaryEndpoints.microsoftEndpoints.file
      description: Gets the file microsoft endpoint.
      type: String
    - contextPath: AzureStorage.StorageAccount.properties.primaryEndpoints.microsoftEndpoints.queue
      description: Gets the queue microsoft endpoint.
      type: String
    - contextPath: AzureStorage.StorageAccount.properties.primaryEndpoints.microsoftEndpoints.table
      description: Gets the table microsoft endpoint.
      type: String
    - contextPath: AzureStorage.StorageAccount.properties.primaryEndpoints.internetEndpoints.web
      description: Gets the web internet endpoint.
      type: String
    - contextPath: AzureStorage.StorageAccount.properties.primaryEndpoints.internetEndpoints.dfs
      description: Gets the dfs internet endpoint.
      type: String
    - contextPath: AzureStorage.StorageAccount.properties.primaryEndpoints.internetEndpoints.blob
      description: Gets the blob internet endpoint.
      type: String
    - contextPath: AzureStorage.StorageAccount.properties.primaryEndpoints.internetEndpoints.file
      description: Gets the file internet endpoint.
      type: String
    - contextPath: AzureStorage.StorageAccount.properties.primaryLocation
      description: Gets the location of the primary data center for the storage account.
      type: String
    - contextPath: AzureStorage.StorageAccount.properties.provisioningState
      description: Gets the status of the storage account at the time the operation was called.
      type: String
    - contextPath: AzureStorage.StorageAccount.properties.routingPreference.routingChoice
      description: Routing Choice defines the kind of network routing opted by the user.
      type: String
    - contextPath: AzureStorage.StorageAccount.properties.routingPreference.publishMicrosoftEndpoints
      description: A boolean flag which indicates whether microsoft routing storage endpoints are to be published.
      type: Boolean
    - contextPath: AzureStorage.StorageAccount.properties.routingPreference.publishInternetEndpoints
      description: A boolean flag which indicates whether internet routing storage endpoints are to be published.
      type: Boolean
    - contextPath: AzureStorage.StorageAccount.properties.encryption.services.file.keyType
      description: Encryption key type to be used for the encryption service. 'Account' key type implies that an account-scoped encryption key will be used. 'Service' key type implies that a default service key is used.
      type: String
    - contextPath: AzureStorage.StorageAccount.properties.encryption.services.file.enabled
      description: A boolean indicating whether or not the service encrypts the data as it is stored.
      type: Boolean
    - contextPath: AzureStorage.StorageAccount.properties.encryption.services.file.lastEnabledTime
      description: Gets a rough estimate of the date/time when the encryption was last enabled by the user.
      type: Date
    - contextPath: AzureStorage.StorageAccount.properties.encryption.services.blob.keyType
      description: Encryption key type to be used for the encryption service. 'Account' key type implies that an account-scoped encryption key will be used. 'Service' key type implies that a default service key is used.
      type: String
    - contextPath: AzureStorage.StorageAccount.properties.encryption.services.blob.enabled
      description: A boolean indicating whether or not the service encrypts the data as it is stored.
      type: Boolean
    - contextPath: AzureStorage.StorageAccount.properties.encryption.services.blob.lastEnabledTime
      description: Gets a rough estimate of the date/time when the encryption was last enabled by the user.
      type: Date
    - contextPath: AzureStorage.StorageAccount.properties.encryption.requireInfrastructureEncryption
      description: A boolean indicating whether or not the service applies a secondary layer of encryption with platform managed keys for data at rest.
      type: Boolean
    - contextPath: AzureStorage.StorageAccount.properties.encryption.keySource
      description: 'The encryption keySource (provider). Possible values (case-insensitive): Microsoft.Storage, Microsoft.Keyvault.'
      type: String
    - contextPath: AzureStorage.StorageAccount.properties.secondaryLocation
      description: Gets the location of the geo-replicated secondary for the storage account. Only available if the accountType is Standard_GRS or Standard_RAGRS.
      type: String
    - contextPath: AzureStorage.StorageAccount.properties.statusOfPrimary
      description: Gets the status indicating whether the primary location of the storage account is available or unavailable
      type: String
    - contextPath: AzureStorage.StorageAccount.properties.statusOfSecondary
      description: Gets the status indicating whether the secondary location of the storage account is available or unavailable. Only available if the SKU name is Standard_GRS or Standard_RAGRS.
      type: String
    - contextPath: AzureStorage.StorageAccount.properties.supportsHttpsTrafficOnly
      description: Allows https traffic only to storage service if sets to true.
      type: Boolean
    - contextPath: AzureStorage.StorageAccount.sku.name
      description: The SKU name. Required for account creation; optional for update.
      type: String
    - contextPath: AzureStorage.StorageAccount.sku.tier
      description: The SKU tier. This is based on the SKU name.
      type: String
    - contextPath: AzureStorage.StorageAccount.tags
      description: Resource tags.
      type: Unknown
    - contextPath: AzureStorage.StorageAccount.type
      description: The type of the resource.
      type: String
  - arguments:
    - default: false
      description: The name of the storage account.
      isArray: false
      name: account_name
      required: true
      secret: false
    deprecated: false
    description: Run this command to get the blob service properties of a specific account storage.
    execution: false
    name: azure-storage-blob-service-properties-get
    outputs:
    - contextPath: AzureStorage.BlobServiceProperties.id
      description: Fully qualified resource ID for the resource.
      type: String
    - contextPath: AzureStorage.BlobServiceProperties.name
      description: The name of the resource
      type: String
    - contextPath: AzureStorage.BlobServiceProperties.type
      description: The type of the resource.
      type: String
    - contextPath: AzureStorage.BlobServiceProperties.properties.lastAccessTimeTrackingPolicy.enable
      description: When set to true last access time based tracking is enabled.
      type: Boolean
    - contextPath: AzureStorage.BlobServiceProperties.properties.lastAccessTimeTrackingPolicy.name
      description: Name of the policy. The valid value is AccessTimeTracking.
      type: String
    - contextPath: AzureStorage.BlobServiceProperties.properties.lastAccessTimeTrackingPolicy.trackingGranularityInDays
      description: The field specifies blob object tracking granularity in days, typically how often the blob object should be tracked.
      type: Number
    - contextPath: AzureStorage.BlobServiceProperties.properties.lastAccessTimeTrackingPolicy.blobType
      description: An array of predefined supported blob types. Only blockBlob is the supported value.
      type: String
  - arguments:
    - default: false
      description: The name of the storage account.
      isArray: false
      name: account_name
      required: true
      secret: false
    - auto: PREDEFINED
      default: false
      description: Indicates whether change feed event logging is enabled for the Blob service.
      isArray: false
      name: change_feed_enabled
      predefined:
      - 'true'
      - 'false'
      required: false
      secret: false
    - default: false
      description: Indicates the duration of changeFeed retention in days.
      isArray: false
      name: change_feed_retention_days
      required: false
      secret: false
    - auto: PREDEFINED
      default: false
      description: Indicates whether DeleteRetentionPolicy is enabled.
      isArray: false
      name: container_delete_rentention_policy_enabled
      predefined:
      - 'true'
      - 'false'
      required: false
      secret: false
    - default: false
      description: Indicates the number of days that the deleted item should be retained.
      isArray: false
      name: container_delete_rentention_policy_days
      required: false
      secret: false
    - auto: PREDEFINED
      default: false
      description: Indicates whether DeleteRetentionPolicy is enabled.
      isArray: false
      name: delete_rentention_policy_enabled
      predefined:
      - 'true'
      - 'false'
      required: false
      secret: false
    - default: false
      description: Indicates the number of days that the deleted item should be retained.
      isArray: false
      name: delete_rentention_policy_days
      required: false
      secret: false
    - auto: PREDEFINED
      default: false
      description: Versioning is enabled if set to true.
      isArray: false
      name: versioning
      predefined:
      - 'true'
      - 'false'
      required: false
      secret: false
    - auto: PREDEFINED
      default: false
      description: When set to true last access time based tracking is enabled.
      isArray: false
      name: last_access_time_tracking_policy_enabled
      predefined:
      - 'true'
      - 'false'
      required: false
      secret: false
    - default: false
      description: An array of predefined supported blob types.
      isArray: true
      name: last_access_time_tracking_policy_blob_types
      required: false
      secret: false
    - default: false
      description: The field specifies blob object tracking granularity in days.
      isArray: false
      name: last_access_time_tracking_policy_days
      required: false
      secret: false
    - auto: PREDEFINED
      default: false
      description: Blob restore is enabled if set to true.
      isArray: false
      name: restore_policy_enabled
      predefined:
      - 'true'
      - 'false'
      required: false
      secret: false
    - default: false
      description: The minimum date and time that the restore can be started.
      isArray: false
      name: restore_policy_min_restore_time
      required: false
      secret: false
    - default: false
      description: how long this blob can be restored.
      isArray: false
      name: restore_policy_days
      required: false
      secret: false
    deprecated: false
    description: |-
      Run this command to set properties for
      the blob service in a specific account storage
    execution: false
    name: azure-storage-blob-service-properties-set
    outputs:
    - contextPath: AzureStorage.BlobServiceProperties.id
      description: Fully qualified resource ID for the resource.
      type: String
    - contextPath: AzureStorage.BlobServiceProperties.name
      description: The name of the resource.
      type: String
    - contextPath: AzureStorage.BlobServiceProperties.type
      description: The type of the resource.
      type: String
    - contextPath: AzureStorage.BlobServiceProperties.properties.cors.corsRules.allowedOrigins
      description: Required if CorsRule element is present. A list of origin domains that will be allowed via CORS, or "*" to allow all domains.
      type: String
    - contextPath: AzureStorage.BlobServiceProperties.properties.cors.corsRules.allowedMethods
      description: Required if CorsRule element is present. A list of HTTP methods that are allowed to be executed by the origin.
      type: String
    - contextPath: AzureStorage.BlobServiceProperties.properties.cors.corsRules.maxAgeInSeconds
      description: Required if CorsRule element is present. The number of seconds that the client/browser should cache a preflight response.
      type: Number
    - contextPath: AzureStorage.BlobServiceProperties.properties.cors.corsRules.exposedHeaders
      description: Required if CorsRule element is present. A list of response headers to expose to CORS clients.
      type: String
    - contextPath: AzureStorage.BlobServiceProperties.properties.cors.corsRules.allowedHeaders
      description: Required if CorsRule element is present. A list of headers allowed to be part of the cross-origin request.
      type: String
    - contextPath: AzureStorage.BlobServiceProperties.properties.defaultServiceVersion
      description: Indicates the default version to use for requests to the Blob service if an incoming request\u2019s version is not specified. Possible values include version 2008-10-27 and all more recent versions.
      type: Date
    - contextPath: AzureStorage.BlobServiceProperties.properties.deleteRetentionPolicy.enabled
      description: Indicates whether DeleteRetentionPolicy is enabled.
      type: Boolean
    - contextPath: AzureStorage.BlobServiceProperties.properties.deleteRetentionPolicy.days
      description: Indicates the number of days that the deleted item should be retained. The minimum specified value can be 1 and the maximum value can be 365.
      type: Number
    - contextPath: AzureStorage.BlobServiceProperties.properties.isVersioningEnabled
      description: Versioning is enabled if set to true.
      type: Boolean
    - contextPath: AzureStorage.BlobServiceProperties.properties.changeFeed.enabled
      description: Indicates whether change feed event logging is enabled for the Blob service.
      type: Boolean
    - contextPath: AzureStorage.BlobServiceProperties.properties.changeFeed.retentionInDays
      description: Indicates the duration of changeFeed retention in days. Minimum value is 1 day and maximum value is 146000 days.
      type: Number
    - contextPath: AzureStorage.BlobServiceProperties.sku.name
      description: The SKU name.
      type: String
    - contextPath: AzureStorage.BlobServiceProperties.sku.tier
      description: The SKU tier.
      type: String
  - arguments:
    - default: false
      description: The name of the storage account.
      isArray: false
      name: account_name
      required: true
      secret: false
    - default: false
      description: The name of the container.
      isArray: false
      name: container_name
      required: true
      secret: false
    - default: false
      description: Default the container to use specified encryption scope for all writes.
      isArray: false
      name: default_encryption_scope
      required: false
      secret: false
    - auto: PREDEFINED
      default: false
      description: Block override of encryption scope from the container default.
      isArray: false
      name: deny_encryption_scope_override
      predefined:
      - 'true'
      - 'false'
      required: false
      secret: false
    - auto: PREDEFINED
      default: false
      description: Specifies the level of access.
      isArray: false
      name: public_access
      predefined:
      - Blob
      - Container
      - None
      required: false
      secret: false
    deprecated: false
    description: Run this command to create a blob container
    execution: false
    name: azure-storage-blob-containers-create
    outputs:
    - contextPath: AzureStorage.BlobContainer.id
      description: Fully qualified resource ID for the resource.
      type: String
    - contextPath: AzureStorage.BlobContainer.name
      description: The name of the resource.
      type: String
    - contextPath: AzureStorage.BlobContainer.type
      description: The type of the resource.
      type: String
  - arguments:
    - default: false
      description: The name of the storage account.
      isArray: false
      name: account_name
      required: true
      secret: false
    - default: false
      description: The name of the container.
      isArray: false
      name: container_name
      required: true
      secret: false
    - default: false
      description: Default the container to use specified encryption scope for all writes.
      isArray: false
      name: default_encryption_scope
      required: false
      secret: false
    - auto: PREDEFINED
      default: false
      description: Block override of encryption scope from the container default.
      isArray: false
      name: deny_encryption_scope_override
      predefined:
      - 'true'
      - 'false'
      required: false
      secret: false
    - auto: PREDEFINED
      default: false
      description: Specifies the level of access.
      isArray: false
      name: public_access
      predefined:
      - Blob
      - Container
      - None
      required: false
      secret: false
    deprecated: false
    description: |-
      Run this command to update an specific
      blob container.
    execution: false
    name: azure-storage-blob-containers-update
    outputs:
    - contextPath: AzureStorage.BlobContainer.id
      description: Fully qualified resource ID for the resource.
      type: String
    - contextPath: AzureStorage.BlobContainer.name
      description: The name of the resource.
      type: String
    - contextPath: AzureStorage.BlobContainer.type
      description: The type of the resource.
      type: String
    - contextPath: AzureStorage.BlobContainer.properties.metadata.metadata
      description: A name-value pair to associate with the container as metadata.
      type: String
    - contextPath: AzureStorage.BlobContainer.properties.publicAccess
      description: Specifies whether data in the container may be accessed publicly and the level of access.
      type: String
    - contextPath: AzureStorage.BlobContainer.properties.hasImmutabilityPolicy
      description: The hasImmutabilityPolicy public property is set to true by SRP if ImmutabilityPolicy has been created for this container. The hasImmutabilityPolicy public property is set to false by SRP if ImmutabilityPolicy has not been created for this container.
      type: Boolean
    - contextPath: AzureStorage.BlobContainer.properties.hasLegalHold
      description: The hasLegalHold public property is set to true by SRP if there are at least one existing tag. The hasLegalHold public property is set to false by SRP if all existing legal hold tags are cleared out.
      type: Boolean
  - arguments:
    - default: false
      description: The name of the storage account.
      isArray: false
      name: account_name
      required: true
      secret: false
    - default: false
      description: The name of the container.
      isArray: false
      name: container_name
      required: false
      secret: false
    - auto: PREDEFINED
      default: false
      description: Specifies whether include the properties for soft deleted blob containers.
      isArray: false
      name: include_deleted
      predefined:
      - 'true'
      - 'false'
      required: false
      secret: false
    - default: false
      description: Specified maximum number of containers that can be included in the list.
      isArray: false
      name: maxpagesize
      required: false
      secret: false
    deprecated: false
    description: Run this command to get the all or specific blob container details.
    execution: false
    name: azure-storage-blob-containers-list
    outputs:
    - contextPath: AzureStorage.BlobContainer.id
      description: Fully qualified resource ID for the resource.
      type: String
    - contextPath: AzureStorage.BlobContainer.name
      description: The name of the resource.
      type: String
    - contextPath: AzureStorage.BlobContainer.type
      description: The type of the resource.
      type: String
    - contextPath: AzureStorage.BlobContainer.properties.publicAccess
      description: Specifies whether data in the container may be accessed publicly and the level of access.
      type: String
    - contextPath: AzureStorage.BlobContainer.properties.leaseStatus
      description: The lease status of the container.
      type: String
    - contextPath: AzureStorage.BlobContainer.properties.leaseState
      description: Lease state of the container.
      type: String
    - contextPath: AzureStorage.BlobContainer.properties.lastModifiedTime
      description: Returns the date and time the container was last modified.
      type: Date
    - contextPath: AzureStorage.BlobContainer.properties.hasImmutabilityPolicy
      description: The hasImmutabilityPolicy public property is set to true by SRP if ImmutabilityPolicy has been created for this container. The hasImmutabilityPolicy public property is set to false by SRP if ImmutabilityPolicy has not been created for this container.
      type: Boolean
    - contextPath: AzureStorage.BlobContainer.properties.hasLegalHold
      description: The hasLegalHold public property is set to true by SRP if there are at least one existing tag. The hasLegalHold public property is set to false by SRP if all existing legal hold tags are cleared out.
      type: Boolean
  - arguments:
    - default: false
      description: The name of the storage account.
      isArray: false
      name: account_name
      required: true
      secret: false
    - default: false
      description: The name of the container.
      isArray: false
      name: container_name
      required: true
      secret: false
    deprecated: false
    description: Run this command to delete a specific blob container.
    execution: false
    name: azure-storage-blob-container-delete
  dockerimage: demisto/crypto:1.0.0.42817
  feed: false
  isfetch: false
  longRunning: false
  longRunningPort: false
  runonce: false
  script: '-'
  subtype: python3
  type: python
tests:
- Azure Storage - Test
fromversion: 5.0.0<|MERGE_RESOLUTION|>--- conflicted
+++ resolved
@@ -51,11 +51,8 @@
   options:
   - Authorization Code
   - Device Code
-<<<<<<< HEAD
   - Azure Managed Identities
-=======
   section: Connect
->>>>>>> 6893f7a4
 - name: tenant_id
   display: Tenant ID (for user-auth mode)
   required: false
