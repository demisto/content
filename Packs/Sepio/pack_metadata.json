--- conflicted
+++ resolved
@@ -2,11 +2,7 @@
     "name": "Sepio",
     "description": "Get Agent, Switches and Events from your Sepio Prime",
     "support": "partner",
-<<<<<<< HEAD
-    "currentVersion": "1.0.7",
-=======
     "currentVersion": "1.0.8",
->>>>>>> 90cf3b88
     "author": "Sepio",
     "url": "https://sepio.systems/contact-us/",
     "email": "support@sepio.systems",
