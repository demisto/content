category: Data Enrichment & Threat Intelligence
commonfields:
  id: CheckPhish
  version: -1
configuration:
- defaultvalue: https://developers.checkphish.ai/api/neo/scan
  display: CheckPhish API URL
  name: url
  type: 0
- display: API Token
  name: token
  required: true
  type: 4
- display: 'Good Dispositions (CheckPhish labels for non-phishing URLs. Default is "clean")'
  name: good_disp
  options:
  - adult
  - cryptojacking
  - drug_spam
  - gambling
  - hacked_website
  - likely_phish
  - phish
  - scam
  - streaming
  - suspicious
  type: 16
- display: 'Suspicious dispositions (CheckPhish labels for suspicious phishing URLs). Default is "drug_spam", "gambling", "hacked_website", "streaming", "suspicious"'
  name: susp_disp
  options:
  - adult
  - cryptojacking
  - drug_spam
  - gambling
  - hacked_website
  - likely_phish
  - phish
  - scam
  - streaming
  - suspicious
  type: 16
- display: 'Bad dispositions (CheckPhish labels for phishing URLs). Defaults are "cryptojacking", "phish", "likely_phish", "scam".'
  name: bad_disp
  options:
  - adult
  - cryptojacking
  - drug_spam
  - gambling
  - hacked_website
  - likely_phish
  - phish
  - scam
  - streaming
  - suspicious
  type: 16
- additionalinfo: Reliability of the source providing the intelligence data.
  defaultvalue: B - Usually reliable
  display: Source Reliability
  name: integrationReliability
  options:
  - A+ - 3rd party enrichment
  - A - Completely reliable
  - B - Usually reliable
  - C - Fairly reliable
  - D - Not usually reliable
  - E - Unreliable
  - F - Reliability cannot be judged
  required: true
  type: 15
- display: Trust any certificate (not secure)
  name: insecure
  type: 8
- display: Use system proxy settings
  name: proxy
  type: 8
description: Check any URL to detect supsicious behavior.
display: CheckPhish
name: CheckPhish
script:
  commands:
  - arguments:
    - description: A CSV list of URLs to check.
      isArray: true
      name: url
      required: true
    description: Checks URLs against the CheckPhish database and returns the results.
    name: CheckPhish-check-urls
    outputs:
    - contextPath: CheckPhish.URL.url
      description: URL that was submitted.
      type: String
    - contextPath: CheckPhish.URL.status
      description: CheckPhish job status of the URL.
      type: String
    - contextPath: CheckPhish.URL.jobID
      description: CheckPhish jobID that was assigned to the URL when it was submitted.
      type: String
    - contextPath: CheckPhish.URL.disposition
      description: The CheckPhish category (disposition) of the URL.
      type: String
    - contextPath: CheckPhish.URL.brand
      description: The brand (attack target) countered by the URL.
      type: String
    - contextPath: DBotScore.Indicator
      description: The indicator that was tested.
      type: String
    - contextPath: DBotScore.Type
      description: The indicator type.
      type: String
    - contextPath: DBotScore.Vendor
      description: The vendor used to calculate the score.
      type: String
    - contextPath: DBotScore.Score
      description: The actual score.
      type: Number
    - contextPath: DBotScore.Reliability
      description: Reliability of the source providing the intelligence data.
      type: String
    - contextPath: URL.Data
      description: URL that was submitted.
      type: String
    - contextPath: URL.Malicious.Vendor
      description: CheckPhish.
      type: String
    - contextPath: URL.Malicious.Description
      description: The brand (attack target) countered by the URL.
      type: String
  - arguments:
    - default: true
      description: URL to query.
      isArray: true
      name: url
      required: true
    description: Retrieves URL information from CheckPhish.
    name: url
    outputs:
    - contextPath: CheckPhish.URL.url
      description: URL that was submitted.
      type: String
    - contextPath: CheckPhish.URL.status
      description: CheckPhish job status of the URL.
      type: String
    - contextPath: CheckPhish.URL.jobID
      description: CheckPhish jobID that was assigned to the URL when it was submitted.
      type: String
    - contextPath: CheckPhish.URL.disposition
      description: The CheckPhish category (disposition) of the URL.
      type: String
    - contextPath: CheckPhish.URL.brand
      description: The brand (attack target) countered by the URL.
      type: String
    - contextPath: DBotScore.Indicator
      description: The indicator that was tested.
      type: String
    - contextPath: DBotScore.Type
      description: The indicator type.
      type: String
    - contextPath: DBotScore.Vendor
      description: The vendor used to calculate the score.
      type: String
    - contextPath: DBotScore.Score
      description: The actual score.
      type: Number
    - contextPath: DBotScore.Reliability
      description: Reliability of the source providing the intelligence data.
      type: String
    - contextPath: URL.Data
      description: URL that was submitted.
      type: String
    - contextPath: URL.Malicious.Vendor
      description: CheckPhish.
      type: String
    - contextPath: URL.Malicious.Description
      description: The brand (attack target) countered by the URL.
      type: String
    - contextPath: DBotScore.Indicator
      description: The indicator that was tested.
      type: String
    - contextPath: DBotScore.Type
      description: The indicator type.
      type: String
    - contextPath: DBotScore.Vendor
      description: The vendor used to calculate the score.
      type: String
    - contextPath: DBotScore.Score
      description: The actual score.
      type: Number
    - contextPath: DBotScore.Reliability
      description: Reliability of the source providing the intelligence data.
      type: String
<<<<<<< HEAD
=======
  runonce: false
>>>>>>> 9ddafcfd
  script: '-'
  type: python
  subtype: python3
  dockerimage: demisto/python3:3.10.11.54132
fromversion: 5.0.0<|MERGE_RESOLUTION|>--- conflicted
+++ resolved
@@ -188,10 +188,7 @@
     - contextPath: DBotScore.Reliability
       description: Reliability of the source providing the intelligence data.
       type: String
-<<<<<<< HEAD
-=======
   runonce: false
->>>>>>> 9ddafcfd
   script: '-'
   type: python
   subtype: python3
