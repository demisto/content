--- conflicted
+++ resolved
@@ -2,11 +2,7 @@
     "name": "PhishTank",
     "description": "PhishTank is a free community site where anyone can submit, verify, track and share phishing data",
     "support": "xsoar",
-<<<<<<< HEAD
-    "currentVersion": "2.0.24",
-=======
     "currentVersion": "2.0.25",
->>>>>>> a56da0f6
     "author": "Cortex XSOAR",
     "url": "https://www.paloaltonetworks.com/cortex",
     "email": "",
