--- conflicted
+++ resolved
@@ -1,9 +1,3 @@
 ## Core - Investigation and Response
 
-<<<<<<< HEAD
-#### Integrations
-##### Investigation & Response
-Added the **ErrorReasons** output to the following commands: ***core-action-status-get***, ***core-terminate-process***, ***core-terminate-causality***.
-=======
-Playbooks from 'Core - Investigation & Response' have been migrated to the 'Cortex Response And Remediation' pack. Please install the new pack before updating.
->>>>>>> fc3d0aa4
+Playbooks from 'Core - Investigation & Response' have been migrated to the 'Cortex Response And Remediation' pack. Please install the new pack before updating.