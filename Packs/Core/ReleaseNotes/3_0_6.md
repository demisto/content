
#### Playbooks

##### Identity Analytics - Alert Handling

<<<<<<< HEAD
- Fixed an issue where the following polling commands retrieved partial results when a list of arguments was provided: 
  - ***core-run-script-kill-process***
  - ***core-run-script-file-exists***
  - ***core-run-script-delete-file***
=======
Added playbook input sections to organize the inputs into related categories, which simplifies the playbook input visibility. (Available from Cortex XSIAM 2.0).
>>>>>>> 879e326c
<|MERGE_RESOLUTION|>--- conflicted
+++ resolved
@@ -3,11 +3,4 @@
 
 ##### Identity Analytics - Alert Handling
 
-<<<<<<< HEAD
-- Fixed an issue where the following polling commands retrieved partial results when a list of arguments was provided: 
-  - ***core-run-script-kill-process***
-  - ***core-run-script-file-exists***
-  - ***core-run-script-delete-file***
-=======
-Added playbook input sections to organize the inputs into related categories, which simplifies the playbook input visibility. (Available from Cortex XSIAM 2.0).
->>>>>>> 879e326c
+Added playbook input sections to organize the inputs into related categories, which simplifies the playbook input visibility. (Available from Cortex XSIAM 2.0).