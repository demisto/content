
#### Scripts

##### impossibleTravelerGetDistance


<<<<<<< HEAD
- A mail forwarding rule was configured in Google Workspace.
- A mail forwarding rule was configured in Google Workspace to an uncommon domain.

#### Playbook Stages:
 
##### Triage: 

- The playbook retrieves the caller's IP, the forwarding email address, and associated filters.

##### Early Containment:

- The playbook checks if the IP or domain of the forwarding email address is malicious. If so, it suggests blocking the IP using PAN-OS while continuing the investigation in parallel.

##### Investigation:

- The playbook verifies if the rule was created outside of working hours or from an unusual geolocation and extracts suspicious keywords from the forwarding rules. It then aggregates all evidence collected during the investigation.

##### Containment:

- If only one suspicious evidence is found, the playbook executes soft response actions, including signing the user out and deleting the forwarding email address from the user account mailbox. The user will be notified of these actions via email.
- If multiple suspicious evidences are found, the playbook executes both soft and hard response actions, recommending the analyst suspend the user account.

#### Requirements: 

For any response action, you need one of the following integrations:
- Gmail integration to fetch filters and remove the forwarding email address.
- Google Workspace Admin access to sign out and suspend the user account.

#### Triggers Recommendations

##### New: A mail forwarding rule was configured in Google Workspace

This trigger is responsible for handling the 'A mail forwarding rule was configured in Google Workspace' and 'A mail forwarding rule was configured in Google Workspace to an uncommon domain' alerts.
=======
- Updated the Docker image to: *demisto/py3-tools:1.0.0.114656*.
>>>>>>> fd477841
<|MERGE_RESOLUTION|>--- conflicted
+++ resolved
@@ -4,40 +4,4 @@
 ##### impossibleTravelerGetDistance
 
 
-<<<<<<< HEAD
-- A mail forwarding rule was configured in Google Workspace.
-- A mail forwarding rule was configured in Google Workspace to an uncommon domain.
-
-#### Playbook Stages:
- 
-##### Triage: 
-
-- The playbook retrieves the caller's IP, the forwarding email address, and associated filters.
-
-##### Early Containment:
-
-- The playbook checks if the IP or domain of the forwarding email address is malicious. If so, it suggests blocking the IP using PAN-OS while continuing the investigation in parallel.
-
-##### Investigation:
-
-- The playbook verifies if the rule was created outside of working hours or from an unusual geolocation and extracts suspicious keywords from the forwarding rules. It then aggregates all evidence collected during the investigation.
-
-##### Containment:
-
-- If only one suspicious evidence is found, the playbook executes soft response actions, including signing the user out and deleting the forwarding email address from the user account mailbox. The user will be notified of these actions via email.
-- If multiple suspicious evidences are found, the playbook executes both soft and hard response actions, recommending the analyst suspend the user account.
-
-#### Requirements: 
-
-For any response action, you need one of the following integrations:
-- Gmail integration to fetch filters and remove the forwarding email address.
-- Google Workspace Admin access to sign out and suspend the user account.
-
-#### Triggers Recommendations
-
-##### New: A mail forwarding rule was configured in Google Workspace
-
-This trigger is responsible for handling the 'A mail forwarding rule was configured in Google Workspace' and 'A mail forwarding rule was configured in Google Workspace to an uncommon domain' alerts.
-=======
-- Updated the Docker image to: *demisto/py3-tools:1.0.0.114656*.
->>>>>>> fd477841
+- Updated the Docker image to: *demisto/py3-tools:1.0.0.114656*.