
#### Scripts

##### impossibleTravelerGetDistance


<<<<<<< HEAD
- Suspicious Hidden User Created

Playbook Stages:

Triage:

- Retrieve event information about the created user

Investigation:

- Check if the user is local or domain.
- For domain users: Retrieve AD attributes, including password expiration.
- For local users: Run a Powershell command to get "Password Expires" attribute of the local user.
- Get risk level for the affected host.
- Search for related Script Engine Activity alerts in the incident.

Containment:

- For alerts determined to be true positives, suggest to the analyst to disable the user.
- Upon analyst approval: Disable the suspicious user account (domain or local).
- If a related alert about malicious activity exists, kill the Causality Group Owner (CGO) process that created the suspicious user.

Requirements:

For response actions, you need the following integrations:

- Cortex Core - Investigation and Response
- Active Directory Query v2 (for domain user actions)


#### Triggers Recommendations

##### New: Alert Trigger - Suspicious Hidden User Created

New: This trigger is responsible for handling alerts where a suspicious hidden user is created.
=======
- Updated the Docker image to: *demisto/py3-tools:1.0.0.114656*.
>>>>>>> bf5044af
<|MERGE_RESOLUTION|>--- conflicted
+++ resolved
@@ -4,42 +4,4 @@
 ##### impossibleTravelerGetDistance
 
 
-<<<<<<< HEAD
-- Suspicious Hidden User Created
-
-Playbook Stages:
-
-Triage:
-
-- Retrieve event information about the created user
-
-Investigation:
-
-- Check if the user is local or domain.
-- For domain users: Retrieve AD attributes, including password expiration.
-- For local users: Run a Powershell command to get "Password Expires" attribute of the local user.
-- Get risk level for the affected host.
-- Search for related Script Engine Activity alerts in the incident.
-
-Containment:
-
-- For alerts determined to be true positives, suggest to the analyst to disable the user.
-- Upon analyst approval: Disable the suspicious user account (domain or local).
-- If a related alert about malicious activity exists, kill the Causality Group Owner (CGO) process that created the suspicious user.
-
-Requirements:
-
-For response actions, you need the following integrations:
-
-- Cortex Core - Investigation and Response
-- Active Directory Query v2 (for domain user actions)
-
-
-#### Triggers Recommendations
-
-##### New: Alert Trigger - Suspicious Hidden User Created
-
-New: This trigger is responsible for handling alerts where a suspicious hidden user is created.
-=======
-- Updated the Docker image to: *demisto/py3-tools:1.0.0.114656*.
->>>>>>> bf5044af
+- Updated the Docker image to: *demisto/py3-tools:1.0.0.114656*.