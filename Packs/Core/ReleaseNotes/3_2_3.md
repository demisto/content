#### Integrations

##### Investigation & Response

<<<<<<< HEAD
##### New: Excessive User Account Lockouts

This playbook addresses the following alerts:

- Excessive user account lockouts
- Excessive account lockouts on suspicious users
- Excessive user account lockouts from a suspicious source

The playbook investigates and responds to excessive user account lockout alerts. It gathers information about the alert, enriches relevant host data, and analyzes event patterns. This analysis helps distinguish between benign lockouts and lockouts caused by brute-force or password spray attacks.

**Playbook Stages**:

- **Triage**: The playbook enriches the alert with details about the lockout events.

- **Investigation**: The playbook analyzes the lockout event timestamps to detect patterns, checks for related medium severity brute-force alerts in the incident, and retrieves the Risk Score for the Caller Computer that caused the lockouts.

- **Containment**: With analyst approval, the playbook can isolate the endpoint (either the Caller Computer or the target host) if it's determined to be a true positive and not a server.

**Requirements**:

Integrations required for playbook actions:

- Core - IR

#### Triggers Recommendations

##### New: Excessive User Account Lockouts

- New: This trigger is responsible for handling excessive user account lockouts.
=======
- Improved handle_outgoing_issue_closure function.
>>>>>>> d3e0a377
<|MERGE_RESOLUTION|>--- conflicted
+++ resolved
@@ -2,36 +2,4 @@
 
 ##### Investigation & Response
 
-<<<<<<< HEAD
-##### New: Excessive User Account Lockouts
-
-This playbook addresses the following alerts:
-
-- Excessive user account lockouts
-- Excessive account lockouts on suspicious users
-- Excessive user account lockouts from a suspicious source
-
-The playbook investigates and responds to excessive user account lockout alerts. It gathers information about the alert, enriches relevant host data, and analyzes event patterns. This analysis helps distinguish between benign lockouts and lockouts caused by brute-force or password spray attacks.
-
-**Playbook Stages**:
-
-- **Triage**: The playbook enriches the alert with details about the lockout events.
-
-- **Investigation**: The playbook analyzes the lockout event timestamps to detect patterns, checks for related medium severity brute-force alerts in the incident, and retrieves the Risk Score for the Caller Computer that caused the lockouts.
-
-- **Containment**: With analyst approval, the playbook can isolate the endpoint (either the Caller Computer or the target host) if it's determined to be a true positive and not a server.
-
-**Requirements**:
-
-Integrations required for playbook actions:
-
-- Core - IR
-
-#### Triggers Recommendations
-
-##### New: Excessive User Account Lockouts
-
-- New: This trigger is responsible for handling excessive user account lockouts.
-=======
-- Improved handle_outgoing_issue_closure function.
->>>>>>> d3e0a377
+- Improved handle_outgoing_issue_closure function.