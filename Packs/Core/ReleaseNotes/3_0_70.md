
#### Playbooks

##### New: SSO Password Spray

- New: Playbook Overview:
This playbook is designed to address the following alerts:

- SSO Password Spray Threat Detected
- SSO Password Spray Activity Observed
- SSO Password Spray Involving a Honey User

Playbook Stages:

Triage:

- The playbook will check the IP reputation and will fetch the events related to the SSO login attempts.

Early Containment:

- The playbook will check if the IP is suspicious. If it is, the playbook will suggest blocking the IP.

Investigation:

- The playbook assess the risk score of the user who successfully logged in and examine the legitimacy of the user agent. It verifies if the user has MFA configured. And analyzes the timestamps of the login attempts to detect patterns.

Containment:

- If there is a successful login attempt and the user's risk score is high, or if the user agent is detected as suspicious, or if the time intervals were automated, the playbook will clear the user's session. If the user doesn't have MFA, the playbook will recommend expiring the user's password.

Requirements:

For any response action, you will need one of the following integrations:

- Microsoft Graph User
- Okta

#### Triggers Recommendations

##### New: SSO Password Spray

<<<<<<< HEAD
- New: This trigger is responsible for handling SSO Password Spray alerts available on Cortex XSIAM.
=======
- New: This trigger is responsible for handling SSO Password Spray alerts<~XSIAM> (Available from Cortex XSIAM %%XSIAM_VERSION%%).</~XSIAM>

##### New: SSO Password Spray

- New: This trigger is responsible for handling SSO Password Spray alerts<~XSIAM> (Available from Cortex XSIAM %%XSIAM_VERSION%%).</~XSIAM>

##### New: SSO Password Spray

New: This trigger is responsible for handling SSO Password Spray alerts<~XSIAM> (Available from Cortex XSIAM %%XSIAM_VERSION%%).</~XSIAM>

##### Suspicious SaaS Access From a TOR Exit Node

- %%UPDATE_RN%%

##### New: SSO Password Spray

- New: This trigger is responsible for handling SSO Password Spray alerts<~XSIAM> (Available from Cortex XSIAM %%XSIAM_VERSION%%).</~XSIAM>
>>>>>>> 8212b22d
<|MERGE_RESOLUTION|>--- conflicted
+++ resolved
@@ -39,24 +39,4 @@
 
 ##### New: SSO Password Spray
 
-<<<<<<< HEAD
-- New: This trigger is responsible for handling SSO Password Spray alerts available on Cortex XSIAM.
-=======
-- New: This trigger is responsible for handling SSO Password Spray alerts<~XSIAM> (Available from Cortex XSIAM %%XSIAM_VERSION%%).</~XSIAM>
-
-##### New: SSO Password Spray
-
-- New: This trigger is responsible for handling SSO Password Spray alerts<~XSIAM> (Available from Cortex XSIAM %%XSIAM_VERSION%%).</~XSIAM>
-
-##### New: SSO Password Spray
-
-New: This trigger is responsible for handling SSO Password Spray alerts<~XSIAM> (Available from Cortex XSIAM %%XSIAM_VERSION%%).</~XSIAM>
-
-##### Suspicious SaaS Access From a TOR Exit Node
-
-- %%UPDATE_RN%%
-
-##### New: SSO Password Spray
-
-- New: This trigger is responsible for handling SSO Password Spray alerts<~XSIAM> (Available from Cortex XSIAM %%XSIAM_VERSION%%).</~XSIAM>
->>>>>>> 8212b22d
+- New: This trigger is responsible for handling SSO Password Spray alerts available on Cortex XSIAM.