
#### Playbooks

##### New: SSO Password Spray

This playbook is designed to handle the following alerts:

- SSO Password Spray Threat Detected
- SSO Password Spray Activity Observed
- SSO Password Spray Involving a Honey User

Playbook Stages:

Triage:

- The playbook checks the IP reputation and fetches the events related to the SSO login attempts.

Early Containment:

- The playbook checks if the IP is suspicious. If it is, the playbook suggests blocking the IP.

Investigation:

- The playbook assess the risk score of the user who successfully logged in and examines the legitimacy of the user agent. It verifies if the user has MFA configured and analyzes the timestamps of the login attempts to detect patterns.

Containment:
- If there is a successful login attempt and the user's risk score is high, or if the user agent is detected as suspicious, or if the time intervals were automated, the playbook clears the user's session. If the user doesn't have MFA, the playbook recommends expiring the user's password.

Requirements:

For any response action, you need one of the following integrations:

- Microsoft Graph User
- Okta

<<<<<<< HEAD
- Palo Alto Networks PAN-OS.
=======
#### Triggers Recommendations
>>>>>>> c9c8484a

##### New: SSO Password Spray

- New: This trigger is responsible for handling SSO Password Spray alerts available on Cortex XSIAM.

##### Suspicious SaaS Access From a TOR Exit Node

<<<<<<< HEAD
New: This trigger is responsible for handling the 'SSO Brute Force Threat Detected' and 'SSO Brute Force Activity Observed' alerts.
=======
- Deleted unnecessary space in the trigger name.
>>>>>>> c9c8484a
<|MERGE_RESOLUTION|>--- conflicted
+++ resolved
@@ -33,11 +33,7 @@
 - Microsoft Graph User
 - Okta
 
-<<<<<<< HEAD
-- Palo Alto Networks PAN-OS.
-=======
 #### Triggers Recommendations
->>>>>>> c9c8484a
 
 ##### New: SSO Password Spray
 
@@ -45,8 +41,4 @@
 
 ##### Suspicious SaaS Access From a TOR Exit Node
 
-<<<<<<< HEAD
-New: This trigger is responsible for handling the 'SSO Brute Force Threat Detected' and 'SSO Brute Force Activity Observed' alerts.
-=======
-- Deleted unnecessary space in the trigger name.
->>>>>>> c9c8484a
+- Deleted unnecessary space in the trigger name.