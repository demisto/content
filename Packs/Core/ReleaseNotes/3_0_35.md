--- conflicted
+++ resolved
@@ -1,11 +1,6 @@
 
 #### Playbooks
 
-<<<<<<< HEAD
-##### Possible External RDP Brute-Force - Set Verdict
-Updated the alert field configuration within the mapping rule of the *'Set related alerts'* playbook task.
-=======
 ##### IOC Alert
 
-- Deleted two unnecessary manual tasks titled *'Should continue with the investigation?'* and *'Continue with the alert investigation'* to optimize playbook flow.
->>>>>>> 59bbe0f5
+- Deleted two unnecessary manual tasks titled *'Should continue with the investigation?'* and *'Continue with the alert investigation'* to optimize playbook flow.