
#### Playbooks

##### SSO Password Spray

<<<<<<< HEAD
- This playbook is designed to handle the 'Unprivileged process opened a registry hive' alert.

Playbook Stages:

Investigation:
- The playbook is designed to investigate and respond to unprivileged processes opening registry hives. It examines the unprivileged process that triggered the alert, the command line, and searches for additional suspicious Cortex XSIAM alerts within the same incident in order to determine whether a remediation measure is required.

Remediation:
- To prevent malicious activity from continuing, the playbook terminates the causality processes that triggered the alert. (Available from Cortex XSOAR 8.8.0).

#### Triggers Recommendations

##### New: Unprivileged process opened a registry hive

- New: **Unprivileged process opened a registry hive**
=======
- In the risky user score task changed from Core.RiskyUser.score to Core.RiskyUser.risk_level.
>>>>>>> f419f62e
<|MERGE_RESOLUTION|>--- conflicted
+++ resolved
@@ -3,22 +3,4 @@
 
 ##### SSO Password Spray
 
-<<<<<<< HEAD
-- This playbook is designed to handle the 'Unprivileged process opened a registry hive' alert.
-
-Playbook Stages:
-
-Investigation:
-- The playbook is designed to investigate and respond to unprivileged processes opening registry hives. It examines the unprivileged process that triggered the alert, the command line, and searches for additional suspicious Cortex XSIAM alerts within the same incident in order to determine whether a remediation measure is required.
-
-Remediation:
-- To prevent malicious activity from continuing, the playbook terminates the causality processes that triggered the alert. (Available from Cortex XSOAR 8.8.0).
-
-#### Triggers Recommendations
-
-##### New: Unprivileged process opened a registry hive
-
-- New: **Unprivileged process opened a registry hive**
-=======
-- In the risky user score task changed from Core.RiskyUser.score to Core.RiskyUser.risk_level.
->>>>>>> f419f62e
+- In the risky user score task changed from Core.RiskyUser.score to Core.RiskyUser.risk_level.