--- conflicted
+++ resolved
@@ -1,11 +1,3 @@
 ##### Core
 
-<<<<<<< HEAD
-#### Playbooks
-
-##### NGFW Scan
-
-- Added the *'UserVerification'* playbook input to determine whether user verification is required before blocking malicious IP addresses using the **'Block IP - Generic v3'** sub-playbook.
-=======
-- Locked dependencies of the pack to ensure stability for versioned core packs. No changes in this release.
->>>>>>> 7d1f432d
+- Locked dependencies of the pack to ensure stability for versioned core packs. No changes in this release.