--- conflicted
+++ resolved
@@ -3,47 +3,4 @@
 
 ##### Unprivileged process opened a registry hive
 
-<<<<<<< HEAD
-- New: This playbook addresses the following alerts:
-
-- User rejected numerous SSO MFA attempts
-- Multiple SSO MFA attempts were rejected by a user with suspicious characteristics
-
-Playbook Stages:
-
-Triage:
-- The playbook checks the IP address reputation associated with the MFA attempts and gathers related login events.
-
-Early Containment:
-- If the IP address is identified as malicious, the playbook blocks the IP. The investigation continues in parallel to this phase.
-
-Investigation:
-- The playbook performs an in-depth analysis, including:
-  - Assessing the user's risk score to identify potentially compromised accounts.
-  - Checking for an unusually high number of invalid credential attempts, which may indicate brute-force or credential-stuffing activity.
-  - Verifying whether Okta logs indicate a malicious source IP based on Okta's threat intelligence.
-  - Reviewing whether there have been an excessive number of MFA rejections from the user, suggesting potentially compromised behavior.
-  - Looking for abnormal user agent patterns that may indicate suspicious or compromised access methods.
-  - Investigating previous failed Okta login attempts within a specified timeframe to identify patterns.
-
-Containment:
-- If suspicious activity is confirmed, the playbook initiates the following containment actions:
-  - Clears the user's active sessions and expires their password to prevent further unauthorized access.
-  - If a successful login attempt was also detected, the playbook prompts a manual task for an analyst to review and decide on further action.
-
-Requirements:
-For any response actions, the following integrations is required:
-- Okta v2
-
-For early containment actions, the following integration is required:
-- Palo Alto Networks PAN-OS.<~XSIAM> (Available from Cortex XSIAM 2.4).</~XSIAM>
-
-
-#### Triggers Recommendations
-
-##### New: Compromise Accounts - User rejected numerous SSO MFA attempts
-
-- New: This trigger is responsible for handling Compromise Accounts alerts where user rejected MFA attempts.<~XSIAM> (Available from Cortex XSIAM 2.4).</~XSIAM>
-=======
-Added a new task for manual process termination in case automatic Terminate Causality (CGO) failed.
->>>>>>> d46e455b
+Added a new task for manual process termination in case automatic Terminate Causality (CGO) failed.