{
    "name": "Core - Investigation and Response",
    "description": "Automates incident response",
    "support": "xsoar",
<<<<<<< HEAD
    "currentVersion": "1.3.31",
=======
    "currentVersion": "1.3.32",
>>>>>>> 9a91a56f
    "author": "Cortex XSOAR",
    "url": "https://www.paloaltonetworks.com/cortex",
    "email": "",
    "categories": [
        "Endpoint"
    ],
    "excludedDependencies": [
        "Dropbox"
    ],
    "tags": [],
    "useCases": [],
    "keywords": [],
    "marketplaces": [
        "marketplacev2",
        "xpanse"
    ]
}<|MERGE_RESOLUTION|>--- conflicted
+++ resolved
@@ -2,11 +2,7 @@
     "name": "Core - Investigation and Response",
     "description": "Automates incident response",
     "support": "xsoar",
-<<<<<<< HEAD
-    "currentVersion": "1.3.31",
-=======
-    "currentVersion": "1.3.32",
->>>>>>> 9a91a56f
+    "currentVersion": "1.3.30",
     "author": "Cortex XSOAR",
     "url": "https://www.paloaltonetworks.com/cortex",
     "email": "",
