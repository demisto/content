{
    "name": "Core",
    "description": "Automates incident response",
    "support": "xsoar",
<<<<<<< HEAD
    "currentVersion": "3.4.49",
=======
    "currentVersion": "3.4.51",
>>>>>>> ee7f30d6
    "author": "Cortex XSOAR",
    "url": "https://www.paloaltonetworks.com/cortex",
    "email": "",
    "categories": [
        "Endpoint"
    ],
    "dependencies": {
        "CloudIncidentResponse": {
            "mandatory": false,
            "display_name": "Cloud Incident Response"
        }
    },
    "excludedDependencies": [
        "Dropbox"
    ],
    "tags": [],
    "useCases": [],
    "keywords": [],
    "marketplaces": [
        "marketplacev2",
        "xpanse",
        "platform"
    ],
    "supportedModules": [
        "C1",
        "C3",
        "X0",
        "X1",
        "X3",
        "X5",
        "ENT_PLUS",
        "exposure_management",
        "cloud",
        "cloud_runtime_security",
        "agentix",
        "cloud_posture",
        "xsiam",
        "edr",
        "agentix_xsiam"
    ]
}<|MERGE_RESOLUTION|>--- conflicted
+++ resolved
@@ -2,11 +2,7 @@
     "name": "Core",
     "description": "Automates incident response",
     "support": "xsoar",
-<<<<<<< HEAD
-    "currentVersion": "3.4.49",
-=======
-    "currentVersion": "3.4.51",
->>>>>>> ee7f30d6
+    "currentVersion": "3.4.52",
     "author": "Cortex XSOAR",
     "url": "https://www.paloaltonetworks.com/cortex",
     "email": "",
