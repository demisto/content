{
    "name": "Core",
    "description": "Automates incident response",
    "support": "xsoar",
<<<<<<< HEAD
    "currentVersion": "3.4.24",
=======
    "currentVersion": "3.4.47",
>>>>>>> 5b7550d4
    "author": "Cortex XSOAR",
    "url": "https://www.paloaltonetworks.com/cortex",
    "email": "",
    "categories": [
        "Endpoint"
    ],
    "dependencies": {
        "CloudIncidentResponse": {
            "mandatory": false,
            "display_name": "Cloud Incident Response"
        }
    },
    "excludedDependencies": [
        "Dropbox"
    ],
    "tags": [],
    "useCases": [],
    "keywords": [],
    "marketplaces": [
        "marketplacev2",
        "xpanse",
        "platform"
    ],
    "supportedModules": [
        "C1",
        "C3",
        "X0",
        "X1",
        "X3",
        "X5",
        "ENT_PLUS",
        "exposure_management",
        "cloud",
        "cloud_runtime_security",
        "agentix",
        "cloud_posture",
        "xsiam",
        "edr",
        "agentix_xsiam"
    ]
}<|MERGE_RESOLUTION|>--- conflicted
+++ resolved
@@ -2,11 +2,7 @@
     "name": "Core",
     "description": "Automates incident response",
     "support": "xsoar",
-<<<<<<< HEAD
-    "currentVersion": "3.4.24",
-=======
     "currentVersion": "3.4.47",
->>>>>>> 5b7550d4
     "author": "Cortex XSOAR",
     "url": "https://www.paloaltonetworks.com/cortex",
     "email": "",
