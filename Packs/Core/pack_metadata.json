--- conflicted
+++ resolved
@@ -2,11 +2,7 @@
     "name": "Core",
     "description": "Automates incident response",
     "support": "xsoar",
-<<<<<<< HEAD
-    "currentVersion": "3.3.7",
-=======
-    "currentVersion": "3.4.0",
->>>>>>> a79adf12
+    "currentVersion": "3.4.1",
     "author": "Cortex XSOAR",
     "url": "https://www.paloaltonetworks.com/cortex",
     "email": "",
