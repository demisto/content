--- conflicted
+++ resolved
@@ -2,11 +2,7 @@
     "name": "Core",
     "description": "Automates incident response",
     "support": "xsoar",
-<<<<<<< HEAD
     "currentVersion": "3.4.41",
-=======
-    "currentVersion": "3.4.40",
->>>>>>> 65e2af1a
     "author": "Cortex XSOAR",
     "url": "https://www.paloaltonetworks.com/cortex",
     "email": "",
