--- conflicted
+++ resolved
@@ -2,11 +2,7 @@
     "name": "Core - Investigation and Response",
     "description": "Automates incident response",
     "support": "xsoar",
-<<<<<<< HEAD
-    "currentVersion": "3.0.8",
-=======
     "currentVersion": "3.0.9",
->>>>>>> be200a07
     "author": "Cortex XSOAR",
     "url": "https://www.paloaltonetworks.com/cortex",
     "email": "",
