--- conflicted
+++ resolved
@@ -2,11 +2,7 @@
     "name": "Core",
     "description": "Automates incident response",
     "support": "xsoar",
-<<<<<<< HEAD
-    "currentVersion": "3.4.53",
-=======
     "currentVersion": "3.4.55",
->>>>>>> 6c719d9e
     "author": "Cortex XSOAR",
     "url": "https://www.paloaltonetworks.com/cortex",
     "email": "",
