--- conflicted
+++ resolved
@@ -2,11 +2,7 @@
     "name": "Core - Investigation and Response",
     "description": "Automates incident response",
     "support": "xsoar",
-<<<<<<< HEAD
-    "currentVersion": "3.3.0",
-=======
     "currentVersion": "3.2.40",
->>>>>>> f9325370
     "author": "Cortex XSOAR",
     "url": "https://www.paloaltonetworks.com/cortex",
     "email": "",
