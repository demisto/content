--- conflicted
+++ resolved
@@ -2,11 +2,7 @@
     "name": "Core - Investigation and Response",
     "description": "Automates incident response",
     "support": "xsoar",
-<<<<<<< HEAD
-    "currentVersion": "2.0.6",
-=======
     "currentVersion": "2.0.8",
->>>>>>> 593bbad6
     "author": "Cortex XSOAR",
     "url": "https://www.paloaltonetworks.com/cortex",
     "email": "",
