{
    "name": "Core",
    "description": "Automates incident response",
    "support": "xsoar",
<<<<<<< HEAD
    "currentVersion": "3.4.24",
=======
    "currentVersion": "3.4.27",
>>>>>>> 9de43da1
    "author": "Cortex XSOAR",
    "url": "https://www.paloaltonetworks.com/cortex",
    "email": "",
    "categories": [
        "Endpoint"
    ],
    "dependencies": {
        "CloudIncidentResponse": {
            "mandatory": false,
            "display_name": "Cloud Incident Response"
        }
    },
    "excludedDependencies": [
        "Dropbox"
    ],
    "tags": [],
    "useCases": [],
    "keywords": [],
    "marketplaces": [
        "marketplacev2",
        "xpanse",
        "platform"
    ],
    "supportedModules": [
        "C1",
        "C3",
        "X0",
        "X1",
        "X3",
        "X5",
        "ENT_PLUS",
        "exposure_management",
        "cloud",
        "cloud_runtime_security",
        "agentix",
        "cloud_posture",
        "xsiam",
        "edr"
    ]
}<|MERGE_RESOLUTION|>--- conflicted
+++ resolved
@@ -2,11 +2,7 @@
     "name": "Core",
     "description": "Automates incident response",
     "support": "xsoar",
-<<<<<<< HEAD
-    "currentVersion": "3.4.24",
-=======
     "currentVersion": "3.4.27",
->>>>>>> 9de43da1
     "author": "Cortex XSOAR",
     "url": "https://www.paloaltonetworks.com/cortex",
     "email": "",
@@ -29,21 +25,5 @@
         "marketplacev2",
         "xpanse",
         "platform"
-    ],
-    "supportedModules": [
-        "C1",
-        "C3",
-        "X0",
-        "X1",
-        "X3",
-        "X5",
-        "ENT_PLUS",
-        "exposure_management",
-        "cloud",
-        "cloud_runtime_security",
-        "agentix",
-        "cloud_posture",
-        "xsiam",
-        "edr"
     ]
 }