{
    "name": "Core",
    "description": "Automates incident response",
    "support": "xsoar",
<<<<<<< HEAD
    "currentVersion": "3.4.31",
=======
    "currentVersion": "3.4.30",
>>>>>>> 666543ad
    "author": "Cortex XSOAR",
    "url": "https://www.paloaltonetworks.com/cortex",
    "email": "",
    "categories": [
        "Endpoint"
    ],
    "dependencies": {
        "CloudIncidentResponse": {
            "mandatory": false,
            "display_name": "Cloud Incident Response"
        }
    },
    "excludedDependencies": [
        "Dropbox"
    ],
    "tags": [],
    "useCases": [],
    "keywords": [],
    "marketplaces": [
        "marketplacev2",
        "xpanse",
        "platform"
    ],
    "supportedModules": [
        "C1",
        "C3",
        "X0",
        "X1",
        "X3",
        "X5",
        "ENT_PLUS",
        "exposure_management",
        "cloud",
        "cloud_runtime_security",
        "agentix",
        "cloud_posture",
        "xsiam",
        "edr"
    ]
}<|MERGE_RESOLUTION|>--- conflicted
+++ resolved
@@ -2,11 +2,7 @@
     "name": "Core",
     "description": "Automates incident response",
     "support": "xsoar",
-<<<<<<< HEAD
     "currentVersion": "3.4.31",
-=======
-    "currentVersion": "3.4.30",
->>>>>>> 666543ad
     "author": "Cortex XSOAR",
     "url": "https://www.paloaltonetworks.com/cortex",
     "email": "",
