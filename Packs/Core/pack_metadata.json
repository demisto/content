{
    "name": "Core",
    "description": "Automates incident response",
    "support": "xsoar",
<<<<<<< HEAD
    "currentVersion": "3.4.66",
=======
    "currentVersion": "3.4.69",
>>>>>>> 9b9a1d6f
    "author": "Cortex XSOAR",
    "url": "https://www.paloaltonetworks.com/cortex",
    "email": "",
    "categories": [
        "Endpoint"
    ],
    "dependencies": {
        "CloudIncidentResponse": {
            "mandatory": false,
            "display_name": "Cloud Incident Response"
        }
    },
    "excludedDependencies": [
        "Dropbox"
    ],
    "tags": [],
    "useCases": [],
    "keywords": [],
    "marketplaces": [
        "marketplacev2",
        "xpanse",
        "platform"
    ],
    "supportedModules": [
        "C1",
        "C3",
        "X0",
        "X1",
        "X3",
        "X5",
        "ENT_PLUS",
        "exposure_management",
        "cloud",
        "cloud_runtime_security",
        "agentix",
        "cloud_posture",
        "xsiam",
        "edr",
        "agentix_xsiam"
    ]
}<|MERGE_RESOLUTION|>--- conflicted
+++ resolved
@@ -2,11 +2,7 @@
     "name": "Core",
     "description": "Automates incident response",
     "support": "xsoar",
-<<<<<<< HEAD
-    "currentVersion": "3.4.66",
-=======
-    "currentVersion": "3.4.69",
->>>>>>> 9b9a1d6f
+    "currentVersion": "3.4.70",
     "author": "Cortex XSOAR",
     "url": "https://www.paloaltonetworks.com/cortex",
     "email": "",
