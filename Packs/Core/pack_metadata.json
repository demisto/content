{
    "name": "Core - Investigation and Response",
    "description": "Automates incident response",
    "support": "xsoar",
<<<<<<< HEAD
    "currentVersion": "3.2.40",
=======
    "currentVersion": "3.2.36",
>>>>>>> d11d073a
    "author": "Cortex XSOAR",
    "url": "https://www.paloaltonetworks.com/cortex",
    "email": "",
    "categories": [
        "Endpoint"
    ],
    "dependencies": {
        "CloudIncidentResponse": {
            "mandatory": false,
            "display_name": "Cloud Incident Response"
        }
    },
    "excludedDependencies": [
        "Dropbox"
    ],
    "tags": [],
    "useCases": [],
    "keywords": [],
    "marketplaces": [
        "marketplacev2",
        "xpanse",
        "platform"
    ],
    "supportedModules": [
        "C1",
        "C3",
        "X0",
        "X1",
        "X3",
        "X5",
        "ENT_PLUS"
    ]
}<|MERGE_RESOLUTION|>--- conflicted
+++ resolved
@@ -2,11 +2,7 @@
     "name": "Core - Investigation and Response",
     "description": "Automates incident response",
     "support": "xsoar",
-<<<<<<< HEAD
-    "currentVersion": "3.2.40",
-=======
     "currentVersion": "3.2.36",
->>>>>>> d11d073a
     "author": "Cortex XSOAR",
     "url": "https://www.paloaltonetworks.com/cortex",
     "email": "",
@@ -31,7 +27,6 @@
         "platform"
     ],
     "supportedModules": [
-        "C1",
         "C3",
         "X0",
         "X1",
