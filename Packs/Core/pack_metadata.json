--- conflicted
+++ resolved
@@ -2,11 +2,7 @@
     "name": "Core - Investigation and Response",
     "description": "Automates incident response",
     "support": "xsoar",
-<<<<<<< HEAD
-    "currentVersion": "3.0.76",
-=======
-    "currentVersion": "3.0.81",
->>>>>>> bb62acb9
+    "currentVersion": "3.0.82",
     "author": "Cortex XSOAR",
     "url": "https://www.paloaltonetworks.com/cortex",
     "email": "",
