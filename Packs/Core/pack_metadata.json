{
    "name": "Core - Investigation and Response",
    "description": "Automates incident response",
    "support": "xsoar",
<<<<<<< HEAD
    "currentVersion": "3.1.1",
=======
    "currentVersion": "3.2.0",
>>>>>>> ae661c91
    "author": "Cortex XSOAR",
    "url": "https://www.paloaltonetworks.com/cortex",
    "email": "",
    "categories": [
        "Endpoint"
    ],
    "dependencies": {
        "CloudIncidentResponse": {
            "mandatory": false,
            "display_name": "Cloud Incident Response"
        }
    },
    "excludedDependencies": [
        "Dropbox"
    ],
    "tags": [],
    "useCases": [],
    "keywords": [],
    "marketplaces": [
        "marketplacev2",
        "xpanse"
    ]
}<|MERGE_RESOLUTION|>--- conflicted
+++ resolved
@@ -2,11 +2,7 @@
     "name": "Core - Investigation and Response",
     "description": "Automates incident response",
     "support": "xsoar",
-<<<<<<< HEAD
-    "currentVersion": "3.1.1",
-=======
-    "currentVersion": "3.2.0",
->>>>>>> ae661c91
+    "currentVersion": "3.2.1",
     "author": "Cortex XSOAR",
     "url": "https://www.paloaltonetworks.com/cortex",
     "email": "",
