{
    "name": "Core",
    "description": "Automates incident response",
    "support": "xsoar",
<<<<<<< HEAD
    "currentVersion": "3.4.55",
=======
    "currentVersion": "3.4.59",
>>>>>>> 30f5293d
    "author": "Cortex XSOAR",
    "url": "https://www.paloaltonetworks.com/cortex",
    "email": "",
    "categories": [
        "Endpoint"
    ],
    "dependencies": {
        "CloudIncidentResponse": {
            "mandatory": false,
            "display_name": "Cloud Incident Response"
        }
    },
    "excludedDependencies": [
        "Dropbox"
    ],
    "tags": [],
    "useCases": [],
    "keywords": [],
    "marketplaces": [
        "marketplacev2",
        "xpanse",
        "platform"
    ],
    "supportedModules": [
        "C1",
        "C3",
        "X0",
        "X1",
        "X3",
        "X5",
        "ENT_PLUS",
        "exposure_management",
        "cloud",
        "cloud_runtime_security",
        "agentix",
        "cloud_posture",
        "xsiam",
        "edr",
        "agentix_xsiam"
    ]
}<|MERGE_RESOLUTION|>--- conflicted
+++ resolved
@@ -2,11 +2,7 @@
     "name": "Core",
     "description": "Automates incident response",
     "support": "xsoar",
-<<<<<<< HEAD
-    "currentVersion": "3.4.55",
-=======
-    "currentVersion": "3.4.59",
->>>>>>> 30f5293d
+    "currentVersion": "3.4.60",
     "author": "Cortex XSOAR",
     "url": "https://www.paloaltonetworks.com/cortex",
     "email": "",
