{
    "name": "Core",
    "description": "Automates incident response",
    "support": "xsoar",
<<<<<<< HEAD
    "currentVersion": "3.4.33",
=======
    "currentVersion": "3.4.32",
>>>>>>> a2312203
    "author": "Cortex XSOAR",
    "url": "https://www.paloaltonetworks.com/cortex",
    "email": "",
    "categories": [
        "Endpoint"
    ],
    "dependencies": {
        "CloudIncidentResponse": {
            "mandatory": false,
            "display_name": "Cloud Incident Response"
        }
    },
    "excludedDependencies": [
        "Dropbox"
    ],
    "tags": [],
    "useCases": [],
    "keywords": [],
    "marketplaces": [
        "marketplacev2",
        "xpanse",
        "platform"
    ],
    "supportedModules": [
        "C1",
        "C3",
        "X0",
        "X1",
        "X3",
        "X5",
        "ENT_PLUS",
        "exposure_management",
        "cloud",
        "cloud_runtime_security",
        "agentix",
        "cloud_posture",
        "xsiam",
        "edr"
    ]
}<|MERGE_RESOLUTION|>--- conflicted
+++ resolved
@@ -2,11 +2,7 @@
     "name": "Core",
     "description": "Automates incident response",
     "support": "xsoar",
-<<<<<<< HEAD
     "currentVersion": "3.4.33",
-=======
-    "currentVersion": "3.4.32",
->>>>>>> a2312203
     "author": "Cortex XSOAR",
     "url": "https://www.paloaltonetworks.com/cortex",
     "email": "",
