--- conflicted
+++ resolved
@@ -1099,7 +1099,6 @@
           description: The type of the file artifact.
           type: String
     - arguments:
-<<<<<<< HEAD
       - name: page_size
         description: The number of assets to return per page. Default is 100.
       - name: page_number
@@ -1161,7 +1160,7 @@
         description: The related cases breakdown of the asset.
       - contextPath: Core.Asset.provider
         description: The asset provider.
-=======
+    - arguments:
       - description: Issue ID to update. If empty, updates the current issue ID.
         name: issue_id
         type: string
@@ -1192,7 +1191,6 @@
         type: string
       name: update-issue
       description: Updates the properties of an issue. This command does not provide an explicit indication of success.
->>>>>>> 78083555
   runonce: false
   script: "-"
   subtype: python3
