--- conflicted
+++ resolved
@@ -1638,23 +1638,6 @@
             The email of the user assigned to the vulnerability. Accepts a comma-separated list. 
             Use 'unassigned' for unassigned vulnerabilities or 'assigned' for all assigned vulnerabilities.
           isArray: true
-<<<<<<< HEAD
-        - name: cvrs_gte
-          description: The minimum risk score assigned to the vulnerability (range 0-100).
-        - name: compensating_controls_effective_coverage
-          descriptions: The assessed effectiveness and coverage of detected compensating controls.
-          isArray: true
-          auto: PREDEFINED
-          predefined:
-          - EFFECTIVE
-          - EFFECTIVE_REQUIRES_CONFIGURATION_UPDATE
-          - EFFECTIVE_REQUIRES_CONTENT_UPDATE
-          - EXPLOIT_CONFIRMED
-          - EXPLOIT_UNREACHABLE
-          - NOT_INSTALLED
-          - NO_CONTROLS_FOUND
-          - UNKNOWN_COVERAGE
-=======
         - auto: PREDEFINED
           description: The finding sources of the vulnerability. Accepts a comma-separated list.
           isArray: true
@@ -1670,7 +1653,21 @@
             - CORTEX_SERVERLESS_FUNCTION_SCANNER
             - QUALYS
             - TENABLE
->>>>>>> b2591a42
+        - name: cvrs_gte
+          description: The minimum risk score assigned to the vulnerability (range 0-100).
+        - name: compensating_controls_effective_coverage
+          descriptions: The assessed effectiveness and coverage of detected compensating controls.
+          isArray: true
+          auto: PREDEFINED
+          predefined:
+          - EFFECTIVE
+          - EFFECTIVE_REQUIRES_CONFIGURATION_UPDATE
+          - EFFECTIVE_REQUIRES_CONTENT_UPDATE
+          - EXPLOIT_CONFIRMED
+          - EXPLOIT_UNREACHABLE
+          - NOT_INSTALLED
+          - NO_CONTROLS_FOUND
+          - UNKNOWN_COVERAGE
       outputs:
         - contextPath: Core.VulnerabilityIssue.ISSUE_ID
           description: The unique identifier for the vulnerability issue.
@@ -1717,7 +1714,9 @@
         - contextPath: Core.VulnerabilityIssue.ASSET_IDS
           description: The unique identifier for the asset.
           type: String
-<<<<<<< HEAD
+        - contextPath: Core.VulnerabilityIssue.FINDING_SOURCES
+          description: The finding sources that originally generated the security finding of the vulnerability.
+          type: String
         - contextPath: Core.VulnerabilityIssue.COMPENSATING_CONTROLS_DETECTED_COVERAGE
           description: The coverage status of detected compensating controls, mirroring the input parameter enum values.
           type: String
@@ -1750,10 +1749,6 @@
           type: String
         - contextPath: Core.VulnerabilityIssue.IMAGE
           description: Information related to the affected container or system image.
-=======
-        - contextPath: Core.VulnerabilityIssue.FINDING_SOURCES
-          description: The finding sources that originally generated the security finding of the vulnerability.
->>>>>>> b2591a42
           type: String
     - arguments:
         - description: Comma-separated list of IDs of the issues to get recommendations for (maximum 10 per request).
