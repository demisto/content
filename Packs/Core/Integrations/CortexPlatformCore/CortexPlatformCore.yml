--- conflicted
+++ resolved
@@ -1116,12 +1116,9 @@
         - name: cve_id
           description: "The CVE ID. Accepts a comma-separated list."
           isArray: true
-<<<<<<< HEAD
-=======
         - name: issue_id
           description: "The issue ID. Accepts a comma-separated list."
           isArray: true
->>>>>>> 59e737ec
         - name: cvss_score_gte
           description: "The minimum CVSS score."
         - name: epss_score_gte
@@ -1171,152 +1168,151 @@
             - high
             - critical
       outputs:
-<<<<<<< HEAD
-        - contextPath: Core.Vulnerability.ISSUE_ID
+        - contextPath: Core.VulnerabilityIssue.ISSUE_ID
           description: The unique identifier for the vulnerability issue.
           type: String
-        - contextPath: Core.Vulnerability.ISSUE_NAME
+        - contextPath: Core.VulnerabilityIssue.ISSUE_NAME
           description: The name of the vulnerability issue.
           type: String
-        - contextPath: Core.Vulnerability.CVE_ID
+        - contextPath: Core.VulnerabilityIssue.CVE_ID
           description: The CVE identifier for the vulnerability.
           type: String
-        - contextPath: Core.Vulnerability.CVE_DESCRIPTION
+        - contextPath: Core.VulnerabilityIssue.CVE_DESCRIPTION
           description: The description of the CVE.
           type: String
-        - contextPath: Core.Vulnerability.ASSET_NAME
+        - contextPath: Core.VulnerabilityIssue.ASSET_NAME
           description: The name of the affected asset.
           type: String
-        - contextPath: Core.Vulnerability.PLATFORM_SEVERITY
+        - contextPath: Core.VulnerabilityIssue.PLATFORM_SEVERITY
           description: The severity of the vulnerability as determined by the platform.
           type: String
-        - contextPath: Core.Vulnerability.EPSS_SCORE
+        - contextPath: Core.VulnerabilityIssue.EPSS_SCORE
           description: The Exploit Prediction Scoring System (EPSS) score.
           type: Number
-        - contextPath: Core.Vulnerability.CVSS_SCORE
+        - contextPath: Core.VulnerabilityIssue.CVSS_SCORE
           description: The Common Vulnerability Scoring System (CVSS) score.
           type: Number
-        - contextPath: Core.Vulnerability.CVSS_SEVERITY
+        - contextPath: Core.VulnerabilityIssue.CVSS_SEVERITY
           description: The severity level based on the CVSS score.
           type: String
-        - contextPath: Core.Vulnerability.PROGRESS_STATUS
+        - contextPath: Core.VulnerabilityIssue.PROGRESS_STATUS
           description: The current progress status of the vulnerability.
           type: String
-        - contextPath: Core.Vulnerability.ASSIGNED_TO
+        - contextPath: Core.VulnerabilityIssue.ASSIGNED_TO
           description: The email of the user assigned to the vulnerability.
           type: String
-        - contextPath: Core.Vulnerability.ASSIGNED_TO_PRETTY
+        - contextPath: Core.VulnerabilityIssue.ASSIGNED_TO_PRETTY
           description: The full name of the user assigned to the vulnerability.
           type: String
-        - contextPath: Core.Vulnerability.AFFECTED_SOFTWARE
+        - contextPath: Core.VulnerabilityIssue.AFFECTED_SOFTWARE
           description: The software affected by the vulnerability.
           type: Unknown
-        - contextPath: Core.Vulnerability.FIX_AVAILABLE
+        - contextPath: Core.VulnerabilityIssue.FIX_AVAILABLE
           description: Indicates if a fix is available for the vulnerability.
           type: Boolean
-        - contextPath: Core.Vulnerability.ASSET_TYPE
+        - contextPath: Core.VulnerabilityIssue.ASSET_TYPE
           description: The type of the affected asset.
           type: String
-        - contextPath: Core.Vulnerability.ASSET_CATEGORY
+        - contextPath: Core.VulnerabilityIssue.ASSET_CATEGORY
           description: The category of the affected asset.
           type: String
-        - contextPath: Core.Vulnerability.PATH
+        - contextPath: Core.VulnerabilityIssue.PATH
           description: The path related to the vulnerability finding.
           type: Unknown
-        - contextPath: Core.Vulnerability.LOCATION
+        - contextPath: Core.VulnerabilityIssue.LOCATION
           description: The location of the affected asset.
           type: Unknown
-        - contextPath: Core.Vulnerability.INTERNET_EXPOSED
+        - contextPath: Core.VulnerabilityIssue.INTERNET_EXPOSED
           description: Indicates if the asset is exposed to the internet.
           type: Boolean
-        - contextPath: Core.Vulnerability.PROVIDER
+        - contextPath: Core.VulnerabilityIssue.PROVIDER
           description: The provider or source of the asset information.
           type: String
-        - contextPath: Core.Vulnerability.HAS_KEV
+        - contextPath: Core.VulnerabilityIssue.HAS_KEV
           description: Indicates if the vulnerability is a Known Exploited Vulnerability (KEV).
           type: Boolean
-        - contextPath: Core.Vulnerability.EXPLOITABLE
+        - contextPath: Core.VulnerabilityIssue.EXPLOITABLE
           description: Indicates if the vulnerability is exploitable.
           type: Boolean
-        - contextPath: Core.Vulnerability.EXPLOIT_LEVEL
+        - contextPath: Core.VulnerabilityIssue.EXPLOIT_LEVEL
           description: The level of exploit available for the vulnerability.
           type: String
-        - contextPath: Core.Vulnerability.CVE_RISK_FACTORS
+        - contextPath: Core.VulnerabilityIssue.CVE_RISK_FACTORS
           description: A list of risk factors associated with the CVE.
           type: Unknown
-        - contextPath: Core.Vulnerability.FINDING_SOURCES
+        - contextPath: Core.VulnerabilityIssue.FINDING_SOURCES
           description: The sources that reported the vulnerability finding.
           type: Unknown
-        - contextPath: Core.Vulnerability.FIRST_OBSERVED
+        - contextPath: Core.VulnerabilityIssue.FIRST_OBSERVED
           description: The timestamp when the vulnerability was first observed.
           type: Date
-        - contextPath: Core.Vulnerability.LAST_OBSERVED
+        - contextPath: Core.VulnerabilityIssue.LAST_OBSERVED
           description: The timestamp when the vulnerability was last observed.
           type: Date
-        - contextPath: Core.Vulnerability.OPERATING_SYSTEM
+        - contextPath: Core.VulnerabilityIssue.OPERATING_SYSTEM
           description: The operating system of the affected asset.
           type: Unknown
-        - contextPath: Core.Vulnerability.OS_FAMILY
+        - contextPath: Core.VulnerabilityIssue.OS_FAMILY
           description: The family of the operating system.
           type: Unknown
-        - contextPath: Core.Vulnerability.IPV4_ADDRESSES
+        - contextPath: Core.VulnerabilityIssue.IPV4_ADDRESSES
           description: A list of IPv4 addresses associated with the asset.
           type: Unknown
-        - contextPath: Core.Vulnerability.IPV6_ADDRESSES
+        - contextPath: Core.VulnerabilityIssue.IPV6_ADDRESSES
           description: A list of IPv6 addresses associated with the asset.
           type: Unknown
-        - contextPath: Core.Vulnerability.IMAGE
+        - contextPath: Core.VulnerabilityIssue.IMAGE
           description: The image related to the asset.
           type: Unknown
-        - contextPath: Core.Vulnerability.FIX_VERSIONS
+        - contextPath: Core.VulnerabilityIssue.FIX_VERSIONS
           description: A list of versions that include a fix for the vulnerability.
           type: Unknown
-        - contextPath: Core.Vulnerability.SYMBOLS
+        - contextPath: Core.VulnerabilityIssue.SYMBOLS
           description: Symbols related to the vulnerability.
           type: Unknown
-        - contextPath: Core.Vulnerability.PACKAGE_IN_USE
+        - contextPath: Core.VulnerabilityIssue.PACKAGE_IN_USE
           description: Indicates if the package is in use.
           type: Unknown
-        - contextPath: Core.Vulnerability.ORIGIN_PACKAGE_NAME
+        - contextPath: Core.VulnerabilityIssue.ORIGIN_PACKAGE_NAME
           description: The original name of the package.
           type: Unknown
-        - contextPath: Core.Vulnerability.PACKAGE_FILE_CREATION_TIME
+        - contextPath: Core.VulnerabilityIssue.PACKAGE_FILE_CREATION_TIME
           description: The creation time of the package file.
           type: Unknown
-        - contextPath: Core.Vulnerability.PACKAGE_LICENSES
+        - contextPath: Core.VulnerabilityIssue.PACKAGE_LICENSES
           description: The licenses associated with the package.
           type: Unknown
-        - contextPath: Core.Vulnerability.PACKAGE_VERSION
+        - contextPath: Core.VulnerabilityIssue.PACKAGE_VERSION
           description: The version of the package.
           type: Unknown
-        - contextPath: Core.Vulnerability.PACKAGE_PURL
+        - contextPath: Core.VulnerabilityIssue.PACKAGE_PURL
           description: The Package URL (PURL) for the package.
           type: Unknown
-        - contextPath: Core.Vulnerability.PACKAGE_TYPE
+        - contextPath: Core.VulnerabilityIssue.PACKAGE_TYPE
           description: The type of the package.
           type: Unknown
-        - contextPath: Core.Vulnerability.AUTHOR
+        - contextPath: Core.VulnerabilityIssue.AUTHOR
           description: The author of the package or code.
           type: Unknown
-        - contextPath: Core.Vulnerability.ASSET_ID
+        - contextPath: Core.VulnerabilityIssue.ASSET_IDS
           description: The unique identifier for the asset.
           type: String
-        - contextPath: Core.Vulnerability.PLATFORM_ID
+        - contextPath: Core.VulnerabilityIssue.PLATFORM_ID
           description: The unique identifier from the platform.
           type: String
-        - contextPath: Core.Vulnerability.APPLICATION_VERSION
+        - contextPath: Core.VulnerabilityIssue.APPLICATION_VERSION
           description: The version of the application.
           type: Unknown
-        - contextPath: Core.Vulnerability.DERIVED_FROM_BASE_IMAGE
+        - contextPath: Core.VulnerabilityIssue.DERIVED_FROM_BASE_IMAGE
           description: Indicates if the asset is derived from a base image.
           type: Unknown
-        - contextPath: Core.Vulnerability.ASSET_GROUP_IDS
+        - contextPath: Core.VulnerabilityIssue.ASSET_GROUP_IDS
           description: A list of asset group IDs.
           type: Unknown
-        - contextPath: Core.Vulnerability.COMPENSATING_CONTROLS_DETECTED_COVERAGE
+        - contextPath: Core.VulnerabilityIssue.COMPENSATING_CONTROLS_DETECTED_COVERAGE
           description: Coverage of detected compensating controls.
           type: Unknown
-        - contextPath: Core.Vulnerability.COMPENSATING_CONTROLS_DETECTED_CONTROLS
+        - contextPath: Core.VulnerabilityIssue.COMPENSATING_CONTROLS_DETECTED_CONTROLS
           description: Detected compensating controls.
           type: Unknown
     - arguments:
@@ -1483,155 +1479,6 @@
         - contextPath: Core.IssueRecommendations.playbook_suggestions.suggestion_rule_id
           description: The ID of the suggestion rule that generated this recommendation.
           type: String
-=======
-        - contextPath: Core.VulnerabilityIssue.ISSUE_ID
-          description: The unique identifier for the vulnerability issue.
-          type: String
-        - contextPath: Core.VulnerabilityIssue.ISSUE_NAME
-          description: The name of the vulnerability issue.
-          type: String
-        - contextPath: Core.VulnerabilityIssue.CVE_ID
-          description: The CVE identifier for the vulnerability.
-          type: String
-        - contextPath: Core.VulnerabilityIssue.CVE_DESCRIPTION
-          description: The description of the CVE.
-          type: String
-        - contextPath: Core.VulnerabilityIssue.ASSET_NAME
-          description: The name of the affected asset.
-          type: String
-        - contextPath: Core.VulnerabilityIssue.PLATFORM_SEVERITY
-          description: The severity of the vulnerability as determined by the platform.
-          type: String
-        - contextPath: Core.VulnerabilityIssue.EPSS_SCORE
-          description: The Exploit Prediction Scoring System (EPSS) score.
-          type: Number
-        - contextPath: Core.VulnerabilityIssue.CVSS_SCORE
-          description: The Common Vulnerability Scoring System (CVSS) score.
-          type: Number
-        - contextPath: Core.VulnerabilityIssue.CVSS_SEVERITY
-          description: The severity level based on the CVSS score.
-          type: String
-        - contextPath: Core.VulnerabilityIssue.PROGRESS_STATUS
-          description: The current progress status of the vulnerability.
-          type: String
-        - contextPath: Core.VulnerabilityIssue.ASSIGNED_TO
-          description: The email of the user assigned to the vulnerability.
-          type: String
-        - contextPath: Core.VulnerabilityIssue.ASSIGNED_TO_PRETTY
-          description: The full name of the user assigned to the vulnerability.
-          type: String
-        - contextPath: Core.VulnerabilityIssue.AFFECTED_SOFTWARE
-          description: The software affected by the vulnerability.
-          type: Unknown
-        - contextPath: Core.VulnerabilityIssue.FIX_AVAILABLE
-          description: Indicates if a fix is available for the vulnerability.
-          type: Boolean
-        - contextPath: Core.VulnerabilityIssue.ASSET_TYPE
-          description: The type of the affected asset.
-          type: String
-        - contextPath: Core.VulnerabilityIssue.ASSET_CATEGORY
-          description: The category of the affected asset.
-          type: String
-        - contextPath: Core.VulnerabilityIssue.PATH
-          description: The path related to the vulnerability finding.
-          type: Unknown
-        - contextPath: Core.VulnerabilityIssue.LOCATION
-          description: The location of the affected asset.
-          type: Unknown
-        - contextPath: Core.VulnerabilityIssue.INTERNET_EXPOSED
-          description: Indicates if the asset is exposed to the internet.
-          type: Boolean
-        - contextPath: Core.VulnerabilityIssue.PROVIDER
-          description: The provider or source of the asset information.
-          type: String
-        - contextPath: Core.VulnerabilityIssue.HAS_KEV
-          description: Indicates if the vulnerability is a Known Exploited Vulnerability (KEV).
-          type: Boolean
-        - contextPath: Core.VulnerabilityIssue.EXPLOITABLE
-          description: Indicates if the vulnerability is exploitable.
-          type: Boolean
-        - contextPath: Core.VulnerabilityIssue.EXPLOIT_LEVEL
-          description: The level of exploit available for the vulnerability.
-          type: String
-        - contextPath: Core.VulnerabilityIssue.CVE_RISK_FACTORS
-          description: A list of risk factors associated with the CVE.
-          type: Unknown
-        - contextPath: Core.VulnerabilityIssue.FINDING_SOURCES
-          description: The sources that reported the vulnerability finding.
-          type: Unknown
-        - contextPath: Core.VulnerabilityIssue.FIRST_OBSERVED
-          description: The timestamp when the vulnerability was first observed.
-          type: Date
-        - contextPath: Core.VulnerabilityIssue.LAST_OBSERVED
-          description: The timestamp when the vulnerability was last observed.
-          type: Date
-        - contextPath: Core.VulnerabilityIssue.OPERATING_SYSTEM
-          description: The operating system of the affected asset.
-          type: Unknown
-        - contextPath: Core.VulnerabilityIssue.OS_FAMILY
-          description: The family of the operating system.
-          type: Unknown
-        - contextPath: Core.VulnerabilityIssue.IPV4_ADDRESSES
-          description: A list of IPv4 addresses associated with the asset.
-          type: Unknown
-        - contextPath: Core.VulnerabilityIssue.IPV6_ADDRESSES
-          description: A list of IPv6 addresses associated with the asset.
-          type: Unknown
-        - contextPath: Core.VulnerabilityIssue.IMAGE
-          description: The image related to the asset.
-          type: Unknown
-        - contextPath: Core.VulnerabilityIssue.FIX_VERSIONS
-          description: A list of versions that include a fix for the vulnerability.
-          type: Unknown
-        - contextPath: Core.VulnerabilityIssue.SYMBOLS
-          description: Symbols related to the vulnerability.
-          type: Unknown
-        - contextPath: Core.VulnerabilityIssue.PACKAGE_IN_USE
-          description: Indicates if the package is in use.
-          type: Unknown
-        - contextPath: Core.VulnerabilityIssue.ORIGIN_PACKAGE_NAME
-          description: The original name of the package.
-          type: Unknown
-        - contextPath: Core.VulnerabilityIssue.PACKAGE_FILE_CREATION_TIME
-          description: The creation time of the package file.
-          type: Unknown
-        - contextPath: Core.VulnerabilityIssue.PACKAGE_LICENSES
-          description: The licenses associated with the package.
-          type: Unknown
-        - contextPath: Core.VulnerabilityIssue.PACKAGE_VERSION
-          description: The version of the package.
-          type: Unknown
-        - contextPath: Core.VulnerabilityIssue.PACKAGE_PURL
-          description: The Package URL (PURL) for the package.
-          type: Unknown
-        - contextPath: Core.VulnerabilityIssue.PACKAGE_TYPE
-          description: The type of the package.
-          type: Unknown
-        - contextPath: Core.VulnerabilityIssue.AUTHOR
-          description: The author of the package or code.
-          type: Unknown
-        - contextPath: Core.VulnerabilityIssue.ASSET_IDS
-          description: The unique identifier for the asset.
-          type: String
-        - contextPath: Core.VulnerabilityIssue.PLATFORM_ID
-          description: The unique identifier from the platform.
-          type: String
-        - contextPath: Core.VulnerabilityIssue.APPLICATION_VERSION
-          description: The version of the application.
-          type: Unknown
-        - contextPath: Core.VulnerabilityIssue.DERIVED_FROM_BASE_IMAGE
-          description: Indicates if the asset is derived from a base image.
-          type: Unknown
-        - contextPath: Core.VulnerabilityIssue.ASSET_GROUP_IDS
-          description: A list of asset group IDs.
-          type: Unknown
-        - contextPath: Core.VulnerabilityIssue.COMPENSATING_CONTROLS_DETECTED_COVERAGE
-          description: Coverage of detected compensating controls.
-          type: Unknown
-        - contextPath: Core.VulnerabilityIssue.COMPENSATING_CONTROLS_DETECTED_CONTROLS
-          description: Detected compensating controls.
-          type: Unknown
->>>>>>> 59e737ec
   runonce: false
   script: "-"
   subtype: python3
