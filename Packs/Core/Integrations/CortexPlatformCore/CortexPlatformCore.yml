category: Endpoint
defaultEnabled: true
sectionorder:
  - Connect
  - Collect
commonfields:
  id: Cortex Core - Platform
  version: -1
configuration:
  - additionalinfo: The timeout of the HTTP requests sent to Cortex API (in seconds).
    defaultvalue: "120"
    display: HTTP Timeout
    name: timeout
    type: 0
    required: false
    section: Connect
description: This integration uses the Cortex API to access all the core services and capabilities of the Cortex platform.
display: Cortex Platform - Core
name: Cortex Core - Platform
script:
  commands:
    - arguments:
        - description: The unique ID of the issue. Accepts a comma-separated list.
          name: issue_id
          isArray: true
        - auto: PREDEFINED
          description: The severity of the issue. Accepts a comma-separated list.
          isArray: true
          name: severity
          predefined:
            - low
            - medium
            - high
            - critical
        - description: "A custom filter. When using this argument, other filter arguments are not relevant. example: \n`{\n                \"OR\": [\n                    {\n                        \"SEARCH_FIELD\": \"actor_process_command_line\",\n                        \"SEARCH_TYPE\": \"EQ\",\n                        \"SEARCH_VALUE\": \"path_to_file\"\n                    }\n                ]\n            }`."
          name: custom_filter
        - auto: PREDEFINED
          description: Account type. Accepts a comma-separated list.
          isArray: true
          name: Identity_type
          predefined:
            - ANONYMOUS
            - APPLICATION
            - COMPUTE
            - FEDERATED_IDENTITY
            - SERVICE
            - SERVICE_ACCOUNT
            - TEMPORARY_CREDENTIALS
            - TOKEN
            - UNKNOWN
            - USER
        - description: A unique identifier per agent. Accepts a comma-separated list.
          isArray: true
          name: agent_id
        - description: The hostname to connect to. In case of a proxy connection, this value will differ from action_remote_ip. Accepts a comma-separated list.
          isArray: true
          name: action_external_hostname
        - description: A string identifying the user rule. Accepts a comma-separated list.
          isArray: true
          name: rule_id
        - description: The name of the user rule. Accepts a comma-separated list.
          isArray: true
          name: rule_name
        - description: The issue name. Accepts a comma-separated list.
          isArray: true
          name: issue_name
        - description: The issue source. Accepts a comma-separated list.
          isArray: true
          name: issue_source
          auto: PREDEFINED
          predefined:
            - XDR Agent
            - XDR Analytics
            - XDR Analytics BIOC
            - PAN NGFW
            - XDR BIOC
            - XDR IOC
            - Threat Intelligence
            - XDR Managed Threat Hunting
            - Correlation
            - Prisma Cloud
            - Prisma Cloud Compute
            - ASM
            - IoT Security
            - Custom Alert
            - Health
            - SaaS Attachments
            - Attack Path
            - Cloud Network Analyzer
            - IaC Scanner
            - CAS Secret Scanner
            - CI/CD Risks
            - CLI Scanner
            - CIEM Scanner
            - API Traffic Monitor
            - API Posture Scanner
            - Agentless Disk Scanner
            - Kubernetes Scanner
            - Compute Policy
            - CSPM Scanner
            - CAS CVE Scanner
            - CAS License Scanner
            - Secrets Scanner
            - SAST Scanner
            - Data Policy
            - Attack Surface Test
            - Package Operational Risk
            - Vulnerability Policy
            - AI Security Posture
        - auto: PREDEFINED
          description: Supports relative or custom time options. If you choose custom, use the start_time and end_time arguments.
          name: time_frame
          predefined:
            - 60 minutes
            - 3 hours
            - 12 hours
            - 24 hours
            - 2 days
            - 7 days
            - 14 days
            - 30 days
            - custom
        - description: The name assigned to the user_id during agent runtime. Accepts a comma-separated list.
          isArray: true
          name: user_name
        - description: The file name of the binary file. Accepts a comma-separated list.
          isArray: true
          name: actor_process_image_name
        - description: SHA256 Causality Graph Object command line. Accepts a comma-separated list.
          isArray: true
          name: causality_actor_process_image_command_line
        - description: Command line used by the process image initiated by the causality actor.
          isArray: true
          name: actor_process_image_command_line
        - description: SHA256 The command line of the process created. Accepts a comma-separated list.
          isArray: true
          name: action_process_image_command_line
        - description: SHA256 hash of the binary file. Accepts a comma-separated list.
          isArray: true
          name: actor_process_image_sha256
        - description: SHA256 hash of the binary file. Accepts a comma-separated list.
          isArray: true
          name: causality_actor_process_image_sha256
        - description: SHA256 of the binary file. Accepts a comma-separated list.
          isArray: true
          name: action_process_image_sha256
        - description: SHA256 of the file related to the event. Accepts a comma-separated list.
          isArray: true
          name: action_file_image_sha256
        - description: The name of the registry. Accepts a comma-separated list.
          isArray: true
          name: action_registry_name
        - description: The key data of the registry. Accepts a comma-separated list.
          isArray: true
          name: action_registry_key_data
        - description: The host IP address. Accepts a comma-separated list.
          isArray: true
          name: host_ip
        - description: The local IP address for the connection. Accepts a comma-separated list.
          isArray: true
          name: action_local_ip
        - description: Remote IP address for the connection. Accepts a comma-separated list.
          isArray: true
          name: action_remote_ip
        - auto: PREDEFINED
          description: Issue action status.
          name: issue_action_status
          predefined:
            - detected
            - detected (allowed the session)
            - detected (download)
            - detected (forward)
            - detected (post detected)
            - detected (prompt allow)
            - detected (raised an alert)
            - detected (reported)
            - detected (on write)
            - detected (scanned)
            - detected (sinkhole)
            - detected (syncookie sent)
            - detected (wildfire upload failure)
            - detected (wildfire upload success)
            - detected (wildfire upload skip)
            - detected (xdr managed threat hunting)
            - prevented (block)
            - prevented (blocked)
            - prevented (block-override)
            - prevented (blocked the url)
            - prevented (blocked the ip)
            - prevented (continue)
            - prevented (denied the session)
            - prevented (dropped all packets)
            - prevented (dropped the session)
            - prevented (dropped the session and sent a tcp reset)
            - prevented (dropped the packet)
            - prevented (override)
            - prevented (override-lockout)
            - prevented (post detected)
            - prevented (prompt block)
            - prevented (random-drop)
            - prevented (silently dropped the session with an icmp unreachable message to the host or application)
            - prevented (terminated the session and sent a tcp reset to both sides of the connection)
            - prevented (terminated the session and sent a tcp reset to the client)
            - prevented (terminated the session and sent a tcp reset to the server)
            - prevented (on write)
        - description: The local port for the connection. Accepts a comma-separated list.
          isArray: true
          name: action_local_port
        - description: The remote port for the connection. Accepts a comma-separated list.
          isArray: true
          name: action_remote_port
        - description: The hostname to connect to. In case of a proxy connection, this value will differ from action_remote_ip. Accepts a comma-separated list.
          isArray: true
          name: dst_action_external_hostname
        - defaultValue: source_insert_ts
          description: The field by which to sort the results.
          name: sort_field
        - auto: PREDEFINED
          description: The order in which to sort the results.
          name: sort_order
          predefined:
            - DESC
            - ASC
        - defaultValue: "0"
          description: The first page number to retrieve issues from.
          name: offset
        - defaultValue: "50"
          description: The last page number to retrieve issues from.
          name: limit
        - description: Relevant when the time_frame argument is set to custom. Supports epoch timestamp and simplified extended ISO format (YYYY-MM-DDThh:mm:ss).
          name: start_time
        - description: Relevant when the time_frame argument is set to custom. Supports epoch timestamp and simplified extended ISO format (YYYY-MM-DDThh:mm:ss).
          name: end_time
        - auto: PREDEFINED
          description: Whether the issue is starred.
          name: starred
          predefined:
            - "true"
            - "false"
        - description: The MITRE attack technique. Accepts a comma-separated list.
          isArray: true
          name: mitre_technique_id_and_name
        - description: The category of the issue. Accepts a comma-separated list.
          isArray: true
          name: issue_category
        - description: The domain of the issue. Accepts a comma-separated list.
          isArray: true
          name: issue_domain
          predefined:
            - Health
            - Hunting
            - IT
            - Posture
            - Security
        - description: The description of the issue. Accepts a comma-separated list.
          isArray: true
          name: issue_description
        - description: The SHA256 hash of the OS actor process image. Accepts a comma-separated list.
          isArray: true
          name: os_actor_process_image_sha256
        - description: The SHA256 hash of the action file macro. Accepts a comma-separated list.
          isArray: true
          name: action_file_macro_sha256
        - description: The status progress. Accepts a comma-separated list.
          isArray: true
          name: status
          predefined:
            - New
            - In Progress
            - Resolved
          auto: PREDEFINED
        - description: Not status progress. Accepts a comma-separated list.
          isArray: true
          name: not_status
          predefined:
            - New
            - In Progress
            - Resolved
          auto: PREDEFINED
        - description: The assets IDs related to the issue. Accepts a comma-separated list.
          isArray: true
          name: asset_ids
        - description: The assignee of the issue. Accepts a comma-separated list.
          isArray: true
          name: assignee
        - description: A comma separated list of outputs to include in the context.
          isArray: true
          name: output_keys
      name: core-get-issues
      description: "Returns a list of issues and their metadata, which you can filter by built-in arguments or use the custom_filter to input a JSON filter object. \nMultiple filter arguments will be concatenated using the AND operator, while arguments that support a comma-separated list of values will use an OR operator between each value."
      outputs:
        - contextPath: Core.Issue.internal_id
          description: The unique ID of the issue.
          type: String
        - contextPath: Core.Issue.source_insert_ts
          description: The detection timestamp.
          type: Number
        - contextPath: Core.Issue.issue_name
          description: The name of the issue.
          type: String
        - contextPath: Core.Issue.severity
          description: The severity of the issue.
          type: String
        - contextPath: Core.Issue.issue_category
          description: The category of the issue.
          type: String
        - contextPath: Core.Issue.issue_action_status
          description: The issue action status.
          type: String
        - contextPath: Core.Issue.issue_action_status_readable
          description: The issue action status in readable format.
          type: String
        - contextPath: Core.Issue.issue_description
          description: The issue description.
          type: String
        - contextPath: Core.Issue.agent_ip_addresses
          description: The host IP address.
          type: String
        - contextPath: Core.Issue.agent_hostname
          description: The hostname.
          type: String
        - contextPath: Core.Issue.mitre_tactic_id_and_name
          description: The MITRE attack tactic.
          type: String
        - contextPath: Core.Issue.mitre_technique_id_and_name
          description: The MITRE attack technique.
          type: String
        - contextPath: Core.Issue.starred
          description: Whether the issue is starred.
          type: Boolean
    - arguments:
        - description: Asset unique identifier.
          name: asset_id
          required: true
      name: core-get-asset-details
      description: Get asset information.
      outputs:
        - contextPath: Core.CoreAsset
          description: Asset additional information.
        - contextPath: Core.CoreAsset.xdm__asset__provider
          description: The cloud provider or source responsible for the asset.
        - contextPath: Core.CoreAsset.xdm__asset__realm
          description: The realm or logical grouping of the asset.
        - contextPath: Core.CoreAsset.xdm__asset__last_observed
          description: The timestamp when the asset was last observed, in ISO 8601 format.
        - contextPath: Core.CoreAsset.xdm__asset__type__id
          description: The unique identifier for the asset type.
        - contextPath: Core.CoreAsset.xdm__asset__first_observed
          description: The timestamp when the asset was first observed, in ISO 8601 format.
        - contextPath: Core.CoreAsset.asset_hierarchy
          description: The hierarchy or structure representing the asset.
        - contextPath: Core.CoreAsset.xdm__asset__type__category
          description: The asset category type.
        - contextPath: Core.CoreAsset.xdm__asset__cloud__region
          description: The cloud region where the asset resides.
        - contextPath: Core.CoreAsset.xdm__asset__module_unstructured_fields
          description: The unstructured fields or metadata associated with the asset module.
        - contextPath: Core.CoreAsset.xdm__asset__source
          description: The originating source of the asset's information.
        - contextPath: Core.CoreAsset.xdm__asset__id
          description: The source unique identifier for the asset.
        - contextPath: Core.CoreAsset.xdm__asset__type__class
          description: The classification or type class of the asset.
        - contextPath: Core.CoreAsset.xdm__asset__type__name
          description: The specific name of the asset type.
        - contextPath: Core.CoreAsset.xdm__asset__strong_id
          description: The strong or immutable identifier for the asset.
        - contextPath: Core.CoreAsset.xdm__asset__name
          description: The name of the asset.
        - contextPath: Core.CoreAsset.xdm__asset__raw_fields
          description: The raw fields or unprocessed data related to the asset.
        - contextPath: Core.CoreAsset.xdm__asset__normalized_fields
          description: The normalized fields associated with the asset.
        - contextPath: Core.CoreAsset.all_sources
          description: A list of all sources providing information about the asset.
    - arguments:
        - description: A datetime with the format 2019-12-31T23:59:00. Only cases that were created on or before the specified datetime will be retrieved.
          name: lte_creation_time
        - description: A datetime with the format 2019-12-31T23:59:00. Only cases that were created on or after the specified datetime will be retrieved.
          name: gte_creation_time
        - description: Filters for returned cases that were created on or before the specified datetime with the format 2019-12-31T23:59:00.
          name: lte_modification_time
        - description: Filters for returned cases that were modified on or after the specified datetime with the format 2019-12-31T23:59:00.
          name: gte_modification_time
        - description: A comma separated list of case IDs.
          isArray: true
          name: case_id_list
        - description: Filters for returned cases that were created on or after the specified date range, for example, 1 month, 2 days, 1 hour, and so on.
          name: since_creation_time
        - description: Filters for returned cases that were modified on or after the specified date range, for example, 1 month, 2 days, 1 hour, and so on.
          name: since_modification_time
        - auto: PREDEFINED
          description: Sorts returned cases by the datetime that the case was last modified ("asc" - ascending, "desc" - descending).
          name: sort_by_modification_time
          predefined:
            - asc
            - desc
        - auto: PREDEFINED
          description: Sorts returned cases by the datetime that the case was created ("asc" - ascending, "desc" - descending).
          name: sort_by_creation_time
          predefined:
            - asc
            - desc
        - defaultValue: '0'
          description: Page number (for pagination).
          name: page
        - defaultValue: '100'
          description: Maximum number of cases to return per page. The maximum is 100.
          name: limit
        - description: 'Filters for cases with the specified status. The options are: new, under_investigation, resolved_known_issue, resolved_false_positive, resolved_true_positive resolved_security_testing, resolved_other, resolved_auto.'
          name: status
        - auto: PREDEFINED
          description: 'Whether the case is starred.'
          name: starred
          predefined:
            - 'true'
            - 'false'
      name: core-get-cases
      description: Get case information based on the specified filters.
      outputs:
        - contextPath: Core.Case.case_id
          description: Unique ID assigned to each returned case.
          type: String
        - contextPath: Core.Case.case_name
          description: Name of the case.
          type: String
        - contextPath: Core.Case.creation_time
          description: Timestamp when the case was created.
          type: Number
        - contextPath: Core.Case.modification_time
          description: Timestamp when the case was last modified.
          type: Number
        - contextPath: Core.Case.detection_time
          description: Timestamp when the first issue was detected in the case. May be null.
          type: Date
        - contextPath: Core.Case.status
          description: Current status of the case.
          type: String
        - contextPath: Core.Case.severity
          description: Severity level of the case.
          type: String
        - contextPath: Core.Case.description
          description: Description of the case.
          type: String
        - contextPath: Core.Case.assigned_user_mail
          description: Email address of the assigned user. May be null.
          type: String
        - contextPath: Core.Case.assigned_user_pretty_name
          description: Full name of the assigned user. May be null.
          type: String
        - contextPath: Core.Case.issue_count
          description: Total number of issues in the case.
          type: Number
        - contextPath: Core.Case.low_severity_issue_count
          description: Number of issues with low severity.
          type: Number
        - contextPath: Core.Case.med_severity_issue_count
          description: Number of issues with medium severity.
          type: Number
        - contextPath: Core.Case.high_severity_issue_count
          description: Number of issues with high severity.
          type: Number
        - contextPath: Core.Case.critical_severity_issue_count
          description: Number of issues with critical severity.
          type: Number
        - contextPath: Core.Case.user_count
          description: Number of users involved in the case.
          type: Number
        - contextPath: Core.Case.host_count
          description: Number of hosts involved in the case.
          type: Number
        - contextPath: Core.Case.notes
          description: Notes related to the case. May be null.
          type: String
        - contextPath: Core.Case.resolve_comment
          description: Comments added when resolving the case. May be null.
          type: String
        - contextPath: Core.Case.resolved_timestamp
          description: Timestamp when the case was resolved.
          type: Number
        - contextPath: Core.Case.manual_severity
          description: Severity manually assigned by the user. May be null.
          type: Number
        - contextPath: Core.Case.manual_description
          description: Description manually provided by the user.
          type: String
        - contextPath: Core.Case.xdr_url
          description: URL to view the case in Cortex XDR.
          type: String
        - contextPath: Core.Case.starred
          description: Indicates whether the case is starred.
          type: Boolean
        - contextPath: Core.Case.starred_manually
          description: True if the case was starred manually; false if starred by rules.
          type: Boolean
        - contextPath: Core.Case.hosts
          description: List of hosts involved in the case.
          type: Array
        - contextPath: Core.Case.users
          description: List of users involved in the case.
          type: Array
        - contextPath: Core.Case.case_sources
          description: Sources of the case.
          type: Array
        - contextPath: Core.Case.rule_based_score
          description: Score based on rules.
          type: Number
        - contextPath: Core.Case.manual_score
          description: Manually assigned score. May be null.
          type: Number
        - contextPath: Core.Case.wildfire_hits
          description: Number of WildFire hits.
          type: Number
        - contextPath: Core.Case.issues_grouping_status
          description: Status of issue grouping.
          type: String
        - contextPath: Core.Case.mitre_tactics_ids_and_names
          description: List of MITRE ATT&CK tactic IDs and names associated with the case.
          type: Array
        - contextPath: Core.Case.mitre_techniques_ids_and_names
          description: List of MITRE ATT&CK technique IDs and names associated with the case.
          type: Array
        - contextPath: Core.Case.issue_categories
          description: Categories of issues associated with the case.
          type: Array
        - contextPath: Core.Case.original_tags
          description: Original tags assigned to the case.
          type: Array
        - contextPath: Core.Case.tags
          description: Current tags assigned to the case.
          type: Array
        - contextPath: Core.Case.case_domain
          description: Domain associated with the case.
          type: String
        - contextPath: Core.Case.custom_fields
          description: Custom fields for the case with standardized lowercase, whitespace-free names.
          type: Unknown
    - arguments:
      - description: A comma separated list of case IDs.
        isArray: true
        name: case_id
        required: true
      - defaultValue: '1000'
        description: Maximum number of issues to return per case. The maximum is 1000.
        name: issues_limit
      name: core-get-case-extra-data
      description: Get extra data fields of a specific case, including issues and key artifacts.
      outputs:
        - contextPath: Core.CaseExtraData.case.case_id
          description: The unique identifier for the case.
          type: String
        - contextPath: Core.CaseExtraData.case.case_name
          description: The name assigned to the case.
          type: String
        - contextPath: Core.CaseExtraData.case.creation_time
          description: The timestamp (in epoch format) when the case was created.
          type: Number
        - contextPath: Core.CaseExtraData.case.modification_time
          description: The timestamp (in epoch format) when the case was last modified.
          type: Number
        - contextPath: Core.CaseExtraData.case.detection_time
          description: The timestamp when the activity related to the case was first detected.
          type: String
        - contextPath: Core.CaseExtraData.case.status
          description: The current status of the case (e.g., 'new', 'under_investigation', 'closed').
          type: String
        - contextPath: Core.CaseExtraData.case.severity
          description: The severity level of the case (e.g., 'low', 'medium', 'high', 'critical').
          type: String
        - contextPath: Core.CaseExtraData.case.description
          description: A detailed textual description of the case.
          type: String
        - contextPath: Core.CaseExtraData.case.assigned_user_mail
          description: The email address of the user assigned to the case.
          type: String
        - contextPath: Core.CaseExtraData.case.assigned_user_pretty_name
          description: The display name of the user assigned to the case.
          type: String
        - contextPath: Core.CaseExtraData.case.issue_count
          description: The total number of issues associated with the case.
          type: Number
        - contextPath: Core.CaseExtraData.case.low_severity_issue_count
          description: The total number of low-severity issues within the case.
          type: Number
        - contextPath: Core.CaseExtraData.case.med_severity_issue_count
          description: The total number of medium-severity issues within the case.
          type: Number
        - contextPath: Core.CaseExtraData.case.high_severity_issue_count
          description: The total number of high-severity issues within the case.
          type: Number
        - contextPath: Core.CaseExtraData.case.critical_severity_issue_count
          description: The total number of critical-severity issues within the case.
          type: Number
        - contextPath: Core.CaseExtraData.case.user_count
          description: The number of unique users involved in the case.
          type: Number
        - contextPath: Core.CaseExtraData.case.host_count
          description: The number of unique hosts involved in the case.
          type: Number
        - contextPath: Core.CaseExtraData.case.notes
          description: A collection of notes or comments added to the case by analysts.
          type: Array
        - contextPath: Core.CaseExtraData.case.resolve_comment
          description: The comment entered by a user when resolving the case.
          type: String
        - contextPath: Core.CaseExtraData.case.manual_severity
          description: The severity level manually set by a user, which may override the calculated severity for the case.
          type: String
        - contextPath: Core.CaseExtraData.case.manual_description
          description: A description of the case that was manually entered by a user.
          type: String
        - contextPath: Core.CaseExtraData.case.xdr_url
          description: The direct URL to view the case in the Cortex XDR platform.
          type: String
        - contextPath: Core.CaseExtraData.case.starred
          description: A flag indicating whether the case has been starred or marked as a favorite.
          type: Boolean
        - contextPath: Core.CaseExtraData.case.hosts
          description: A comma-separated list of hostnames involved in the case.
          type: Array
        - contextPath: Core.CaseExtraData.case.case_sources
          description: The products or sources that contributed issues to this case (e.g., 'XDR Agent', 'Firewall').
          type: String
        - contextPath: Core.CaseExtraData.case.rule_based_score
          description: The case's risk score as calculated by automated detection rules.
          type: Number
        - contextPath: Core.CaseExtraData.case.manual_score
          description: A risk score manually assigned to the case by a user.
          type: Number
        - contextPath: Core.CaseExtraData.case.wildfire_hits
          description: The number of times a file associated with this case was identified as malicious by WildFire.
          type: Number
        - contextPath: Core.CaseExtraData.case.issues_grouping_status
          description: The current status of the issue grouping or clustering process for this case.
          type: String
        - contextPath: Core.CaseExtraData.case.mitre_techniques_ids_and_names
          description: A list of MITRE ATT&CK technique IDs and names observed in the case.
          type: String
        - contextPath: Core.CaseExtraData.case.mitre_tactics_ids_and_names
          description: A list of MITRE ATT&CK tactic IDs and names observed in the case.
          type: String
        - contextPath: Core.CaseExtraData.case.issue_categories
          description: A comma-separated list of categories for the issues included in the case.
          type: String
        - contextPath: Core.CaseExtraData.issues.total_count
          description: The total number of individual issues that are part of the case.
          type: Number
        - contextPath: Core.CaseExtraData.issues.data.external_id
          description: The unique external identifier for an individual issue.
          type: String
        - contextPath: Core.CaseExtraData.issues.data.severity
          description: The severity of the individual issue.
          type: String
        - contextPath: Core.CaseExtraData.issues.data.matching_status
          description: The correlation status for the issue.
          type: String
        - contextPath: Core.CaseExtraData.issues.data.end_match_attempt_ts
          description: The timestamp of the last attempt to match the issue with others.
          type: Date
        - contextPath: Core.CaseExtraData.issues.data.local_insert_ts
          description: The timestamp when the issue was first recorded in the system.
          type: Date
        - contextPath: Core.CaseExtraData.issues.data.bioc_indicator
          description: The specific Behavioral Indicator of Compromise (BIOC) that triggered the issue.
          type: String
        - contextPath: Core.CaseExtraData.issues.data.matching_service_rule_id
          description: The ID of the matching service rule that identified the issue.
          type: String
        - contextPath: Core.CaseExtraData.issues.data.attempt_counter
          description: The number of times a matching attempt has been made for this issue.
          type: Number
        - contextPath: Core.CaseExtraData.issues.data.bioc_category_enum_key
          description: The key representing the category of the Behavioral Indicator of Compromise (BIOC).
          type: String
        - contextPath: Core.CaseExtraData.issues.data.case_id
          description: The ID of the case to which this issue belongs.
          type: Number
        - contextPath: Core.CaseExtraData.issues.data.is_whitelisted
          description: A flag indicating whether this issue has been whitelisted or suppressed.
          type: Boolean
        - contextPath: Core.CaseExtraData.issues.data.starred
          description: A flag indicating whether this individual issue has been starred.
          type: Boolean
        - contextPath: Core.CaseExtraData.issues.data.deduplicate_tokens
          description: Tokens used to identify and deduplicate similar issues.
          type: String
        - contextPath: Core.CaseExtraData.issues.data.filter_rule_id
          description: The ID of any filter rule that was applied to this issue.
          type: String
        - contextPath: Core.CaseExtraData.issues.data.mitre_technique_id_and_name
          description: The specific MITRE ATT&CK technique ID and name associated with the issue.
          type: String
        - contextPath: Core.CaseExtraData.issues.data.mitre_tactic_id_and_name
          description: The specific MITRE ATT&CK tactic ID and name associated with the issue.
          type: String
        - contextPath: Core.CaseExtraData.issues.data.agent_version
          description: The version of the agent installed on the endpoint related to the issue.
          type: String
        - contextPath: Core.CaseExtraData.issues.data.agent_device_domain
          description: The domain of the endpoint device.
          type: String
        - contextPath: Core.CaseExtraData.issues.data.agent_fqdn
          description: The fully qualified domain name (FQDN) of the agent's host.
          type: String
        - contextPath: Core.CaseExtraData.issues.data.agent_os_type
          description: The operating system type of the endpoint (e.g., 'Windows', 'Linux').
          type: String
        - contextPath: Core.CaseExtraData.issues.data.agent_os_sub_type
          description: The specific version or distribution of the agent's operating system.
          type: String
        - contextPath: Core.CaseExtraData.issues.data.agent_data_collection_status
          description: The status of the agent's data collection process.
          type: String
        - contextPath: Core.CaseExtraData.issues.data.mac
          description: The primary MAC address of the endpoint.
          type: String
        - contextPath: Core.CaseExtraData.issues.data.mac_addresses
          description: A list of all MAC addresses associated with the endpoint.
          type: Array
        - contextPath: Core.CaseExtraData.issues.data.agent_is_vdi
          description: A flag indicating whether the agent is installed on a Virtual Desktop Infrastructure (VDI) instance.
          type: Boolean
        - contextPath: Core.CaseExtraData.issues.data.agent_install_type
          description: The installation type of the agent.
          type: String
        - contextPath: Core.CaseExtraData.issues.data.agent_host_boot_time
          description: The last boot time of the host where the agent is installed.
          type: Date
        - contextPath: Core.CaseExtraData.issues.data.event_sub_type
          description: A more specific classification of the event type.
          type: String
        - contextPath: Core.CaseExtraData.issues.data.module_id
          description: The identifier of the agent module that generated the event.
          type: String
        - contextPath: Core.CaseExtraData.issues.data.association_strength
          description: A score indicating the strength of the event's association to the case.
          type: Number
        - contextPath: Core.CaseExtraData.issues.data.dst_association_strength
          description: The association strength related to the destination entity in the event.
          type: Number
        - contextPath: Core.CaseExtraData.issues.data.story_id
          description: An identifier that groups a sequence of related events into a "story".
          type: String
        - contextPath: Core.CaseExtraData.issues.data.event_id
          description: The unique identifier for the event.
          type: String
        - contextPath: Core.CaseExtraData.issues.data.event_type
          description: The primary type of the event (e.g., 'Process Execution', 'Network Connection').
          type: String
        - contextPath: Core.CaseExtraData.issues.data.events_length
          description: The number of raw events that were aggregated to create this issue.
          type: Number
        - contextPath: Core.CaseExtraData.issues.data.event_timestamp
          description: The timestamp when the original event occurred.
          type: Date
        - contextPath: Core.CaseExtraData.issues.data.actor_process_instance_id
          description: The unique instance ID of the primary actor process.
          type: String
        - contextPath: Core.CaseExtraData.issues.data.actor_process_image_path
          description: The full file path of the actor process's executable.
          type: String
        - contextPath: Core.CaseExtraData.issues.data.actor_process_image_name
          description: The filename of the actor process's executable.
          type: String
        - contextPath: Core.CaseExtraData.issues.data.actor_process_command_line
          description: The command line used to launch the actor process.
          type: String
        - contextPath: Core.CaseExtraData.issues.data.actor_process_signature_status
          description: The digital signature status of the actor process executable (e.g., 'Signed', 'Unsigned').
          type: String
        - contextPath: Core.CaseExtraData.issues.data.actor_process_signature_vendor
          description: The vendor name from the digital signature of the actor process.
          type: String
        - contextPath: Core.CaseExtraData.issues.data.actor_process_image_sha256
          description: The SHA256 hash of the actor process executable.
          type: String
        - contextPath: Core.CaseExtraData.issues.data.actor_process_image_md5
          description: The MD5 hash of the actor process executable.
          type: String
        - contextPath: Core.CaseExtraData.issues.data.actor_process_causality_id
          description: The causality ID of the actor process, which links it to its parent process.
          type: String
        - contextPath: Core.CaseExtraData.issues.data.actor_causality_id
          description: The causality ID of the primary actor in the event.
          type: String
        - contextPath: Core.CaseExtraData.issues.data.actor_process_os_pid
          description: The operating system's Process ID (PID) of the actor process.
          type: String
        - contextPath: Core.CaseExtraData.issues.data.actor_thread_thread_id
          description: The ID of the specific thread within the actor process that initiated the action.
          type: String
        - contextPath: Core.CaseExtraData.issues.data.causality_actor_process_image_name
          description: The image name of the process that initiated the actor process (the grandparent).
          type: String
        - contextPath: Core.CaseExtraData.issues.data.causality_actor_process_command_line
          description: The command line of the causality actor process.
          type: String
        - contextPath: Core.CaseExtraData.issues.data.causality_actor_process_image_path
          description: The file path of the causality actor process's executable.
          type: String
        - contextPath: Core.CaseExtraData.issues.data.causality_actor_process_signature_vendor
          description: The signature vendor of the causality actor process.
          type: String
        - contextPath: Core.CaseExtraData.issues.data.causality_actor_process_signature_status
          description: The signature status of the causality actor process.
          type: String
        - contextPath: Core.CaseExtraData.issues.data.causality_actor_causality_id
          description: The causality ID of the causality actor process.
          type: String
        - contextPath: Core.CaseExtraData.issues.data.causality_actor_process_execution_time
          description: The execution timestamp of the causality actor process.
          type: Date
        - contextPath: Core.CaseExtraData.issues.data.causality_actor_process_image_md5
          description: The MD5 hash of the causality actor process's executable.
          type: String
        - contextPath: Core.CaseExtraData.issues.data.causality_actor_process_image_sha256
          description: The SHA256 hash of the causality actor process's executable.
          type: String
        - contextPath: Core.CaseExtraData.issues.data.action_file_path
          description: The file path of the file that was the target of an action.
          type: String
        - contextPath: Core.CaseExtraData.issues.data.action_file_name
          description: The name of the file that was the target of an action.
          type: String
        - contextPath: Core.CaseExtraData.issues.data.action_file_md5
          description: The MD5 hash of the file that was the target of an action.
          type: String
        - contextPath: Core.CaseExtraData.issues.data.action_file_sha256
          description: The SHA256 hash of the file that was the target of an action.
          type: String
        - contextPath: Core.CaseExtraData.issues.data.action_file_macro_sha256
          description: The SHA256 hash of a macro embedded within the target file.
          type: String
        - contextPath: Core.CaseExtraData.issues.data.action_registry_data
          description: The data written to or read from a registry value during the action.
          type: String
        - contextPath: Core.CaseExtraData.issues.data.action_registry_key_name
          description: The name of the registry key involved in the action.
          type: String
        - contextPath: Core.CaseExtraData.issues.data.action_registry_value_name
          description: The name of the registry value involved in the action.
          type: String
        - contextPath: Core.CaseExtraData.issues.data.action_registry_full_key
          description: The full path of the registry key involved in the action.
          type: String
        - contextPath: Core.CaseExtraData.issues.data.action_local_ip
          description: The local IP address involved in a network action.
          type: String
        - contextPath: Core.CaseExtraData.issues.data.action_local_port
          description: The local port number involved in a network action.
          type: String
        - contextPath: Core.CaseExtraData.issues.data.action_remote_ip
          description: The remote IP address involved in a network action.
          type: String
        - contextPath: Core.CaseExtraData.issues.data.action_remote_port
          description: The remote port number involved in a network action.
          type: String
        - contextPath: Core.CaseExtraData.issues.data.action_external_hostname
          description: The external hostname or domain associated with the network action.
          type: String
        - contextPath: Core.CaseExtraData.issues.data.action_country
          description: The country associated with the remote IP address in the network action.
          type: String
        - contextPath: Core.CaseExtraData.issues.data.action_process_instance_id
          description: The instance ID of the process that was the target of an action.
          type: String
        - contextPath: Core.CaseExtraData.issues.data.action_process_causality_id
          description: The causality ID of the target process.
          type: String
        - contextPath: Core.CaseExtraData.issues.data.action_process_image_name
          description: The executable name of the target process.
          type: String
        - contextPath: Core.CaseExtraData.issues.data.action_process_image_sha256
          description: The SHA256 hash of the target process's executable.
          type: String
        - contextPath: Core.CaseExtraData.issues.data.action_process_image_command_line
          description: The command line of the target process.
          type: String
        - contextPath: Core.CaseExtraData.issues.data.action_process_signature_status
          description: The signature status of the target process.
          type: String
        - contextPath: Core.CaseExtraData.issues.data.action_process_signature_vendor
          description: The signature vendor of the target process.
          type: String
        - contextPath: Core.CaseExtraData.issues.data.os_actor_effective_username
          description: The effective username of the OS-level actor responsible for the event.
          type: String
        - contextPath: Core.CaseExtraData.issues.data.os_actor_process_instance_id
          description: The instance ID of the OS actor process.
          type: String
        - contextPath: Core.CaseExtraData.issues.data.os_actor_process_image_path
          description: The file path of the OS actor process's executable.
          type: String
        - contextPath: Core.CaseExtraData.issues.data.os_actor_process_image_name
          description: The image name of the OS actor process.
          type: String
        - contextPath: Core.CaseExtraData.issues.data.os_actor_process_command_line
          description: The command line of the OS actor process.
          type: String
        - contextPath: Core.CaseExtraData.issues.data.os_actor_process_signature_status
          description: The signature status of the OS actor process.
          type: String
        - contextPath: Core.CaseExtraData.issues.data.os_actor_process_signature_vendor
          description: The signature vendor of the OS actor process.
          type: String
        - contextPath: Core.CaseExtraData.issues.data.os_actor_process_image_sha256
          description: The SHA256 hash of the OS actor process's executable.
          type: String
        - contextPath: Core.CaseExtraData.issues.data.os_actor_process_causality_id
          description: The causality ID of the OS actor process.
          type: String
        - contextPath: Core.CaseExtraData.issues.data.os_actor_causality_id
          description: The causality ID of the OS actor.
          type: String
        - contextPath: Core.CaseExtraData.issues.data.os_actor_process_os_pid
          description: The operating system PID of the OS actor process.
          type: String
        - contextPath: Core.CaseExtraData.issues.data.os_actor_thread_thread_id
          description: The thread ID of the OS actor.
          type: String
        - contextPath: Core.CaseExtraData.issues.data.fw_app_id
          description: The firewall application ID for the traffic.
          type: String
        - contextPath: Core.CaseExtraData.issues.data.fw_interface_from
          description: The firewall interface from which the traffic originated.
          type: String
        - contextPath: Core.CaseExtraData.issues.data.fw_interface_to
          description: The firewall interface to which the traffic was destined.
          type: String
        - contextPath: Core.CaseExtraData.issues.data.fw_rule
          description: The name of the firewall rule that matched the traffic.
          type: String
        - contextPath: Core.CaseExtraData.issues.data.fw_rule_id
          description: The unique ID of the firewall rule that matched the traffic.
          type: String
        - contextPath: Core.CaseExtraData.issues.data.fw_device_name
          description: The name of the firewall device that logged the event.
          type: String
        - contextPath: Core.CaseExtraData.issues.data.fw_serial_number
          description: The serial number of the firewall device.
          type: String
        - contextPath: Core.CaseExtraData.issues.data.fw_url_domain
          description: The domain visited, as logged by the firewall.
          type: String
        - contextPath: Core.CaseExtraData.issues.data.fw_email_subject
          description: The subject line of an email, as logged by the firewall.
          type: String
        - contextPath: Core.CaseExtraData.issues.data.fw_email_sender
          description: The sender of an email, as logged by the firewall.
          type: String
        - contextPath: Core.CaseExtraData.issues.data.fw_email_recipient
          description: The recipient of an email, as logged by the firewall.
          type: String
        - contextPath: Core.CaseExtraData.issues.data.fw_app_subcategory
          description: The application subcategory as identified by the firewall.
          type: String
        - contextPath: Core.CaseExtraData.issues.data.fw_app_category
          description: The application category as identified by the firewall.
          type: String
        - contextPath: Core.CaseExtraData.issues.data.fw_app_technology
          description: The application technology as identified by the firewall.
          type: String
        - contextPath: Core.CaseExtraData.issues.data.fw_vsys
          description: The virtual system on the firewall that processed the traffic.
          type: String
        - contextPath: Core.CaseExtraData.issues.data.fw_xff
          description: The X-Forwarded-For (XFF) header value from the traffic.
          type: String
        - contextPath: Core.CaseExtraData.issues.data.fw_misc
          description: Miscellaneous firewall log data.
          type: String
        - contextPath: Core.CaseExtraData.issues.data.fw_is_phishing
          description: A flag indicating if the firewall identified the event as phishing.
          type: Boolean
        - contextPath: Core.CaseExtraData.issues.data.dst_agent_id
          description: The agent ID of the destination endpoint in a lateral movement event.
          type: String
        - contextPath: Core.CaseExtraData.issues.data.dst_causality_actor_process_execution_time
          description: The execution time of the causality actor process on the destination endpoint.
          type: Date
        - contextPath: Core.CaseExtraData.issues.data.dns_query_name
          description: The domain name in a DNS query event.
          type: String
        - contextPath: Core.CaseExtraData.issues.data.dst_action_external_hostname
          description: The external hostname of the destination.
          type: String
        - contextPath: Core.CaseExtraData.issues.data.dst_action_country
          description: The country of the destination.
          type: String
        - contextPath: Core.CaseExtraData.issues.data.dst_action_external_port
          description: The external port of the destination.
          type: String
        - contextPath: Core.CaseExtraData.issues.data.issue_id
          description: The unique identifier for the issue.
          type: String
        - contextPath: Core.CaseExtraData.issues.data.detection_timestamp
          description: The timestamp when the issue was first detected.
          type: Number
        - contextPath: Core.CaseExtraData.issues.data.name
          description: The name or title of the issue.
          type: String
        - contextPath: Core.CaseExtraData.issues.data.category
          description: The category of the issue.
          type: String
        - contextPath: Core.CaseExtraData.issues.data.endpoint_id
          description: The unique ID of the endpoint where the issue occurred.
          type: String
        - contextPath: Core.CaseExtraData.issues.data.description
          description: A detailed description of the issue.
          type: String
        - contextPath: Core.CaseExtraData.issues.data.host_ip
          description: The IP address of the host related to the issue.
          type: String
        - contextPath: Core.CaseExtraData.issues.data.host_name
          description: The hostname of the endpoint related to the issue.
          type: String
        - contextPath: Core.CaseExtraData.issues.data.source
          description: The source of the issue (e.g., 'XDR').
          type: String
        - contextPath: Core.CaseExtraData.issues.data.action
          description: The action taken in response to the event (e.g., 'detected', 'prevented').
          type: String
        - contextPath: Core.CaseExtraData.issues.data.action_pretty
          description: A user-friendly representation of the action taken.
          type: String
        - contextPath: Core.CaseExtraData.issues.data.user_name
          description: The name of the user associated with the issue.
          type: String
        - contextPath: Core.CaseExtraData.issues.data.contains_featured_host
          description: A flag indicating if the issue involves a host marked as featured or critical.
          type: Boolean
        - contextPath: Core.CaseExtraData.issues.data.contains_featured_user
          description: A flag indicating if the issue involves a user marked as featured or critical.
          type: Boolean
        - contextPath: Core.CaseExtraData.issues.data.contains_featured_ip_address
          description: A flag indicating if the issue involves an IP address marked as featured or critical.
          type: Boolean
        - contextPath: Core.CaseExtraData.issues.data.tags
          description: Any tags that have been applied to the issue.
          type: String
        - contextPath: Core.CaseExtraData.issues.data.original_tags
          description: The original set of tags applied to the issue before any modifications.
          type: String
        - contextPath: Core.CaseExtraData.network_artifacts.total_count
          description: The total number of network artifacts associated with the case.
          type: Number
        - contextPath: Core.CaseExtraData.network_artifacts.data.type
          description: The type of network artifact (e.g., 'IP Address', 'Domain').
          type: String
        - contextPath: Core.CaseExtraData.network_artifacts.data.issue_count
          description: The number of issues in the case that involve this network artifact.
          type: Number
        - contextPath: Core.CaseExtraData.network_artifacts.data.is_manual
          description: A flag indicating if the network artifact was added manually by a user.
          type: Boolean
        - contextPath: Core.CaseExtraData.network_artifacts.data.network_domain
          description: The domain name of the network artifact.
          type: String
        - contextPath: Core.CaseExtraData.network_artifacts.data.network_remote_ip
          description: The remote IP address of the network artifact.
          type: String
        - contextPath: Core.CaseExtraData.network_artifacts.data.network_remote_port
          description: The remote port number of the network artifact.
          type: String
        - contextPath: Core.CaseExtraData.network_artifacts.data.network_country
          description: The country associated with the network artifact's IP address.
          type: String
        - contextPath: Core.CaseExtraData.file_artifacts.total_count
          description: The total number of file artifacts associated with the case.
          type: Number
        - contextPath: Core.CaseExtraData.file_artifacts.data.issue_count
          description: The number of issues in the case that involve this file artifact.
          type: Number
        - contextPath: Core.CaseExtraData.file_artifacts.data.file_name
          description: The name of the file artifact.
          type: String
        - contextPath: Core.CaseExtraData.file_artifacts.data.File_sha256
          description: The SHA256 hash of the file artifact.
          type: String
        - contextPath: Core.CaseExtraData.file_artifacts.data.file_signature_status
          description: The digital signature status of the file artifact.
          type: String
        - contextPath: Core.CaseExtraData.file_artifacts.data.file_wildfire_verdict
          description: The verdict from WildFire for this file (e.g., 'malicious', 'benign').
          type: String
        - contextPath: Core.CaseExtraData.file_artifacts.data.is_malicous
          description: A flag indicating whether the file artifact is considered malicious.
          type: Boolean
        - contextPath: Core.CaseExtraData.file_artifacts.data.is_manual
          description: A flag indicating if the file artifact was added manually by a user.
          type: Boolean
        - contextPath: Core.CaseExtraData.file_artifacts.data.is_process
          description: A flag indicating if the file artifact is a process executable.
          type: Boolean
        - contextPath: Core.CaseExtraData.file_artifacts.data.low_confidence
          description: A flag indicating if the verdict on the file artifact has low confidence.
          type: Boolean
        - contextPath: Core.CaseExtraData.file_artifacts.data.type
          description: The type of the file artifact.
          type: String
    - arguments:
      - name: page_size
        description: The number of assets to return per page. Default is 100.
      - name: page_number
        description: The page number for the assets to return for pagination. Default is 0.
      - name: asset_names
        description: Comma-separated list of asset names to search for. (e.g., "asset_name1,asset_name2").
        isArray: true
      - name: asset_types
        description: Comma-separated list of asset types to search for. (e.g., "asset_type1,asset_type2").
        isArray: true
      - name: asset_tags
        description: |
          A JSON encoded string representing a list of tag:value pairs to search for. (e.g., `[{"tag1": "value1"}, {"tag2": "value2"}]`).
        isArray: true
      - name: asset_ids
        description: Comma-separated list of asset IDs to search for. (e.g., "asset_id1,asset_id2").
        isArray: true
      - name: asset_providers
        description: Comma-separated list of asset providers to search for. (e.g., "provider1,provider2").
        isArray: true
      - name: asset_realms
        description: Comma-separated list of asset realms to search for. (e.g., "realm1,realm2").
        isArray: true
      - name: asset_groups
        description: |
          A JSON encoded string representing a list of asset groups to search for. (e.g., `["group1", "group2"]`).
        isArray: true
      name: core-search-assets
      description: Retrieves asset from the Cortex platform using optional filter criteria.
      outputs:
      - contextPath: Core.Asset.external_provider_id
        description: The external provider ID of the asset.
      - contextPath: Core.Asset.first_observed
        description: The first time the asset was observed.
      - contextPath: Core.Asset.tags
        description: The tags of the asset.
      - contextPath: Core.Asset.realm
        description: The realm of the asset.
      - contextPath: Core.Asset.type.id
        description: The ID of the asset type.
      - contextPath: Core.Asset.related_issues.critical_issues
        description: Critical issues related to the asset.
      - contextPath: Core.Asset.id
        description: The ID of the asset.
      - contextPath: Core.Asset.last_observed
        description: The last time the asset was observed.
      - contextPath: Core.Asset.type.category
        description: The category of the asset type.
      - contextPath: Core.Asset.related_cases.critical_cases
        description: Critical cases related to the asset.
      - contextPath: Core.Asset.group_ids
        description: The group IDs of the asset.
      - contextPath: Core.Asset.type.class
        description: The class of the asset type.
      - contextPath: Core.Asset.related_issues.issues_breakdown
        description: The related issues breakdown of the asset.
      - contextPath: Core.Asset.type.name
        description: The type of the asset.
      - contextPath: Core.Asset.name
        description: The name of the asset.
      - contextPath: Core.Asset.strong_id
        description: The strong ID of the asset.
      - contextPath: Core.Asset.cloud.region
        description: The cloud region of the asset.
      - contextPath: Core.Asset.related_cases.cases_breakdown
        description: The related cases breakdown of the asset.
      - contextPath: Core.Asset.provider
        description: The asset provider.
    - arguments:
        - description: The maximum number of groups to return.
          defaultValue: "50"
          name: limit
        - description: A JSON list of asset group names to search for. (e.g., `["group1", "group2"]`).
          name: name
        - description: A comma-separated list of asset group IDs to search for.
          isArray: true
          name: id
        - auto: PREDEFINED
          description: Filter asset groups by type. When not specified, both types are used.
          name: type
          predefined:
            - STATIC
            - DYNAMIC
        - description: A JSON list of asset group descriptions to search for. (e.g. `["description1", "description2"]`).
          name: description
      name: core-search-asset-groups
      description: Searches for asset groups from the Cortex platform using one or more filter criteria.
      outputs:
        - contextPath: Core.AssetGroups.name
          description: The name of the asset group.
          type: String
        - contextPath: Core.AssetGroups.filter
          description: The filter criteria for the asset group.
          type: String
        - contextPath: Core.AssetGroups.membership_predicate
          description: The predicate used to create the asset group.
          type: String
        - contextPath: Core.AssetGroups.type
          description: The type of the asset group.
          type: String
        - contextPath: Core.AssetGroups.description
          description: The description of the asset group.
          type: String
        - contextPath: Core.AssetGroups.modified_by
          description: The user who modified the asset group.
          type: String
        - contextPath: Core.AssetGroups.created_by
          description: The user who created the asset group.
          type: String
        - contextPath: Core.AssetGroups.created_by_pretty
          description: The formatted name of the user who created the asset group.
          type: String
        - contextPath: Core.AssetGroups.modified_by_pretty
          description: The formatted name of the user who created the asset group.
    - name: core-get-vulnerabilities
      description: "Retrieves vulnerabilities based on specified filters."
      arguments:
        - name: limit
          description: "The maximum number of vulnerabilities to return."
          defaultValue: "50"
        - defaultValue: LAST_OBSERVED
          description: The field by which to sort the results.
          name: sort_field
        - auto: PREDEFINED
          description: The order in which to sort the results.
          name: sort_order
          predefined:
            - DESC
            - ASC
        - name: cve_id
          description: "The CVE ID. Accepts a comma-separated list."
          isArray: true
        - name: issue_id
          description: "The issue ID. Accepts a comma-separated list."
          isArray: true
        - name: cvss_score_gte
          description: "The minimum CVSS score."
        - name: epss_score_gte
          description: "The minimum EPSS score."
        - name: internet_exposed
          description: "Filter by internet exposed assets."
          auto: PREDEFINED
          predefined:
            - "true"
            - "false"
        - name: exploitable
          description: "Filter by exploitable vulnerabilities."
          auto: PREDEFINED
          predefined:
            - "true"
            - "false"
        - name: has_kev
          description: "Filter by vulnerabilities that have a Known Exploited Vulnerability (KEV)."
          auto: PREDEFINED
          predefined:
            - "true"
            - "false"
        - name: affected_software
          description: "Filter by affected software. Accepts a comma-separated list."
          isArray: true
        - name: on_demand_fields
          description: "A comma-separated list of additional fields to retrieve."
          isArray: true
        - description: "The start time for filtering according to case creation time. Supports free-text relative and absolute times. For example: 7 days ago, 2023-06-15T10:30:00Z, 13/8/2025."
          name: start_time
        - description: "The end time for filtering according to case creation time. Supports free-text relative and absolute times. For example: 7 days ago, 2023-06-15T10:30:00Z, 13/8/2025."
          name: end_time
        - auto: PREDEFINED
          description: The severity of the vulnerability issue.
          isArray: true
          name: severity
          predefined:
            - info
            - low
            - medium
            - high
            - critical
        - name: assignee
          description: |
            The email of the user assigned to the vulnerability. Accepts a comma-separated list. 
            Use 'unassigned' for unassigned vulnerabilities or 'assigned' for all assigned vulnerabilities.
          isArray: true
      outputs:
        - contextPath: Core.VulnerabilityIssue.ISSUE_ID
          description: The unique identifier for the vulnerability issue.
          type: String
        - contextPath: Core.VulnerabilityIssue.CVE_ID
          description: The CVE identifier for the vulnerability.
          type: String
        - contextPath: Core.VulnerabilityIssue.CVE_DESCRIPTION
          description: The description of the CVE.
          type: String
        - contextPath: Core.VulnerabilityIssue.ASSET_NAME
          description: The name of the affected asset.
          type: String
        - contextPath: Core.VulnerabilityIssue.PLATFORM_SEVERITY
          description: The severity of the vulnerability as determined by the platform.
          type: String
        - contextPath: Core.VulnerabilityIssue.EPSS_SCORE
          description: The Exploit Prediction Scoring System (EPSS) score.
          type: Number
        - contextPath: Core.VulnerabilityIssue.CVSS_SCORE
          description: The Common Vulnerability Scoring System (CVSS) score.
          type: Number
        - contextPath: Core.VulnerabilityIssue.ASSIGNED_TO
          description: The email of the user assigned to the vulnerability.
          type: String
        - contextPath: Core.VulnerabilityIssue.ASSIGNED_TO_PRETTY
          description: The full name of the user assigned to the vulnerability.
          type: String
        - contextPath: Core.VulnerabilityIssue.AFFECTED_SOFTWARE
          description: The software affected by the vulnerability.
          type: Unknown
        - contextPath: Core.VulnerabilityIssue.FIX_AVAILABLE
          description: Indicates if a fix is available for the vulnerability.
          type: Boolean
        - contextPath: Core.VulnerabilityIssue.INTERNET_EXPOSED
          description: Indicates if the asset is exposed to the internet.
          type: Boolean
        - contextPath: Core.VulnerabilityIssue.HAS_KEV
          description: Indicates if the vulnerability is a Known Exploited Vulnerability (KEV).
          type: Boolean
        - contextPath: Core.VulnerabilityIssue.EXPLOITABLE
          description: Indicates if the vulnerability is exploitable.
          type: Boolean
        - contextPath: Core.VulnerabilityIssue.ASSET_IDS
          description: The unique identifier for the asset.
          type: String
    - arguments:
        - description: The ID of the issue to get recommendations for.
          name: issue_id
          required: true
      name: core-get-issue-recommendations
      description: Get comprehensive recommendations for an issue, including remediation steps, playbook suggestions, and recommended actions.
      outputs:
        - contextPath: Core.IssueRecommendations.issue_id
          description: The unique identifier for the issue.
          type: String
        - contextPath: Core.IssueRecommendations.issue_name
          description: The name of the issue.
          type: String
        - contextPath: Core.IssueRecommendations.severity
          description: The severity of the issue.
          type: String
        - contextPath: Core.IssueRecommendations.description
          description: Description of the issue.
          type: String
        - contextPath: Core.IssueRecommendations.remediation
          description: Remediation steps and recommendations for the issue.
          type: String
        - contextPath: Core.IssueRecommendations.playbook_suggestions.playbook_id
          description: The ID of the suggested playbook.
          type: String
        - contextPath: Core.IssueRecommendations.playbook_suggestions.suggestion_rule_id
          description: The ID of the suggestion rule that generated this recommendation.
          type: String
<<<<<<< HEAD
    - name: core-create-appsec-policy
      description: Creates a new AppSec policy in Cortex Platform with defined conditions, scope, and triggers for application security governance.
      arguments:
        - name: policy_name
          description: A unique name for the AppSec policy. Must be descriptive and follow organizational naming conventions.
          required: true
        - name: description
          description: A detailed explanation of the policy's objective, use case, and expected outcomes.
        - name: asset_group_names
          description: Comma-separated list of Asset Group names to apply the policy to. Asset groups will be automatically resolved to their corresponding IDs.
          isArray: true
        # Condition Filters (Findings Criteria)
        - name: conditions_finding_type
          description: "Filter by specific finding types to target policy enforcement. Supported values: Vulnerabilities, IaC Misconfiguration, Licenses, Operational Risk, Secrets, Code Weaknesses, CI/CD Risks."
          isArray: true
        - name: conditions_severity
          description: "Filter findings by severity level to prioritize policy actions. Supported values: CRITICAL, HIGH, MEDIUM, LOW."
          isArray: true
        - name: conditions_respect_developer_suppression
          description: "Controls whether a developer’s manual suppression should be honored. 
          Set to 'true' to respect developer suppression (evaluate only non-suppressed findings). 
          Set to 'false' to ignore suppression and always evaluate the finding."
          auto: PREDEFINED
          predefined:
            - "true"
            - "false"
        - name: conditions_backlog_status
          description: Filter findings based on their backlog workflow status (NEW or BACKLOG).
          auto: PREDEFINED
          predefined:
            - NEW
            - BACKLOG
        - name: conditions_package_name
          description: Target specific software packages by name for license or vulnerability policies.
        - name: conditions_package_version
          description: Specify software package version constraints for precise policy targeting.
        - name: conditions_package_operational_risk
          description: "Filter packages by their operational risk assessment level. Supported values: HIGH, MEDIUM, LOW."
        - name: conditions_appsec_rule_names
          description: Comma-separated list of AppSec rule names to include in policy evaluation. Rule names will be automatically resolved to their corresponding IDs.
          isArray: true
        - name: conditions_cvss
          description: CVSS base score threshold for vulnerability findings (0.0-10.0). Only vulnerabilities meeting or exceeding this score will trigger the policy.
        - name: conditions_epss
          description: Exploit Prediction Scoring System score threshold (0-100). Targets vulnerabilities with higher exploitation probability.
        - name: conditions_has_a_fix
          description: Filter findings based on whether a remediation fix or patch is available.
          auto: PREDEFINED
          predefined:
            - "true"
            - "false"
        - name: conditions_is_kev
          description: Target findings listed in CISA's Known Exploited Vulnerabilities (KEV) catalog for prioritized remediation.
          auto: PREDEFINED
          predefined:
            - "true"
            - "false"
        - name: conditions_secret_validity
          description: "Filter exposed secrets by their validity status. Supported values: VALID (active secrets), PRIVILEGED (high-access secrets), INVALID (expired/revoked), UNAVAILABLE (status unknown)."
          isArray: true
        - name: conditions_license_type
          description: Target specific software license types for compliance and legal risk management.
          isArray: true

        # Scope Filters (Asset Criteria)
        - name: scope_category
          description: "Define asset categories to include in policy scope. Supported values: Application, Repository, CI/CD Instance, CI/CD Pipeline, VCS Collaborator, VCS Organization."
          isArray: true
        - name: scope_business_application_names
          description: Target specific business applications by name for focused policy enforcement.
          isArray: true
        - name: scope_application_business_criticality
          description: "Filter applications by business criticality level. Supported values: CRITICAL, HIGH, MEDIUM, LOW."
          isArray: true
        - name: scope_repository_name
          description: Target specific code repositories by name for repository-focused policies.
          isArray: true
        - name: scope_is_public_repository
          description: Filter repositories based on their visibility (public vs private) for exposure risk management.
          auto: PREDEFINED
          predefined:
            - "true"
            - "false"
        - name: scope_has_deployed_assets
          description: Target repositories or applications that have associated deployed infrastructure or runtime assets.
          auto: PREDEFINED
          predefined:
            - "true"
            - "false"
        - name: scope_has_internet_exposed_deployed_assets
          description: Filter assets based on whether the deployed components are exposed to internet traffic for external attack surface management.
          auto: PREDEFINED
          predefined:
            - "true"
            - "false"
        - name: scope_has_sensitive_data_access
          description: Target deployed assets that have access to sensitive data stores, databases, or classified information.
          auto: PREDEFINED
          predefined:
            - "true"
            - "false"
        - name: scope_has_privileged_capabilities
          description: Filter deployed assets with elevated privileges, admin access, or high-impact system capabilities.
          auto: PREDEFINED
          predefined:
            - "true"
            - "false"
        # Trigger Settings (Policy Execution Events)
        - name: triggers_periodic_report_issue
          description: Enables detection during scheduled scans. When a violation is found in a periodic scan, an issue will be created ("Detect").
          auto: PREDEFINED
          predefined:
            - "true"
            - "false"
        - name: triggers_periodic_override_severity
          description: Override the default severity level for issues created by periodic scan detections.
          auto: PREDEFINED
          predefined:
            - Critical
            - High
            - Medium
            - Low
        - name: triggers_pr_report_issue
          description: Enables detection during pull request scans. When a violation is found in a PR, an issue is created. Required for PR-based detection.
          auto: PREDEFINED
          predefined:
            - "true"
            - "false"
        - name: triggers_pr_block_pr
          description: Blocks merging of pull requests that contain violations detected by the policy.
          auto: PREDEFINED
          predefined:
            - "true"
            - "false"
        - name: triggers_pr_report_pr_comment
          description: Adds an automated comment to pull requests summarizing detected violations and guidance.
          auto: PREDEFINED
          predefined:
            - "true"
            - "false"
        - name: triggers_pr_override_severity
          description: Override the default severity level for issues created by pull request detections.
          auto: PREDEFINED
          predefined:
            - Critical
            - High
            - Medium
            - Low
        - name: triggers_cicd_report_issue
          description: Enables detection during CI/CD pipeline scans. When a violation is found in a pipeline run, an issue is created.
          auto: PREDEFINED
          predefined:
            - "true"
            - "false"
        - name: triggers_cicd_block_cicd
          description: Blocks or fails CI/CD pipeline runs when violations occur.
          auto: PREDEFINED
          predefined:
            - "true"
            - "false"
        - name: triggers_cicd_report_cicd
          description: Reports violation details back to the CI/CD system (pipeline logs, dashboards, status checks).
          auto: PREDEFINED
          predefined:
            - "true"
            - "false"
        - name: triggers_cicd_override_severity
          description: Override the default severity level for issues created by CI/CD pipeline detections.
          auto: PREDEFINED
          predefined:
            - Critical
            - High
            - Medium
            - Low
=======
    - arguments:
        - description: List of repository asset IDs to configure scanners for.
          name: repository_ids
          isArray: true
          required: true
        - auto: PREDEFINED
          description: List of scanners to enable.
          name: enable_scanners
          isArray: true
          predefined:
            - SECRETS
            - IAC
            - SCA
        - auto: PREDEFINED
          description: List of scanners to disable.
          name: disable_scanners
          isArray: true
          predefined:
            - SECRETS
            - IAC
            - SCA
        - auto: PREDEFINED
          description: Enable live validation of discovered secrets. This argument only relevant when SECRETS scanner is enabled.
          type: boolean
          name: secret_validation
          predefined:
            - "true"
            - "false"
        - auto: PREDEFINED
          description: Enable scanning on pull requests.
          type: boolean
          name: pr_scanning
          predefined:
            - "true"
            - "false"
        - auto: PREDEFINED
          description: Block deployment on scanner errors.
          name: block_on_error
          type: boolean
          predefined:
            - "true"
            - "false"
        - auto: PREDEFINED
          description: Enable tagging of resource blocks.
          name: tag_resource_blocks
          type: boolean
          predefined:
            - "true"
            - "false"
        - auto: PREDEFINED
          description: Enable tagging of module blocks.
          name: tag_module_blocks
          type: boolean
          predefined:
            - "true"
            - "false"
        - description: List of file paths to exclude from scanning.
          name: exclude_paths
          isArray: true
      name: core-enable-scanners
      description: Enable or disable scanners with the specified configuration.
          
>>>>>>> e3efed4b
  runonce: false
  script: "-"
  subtype: python3
  type: python
  dockerimage: demisto/google-cloud-storage:1.0.0.4885491
tests:
  - No tests
fromversion: 6.2.0
marketplaces:
- platform
supportedModules:
- "C1"
- "C3"
- "X0"
- "X1"
- "X3"
- "X5"
- "ENT_PLUS"
- xsiam
- agentix
- cloud
- cloud_posture
- cloud_runtime_security
- edr<|MERGE_RESOLUTION|>--- conflicted
+++ resolved
@@ -1355,7 +1355,68 @@
         - contextPath: Core.IssueRecommendations.playbook_suggestions.suggestion_rule_id
           description: The ID of the suggestion rule that generated this recommendation.
           type: String
-<<<<<<< HEAD
+    - arguments:
+        - description: List of repository asset IDs to configure scanners for.
+          name: repository_ids
+          isArray: true
+          required: true
+        - auto: PREDEFINED
+          description: List of scanners to enable.
+          name: enable_scanners
+          isArray: true
+          predefined:
+            - SECRETS
+            - IAC
+            - SCA
+        - auto: PREDEFINED
+          description: List of scanners to disable.
+          name: disable_scanners
+          isArray: true
+          predefined:
+            - SECRETS
+            - IAC
+            - SCA
+        - auto: PREDEFINED
+          description: Enable live validation of discovered secrets. This argument only relevant when SECRETS scanner is enabled.
+          type: boolean
+          name: secret_validation
+          predefined:
+            - "true"
+            - "false"
+        - auto: PREDEFINED
+          description: Enable scanning on pull requests.
+          type: boolean
+          name: pr_scanning
+          predefined:
+            - "true"
+            - "false"
+        - auto: PREDEFINED
+          description: Block deployment on scanner errors.
+          name: block_on_error
+          type: boolean
+          predefined:
+            - "true"
+            - "false"
+        - auto: PREDEFINED
+          description: Enable tagging of resource blocks.
+          name: tag_resource_blocks
+          type: boolean
+          predefined:
+            - "true"
+            - "false"
+        - auto: PREDEFINED
+          description: Enable tagging of module blocks.
+          name: tag_module_blocks
+          type: boolean
+          predefined:
+            - "true"
+            - "false"
+        - description: List of file paths to exclude from scanning.
+          name: exclude_paths
+          isArray: true
+      name: core-enable-scanners
+      description: Enable or disable scanners with the specified configuration.
+
     - name: core-create-appsec-policy
       description: Creates a new AppSec policy in Cortex Platform with defined conditions, scope, and triggers for application security governance.
       arguments:
@@ -1530,70 +1591,6 @@
             - High
             - Medium
             - Low
-=======
-    - arguments:
-        - description: List of repository asset IDs to configure scanners for.
-          name: repository_ids
-          isArray: true
-          required: true
-        - auto: PREDEFINED
-          description: List of scanners to enable.
-          name: enable_scanners
-          isArray: true
-          predefined:
-            - SECRETS
-            - IAC
-            - SCA
-        - auto: PREDEFINED
-          description: List of scanners to disable.
-          name: disable_scanners
-          isArray: true
-          predefined:
-            - SECRETS
-            - IAC
-            - SCA
-        - auto: PREDEFINED
-          description: Enable live validation of discovered secrets. This argument only relevant when SECRETS scanner is enabled.
-          type: boolean
-          name: secret_validation
-          predefined:
-            - "true"
-            - "false"
-        - auto: PREDEFINED
-          description: Enable scanning on pull requests.
-          type: boolean
-          name: pr_scanning
-          predefined:
-            - "true"
-            - "false"
-        - auto: PREDEFINED
-          description: Block deployment on scanner errors.
-          name: block_on_error
-          type: boolean
-          predefined:
-            - "true"
-            - "false"
-        - auto: PREDEFINED
-          description: Enable tagging of resource blocks.
-          name: tag_resource_blocks
-          type: boolean
-          predefined:
-            - "true"
-            - "false"
-        - auto: PREDEFINED
-          description: Enable tagging of module blocks.
-          name: tag_module_blocks
-          type: boolean
-          predefined:
-            - "true"
-            - "false"
-        - description: List of file paths to exclude from scanning.
-          name: exclude_paths
-          isArray: true
-      name: core-enable-scanners
-      description: Enable or disable scanners with the specified configuration.
-          
->>>>>>> e3efed4b
   runonce: false
   script: "-"
   subtype: python3
