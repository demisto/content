category: Endpoint
defaultEnabled: true
sectionorder:
  - Connect
  - Collect
commonfields:
  id: Cortex Core - Platform
  version: -1
configuration:
  - additionalinfo: The timeout of the HTTP requests sent to Cortex API (in seconds).
    defaultvalue: "120"
    display: HTTP Timeout
    name: timeout
    type: 0
    required: false
    section: Connect
description: This integration uses the Cortex API to access all the core services and capabilities of the Cortex platform.
display: Cortex Platform - Core
name: Cortex Core - Platform
script:
  commands:
    - arguments:
        - description: The unique ID of the asset. Accepts a comma-separated list.
          name: asset_id
          isArray: true
        - description: The name of the asset. Accepts a comma-separated list.
          name: asset_name
          isArray: true
        - description: Business application names. Accepts a comma-separated list.
          name: business_application_names
          isArray: true
        - auto: PREDEFINED
          description: The status coverage. Accepts a comma-separated list.
          isArray: true
          name: status_coverage
          predefined:
            - FULLY SCANNED
            - NOT SCANNED
            - PARTIALLY SCANNED
        - auto: PREDEFINED
          description: Is scanned by vulnerabilities. Accepts a comma-separated list.
          isArray: true
          name: is_scanned_by_vulnerabilities
          predefined:
            - DISABLED
            - ENABLED
            - IRRELEVANT
        - auto: PREDEFINED
          description: Is scanned by code weakness. Accepts a comma-separated list.
          isArray: true
          name: is_scanned_by_code_weakness
          predefined:
            - DISABLED
            - ENABLED
            - IRRELEVANT
        - auto: PREDEFINED
          description: Is scanned by secrets. Accepts a comma-separated list.
          isArray: true
          name: is_scanned_by_secrets
          predefined:
            - DISABLED
            - ENABLED
            - IRRELEVANT
        - auto: PREDEFINED
          description: Is scanned by IaC. Accepts a comma-separated list.
          isArray: true
          name: is_scanned_by_iac
          predefined:
            - DISABLED
            - ENABLED
            - IRRELEVANT
        - auto: PREDEFINED
          description: Is scanned by malware. Accepts a comma-separated list.
          isArray: true
          name: is_scanned_by_malware
          predefined:
            - DISABLED
            - ENABLED
            - IRRELEVANT
        - auto: PREDEFINED
          description: Is scanned by CICD. Accepts a comma-separated list.
          isArray: true
          name: is_scanned_by_cicd
          predefined:
            - DISABLED
            - ENABLED
            - IRRELEVANT
        - auto: PREDEFINED
          description: The last scan status. Accepts a comma-separated list.
          isArray: true
          name: last_scan_status
          predefined:
            - NOT_SCANNED_YET
            - ERROR
            - COMPLETED
        - auto: PREDEFINED
          description: The asset type. Accepts a comma-separated list.
          isArray: true
          name: asset_type
          predefined:
            - CICD PIPELINE
            - CONTAINER IMAGE REPOSITORY
            - REPOSITORY
        - auto: PREDEFINED
          description: The asset provider. Accepts a comma-separated list.
          isArray: true
          name: asset_provider
          predefined:
            - AWS
            - AWS_CODE_BUILD
            - AWS_CODE_COMMIT
            - AZURE
            - AZURE_PIPELINES
            - AZURE_REPOS
            - BITBUCKET
            - CIRCLE_CI
            - DOCKER
            - GCP
            - GITHUB
            - GITHUB_ACTIONS
            - GITLAB
            - GITLAB_CI
            - HCP_TFC_RUN_TASKS
            - JENKINS
            - JFROG_ARTIFACTORY
            - OCI
        - auto: PREDEFINED
          description: The vendor name. Accepts a comma-separated list.
          isArray: true
          name: vendor_name
          predefined:
            - AWS
            - AWS_CODE_BUILD
            - AWS_CODE_COMMIT
            - AZURE
            - AZURE_REPOS
            - BITBUCKET
            - BITBUCKET_DATACENTER
            - CIRCLE_CI
            - DOCKER
            - GCP
            - GITHUB
            - GITHUB_ACTIONS
            - GITHUB_ENTERPRISE
            - GITLAB
            - GITLAB_SELF_MANAGED
            - HCP_TFC_RUN_TASKS
            - HCP_TFE_RUN_TASKS
            - JENKINS
            - JFROG_ARTIFACTORY
            - OCI
        - name: max_values_per_column
          description: "The maximum number of distinct values to return for each column."
          defaultValue: "100"
        - name: columns
          description: A list of fields for which to generate histograms.
          isArray: true
          required: true
          predefined:
            - asset_name
            - business_application_names
            - status_coverage
            - is_scanned_by_vulnerabilities
            - is_scanned_by_code_weakness
            - is_scanned_by_secrets
            - is_scanned_by_iac
            - is_scanned_by_malware
            - is_scanned_by_cicd
            - last_scan_status
            - asset_type
            - asset_provider
            - vendor_name
      name: core-get-asset-coverage-histogram
      description: "Calculates the distribution of values (counts and percentages) for specified categorical fields."
      outputs:
        - contextPath: Core.Coverage.Histogram.column_name
          description: The column over which the histogram is generated.
          type: String

        - contextPath: Core.Coverage.Histogram.data.value
          description: The distinct value.
          type: String

        - contextPath: Core.Coverage.Histogram.data.count
          description: The number of records with this value after filtering.
          type: Number

        - contextPath: Core.Coverage.Histogram.data.percentage
          description: The percentage of filtered records with this value.
          type: Number

        - contextPath: Core.Coverage.Histogram.data.pretty_name
          description: A user-friendly label for the value.
          type: String
    - arguments:
        - description: The unique ID of the asset. Accepts a comma-separated list.
          name: asset_id
          isArray: true
        - description: The name of the asset. Accepts a comma-separated list.
          name: asset_name
          isArray: true
        - description: Business application names. Accepts a comma-separated list.
          name: business_application_names
          isArray: true
        - auto: PREDEFINED
          description: The status coverage. Accepts a comma-separated list.
          isArray: true
          name: status_coverage
          predefined:
            - FULLY SCANNED
            - NOT SCANNED
            - PARTIALLY SCANNED
        - auto: PREDEFINED
          description: Is scanned by vulnerabilities. Accepts a comma-separated list.
          isArray: true
          name: is_scanned_by_vulnerabilities
          predefined:
            - DISABLED
            - ENABLED
            - IRRELEVANT
        - auto: PREDEFINED
          description: Is scanned by code weakness. Accepts a comma-separated list.
          isArray: true
          name: is_scanned_by_code_weakness
          predefined:
            - DISABLED
            - ENABLED
            - IRRELEVANT
        - auto: PREDEFINED
          description: Is scanned by secrets. Accepts a comma-separated list.
          isArray: true
          name: is_scanned_by_secrets
          predefined:
            - DISABLED
            - ENABLED
            - IRRELEVANT
        - auto: PREDEFINED
          description: Is scanned by IaC. Accepts a comma-separated list.
          isArray: true
          name: is_scanned_by_iac
          predefined:
            - DISABLED
            - ENABLED
            - IRRELEVANT
        - auto: PREDEFINED
          description: Is scanned by malware. Accepts a comma-separated list.
          isArray: true
          name: is_scanned_by_malware
          predefined:
            - DISABLED
            - ENABLED
            - IRRELEVANT
        - auto: PREDEFINED
          description: Is scanned by CICD. Accepts a comma-separated list.
          isArray: true
          name: is_scanned_by_cicd
          predefined:
            - DISABLED
            - ENABLED
            - IRRELEVANT
        - auto: PREDEFINED
          description: The last scan status. Accepts a comma-separated list.
          isArray: true
          name: last_scan_status
          predefined:
            - NOT_SCANNED_YET
            - ERROR
            - COMPLETED
        - auto: PREDEFINED
          description: The asset type. Accepts a comma-separated list.
          isArray: true
          name: asset_type
          predefined:
            - CICD PIPELINE
            - CONTAINER IMAGE REPOSITORY
            - REPOSITORY
        - auto: PREDEFINED
          description: The asset provider. Accepts a comma-separated list.
          isArray: true
          name: asset_provider
          predefined:
            - AWS
            - AWS_CODE_BUILD
            - AWS_CODE_COMMIT
            - AZURE
            - AZURE_PIPELINES
            - AZURE_REPOS
            - BITBUCKET
            - CIRCLE_CI
            - DOCKER
            - GCP
            - GITHUB
            - GITHUB_ACTIONS
            - GITLAB
            - GITLAB_CI
            - HCP_TFC_RUN_TASKS
            - JENKINS
            - JFROG_ARTIFACTORY
            - OCI
        - auto: PREDEFINED
          description: The vendor name. Accepts a comma-separated list.
          isArray: true
          name: vendor_name
          predefined:
            - AWS
            - AWS_CODE_BUILD
            - AWS_CODE_COMMIT
            - AZURE
            - AZURE_REPOS
            - BITBUCKET
            - BITBUCKET_DATACENTER
            - CIRCLE_CI
            - DOCKER
            - GCP
            - GITHUB
            - GITHUB_ACTIONS
            - GITHUB_ENTERPRISE
            - GITLAB
            - GITLAB_SELF_MANAGED
            - HCP_TFC_RUN_TASKS
            - HCP_TFE_RUN_TASKS
            - JENKINS
            - JFROG_ARTIFACTORY
            - OCI
        - name: limit
          description: "The maximum number of assets to return."
          defaultValue: "100"
        - name: sort_field
          description: The field by which to sort the results.
          predefined:
            - asset_id
            - asset_name
            - business_application_names
            - status_coverage
            - is_scanned_by_vulnerabilities
            - is_scanned_by_code_weakness
            - is_scanned_by_secrets
            - is_scanned_by_iac
            - is_scanned_by_malware
            - is_scanned_by_cicd
            - last_scan_status
            - asset_type
            - asset_provider
            - vendor_name
        - auto: PREDEFINED
          description: The order in which to sort the results.
          name: sort_order
          predefined:
            - DESC
            - ASC
      name: core-get-asset-coverage
      description: "Retrieves a list of assets (e.g., Repositories, CI/CD Pipelines, Container Image Repositories) along with their scan coverage status."
      outputs:
        - contextPath: Core.Coverage.Asset.asset_id
          description: The unique ID of the asset. Each asset is assigned a unique identifier in the system.
          type: String

        - contextPath: Core.Coverage.Asset.asset_name
          description: The name of the asset. Typically corresponds to the repository, container image, or pipeline name.
          type: String

        - contextPath: Core.Coverage.Asset.asset_provider
          description:
            "The vendor or source platform of the asset. Indicates where the asset originates from. Possible values: AWS, AWS_CODE_BUILD, AWS_CODE_COMMIT, AZURE, AZURE_REPOS, BITBUCKET, BITBUCKET_DATACENTER, CIRCLE_CI, DOCKER, GCP, GITHUB, GITHUB_ACTIONS, GITHUB_ENTERPRISE, GITLAB, GITLAB_SELF_MANAGED, HCP_TFC_RUN_TASKS, HCP_TFE_RUN_TASKS, JENKINS, JFROG_ARTIFACTORY, OCI."
          type: String

        - contextPath: Core.Coverage.Asset.asset_type
          description:
            "The type or category of the asset. Determines the nature of the resource being scanned. Possible values: CICD PIPELINE, CONTAINER IMAGE REPOSITORY, REPOSITORY."
          type: String

        - contextPath: Core.Coverage.Asset.business_application_names
          description: A list of business applications associated with the asset. These applications help map the asset to business context or ownership.
          type: Array

        - contextPath: Core.Coverage.Asset.is_scanned_by_cicd
          description:
            "Indicates whether the asset is scanned within CI/CD pipelines. Possible values: ENABLED, DISABLED, IRRELEVANT."
          type: String

        - contextPath: Core.Coverage.Asset.is_scanned_by_code_weakness
          description:
            "Indicates whether code weakness scanning is performed on the asset. Possible values: ENABLED, DISABLED, IRRELEVANT."
          type: String

        - contextPath: Core.Coverage.Asset.is_scanned_by_iac
          description:
            "Indicates whether infrastructure-as-code (IaC) scanning is enabled for the asset. Possible values: ENABLED, DISABLED, IRRELEVANT."
          type: String

        - contextPath: Core.Coverage.Asset.is_scanned_by_malware
          description:
            "Indicates whether malware scanning is enabled for the asset. Possible values: ENABLED, DISABLED, IRRELEVANT."
          type: String

        - contextPath: Core.Coverage.Asset.is_scanned_by_secrets
          description:
            "Indicates whether the asset is scanned for hardcoded secrets or credentials. Possible values: ENABLED, DISABLED, IRRELEVANT."
          type: String

        - contextPath: Core.Coverage.Asset.is_scanned_by_semgrep
          description:
            "Boolean flag indicating whether the asset is analyzed using Semgrep for code issues or misconfigurations. Possible values: true, false."
          type: Boolean

        - contextPath: Core.Coverage.Asset.is_scanned_by_sonarqube
          description:
            "Boolean flag indicating whether the asset is analyzed using SonarQube for code quality and security issues. Possible values: true, false."
          type: Boolean

        - contextPath: Core.Coverage.Asset.is_scanned_by_veracode
          description:
            "Boolean flag indicating whether the asset is scanned using Veracode for security vulnerabilities. Possible values: true, false."
          type: Boolean

        - contextPath: Core.Coverage.Asset.is_scanned_by_vulnerabilities
          description:
            "Indicates whether vulnerability scanning is enabled for the asset. Possible values: ENABLED, DISABLED, IRRELEVANT."
          type: String

        - contextPath: Core.Coverage.Asset.last_scan_status
          description:
            "The status of the most recent scan performed on the asset. Possible values: NOT_SCANNED_YET, ERROR, COMPLETED."
          type: String

        - contextPath: Core.Coverage.Asset.scanners_data
          description: An array containing detailed information from the scanners that evaluated the asset, including scan results, timestamps, and metadata.
          type: Array

        - contextPath: Core.Coverage.Asset.status_coverage
          description:
            "The overall scan coverage of the asset. Possible values: FULLY SCANNED, PARTIALLY SCANNED, NOT SCANNED."
          type: String

        - contextPath: Core.Coverage.Asset.unified_provider
          description:
            "The unified provider name associated with the asset. Standardized across different vendor integrations. Possible values: AWS, AWS_CODE_BUILD, AWS_CODE_COMMIT, AZURE, AZURE_PIPELINES, AZURE_REPOS, BITBUCKET, CIRCLE_CI, DOCKER, GCP, GITHUB, GITHUB_ACTIONS, GITLAB, GITLAB_CI, HCP_TFC_RUN_TASKS, JENKINS, JFROG_ARTIFACTORY, OCI."
          type: String
    - arguments:
        - description: The unique ID of the issue. Accepts a comma-separated list.
          name: issue_id
          isArray: true
        - auto: PREDEFINED
          description: The severity of the issue. Accepts a comma-separated list.
          isArray: true
          name: severity
          predefined:
            - low
            - medium
            - high
            - critical
        - description: "A custom filter. When using this argument, other filter arguments are not relevant. example: \n`{\n                \"OR\": [\n                    {\n                        \"SEARCH_FIELD\": \"actor_process_command_line\",\n                        \"SEARCH_TYPE\": \"EQ\",\n                        \"SEARCH_VALUE\": \"path_to_file\"\n                    }\n                ]\n            }`."
          name: custom_filter
        - auto: PREDEFINED
          description: Account type. Accepts a comma-separated list.
          isArray: true
          name: Identity_type
          predefined:
            - ANONYMOUS
            - APPLICATION
            - COMPUTE
            - FEDERATED_IDENTITY
            - SERVICE
            - SERVICE_ACCOUNT
            - TEMPORARY_CREDENTIALS
            - TOKEN
            - UNKNOWN
            - USER
        - description: A unique identifier per agent. Accepts a comma-separated list.
          isArray: true
          name: agent_id
        - description: The hostname to connect to. In case of a proxy connection, this value will differ from action_remote_ip. Accepts a comma-separated list.
          isArray: true
          name: action_external_hostname
        - description: A string identifying the user rule. Accepts a comma-separated list.
          isArray: true
          name: rule_id
        - description: The name of the user rule. Accepts a comma-separated list.
          isArray: true
          name: rule_name
        - description: The issue name. Accepts a comma-separated list.
          isArray: true
          name: issue_name
        - description: The issue source. Accepts a comma-separated list.
          isArray: true
          name: issue_source
          auto: PREDEFINED
          predefined:
            - XDR Agent
            - XDR Analytics
            - XDR Analytics BIOC
            - PAN NGFW
            - XDR BIOC
            - XDR IOC
            - Threat Intelligence
            - XDR Managed Threat Hunting
            - Correlation
            - Prisma Cloud
            - Prisma Cloud Compute
            - ASM
            - IoT Security
            - Custom Alert
            - Health
            - SaaS Attachments
            - Attack Path
            - Cloud Network Analyzer
            - IaC Scanner
            - CAS Secret Scanner
            - CI/CD Risks
            - CLI Scanner
            - CIEM Scanner
            - API Traffic Monitor
            - API Posture Scanner
            - Agentless Disk Scanner
            - Kubernetes Scanner
            - Compute Policy
            - CSPM Scanner
            - CAS CVE Scanner
            - CAS License Scanner
            - Secrets Scanner
            - SAST Scanner
            - Data Policy
            - Attack Surface Test
            - Package Operational Risk
            - Vulnerability Policy
            - AI Security Posture
        - auto: PREDEFINED
          description: Supports relative or custom time options. If you choose custom, use the start_time and end_time arguments.
          name: time_frame
          predefined:
            - 60 minutes
            - 3 hours
            - 12 hours
            - 24 hours
            - 2 days
            - 7 days
            - 14 days
            - 30 days
            - custom
        - description: The name assigned to the user_id during agent runtime. Accepts a comma-separated list.
          isArray: true
          name: user_name
        - description: The file name of the binary file. Accepts a comma-separated list.
          isArray: true
          name: actor_process_image_name
        - description: SHA256 Causality Graph Object command line. Accepts a comma-separated list.
          isArray: true
          name: causality_actor_process_image_command_line
        - description: Command line used by the process image initiated by the causality actor.
          isArray: true
          name: actor_process_image_command_line
        - description: SHA256 The command line of the process created. Accepts a comma-separated list.
          isArray: true
          name: action_process_image_command_line
        - description: SHA256 hash of the binary file. Accepts a comma-separated list.
          isArray: true
          name: actor_process_image_sha256
        - description: SHA256 hash of the binary file. Accepts a comma-separated list.
          isArray: true
          name: causality_actor_process_image_sha256
        - description: SHA256 of the binary file. Accepts a comma-separated list.
          isArray: true
          name: action_process_image_sha256
        - description: SHA256 of the file related to the event. Accepts a comma-separated list.
          isArray: true
          name: action_file_image_sha256
        - description: The name of the registry. Accepts a comma-separated list.
          isArray: true
          name: action_registry_name
        - description: The key data of the registry. Accepts a comma-separated list.
          isArray: true
          name: action_registry_key_data
        - description: The host IP address. Accepts a comma-separated list.
          isArray: true
          name: host_ip
        - description: The local IP address for the connection. Accepts a comma-separated list.
          isArray: true
          name: action_local_ip
        - description: Remote IP address for the connection. Accepts a comma-separated list.
          isArray: true
          name: action_remote_ip
        - auto: PREDEFINED
          description: Issue action status.
          name: issue_action_status
          predefined:
            - detected
            - detected (allowed the session)
            - detected (download)
            - detected (forward)
            - detected (post detected)
            - detected (prompt allow)
            - detected (raised an alert)
            - detected (reported)
            - detected (on write)
            - detected (scanned)
            - detected (sinkhole)
            - detected (syncookie sent)
            - detected (wildfire upload failure)
            - detected (wildfire upload success)
            - detected (wildfire upload skip)
            - detected (xdr managed threat hunting)
            - prevented (block)
            - prevented (blocked)
            - prevented (block-override)
            - prevented (blocked the url)
            - prevented (blocked the ip)
            - prevented (continue)
            - prevented (denied the session)
            - prevented (dropped all packets)
            - prevented (dropped the session)
            - prevented (dropped the session and sent a tcp reset)
            - prevented (dropped the packet)
            - prevented (override)
            - prevented (override-lockout)
            - prevented (post detected)
            - prevented (prompt block)
            - prevented (random-drop)
            - prevented (silently dropped the session with an icmp unreachable message to the host or application)
            - prevented (terminated the session and sent a tcp reset to both sides of the connection)
            - prevented (terminated the session and sent a tcp reset to the client)
            - prevented (terminated the session and sent a tcp reset to the server)
            - prevented (on write)
        - description: The local port for the connection. Accepts a comma-separated list.
          isArray: true
          name: action_local_port
        - description: The remote port for the connection. Accepts a comma-separated list.
          isArray: true
          name: action_remote_port
        - description: The hostname to connect to. In case of a proxy connection, this value will differ from action_remote_ip. Accepts a comma-separated list.
          isArray: true
          name: dst_action_external_hostname
        - defaultValue: source_insert_ts
          description: The field by which to sort the results.
          name: sort_field
        - auto: PREDEFINED
          description: The order in which to sort the results.
          name: sort_order
          predefined:
            - DESC
            - ASC
        - defaultValue: "0"
          description: The first page number to retrieve issues from.
          name: offset
        - defaultValue: "50"
          description: The last page number to retrieve issues from.
          name: limit
        - description: Relevant when the time_frame argument is set to custom. Supports epoch timestamp and simplified extended ISO format (YYYY-MM-DDThh:mm:ss).
          name: start_time
        - description: Relevant when the time_frame argument is set to custom. Supports epoch timestamp and simplified extended ISO format (YYYY-MM-DDThh:mm:ss).
          name: end_time
        - auto: PREDEFINED
          description: Whether the issue is starred.
          name: starred
          predefined:
            - "true"
            - "false"
        - description: The MITRE attack technique. Accepts a comma-separated list.
          isArray: true
          name: mitre_technique_id_and_name
        - description: The category of the issue. Accepts a comma-separated list.
          isArray: true
          name: issue_category
        - description: The domain of the issue. Accepts a comma-separated list.
          isArray: true
          name: issue_domain
          predefined:
            - Health
            - Hunting
            - IT
            - Posture
            - Security
        - description: The description of the issue. Accepts a comma-separated list.
          isArray: true
          name: issue_description
        - description: The SHA256 hash of the OS actor process image. Accepts a comma-separated list.
          isArray: true
          name: os_actor_process_image_sha256
        - description: The SHA256 hash of the action file macro. Accepts a comma-separated list.
          isArray: true
          name: action_file_macro_sha256
        - description: The status progress. Accepts a comma-separated list.
          isArray: true
          name: status
          predefined:
            - New
            - In Progress
            - Resolved
          auto: PREDEFINED
        - description: Not status progress. Accepts a comma-separated list.
          isArray: true
          name: not_status
          predefined:
            - New
            - In Progress
            - Resolved
          auto: PREDEFINED
        - description: The assets IDs related to the issue. Accepts a comma-separated list.
          isArray: true
          name: asset_ids
        - description: The assignee of the issue. Accepts a comma-separated list.
          isArray: true
          name: assignee
        - description: A comma separated list of outputs to include in the context.
          isArray: true
          name: output_keys
      name: core-get-issues
      description: "Returns a list of issues and their metadata, which you can filter by built-in arguments or use the custom_filter to input a JSON filter object. \nMultiple filter arguments will be concatenated using the AND operator, while arguments that support a comma-separated list of values will use an OR operator between each value."
      outputs:
        - contextPath: Core.Issue.internal_id
          description: The unique ID of the issue.
          type: String
        - contextPath: Core.Issue.source_insert_ts
          description: The detection timestamp.
          type: Number
        - contextPath: Core.Issue.issue_name
          description: The name of the issue.
          type: String
        - contextPath: Core.Issue.severity
          description: The severity of the issue.
          type: String
        - contextPath: Core.Issue.issue_category
          description: The category of the issue.
          type: String
        - contextPath: Core.Issue.issue_action_status
          description: The issue action status.
          type: String
        - contextPath: Core.Issue.issue_action_status_readable
          description: The issue action status in readable format.
          type: String
        - contextPath: Core.Issue.issue_description
          description: The issue description.
          type: String
        - contextPath: Core.Issue.agent_ip_addresses
          description: The host IP address.
          type: String
        - contextPath: Core.Issue.agent_hostname
          description: The hostname.
          type: String
        - contextPath: Core.Issue.mitre_tactic_id_and_name
          description: The MITRE attack tactic.
          type: String
        - contextPath: Core.Issue.mitre_technique_id_and_name
          description: The MITRE attack technique.
          type: String
        - contextPath: Core.Issue.starred
          description: Whether the issue is starred.
          type: Boolean
    - arguments:
        - description: Asset unique identifier.
          name: asset_id
          required: true
      name: core-get-asset-details
      description: Get asset information.
      outputs:
        - contextPath: Core.CoreAsset
          description: Asset additional information.
        - contextPath: Core.CoreAsset.xdm__asset__provider
          description: The cloud provider or source responsible for the asset.
        - contextPath: Core.CoreAsset.xdm__asset__realm
          description: The realm or logical grouping of the asset.
        - contextPath: Core.CoreAsset.xdm__asset__last_observed
          description: The timestamp when the asset was last observed, in ISO 8601 format.
        - contextPath: Core.CoreAsset.xdm__asset__type__id
          description: The unique identifier for the asset type.
        - contextPath: Core.CoreAsset.xdm__asset__first_observed
          description: The timestamp when the asset was first observed, in ISO 8601 format.
        - contextPath: Core.CoreAsset.asset_hierarchy
          description: The hierarchy or structure representing the asset.
        - contextPath: Core.CoreAsset.xdm__asset__type__category
          description: The asset category type.
        - contextPath: Core.CoreAsset.xdm__asset__cloud__region
          description: The cloud region where the asset resides.
        - contextPath: Core.CoreAsset.xdm__asset__module_unstructured_fields
          description: The unstructured fields or metadata associated with the asset module.
        - contextPath: Core.CoreAsset.xdm__asset__source
          description: The originating source of the asset's information.
        - contextPath: Core.CoreAsset.xdm__asset__id
          description: The source unique identifier for the asset.
        - contextPath: Core.CoreAsset.xdm__asset__type__class
          description: The classification or type class of the asset.
        - contextPath: Core.CoreAsset.xdm__asset__type__name
          description: The specific name of the asset type.
        - contextPath: Core.CoreAsset.xdm__asset__strong_id
          description: The strong or immutable identifier for the asset.
        - contextPath: Core.CoreAsset.xdm__asset__name
          description: The name of the asset.
        - contextPath: Core.CoreAsset.xdm__asset__raw_fields
          description: The raw fields or unprocessed data related to the asset.
        - contextPath: Core.CoreAsset.xdm__asset__normalized_fields
          description: The normalized fields associated with the asset.
        - contextPath: Core.CoreAsset.all_sources
          description: A list of all sources providing information about the asset.
    - arguments:
        - description: A datetime with the format 2019-12-31T23:59:00. Only cases that were created on or before the specified datetime will be retrieved.
          name: lte_creation_time
        - description: A datetime with the format 2019-12-31T23:59:00. Only cases that were created on or after the specified datetime will be retrieved.
          name: gte_creation_time
        - description: Filters for returned cases that were created on or before the specified datetime with the format 2019-12-31T23:59:00.
          name: lte_modification_time
        - description: Filters for returned cases that were modified on or after the specified datetime with the format 2019-12-31T23:59:00.
          name: gte_modification_time
        - description: A comma separated list of case IDs.
          isArray: true
          name: case_id_list
        - description: Filters for returned cases that were created on or after the specified date range, for example, 1 month, 2 days, 1 hour, and so on.
          name: since_creation_time
        - description: Filters for returned cases that were modified on or after the specified date range, for example, 1 month, 2 days, 1 hour, and so on.
          name: since_modification_time
        - auto: PREDEFINED
          description: Sorts returned cases by the datetime that the case was last modified ("asc" - ascending, "desc" - descending).
          name: sort_by_modification_time
          predefined:
            - asc
            - desc
        - auto: PREDEFINED
          description: Sorts returned cases by the datetime that the case was created ("asc" - ascending, "desc" - descending).
          name: sort_by_creation_time
          predefined:
            - asc
            - desc
        - defaultValue: '0'
          description: Page number (for pagination).
          name: page
        - defaultValue: '100'
          description: Maximum number of cases to return per page. The maximum is 100.
          name: limit
        - description: 'Filters for cases with the specified status. The options are: new, under_investigation, resolved_known_issue, resolved_false_positive, resolved_true_positive resolved_security_testing, resolved_other, resolved_auto.'
          name: status
        - auto: PREDEFINED
          description: 'Whether the case is starred.'
          name: starred
          predefined:
            - 'true'
            - 'false'
      name: core-get-cases
      description: Get case information based on the specified filters.
      outputs:
        - contextPath: Core.Case.case_id
          description: Unique ID assigned to each returned case.
          type: String
        - contextPath: Core.Case.case_name
          description: Name of the case.
          type: String
        - contextPath: Core.Case.creation_time
          description: Timestamp when the case was created.
          type: Number
        - contextPath: Core.Case.modification_time
          description: Timestamp when the case was last modified.
          type: Number
        - contextPath: Core.Case.detection_time
          description: Timestamp when the first issue was detected in the case. May be null.
          type: Date
        - contextPath: Core.Case.status
          description: Current status of the case.
          type: String
        - contextPath: Core.Case.severity
          description: Severity level of the case.
          type: String
        - contextPath: Core.Case.description
          description: Description of the case.
          type: String
        - contextPath: Core.Case.assigned_user_mail
          description: Email address of the assigned user. May be null.
          type: String
        - contextPath: Core.Case.assigned_user_pretty_name
          description: Full name of the assigned user. May be null.
          type: String
        - contextPath: Core.Case.issue_count
          description: Total number of issues in the case.
          type: Number
        - contextPath: Core.Case.low_severity_issue_count
          description: Number of issues with low severity.
          type: Number
        - contextPath: Core.Case.med_severity_issue_count
          description: Number of issues with medium severity.
          type: Number
        - contextPath: Core.Case.high_severity_issue_count
          description: Number of issues with high severity.
          type: Number
        - contextPath: Core.Case.critical_severity_issue_count
          description: Number of issues with critical severity.
          type: Number
        - contextPath: Core.Case.user_count
          description: Number of users involved in the case.
          type: Number
        - contextPath: Core.Case.host_count
          description: Number of hosts involved in the case.
          type: Number
        - contextPath: Core.Case.notes
          description: Notes related to the case. May be null.
          type: String
        - contextPath: Core.Case.resolve_comment
          description: Comments added when resolving the case. May be null.
          type: String
        - contextPath: Core.Case.resolved_timestamp
          description: Timestamp when the case was resolved.
          type: Number
        - contextPath: Core.Case.manual_severity
          description: Severity manually assigned by the user. May be null.
          type: Number
        - contextPath: Core.Case.manual_description
          description: Description manually provided by the user.
          type: String
        - contextPath: Core.Case.xdr_url
          description: URL to view the case in Cortex XDR.
          type: String
        - contextPath: Core.Case.starred
          description: Indicates whether the case is starred.
          type: Boolean
        - contextPath: Core.Case.starred_manually
          description: True if the case was starred manually; false if starred by rules.
          type: Boolean
        - contextPath: Core.Case.hosts
          description: List of hosts involved in the case.
          type: Array
        - contextPath: Core.Case.users
          description: List of users involved in the case.
          type: Array
        - contextPath: Core.Case.case_sources
          description: Sources of the case.
          type: Array
        - contextPath: Core.Case.rule_based_score
          description: Score based on rules.
          type: Number
        - contextPath: Core.Case.manual_score
          description: Manually assigned score. May be null.
          type: Number
        - contextPath: Core.Case.wildfire_hits
          description: Number of WildFire hits.
          type: Number
        - contextPath: Core.Case.issues_grouping_status
          description: Status of issue grouping.
          type: String
        - contextPath: Core.Case.mitre_tactics_ids_and_names
          description: List of MITRE ATT&CK tactic IDs and names associated with the case.
          type: Array
        - contextPath: Core.Case.mitre_techniques_ids_and_names
          description: List of MITRE ATT&CK technique IDs and names associated with the case.
          type: Array
        - contextPath: Core.Case.issue_categories
          description: Categories of issues associated with the case.
          type: Array
        - contextPath: Core.Case.original_tags
          description: Original tags assigned to the case.
          type: Array
        - contextPath: Core.Case.tags
          description: Current tags assigned to the case.
          type: Array
        - contextPath: Core.Case.case_domain
          description: Domain associated with the case.
          type: String
        - contextPath: Core.Case.custom_fields
          description: Custom fields for the case with standardized lowercase, whitespace-free names.
          type: Unknown
    - arguments:
      - description: A comma separated list of case IDs.
        isArray: true
        name: case_id
        required: true
      - defaultValue: '1000'
        description: Maximum number of issues to return per case. The maximum is 1000.
        name: issues_limit
      name: core-get-case-extra-data
      description: Get extra data fields of a specific case, including issues and key artifacts.
      outputs:
        - contextPath: Core.CaseExtraData.case.case_id
          description: The unique identifier for the case.
          type: String
        - contextPath: Core.CaseExtraData.case.case_name
          description: The name assigned to the case.
          type: String
        - contextPath: Core.CaseExtraData.case.creation_time
          description: The timestamp (in epoch format) when the case was created.
          type: Number
        - contextPath: Core.CaseExtraData.case.modification_time
          description: The timestamp (in epoch format) when the case was last modified.
          type: Number
        - contextPath: Core.CaseExtraData.case.detection_time
          description: The timestamp when the activity related to the case was first detected.
          type: String
        - contextPath: Core.CaseExtraData.case.status
          description: The current status of the case (e.g., 'new', 'under_investigation', 'closed').
          type: String
        - contextPath: Core.CaseExtraData.case.severity
          description: The severity level of the case (e.g., 'low', 'medium', 'high', 'critical').
          type: String
        - contextPath: Core.CaseExtraData.case.description
          description: A detailed textual description of the case.
          type: String
        - contextPath: Core.CaseExtraData.case.assigned_user_mail
          description: The email address of the user assigned to the case.
          type: String
        - contextPath: Core.CaseExtraData.case.assigned_user_pretty_name
          description: The display name of the user assigned to the case.
          type: String
        - contextPath: Core.CaseExtraData.case.issue_count
          description: The total number of issues associated with the case.
          type: Number
        - contextPath: Core.CaseExtraData.case.low_severity_issue_count
          description: The total number of low-severity issues within the case.
          type: Number
        - contextPath: Core.CaseExtraData.case.med_severity_issue_count
          description: The total number of medium-severity issues within the case.
          type: Number
        - contextPath: Core.CaseExtraData.case.high_severity_issue_count
          description: The total number of high-severity issues within the case.
          type: Number
        - contextPath: Core.CaseExtraData.case.critical_severity_issue_count
          description: The total number of critical-severity issues within the case.
          type: Number
        - contextPath: Core.CaseExtraData.case.user_count
          description: The number of unique users involved in the case.
          type: Number
        - contextPath: Core.CaseExtraData.case.host_count
          description: The number of unique hosts involved in the case.
          type: Number
        - contextPath: Core.CaseExtraData.case.notes
          description: A collection of notes or comments added to the case by analysts.
          type: Array
        - contextPath: Core.CaseExtraData.case.resolve_comment
          description: The comment entered by a user when resolving the case.
          type: String
        - contextPath: Core.CaseExtraData.case.manual_severity
          description: The severity level manually set by a user, which may override the calculated severity for the case.
          type: String
        - contextPath: Core.CaseExtraData.case.manual_description
          description: A description of the case that was manually entered by a user.
          type: String
        - contextPath: Core.CaseExtraData.case.xdr_url
          description: The direct URL to view the case in the Cortex XDR platform.
          type: String
        - contextPath: Core.CaseExtraData.case.starred
          description: A flag indicating whether the case has been starred or marked as a favorite.
          type: Boolean
        - contextPath: Core.CaseExtraData.case.hosts
          description: A comma-separated list of hostnames involved in the case.
          type: Array
        - contextPath: Core.CaseExtraData.case.case_sources
          description: The products or sources that contributed issues to this case (e.g., 'XDR Agent', 'Firewall').
          type: String
        - contextPath: Core.CaseExtraData.case.rule_based_score
          description: The case's risk score as calculated by automated detection rules.
          type: Number
        - contextPath: Core.CaseExtraData.case.manual_score
          description: A risk score manually assigned to the case by a user.
          type: Number
        - contextPath: Core.CaseExtraData.case.wildfire_hits
          description: The number of times a file associated with this case was identified as malicious by WildFire.
          type: Number
        - contextPath: Core.CaseExtraData.case.issues_grouping_status
          description: The current status of the issue grouping or clustering process for this case.
          type: String
        - contextPath: Core.CaseExtraData.case.mitre_techniques_ids_and_names
          description: A list of MITRE ATT&CK technique IDs and names observed in the case.
          type: String
        - contextPath: Core.CaseExtraData.case.mitre_tactics_ids_and_names
          description: A list of MITRE ATT&CK tactic IDs and names observed in the case.
          type: String
        - contextPath: Core.CaseExtraData.case.issue_categories
          description: A comma-separated list of categories for the issues included in the case.
          type: String
        - contextPath: Core.CaseExtraData.issues.total_count
          description: The total number of individual issues that are part of the case.
          type: Number
        - contextPath: Core.CaseExtraData.issues.data.external_id
          description: The unique external identifier for an individual issue.
          type: String
        - contextPath: Core.CaseExtraData.issues.data.severity
          description: The severity of the individual issue.
          type: String
        - contextPath: Core.CaseExtraData.issues.data.matching_status
          description: The correlation status for the issue.
          type: String
        - contextPath: Core.CaseExtraData.issues.data.end_match_attempt_ts
          description: The timestamp of the last attempt to match the issue with others.
          type: Date
        - contextPath: Core.CaseExtraData.issues.data.local_insert_ts
          description: The timestamp when the issue was first recorded in the system.
          type: Date
        - contextPath: Core.CaseExtraData.issues.data.bioc_indicator
          description: The specific Behavioral Indicator of Compromise (BIOC) that triggered the issue.
          type: String
        - contextPath: Core.CaseExtraData.issues.data.matching_service_rule_id
          description: The ID of the matching service rule that identified the issue.
          type: String
        - contextPath: Core.CaseExtraData.issues.data.attempt_counter
          description: The number of times a matching attempt has been made for this issue.
          type: Number
        - contextPath: Core.CaseExtraData.issues.data.bioc_category_enum_key
          description: The key representing the category of the Behavioral Indicator of Compromise (BIOC).
          type: String
        - contextPath: Core.CaseExtraData.issues.data.case_id
          description: The ID of the case to which this issue belongs.
          type: Number
        - contextPath: Core.CaseExtraData.issues.data.is_whitelisted
          description: A flag indicating whether this issue has been whitelisted or suppressed.
          type: Boolean
        - contextPath: Core.CaseExtraData.issues.data.starred
          description: A flag indicating whether this individual issue has been starred.
          type: Boolean
        - contextPath: Core.CaseExtraData.issues.data.deduplicate_tokens
          description: Tokens used to identify and deduplicate similar issues.
          type: String
        - contextPath: Core.CaseExtraData.issues.data.filter_rule_id
          description: The ID of any filter rule that was applied to this issue.
          type: String
        - contextPath: Core.CaseExtraData.issues.data.mitre_technique_id_and_name
          description: The specific MITRE ATT&CK technique ID and name associated with the issue.
          type: String
        - contextPath: Core.CaseExtraData.issues.data.mitre_tactic_id_and_name
          description: The specific MITRE ATT&CK tactic ID and name associated with the issue.
          type: String
        - contextPath: Core.CaseExtraData.issues.data.agent_version
          description: The version of the agent installed on the endpoint related to the issue.
          type: String
        - contextPath: Core.CaseExtraData.issues.data.agent_device_domain
          description: The domain of the endpoint device.
          type: String
        - contextPath: Core.CaseExtraData.issues.data.agent_fqdn
          description: The fully qualified domain name (FQDN) of the agent's host.
          type: String
        - contextPath: Core.CaseExtraData.issues.data.agent_os_type
          description: The operating system type of the endpoint (e.g., 'Windows', 'Linux').
          type: String
        - contextPath: Core.CaseExtraData.issues.data.agent_os_sub_type
          description: The specific version or distribution of the agent's operating system.
          type: String
        - contextPath: Core.CaseExtraData.issues.data.agent_data_collection_status
          description: The status of the agent's data collection process.
          type: String
        - contextPath: Core.CaseExtraData.issues.data.mac
          description: The primary MAC address of the endpoint.
          type: String
        - contextPath: Core.CaseExtraData.issues.data.mac_addresses
          description: A list of all MAC addresses associated with the endpoint.
          type: Array
        - contextPath: Core.CaseExtraData.issues.data.agent_is_vdi
          description: A flag indicating whether the agent is installed on a Virtual Desktop Infrastructure (VDI) instance.
          type: Boolean
        - contextPath: Core.CaseExtraData.issues.data.agent_install_type
          description: The installation type of the agent.
          type: String
        - contextPath: Core.CaseExtraData.issues.data.agent_host_boot_time
          description: The last boot time of the host where the agent is installed.
          type: Date
        - contextPath: Core.CaseExtraData.issues.data.event_sub_type
          description: A more specific classification of the event type.
          type: String
        - contextPath: Core.CaseExtraData.issues.data.module_id
          description: The identifier of the agent module that generated the event.
          type: String
        - contextPath: Core.CaseExtraData.issues.data.association_strength
          description: A score indicating the strength of the event's association to the case.
          type: Number
        - contextPath: Core.CaseExtraData.issues.data.dst_association_strength
          description: The association strength related to the destination entity in the event.
          type: Number
        - contextPath: Core.CaseExtraData.issues.data.story_id
          description: An identifier that groups a sequence of related events into a "story".
          type: String
        - contextPath: Core.CaseExtraData.issues.data.event_id
          description: The unique identifier for the event.
          type: String
        - contextPath: Core.CaseExtraData.issues.data.event_type
          description: The primary type of the event (e.g., 'Process Execution', 'Network Connection').
          type: String
        - contextPath: Core.CaseExtraData.issues.data.events_length
          description: The number of raw events that were aggregated to create this issue.
          type: Number
        - contextPath: Core.CaseExtraData.issues.data.event_timestamp
          description: The timestamp when the original event occurred.
          type: Date
        - contextPath: Core.CaseExtraData.issues.data.actor_process_instance_id
          description: The unique instance ID of the primary actor process.
          type: String
        - contextPath: Core.CaseExtraData.issues.data.actor_process_image_path
          description: The full file path of the actor process's executable.
          type: String
        - contextPath: Core.CaseExtraData.issues.data.actor_process_image_name
          description: The filename of the actor process's executable.
          type: String
        - contextPath: Core.CaseExtraData.issues.data.actor_process_command_line
          description: The command line used to launch the actor process.
          type: String
        - contextPath: Core.CaseExtraData.issues.data.actor_process_signature_status
          description: The digital signature status of the actor process executable (e.g., 'Signed', 'Unsigned').
          type: String
        - contextPath: Core.CaseExtraData.issues.data.actor_process_signature_vendor
          description: The vendor name from the digital signature of the actor process.
          type: String
        - contextPath: Core.CaseExtraData.issues.data.actor_process_image_sha256
          description: The SHA256 hash of the actor process executable.
          type: String
        - contextPath: Core.CaseExtraData.issues.data.actor_process_image_md5
          description: The MD5 hash of the actor process executable.
          type: String
        - contextPath: Core.CaseExtraData.issues.data.actor_process_causality_id
          description: The causality ID of the actor process, which links it to its parent process.
          type: String
        - contextPath: Core.CaseExtraData.issues.data.actor_causality_id
          description: The causality ID of the primary actor in the event.
          type: String
        - contextPath: Core.CaseExtraData.issues.data.actor_process_os_pid
          description: The operating system's Process ID (PID) of the actor process.
          type: String
        - contextPath: Core.CaseExtraData.issues.data.actor_thread_thread_id
          description: The ID of the specific thread within the actor process that initiated the action.
          type: String
        - contextPath: Core.CaseExtraData.issues.data.causality_actor_process_image_name
          description: The image name of the process that initiated the actor process (the grandparent).
          type: String
        - contextPath: Core.CaseExtraData.issues.data.causality_actor_process_command_line
          description: The command line of the causality actor process.
          type: String
        - contextPath: Core.CaseExtraData.issues.data.causality_actor_process_image_path
          description: The file path of the causality actor process's executable.
          type: String
        - contextPath: Core.CaseExtraData.issues.data.causality_actor_process_signature_vendor
          description: The signature vendor of the causality actor process.
          type: String
        - contextPath: Core.CaseExtraData.issues.data.causality_actor_process_signature_status
          description: The signature status of the causality actor process.
          type: String
        - contextPath: Core.CaseExtraData.issues.data.causality_actor_causality_id
          description: The causality ID of the causality actor process.
          type: String
        - contextPath: Core.CaseExtraData.issues.data.causality_actor_process_execution_time
          description: The execution timestamp of the causality actor process.
          type: Date
        - contextPath: Core.CaseExtraData.issues.data.causality_actor_process_image_md5
          description: The MD5 hash of the causality actor process's executable.
          type: String
        - contextPath: Core.CaseExtraData.issues.data.causality_actor_process_image_sha256
          description: The SHA256 hash of the causality actor process's executable.
          type: String
        - contextPath: Core.CaseExtraData.issues.data.action_file_path
          description: The file path of the file that was the target of an action.
          type: String
        - contextPath: Core.CaseExtraData.issues.data.action_file_name
          description: The name of the file that was the target of an action.
          type: String
        - contextPath: Core.CaseExtraData.issues.data.action_file_md5
          description: The MD5 hash of the file that was the target of an action.
          type: String
        - contextPath: Core.CaseExtraData.issues.data.action_file_sha256
          description: The SHA256 hash of the file that was the target of an action.
          type: String
        - contextPath: Core.CaseExtraData.issues.data.action_file_macro_sha256
          description: The SHA256 hash of a macro embedded within the target file.
          type: String
        - contextPath: Core.CaseExtraData.issues.data.action_registry_data
          description: The data written to or read from a registry value during the action.
          type: String
        - contextPath: Core.CaseExtraData.issues.data.action_registry_key_name
          description: The name of the registry key involved in the action.
          type: String
        - contextPath: Core.CaseExtraData.issues.data.action_registry_value_name
          description: The name of the registry value involved in the action.
          type: String
        - contextPath: Core.CaseExtraData.issues.data.action_registry_full_key
          description: The full path of the registry key involved in the action.
          type: String
        - contextPath: Core.CaseExtraData.issues.data.action_local_ip
          description: The local IP address involved in a network action.
          type: String
        - contextPath: Core.CaseExtraData.issues.data.action_local_port
          description: The local port number involved in a network action.
          type: String
        - contextPath: Core.CaseExtraData.issues.data.action_remote_ip
          description: The remote IP address involved in a network action.
          type: String
        - contextPath: Core.CaseExtraData.issues.data.action_remote_port
          description: The remote port number involved in a network action.
          type: String
        - contextPath: Core.CaseExtraData.issues.data.action_external_hostname
          description: The external hostname or domain associated with the network action.
          type: String
        - contextPath: Core.CaseExtraData.issues.data.action_country
          description: The country associated with the remote IP address in the network action.
          type: String
        - contextPath: Core.CaseExtraData.issues.data.action_process_instance_id
          description: The instance ID of the process that was the target of an action.
          type: String
        - contextPath: Core.CaseExtraData.issues.data.action_process_causality_id
          description: The causality ID of the target process.
          type: String
        - contextPath: Core.CaseExtraData.issues.data.action_process_image_name
          description: The executable name of the target process.
          type: String
        - contextPath: Core.CaseExtraData.issues.data.action_process_image_sha256
          description: The SHA256 hash of the target process's executable.
          type: String
        - contextPath: Core.CaseExtraData.issues.data.action_process_image_command_line
          description: The command line of the target process.
          type: String
        - contextPath: Core.CaseExtraData.issues.data.action_process_signature_status
          description: The signature status of the target process.
          type: String
        - contextPath: Core.CaseExtraData.issues.data.action_process_signature_vendor
          description: The signature vendor of the target process.
          type: String
        - contextPath: Core.CaseExtraData.issues.data.os_actor_effective_username
          description: The effective username of the OS-level actor responsible for the event.
          type: String
        - contextPath: Core.CaseExtraData.issues.data.os_actor_process_instance_id
          description: The instance ID of the OS actor process.
          type: String
        - contextPath: Core.CaseExtraData.issues.data.os_actor_process_image_path
          description: The file path of the OS actor process's executable.
          type: String
        - contextPath: Core.CaseExtraData.issues.data.os_actor_process_image_name
          description: The image name of the OS actor process.
          type: String
        - contextPath: Core.CaseExtraData.issues.data.os_actor_process_command_line
          description: The command line of the OS actor process.
          type: String
        - contextPath: Core.CaseExtraData.issues.data.os_actor_process_signature_status
          description: The signature status of the OS actor process.
          type: String
        - contextPath: Core.CaseExtraData.issues.data.os_actor_process_signature_vendor
          description: The signature vendor of the OS actor process.
          type: String
        - contextPath: Core.CaseExtraData.issues.data.os_actor_process_image_sha256
          description: The SHA256 hash of the OS actor process's executable.
          type: String
        - contextPath: Core.CaseExtraData.issues.data.os_actor_process_causality_id
          description: The causality ID of the OS actor process.
          type: String
        - contextPath: Core.CaseExtraData.issues.data.os_actor_causality_id
          description: The causality ID of the OS actor.
          type: String
        - contextPath: Core.CaseExtraData.issues.data.os_actor_process_os_pid
          description: The operating system PID of the OS actor process.
          type: String
        - contextPath: Core.CaseExtraData.issues.data.os_actor_thread_thread_id
          description: The thread ID of the OS actor.
          type: String
        - contextPath: Core.CaseExtraData.issues.data.fw_app_id
          description: The firewall application ID for the traffic.
          type: String
        - contextPath: Core.CaseExtraData.issues.data.fw_interface_from
          description: The firewall interface from which the traffic originated.
          type: String
        - contextPath: Core.CaseExtraData.issues.data.fw_interface_to
          description: The firewall interface to which the traffic was destined.
          type: String
        - contextPath: Core.CaseExtraData.issues.data.fw_rule
          description: The name of the firewall rule that matched the traffic.
          type: String
        - contextPath: Core.CaseExtraData.issues.data.fw_rule_id
          description: The unique ID of the firewall rule that matched the traffic.
          type: String
        - contextPath: Core.CaseExtraData.issues.data.fw_device_name
          description: The name of the firewall device that logged the event.
          type: String
        - contextPath: Core.CaseExtraData.issues.data.fw_serial_number
          description: The serial number of the firewall device.
          type: String
        - contextPath: Core.CaseExtraData.issues.data.fw_url_domain
          description: The domain visited, as logged by the firewall.
          type: String
        - contextPath: Core.CaseExtraData.issues.data.fw_email_subject
          description: The subject line of an email, as logged by the firewall.
          type: String
        - contextPath: Core.CaseExtraData.issues.data.fw_email_sender
          description: The sender of an email, as logged by the firewall.
          type: String
        - contextPath: Core.CaseExtraData.issues.data.fw_email_recipient
          description: The recipient of an email, as logged by the firewall.
          type: String
        - contextPath: Core.CaseExtraData.issues.data.fw_app_subcategory
          description: The application subcategory as identified by the firewall.
          type: String
        - contextPath: Core.CaseExtraData.issues.data.fw_app_category
          description: The application category as identified by the firewall.
          type: String
        - contextPath: Core.CaseExtraData.issues.data.fw_app_technology
          description: The application technology as identified by the firewall.
          type: String
        - contextPath: Core.CaseExtraData.issues.data.fw_vsys
          description: The virtual system on the firewall that processed the traffic.
          type: String
        - contextPath: Core.CaseExtraData.issues.data.fw_xff
          description: The X-Forwarded-For (XFF) header value from the traffic.
          type: String
        - contextPath: Core.CaseExtraData.issues.data.fw_misc
          description: Miscellaneous firewall log data.
          type: String
        - contextPath: Core.CaseExtraData.issues.data.fw_is_phishing
          description: A flag indicating if the firewall identified the event as phishing.
          type: Boolean
        - contextPath: Core.CaseExtraData.issues.data.dst_agent_id
          description: The agent ID of the destination endpoint in a lateral movement event.
          type: String
        - contextPath: Core.CaseExtraData.issues.data.dst_causality_actor_process_execution_time
          description: The execution time of the causality actor process on the destination endpoint.
          type: Date
        - contextPath: Core.CaseExtraData.issues.data.dns_query_name
          description: The domain name in a DNS query event.
          type: String
        - contextPath: Core.CaseExtraData.issues.data.dst_action_external_hostname
          description: The external hostname of the destination.
          type: String
        - contextPath: Core.CaseExtraData.issues.data.dst_action_country
          description: The country of the destination.
          type: String
        - contextPath: Core.CaseExtraData.issues.data.dst_action_external_port
          description: The external port of the destination.
          type: String
        - contextPath: Core.CaseExtraData.issues.data.issue_id
          description: The unique identifier for the issue.
          type: String
        - contextPath: Core.CaseExtraData.issues.data.detection_timestamp
          description: The timestamp when the issue was first detected.
          type: Number
        - contextPath: Core.CaseExtraData.issues.data.name
          description: The name or title of the issue.
          type: String
        - contextPath: Core.CaseExtraData.issues.data.category
          description: The category of the issue.
          type: String
        - contextPath: Core.CaseExtraData.issues.data.endpoint_id
          description: The unique ID of the endpoint where the issue occurred.
          type: String
        - contextPath: Core.CaseExtraData.issues.data.description
          description: A detailed description of the issue.
          type: String
        - contextPath: Core.CaseExtraData.issues.data.host_ip
          description: The IP address of the host related to the issue.
          type: String
        - contextPath: Core.CaseExtraData.issues.data.host_name
          description: The hostname of the endpoint related to the issue.
          type: String
        - contextPath: Core.CaseExtraData.issues.data.source
          description: The source of the issue (e.g., 'XDR').
          type: String
        - contextPath: Core.CaseExtraData.issues.data.action
          description: The action taken in response to the event (e.g., 'detected', 'prevented').
          type: String
        - contextPath: Core.CaseExtraData.issues.data.action_pretty
          description: A user-friendly representation of the action taken.
          type: String
        - contextPath: Core.CaseExtraData.issues.data.user_name
          description: The name of the user associated with the issue.
          type: String
        - contextPath: Core.CaseExtraData.issues.data.contains_featured_host
          description: A flag indicating if the issue involves a host marked as featured or critical.
          type: Boolean
        - contextPath: Core.CaseExtraData.issues.data.contains_featured_user
          description: A flag indicating if the issue involves a user marked as featured or critical.
          type: Boolean
        - contextPath: Core.CaseExtraData.issues.data.contains_featured_ip_address
          description: A flag indicating if the issue involves an IP address marked as featured or critical.
          type: Boolean
        - contextPath: Core.CaseExtraData.issues.data.tags
          description: Any tags that have been applied to the issue.
          type: String
        - contextPath: Core.CaseExtraData.issues.data.original_tags
          description: The original set of tags applied to the issue before any modifications.
          type: String
        - contextPath: Core.CaseExtraData.network_artifacts.total_count
          description: The total number of network artifacts associated with the case.
          type: Number
        - contextPath: Core.CaseExtraData.network_artifacts.data.type
          description: The type of network artifact (e.g., 'IP Address', 'Domain').
          type: String
        - contextPath: Core.CaseExtraData.network_artifacts.data.issue_count
          description: The number of issues in the case that involve this network artifact.
          type: Number
        - contextPath: Core.CaseExtraData.network_artifacts.data.is_manual
          description: A flag indicating if the network artifact was added manually by a user.
          type: Boolean
        - contextPath: Core.CaseExtraData.network_artifacts.data.network_domain
          description: The domain name of the network artifact.
          type: String
        - contextPath: Core.CaseExtraData.network_artifacts.data.network_remote_ip
          description: The remote IP address of the network artifact.
          type: String
        - contextPath: Core.CaseExtraData.network_artifacts.data.network_remote_port
          description: The remote port number of the network artifact.
          type: String
        - contextPath: Core.CaseExtraData.network_artifacts.data.network_country
          description: The country associated with the network artifact's IP address.
          type: String
        - contextPath: Core.CaseExtraData.file_artifacts.total_count
          description: The total number of file artifacts associated with the case.
          type: Number
        - contextPath: Core.CaseExtraData.file_artifacts.data.issue_count
          description: The number of issues in the case that involve this file artifact.
          type: Number
        - contextPath: Core.CaseExtraData.file_artifacts.data.file_name
          description: The name of the file artifact.
          type: String
        - contextPath: Core.CaseExtraData.file_artifacts.data.File_sha256
          description: The SHA256 hash of the file artifact.
          type: String
        - contextPath: Core.CaseExtraData.file_artifacts.data.file_signature_status
          description: The digital signature status of the file artifact.
          type: String
        - contextPath: Core.CaseExtraData.file_artifacts.data.file_wildfire_verdict
          description: The verdict from WildFire for this file (e.g., 'malicious', 'benign').
          type: String
        - contextPath: Core.CaseExtraData.file_artifacts.data.is_malicous
          description: A flag indicating whether the file artifact is considered malicious.
          type: Boolean
        - contextPath: Core.CaseExtraData.file_artifacts.data.is_manual
          description: A flag indicating if the file artifact was added manually by a user.
          type: Boolean
        - contextPath: Core.CaseExtraData.file_artifacts.data.is_process
          description: A flag indicating if the file artifact is a process executable.
          type: Boolean
        - contextPath: Core.CaseExtraData.file_artifacts.data.low_confidence
          description: A flag indicating if the verdict on the file artifact has low confidence.
          type: Boolean
        - contextPath: Core.CaseExtraData.file_artifacts.data.type
          description: The type of the file artifact.
          type: String
    - arguments:
      - description: Issue ID to update. If empty, updates the current issue ID.
        name: id
        type: string
      - description: Email address of the user to assign the issue to.
        name: assigned_user_mail
        type: string
      - name: severity
        auto: PREDEFINED
        description: Change the severity of an issue.
        type: string
        predefined:
          - low
          - medium
          - high
          - critical
      - name: name
        description: Change the issue name.
        type: string
      - name: occurred
        description: >
          Change the occurred time of an issue. Supports different time formats, for example: 3 days ago, 2017-09-27T10:00:00+03:00.
        type: string
      - name: phase
        description: Change the phase of an issue.
        type: string
        auto: PREDEFINED
        predefined:
          - Triage
          - Investigation
          - Containment
          - Response
      - name: type
        description: Change the type of an issue.
        type: string
      - name: description
        description: Change the description of an issue.
        type: string
      name: core-update-issue
      description: Updates the properties of an issue. This command does not provide an explicit indication of success.
    - arguments:
      - name: page_size
        description: The number of assets to return per page. Default is 100.
      - name: page_number
        description: The page number for the assets to return for pagination. Default is 0.
      - name: asset_names
        description: Comma-separated list of asset names to search for. (e.g., "asset_name1,asset_name2").
        isArray: true
      - name: asset_types
        description: Comma-separated list of asset types to search for. (e.g., "asset_type1,asset_type2").
        isArray: true
      - name: asset_tags
        description: |
          A JSON encoded string representing a list of tag:value pairs to search for. (e.g., `[{"tag1": "value1"}, {"tag2": "value2"}]`).
        isArray: true
      - name: asset_ids
        description: Comma-separated list of asset IDs to search for. (e.g., "asset_id1,asset_id2").
        isArray: true
      - name: asset_providers
        description: Comma-separated list of asset providers to search for. (e.g., "provider1,provider2").
        isArray: true
      - name: asset_realms
        description: Comma-separated list of asset realms to search for. (e.g., "realm1,realm2").
        isArray: true
      - name: asset_groups
        description: |
          A JSON encoded string representing a list of asset groups to search for. (e.g., `["group1", "group2"]`).
        isArray: true
      name: core-search-assets
      description: Retrieves asset from the Cortex platform using optional filter criteria.
      outputs:
      - contextPath: Core.Asset.external_provider_id
        description: The external provider ID of the asset.
      - contextPath: Core.Asset.first_observed
        description: The first time the asset was observed.
      - contextPath: Core.Asset.tags
        description: The tags of the asset.
      - contextPath: Core.Asset.realm
        description: The realm of the asset.
      - contextPath: Core.Asset.type.id
        description: The ID of the asset type.
      - contextPath: Core.Asset.related_issues.critical_issues
        description: Critical issues related to the asset.
      - contextPath: Core.Asset.id
        description: The ID of the asset.
      - contextPath: Core.Asset.last_observed
        description: The last time the asset was observed.
      - contextPath: Core.Asset.type.category
        description: The category of the asset type.
      - contextPath: Core.Asset.related_cases.critical_cases
        description: Critical cases related to the asset.
      - contextPath: Core.Asset.group_ids
        description: The group IDs of the asset.
      - contextPath: Core.Asset.type.class
        description: The class of the asset type.
      - contextPath: Core.Asset.related_issues.issues_breakdown
        description: The related issues breakdown of the asset.
      - contextPath: Core.Asset.type.name
        description: The type of the asset.
      - contextPath: Core.Asset.name
        description: The name of the asset.
      - contextPath: Core.Asset.strong_id
        description: The strong ID of the asset.
      - contextPath: Core.Asset.cloud.region
        description: The cloud region of the asset.
      - contextPath: Core.Asset.related_cases.cases_breakdown
        description: The related cases breakdown of the asset.
      - contextPath: Core.Asset.provider
        description: The asset provider.
    - arguments:
        - description: The maximum number of groups to return.
          defaultValue: "50"
          name: limit
        - description: A JSON list of asset group names to search for. (e.g., `["group1", "group2"]`).
          name: name
        - description: A comma-separated list of asset group IDs to search for.
          isArray: true
          name: id
        - auto: PREDEFINED
          description: Filter asset groups by type. When not specified, both types are used.
          name: type
          predefined:
            - STATIC
            - DYNAMIC
        - description: A JSON list of asset group descriptions to search for. (e.g. `["description1", "description2"]`).
          name: description
      name: core-search-asset-groups
      description: Searches for asset groups from the Cortex platform using one or more filter criteria.
      outputs:
        - contextPath: Core.AssetGroups.name
          description: The name of the asset group.
          type: String
        - contextPath: Core.AssetGroups.filter
          description: The filter criteria for the asset group.
          type: String
        - contextPath: Core.AssetGroups.membership_predicate
          description: The predicate used to create the asset group.
          type: String
        - contextPath: Core.AssetGroups.type
          description: The type of the asset group.
          type: String
        - contextPath: Core.AssetGroups.description
          description: The description of the asset group.
          type: String
        - contextPath: Core.AssetGroups.modified_by
          description: The user who modified the asset group.
          type: String
        - contextPath: Core.AssetGroups.created_by
          description: The user who created the asset group.
          type: String
        - contextPath: Core.AssetGroups.created_by_pretty
          description: The formatted name of the user who created the asset group.
          type: String
        - contextPath: Core.AssetGroups.modified_by_pretty
          description: The formatted name of the user who created the asset group.
    - name: core-get-vulnerabilities
      description: "Retrieves vulnerabilities based on specified filters."
      arguments:
        - name: limit
          description: "The maximum number of vulnerabilities to return."
          defaultValue: "50"
        - defaultValue: LAST_OBSERVED
          description: The field by which to sort the results.
          name: sort_field
        - auto: PREDEFINED
          description: The order in which to sort the results.
          name: sort_order
          predefined:
            - DESC
            - ASC
        - name: cve_id
          description: "The CVE ID. Accepts a comma-separated list."
          isArray: true
        - name: issue_id
          description: "The issue ID. Accepts a comma-separated list."
          isArray: true
        - name: cvss_score_gte
          description: "The minimum CVSS score."
        - name: epss_score_gte
          description: "The minimum EPSS score."
        - name: internet_exposed
          description: "Filter by internet exposed assets."
          auto: PREDEFINED
          predefined:
            - "true"
            - "false"
        - name: exploitable
          description: "Filter by exploitable vulnerabilities."
          auto: PREDEFINED
          predefined:
            - "true"
            - "false"
        - name: has_kev
          description: "Filter by vulnerabilities that have a Known Exploited Vulnerability (KEV)."
          auto: PREDEFINED
          predefined:
            - "true"
            - "false"
        - name: affected_software
          description: "Filter by affected software. Accepts a comma-separated list."
          isArray: true
        - name: on_demand_fields
          description: "A comma-separated list of additional fields to retrieve."
          isArray: true
        - description: "The start time for filtering according to case creation time. Supports free-text relative and absolute times. For example: 7 days ago, 2023-06-15T10:30:00Z, 13/8/2025."
          name: start_time
        - description: "The end time for filtering according to case creation time. Supports free-text relative and absolute times. For example: 7 days ago, 2023-06-15T10:30:00Z, 13/8/2025."
          name: end_time
        - auto: PREDEFINED
          description: The severity of the vulnerability issue.
          isArray: true
          name: severity
          predefined:
            - info
            - low
            - medium
            - high
            - critical
        - name: assignee
          description: |
            The email of the user assigned to the vulnerability. Accepts a comma-separated list. 
            Use 'unassigned' for unassigned vulnerabilities or 'assigned' for all assigned vulnerabilities.
          isArray: true
      outputs:
        - contextPath: Core.VulnerabilityIssue.ISSUE_ID
          description: The unique identifier for the vulnerability issue.
          type: String
        - contextPath: Core.VulnerabilityIssue.CVE_ID
          description: The CVE identifier for the vulnerability.
          type: String
        - contextPath: Core.VulnerabilityIssue.CVE_DESCRIPTION
          description: The description of the CVE.
          type: String
        - contextPath: Core.VulnerabilityIssue.ASSET_NAME
          description: The name of the affected asset.
          type: String
        - contextPath: Core.VulnerabilityIssue.PLATFORM_SEVERITY
          description: The severity of the vulnerability as determined by the platform.
          type: String
        - contextPath: Core.VulnerabilityIssue.EPSS_SCORE
          description: The Exploit Prediction Scoring System (EPSS) score.
          type: Number
        - contextPath: Core.VulnerabilityIssue.CVSS_SCORE
          description: The Common Vulnerability Scoring System (CVSS) score.
          type: Number
        - contextPath: Core.VulnerabilityIssue.ASSIGNED_TO
          description: The email of the user assigned to the vulnerability.
          type: String
        - contextPath: Core.VulnerabilityIssue.ASSIGNED_TO_PRETTY
          description: The full name of the user assigned to the vulnerability.
          type: String
        - contextPath: Core.VulnerabilityIssue.AFFECTED_SOFTWARE
          description: The software affected by the vulnerability.
          type: Unknown
        - contextPath: Core.VulnerabilityIssue.FIX_AVAILABLE
          description: Indicates if a fix is available for the vulnerability.
          type: Boolean
        - contextPath: Core.VulnerabilityIssue.INTERNET_EXPOSED
          description: Indicates if the asset is exposed to the internet.
          type: Boolean
        - contextPath: Core.VulnerabilityIssue.HAS_KEV
          description: Indicates if the vulnerability is a Known Exploited Vulnerability (KEV).
          type: Boolean
        - contextPath: Core.VulnerabilityIssue.EXPLOITABLE
          description: Indicates if the vulnerability is exploitable.
          type: Boolean
        - contextPath: Core.VulnerabilityIssue.ASSET_IDS
          description: The unique identifier for the asset.
          type: String
    - arguments:
        - description: The ID of the issue to get recommendations for.
          name: issue_id
          required: true
      name: core-get-issue-recommendations
      description: Get comprehensive recommendations for an issue, including remediation steps, playbook suggestions, and recommended actions.
      outputs:
        - contextPath: Core.IssueRecommendations.issue_id
          description: The unique identifier for the issue.
          type: String
        - contextPath: Core.IssueRecommendations.issue_name
          description: The name of the issue.
          type: String
        - contextPath: Core.IssueRecommendations.severity
          description: The severity of the issue.
          type: String
        - contextPath: Core.IssueRecommendations.description
          description: Description of the issue.
          type: String
        - contextPath: Core.IssueRecommendations.remediation
          description: Remediation steps and recommendations for the issue.
          type: String
        - contextPath: Core.IssueRecommendations.playbook_suggestions.playbook_id
          description: The ID of the suggested playbook.
          type: String
        - contextPath: Core.IssueRecommendations.playbook_suggestions.suggestion_rule_id
          description: The ID of the suggestion rule that generated this recommendation.
          type: String
<<<<<<< HEAD
        - contextPath: Core.IssueRecommendations.existing_code_block
          description: Original vulnerable code.
          type: String
        - contextPath: Core.IssueRecommendations.suggested_code_block
          description: Automated fix suggestion.
          type: String
=======
    - arguments:
        - description: List of repository asset IDs to configure scanners for.
          name: repository_ids
          isArray: true
          required: true
        - auto: PREDEFINED
          description: List of scanners to enable.
          name: enable_scanners
          isArray: true
          predefined:
            - SECRETS
            - IAC
            - SCA
        - auto: PREDEFINED
          description: List of scanners to disable.
          name: disable_scanners
          isArray: true
          predefined:
            - SECRETS
            - IAC
            - SCA
        - auto: PREDEFINED
          description: Enable live validation of discovered secrets. This argument only relevant when SECRETS scanner is enabled.
          type: boolean
          name: secret_validation
          predefined:
            - "true"
            - "false"
        - auto: PREDEFINED
          description: Enable scanning on pull requests.
          type: boolean
          name: pr_scanning
          predefined:
            - "true"
            - "false"
        - auto: PREDEFINED
          description: Block deployment on scanner errors.
          name: block_on_error
          type: boolean
          predefined:
            - "true"
            - "false"
        - auto: PREDEFINED
          description: Enable tagging of resource blocks.
          name: tag_resource_blocks
          type: boolean
          predefined:
            - "true"
            - "false"
        - auto: PREDEFINED
          description: Enable tagging of module blocks.
          name: tag_module_blocks
          type: boolean
          predefined:
            - "true"
            - "false"
        - description: List of file paths to exclude from scanning.
          name: exclude_paths
          isArray: true
      name: core-enable-scanners
      description: Enable or disable scanners with the specified configuration.

    - name: core-create-appsec-policy
      description: Creates a new AppSec policy in Cortex Platform with defined conditions, scope, and triggers for application security governance.
      arguments:
        - name: policy_name
          description: A unique name for the AppSec policy. Must be descriptive and follow organizational naming conventions.
          required: true
        - name: description
          description: A detailed explanation of the policy's objective, use case, and expected outcomes.
        - name: asset_group_names
          description: Comma-separated list of Asset Group names to apply the policy to. Asset groups will be automatically resolved to their corresponding IDs.
          isArray: true
        # Condition Filters (Findings Criteria)
        - name: conditions_finding_type
          description: "Filter by specific finding types to target policy enforcement. Supported values: Vulnerabilities, IaC Misconfiguration, Licenses, Operational Risk, Secrets, Code Weaknesses, CI/CD Risks."
          isArray: true
        - name: conditions_severity
          description: "Filter findings by severity level to prioritize policy actions. Supported values: CRITICAL, HIGH, MEDIUM, LOW."
          isArray: true
        - name: conditions_respect_developer_suppression
          description: "Controls whether a developer’s manual suppression should be honored. 
          Set to 'true' to respect developer suppression (evaluate only non-suppressed findings). 
          Set to 'false' to ignore suppression and always evaluate the finding."
          auto: PREDEFINED
          predefined:
            - "true"
            - "false"
        - name: conditions_backlog_status
          description: Filter findings based on their backlog workflow status (NEW or BACKLOG).
          auto: PREDEFINED
          predefined:
            - NEW
            - BACKLOG
        - name: conditions_package_name
          description: Target specific software packages by name for license or vulnerability policies.
        - name: conditions_package_version
          description: Specify software package version constraints for precise policy targeting.
        - name: conditions_package_operational_risk
          description: "Filter packages by their operational risk assessment level. Supported values: HIGH, MEDIUM, LOW."
        - name: conditions_appsec_rule_names
          description: Comma-separated list of AppSec rule names to include in policy evaluation. Rule names will be automatically resolved to their corresponding IDs.
          isArray: true
        - name: conditions_cvss
          description: CVSS base score threshold for vulnerability findings (0.0-10.0). Only vulnerabilities meeting or exceeding this score will trigger the policy.
        - name: conditions_epss
          description: Exploit Prediction Scoring System score threshold (0-100). Targets vulnerabilities with higher exploitation probability.
        - name: conditions_has_a_fix
          description: Filter findings based on whether a remediation fix or patch is available.
          auto: PREDEFINED
          predefined:
            - "true"
            - "false"
        - name: conditions_is_kev
          description: Target findings listed in CISA's Known Exploited Vulnerabilities (KEV) catalog for prioritized remediation.
          auto: PREDEFINED
          predefined:
            - "true"
            - "false"
        - name: conditions_secret_validity
          description: "Filter exposed secrets by their validity status. Supported values: VALID (active secrets), PRIVILEGED (high-access secrets), INVALID (expired/revoked), UNAVAILABLE (status unknown)."
          isArray: true
        - name: conditions_license_type
          description: Target specific software license types for compliance and legal risk management.
          isArray: true

        # Scope Filters (Asset Criteria)
        - name: scope_category
          description: "Define asset categories to include in policy scope. Supported values: Application, Repository, CI/CD Instance, CI/CD Pipeline, VCS Collaborator, VCS Organization."
          isArray: true
        - name: scope_business_application_names
          description: Target specific business applications by name for focused policy enforcement.
          isArray: true
        - name: scope_application_business_criticality
          description: "Filter applications by business criticality level. Supported values: CRITICAL, HIGH, MEDIUM, LOW."
          isArray: true
        - name: scope_repository_name
          description: Target specific code repositories by name for repository-focused policies.
          isArray: true
        - name: scope_is_public_repository
          description: Filter repositories based on their visibility (public vs private) for exposure risk management.
          auto: PREDEFINED
          predefined:
            - "true"
            - "false"
        - name: scope_has_deployed_assets
          description: Target repositories or applications that have associated deployed infrastructure or runtime assets.
          auto: PREDEFINED
          predefined:
            - "true"
            - "false"
        - name: scope_has_internet_exposed_deployed_assets
          description: Filter assets based on whether the deployed components are exposed to internet traffic for external attack surface management.
          auto: PREDEFINED
          predefined:
            - "true"
            - "false"
        - name: scope_has_sensitive_data_access
          description: Target deployed assets that have access to sensitive data stores, databases, or classified information.
          auto: PREDEFINED
          predefined:
            - "true"
            - "false"
        - name: scope_has_privileged_capabilities
          description: Filter deployed assets with elevated privileges, admin access, or high-impact system capabilities.
          auto: PREDEFINED
          predefined:
            - "true"
            - "false"
        # Trigger Settings (Policy Execution Events)
        - name: triggers_periodic_report_issue
          description: Enables detection during scheduled scans. When a violation is found in a periodic scan, an issue will be created ("Detect").
          auto: PREDEFINED
          predefined:
            - "true"
            - "false"
        - name: triggers_periodic_override_severity
          description: Override the default severity level for issues created by periodic scan detections.
          auto: PREDEFINED
          predefined:
            - Critical
            - High
            - Medium
            - Low
        - name: triggers_pr_report_issue
          description: Enables detection during pull request scans. When a violation is found in a PR, an issue is created. Required for PR-based detection.
          auto: PREDEFINED
          predefined:
            - "true"
            - "false"
        - name: triggers_pr_block_pr
          description: Blocks merging of pull requests that contain violations detected by the policy.
          auto: PREDEFINED
          predefined:
            - "true"
            - "false"
        - name: triggers_pr_report_pr_comment
          description: Adds an automated comment to pull requests summarizing detected violations and guidance.
          auto: PREDEFINED
          predefined:
            - "true"
            - "false"
        - name: triggers_pr_override_severity
          description: Override the default severity level for issues created by pull request detections.
          auto: PREDEFINED
          predefined:
            - Critical
            - High
            - Medium
            - Low
        - name: triggers_cicd_report_issue
          description: Enables detection during CI/CD pipeline scans. When a violation is found in a pipeline run, an issue is created.
          auto: PREDEFINED
          predefined:
            - "true"
            - "false"
        - name: triggers_cicd_block_cicd
          description: Blocks or fails CI/CD pipeline runs when violations occur.
          auto: PREDEFINED
          predefined:
            - "true"
            - "false"
        - name: triggers_cicd_report_cicd
          description: Reports violation details back to the CI/CD system (pipeline logs, dashboards, status checks).
          auto: PREDEFINED
          predefined:
            - "true"
            - "false"
        - name: triggers_cicd_override_severity
          description: Override the default severity level for issues created by CI/CD pipeline detections.
          auto: PREDEFINED
          predefined:
            - Critical
            - High
            - Medium
            - Low
>>>>>>> 4f0f66be
  runonce: false
  script: "-"
  subtype: python3
  type: python
  dockerimage: demisto/google-cloud-storage:1.0.0.4885491
tests:
  - No tests
fromversion: 6.2.0
marketplaces:
- platform
supportedModules:
- "C1"
- "C3"
- "X0"
- "X1"
- "X3"
- "X5"
- "ENT_PLUS"
- xsiam
- agentix
- cloud
- cloud_posture
- cloud_runtime_security
- edr<|MERGE_RESOLUTION|>--- conflicted
+++ resolved
@@ -1812,14 +1812,12 @@
         - contextPath: Core.IssueRecommendations.playbook_suggestions.suggestion_rule_id
           description: The ID of the suggestion rule that generated this recommendation.
           type: String
-<<<<<<< HEAD
         - contextPath: Core.IssueRecommendations.existing_code_block
           description: Original vulnerable code.
           type: String
         - contextPath: Core.IssueRecommendations.suggested_code_block
           description: Automated fix suggestion.
           type: String
-=======
     - arguments:
         - description: List of repository asset IDs to configure scanners for.
           name: repository_ids
@@ -2056,7 +2054,6 @@
             - High
             - Medium
             - Low
->>>>>>> 4f0f66be
   runonce: false
   script: "-"
   subtype: python3
