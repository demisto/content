category: Endpoint
defaultEnabled: true
sectionOrder:
  - Connect
  - Collect
commonfields:
  id: Cortex Core - Platform
  version: -1
configuration:
  - additionalinfo: The timeout of the HTTP requests sent to Cortex API (in seconds).
    defaultvalue: "120"
    display: HTTP Timeout
    name: timeout
    type: 0
    required: false
    section: Connect
description: This integration uses the Cortex API to access all the core services and capabilities of the Cortex platform.
display: Cortex Platform - Core
name: Cortex Core - Platform
script:
  commands:
    - arguments:
        - description: The unique ID of the issue. Accepts a comma-separated list.
          name: issue_id
          isArray: true
        - auto: PREDEFINED
          description: The severity of the issue. Accepts a comma-separated list.
          isArray: true
          name: severity
          predefined:
            - low
            - medium
            - high
            - critical
        - description: "A custom filter. When using this argument, other filter arguments are not relevant. example: \n`{\n                \"OR\": [\n                    {\n                        \"SEARCH_FIELD\": \"actor_process_command_line\",\n                        \"SEARCH_TYPE\": \"EQ\",\n                        \"SEARCH_VALUE\": \"path_to_file\"\n                    }\n                ]\n            }`."
          name: custom_filter
        - auto: PREDEFINED
          description: Account type. Accepts a comma-separated list.
          isArray: true
          name: Identity_type
          predefined:
            - ANONYMOUS
            - APPLICATION
            - COMPUTE
            - FEDERATED_IDENTITY
            - SERVICE
            - SERVICE_ACCOUNT
            - TEMPORARY_CREDENTIALS
            - TOKEN
            - UNKNOWN
            - USER
        - description: A unique identifier per agent. Accepts a comma-separated list.
          isArray: true
          name: agent_id
        - description: The hostname to connect to. In case of a proxy connection, this value will differ from action_remote_ip. Accepts a comma-separated list.
          isArray: true
          name: action_external_hostname
        - description: A string identifying the user rule. Accepts a comma-separated list.
          isArray: true
          name: rule_id
        - description: The name of the user rule. Accepts a comma-separated list.
          isArray: true
          name: rule_name
        - description: The issue name. Accepts a comma-separated list.
          isArray: true
          name: issue_name
        - description: The issue source. Accepts a comma-separated list.
          isArray: true
          name: issue_source
          auto: PREDEFINED
          predefined:
            - XDR Agent
            - XDR Analytics
            - XDR Analytics BIOC
            - PAN NGFW
            - XDR BIOC
            - XDR IOC
            - Threat Intelligence
            - XDR Managed Threat Hunting
            - Correlation
            - Prisma Cloud
            - Prisma Cloud Compute
            - ASM
            - IoT Security
            - Custom Alert
            - Health
            - SaaS Attachments
            - Attack Path
            - Cloud Network Analyzer
            - IaC Scanner
            - CAS Secret Scanner
            - CI/CD Risks
            - CLI Scanner
            - CIEM Scanner
            - API Traffic Monitor
            - API Posture Scanner
            - Agentless Disk Scanner
            - Kubernetes Scanner
            - Compute Policy
            - CSPM Scanner
            - CAS CVE Scanner
            - CAS License Scanner
            - Secrets Scanner
            - SAST Scanner
            - Data Policy
            - Attack Surface Test
            - Package Operational Risk
            - Vulnerability Policy
            - AI Security Posture
        - auto: PREDEFINED

          description: Supports relative or custom time options. If you choose custom, use the start_time and end_time arguments.
          name: time_frame
          predefined:
            - 60 minutes
            - 3 hours
            - 12 hours
            - 24 hours
            - 2 days
            - 7 days
            - 14 days
            - 30 days
            - custom
        - description: The name assigned to the user_id during agent runtime. Accepts a comma-separated list.
          isArray: true
          name: user_name
        - description: The file name of the binary file. Accepts a comma-separated list.
          isArray: true
          name: actor_process_image_name
        - description: SHA256 Causality Graph Object command line. Accepts a comma-separated list.
          isArray: true
          name: causality_actor_process_image_command_line
        - description: Command line used by the process image initiated by the causality actor.
          isArray: true
          name: actor_process_image_command_line
        - description: SHA256 The command line of the process created. Accepts a comma-separated list.
          isArray: true
          name: action_process_image_command_line
        - description: SHA256 hash of the binary file. Accepts a comma-separated list.
          isArray: true
          name: actor_process_image_sha256
        - description: SHA256 hash of the binary file. Accepts a comma-separated list.
          isArray: true
          name: causality_actor_process_image_sha256
        - description: SHA256 of the binary file. Accepts a comma-separated list.
          isArray: true
          name: action_process_image_sha256
        - description: SHA256 of the file related to the event. Accepts a comma-separated list.
          isArray: true
          name: action_file_image_sha256
        - description: The name of the registry. Accepts a comma-separated list.
          isArray: true
          name: action_registry_name
        - description: The key data of the registry. Accepts a comma-separated list.
          isArray: true
          name: action_registry_key_data
        - description: The host IP address. Accepts a comma-separated list.
          isArray: true
          name: host_ip
        - description: The local IP address for the connection. Accepts a comma-separated list.
          isArray: true
          name: action_local_ip
        - description: Remote IP address for the connection. Accepts a comma-separated list.
          isArray: true
          name: action_remote_ip
        - auto: PREDEFINED
          description: Issue action status.
          name: issue_action_status
          predefined:
            - detected
            - detected (allowed the session)
            - detected (download)
            - detected (forward)
            - detected (post detected)
            - detected (prompt allow)
            - detected (raised an alert)
            - detected (reported)
            - detected (on write)
            - detected (scanned)
            - detected (sinkhole)
            - detected (syncookie sent)
            - detected (wildfire upload failure)
            - detected (wildfire upload success)
            - detected (wildfire upload skip)
            - detected (xdr managed threat hunting)
            - prevented (block)
            - prevented (blocked)
            - prevented (block-override)
            - prevented (blocked the url)
            - prevented (blocked the ip)
            - prevented (continue)
            - prevented (denied the session)
            - prevented (dropped all packets)
            - prevented (dropped the session)
            - prevented (dropped the session and sent a tcp reset)
            - prevented (dropped the packet)
            - prevented (override)
            - prevented (override-lockout)
            - prevented (post detected)
            - prevented (prompt block)
            - prevented (random-drop)
            - prevented (silently dropped the session with an icmp unreachable message to the host or application)
            - prevented (terminated the session and sent a tcp reset to both sides of the connection)
            - prevented (terminated the session and sent a tcp reset to the client)
            - prevented (terminated the session and sent a tcp reset to the server)
            - prevented (on write)
        - description: The local port for the connection. Accepts a comma-separated list.
          isArray: true
          name: action_local_port
        - description: The remote port for the connection. Accepts a comma-separated list.
          isArray: true
          name: action_remote_port
        - description: The hostname to connect to. In case of a proxy connection, this value will differ from action_remote_ip. Accepts a comma-separated list.
          isArray: true
          name: dst_action_external_hostname
        - defaultValue: source_insert_ts
          description: The field by which to sort the results.
          name: sort_field
        - auto: PREDEFINED
          description: The order in which to sort the results.
          name: sort_order
          predefined:
            - DESC
            - ASC
        - defaultValue: "0"
          description: The first page number to retrieve issues from.
          name: offset
        - defaultValue: "50"
          description: The last page number to retrieve issues from.
          name: limit
        - description: Relevant when the time_frame argument is set to custom. Supports epoch timestamp and simplified extended ISO format (YYYY-MM-DDThh:mm:ss).
          name: start_time
        - description: Relevant when the time_frame argument is set to custom. Supports epoch timestamp and simplified extended ISO format (YYYY-MM-DDThh:mm:ss).
          name: end_time
        - auto: PREDEFINED
          description: Whether the issue is starred.
          name: starred
          predefined:
            - "true"
            - "false"
        - description: The MITRE attack technique. Accepts a comma-separated list.
          isArray: true
          name: mitre_technique_id_and_name
        - description: The category of the issue. Accepts a comma-separated list.
          isArray: true
          name: issue_category
        - description: The domain of the issue. Accepts a comma-separated list.
          isArray: true
          name: issue_domain
          predefined:
            - Health
            - Hunting
            - IT
            - Posture
            - Security
        - description: The description of the issue. Accepts a comma-separated list.
          isArray: true
          name: issue_description
        - description: The SHA256 hash of the OS actor process image. Accepts a comma-separated list.
          isArray: true
          name: os_actor_process_image_sha256
        - description: The SHA256 hash of the action file macro. Accepts a comma-separated list.
          isArray: true
          name: action_file_macro_sha256
        - description: The status progress. Accepts a comma-separated list.
          isArray: true
          name: status
          predefined:
            - New
            - In Progress
            - Resolved
          auto: PREDEFINED
        - description: Not status progress. Accepts a comma-separated list.
          isArray: true
          name: not_status
          predefined:
            - New
            - In Progress
            - Resolved
          auto: PREDEFINED
        - description: The assets IDs related to the issue. Accepts a comma-separated list.
          isArray: true
          name: asset_ids
        - description: The assignee of the issue. Accepts a comma-separated list.
          isArray: true
          name: assignee
        - description: A comma separated list of outputs to include in the context.
          isArray: true
          name: output_keys
      name: core-get-issues
      description: "Returns a list of issues and their metadata, which you can filter by built-in arguments or use the custom_filter to input a JSON filter object. \nMultiple filter arguments will be concatenated using the AND operator, while arguments that support a comma-separated list of values will use an OR operator between each value."
      outputs:
        - contextPath: Core.Issue.internal_id
          description: The unique ID of the issue.
          type: String
        - contextPath: Core.Issue.source_insert_ts
          description: The detection timestamp.
          type: Number
        - contextPath: Core.Issue.issue_name
          description: The name of the issue.
          type: String
        - contextPath: Core.Issue.severity
          description: The severity of the issue.
          type: String
        - contextPath: Core.Issue.issue_category
          description: The category of the issue.
          type: String
        - contextPath: Core.Issue.issue_action_status
          description: |-
            The issue action status. Possible values.
            DETECTED: detected
            DETECTED_0: detected (allowed the session)
            DOWNLOAD: detected (download)
            DETECTED_19: detected (forward)
            POST_DETECTED: detected (post detected)
            PROMPT_ALLOW: detected (prompt allow)
            DETECTED_4: detected (raised an issue)
            REPORTED: detected (reported)
            REPORTED_TRIGGER_4: detected (on write)
            SCANNED: detected (scanned)
            DETECTED_23: detected (sinkhole)
            DETECTED_18: detected (syncookie sent)
            DETECTED_21: detected (wildfire upload failure)
            DETECTED_20: detected (wildfire upload success)
            DETECTED_22: detected (wildfire upload skip)
            DETECTED_MTH: detected (xdr managed threat hunting)
            BLOCKED_25: prevented (block)
            BLOCKED: prevented (blocked)
            BLOCKED_14: prevented (block-override)
            BLOCKED_5: prevented (blocked the url)
            BLOCKED_6: prevented (blocked the ip)
            BLOCKED_13: prevented (continue)
            BLOCKED_1: prevented (denied the session)
            BLOCKED_8: prevented (dropped all packets)
            BLOCKED_2: prevented (dropped the session)
            BLOCKED_3: prevented (dropped the session and sent a tcp reset)
            BLOCKED_7: prevented (dropped the packet)
            BLOCKED_16: prevented (override)
            BLOCKED_15: prevented (override-lockout)
            BLOCKED_26: prevented (post detected)
            PROMPT_BLOCK: prevented (prompt block)
            BLOCKED_17: prevented (random-drop)
            BLOCKED_24: prevented (silently dropped the session with an icmp unreachable message to the host or application)
            BLOCKED_9: prevented (terminated the session and sent a tcp reset to both sides of the connection)
            BLOCKED_10: prevented (terminated the session and sent a tcp reset to the client)
            BLOCKED_11: prevented (terminated the session and sent a tcp reset to the server)
            BLOCKED_TRIGGER_4: prevented (on write).
          type: String
        - contextPath: Core.Issue.issue_action_status_readable
          description: The issue action status in readable format.
          type: String
        - contextPath: Core.Issue.issue_name
          description: The issue name.
          type: String
        - contextPath: Core.Issue.issue_description
          description: The issue description.
          type: String
        - contextPath: Core.Issue.agent_ip_addresses
          description: The host IP address.
          type: String
        - contextPath: Core.Issue.agent_hostname
          description: The hostname.
          type: String
        - contextPath: Core.Issue.mitre_tactic_id_and_name
          description: The MITRE attack tactic.
          type: String
        - contextPath: Core.Issue.mitre_technique_id_and_name
          description: The MITRE attack technique.
          type: String
        - contextPath: Core.Issue.starred
          description: Whether the issue is starred.
          type: Boolean
    - arguments:
        - description: Asset unique identifier.
          name: asset_id
          required: true
      name: core-get-asset-details
      description: Get asset information.
      outputs:
        - contextPath: Core.CoreAsset
          description: Asset additional information.
        - contextPath: Core.CoreAsset.xdm__asset__provider
          description: The cloud provider or source responsible for the asset.
        - contextPath: Core.CoreAsset.xdm__asset__realm
          description: The realm or logical grouping of the asset.
        - contextPath: Core.CoreAsset.xdm__asset__last_observed
          description: The timestamp when the asset was last observed, in ISO 8601 format.
        - contextPath: Core.CoreAsset.xdm__asset__type__id
          description: The unique identifier for the asset type.
        - contextPath: Core.CoreAsset.xdm__asset__first_observed
          description: The timestamp when the asset was first observed, in ISO 8601 format.
        - contextPath: Core.CoreAsset.asset_hierarchy
          description: The hierarchy or structure representing the asset.
        - contextPath: Core.CoreAsset.xdm__asset__type__category
          description: The asset category type.
        - contextPath: Core.CoreAsset.xdm__cloud__region
          description: The cloud region where the asset resides.
        - contextPath: Core.CoreAsset.xdm__asset__module_unstructured_fields
          description: The unstructured fields or metadata associated with the asset module.
        - contextPath: Core.CoreAsset.xdm__asset__source
          description: The originating source of the asset's information.
        - contextPath: Core.CoreAsset.xdm__asset__id
          description: The source unique identifier for the asset.
        - contextPath: Core.CoreAsset.xdm__asset__type__class
          description: The classification or type class of the asset.
        - contextPath: Core.CoreAsset.xdm__asset__type__name
          description: The specific name of the asset type.
        - contextPath: Core.CoreAsset.xdm__asset__strong_id
          description: The strong or immutable identifier for the asset.
        - contextPath: Core.CoreAsset.xdm__asset__name
          description: The name of the asset.
        - contextPath: Core.CoreAsset.xdm__asset__raw_fields
          description: The raw fields or unprocessed data related to the asset.
        - contextPath: Core.CoreAsset.xdm__asset__normalized_fields
          description: The normalized fields associated with the asset.
        - contextPath: Core.CoreAsset.all_sources
          description: A list of all sources providing information about the asset.
  runonce: false
  script: "-"
  subtype: python3
  type: python
  dockerimage: demisto/google-cloud-storage:1.0.0.4088897
tests:
  - No tests
fromversion: 6.2.0
<<<<<<< HEAD
supportedModules:
  - C1
  - C3
  - X1
  - X3
  - X5
  - ENT_PLUS
  - agentix
marketplaces:
  - platform
=======
marketplaces:
- platform
>>>>>>> 127c6561
<|MERGE_RESOLUTION|>--- conflicted
+++ resolved
@@ -423,18 +423,5 @@
 tests:
   - No tests
 fromversion: 6.2.0
-<<<<<<< HEAD
-supportedModules:
-  - C1
-  - C3
-  - X1
-  - X3
-  - X5
-  - ENT_PLUS
-  - agentix
 marketplaces:
-  - platform
-=======
-marketplaces:
-- platform
->>>>>>> 127c6561
+  - platform