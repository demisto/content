--- conflicted
+++ resolved
@@ -1356,7 +1356,6 @@
           description: The ID of the suggestion rule that generated this recommendation.
           type: String
     - arguments:
-<<<<<<< HEAD
       - description: A comma-separated list of issue IDs to fix (maximum 10 per request).
         name: issue_ids
         required: true
@@ -1378,7 +1377,7 @@
       - contextPath: Core.TriggerPR.triggeredPrs.status
         description: Either "triggered" or "automated_fix_not_available".
         type: String
-=======
+    - arguments:
         - description: List of repository asset IDs to configure scanners for.
           name: repository_ids
           isArray: true
@@ -1440,7 +1439,6 @@
       name: core-enable-scanners
       description: Enable or disable scanners with the specified configuration.
           
->>>>>>> e3efed4b
   runonce: false
   script: "-"
   subtype: python3
