category: Endpoint
defaultEnabled: true
sectionorder:
  - Connect
  - Collect
commonfields:
  id: Cortex Core - Platform
  version: -1
configuration:
  - additionalinfo: The timeout of the HTTP requests sent to Cortex API (in seconds).
    defaultvalue: "120"
    display: HTTP Timeout
    name: timeout
    type: 0
    required: false
    section: Connect
description: This integration uses the Cortex API to access all the core services and capabilities of the Cortex platform.
display: Cortex Platform - Core
name: Cortex Core - Platform
script:
  commands:
    - arguments:
        - description: The unique ID of the asset. Accepts a comma-separated list.
          name: asset_id
          isArray: true
        - description: The name of the asset. Accepts a comma-separated list.
          name: asset_name
          isArray: true
        - description: Business application names. Accepts a comma-separated list.
          name: business_application_names
          isArray: true
        - auto: PREDEFINED
          description: The status coverage. Accepts a comma-separated list.
          isArray: true
          name: status_coverage
          predefined:
            - FULLY SCANNED
            - NOT SCANNED
            - PARTIALLY SCANNED
        - auto: PREDEFINED
          description: Is scanned by vulnerabilities. Accepts a comma-separated list.
          isArray: true
          name: is_scanned_by_vulnerabilities
          predefined:
            - DISABLED
            - ENABLED
            - IRRELEVANT
        - auto: PREDEFINED
          description: Is scanned by code weakness. Accepts a comma-separated list.
          isArray: true
          name: is_scanned_by_code_weakness
          predefined:
            - DISABLED
            - ENABLED
            - IRRELEVANT
        - auto: PREDEFINED
          description: Is scanned by secrets. Accepts a comma-separated list.
          isArray: true
          name: is_scanned_by_secrets
          predefined:
            - DISABLED
            - ENABLED
            - IRRELEVANT
        - auto: PREDEFINED
          description: Is scanned by IaC. Accepts a comma-separated list.
          isArray: true
          name: is_scanned_by_iac
          predefined:
            - DISABLED
            - ENABLED
            - IRRELEVANT
        - auto: PREDEFINED
          description: Is scanned by malware. Accepts a comma-separated list.
          isArray: true
          name: is_scanned_by_malware
          predefined:
            - DISABLED
            - ENABLED
            - IRRELEVANT
        - auto: PREDEFINED
          description: Is scanned by CICD. Accepts a comma-separated list.
          isArray: true
          name: is_scanned_by_cicd
          predefined:
            - DISABLED
            - ENABLED
            - IRRELEVANT
        - auto: PREDEFINED
          description: The last scan status. Accepts a comma-separated list.
          isArray: true
          name: last_scan_status
          predefined:
            - NOT_SCANNED_YET
            - ERROR
            - COMPLETED
        - auto: PREDEFINED
          description: The asset type. Accepts a comma-separated list.
          isArray: true
          name: asset_type
          predefined:
            - CICD PIPELINE
            - CONTAINER IMAGE REPOSITORY
            - REPOSITORY
        - auto: PREDEFINED
          description: The asset provider. Accepts a comma-separated list.
          isArray: true
          name: asset_provider
          predefined:
            - AWS
            - AWS_CODE_BUILD
            - AWS_CODE_COMMIT
            - AZURE
            - AZURE_PIPELINES
            - AZURE_REPOS
            - BITBUCKET
            - CIRCLE_CI
            - DOCKER
            - GCP
            - GITHUB
            - GITHUB_ACTIONS
            - GITLAB
            - GITLAB_CI
            - HCP_TFC_RUN_TASKS
            - JENKINS
            - JFROG_ARTIFACTORY
            - OCI
        - auto: PREDEFINED
          description: The vendor name. Accepts a comma-separated list.
          isArray: true
          name: vendor_name
          predefined:
            - AWS
            - AWS_CODE_BUILD
            - AWS_CODE_COMMIT
            - AZURE
            - AZURE_REPOS
            - BITBUCKET
            - BITBUCKET_DATACENTER
            - CIRCLE_CI
            - DOCKER
            - GCP
            - GITHUB
            - GITHUB_ACTIONS
            - GITHUB_ENTERPRISE
            - GITLAB
            - GITLAB_SELF_MANAGED
            - HCP_TFC_RUN_TASKS
            - HCP_TFE_RUN_TASKS
            - JENKINS
            - JFROG_ARTIFACTORY
            - OCI
        - name: max_values_per_column
          description: "The maximum number of distinct values to return for each column."
          defaultValue: "100"
        - name: columns
          description: A list of fields for which to generate histograms.
          isArray: true
          required: true
          predefined:
            - asset_name
            - business_application_names
            - status_coverage
            - is_scanned_by_vulnerabilities
            - is_scanned_by_code_weakness
            - is_scanned_by_secrets
            - is_scanned_by_iac
            - is_scanned_by_malware
            - is_scanned_by_cicd
            - last_scan_status
            - asset_type
            - asset_provider
            - vendor_name
      name: core-get-asset-coverage-histogram
      description: "Calculates the distribution of values (counts and percentages) for specified categorical fields."
      outputs:
        - contextPath: Core.Coverage.Histogram.column_name
          description: The column over which the histogram is generated.
          type: String

        - contextPath: Core.Coverage.Histogram.data.value
          description: The distinct value.
          type: String

        - contextPath: Core.Coverage.Histogram.data.count
          description: The number of records with this value after filtering.
          type: Number

        - contextPath: Core.Coverage.Histogram.data.percentage
          description: The percentage of filtered records with this value.
          type: Number

        - contextPath: Core.Coverage.Histogram.data.pretty_name
          description: A user-friendly label for the value.
          type: String
    - arguments:
        - description: The unique ID of the asset. Accepts a comma-separated list.
          name: asset_id
          isArray: true
        - description: The name of the asset. Accepts a comma-separated list.
          name: asset_name
          isArray: true
        - description: Business application names. Accepts a comma-separated list.
          name: business_application_names
          isArray: true
        - auto: PREDEFINED
          description: The status coverage. Accepts a comma-separated list.
          isArray: true
          name: status_coverage
          predefined:
            - FULLY SCANNED
            - NOT SCANNED
            - PARTIALLY SCANNED
        - auto: PREDEFINED
          description: Is scanned by vulnerabilities. Accepts a comma-separated list.
          isArray: true
          name: is_scanned_by_vulnerabilities
          predefined:
            - DISABLED
            - ENABLED
            - IRRELEVANT
        - auto: PREDEFINED
          description: Is scanned by code weakness. Accepts a comma-separated list.
          isArray: true
          name: is_scanned_by_code_weakness
          predefined:
            - DISABLED
            - ENABLED
            - IRRELEVANT
        - auto: PREDEFINED
          description: Is scanned by secrets. Accepts a comma-separated list.
          isArray: true
          name: is_scanned_by_secrets
          predefined:
            - DISABLED
            - ENABLED
            - IRRELEVANT
        - auto: PREDEFINED
          description: Is scanned by IaC. Accepts a comma-separated list.
          isArray: true
          name: is_scanned_by_iac
          predefined:
            - DISABLED
            - ENABLED
            - IRRELEVANT
        - auto: PREDEFINED
          description: Is scanned by malware. Accepts a comma-separated list.
          isArray: true
          name: is_scanned_by_malware
          predefined:
            - DISABLED
            - ENABLED
            - IRRELEVANT
        - auto: PREDEFINED
          description: Is scanned by CICD. Accepts a comma-separated list.
          isArray: true
          name: is_scanned_by_cicd
          predefined:
            - DISABLED
            - ENABLED
            - IRRELEVANT
        - auto: PREDEFINED
          description: The last scan status. Accepts a comma-separated list.
          isArray: true
          name: last_scan_status
          predefined:
            - NOT_SCANNED_YET
            - ERROR
            - COMPLETED
        - auto: PREDEFINED
          description: The asset type. Accepts a comma-separated list.
          isArray: true
          name: asset_type
          predefined:
            - CICD PIPELINE
            - CONTAINER IMAGE REPOSITORY
            - REPOSITORY
        - auto: PREDEFINED
          description: The asset provider. Accepts a comma-separated list.
          isArray: true
          name: asset_provider
          predefined:
            - AWS
            - AWS_CODE_BUILD
            - AWS_CODE_COMMIT
            - AZURE
            - AZURE_PIPELINES
            - AZURE_REPOS
            - BITBUCKET
            - CIRCLE_CI
            - DOCKER
            - GCP
            - GITHUB
            - GITHUB_ACTIONS
            - GITLAB
            - GITLAB_CI
            - HCP_TFC_RUN_TASKS
            - JENKINS
            - JFROG_ARTIFACTORY
            - OCI
        - auto: PREDEFINED
          description: The vendor name. Accepts a comma-separated list.
          isArray: true
          name: vendor_name
          predefined:
            - AWS
            - AWS_CODE_BUILD
            - AWS_CODE_COMMIT
            - AZURE
            - AZURE_REPOS
            - BITBUCKET
            - BITBUCKET_DATACENTER
            - CIRCLE_CI
            - DOCKER
            - GCP
            - GITHUB
            - GITHUB_ACTIONS
            - GITHUB_ENTERPRISE
            - GITLAB
            - GITLAB_SELF_MANAGED
            - HCP_TFC_RUN_TASKS
            - HCP_TFE_RUN_TASKS
            - JENKINS
            - JFROG_ARTIFACTORY
            - OCI
        - name: limit
          description: "The maximum number of assets to return."
          defaultValue: "100"
        - name: sort_field
          description: The field by which to sort the results.
          predefined:
            - asset_id
            - asset_name
            - business_application_names
            - status_coverage
            - is_scanned_by_vulnerabilities
            - is_scanned_by_code_weakness
            - is_scanned_by_secrets
            - is_scanned_by_iac
            - is_scanned_by_malware
            - is_scanned_by_cicd
            - last_scan_status
            - asset_type
            - asset_provider
            - vendor_name
        - auto: PREDEFINED
          description: The order in which to sort the results.
          name: sort_order
          predefined:
            - DESC
            - ASC
      name: core-get-asset-coverage
      description: "Retrieves a list of assets (e.g., Repositories, CI/CD Pipelines, Container Image Repositories) along with their scan coverage status."
      outputs:
        - contextPath: Core.Coverage.Asset.asset_id
          description: The unique ID of the asset. Each asset is assigned a unique identifier in the system.
          type: String

        - contextPath: Core.Coverage.Asset.asset_name
          description: The name of the asset. Typically corresponds to the repository, container image, or pipeline name.
          type: String

        - contextPath: Core.Coverage.Asset.asset_provider
          description:
            "The vendor or source platform of the asset. Indicates where the asset originates from. Possible values: AWS, AWS_CODE_BUILD, AWS_CODE_COMMIT, AZURE, AZURE_REPOS, BITBUCKET, BITBUCKET_DATACENTER, CIRCLE_CI, DOCKER, GCP, GITHUB, GITHUB_ACTIONS, GITHUB_ENTERPRISE, GITLAB, GITLAB_SELF_MANAGED, HCP_TFC_RUN_TASKS, HCP_TFE_RUN_TASKS, JENKINS, JFROG_ARTIFACTORY, OCI."
          type: String

        - contextPath: Core.Coverage.Asset.asset_type
          description:
            "The type or category of the asset. Determines the nature of the resource being scanned. Possible values: CICD PIPELINE, CONTAINER IMAGE REPOSITORY, REPOSITORY."
          type: String

        - contextPath: Core.Coverage.Asset.business_application_names
          description: A list of business applications associated with the asset. These applications help map the asset to business context or ownership.
          type: Array

        - contextPath: Core.Coverage.Asset.is_scanned_by_cicd
          description:
            "Indicates whether the asset is scanned within CI/CD pipelines. Possible values: ENABLED, DISABLED, IRRELEVANT."
          type: String

        - contextPath: Core.Coverage.Asset.is_scanned_by_code_weakness
          description:
            "Indicates whether code weakness scanning is performed on the asset. Possible values: ENABLED, DISABLED, IRRELEVANT."
          type: String

        - contextPath: Core.Coverage.Asset.is_scanned_by_iac
          description:
            "Indicates whether infrastructure-as-code (IaC) scanning is enabled for the asset. Possible values: ENABLED, DISABLED, IRRELEVANT."
          type: String

        - contextPath: Core.Coverage.Asset.is_scanned_by_malware
          description:
            "Indicates whether malware scanning is enabled for the asset. Possible values: ENABLED, DISABLED, IRRELEVANT."
          type: String

        - contextPath: Core.Coverage.Asset.is_scanned_by_secrets
          description:
            "Indicates whether the asset is scanned for hardcoded secrets or credentials. Possible values: ENABLED, DISABLED, IRRELEVANT."
          type: String

        - contextPath: Core.Coverage.Asset.is_scanned_by_semgrep
          description:
            "Boolean flag indicating whether the asset is analyzed using Semgrep for code issues or misconfigurations. Possible values: true, false."
          type: Boolean

        - contextPath: Core.Coverage.Asset.is_scanned_by_sonarqube
          description:
            "Boolean flag indicating whether the asset is analyzed using SonarQube for code quality and security issues. Possible values: true, false."
          type: Boolean

        - contextPath: Core.Coverage.Asset.is_scanned_by_veracode
          description:
            "Boolean flag indicating whether the asset is scanned using Veracode for security vulnerabilities. Possible values: true, false."
          type: Boolean

        - contextPath: Core.Coverage.Asset.is_scanned_by_vulnerabilities
          description:
            "Indicates whether vulnerability scanning is enabled for the asset. Possible values: ENABLED, DISABLED, IRRELEVANT."
          type: String

        - contextPath: Core.Coverage.Asset.last_scan_status
          description:
            "The status of the most recent scan performed on the asset. Possible values: NOT_SCANNED_YET, ERROR, COMPLETED."
          type: String

        - contextPath: Core.Coverage.Asset.scanners_data
          description: An array containing detailed information from the scanners that evaluated the asset, including scan results, timestamps, and metadata.
          type: Array

        - contextPath: Core.Coverage.Asset.status_coverage
          description:
            "The overall scan coverage of the asset. Possible values: FULLY SCANNED, PARTIALLY SCANNED, NOT SCANNED."
          type: String

        - contextPath: Core.Coverage.Asset.unified_provider
          description:
            "The unified provider name associated with the asset. Standardized across different vendor integrations. Possible values: AWS, AWS_CODE_BUILD, AWS_CODE_COMMIT, AZURE, AZURE_PIPELINES, AZURE_REPOS, BITBUCKET, CIRCLE_CI, DOCKER, GCP, GITHUB, GITHUB_ACTIONS, GITLAB, GITLAB_CI, HCP_TFC_RUN_TASKS, JENKINS, JFROG_ARTIFACTORY, OCI."
          type: String
    - arguments:
        - description: The unique ID of the issue. Accepts a comma-separated list.
          name: issue_id
          isArray: true
        - auto: PREDEFINED
          description: The severity of the issue. Accepts a comma-separated list.
          isArray: true
          name: severity
          predefined:
            - low
            - medium
            - high
            - critical
        - description: "A custom filter. When using this argument, other filter arguments are not relevant. example: \n`{\n                \"OR\": [\n                    {\n                        \"SEARCH_FIELD\": \"actor_process_command_line\",\n                        \"SEARCH_TYPE\": \"EQ\",\n                        \"SEARCH_VALUE\": \"path_to_file\"\n                    }\n                ]\n            }`."
          name: custom_filter
        - auto: PREDEFINED
          description: Account type. Accepts a comma-separated list.
          isArray: true
          name: Identity_type
          predefined:
            - ANONYMOUS
            - APPLICATION
            - COMPUTE
            - FEDERATED_IDENTITY
            - SERVICE
            - SERVICE_ACCOUNT
            - TEMPORARY_CREDENTIALS
            - TOKEN
            - UNKNOWN
            - USER
        - description: A unique identifier per agent. Accepts a comma-separated list.
          isArray: true
          name: agent_id
        - description: The hostname to connect to. In case of a proxy connection, this value will differ from action_remote_ip. Accepts a comma-separated list.
          isArray: true
          name: action_external_hostname
        - description: A string identifying the user rule. Accepts a comma-separated list.
          isArray: true
          name: rule_id
        - description: The name of the user rule. Accepts a comma-separated list.
          isArray: true
          name: rule_name
        - description: The issue name. Accepts a comma-separated list.
          isArray: true
          name: issue_name
        - description: The issue source. Accepts a comma-separated list.
          isArray: true
          name: issue_source
          auto: PREDEFINED
          predefined:
            - XDR Agent
            - XDR Analytics
            - XDR Analytics BIOC
            - PAN NGFW
            - XDR BIOC
            - XDR IOC
            - Threat Intelligence
            - XDR Managed Threat Hunting
            - Correlation
            - Prisma Cloud
            - Prisma Cloud Compute
            - ASM
            - IoT Security
            - Custom Alert
            - Health
            - SaaS Attachments
            - Attack Path
            - Cloud Network Analyzer
            - IaC Scanner
            - CAS Secret Scanner
            - CI/CD Risks
            - CLI Scanner
            - CIEM Scanner
            - API Traffic Monitor
            - API Posture Scanner
            - Agentless Disk Scanner
            - Kubernetes Scanner
            - Compute Policy
            - CSPM Scanner
            - CAS CVE Scanner
            - CAS License Scanner
            - Secrets Scanner
            - SAST Scanner
            - Data Policy
            - Attack Surface Test
            - Package Operational Risk
            - Vulnerability Policy
            - AI Security Posture
        - auto: PREDEFINED
          description: Supports relative or custom time options. If you choose custom, use the start_time and end_time arguments.
          name: time_frame
          predefined:
            - 60 minutes
            - 3 hours
            - 12 hours
            - 24 hours
            - 2 days
            - 7 days
            - 14 days
            - 30 days
            - custom
        - description: The name assigned to the user_id during agent runtime. Accepts a comma-separated list.
          isArray: true
          name: user_name
        - description: The file name of the binary file. Accepts a comma-separated list.
          isArray: true
          name: actor_process_image_name
        - description: SHA256 Causality Graph Object command line. Accepts a comma-separated list.
          isArray: true
          name: causality_actor_process_image_command_line
        - description: Command line used by the process image initiated by the causality actor.
          isArray: true
          name: actor_process_image_command_line
        - description: SHA256 The command line of the process created. Accepts a comma-separated list.
          isArray: true
          name: action_process_image_command_line
        - description: SHA256 hash of the binary file. Accepts a comma-separated list.
          isArray: true
          name: actor_process_image_sha256
        - description: SHA256 hash of the binary file. Accepts a comma-separated list.
          isArray: true
          name: causality_actor_process_image_sha256
        - description: SHA256 of the binary file. Accepts a comma-separated list.
          isArray: true
          name: action_process_image_sha256
        - description: SHA256 of the file related to the event. Accepts a comma-separated list.
          isArray: true
          name: action_file_image_sha256
        - description: The name of the registry. Accepts a comma-separated list.
          isArray: true
          name: action_registry_name
        - description: The key data of the registry. Accepts a comma-separated list.
          isArray: true
          name: action_registry_key_data
        - description: The host IP address. Accepts a comma-separated list.
          isArray: true
          name: host_ip
        - description: The local IP address for the connection. Accepts a comma-separated list.
          isArray: true
          name: action_local_ip
        - description: Remote IP address for the connection. Accepts a comma-separated list.
          isArray: true
          name: action_remote_ip
        - auto: PREDEFINED
          description: Issue action status.
          name: issue_action_status
          predefined:
            - detected
            - detected (allowed the session)
            - detected (download)
            - detected (forward)
            - detected (post detected)
            - detected (prompt allow)
            - detected (raised an alert)
            - detected (reported)
            - detected (on write)
            - detected (scanned)
            - detected (sinkhole)
            - detected (syncookie sent)
            - detected (wildfire upload failure)
            - detected (wildfire upload success)
            - detected (wildfire upload skip)
            - detected (xdr managed threat hunting)
            - prevented (block)
            - prevented (blocked)
            - prevented (block-override)
            - prevented (blocked the url)
            - prevented (blocked the ip)
            - prevented (continue)
            - prevented (denied the session)
            - prevented (dropped all packets)
            - prevented (dropped the session)
            - prevented (dropped the session and sent a tcp reset)
            - prevented (dropped the packet)
            - prevented (override)
            - prevented (override-lockout)
            - prevented (post detected)
            - prevented (prompt block)
            - prevented (random-drop)
            - prevented (silently dropped the session with an icmp unreachable message to the host or application)
            - prevented (terminated the session and sent a tcp reset to both sides of the connection)
            - prevented (terminated the session and sent a tcp reset to the client)
            - prevented (terminated the session and sent a tcp reset to the server)
            - prevented (on write)
        - description: The local port for the connection. Accepts a comma-separated list.
          isArray: true
          name: action_local_port
        - description: The remote port for the connection. Accepts a comma-separated list.
          isArray: true
          name: action_remote_port
        - description: The hostname to connect to. In case of a proxy connection, this value will differ from action_remote_ip. Accepts a comma-separated list.
          isArray: true
          name: dst_action_external_hostname
        - defaultValue: source_insert_ts
          description: The field by which to sort the results.
          name: sort_field
        - auto: PREDEFINED
          description: The order in which to sort the results.
          name: sort_order
          predefined:
            - DESC
            - ASC
        - defaultValue: "0"
          description: The first page number to retrieve issues from.
          name: offset
        - defaultValue: "50"
          description: The last page number to retrieve issues from.
          name: limit
        - description: Relevant when the time_frame argument is set to custom. Supports epoch timestamp and simplified extended ISO format (YYYY-MM-DDThh:mm:ss).
          name: start_time
        - description: Relevant when the time_frame argument is set to custom. Supports epoch timestamp and simplified extended ISO format (YYYY-MM-DDThh:mm:ss).
          name: end_time
        - auto: PREDEFINED
          description: Whether the issue is starred.
          name: starred
          predefined:
            - "true"
            - "false"
        - description: The MITRE attack technique. Accepts a comma-separated list.
          isArray: true
          name: mitre_technique_id_and_name
        - description: The category of the issue. Accepts a comma-separated list.
          isArray: true
          name: issue_category
        - description: The domain of the issue. Accepts a comma-separated list.
          isArray: true
          name: issue_domain
          predefined:
            - Health
            - Hunting
            - IT
            - Posture
            - Security
        - description: The description of the issue. Accepts a comma-separated list.
          isArray: true
          name: issue_description
        - description: The SHA256 hash of the OS actor process image. Accepts a comma-separated list.
          isArray: true
          name: os_actor_process_image_sha256
        - description: The SHA256 hash of the action file macro. Accepts a comma-separated list.
          isArray: true
          name: action_file_macro_sha256
        - description: The status progress. Accepts a comma-separated list.
          isArray: true
          name: status
          predefined:
            - New
            - In Progress
            - Resolved
          auto: PREDEFINED
        - description: Not status progress. Accepts a comma-separated list.
          isArray: true
          name: not_status
          predefined:
            - New
            - In Progress
            - Resolved
          auto: PREDEFINED
        - description: The assets IDs related to the issue. Accepts a comma-separated list.
          isArray: true
          name: asset_ids
        - description: |
            The assignee of the issue. Accepts a comma-separated list.
            Use "unassigned" for unassigned issues or "assigned" for all assigned issues.
          isArray: true
          name: assignee
        - description: A comma separated list of outputs to include in the context.
          isArray: true
          name: output_keys
      name: core-get-issues
      description: "Returns a list of issues and their metadata, which you can filter by built-in arguments or use the custom_filter to input a JSON filter object. \nMultiple filter arguments will be concatenated using the AND operator, while arguments that support a comma-separated list of values will use an OR operator between each value."
      outputs:
        - contextPath: Core.Issue.internal_id
          description: The unique ID of the issue.
          type: String
        - contextPath: Core.Issue.source_insert_ts
          description: The detection timestamp.
          type: Number
        - contextPath: Core.Issue.issue_name
          description: The name of the issue.
          type: String
        - contextPath: Core.Issue.severity
          description: The severity of the issue.
          type: String
        - contextPath: Core.Issue.issue_category
          description: The category of the issue.
          type: String
        - contextPath: Core.Issue.issue_action_status
          description: The issue action status.
          type: String
        - contextPath: Core.Issue.issue_action_status_readable
          description: The issue action status in readable format.
          type: String
        - contextPath: Core.Issue.issue_description
          description: The issue description.
          type: String
        - contextPath: Core.Issue.agent_ip_addresses
          description: The host IP address.
          type: String
        - contextPath: Core.Issue.agent_hostname
          description: The hostname.
          type: String
        - contextPath: Core.Issue.mitre_tactic_id_and_name
          description: The MITRE attack tactic.
          type: String
        - contextPath: Core.Issue.mitre_technique_id_and_name
          description: The MITRE attack technique.
          type: String
        - contextPath: Core.Issue.starred
          description: Whether the issue is starred.
          type: Boolean
    - arguments:
        - description: Asset unique identifier.
          name: asset_id
          required: true
      name: core-get-asset-details
      description: Get asset information.
      outputs:
        - contextPath: Core.CoreAsset
          description: Asset additional information.
        - contextPath: Core.CoreAsset.xdm__asset__provider
          description: The cloud provider or source responsible for the asset.
        - contextPath: Core.CoreAsset.xdm__asset__realm
          description: The realm or logical grouping of the asset.
        - contextPath: Core.CoreAsset.xdm__asset__last_observed
          description: The timestamp when the asset was last observed, in ISO 8601 format.
        - contextPath: Core.CoreAsset.xdm__asset__type__id
          description: The unique identifier for the asset type.
        - contextPath: Core.CoreAsset.xdm__asset__first_observed
          description: The timestamp when the asset was first observed, in ISO 8601 format.
        - contextPath: Core.CoreAsset.asset_hierarchy
          description: The hierarchy or structure representing the asset.
        - contextPath: Core.CoreAsset.xdm__asset__type__category
          description: The asset category type.
        - contextPath: Core.CoreAsset.xdm__asset__cloud__region
          description: The cloud region where the asset resides.
        - contextPath: Core.CoreAsset.xdm__asset__module_unstructured_fields
          description: The unstructured fields or metadata associated with the asset module.
        - contextPath: Core.CoreAsset.xdm__asset__source
          description: The originating source of the asset's information.
        - contextPath: Core.CoreAsset.xdm__asset__id
          description: The source unique identifier for the asset.
        - contextPath: Core.CoreAsset.xdm__asset__type__class
          description: The classification or type class of the asset.
        - contextPath: Core.CoreAsset.xdm__asset__type__name
          description: The specific name of the asset type.
        - contextPath: Core.CoreAsset.xdm__asset__strong_id
          description: The strong or immutable identifier for the asset.
        - contextPath: Core.CoreAsset.xdm__asset__name
          description: The name of the asset.
        - contextPath: Core.CoreAsset.xdm__asset__raw_fields
          description: The raw fields or unprocessed data related to the asset.
        - contextPath: Core.CoreAsset.xdm__asset__normalized_fields
          description: The normalized fields associated with the asset.
        - contextPath: Core.CoreAsset.all_sources
          description: A list of all sources providing information about the asset.
    - arguments:
      - description: A comma separated list of case IDs.
        isArray: true
        name: case_id
        required: true
      - defaultValue: '1000'
        description: Maximum number of issues to return per case. The maximum is 1000.
        name: issues_limit
      name: core-get-case-extra-data
      description: Get extra data fields of a specific case, including issues and key artifacts.
      outputs:
        - contextPath: Core.CaseExtraData.case.case_id
          description: The unique identifier for the case.
          type: String
        - contextPath: Core.CaseExtraData.case.case_name
          description: The name assigned to the case.
          type: String
        - contextPath: Core.CaseExtraData.case.creation_time
          description: The timestamp (in epoch format) when the case was created.
          type: Number
        - contextPath: Core.CaseExtraData.case.modification_time
          description: The timestamp (in epoch format) when the case was last modified.
          type: Number
        - contextPath: Core.CaseExtraData.case.detection_time
          description: The timestamp when the activity related to the case was first detected.
          type: String
        - contextPath: Core.CaseExtraData.case.status
          description: The current status of the case (e.g., 'new', 'under_investigation', 'closed').
          type: String
        - contextPath: Core.CaseExtraData.case.severity
          description: The severity level of the case (e.g., 'low', 'medium', 'high', 'critical').
          type: String
        - contextPath: Core.CaseExtraData.case.description
          description: A detailed textual description of the case.
          type: String
        - contextPath: Core.CaseExtraData.case.assigned_user_mail
          description: The email address of the user assigned to the case.
          type: String
        - contextPath: Core.CaseExtraData.case.assigned_user_pretty_name
          description: The display name of the user assigned to the case.
          type: String
        - contextPath: Core.CaseExtraData.case.issue_count
          description: The total number of issues associated with the case.
          type: Number
        - contextPath: Core.CaseExtraData.case.low_severity_issue_count
          description: The total number of low-severity issues within the case.
          type: Number
        - contextPath: Core.CaseExtraData.case.med_severity_issue_count
          description: The total number of medium-severity issues within the case.
          type: Number
        - contextPath: Core.CaseExtraData.case.high_severity_issue_count
          description: The total number of high-severity issues within the case.
          type: Number
        - contextPath: Core.CaseExtraData.case.critical_severity_issue_count
          description: The total number of critical-severity issues within the case.
          type: Number
        - contextPath: Core.CaseExtraData.case.user_count
          description: The number of unique users involved in the case.
          type: Number
        - contextPath: Core.CaseExtraData.case.host_count
          description: The number of unique hosts involved in the case.
          type: Number
        - contextPath: Core.CaseExtraData.case.notes
          description: A collection of notes or comments added to the case by analysts.
          type: Array
        - contextPath: Core.CaseExtraData.case.resolve_comment
          description: The comment entered by a user when resolving the case.
          type: String
        - contextPath: Core.CaseExtraData.case.manual_severity
          description: The severity level manually set by a user, which may override the calculated severity for the case.
          type: String
        - contextPath: Core.CaseExtraData.case.manual_description
          description: A description of the case that was manually entered by a user.
          type: String
        - contextPath: Core.CaseExtraData.case.xdr_url
          description: The direct URL to view the case in the Cortex XDR platform.
          type: String
        - contextPath: Core.CaseExtraData.case.starred
          description: A flag indicating whether the case has been starred or marked as a favorite.
          type: Boolean
        - contextPath: Core.CaseExtraData.case.hosts
          description: A comma-separated list of hostnames involved in the case.
          type: Array
        - contextPath: Core.CaseExtraData.case.case_sources
          description: The products or sources that contributed issues to this case (e.g., 'XDR Agent', 'Firewall').
          type: String
        - contextPath: Core.CaseExtraData.case.rule_based_score
          description: The case's risk score as calculated by automated detection rules.
          type: Number
        - contextPath: Core.CaseExtraData.case.manual_score
          description: A risk score manually assigned to the case by a user.
          type: Number
        - contextPath: Core.CaseExtraData.case.wildfire_hits
          description: The number of times a file associated with this case was identified as malicious by WildFire.
          type: Number
        - contextPath: Core.CaseExtraData.case.issues_grouping_status
          description: The current status of the issue grouping or clustering process for this case.
          type: String
        - contextPath: Core.CaseExtraData.case.mitre_techniques_ids_and_names
          description: A list of MITRE ATT&CK technique IDs and names observed in the case.
          type: String
        - contextPath: Core.CaseExtraData.case.mitre_tactics_ids_and_names
          description: A list of MITRE ATT&CK tactic IDs and names observed in the case.
          type: String
        - contextPath: Core.CaseExtraData.case.issue_categories
          description: A comma-separated list of categories for the issues included in the case.
          type: String
        - contextPath: Core.CaseExtraData.issues.total_count
          description: The total number of individual issues that are part of the case.
          type: Number
        - contextPath: Core.CaseExtraData.issues.data.external_id
          description: The unique external identifier for an individual issue.
          type: String
        - contextPath: Core.CaseExtraData.issues.data.severity
          description: The severity of the individual issue.
          type: String
        - contextPath: Core.CaseExtraData.issues.data.matching_status
          description: The correlation status for the issue.
          type: String
        - contextPath: Core.CaseExtraData.issues.data.end_match_attempt_ts
          description: The timestamp of the last attempt to match the issue with others.
          type: Date
        - contextPath: Core.CaseExtraData.issues.data.local_insert_ts
          description: The timestamp when the issue was first recorded in the system.
          type: Date
        - contextPath: Core.CaseExtraData.issues.data.bioc_indicator
          description: The specific Behavioral Indicator of Compromise (BIOC) that triggered the issue.
          type: String
        - contextPath: Core.CaseExtraData.issues.data.matching_service_rule_id
          description: The ID of the matching service rule that identified the issue.
          type: String
        - contextPath: Core.CaseExtraData.issues.data.attempt_counter
          description: The number of times a matching attempt has been made for this issue.
          type: Number
        - contextPath: Core.CaseExtraData.issues.data.bioc_category_enum_key
          description: The key representing the category of the Behavioral Indicator of Compromise (BIOC).
          type: String
        - contextPath: Core.CaseExtraData.issues.data.case_id
          description: The ID of the case to which this issue belongs.
          type: Number
        - contextPath: Core.CaseExtraData.issues.data.is_whitelisted
          description: A flag indicating whether this issue has been whitelisted or suppressed.
          type: Boolean
        - contextPath: Core.CaseExtraData.issues.data.starred
          description: A flag indicating whether this individual issue has been starred.
          type: Boolean
        - contextPath: Core.CaseExtraData.issues.data.deduplicate_tokens
          description: Tokens used to identify and deduplicate similar issues.
          type: String
        - contextPath: Core.CaseExtraData.issues.data.filter_rule_id
          description: The ID of any filter rule that was applied to this issue.
          type: String
        - contextPath: Core.CaseExtraData.issues.data.mitre_technique_id_and_name
          description: The specific MITRE ATT&CK technique ID and name associated with the issue.
          type: String
        - contextPath: Core.CaseExtraData.issues.data.mitre_tactic_id_and_name
          description: The specific MITRE ATT&CK tactic ID and name associated with the issue.
          type: String
        - contextPath: Core.CaseExtraData.issues.data.agent_version
          description: The version of the agent installed on the endpoint related to the issue.
          type: String
        - contextPath: Core.CaseExtraData.issues.data.agent_device_domain
          description: The domain of the endpoint device.
          type: String
        - contextPath: Core.CaseExtraData.issues.data.agent_fqdn
          description: The fully qualified domain name (FQDN) of the agent's host.
          type: String
        - contextPath: Core.CaseExtraData.issues.data.agent_os_type
          description: The operating system type of the endpoint (e.g., 'Windows', 'Linux').
          type: String
        - contextPath: Core.CaseExtraData.issues.data.agent_os_sub_type
          description: The specific version or distribution of the agent's operating system.
          type: String
        - contextPath: Core.CaseExtraData.issues.data.agent_data_collection_status
          description: The status of the agent's data collection process.
          type: String
        - contextPath: Core.CaseExtraData.issues.data.mac
          description: The primary MAC address of the endpoint.
          type: String
        - contextPath: Core.CaseExtraData.issues.data.mac_addresses
          description: A list of all MAC addresses associated with the endpoint.
          type: Array
        - contextPath: Core.CaseExtraData.issues.data.agent_is_vdi
          description: A flag indicating whether the agent is installed on a Virtual Desktop Infrastructure (VDI) instance.
          type: Boolean
        - contextPath: Core.CaseExtraData.issues.data.agent_install_type
          description: The installation type of the agent.
          type: String
        - contextPath: Core.CaseExtraData.issues.data.agent_host_boot_time
          description: The last boot time of the host where the agent is installed.
          type: Date
        - contextPath: Core.CaseExtraData.issues.data.event_sub_type
          description: A more specific classification of the event type.
          type: String
        - contextPath: Core.CaseExtraData.issues.data.module_id
          description: The identifier of the agent module that generated the event.
          type: String
        - contextPath: Core.CaseExtraData.issues.data.association_strength
          description: A score indicating the strength of the event's association to the case.
          type: Number
        - contextPath: Core.CaseExtraData.issues.data.dst_association_strength
          description: The association strength related to the destination entity in the event.
          type: Number
        - contextPath: Core.CaseExtraData.issues.data.story_id
          description: An identifier that groups a sequence of related events into a "story".
          type: String
        - contextPath: Core.CaseExtraData.issues.data.event_id
          description: The unique identifier for the event.
          type: String
        - contextPath: Core.CaseExtraData.issues.data.event_type
          description: The primary type of the event (e.g., 'Process Execution', 'Network Connection').
          type: String
        - contextPath: Core.CaseExtraData.issues.data.events_length
          description: The number of raw events that were aggregated to create this issue.
          type: Number
        - contextPath: Core.CaseExtraData.issues.data.event_timestamp
          description: The timestamp when the original event occurred.
          type: Date
        - contextPath: Core.CaseExtraData.issues.data.actor_process_instance_id
          description: The unique instance ID of the primary actor process.
          type: String
        - contextPath: Core.CaseExtraData.issues.data.actor_process_image_path
          description: The full file path of the actor process's executable.
          type: String
        - contextPath: Core.CaseExtraData.issues.data.actor_process_image_name
          description: The filename of the actor process's executable.
          type: String
        - contextPath: Core.CaseExtraData.issues.data.actor_process_command_line
          description: The command line used to launch the actor process.
          type: String
        - contextPath: Core.CaseExtraData.issues.data.actor_process_signature_status
          description: The digital signature status of the actor process executable (e.g., 'Signed', 'Unsigned').
          type: String
        - contextPath: Core.CaseExtraData.issues.data.actor_process_signature_vendor
          description: The vendor name from the digital signature of the actor process.
          type: String
        - contextPath: Core.CaseExtraData.issues.data.actor_process_image_sha256
          description: The SHA256 hash of the actor process executable.
          type: String
        - contextPath: Core.CaseExtraData.issues.data.actor_process_image_md5
          description: The MD5 hash of the actor process executable.
          type: String
        - contextPath: Core.CaseExtraData.issues.data.actor_process_causality_id
          description: The causality ID of the actor process, which links it to its parent process.
          type: String
        - contextPath: Core.CaseExtraData.issues.data.actor_causality_id
          description: The causality ID of the primary actor in the event.
          type: String
        - contextPath: Core.CaseExtraData.issues.data.actor_process_os_pid
          description: The operating system's Process ID (PID) of the actor process.
          type: String
        - contextPath: Core.CaseExtraData.issues.data.actor_thread_thread_id
          description: The ID of the specific thread within the actor process that initiated the action.
          type: String
        - contextPath: Core.CaseExtraData.issues.data.causality_actor_process_image_name
          description: The image name of the process that initiated the actor process (the grandparent).
          type: String
        - contextPath: Core.CaseExtraData.issues.data.causality_actor_process_command_line
          description: The command line of the causality actor process.
          type: String
        - contextPath: Core.CaseExtraData.issues.data.causality_actor_process_image_path
          description: The file path of the causality actor process's executable.
          type: String
        - contextPath: Core.CaseExtraData.issues.data.causality_actor_process_signature_vendor
          description: The signature vendor of the causality actor process.
          type: String
        - contextPath: Core.CaseExtraData.issues.data.causality_actor_process_signature_status
          description: The signature status of the causality actor process.
          type: String
        - contextPath: Core.CaseExtraData.issues.data.causality_actor_causality_id
          description: The causality ID of the causality actor process.
          type: String
        - contextPath: Core.CaseExtraData.issues.data.causality_actor_process_execution_time
          description: The execution timestamp of the causality actor process.
          type: Date
        - contextPath: Core.CaseExtraData.issues.data.causality_actor_process_image_md5
          description: The MD5 hash of the causality actor process's executable.
          type: String
        - contextPath: Core.CaseExtraData.issues.data.causality_actor_process_image_sha256
          description: The SHA256 hash of the causality actor process's executable.
          type: String
        - contextPath: Core.CaseExtraData.issues.data.action_file_path
          description: The file path of the file that was the target of an action.
          type: String
        - contextPath: Core.CaseExtraData.issues.data.action_file_name
          description: The name of the file that was the target of an action.
          type: String
        - contextPath: Core.CaseExtraData.issues.data.action_file_md5
          description: The MD5 hash of the file that was the target of an action.
          type: String
        - contextPath: Core.CaseExtraData.issues.data.action_file_sha256
          description: The SHA256 hash of the file that was the target of an action.
          type: String
        - contextPath: Core.CaseExtraData.issues.data.action_file_macro_sha256
          description: The SHA256 hash of a macro embedded within the target file.
          type: String
        - contextPath: Core.CaseExtraData.issues.data.action_registry_data
          description: The data written to or read from a registry value during the action.
          type: String
        - contextPath: Core.CaseExtraData.issues.data.action_registry_key_name
          description: The name of the registry key involved in the action.
          type: String
        - contextPath: Core.CaseExtraData.issues.data.action_registry_value_name
          description: The name of the registry value involved in the action.
          type: String
        - contextPath: Core.CaseExtraData.issues.data.action_registry_full_key
          description: The full path of the registry key involved in the action.
          type: String
        - contextPath: Core.CaseExtraData.issues.data.action_local_ip
          description: The local IP address involved in a network action.
          type: String
        - contextPath: Core.CaseExtraData.issues.data.action_local_port
          description: The local port number involved in a network action.
          type: String
        - contextPath: Core.CaseExtraData.issues.data.action_remote_ip
          description: The remote IP address involved in a network action.
          type: String
        - contextPath: Core.CaseExtraData.issues.data.action_remote_port
          description: The remote port number involved in a network action.
          type: String
        - contextPath: Core.CaseExtraData.issues.data.action_external_hostname
          description: The external hostname or domain associated with the network action.
          type: String
        - contextPath: Core.CaseExtraData.issues.data.action_country
          description: The country associated with the remote IP address in the network action.
          type: String
        - contextPath: Core.CaseExtraData.issues.data.action_process_instance_id
          description: The instance ID of the process that was the target of an action.
          type: String
        - contextPath: Core.CaseExtraData.issues.data.action_process_causality_id
          description: The causality ID of the target process.
          type: String
        - contextPath: Core.CaseExtraData.issues.data.action_process_image_name
          description: The executable name of the target process.
          type: String
        - contextPath: Core.CaseExtraData.issues.data.action_process_image_sha256
          description: The SHA256 hash of the target process's executable.
          type: String
        - contextPath: Core.CaseExtraData.issues.data.action_process_image_command_line
          description: The command line of the target process.
          type: String
        - contextPath: Core.CaseExtraData.issues.data.action_process_signature_status
          description: The signature status of the target process.
          type: String
        - contextPath: Core.CaseExtraData.issues.data.action_process_signature_vendor
          description: The signature vendor of the target process.
          type: String
        - contextPath: Core.CaseExtraData.issues.data.os_actor_effective_username
          description: The effective username of the OS-level actor responsible for the event.
          type: String
        - contextPath: Core.CaseExtraData.issues.data.os_actor_process_instance_id
          description: The instance ID of the OS actor process.
          type: String
        - contextPath: Core.CaseExtraData.issues.data.os_actor_process_image_path
          description: The file path of the OS actor process's executable.
          type: String
        - contextPath: Core.CaseExtraData.issues.data.os_actor_process_image_name
          description: The image name of the OS actor process.
          type: String
        - contextPath: Core.CaseExtraData.issues.data.os_actor_process_command_line
          description: The command line of the OS actor process.
          type: String
        - contextPath: Core.CaseExtraData.issues.data.os_actor_process_signature_status
          description: The signature status of the OS actor process.
          type: String
        - contextPath: Core.CaseExtraData.issues.data.os_actor_process_signature_vendor
          description: The signature vendor of the OS actor process.
          type: String
        - contextPath: Core.CaseExtraData.issues.data.os_actor_process_image_sha256
          description: The SHA256 hash of the OS actor process's executable.
          type: String
        - contextPath: Core.CaseExtraData.issues.data.os_actor_process_causality_id
          description: The causality ID of the OS actor process.
          type: String
        - contextPath: Core.CaseExtraData.issues.data.os_actor_causality_id
          description: The causality ID of the OS actor.
          type: String
        - contextPath: Core.CaseExtraData.issues.data.os_actor_process_os_pid
          description: The operating system PID of the OS actor process.
          type: String
        - contextPath: Core.CaseExtraData.issues.data.os_actor_thread_thread_id
          description: The thread ID of the OS actor.
          type: String
        - contextPath: Core.CaseExtraData.issues.data.fw_app_id
          description: The firewall application ID for the traffic.
          type: String
        - contextPath: Core.CaseExtraData.issues.data.fw_interface_from
          description: The firewall interface from which the traffic originated.
          type: String
        - contextPath: Core.CaseExtraData.issues.data.fw_interface_to
          description: The firewall interface to which the traffic was destined.
          type: String
        - contextPath: Core.CaseExtraData.issues.data.fw_rule
          description: The name of the firewall rule that matched the traffic.
          type: String
        - contextPath: Core.CaseExtraData.issues.data.fw_rule_id
          description: The unique ID of the firewall rule that matched the traffic.
          type: String
        - contextPath: Core.CaseExtraData.issues.data.fw_device_name
          description: The name of the firewall device that logged the event.
          type: String
        - contextPath: Core.CaseExtraData.issues.data.fw_serial_number
          description: The serial number of the firewall device.
          type: String
        - contextPath: Core.CaseExtraData.issues.data.fw_url_domain
          description: The domain visited, as logged by the firewall.
          type: String
        - contextPath: Core.CaseExtraData.issues.data.fw_email_subject
          description: The subject line of an email, as logged by the firewall.
          type: String
        - contextPath: Core.CaseExtraData.issues.data.fw_email_sender
          description: The sender of an email, as logged by the firewall.
          type: String
        - contextPath: Core.CaseExtraData.issues.data.fw_email_recipient
          description: The recipient of an email, as logged by the firewall.
          type: String
        - contextPath: Core.CaseExtraData.issues.data.fw_app_subcategory
          description: The application subcategory as identified by the firewall.
          type: String
        - contextPath: Core.CaseExtraData.issues.data.fw_app_category
          description: The application category as identified by the firewall.
          type: String
        - contextPath: Core.CaseExtraData.issues.data.fw_app_technology
          description: The application technology as identified by the firewall.
          type: String
        - contextPath: Core.CaseExtraData.issues.data.fw_vsys
          description: The virtual system on the firewall that processed the traffic.
          type: String
        - contextPath: Core.CaseExtraData.issues.data.fw_xff
          description: The X-Forwarded-For (XFF) header value from the traffic.
          type: String
        - contextPath: Core.CaseExtraData.issues.data.fw_misc
          description: Miscellaneous firewall log data.
          type: String
        - contextPath: Core.CaseExtraData.issues.data.fw_is_phishing
          description: A flag indicating if the firewall identified the event as phishing.
          type: Boolean
        - contextPath: Core.CaseExtraData.issues.data.dst_agent_id
          description: The agent ID of the destination endpoint in a lateral movement event.
          type: String
        - contextPath: Core.CaseExtraData.issues.data.dst_causality_actor_process_execution_time
          description: The execution time of the causality actor process on the destination endpoint.
          type: Date
        - contextPath: Core.CaseExtraData.issues.data.dns_query_name
          description: The domain name in a DNS query event.
          type: String
        - contextPath: Core.CaseExtraData.issues.data.dst_action_external_hostname
          description: The external hostname of the destination.
          type: String
        - contextPath: Core.CaseExtraData.issues.data.dst_action_country
          description: The country of the destination.
          type: String
        - contextPath: Core.CaseExtraData.issues.data.dst_action_external_port
          description: The external port of the destination.
          type: String
        - contextPath: Core.CaseExtraData.issues.data.issue_id
          description: The unique identifier for the issue.
          type: String
        - contextPath: Core.CaseExtraData.issues.data.detection_timestamp
          description: The timestamp when the issue was first detected.
          type: Number
        - contextPath: Core.CaseExtraData.issues.data.name
          description: The name or title of the issue.
          type: String
        - contextPath: Core.CaseExtraData.issues.data.category
          description: The category of the issue.
          type: String
        - contextPath: Core.CaseExtraData.issues.data.endpoint_id
          description: The unique ID of the endpoint where the issue occurred.
          type: String
        - contextPath: Core.CaseExtraData.issues.data.description
          description: A detailed description of the issue.
          type: String
        - contextPath: Core.CaseExtraData.issues.data.host_ip
          description: The IP address of the host related to the issue.
          type: String
        - contextPath: Core.CaseExtraData.issues.data.host_name
          description: The hostname of the endpoint related to the issue.
          type: String
        - contextPath: Core.CaseExtraData.issues.data.source
          description: The source of the issue (e.g., 'XDR').
          type: String
        - contextPath: Core.CaseExtraData.issues.data.action
          description: The action taken in response to the event (e.g., 'detected', 'prevented').
          type: String
        - contextPath: Core.CaseExtraData.issues.data.action_pretty
          description: A user-friendly representation of the action taken.
          type: String
        - contextPath: Core.CaseExtraData.issues.data.user_name
          description: The name of the user associated with the issue.
          type: String
        - contextPath: Core.CaseExtraData.issues.data.contains_featured_host
          description: A flag indicating if the issue involves a host marked as featured or critical.
          type: Boolean
        - contextPath: Core.CaseExtraData.issues.data.contains_featured_user
          description: A flag indicating if the issue involves a user marked as featured or critical.
          type: Boolean
        - contextPath: Core.CaseExtraData.issues.data.contains_featured_ip_address
          description: A flag indicating if the issue involves an IP address marked as featured or critical.
          type: Boolean
        - contextPath: Core.CaseExtraData.issues.data.tags
          description: Any tags that have been applied to the issue.
          type: String
        - contextPath: Core.CaseExtraData.issues.data.original_tags
          description: The original set of tags applied to the issue before any modifications.
          type: String
        - contextPath: Core.CaseExtraData.network_artifacts.total_count
          description: The total number of network artifacts associated with the case.
          type: Number
        - contextPath: Core.CaseExtraData.network_artifacts.data.type
          description: The type of network artifact (e.g., 'IP Address', 'Domain').
          type: String
        - contextPath: Core.CaseExtraData.network_artifacts.data.issue_count
          description: The number of issues in the case that involve this network artifact.
          type: Number
        - contextPath: Core.CaseExtraData.network_artifacts.data.is_manual
          description: A flag indicating if the network artifact was added manually by a user.
          type: Boolean
        - contextPath: Core.CaseExtraData.network_artifacts.data.network_domain
          description: The domain name of the network artifact.
          type: String
        - contextPath: Core.CaseExtraData.network_artifacts.data.network_remote_ip
          description: The remote IP address of the network artifact.
          type: String
        - contextPath: Core.CaseExtraData.network_artifacts.data.network_remote_port
          description: The remote port number of the network artifact.
          type: String
        - contextPath: Core.CaseExtraData.network_artifacts.data.network_country
          description: The country associated with the network artifact's IP address.
          type: String
        - contextPath: Core.CaseExtraData.file_artifacts.total_count
          description: The total number of file artifacts associated with the case.
          type: Number
        - contextPath: Core.CaseExtraData.file_artifacts.data.issue_count
          description: The number of issues in the case that involve this file artifact.
          type: Number
        - contextPath: Core.CaseExtraData.file_artifacts.data.file_name
          description: The name of the file artifact.
          type: String
        - contextPath: Core.CaseExtraData.file_artifacts.data.File_sha256
          description: The SHA256 hash of the file artifact.
          type: String
        - contextPath: Core.CaseExtraData.file_artifacts.data.file_signature_status
          description: The digital signature status of the file artifact.
          type: String
        - contextPath: Core.CaseExtraData.file_artifacts.data.file_wildfire_verdict
          description: The verdict from WildFire for this file (e.g., 'malicious', 'benign').
          type: String
        - contextPath: Core.CaseExtraData.file_artifacts.data.is_malicous
          description: A flag indicating whether the file artifact is considered malicious.
          type: Boolean
        - contextPath: Core.CaseExtraData.file_artifacts.data.is_manual
          description: A flag indicating if the file artifact was added manually by a user.
          type: Boolean
        - contextPath: Core.CaseExtraData.file_artifacts.data.is_process
          description: A flag indicating if the file artifact is a process executable.
          type: Boolean
        - contextPath: Core.CaseExtraData.file_artifacts.data.low_confidence
          description: A flag indicating if the verdict on the file artifact has low confidence.
          type: Boolean
        - contextPath: Core.CaseExtraData.file_artifacts.data.type
          description: The type of the file artifact.
          type: String
    - arguments:
      - description: Issue ID to update. If empty, updates the current issue ID.
        name: id
        type: string
      - description: Email address of the user to assign the issue to.
        name: assigned_user_mail
        type: string
      - name: severity
        auto: PREDEFINED
        description: Change the severity of an issue.
        type: string
        predefined:
          - low
          - medium
          - high
          - critical
      - name: name
        description: Change the issue name.
        type: string
      - name: occurred
        description: >
          Change the occurred time of an issue. Supports different time formats, for example: 3 days ago, 2017-09-27T10:00:00+03:00.
        type: string
      - name: phase
        description: Change the phase of an issue.
        type: string
        auto: PREDEFINED
        predefined:
          - Triage
          - Investigation
          - Containment
          - Response
      - name: type
        description: Change the type of an issue.
        type: string
      - name: description
        description: Change the description of an issue.
        type: string
      - name: status
        description: Change the status of an issue.
        type: string
        auto: PREDEFINED
        predefined:
        - New
        - In Progress
        - Resolved - Known Issue
        - Resolved - Duplicate Issue
        - Resolved - False Positive
        - Resolved - other
        - Resolved - True Positive
        - Resolved - Security Testing
        - Resolved - Dismissed
        - Resolved - Fixed
        - Resolved - Risk Accepted
      name: core-update-issue
      description: Updates the properties of an issue. This command does not provide an explicit indication of success.
    - arguments:
      - name: page_size
        description: The number of assets to return per page. Default is 100.
      - name: page_number
        description: The page number for the assets to return for pagination. Default is 0.
      - name: asset_names
        description: Comma-separated list of asset names to search for. (e.g., "asset_name1,asset_name2").
        isArray: true
      - name: asset_types
        description: Comma-separated list of asset types to search for. (e.g., "asset_type1,asset_type2").
        isArray: true
      - name: asset_tags
        description: |
          A JSON encoded string representing a list of tag:value pairs to search for. (e.g., `[{"tag1": "value1"}, {"tag2": "value2"}]`).
        isArray: true
      - name: asset_ids
        description: Comma-separated list of asset IDs to search for. (e.g., "asset_id1,asset_id2").
        isArray: true
      - name: asset_providers
        description: Comma-separated list of asset providers to search for. (e.g., "provider1,provider2").
        isArray: true
      - name: asset_realms
        description: Comma-separated list of asset realms to search for. (e.g., "realm1,realm2").
        isArray: true
      - name: asset_groups
        description: |
          A JSON encoded string representing a list of asset groups to search for. (e.g., `["group1", "group2"]`).
        isArray: true
      - name: asset_categories
        description: A Comma-separated list of asset categories to search for. (e.g., "category1,category2").
      name: core-search-assets
      description: Retrieves asset from the Cortex platform using optional filter criteria.
      outputs:
      - contextPath: Core.Asset.external_provider_id
        description: The external provider ID of the asset.
      - contextPath: Core.Asset.first_observed
        description: The first time the asset was observed.
      - contextPath: Core.Asset.tags
        description: The tags of the asset.
      - contextPath: Core.Asset.realm
        description: The realm of the asset.
      - contextPath: Core.Asset.type.id
        description: The ID of the asset type.
      - contextPath: Core.Asset.related_issues.critical_issues
        description: Critical issues related to the asset.
      - contextPath: Core.Asset.id
        description: The ID of the asset.
      - contextPath: Core.Asset.last_observed
        description: The last time the asset was observed.
      - contextPath: Core.Asset.type.category
        description: The category of the asset type.
      - contextPath: Core.Asset.related_cases.critical_cases
        description: Critical cases related to the asset.
      - contextPath: Core.Asset.group_ids
        description: The group IDs of the asset.
      - contextPath: Core.Asset.type.class
        description: The class of the asset type.
      - contextPath: Core.Asset.related_issues.issues_breakdown
        description: The related issues breakdown of the asset.
      - contextPath: Core.Asset.type.name
        description: The type of the asset.
      - contextPath: Core.Asset.name
        description: The name of the asset.
      - contextPath: Core.Asset.strong_id
        description: The strong ID of the asset.
      - contextPath: Core.Asset.cloud.region
        description: The cloud region of the asset.
      - contextPath: Core.Asset.related_cases.cases_breakdown
        description: The related cases breakdown of the asset.
      - contextPath: Core.Asset.provider
        description: The asset provider.
    - arguments:
        - description: The maximum number of groups to return.
          defaultValue: "50"
          name: limit
        - description: A JSON list of asset group names to search for. (e.g., `["group1", "group2"]`).
          name: name
        - description: A comma-separated list of asset group IDs to search for.
          isArray: true
          name: id
        - auto: PREDEFINED
          description: Filter asset groups by type. When not specified, both types are used.
          name: type
          predefined:
            - STATIC
            - DYNAMIC
        - description: A JSON list of asset group descriptions to search for. (e.g. `["description1", "description2"]`).
          name: description
      name: core-search-asset-groups
      description: Searches for asset groups from the Cortex platform using one or more filter criteria.
      outputs:
        - contextPath: Core.AssetGroups.name
          description: The name of the asset group.
          type: String
        - contextPath: Core.AssetGroups.filter
          description: The filter criteria for the asset group.
          type: String
        - contextPath: Core.AssetGroups.membership_predicate
          description: The predicate used to create the asset group.
          type: String
        - contextPath: Core.AssetGroups.type
          description: The type of the asset group.
          type: String
        - contextPath: Core.AssetGroups.description
          description: The description of the asset group.
          type: String
        - contextPath: Core.AssetGroups.modified_by
          description: The user who modified the asset group.
          type: String
        - contextPath: Core.AssetGroups.created_by
          description: The user who created the asset group.
          type: String
        - contextPath: Core.AssetGroups.created_by_pretty
          description: The formatted name of the user who created the asset group.
          type: String
        - contextPath: Core.AssetGroups.modified_by_pretty
          description: The formatted name of the user who created the asset group.
    - name: core-get-vulnerabilities
      description: "Retrieves vulnerabilities based on specified filters."
      arguments:
        - name: limit
          description: "The maximum number of vulnerabilities to return."
          defaultValue: "50"
        - defaultValue: LAST_OBSERVED
          description: The field by which to sort the results.
          name: sort_field
        - auto: PREDEFINED
          description: The order in which to sort the results.
          name: sort_order
          predefined:
            - DESC
            - ASC
        - name: cve_id
          description: "The CVE ID. Accepts a comma-separated list."
          isArray: true
        - name: issue_id
          description: "The issue ID. Accepts a comma-separated list."
          isArray: true
        - name: cvss_score_gte
          description: "The minimum CVSS score."
        - name: epss_score_gte
          description: "The minimum EPSS score."
        - name: internet_exposed
          description: "Filter by internet exposed assets."
          auto: PREDEFINED
          predefined:
            - "true"
            - "false"
        - name: exploitable
          description: "Filter by exploitable vulnerabilities."
          auto: PREDEFINED
          predefined:
            - "true"
            - "false"
        - name: has_kev
          description: "Filter by vulnerabilities that have a Known Exploited Vulnerability (KEV)."
          auto: PREDEFINED
          predefined:
            - "true"
            - "false"
        - name: affected_software
          description: "Filter by affected software. Accepts a comma-separated list."
          isArray: true
        - name: on_demand_fields
          description: "A comma-separated list of additional fields to retrieve."
          isArray: true
        - description: "The start time for filtering according to case creation time. Supports free-text relative and absolute times. For example: 7 days ago, 2023-06-15T10:30:00Z, 13/8/2025."
          name: start_time
        - description: "The end time for filtering according to case creation time. Supports free-text relative and absolute times. For example: 7 days ago, 2023-06-15T10:30:00Z, 13/8/2025."
          name: end_time
        - auto: PREDEFINED
          description: The severity of the vulnerability issue.
          isArray: true
          name: severity
          predefined:
            - info
            - low
            - medium
            - high
            - critical
        - name: assignee
          description: |
            The email of the user assigned to the vulnerability. Accepts a comma-separated list. 
            Use 'unassigned' for unassigned vulnerabilities or 'assigned' for all assigned vulnerabilities.
          isArray: true
      outputs:
        - contextPath: Core.VulnerabilityIssue.ISSUE_ID
          description: The unique identifier for the vulnerability issue.
          type: String
        - contextPath: Core.VulnerabilityIssue.CVE_ID
          description: The CVE identifier for the vulnerability.
          type: String
        - contextPath: Core.VulnerabilityIssue.CVE_DESCRIPTION
          description: The description of the CVE.
          type: String
        - contextPath: Core.VulnerabilityIssue.ASSET_NAME
          description: The name of the affected asset.
          type: String
        - contextPath: Core.VulnerabilityIssue.PLATFORM_SEVERITY
          description: The severity of the vulnerability as determined by the platform.
          type: String
        - contextPath: Core.VulnerabilityIssue.EPSS_SCORE
          description: The Exploit Prediction Scoring System (EPSS) score.
          type: Number
        - contextPath: Core.VulnerabilityIssue.CVSS_SCORE
          description: The Common Vulnerability Scoring System (CVSS) score.
          type: Number
        - contextPath: Core.VulnerabilityIssue.ASSIGNED_TO
          description: The email of the user assigned to the vulnerability.
          type: String
        - contextPath: Core.VulnerabilityIssue.ASSIGNED_TO_PRETTY
          description: The full name of the user assigned to the vulnerability.
          type: String
        - contextPath: Core.VulnerabilityIssue.AFFECTED_SOFTWARE
          description: The software affected by the vulnerability.
          type: Unknown
        - contextPath: Core.VulnerabilityIssue.FIX_AVAILABLE
          description: Indicates if a fix is available for the vulnerability.
          type: Boolean
        - contextPath: Core.VulnerabilityIssue.INTERNET_EXPOSED
          description: Indicates if the asset is exposed to the internet.
          type: Boolean
        - contextPath: Core.VulnerabilityIssue.HAS_KEV
          description: Indicates if the vulnerability is a Known Exploited Vulnerability (KEV).
          type: Boolean
        - contextPath: Core.VulnerabilityIssue.EXPLOITABLE
          description: Indicates if the vulnerability is exploitable.
          type: Boolean
        - contextPath: Core.VulnerabilityIssue.ASSET_IDS
          description: The unique identifier for the asset.
          type: String
    - arguments:
        - description: The ID of the issue to get recommendations for.
          name: issue_id
          required: true
      name: core-get-issue-recommendations
      description: Get comprehensive recommendations for an issue, including remediation steps, playbook suggestions, and recommended actions.
      outputs:
        - contextPath: Core.IssueRecommendations.issue_id
          description: The unique identifier for the issue.
          type: String
        - contextPath: Core.IssueRecommendations.issue_name
          description: The name of the issue.
          type: String
        - contextPath: Core.IssueRecommendations.severity
          description: The severity of the issue.
          type: String
        - contextPath: Core.IssueRecommendations.description
          description: Description of the issue.
          type: String
        - contextPath: Core.IssueRecommendations.remediation
          description: Remediation steps and recommendations for the issue.
          type: String
        - contextPath: Core.IssueRecommendations.playbook_suggestions.playbook_id
          description: The ID of the suggested playbook.
          type: String
        - contextPath: Core.IssueRecommendations.playbook_suggestions.suggestion_rule_id
          description: The ID of the suggestion rule that generated this recommendation.
          type: String
        - contextPath: Core.IssueRecommendations.existing_code_block
          description: Original vulnerable code.
          type: String
        - contextPath: Core.IssueRecommendations.suggested_code_block
          description: Code block fix suggestion.
          type: String
    - arguments:
      - description: A comma-separated list of issue IDs to fix (maximum 10 per request).
        name: issue_ids
        required: true
        isArray: true
      - description: Custom title for the pull request.
        name: title
      name: core-appsec-remediate-issue
      description: Create automated pull requests to fix multiple security issues in a single bulk operation.
      outputs:
      - contextPath: Core.TriggeredPRs.issueId
        description: The issue identifier.
        type: String
      - contextPath: Core.TriggeredPRs.status
        description: Either "triggered" or "automated_fix_not_available".
        type: String
    - arguments:
        - description: List of repository asset IDs to configure scanners for.
          name: repository_ids
          isArray: true
          required: true
        - auto: PREDEFINED
          description: List of scanners to enable.
          name: enable_scanners
          isArray: true
          predefined:
            - SECRETS
            - IAC
            - SCA
        - auto: PREDEFINED
          description: List of scanners to disable.
          name: disable_scanners
          isArray: true
          predefined:
            - SECRETS
            - IAC
            - SCA
        - auto: PREDEFINED
          description: Enable live validation of discovered secrets. This argument only relevant when SECRETS scanner is enabled.
          type: boolean
          name: secret_validation
          predefined:
            - "true"
            - "false"
        - auto: PREDEFINED
          description: Enable scanning on pull requests.
          type: boolean
          name: pr_scanning
          predefined:
            - "true"
            - "false"
        - auto: PREDEFINED
          description: Block deployment on scanner errors.
          name: block_on_error
          type: boolean
          predefined:
            - "true"
            - "false"
        - auto: PREDEFINED
          description: Enable tagging of resource blocks.
          name: tag_resource_blocks
          type: boolean
          predefined:
            - "true"
            - "false"
        - auto: PREDEFINED
          description: Enable tagging of module blocks.
          name: tag_module_blocks
          type: boolean
          predefined:
            - "true"
            - "false"
        - description: List of file paths to exclude from scanning.
          name: exclude_paths
          isArray: true
      name: core-enable-scanners
      description: Enable or disable scanners with the specified configuration.

    - name: core-create-appsec-policy
      description: Creates a new AppSec policy in Cortex Platform with defined conditions, scope, and triggers for application security governance.
      arguments:
        - name: policy_name
          description: A unique name for the AppSec policy. Must be descriptive and follow organizational naming conventions.
          required: true
        - name: description
          description: A detailed explanation of the policy's objective, use case, and expected outcomes.
        - name: asset_group_names
          description: Comma-separated list of Asset Group names to apply the policy to. Asset groups will be automatically resolved to their corresponding IDs.
          isArray: true
        # Condition Filters (Findings Criteria)
        - name: conditions_finding_type
          description: "Filter by specific finding types to target policy enforcement. Supported values: Vulnerabilities, IaC Misconfiguration, Licenses, Operational Risk, Secrets, Code Weaknesses, CI/CD Risks."
          isArray: true
        - name: conditions_severity
          description: "Filter findings by severity level to prioritize policy actions. Supported values: CRITICAL, HIGH, MEDIUM, LOW."
          isArray: true
        - name: conditions_respect_developer_suppression
          description: "Controls whether a developer’s manual suppression should be honored. 
          Set to 'true' to respect developer suppression (evaluate only non-suppressed findings). 
          Set to 'false' to ignore suppression and always evaluate the finding."
          auto: PREDEFINED
          predefined:
            - "true"
            - "false"
        - name: conditions_backlog_status
          description: Filter findings based on their backlog workflow status (NEW or BACKLOG).
          auto: PREDEFINED
          predefined:
            - NEW
            - BACKLOG
        - name: conditions_package_name
          description: Target specific software packages by name for license or vulnerability policies.
        - name: conditions_package_version
          description: Specify software package version constraints for precise policy targeting.
        - name: conditions_package_operational_risk
          description: "Filter packages by their operational risk assessment level. Supported values: HIGH, MEDIUM, LOW."
        - name: conditions_appsec_rule_names
          description: Comma-separated list of AppSec rule names to include in policy evaluation. Rule names will be automatically resolved to their corresponding IDs.
          isArray: true
        - name: conditions_cvss
          description: CVSS base score threshold for vulnerability findings (0.0-10.0). Only vulnerabilities meeting or exceeding this score will trigger the policy.
        - name: conditions_epss
          description: Exploit Prediction Scoring System score threshold (0-100). Targets vulnerabilities with higher exploitation probability.
        - name: conditions_has_a_fix
          description: Filter findings based on whether a remediation fix or patch is available.
          auto: PREDEFINED
          predefined:
            - "true"
            - "false"
        - name: conditions_is_kev
          description: Target findings listed in CISA's Known Exploited Vulnerabilities (KEV) catalog for prioritized remediation.
          auto: PREDEFINED
          predefined:
            - "true"
            - "false"
        - name: conditions_secret_validity
          description: "Filter exposed secrets by their validity status. Supported values: VALID (active secrets), PRIVILEGED (high-access secrets), INVALID (expired/revoked), UNAVAILABLE (status unknown)."
          isArray: true
        - name: conditions_license_type
          description: Target specific software license types for compliance and legal risk management.
          isArray: true

        # Scope Filters (Asset Criteria)
        - name: scope_category
          description: "Define asset categories to include in policy scope. Supported values: Application, Repository, CI/CD Instance, CI/CD Pipeline, VCS Collaborator, VCS Organization."
          isArray: true
        - name: scope_business_application_names
          description: Target specific business applications by name for focused policy enforcement.
          isArray: true
        - name: scope_application_business_criticality
          description: "Filter applications by business criticality level. Supported values: CRITICAL, HIGH, MEDIUM, LOW."
          isArray: true
        - name: scope_repository_name
          description: Target specific code repositories by name for repository-focused policies.
          isArray: true
        - name: scope_is_public_repository
          description: Filter repositories based on their visibility (public vs private) for exposure risk management.
          auto: PREDEFINED
          predefined:
            - "true"
            - "false"
        - name: scope_has_deployed_assets
          description: Target repositories or applications that have associated deployed infrastructure or runtime assets.
          auto: PREDEFINED
          predefined:
            - "true"
            - "false"
        - name: scope_has_internet_exposed_deployed_assets
          description: Filter assets based on whether the deployed components are exposed to internet traffic for external attack surface management.
          auto: PREDEFINED
          predefined:
            - "true"
            - "false"
        - name: scope_has_sensitive_data_access
          description: Target deployed assets that have access to sensitive data stores, databases, or classified information.
          auto: PREDEFINED
          predefined:
            - "true"
            - "false"
        - name: scope_has_privileged_capabilities
          description: Filter deployed assets with elevated privileges, admin access, or high-impact system capabilities.
          auto: PREDEFINED
          predefined:
            - "true"
            - "false"
        # Trigger Settings (Policy Execution Events)
        - name: triggers_periodic_report_issue
          description: Enables detection during scheduled scans. When a violation is found in a periodic scan, an issue will be created ("Detect").
          auto: PREDEFINED
          predefined:
            - "true"
            - "false"
        - name: triggers_periodic_override_severity
          description: Override the default severity level for issues created by periodic scan detections.
          auto: PREDEFINED
          predefined:
            - Critical
            - High
            - Medium
            - Low
        - name: triggers_pr_report_issue
          description: Enables detection during pull request scans. When a violation is found in a PR, an issue is created. Required for PR-based detection.
          auto: PREDEFINED
          predefined:
            - "true"
            - "false"
        - name: triggers_pr_block_pr
          description: Blocks merging of pull requests that contain violations detected by the policy.
          auto: PREDEFINED
          predefined:
            - "true"
            - "false"
        - name: triggers_pr_report_pr_comment
          description: Adds an automated comment to pull requests summarizing detected violations and guidance.
          auto: PREDEFINED
          predefined:
            - "true"
            - "false"
        - name: triggers_pr_override_severity
          description: Override the default severity level for issues created by pull request detections.
          auto: PREDEFINED
          predefined:
            - Critical
            - High
            - Medium
            - Low
        - name: triggers_cicd_report_issue
          description: Enables detection during CI/CD pipeline scans. When a violation is found in a pipeline run, an issue is created.
          auto: PREDEFINED
          predefined:
            - "true"
            - "false"
        - name: triggers_cicd_block_cicd
          description: Blocks or fails CI/CD pipeline runs when violations occur.
          auto: PREDEFINED
          predefined:
            - "true"
            - "false"
        - name: triggers_cicd_report_cicd
          description: Reports violation details back to the CI/CD system (pipeline logs, dashboards, status checks).
          auto: PREDEFINED
          predefined:
            - "true"
            - "false"
        - name: triggers_cicd_override_severity
          description: Override the default severity level for issues created by CI/CD pipeline detections.
          auto: PREDEFINED
          predefined:
            - Critical
            - High
            - Medium
            - Low
    - arguments:
        - name: case_id_list
          description: A comma-separated list of case IDs to filter by.
          isArray: true
        - auto: PREDEFINED
          description: Sorts returned cases by the date/time that the case was created ("asc" - ascending, "desc" - descending).
          name: sort_by_creation_time
          predefined:
            - ASC
            - DESC
        - auto: PREDEFINED
          description: Sorts returned cases by the date/time that the case was modified ("asc" - ascending, "desc" - descending).
          name: sort_by_modification_time
          predefined:
            - ASC
            - DESC
        - defaultValue: '0'
          description: Page number (for pagination). The default is 0 (the first page).
          name: page
        - defaultValue: '100'
          description: Maximum number of cases to return per page. The default and maximum value is 100.
          name: limit
        - auto: PREDEFINED
          description: A comma-separated list of domains to filter cases by.
          isArray: true
          name: case_domain
          predefined:
            - 'DOMAIN_SECURITY'
            - 'DOMAIN_POSTURE'
            - 'DOMAIN_IT'
            - 'DOMAIN_HEALTH'
            - 'DOMAIN_HUNTING'
        - auto: PREDEFINED
          description: |
            A comma-separated list of case statuses to filter cases by.
          isArray: true
          name: status
          predefined:
            - 'new'
            - 'under_investigation'
            - 'resolved'
        - auto: PREDEFINED
          description: |
            A comma-separated list of severity levels to filter cases by.
          isArray: true
          name: severity
          predefined:
            - 'low'
            - 'medium'
            - 'high'
            - 'critical'
        - description: A comma-separated list of Asset IDs associated with the case by which to filter the cases.
          isArray: true
          name: asset_ids
        - description: A comma-separated list of Asset Group IDs, where the case is filtered by the assets contained within those groups.
          isArray: true
          name: asset_groups
        - description: A comma-separated list of hosts to filter cases by.
          isArray: true
          name: hosts
        - description: |-
            A comma-separated list of assignee names or emails to filter cases by. Note: all values must be either names or emails - mixing both in the same request is not supported. Use the special values: "assigned" - to get all cases with assignees, "unassigned" - to get cases with no assignees.
          name: assignee
          isArray: true
        - auto: PREDEFINED
          description: Filter cases by whether they are starred or not.
          name: starred
          isArray: true
          predefined:
            - 'true'
            - 'false'
        - description: A comma-separated list of names to filter cases by.
          name: case_name
        - description: A comma-separated list of descriptions to filter cases by.
          name: case_description
        - description: A datetime with the format 2019-12-31T23:59:00. Only cases that were created on or before the specified datetime will be retrieved.
          name: lte_creation_time
        - description: A datetime with the format 2019-12-31T23:59:00. Only cases that were created on or after the specified datetime will be retrieved.
          name: gte_creation_time
        - description: Filters for returned cases that were created on or after the specified date range, for example, 1 month, 2 days, 1 hour, and so on.
          name: since_creation_time
        - description: Filters for returned cases that were created on or before the specified datetime with the format 2019-12-31T23:59:00.
          name: lte_modification_time
        - description: Filters for returned cases that were modified on or after the specified datetime with the format 2019-12-31T23:59:00.
          name: gte_modification_time
        - description: Filters for returned cases that were modified on or after the specified date range, for example, 1 month, 2 days, 1 hour, and so on.
          name: since_modification_time
        - auto: PREDEFINED
          description: Whether to include enriched case data in the response (detection_time, notes, xdr_url, manual_description, starred_manually). Recommended for up to 10 cases.
          name: get_enriched_case_data
          defaultValue: 'false'
          predefined:
            - 'true'
            - 'false'
        - description: A comma-separated list of tags to filter cases by.
          name: tag
      name: core-get-cases
      description: Get case information based on the specified filters.
      outputs:
        - contextPath: Core.Case.case_id
          description: Unique ID assigned to each returned case.
          type: String
        - contextPath: Core.Case.case_name
          description: Name of the case.
          type: String
        - contextPath: Core.Case.creation_time
          description: Timestamp when the case was created.
          type: Number
        - contextPath: Core.Case.modification_time
          description: Timestamp when the case was last modified.
          type: Number
        - contextPath: Core.Case.status
          description: Current status of the case.
          type: String
        - contextPath: Core.Case.severity
          description: Severity level of the case.
          type: String
        - contextPath: Core.Case.description
          description: Description of the case.
          type: String
        - contextPath: Core.Case.assigned_user_mail
          description: Email address of the assigned user. May be null.
          type: String
        - contextPath: Core.Case.assigned_user_pretty_name
          description: Full name of the assigned user. May be null.
          type: String
        - contextPath: Core.Case.issue_count
          description: Total number of issues in the case.
          type: Number
        - contextPath: Core.Case.low_severity_issue_count
          description: Number of issues with low severity.
          type: Number
        - contextPath: Core.Case.med_severity_issue_count
          description: Number of issues with medium severity.
          type: Number
        - contextPath: Core.Case.high_severity_issue_count
          description: Number of issues with high severity.
          type: Number
        - contextPath: Core.Case.critical_severity_issue_count
          description: Number of issues with critical severity.
          type: Number
        - contextPath: Core.Case.user_count
          description: Number of users involved in the case.
          type: Number
        - contextPath: Core.Case.host_count
          description: Number of hosts involved in the case.
          type: Number
        - contextPath: Core.Case.resolve_comment
          description: Comments added when resolving the case. May be null.
          type: String
        - contextPath: Core.Case.resolved_timestamp
          description: Timestamp when the case was resolved.
          type: Number
        - contextPath: Core.Case.manual_severity
          description: Severity manually assigned by the user. May be null.
          type: Number
        - contextPath: Core.Case.starred
          description: Indicates whether the case is starred.
          type: Boolean
        - contextPath: Core.Case.hosts
          description: List of hosts involved in the case.
          type: Array
        - contextPath: Core.Case.users
          description: List of users involved in the case.
          type: Array
        - contextPath: Core.Case.case_sources
          description: Sources of the case.
          type: Array
        - contextPath: Core.Case.manual_score
          description: Manually assigned score. May be null.
          type: Number
        - contextPath: Core.Case.rule_based_score
          description: Score based on rules.
          type: Number
        - contextPath: Core.Case.wildfire_hits
          description: Number of WildFire hits.
          type: Number
        - contextPath: Core.Case.issues_grouping_status
          description: Status of issue grouping.
          type: String
        - contextPath: Core.Case.mitre_tactics_ids_and_names
          description: List of MITRE ATT&CK tactic IDs and names associated with the case.
          type: Array
        - contextPath: Core.Case.mitre_techniques_ids_and_names
          description: List of MITRE ATT&CK technique IDs and names associated with the case.
          type: Array
        - contextPath: Core.Case.issue_categories
          description: Categories of issues associated with the case.
          type: Array
        - contextPath: Core.Case.original_tags
          description: Original tags assigned to the case.
          type: Array
        - contextPath: Core.Case.tags
          description: Current tags assigned to the case.
          type: Array
        - contextPath: Core.Case.case_domain
          description: Domain associated with the case.
          type: String
        - contextPath: Core.Case.custom_fields
          description: Custom fields for the case with standardized lowercase, whitespace-free names.
          type: Unknown
        - contextPath: Core.Case.CaseExtraData.issue_ids
          description: List of issue IDs associated with the case.
          type: Array
        - contextPath: Core.Case.CaseExtraData.file_artifacts
          description: File artifacts associated with the case.
          type: Array
        - contextPath: Core.Case.CaseExtraData.network_artifacts
          description: Network artifacts associated with the case.
          type: Array
        - contextPath: Core.Case.CaseExtraData.starred_manually
          description: True if the case was starred manually; false if starred by rules.
          type: Boolean
        - contextPath: Core.Case.CaseExtraData.xdr_url
          description: URL to view the case in Cortex XDR.
          type: String
        - contextPath: Core.Case.CaseExtraData.manual_description
          description: Description manually provided by the user.
          type: String
        - contextPath: Core.Case.CaseExtraData.notes
          description: The notes related to the case.
          type: String
        - contextPath: Core.Case.CaseExtraData.detection_time
          description: The timestamp when the first issue was detected in the case.
          type: Date
        - contextPath: Core.CasesMetadata.returned_count
          description: The actual number of cases that match all filter criteria and returned in this specific response.
          type: String
        - contextPath: Core.CasesMetadata.filtered_count
          description: The total number of cases in the system that match all filter criteria.
    - name: core-get-appsec-issues
      description: "Retrieves application security issues based on specified filters."
      arguments:
        - name: limit
          description: "The maximum number of issues to return."
          defaultValue: "50"
        - name: sort_field
          description: The field by which to sort the results.
          defaultValue: severity
        - name: sort_order
          description: The order in which to sort the results.
          auto: PREDEFINED
          predefined:
            - DESC
            - ASC
          defaultValue: DESC
        - name: start_time
          description: "The start time for filtering according to issue insert time. Supports free-text relative and absolute times. For example: 7 days ago, 2023-06-15T10:30:00Z, 13/8/2025."
        - name: end_time
          description: "The end time for filtering according to issue insert time. Supports free-text relative and absolute times. For example: 7 days ago, 2023-06-15T10:30:00Z, 13/8/2025."
        - name: issue_id
          description: "The issue ID. Accepts a comma-separated list."
          isArray: true
        - name: assignee
          description: |
            The email of the user assigned to the issue. Accepts a comma-separated list. 
            Use 'unassigned' for all unassigned issues or 'assigned' for all assigned issues.
          isArray: true
        - name: collaborator
          description: The collaborators of the issue. Accepts a comma-separated list.
          isArray: true
        - name: status
          isArray: true
          description: The issue status. Accepts a comma-separated list.
          predefined:
            - New
            - In Progress
            - Resolved
          auto: PREDEFINED
        - name: issue_name
          isArray: true
          description: The issue name. Accepts a comma-separated list.
        - name: asset_name
          isArray: true
          description: The name of the affected asset for the issue. Accepts a comma-separated list.
        - name: repository
          isArray: true
          description: The repository of the issue. Accepts a comma-separated list.
        - name: file_path
          isArray: true
          description: The path of the relevant file for the issue. Accepts a comma-separated list.
        - name: backlog_status
          isArray: true
          description: The backlog status of the issue. Accepts a comma-separated list.
          predefined:
            - BACKLOG
            - NEW
          auto: PREDEFINED
        - name: cvss_score_gte
          description: "The minimum CVSS score."
        - name: epss_score_gte
          description: "The minimum EPSS score."
        - name: has_kev
          description: "Filter by vulnerabilities that have a Known Exploited Vulnerability (KEV)."
          auto: PREDEFINED
          predefined:
            - "true"
            - "false"
        - name: severity
          description: The severity of the issue. Accepts a comma-separated list.
          isArray: true
          auto: PREDEFINED
          predefined:
            - info
            - low
            - medium
            - high
            - critical
        - name: urgency
          description: The urgency of the issue. Accepts a comma-separated list.
          isArray: true
          auto: PREDEFINED
          predefined:
            - N/A
            - NOT_URGENT
            - URGENT
            - TOP_URGENT
        - name: automated_fix_available
          description: Is there an available automated fix.
          isArray: true
          auto: PREDEFINED
          predefined:
            - "true"
            - "false"
        - name: sla
          description: SLA status of the issue. Accepts a comma-separated list.
          isArray: true
          auto: PREDEFINED
          predefined:
            - Approaching
            - On Track
            - Overdue
        - name: validation
          description: Validation status of the issue. Accepts a comma-separated list.
          isArray: true
          auto: PREDEFINED
          predefined:
            - INVALID
            - NO_VALIDATION
            - PRIVILEGED
            - UNAVAILABLE
            - VALID
      outputs:
        - contextPath: Core.AppsecIssue.internal_id
          description: The unique identifier for the issue.
          type: String
        - contextPath: Core.AppsecIssue.asset_name
          description: The names of the assets related to the issue.
          type: String
        - contextPath: Core.AppsecIssue.severity
          description: The severity of the issue.
          type: String
        - contextPath: Core.AppsecIssue.epss_score
          description: The Exploit Prediction Scoring System (EPSS) score.
          type: Number
        - contextPath: Core.AppsecIssue.cvss_score
          description: The Common Vulnerability Scoring System (CVSS) score.
          type: Number
        - contextPath: Core.AppsecIssue.assignee
          description: The full name of the user assigned to the issue.
          type: String
        - contextPath: Core.AppsecIssue.is_fixable
          description: Whether a fix is available for the issue.
          type: Boolean
        - contextPath: Core.AppsecIssue.issue_name
          description: The name of the issue.
          type: String
        - contextPath: Core.AppsecIssue.issue_source
          description: The source of the issue.
          type: String
        - contextPath: Core.AppsecIssue.issue_category
          description: The category of the issue.
          type: String
        - contextPath: Core.AppsecIssue.issue_domain
          description: The domain of the issue.
          type: String
        - contextPath: Core.AppsecIssue.issue_description
          description: The description of the issue.
          type: String
        - contextPath: Core.AppsecIssue.status
          description: The status of the issue.
          type: String
        - contextPath: Core.AppsecIssue.time_added
          description: The timestamp when the issue was inserted.
          type: Number
        - contextPath: Core.AppsecIssue.urgency
          description: The urgency of the issue.
          type: String
        - contextPath: Core.AppsecIssue.sla_status
          description: The SLA status of the issue.
          type: String
        - contextPath: Core.AppsecIssue.secret_validation
          description: The secret validation status of the issue.
          type: String
        - contextPath: Core.AppsecIssue.repository_name
          description: The name of the repository where the issue was found.
          type: String
        - contextPath: Core.AppsecIssue.repository_organization
          description: The organization of the repository where the issue was found.
          type: String
        - contextPath: Core.AppsecIssue.file_path
          description: The file path related to the issue.
          type: String
        - contextPath: Core.AppsecIssue.collaborator
          description: The collaborator associated with the issue.
          type: String
        - contextPath: Core.AppsecIssue.has_kev
          description: Whether the issue is part of the Known Exploited Vulnerabilities catalog (KEV).
          type: Boolean
        - contextPath: Core.AppsecIssue.backlog_status
          description: The backlog status of the issue.
          type: String
<<<<<<< HEAD
    - arguments: 
      - description: ID of the endpoint for which to retrieve the available update version.
        name: endpoint_id
        isArray: true
        required: true
      name: core-get-endpoint-update-version
      description: Retrieves endpoint update versions for the provided endpoint ID.
      outputs:
      - contextPath: Core.EndpointUpdate.distributions
        description: The distributions of the endpoint update.
        type: Dictionary
    - arguments: 
      - description: ID of the endpoint for which to retrieve the available update version.
        name: endpoint_id
        isArray: true
        required: true
      - description: A JSON dictionary that contains key:value pairs that represent the "os":"version-number".
        name: versions
        required: true
      name: core-update-endpoint-version
      description: Update the version of the provided endpoint.
      outputs: []
=======
    - name: core-update-case
      hidden: true
      description: Updates the properties of a case.
      arguments:
        - name: case_id
          description: A comma-separated list of case IDs to update.
          required: true
          isArray: true
          type: String
        - name: case_name
          description: The new name for the case.
          type: String
        - name: description
          description: The new description for the case.
          type: String
        - name: assignee
          description: The email address of the new assignee. Use "unassigned" to remove an existing assignee.
          type: String
        - auto: PREDEFINED
          name: status
          description: The new status for the case.
          type: String
          predefined:
            - "new"
            - "under_investigation"
            - "resolved"
        - name: notes
          description: Additional notes for the case.
          type: String
        - auto: PREDEFINED
          name: starred
          description: Whether the case should be starred.
          type: Boolean
          predefined:
            - "true"
            - "false"
        - auto: PREDEFINED
          name: user_defined_severity
          description: The user-defined severity for the case.
          type: String
          predefined:
            - "low"
            - "medium"
            - "high"
            - "critical"
        - auto: PREDEFINED
          name: resolve_reason
          description: The reason for resolving the case. Only relevant when status is set to resolved.
          type: String
          predefined:
            - "known_issue"
            - "duplicate"
            - "false_positive"
            - "true_positive"
            - "security_testing"
            - "other"
        - name: resolved_comment
          description: Comment when resolving the case. Only relevant when status is set to resolved.
          type: String
        - auto: PREDEFINED
          name: resolve_all_alerts
          description: Whether to resolve all alerts associated with the case. Only relevant when status is set to resolved.
          type: Boolean
          predefined:
            - "true"
            - "false"
        - name: custom_fields
          description: |
            A JSON encoded string representing a list of custom_field:value pairs to update. (e.g., `[{"field1": "value1"}, {"field2": "value2"}]`). 
          type: String
      outputs:
        - contextPath: Core.Case.modifiedBy
          description: User who last modified the case.
          type: String
        - contextPath: Core.Case.notes
          description: Notes associated with the case.
          type: String
        - contextPath: Core.Case.userSeverity
          description: User-defined severity for the case.
          type: String
        - contextPath: Core.Case.name.isUser
          description: Whether the case name is user-defined.
          type: Boolean
        - contextPath: Core.Case.name.value
          description: The name of the case.
          type: String
        - contextPath: Core.Case.creationTime
          description: The creation time of the case in milliseconds.
          type: Number
        - contextPath: Core.Case.lastUpdateTime
          description: The last update time of the case in milliseconds.
          type: Number
        - contextPath: Core.Case.topCounters.HOSTS
          description: Number of hosts in the case.
          type: Number
        - contextPath: Core.Case.topCounters.MAL_ARTIFACTS
          description: Number of malicious artifacts in the case.
          type: Number
        - contextPath: Core.Case.topCounters.USERS
          description: Number of users in the case.
          type: Number
        - contextPath: Core.Case.assigned.mail
          description: Email address of the assigned user.
          type: String
        - contextPath: Core.Case.assigned.pretty
          description: Display name of the assigned user.
          type: String
        - contextPath: Core.Case.internalStatus
          description: Internal status of the case.
          type: String
        - contextPath: Core.Case.status.resolveComment
          description: Comment when resolving the case.
          type: String
        - contextPath: Core.Case.status.resolve_reason
          description: Reason for resolving the case.
          type: String
        - contextPath: Core.Case.status.value
          description: Status value of the case.
          type: String
        - contextPath: Core.Case.severityCounters.SEV_020_LOW
          description: Number of low severity alerts in the case.
          type: Number
        - contextPath: Core.Case.severityCounters.SEV_030_MEDIUM
          description: Number of medium severity alerts in the case.
          type: Number
        - contextPath: Core.Case.severityCounters.SEV_040_HIGH
          description: Number of high severity alerts in the case.
          type: Number
        - contextPath: Core.Case.severityCounters.SEV_050_CRITICAL
          description: Number of critical severity alerts in the case.
          type: Number
        - contextPath: Core.Case.caseDomain
          description: Domain of the case.
          type: String
        - contextPath: Core.Case.groupingStatus.pretty
          description: Pretty display of grouping status.
          type: String
        - contextPath: Core.Case.groupingStatus.raw
          description: Raw grouping status value.
          type: String
        - contextPath: Core.Case.groupingStatus.reason
          description: Reason for the grouping status.
          type: String
        - contextPath: Core.Case.tags.tag_id
          description: Tag ID associated with the case.
          type: String
        - contextPath: Core.Case.tags.tag_name
          description: Tag name associated with the case.
          type: String
    - name: core-run-playbook
      description:  Runs a playbook on specific issue IDs.
      hidden: true
      arguments:
        - name: playbook_id
          description: The ID of the playbook to run.
          required: true
        - name: issue_ids
          description: The IDs of the issues to process with the playbook.
          required: true
          isArray: true
>>>>>>> b6dddd22
  runonce: false
  script: "-"
  subtype: python3
  type: python
  dockerimage: demisto/google-cloud-storage:1.0.0.4885491
tests:
  - No tests
fromversion: 6.2.0
marketplaces:
- platform
supportedModules:
- "C1"
- "C3"
- "X0"
- "X1"
- "X3"
- "X5"
- "ENT_PLUS"
- xsiam
- agentix
- cloud
- cloud_posture
- cloud_runtime_security
- edr<|MERGE_RESOLUTION|>--- conflicted
+++ resolved
@@ -2340,7 +2340,166 @@
         - contextPath: Core.AppsecIssue.backlog_status
           description: The backlog status of the issue.
           type: String
-<<<<<<< HEAD
+    - name: core-update-case
+      hidden: true
+      description: Updates the properties of a case.
+      arguments:
+        - name: case_id
+          description: A comma-separated list of case IDs to update.
+          required: true
+          isArray: true
+          type: String
+        - name: case_name
+          description: The new name for the case.
+          type: String
+        - name: description
+          description: The new description for the case.
+          type: String
+        - name: assignee
+          description: The email address of the new assignee. Use "unassigned" to remove an existing assignee.
+          type: String
+        - auto: PREDEFINED
+          name: status
+          description: The new status for the case.
+          type: String
+          predefined:
+            - "new"
+            - "under_investigation"
+            - "resolved"
+        - name: notes
+          description: Additional notes for the case.
+          type: String
+        - auto: PREDEFINED
+          name: starred
+          description: Whether the case should be starred.
+          type: Boolean
+          predefined:
+            - "true"
+            - "false"
+        - auto: PREDEFINED
+          name: user_defined_severity
+          description: The user-defined severity for the case.
+          type: String
+          predefined:
+            - "low"
+            - "medium"
+            - "high"
+            - "critical"
+        - auto: PREDEFINED
+          name: resolve_reason
+          description: The reason for resolving the case. Only relevant when status is set to resolved.
+          type: String
+          predefined:
+            - "known_issue"
+            - "duplicate"
+            - "false_positive"
+            - "true_positive"
+            - "security_testing"
+            - "other"
+        - name: resolved_comment
+          description: Comment when resolving the case. Only relevant when status is set to resolved.
+          type: String
+        - auto: PREDEFINED
+          name: resolve_all_alerts
+          description: Whether to resolve all alerts associated with the case. Only relevant when status is set to resolved.
+          type: Boolean
+          predefined:
+            - "true"
+            - "false"
+        - name: custom_fields
+          description: |
+            A JSON encoded string representing a list of custom_field:value pairs to update. (e.g., `[{"field1": "value1"}, {"field2": "value2"}]`). 
+          type: String
+      outputs:
+        - contextPath: Core.Case.modifiedBy
+          description: User who last modified the case.
+          type: String
+        - contextPath: Core.Case.notes
+          description: Notes associated with the case.
+          type: String
+        - contextPath: Core.Case.userSeverity
+          description: User-defined severity for the case.
+          type: String
+        - contextPath: Core.Case.name.isUser
+          description: Whether the case name is user-defined.
+          type: Boolean
+        - contextPath: Core.Case.name.value
+          description: The name of the case.
+          type: String
+        - contextPath: Core.Case.creationTime
+          description: The creation time of the case in milliseconds.
+          type: Number
+        - contextPath: Core.Case.lastUpdateTime
+          description: The last update time of the case in milliseconds.
+          type: Number
+        - contextPath: Core.Case.topCounters.HOSTS
+          description: Number of hosts in the case.
+          type: Number
+        - contextPath: Core.Case.topCounters.MAL_ARTIFACTS
+          description: Number of malicious artifacts in the case.
+          type: Number
+        - contextPath: Core.Case.topCounters.USERS
+          description: Number of users in the case.
+          type: Number
+        - contextPath: Core.Case.assigned.mail
+          description: Email address of the assigned user.
+          type: String
+        - contextPath: Core.Case.assigned.pretty
+          description: Display name of the assigned user.
+          type: String
+        - contextPath: Core.Case.internalStatus
+          description: Internal status of the case.
+          type: String
+        - contextPath: Core.Case.status.resolveComment
+          description: Comment when resolving the case.
+          type: String
+        - contextPath: Core.Case.status.resolve_reason
+          description: Reason for resolving the case.
+          type: String
+        - contextPath: Core.Case.status.value
+          description: Status value of the case.
+          type: String
+        - contextPath: Core.Case.severityCounters.SEV_020_LOW
+          description: Number of low severity alerts in the case.
+          type: Number
+        - contextPath: Core.Case.severityCounters.SEV_030_MEDIUM
+          description: Number of medium severity alerts in the case.
+          type: Number
+        - contextPath: Core.Case.severityCounters.SEV_040_HIGH
+          description: Number of high severity alerts in the case.
+          type: Number
+        - contextPath: Core.Case.severityCounters.SEV_050_CRITICAL
+          description: Number of critical severity alerts in the case.
+          type: Number
+        - contextPath: Core.Case.caseDomain
+          description: Domain of the case.
+          type: String
+        - contextPath: Core.Case.groupingStatus.pretty
+          description: Pretty display of grouping status.
+          type: String
+        - contextPath: Core.Case.groupingStatus.raw
+          description: Raw grouping status value.
+          type: String
+        - contextPath: Core.Case.groupingStatus.reason
+          description: Reason for the grouping status.
+          type: String
+        - contextPath: Core.Case.tags.tag_id
+          description: Tag ID associated with the case.
+          type: String
+        - contextPath: Core.Case.tags.tag_name
+          description: Tag name associated with the case.
+          type: String
+    - name: core-run-playbook
+      description:  Runs a playbook on specific issue IDs.
+      hidden: true
+      arguments:
+        - name: playbook_id
+          description: The ID of the playbook to run.
+          required: true
+        - name: issue_ids
+          description: The IDs of the issues to process with the playbook.
+          required: true
+          isArray: true
     - arguments: 
       - description: ID of the endpoint for which to retrieve the available update version.
         name: endpoint_id
@@ -2363,168 +2522,6 @@
       name: core-update-endpoint-version
       description: Update the version of the provided endpoint.
       outputs: []
-=======
-    - name: core-update-case
-      hidden: true
-      description: Updates the properties of a case.
-      arguments:
-        - name: case_id
-          description: A comma-separated list of case IDs to update.
-          required: true
-          isArray: true
-          type: String
-        - name: case_name
-          description: The new name for the case.
-          type: String
-        - name: description
-          description: The new description for the case.
-          type: String
-        - name: assignee
-          description: The email address of the new assignee. Use "unassigned" to remove an existing assignee.
-          type: String
-        - auto: PREDEFINED
-          name: status
-          description: The new status for the case.
-          type: String
-          predefined:
-            - "new"
-            - "under_investigation"
-            - "resolved"
-        - name: notes
-          description: Additional notes for the case.
-          type: String
-        - auto: PREDEFINED
-          name: starred
-          description: Whether the case should be starred.
-          type: Boolean
-          predefined:
-            - "true"
-            - "false"
-        - auto: PREDEFINED
-          name: user_defined_severity
-          description: The user-defined severity for the case.
-          type: String
-          predefined:
-            - "low"
-            - "medium"
-            - "high"
-            - "critical"
-        - auto: PREDEFINED
-          name: resolve_reason
-          description: The reason for resolving the case. Only relevant when status is set to resolved.
-          type: String
-          predefined:
-            - "known_issue"
-            - "duplicate"
-            - "false_positive"
-            - "true_positive"
-            - "security_testing"
-            - "other"
-        - name: resolved_comment
-          description: Comment when resolving the case. Only relevant when status is set to resolved.
-          type: String
-        - auto: PREDEFINED
-          name: resolve_all_alerts
-          description: Whether to resolve all alerts associated with the case. Only relevant when status is set to resolved.
-          type: Boolean
-          predefined:
-            - "true"
-            - "false"
-        - name: custom_fields
-          description: |
-            A JSON encoded string representing a list of custom_field:value pairs to update. (e.g., `[{"field1": "value1"}, {"field2": "value2"}]`). 
-          type: String
-      outputs:
-        - contextPath: Core.Case.modifiedBy
-          description: User who last modified the case.
-          type: String
-        - contextPath: Core.Case.notes
-          description: Notes associated with the case.
-          type: String
-        - contextPath: Core.Case.userSeverity
-          description: User-defined severity for the case.
-          type: String
-        - contextPath: Core.Case.name.isUser
-          description: Whether the case name is user-defined.
-          type: Boolean
-        - contextPath: Core.Case.name.value
-          description: The name of the case.
-          type: String
-        - contextPath: Core.Case.creationTime
-          description: The creation time of the case in milliseconds.
-          type: Number
-        - contextPath: Core.Case.lastUpdateTime
-          description: The last update time of the case in milliseconds.
-          type: Number
-        - contextPath: Core.Case.topCounters.HOSTS
-          description: Number of hosts in the case.
-          type: Number
-        - contextPath: Core.Case.topCounters.MAL_ARTIFACTS
-          description: Number of malicious artifacts in the case.
-          type: Number
-        - contextPath: Core.Case.topCounters.USERS
-          description: Number of users in the case.
-          type: Number
-        - contextPath: Core.Case.assigned.mail
-          description: Email address of the assigned user.
-          type: String
-        - contextPath: Core.Case.assigned.pretty
-          description: Display name of the assigned user.
-          type: String
-        - contextPath: Core.Case.internalStatus
-          description: Internal status of the case.
-          type: String
-        - contextPath: Core.Case.status.resolveComment
-          description: Comment when resolving the case.
-          type: String
-        - contextPath: Core.Case.status.resolve_reason
-          description: Reason for resolving the case.
-          type: String
-        - contextPath: Core.Case.status.value
-          description: Status value of the case.
-          type: String
-        - contextPath: Core.Case.severityCounters.SEV_020_LOW
-          description: Number of low severity alerts in the case.
-          type: Number
-        - contextPath: Core.Case.severityCounters.SEV_030_MEDIUM
-          description: Number of medium severity alerts in the case.
-          type: Number
-        - contextPath: Core.Case.severityCounters.SEV_040_HIGH
-          description: Number of high severity alerts in the case.
-          type: Number
-        - contextPath: Core.Case.severityCounters.SEV_050_CRITICAL
-          description: Number of critical severity alerts in the case.
-          type: Number
-        - contextPath: Core.Case.caseDomain
-          description: Domain of the case.
-          type: String
-        - contextPath: Core.Case.groupingStatus.pretty
-          description: Pretty display of grouping status.
-          type: String
-        - contextPath: Core.Case.groupingStatus.raw
-          description: Raw grouping status value.
-          type: String
-        - contextPath: Core.Case.groupingStatus.reason
-          description: Reason for the grouping status.
-          type: String
-        - contextPath: Core.Case.tags.tag_id
-          description: Tag ID associated with the case.
-          type: String
-        - contextPath: Core.Case.tags.tag_name
-          description: Tag name associated with the case.
-          type: String
-    - name: core-run-playbook
-      description:  Runs a playbook on specific issue IDs.
-      hidden: true
-      arguments:
-        - name: playbook_id
-          description: The ID of the playbook to run.
-          required: true
-        - name: issue_ids
-          description: The IDs of the issues to process with the playbook.
-          required: true
-          isArray: true
->>>>>>> b6dddd22
   runonce: false
   script: "-"
   subtype: python3
