category: Endpoint
defaultEnabled: true
sectionorder:
  - Connect
  - Collect
commonfields:
  id: Cortex Core - Platform
  version: -1
configuration:
  - additionalinfo: The timeout of the HTTP requests sent to Cortex API (in seconds).
    defaultvalue: "120"
    display: HTTP Timeout
    name: timeout
    type: 0
    required: false
    section: Connect
description: This integration uses the Cortex API to access all the core services and capabilities of the Cortex platform.
display: Cortex Platform - Core
name: Cortex Core - Platform
script:
  commands:
    - arguments:
        - description: The unique ID of the asset. Accepts a comma-separated list.
          name: asset_id
          isArray: true
        - description: The name of the asset. Accepts a comma-separated list.
          name: asset_name
          isArray: true
        - description: Business application names. Accepts a comma-separated list.
          name: business_application_names
          isArray: true
        - auto: PREDEFINED
          description: The status coverage. Accepts a comma-separated list.
          isArray: true
          name: status_coverage
          predefined:
            - FULLY SCANNED
            - NOT SCANNED
            - PARTIALLY SCANNED
        - auto: PREDEFINED
          description: Is scanned by vulnerabilities. Accepts a comma-separated list.
          isArray: true
          name: is_scanned_by_vulnerabilities
          predefined:
            - DISABLED
            - ENABLED
            - IRRELEVANT
        - auto: PREDEFINED
          description: Is scanned by code weakness. Accepts a comma-separated list.
          isArray: true
          name: is_scanned_by_code_weakness
          predefined:
            - DISABLED
            - ENABLED
            - IRRELEVANT
        - auto: PREDEFINED
          description: Is scanned by secrets. Accepts a comma-separated list.
          isArray: true
          name: is_scanned_by_secrets
          predefined:
            - DISABLED
            - ENABLED
            - IRRELEVANT
        - auto: PREDEFINED
          description: Is scanned by IaC. Accepts a comma-separated list.
          isArray: true
          name: is_scanned_by_iac
          predefined:
            - DISABLED
            - ENABLED
            - IRRELEVANT
        - auto: PREDEFINED
          description: Is scanned by malware. Accepts a comma-separated list.
          isArray: true
          name: is_scanned_by_malware
          predefined:
            - DISABLED
            - ENABLED
            - IRRELEVANT
        - auto: PREDEFINED
          description: Is scanned by CICD. Accepts a comma-separated list.
          isArray: true
          name: is_scanned_by_cicd
          predefined:
            - DISABLED
            - ENABLED
            - IRRELEVANT
        - auto: PREDEFINED
          description: The last scan status. Accepts a comma-separated list.
          isArray: true
          name: last_scan_status
          predefined:
            - NOT_SCANNED_YET
            - ERROR
            - COMPLETED
        - auto: PREDEFINED
          description: The asset type. Accepts a comma-separated list.
          isArray: true
          name: asset_type
          predefined:
            - CICD PIPELINE
            - CONTAINER IMAGE REPOSITORY
            - REPOSITORY
        - auto: PREDEFINED
          description: The asset provider. Accepts a comma-separated list.
          isArray: true
          name: asset_provider
          predefined:
            - AWS
            - AWS_CODE_BUILD
            - AWS_CODE_COMMIT
            - AZURE
            - AZURE_PIPELINES
            - AZURE_REPOS
            - BITBUCKET
            - CIRCLE_CI
            - DOCKER
            - GCP
            - GITHUB
            - GITHUB_ACTIONS
            - GITLAB
            - GITLAB_CI
            - HCP_TFC_RUN_TASKS
            - JENKINS
            - JFROG_ARTIFACTORY
            - OCI
        - auto: PREDEFINED
          description: The vendor name. Accepts a comma-separated list.
          isArray: true
          name: vendor_name
          predefined:
            - AWS
            - AWS_CODE_BUILD
            - AWS_CODE_COMMIT
            - AZURE
            - AZURE_REPOS
            - BITBUCKET
            - BITBUCKET_DATACENTER
            - CIRCLE_CI
            - DOCKER
            - GCP
            - GITHUB
            - GITHUB_ACTIONS
            - GITHUB_ENTERPRISE
            - GITLAB
            - GITLAB_SELF_MANAGED
            - HCP_TFC_RUN_TASKS
            - HCP_TFE_RUN_TASKS
            - JENKINS
            - JFROG_ARTIFACTORY
            - OCI
        - name: max_values_per_column
          description: "The maximum number of distinct values to return for each column."
          defaultValue: "100"
        - name: columns
          description: A list of fields for which to generate histograms.
          isArray: true
          required: true
          predefined:
            - asset_name
            - business_application_names
            - status_coverage
            - is_scanned_by_vulnerabilities
            - is_scanned_by_code_weakness
            - is_scanned_by_secrets
            - is_scanned_by_iac
            - is_scanned_by_malware
            - is_scanned_by_cicd
            - last_scan_status
            - asset_type
            - asset_provider
            - vendor_name
      name: core-get-asset-coverage-histogram
      description: "Calculates the distribution of values (counts and percentages) for specified categorical fields."
      outputs:
        - contextPath: Core.Coverage.Histogram.column_name
          description: The column over which the histogram is generated.
          type: String

        - contextPath: Core.Coverage.Histogram.data.value
          description: The distinct value.
          type: String

        - contextPath: Core.Coverage.Histogram.data.count
          description: The number of records with this value after filtering.
          type: Number

        - contextPath: Core.Coverage.Histogram.data.percentage
          description: The percentage of filtered records with this value.
          type: Number

        - contextPath: Core.Coverage.Histogram.data.pretty_name
          description: A user-friendly label for the value.
          type: String
    - arguments:
        - description: The unique ID of the asset. Accepts a comma-separated list.
          name: asset_id
          isArray: true
        - description: The name of the asset. Accepts a comma-separated list.
          name: asset_name
          isArray: true
        - description: Business application names. Accepts a comma-separated list.
          name: business_application_names
          isArray: true
        - auto: PREDEFINED
          description: The status coverage. Accepts a comma-separated list.
          isArray: true
          name: status_coverage
          predefined:
            - FULLY SCANNED
            - NOT SCANNED
            - PARTIALLY SCANNED
        - auto: PREDEFINED
          description: Is scanned by vulnerabilities. Accepts a comma-separated list.
          isArray: true
          name: is_scanned_by_vulnerabilities
          predefined:
            - DISABLED
            - ENABLED
            - IRRELEVANT
        - auto: PREDEFINED
          description: Is scanned by code weakness. Accepts a comma-separated list.
          isArray: true
          name: is_scanned_by_code_weakness
          predefined:
            - DISABLED
            - ENABLED
            - IRRELEVANT
        - auto: PREDEFINED
          description: Is scanned by secrets. Accepts a comma-separated list.
          isArray: true
          name: is_scanned_by_secrets
          predefined:
            - DISABLED
            - ENABLED
            - IRRELEVANT
        - auto: PREDEFINED
          description: Is scanned by IaC. Accepts a comma-separated list.
          isArray: true
          name: is_scanned_by_iac
          predefined:
            - DISABLED
            - ENABLED
            - IRRELEVANT
        - auto: PREDEFINED
          description: Is scanned by malware. Accepts a comma-separated list.
          isArray: true
          name: is_scanned_by_malware
          predefined:
            - DISABLED
            - ENABLED
            - IRRELEVANT
        - auto: PREDEFINED
          description: Is scanned by CICD. Accepts a comma-separated list.
          isArray: true
          name: is_scanned_by_cicd
          predefined:
            - DISABLED
            - ENABLED
            - IRRELEVANT
        - auto: PREDEFINED
          description: The last scan status. Accepts a comma-separated list.
          isArray: true
          name: last_scan_status
          predefined:
            - NOT_SCANNED_YET
            - ERROR
            - COMPLETED
        - auto: PREDEFINED
          description: The asset type. Accepts a comma-separated list.
          isArray: true
          name: asset_type
          predefined:
            - CICD PIPELINE
            - CONTAINER IMAGE REPOSITORY
            - REPOSITORY
        - auto: PREDEFINED
          description: The asset provider. Accepts a comma-separated list.
          isArray: true
          name: asset_provider
          predefined:
            - AWS
            - AWS_CODE_BUILD
            - AWS_CODE_COMMIT
            - AZURE
            - AZURE_PIPELINES
            - AZURE_REPOS
            - BITBUCKET
            - CIRCLE_CI
            - DOCKER
            - GCP
            - GITHUB
            - GITHUB_ACTIONS
            - GITLAB
            - GITLAB_CI
            - HCP_TFC_RUN_TASKS
            - JENKINS
            - JFROG_ARTIFACTORY
            - OCI
        - auto: PREDEFINED
          description: The vendor name. Accepts a comma-separated list.
          isArray: true
          name: vendor_name
          predefined:
            - AWS
            - AWS_CODE_BUILD
            - AWS_CODE_COMMIT
            - AZURE
            - AZURE_REPOS
            - BITBUCKET
            - BITBUCKET_DATACENTER
            - CIRCLE_CI
            - DOCKER
            - GCP
            - GITHUB
            - GITHUB_ACTIONS
            - GITHUB_ENTERPRISE
            - GITLAB
            - GITLAB_SELF_MANAGED
            - HCP_TFC_RUN_TASKS
            - HCP_TFE_RUN_TASKS
            - JENKINS
            - JFROG_ARTIFACTORY
            - OCI
        - name: limit
          description: "The maximum number of assets to return."
          defaultValue: "100"
        - name: sort_field
          description: The field by which to sort the results.
          predefined:
            - asset_id
            - asset_name
            - business_application_names
            - status_coverage
            - is_scanned_by_vulnerabilities
            - is_scanned_by_code_weakness
            - is_scanned_by_secrets
            - is_scanned_by_iac
            - is_scanned_by_malware
            - is_scanned_by_cicd
            - last_scan_status
            - asset_type
            - asset_provider
            - vendor_name
        - auto: PREDEFINED
          description: The order in which to sort the results.
          name: sort_order
          predefined:
            - DESC
            - ASC
      name: core-get-asset-coverage
      description: "Retrieves a list of assets (e.g., Repositories, CI/CD Pipelines, Container Image Repositories) along with their scan coverage status."
      outputs:
        - contextPath: Core.Coverage.Asset.asset_id
          description: The unique ID of the asset. Each asset is assigned a unique identifier in the system.
          type: String

        - contextPath: Core.Coverage.Asset.asset_name
          description: The name of the asset. Typically corresponds to the repository, container image, or pipeline name.
          type: String

        - contextPath: Core.Coverage.Asset.asset_provider
          description:
            "The vendor or source platform of the asset. Indicates where the asset originates from. Possible values: AWS, AWS_CODE_BUILD, AWS_CODE_COMMIT, AZURE, AZURE_REPOS, BITBUCKET, BITBUCKET_DATACENTER, CIRCLE_CI, DOCKER, GCP, GITHUB, GITHUB_ACTIONS, GITHUB_ENTERPRISE, GITLAB, GITLAB_SELF_MANAGED, HCP_TFC_RUN_TASKS, HCP_TFE_RUN_TASKS, JENKINS, JFROG_ARTIFACTORY, OCI."
          type: String

        - contextPath: Core.Coverage.Asset.asset_type
          description:
            "The type or category of the asset. Determines the nature of the resource being scanned. Possible values: CICD PIPELINE, CONTAINER IMAGE REPOSITORY, REPOSITORY."
          type: String

        - contextPath: Core.Coverage.Asset.business_application_names
          description: A list of business applications associated with the asset. These applications help map the asset to business context or ownership.
          type: Array

        - contextPath: Core.Coverage.Asset.is_scanned_by_cicd
          description:
            "Indicates whether the asset is scanned within CI/CD pipelines. Possible values: ENABLED, DISABLED, IRRELEVANT."
          type: String

        - contextPath: Core.Coverage.Asset.is_scanned_by_code_weakness
          description:
            "Indicates whether code weakness scanning is performed on the asset. Possible values: ENABLED, DISABLED, IRRELEVANT."
          type: String

        - contextPath: Core.Coverage.Asset.is_scanned_by_iac
          description:
            "Indicates whether infrastructure-as-code (IaC) scanning is enabled for the asset. Possible values: ENABLED, DISABLED, IRRELEVANT."
          type: String

        - contextPath: Core.Coverage.Asset.is_scanned_by_malware
          description:
            "Indicates whether malware scanning is enabled for the asset. Possible values: ENABLED, DISABLED, IRRELEVANT."
          type: String

        - contextPath: Core.Coverage.Asset.is_scanned_by_secrets
          description:
            "Indicates whether the asset is scanned for hardcoded secrets or credentials. Possible values: ENABLED, DISABLED, IRRELEVANT."
          type: String

        - contextPath: Core.Coverage.Asset.is_scanned_by_semgrep
          description:
            "Boolean flag indicating whether the asset is analyzed using Semgrep for code issues or misconfigurations. Possible values: true, false."
          type: Boolean

        - contextPath: Core.Coverage.Asset.is_scanned_by_sonarqube
          description:
            "Boolean flag indicating whether the asset is analyzed using SonarQube for code quality and security issues. Possible values: true, false."
          type: Boolean

        - contextPath: Core.Coverage.Asset.is_scanned_by_veracode
          description:
            "Boolean flag indicating whether the asset is scanned using Veracode for security vulnerabilities. Possible values: true, false."
          type: Boolean

        - contextPath: Core.Coverage.Asset.is_scanned_by_vulnerabilities
          description:
            "Indicates whether vulnerability scanning is enabled for the asset. Possible values: ENABLED, DISABLED, IRRELEVANT."
          type: String

        - contextPath: Core.Coverage.Asset.last_scan_status
          description:
            "The status of the most recent scan performed on the asset. Possible values: NOT_SCANNED_YET, ERROR, COMPLETED."
          type: String

        - contextPath: Core.Coverage.Asset.scanners_data
          description: An array containing detailed information from the scanners that evaluated the asset, including scan results, timestamps, and metadata.
          type: Array

        - contextPath: Core.Coverage.Asset.status_coverage
          description:
            "The overall scan coverage of the asset. Possible values: FULLY SCANNED, PARTIALLY SCANNED, NOT SCANNED."
          type: String

        - contextPath: Core.Coverage.Asset.unified_provider
          description:
            "The unified provider name associated with the asset. Standardized across different vendor integrations. Possible values: AWS, AWS_CODE_BUILD, AWS_CODE_COMMIT, AZURE, AZURE_PIPELINES, AZURE_REPOS, BITBUCKET, CIRCLE_CI, DOCKER, GCP, GITHUB, GITHUB_ACTIONS, GITLAB, GITLAB_CI, HCP_TFC_RUN_TASKS, JENKINS, JFROG_ARTIFACTORY, OCI."
          type: String
    - arguments:
        - description: The unique ID of the issue. Accepts a comma-separated list.
          name: issue_id
          isArray: true
        - auto: PREDEFINED
          description: The severity of the issue. Accepts a comma-separated list.
          isArray: true
          name: severity
          predefined:
            - low
            - medium
            - high
            - critical
        - description: "A custom filter. When using this argument, other filter arguments are not relevant. example: \n`{\n                \"OR\": [\n                    {\n                        \"SEARCH_FIELD\": \"actor_process_command_line\",\n                        \"SEARCH_TYPE\": \"EQ\",\n                        \"SEARCH_VALUE\": \"path_to_file\"\n                    }\n                ]\n            }`."
          name: custom_filter
        - auto: PREDEFINED
          description: Account type. Accepts a comma-separated list.
          isArray: true
          name: Identity_type
          predefined:
            - ANONYMOUS
            - APPLICATION
            - COMPUTE
            - FEDERATED_IDENTITY
            - SERVICE
            - SERVICE_ACCOUNT
            - TEMPORARY_CREDENTIALS
            - TOKEN
            - UNKNOWN
            - USER
        - description: A unique identifier per agent. Accepts a comma-separated list.
          isArray: true
          name: agent_id
        - description: The hostname to connect to. In case of a proxy connection, this value will differ from action_remote_ip. Accepts a comma-separated list.
          isArray: true
          name: action_external_hostname
        - description: A string identifying the user rule. Accepts a comma-separated list.
          isArray: true
          name: rule_id
        - description: The name of the user rule. Accepts a comma-separated list.
          isArray: true
          name: rule_name
        - description: The issue name. Accepts a comma-separated list.
          isArray: true
          name: issue_name
        - description: The issue source. Accepts a comma-separated list.
          isArray: true
          name: issue_source
          auto: PREDEFINED
          predefined:
            - XDR Agent
            - XDR Analytics
            - XDR Analytics BIOC
            - PAN NGFW
            - XDR BIOC
            - XDR IOC
            - Threat Intelligence
            - XDR Managed Threat Hunting
            - Correlation
            - Prisma Cloud
            - Prisma Cloud Compute
            - ASM
            - IoT Security
            - Custom Alert
            - Health
            - SaaS Attachments
            - Attack Path
            - Cloud Network Analyzer
            - IaC Scanner
            - CAS Secret Scanner
            - CI/CD Risks
            - CLI Scanner
            - CIEM Scanner
            - API Traffic Monitor
            - API Posture Scanner
            - Agentless Disk Scanner
            - Kubernetes Scanner
            - Compute Policy
            - CSPM Scanner
            - CAS CVE Scanner
            - CAS License Scanner
            - Secrets Scanner
            - SAST Scanner
            - Data Policy
            - Attack Surface Test
            - Package Operational Risk
            - Vulnerability Policy
            - AI Security Posture
        - auto: PREDEFINED
          description: Supports relative or custom time options. If you choose custom, use the start_time and end_time arguments.
          name: time_frame
          predefined:
            - 60 minutes
            - 3 hours
            - 12 hours
            - 24 hours
            - 2 days
            - 7 days
            - 14 days
            - 30 days
            - custom
        - description: The name assigned to the user_id during agent runtime. Accepts a comma-separated list.
          isArray: true
          name: user_name
        - description: The file name of the binary file. Accepts a comma-separated list.
          isArray: true
          name: actor_process_image_name
        - description: SHA256 Causality Graph Object command line. Accepts a comma-separated list.
          isArray: true
          name: causality_actor_process_image_command_line
        - description: Command line used by the process image initiated by the causality actor.
          isArray: true
          name: actor_process_image_command_line
        - description: SHA256 The command line of the process created. Accepts a comma-separated list.
          isArray: true
          name: action_process_image_command_line
        - description: SHA256 hash of the binary file. Accepts a comma-separated list.
          isArray: true
          name: actor_process_image_sha256
        - description: SHA256 hash of the binary file. Accepts a comma-separated list.
          isArray: true
          name: causality_actor_process_image_sha256
        - description: SHA256 of the binary file. Accepts a comma-separated list.
          isArray: true
          name: action_process_image_sha256
        - description: SHA256 of the file related to the event. Accepts a comma-separated list.
          isArray: true
          name: action_file_image_sha256
        - description: The name of the registry. Accepts a comma-separated list.
          isArray: true
          name: action_registry_name
        - description: The key data of the registry. Accepts a comma-separated list.
          isArray: true
          name: action_registry_key_data
        - description: The host IP address. Accepts a comma-separated list.
          isArray: true
          name: host_ip
        - description: The local IP address for the connection. Accepts a comma-separated list.
          isArray: true
          name: action_local_ip
        - description: Remote IP address for the connection. Accepts a comma-separated list.
          isArray: true
          name: action_remote_ip
        - auto: PREDEFINED
          description: Issue action status.
          name: issue_action_status
          predefined:
            - detected
            - detected (allowed the session)
            - detected (download)
            - detected (forward)
            - detected (post detected)
            - detected (prompt allow)
            - detected (raised an alert)
            - detected (reported)
            - detected (on write)
            - detected (scanned)
            - detected (sinkhole)
            - detected (syncookie sent)
            - detected (wildfire upload failure)
            - detected (wildfire upload success)
            - detected (wildfire upload skip)
            - detected (xdr managed threat hunting)
            - prevented (block)
            - prevented (blocked)
            - prevented (block-override)
            - prevented (blocked the url)
            - prevented (blocked the ip)
            - prevented (continue)
            - prevented (denied the session)
            - prevented (dropped all packets)
            - prevented (dropped the session)
            - prevented (dropped the session and sent a tcp reset)
            - prevented (dropped the packet)
            - prevented (override)
            - prevented (override-lockout)
            - prevented (post detected)
            - prevented (prompt block)
            - prevented (random-drop)
            - prevented (silently dropped the session with an icmp unreachable message to the host or application)
            - prevented (terminated the session and sent a tcp reset to both sides of the connection)
            - prevented (terminated the session and sent a tcp reset to the client)
            - prevented (terminated the session and sent a tcp reset to the server)
            - prevented (on write)
        - description: The local port for the connection. Accepts a comma-separated list.
          isArray: true
          name: action_local_port
        - description: The remote port for the connection. Accepts a comma-separated list.
          isArray: true
          name: action_remote_port
        - description: The hostname to connect to. In case of a proxy connection, this value will differ from action_remote_ip. Accepts a comma-separated list.
          isArray: true
          name: dst_action_external_hostname
        - defaultValue: source_insert_ts
          description: The field by which to sort the results.
          name: sort_field
        - auto: PREDEFINED
          description: The order in which to sort the results.
          name: sort_order
          predefined:
            - DESC
            - ASC
        - defaultValue: "0"
          description: The first page number to retrieve issues from.
          name: offset
        - defaultValue: "50"
          description: The last page number to retrieve issues from.
          name: limit
        - description: Relevant when the time_frame argument is set to custom. Supports epoch timestamp and simplified extended ISO format (YYYY-MM-DDThh:mm:ss).
          name: start_time
        - description: Relevant when the time_frame argument is set to custom. Supports epoch timestamp and simplified extended ISO format (YYYY-MM-DDThh:mm:ss).
          name: end_time
        - auto: PREDEFINED
          description: Whether the issue is starred.
          name: starred
          predefined:
            - "true"
            - "false"
        - description: The MITRE attack technique. Accepts a comma-separated list.
          isArray: true
          name: mitre_technique_id_and_name
        - description: The category of the issue. Accepts a comma-separated list.
          isArray: true
          name: issue_category
        - description: The domain of the issue. Accepts a comma-separated list.
          isArray: true
          name: issue_domain
          predefined:
            - Health
            - Hunting
            - IT
            - Posture
            - Security
        - description: The description of the issue. Accepts a comma-separated list.
          isArray: true
          name: issue_description
        - description: The SHA256 hash of the OS actor process image. Accepts a comma-separated list.
          isArray: true
          name: os_actor_process_image_sha256
        - description: The SHA256 hash of the action file macro. Accepts a comma-separated list.
          isArray: true
          name: action_file_macro_sha256
        - description: The status progress. Accepts a comma-separated list.
          isArray: true
          name: status
          predefined:
            - New
            - In Progress
            - Resolved
          auto: PREDEFINED
        - description: Not status progress. Accepts a comma-separated list.
          isArray: true
          name: not_status
          predefined:
            - New
            - In Progress
            - Resolved
          auto: PREDEFINED
        - description: The assets IDs related to the issue. Accepts a comma-separated list.
          isArray: true
          name: asset_ids
        - description: |
            The assignee of the issue. Accepts a comma-separated list.
            Use "unassigned" for unassigned issues or "assigned" for all assigned issues.
          isArray: true
          name: assignee
        - description: A comma separated list of outputs to include in the context.
          isArray: true
          name: output_keys
      name: core-get-issues
      description: "Returns a list of issues and their metadata, which you can filter by built-in arguments or use the custom_filter to input a JSON filter object. \nMultiple filter arguments will be concatenated using the AND operator, while arguments that support a comma-separated list of values will use an OR operator between each value."
      outputs:
        - contextPath: Core.Issue.internal_id
          description: The unique ID of the issue.
          type: String
        - contextPath: Core.Issue.source_insert_ts
          description: The detection timestamp.
          type: Number
        - contextPath: Core.Issue.issue_name
          description: The name of the issue.
          type: String
        - contextPath: Core.Issue.severity
          description: The severity of the issue.
          type: String
        - contextPath: Core.Issue.issue_category
          description: The category of the issue.
          type: String
        - contextPath: Core.Issue.issue_action_status
          description: The issue action status.
          type: String
        - contextPath: Core.Issue.issue_action_status_readable
          description: The issue action status in readable format.
          type: String
        - contextPath: Core.Issue.issue_description
          description: The issue description.
          type: String
        - contextPath: Core.Issue.agent_ip_addresses
          description: The host IP address.
          type: String
        - contextPath: Core.Issue.agent_hostname
          description: The hostname.
          type: String
        - contextPath: Core.Issue.mitre_tactic_id_and_name
          description: The MITRE attack tactic.
          type: String
        - contextPath: Core.Issue.mitre_technique_id_and_name
          description: The MITRE attack technique.
          type: String
        - contextPath: Core.Issue.starred
          description: Whether the issue is starred.
          type: Boolean
    - arguments:
        - description: Asset unique identifier.
          name: asset_id
          required: true
      name: core-get-asset-details
      description: Get asset information.
      outputs:
        - contextPath: Core.CoreAsset
          description: Asset additional information.
        - contextPath: Core.CoreAsset.xdm__asset__provider
          description: The cloud provider or source responsible for the asset.
        - contextPath: Core.CoreAsset.xdm__asset__realm
          description: The realm or logical grouping of the asset.
        - contextPath: Core.CoreAsset.xdm__asset__last_observed
          description: The timestamp when the asset was last observed, in ISO 8601 format.
        - contextPath: Core.CoreAsset.xdm__asset__type__id
          description: The unique identifier for the asset type.
        - contextPath: Core.CoreAsset.xdm__asset__first_observed
          description: The timestamp when the asset was first observed, in ISO 8601 format.
        - contextPath: Core.CoreAsset.asset_hierarchy
          description: The hierarchy or structure representing the asset.
        - contextPath: Core.CoreAsset.xdm__asset__type__category
          description: The asset category type.
        - contextPath: Core.CoreAsset.xdm__asset__cloud__region
          description: The cloud region where the asset resides.
        - contextPath: Core.CoreAsset.xdm__asset__module_unstructured_fields
          description: The unstructured fields or metadata associated with the asset module.
        - contextPath: Core.CoreAsset.xdm__asset__source
          description: The originating source of the asset's information.
        - contextPath: Core.CoreAsset.xdm__asset__id
          description: The source unique identifier for the asset.
        - contextPath: Core.CoreAsset.xdm__asset__type__class
          description: The classification or type class of the asset.
        - contextPath: Core.CoreAsset.xdm__asset__type__name
          description: The specific name of the asset type.
        - contextPath: Core.CoreAsset.xdm__asset__strong_id
          description: The strong or immutable identifier for the asset.
        - contextPath: Core.CoreAsset.xdm__asset__name
          description: The name of the asset.
        - contextPath: Core.CoreAsset.xdm__asset__raw_fields
          description: The raw fields or unprocessed data related to the asset.
        - contextPath: Core.CoreAsset.xdm__asset__normalized_fields
          description: The normalized fields associated with the asset.
        - contextPath: Core.CoreAsset.all_sources
          description: A list of all sources providing information about the asset.
    - arguments:
      - description: A comma separated list of case IDs.
        isArray: true
        name: case_id
        required: true
      - defaultValue: '1000'
        description: Maximum number of issues to return per case. The maximum is 1000.
        name: issues_limit
      name: core-get-case-extra-data
      description: Get extra data fields of a specific case, including issues and key artifacts.
      outputs:
        - contextPath: Core.CaseExtraData.case.case_id
          description: The unique identifier for the case.
          type: String
        - contextPath: Core.CaseExtraData.case.case_name
          description: The name assigned to the case.
          type: String
        - contextPath: Core.CaseExtraData.case.creation_time
          description: The timestamp (in epoch format) when the case was created.
          type: Number
        - contextPath: Core.CaseExtraData.case.modification_time
          description: The timestamp (in epoch format) when the case was last modified.
          type: Number
        - contextPath: Core.CaseExtraData.case.detection_time
          description: The timestamp when the activity related to the case was first detected.
          type: String
        - contextPath: Core.CaseExtraData.case.status
          description: The current status of the case (e.g., 'new', 'under_investigation', 'closed').
          type: String
        - contextPath: Core.CaseExtraData.case.severity
          description: The severity level of the case (e.g., 'low', 'medium', 'high', 'critical').
          type: String
        - contextPath: Core.CaseExtraData.case.description
          description: A detailed textual description of the case.
          type: String
        - contextPath: Core.CaseExtraData.case.assigned_user_mail
          description: The email address of the user assigned to the case.
          type: String
        - contextPath: Core.CaseExtraData.case.assigned_user_pretty_name
          description: The display name of the user assigned to the case.
          type: String
        - contextPath: Core.CaseExtraData.case.issue_count
          description: The total number of issues associated with the case.
          type: Number
        - contextPath: Core.CaseExtraData.case.low_severity_issue_count
          description: The total number of low-severity issues within the case.
          type: Number
        - contextPath: Core.CaseExtraData.case.med_severity_issue_count
          description: The total number of medium-severity issues within the case.
          type: Number
        - contextPath: Core.CaseExtraData.case.high_severity_issue_count
          description: The total number of high-severity issues within the case.
          type: Number
        - contextPath: Core.CaseExtraData.case.critical_severity_issue_count
          description: The total number of critical-severity issues within the case.
          type: Number
        - contextPath: Core.CaseExtraData.case.user_count
          description: The number of unique users involved in the case.
          type: Number
        - contextPath: Core.CaseExtraData.case.host_count
          description: The number of unique hosts involved in the case.
          type: Number
        - contextPath: Core.CaseExtraData.case.notes
          description: A collection of notes or comments added to the case by analysts.
          type: Array
        - contextPath: Core.CaseExtraData.case.resolve_comment
          description: The comment entered by a user when resolving the case.
          type: String
        - contextPath: Core.CaseExtraData.case.manual_severity
          description: The severity level manually set by a user, which may override the calculated severity for the case.
          type: String
        - contextPath: Core.CaseExtraData.case.manual_description
          description: A description of the case that was manually entered by a user.
          type: String
        - contextPath: Core.CaseExtraData.case.xdr_url
          description: The direct URL to view the case in the Cortex XDR platform.
          type: String
        - contextPath: Core.CaseExtraData.case.starred
          description: A flag indicating whether the case has been starred or marked as a favorite.
          type: Boolean
        - contextPath: Core.CaseExtraData.case.hosts
          description: A comma-separated list of hostnames involved in the case.
          type: Array
        - contextPath: Core.CaseExtraData.case.case_sources
          description: The products or sources that contributed issues to this case (e.g., 'XDR Agent', 'Firewall').
          type: String
        - contextPath: Core.CaseExtraData.case.rule_based_score
          description: The case's risk score as calculated by automated detection rules.
          type: Number
        - contextPath: Core.CaseExtraData.case.manual_score
          description: A risk score manually assigned to the case by a user.
          type: Number
        - contextPath: Core.CaseExtraData.case.wildfire_hits
          description: The number of times a file associated with this case was identified as malicious by WildFire.
          type: Number
        - contextPath: Core.CaseExtraData.case.issues_grouping_status
          description: The current status of the issue grouping or clustering process for this case.
          type: String
        - contextPath: Core.CaseExtraData.case.mitre_techniques_ids_and_names
          description: A list of MITRE ATT&CK technique IDs and names observed in the case.
          type: String
        - contextPath: Core.CaseExtraData.case.mitre_tactics_ids_and_names
          description: A list of MITRE ATT&CK tactic IDs and names observed in the case.
          type: String
        - contextPath: Core.CaseExtraData.case.issue_categories
          description: A comma-separated list of categories for the issues included in the case.
          type: String
        - contextPath: Core.CaseExtraData.issues.total_count
          description: The total number of individual issues that are part of the case.
          type: Number
        - contextPath: Core.CaseExtraData.issues.data.external_id
          description: The unique external identifier for an individual issue.
          type: String
        - contextPath: Core.CaseExtraData.issues.data.severity
          description: The severity of the individual issue.
          type: String
        - contextPath: Core.CaseExtraData.issues.data.matching_status
          description: The correlation status for the issue.
          type: String
        - contextPath: Core.CaseExtraData.issues.data.end_match_attempt_ts
          description: The timestamp of the last attempt to match the issue with others.
          type: Date
        - contextPath: Core.CaseExtraData.issues.data.local_insert_ts
          description: The timestamp when the issue was first recorded in the system.
          type: Date
        - contextPath: Core.CaseExtraData.issues.data.bioc_indicator
          description: The specific Behavioral Indicator of Compromise (BIOC) that triggered the issue.
          type: String
        - contextPath: Core.CaseExtraData.issues.data.matching_service_rule_id
          description: The ID of the matching service rule that identified the issue.
          type: String
        - contextPath: Core.CaseExtraData.issues.data.attempt_counter
          description: The number of times a matching attempt has been made for this issue.
          type: Number
        - contextPath: Core.CaseExtraData.issues.data.bioc_category_enum_key
          description: The key representing the category of the Behavioral Indicator of Compromise (BIOC).
          type: String
        - contextPath: Core.CaseExtraData.issues.data.case_id
          description: The ID of the case to which this issue belongs.
          type: Number
        - contextPath: Core.CaseExtraData.issues.data.is_whitelisted
          description: A flag indicating whether this issue has been whitelisted or suppressed.
          type: Boolean
        - contextPath: Core.CaseExtraData.issues.data.starred
          description: A flag indicating whether this individual issue has been starred.
          type: Boolean
        - contextPath: Core.CaseExtraData.issues.data.deduplicate_tokens
          description: Tokens used to identify and deduplicate similar issues.
          type: String
        - contextPath: Core.CaseExtraData.issues.data.filter_rule_id
          description: The ID of any filter rule that was applied to this issue.
          type: String
        - contextPath: Core.CaseExtraData.issues.data.mitre_technique_id_and_name
          description: The specific MITRE ATT&CK technique ID and name associated with the issue.
          type: String
        - contextPath: Core.CaseExtraData.issues.data.mitre_tactic_id_and_name
          description: The specific MITRE ATT&CK tactic ID and name associated with the issue.
          type: String
        - contextPath: Core.CaseExtraData.issues.data.agent_version
          description: The version of the agent installed on the endpoint related to the issue.
          type: String
        - contextPath: Core.CaseExtraData.issues.data.agent_device_domain
          description: The domain of the endpoint device.
          type: String
        - contextPath: Core.CaseExtraData.issues.data.agent_fqdn
          description: The fully qualified domain name (FQDN) of the agent's host.
          type: String
        - contextPath: Core.CaseExtraData.issues.data.agent_os_type
          description: The operating system type of the endpoint (e.g., 'Windows', 'Linux').
          type: String
        - contextPath: Core.CaseExtraData.issues.data.agent_os_sub_type
          description: The specific version or distribution of the agent's operating system.
          type: String
        - contextPath: Core.CaseExtraData.issues.data.agent_data_collection_status
          description: The status of the agent's data collection process.
          type: String
        - contextPath: Core.CaseExtraData.issues.data.mac
          description: The primary MAC address of the endpoint.
          type: String
        - contextPath: Core.CaseExtraData.issues.data.mac_addresses
          description: A list of all MAC addresses associated with the endpoint.
          type: Array
        - contextPath: Core.CaseExtraData.issues.data.agent_is_vdi
          description: A flag indicating whether the agent is installed on a Virtual Desktop Infrastructure (VDI) instance.
          type: Boolean
        - contextPath: Core.CaseExtraData.issues.data.agent_install_type
          description: The installation type of the agent.
          type: String
        - contextPath: Core.CaseExtraData.issues.data.agent_host_boot_time
          description: The last boot time of the host where the agent is installed.
          type: Date
        - contextPath: Core.CaseExtraData.issues.data.event_sub_type
          description: A more specific classification of the event type.
          type: String
        - contextPath: Core.CaseExtraData.issues.data.module_id
          description: The identifier of the agent module that generated the event.
          type: String
        - contextPath: Core.CaseExtraData.issues.data.association_strength
          description: A score indicating the strength of the event's association to the case.
          type: Number
        - contextPath: Core.CaseExtraData.issues.data.dst_association_strength
          description: The association strength related to the destination entity in the event.
          type: Number
        - contextPath: Core.CaseExtraData.issues.data.story_id
          description: An identifier that groups a sequence of related events into a "story".
          type: String
        - contextPath: Core.CaseExtraData.issues.data.event_id
          description: The unique identifier for the event.
          type: String
        - contextPath: Core.CaseExtraData.issues.data.event_type
          description: The primary type of the event (e.g., 'Process Execution', 'Network Connection').
          type: String
        - contextPath: Core.CaseExtraData.issues.data.events_length
          description: The number of raw events that were aggregated to create this issue.
          type: Number
        - contextPath: Core.CaseExtraData.issues.data.event_timestamp
          description: The timestamp when the original event occurred.
          type: Date
        - contextPath: Core.CaseExtraData.issues.data.actor_process_instance_id
          description: The unique instance ID of the primary actor process.
          type: String
        - contextPath: Core.CaseExtraData.issues.data.actor_process_image_path
          description: The full file path of the actor process's executable.
          type: String
        - contextPath: Core.CaseExtraData.issues.data.actor_process_image_name
          description: The filename of the actor process's executable.
          type: String
        - contextPath: Core.CaseExtraData.issues.data.actor_process_command_line
          description: The command line used to launch the actor process.
          type: String
        - contextPath: Core.CaseExtraData.issues.data.actor_process_signature_status
          description: The digital signature status of the actor process executable (e.g., 'Signed', 'Unsigned').
          type: String
        - contextPath: Core.CaseExtraData.issues.data.actor_process_signature_vendor
          description: The vendor name from the digital signature of the actor process.
          type: String
        - contextPath: Core.CaseExtraData.issues.data.actor_process_image_sha256
          description: The SHA256 hash of the actor process executable.
          type: String
        - contextPath: Core.CaseExtraData.issues.data.actor_process_image_md5
          description: The MD5 hash of the actor process executable.
          type: String
        - contextPath: Core.CaseExtraData.issues.data.actor_process_causality_id
          description: The causality ID of the actor process, which links it to its parent process.
          type: String
        - contextPath: Core.CaseExtraData.issues.data.actor_causality_id
          description: The causality ID of the primary actor in the event.
          type: String
        - contextPath: Core.CaseExtraData.issues.data.actor_process_os_pid
          description: The operating system's Process ID (PID) of the actor process.
          type: String
        - contextPath: Core.CaseExtraData.issues.data.actor_thread_thread_id
          description: The ID of the specific thread within the actor process that initiated the action.
          type: String
        - contextPath: Core.CaseExtraData.issues.data.causality_actor_process_image_name
          description: The image name of the process that initiated the actor process (the grandparent).
          type: String
        - contextPath: Core.CaseExtraData.issues.data.causality_actor_process_command_line
          description: The command line of the causality actor process.
          type: String
        - contextPath: Core.CaseExtraData.issues.data.causality_actor_process_image_path
          description: The file path of the causality actor process's executable.
          type: String
        - contextPath: Core.CaseExtraData.issues.data.causality_actor_process_signature_vendor
          description: The signature vendor of the causality actor process.
          type: String
        - contextPath: Core.CaseExtraData.issues.data.causality_actor_process_signature_status
          description: The signature status of the causality actor process.
          type: String
        - contextPath: Core.CaseExtraData.issues.data.causality_actor_causality_id
          description: The causality ID of the causality actor process.
          type: String
        - contextPath: Core.CaseExtraData.issues.data.causality_actor_process_execution_time
          description: The execution timestamp of the causality actor process.
          type: Date
        - contextPath: Core.CaseExtraData.issues.data.causality_actor_process_image_md5
          description: The MD5 hash of the causality actor process's executable.
          type: String
        - contextPath: Core.CaseExtraData.issues.data.causality_actor_process_image_sha256
          description: The SHA256 hash of the causality actor process's executable.
          type: String
        - contextPath: Core.CaseExtraData.issues.data.action_file_path
          description: The file path of the file that was the target of an action.
          type: String
        - contextPath: Core.CaseExtraData.issues.data.action_file_name
          description: The name of the file that was the target of an action.
          type: String
        - contextPath: Core.CaseExtraData.issues.data.action_file_md5
          description: The MD5 hash of the file that was the target of an action.
          type: String
        - contextPath: Core.CaseExtraData.issues.data.action_file_sha256
          description: The SHA256 hash of the file that was the target of an action.
          type: String
        - contextPath: Core.CaseExtraData.issues.data.action_file_macro_sha256
          description: The SHA256 hash of a macro embedded within the target file.
          type: String
        - contextPath: Core.CaseExtraData.issues.data.action_registry_data
          description: The data written to or read from a registry value during the action.
          type: String
        - contextPath: Core.CaseExtraData.issues.data.action_registry_key_name
          description: The name of the registry key involved in the action.
          type: String
        - contextPath: Core.CaseExtraData.issues.data.action_registry_value_name
          description: The name of the registry value involved in the action.
          type: String
        - contextPath: Core.CaseExtraData.issues.data.action_registry_full_key
          description: The full path of the registry key involved in the action.
          type: String
        - contextPath: Core.CaseExtraData.issues.data.action_local_ip
          description: The local IP address involved in a network action.
          type: String
        - contextPath: Core.CaseExtraData.issues.data.action_local_port
          description: The local port number involved in a network action.
          type: String
        - contextPath: Core.CaseExtraData.issues.data.action_remote_ip
          description: The remote IP address involved in a network action.
          type: String
        - contextPath: Core.CaseExtraData.issues.data.action_remote_port
          description: The remote port number involved in a network action.
          type: String
        - contextPath: Core.CaseExtraData.issues.data.action_external_hostname
          description: The external hostname or domain associated with the network action.
          type: String
        - contextPath: Core.CaseExtraData.issues.data.action_country
          description: The country associated with the remote IP address in the network action.
          type: String
        - contextPath: Core.CaseExtraData.issues.data.action_process_instance_id
          description: The instance ID of the process that was the target of an action.
          type: String
        - contextPath: Core.CaseExtraData.issues.data.action_process_causality_id
          description: The causality ID of the target process.
          type: String
        - contextPath: Core.CaseExtraData.issues.data.action_process_image_name
          description: The executable name of the target process.
          type: String
        - contextPath: Core.CaseExtraData.issues.data.action_process_image_sha256
          description: The SHA256 hash of the target process's executable.
          type: String
        - contextPath: Core.CaseExtraData.issues.data.action_process_image_command_line
          description: The command line of the target process.
          type: String
        - contextPath: Core.CaseExtraData.issues.data.action_process_signature_status
          description: The signature status of the target process.
          type: String
        - contextPath: Core.CaseExtraData.issues.data.action_process_signature_vendor
          description: The signature vendor of the target process.
          type: String
        - contextPath: Core.CaseExtraData.issues.data.os_actor_effective_username
          description: The effective username of the OS-level actor responsible for the event.
          type: String
        - contextPath: Core.CaseExtraData.issues.data.os_actor_process_instance_id
          description: The instance ID of the OS actor process.
          type: String
        - contextPath: Core.CaseExtraData.issues.data.os_actor_process_image_path
          description: The file path of the OS actor process's executable.
          type: String
        - contextPath: Core.CaseExtraData.issues.data.os_actor_process_image_name
          description: The image name of the OS actor process.
          type: String
        - contextPath: Core.CaseExtraData.issues.data.os_actor_process_command_line
          description: The command line of the OS actor process.
          type: String
        - contextPath: Core.CaseExtraData.issues.data.os_actor_process_signature_status
          description: The signature status of the OS actor process.
          type: String
        - contextPath: Core.CaseExtraData.issues.data.os_actor_process_signature_vendor
          description: The signature vendor of the OS actor process.
          type: String
        - contextPath: Core.CaseExtraData.issues.data.os_actor_process_image_sha256
          description: The SHA256 hash of the OS actor process's executable.
          type: String
        - contextPath: Core.CaseExtraData.issues.data.os_actor_process_causality_id
          description: The causality ID of the OS actor process.
          type: String
        - contextPath: Core.CaseExtraData.issues.data.os_actor_causality_id
          description: The causality ID of the OS actor.
          type: String
        - contextPath: Core.CaseExtraData.issues.data.os_actor_process_os_pid
          description: The operating system PID of the OS actor process.
          type: String
        - contextPath: Core.CaseExtraData.issues.data.os_actor_thread_thread_id
          description: The thread ID of the OS actor.
          type: String
        - contextPath: Core.CaseExtraData.issues.data.fw_app_id
          description: The firewall application ID for the traffic.
          type: String
        - contextPath: Core.CaseExtraData.issues.data.fw_interface_from
          description: The firewall interface from which the traffic originated.
          type: String
        - contextPath: Core.CaseExtraData.issues.data.fw_interface_to
          description: The firewall interface to which the traffic was destined.
          type: String
        - contextPath: Core.CaseExtraData.issues.data.fw_rule
          description: The name of the firewall rule that matched the traffic.
          type: String
        - contextPath: Core.CaseExtraData.issues.data.fw_rule_id
          description: The unique ID of the firewall rule that matched the traffic.
          type: String
        - contextPath: Core.CaseExtraData.issues.data.fw_device_name
          description: The name of the firewall device that logged the event.
          type: String
        - contextPath: Core.CaseExtraData.issues.data.fw_serial_number
          description: The serial number of the firewall device.
          type: String
        - contextPath: Core.CaseExtraData.issues.data.fw_url_domain
          description: The domain visited, as logged by the firewall.
          type: String
        - contextPath: Core.CaseExtraData.issues.data.fw_email_subject
          description: The subject line of an email, as logged by the firewall.
          type: String
        - contextPath: Core.CaseExtraData.issues.data.fw_email_sender
          description: The sender of an email, as logged by the firewall.
          type: String
        - contextPath: Core.CaseExtraData.issues.data.fw_email_recipient
          description: The recipient of an email, as logged by the firewall.
          type: String
        - contextPath: Core.CaseExtraData.issues.data.fw_app_subcategory
          description: The application subcategory as identified by the firewall.
          type: String
        - contextPath: Core.CaseExtraData.issues.data.fw_app_category
          description: The application category as identified by the firewall.
          type: String
        - contextPath: Core.CaseExtraData.issues.data.fw_app_technology
          description: The application technology as identified by the firewall.
          type: String
        - contextPath: Core.CaseExtraData.issues.data.fw_vsys
          description: The virtual system on the firewall that processed the traffic.
          type: String
        - contextPath: Core.CaseExtraData.issues.data.fw_xff
          description: The X-Forwarded-For (XFF) header value from the traffic.
          type: String
        - contextPath: Core.CaseExtraData.issues.data.fw_misc
          description: Miscellaneous firewall log data.
          type: String
        - contextPath: Core.CaseExtraData.issues.data.fw_is_phishing
          description: A flag indicating if the firewall identified the event as phishing.
          type: Boolean
        - contextPath: Core.CaseExtraData.issues.data.dst_agent_id
          description: The agent ID of the destination endpoint in a lateral movement event.
          type: String
        - contextPath: Core.CaseExtraData.issues.data.dst_causality_actor_process_execution_time
          description: The execution time of the causality actor process on the destination endpoint.
          type: Date
        - contextPath: Core.CaseExtraData.issues.data.dns_query_name
          description: The domain name in a DNS query event.
          type: String
        - contextPath: Core.CaseExtraData.issues.data.dst_action_external_hostname
          description: The external hostname of the destination.
          type: String
        - contextPath: Core.CaseExtraData.issues.data.dst_action_country
          description: The country of the destination.
          type: String
        - contextPath: Core.CaseExtraData.issues.data.dst_action_external_port
          description: The external port of the destination.
          type: String
        - contextPath: Core.CaseExtraData.issues.data.issue_id
          description: The unique identifier for the issue.
          type: String
        - contextPath: Core.CaseExtraData.issues.data.detection_timestamp
          description: The timestamp when the issue was first detected.
          type: Number
        - contextPath: Core.CaseExtraData.issues.data.name
          description: The name or title of the issue.
          type: String
        - contextPath: Core.CaseExtraData.issues.data.category
          description: The category of the issue.
          type: String
        - contextPath: Core.CaseExtraData.issues.data.endpoint_id
          description: The unique ID of the endpoint where the issue occurred.
          type: String
        - contextPath: Core.CaseExtraData.issues.data.description
          description: A detailed description of the issue.
          type: String
        - contextPath: Core.CaseExtraData.issues.data.host_ip
          description: The IP address of the host related to the issue.
          type: String
        - contextPath: Core.CaseExtraData.issues.data.host_name
          description: The hostname of the endpoint related to the issue.
          type: String
        - contextPath: Core.CaseExtraData.issues.data.source
          description: The source of the issue (e.g., 'XDR').
          type: String
        - contextPath: Core.CaseExtraData.issues.data.action
          description: The action taken in response to the event (e.g., 'detected', 'prevented').
          type: String
        - contextPath: Core.CaseExtraData.issues.data.action_pretty
          description: A user-friendly representation of the action taken.
          type: String
        - contextPath: Core.CaseExtraData.issues.data.user_name
          description: The name of the user associated with the issue.
          type: String
        - contextPath: Core.CaseExtraData.issues.data.contains_featured_host
          description: A flag indicating if the issue involves a host marked as featured or critical.
          type: Boolean
        - contextPath: Core.CaseExtraData.issues.data.contains_featured_user
          description: A flag indicating if the issue involves a user marked as featured or critical.
          type: Boolean
        - contextPath: Core.CaseExtraData.issues.data.contains_featured_ip_address
          description: A flag indicating if the issue involves an IP address marked as featured or critical.
          type: Boolean
        - contextPath: Core.CaseExtraData.issues.data.tags
          description: Any tags that have been applied to the issue.
          type: String
        - contextPath: Core.CaseExtraData.issues.data.original_tags
          description: The original set of tags applied to the issue before any modifications.
          type: String
        - contextPath: Core.CaseExtraData.network_artifacts.total_count
          description: The total number of network artifacts associated with the case.
          type: Number
        - contextPath: Core.CaseExtraData.network_artifacts.data.type
          description: The type of network artifact (e.g., 'IP Address', 'Domain').
          type: String
        - contextPath: Core.CaseExtraData.network_artifacts.data.issue_count
          description: The number of issues in the case that involve this network artifact.
          type: Number
        - contextPath: Core.CaseExtraData.network_artifacts.data.is_manual
          description: A flag indicating if the network artifact was added manually by a user.
          type: Boolean
        - contextPath: Core.CaseExtraData.network_artifacts.data.network_domain
          description: The domain name of the network artifact.
          type: String
        - contextPath: Core.CaseExtraData.network_artifacts.data.network_remote_ip
          description: The remote IP address of the network artifact.
          type: String
        - contextPath: Core.CaseExtraData.network_artifacts.data.network_remote_port
          description: The remote port number of the network artifact.
          type: String
        - contextPath: Core.CaseExtraData.network_artifacts.data.network_country
          description: The country associated with the network artifact's IP address.
          type: String
        - contextPath: Core.CaseExtraData.file_artifacts.total_count
          description: The total number of file artifacts associated with the case.
          type: Number
        - contextPath: Core.CaseExtraData.file_artifacts.data.issue_count
          description: The number of issues in the case that involve this file artifact.
          type: Number
        - contextPath: Core.CaseExtraData.file_artifacts.data.file_name
          description: The name of the file artifact.
          type: String
        - contextPath: Core.CaseExtraData.file_artifacts.data.File_sha256
          description: The SHA256 hash of the file artifact.
          type: String
        - contextPath: Core.CaseExtraData.file_artifacts.data.file_signature_status
          description: The digital signature status of the file artifact.
          type: String
        - contextPath: Core.CaseExtraData.file_artifacts.data.file_wildfire_verdict
          description: The verdict from WildFire for this file (e.g., 'malicious', 'benign').
          type: String
        - contextPath: Core.CaseExtraData.file_artifacts.data.is_malicous
          description: A flag indicating whether the file artifact is considered malicious.
          type: Boolean
        - contextPath: Core.CaseExtraData.file_artifacts.data.is_manual
          description: A flag indicating if the file artifact was added manually by a user.
          type: Boolean
        - contextPath: Core.CaseExtraData.file_artifacts.data.is_process
          description: A flag indicating if the file artifact is a process executable.
          type: Boolean
        - contextPath: Core.CaseExtraData.file_artifacts.data.low_confidence
          description: A flag indicating if the verdict on the file artifact has low confidence.
          type: Boolean
        - contextPath: Core.CaseExtraData.file_artifacts.data.type
          description: The type of the file artifact.
          type: String
    - arguments:
      - description: Issue ID to update. If empty, updates the current issue ID.
        name: id
        type: string
      - description: Email address of the user to assign the issue to.
        name: assigned_user_mail
        type: string
      - name: severity
        auto: PREDEFINED
        description: Change the severity of an issue.
        type: string
        predefined:
          - low
          - medium
          - high
          - critical
      - name: name
        description: Change the issue name.
        type: string
      - name: occurred
        description: >
          Change the occurred time of an issue. Supports different time formats, for example: 3 days ago, 2017-09-27T10:00:00+03:00.
        type: string
      - name: phase
        description: Change the phase of an issue.
        type: string
        auto: PREDEFINED
        predefined:
          - Triage
          - Investigation
          - Containment
          - Response
      - name: type
        description: Change the type of an issue.
        type: string
      - name: description
        description: Change the description of an issue.
        type: string
      - name: status
        description: Change the status of an issue.
        type: string
        auto: PREDEFINED
        predefined:
        - New
        - In Progress
        - Resolved - Known Issue
        - Resolved - Duplicate Issue
        - Resolved - False Positive
        - Resolved - other
        - Resolved - True Positive
        - Resolved - Security Testing
        - Resolved - Dismissed
        - Resolved - Fixed
        - Resolved - Risk Accepted
      - name: link_cases
        description: Comma-separated list of case IDs to link the issue to.
        type: string
        isArray: true
      - name: unlink_cases
        description: Comma-separated list of case IDs to unlink the issue from.
        type: string
        isArray: true
      name: core-update-issue
      description: Updates the properties of an issue. This command does not provide an explicit indication of success.
    - arguments:
      - name: page_size
        description: The number of assets to return per page. Default is 100.
      - name: page_number
        description: The page number for the assets to return for pagination. Default is 0.
      - name: asset_names
        description: Comma-separated list of asset names to search for. (e.g., "asset_name1,asset_name2").
        isArray: true
      - name: asset_types
        description: Comma-separated list of asset types to search for. (e.g., "asset_type1,asset_type2").
        isArray: true
      - name: asset_tags
        description: |
          A JSON encoded string representing a list of tag:value pairs to search for. (e.g., `[{"tag1": "value1"}, {"tag2": "value2"}]`).
        isArray: true
      - name: asset_ids
        description: Comma-separated list of asset IDs to search for. (e.g., "asset_id1,asset_id2").
        isArray: true
      - name: asset_providers
        description: Comma-separated list of asset providers to search for. (e.g., "provider1,provider2").
        isArray: true
      - name: asset_realms
        description: Comma-separated list of asset realms to search for. (e.g., "realm1,realm2").
        isArray: true
      - name: asset_groups
        description: |
          A JSON encoded string representing a list of asset groups to search for. (e.g., `["group1", "group2"]`).
        isArray: true
      - name: asset_categories
        description: A Comma-separated list of asset categories to search for. (e.g., "category1,category2").
      name: core-search-assets
      description: Retrieves asset from the Cortex platform using optional filter criteria.
      outputs:
      - contextPath: Core.Asset.external_provider_id
        description: The external provider ID of the asset.
      - contextPath: Core.Asset.first_observed
        description: The first time the asset was observed.
      - contextPath: Core.Asset.tags
        description: The tags of the asset.
      - contextPath: Core.Asset.realm
        description: The realm of the asset.
      - contextPath: Core.Asset.type.id
        description: The ID of the asset type.
      - contextPath: Core.Asset.related_issues.critical_issues
        description: Critical issues related to the asset.
      - contextPath: Core.Asset.id
        description: The ID of the asset.
      - contextPath: Core.Asset.last_observed
        description: The last time the asset was observed.
      - contextPath: Core.Asset.type.category
        description: The category of the asset type.
      - contextPath: Core.Asset.related_cases.critical_cases
        description: Critical cases related to the asset.
      - contextPath: Core.Asset.group_ids
        description: The group IDs of the asset.
      - contextPath: Core.Asset.type.class
        description: The class of the asset type.
      - contextPath: Core.Asset.related_issues.issues_breakdown
        description: The related issues breakdown of the asset.
      - contextPath: Core.Asset.type.name
        description: The type of the asset.
      - contextPath: Core.Asset.name
        description: The name of the asset.
      - contextPath: Core.Asset.strong_id
        description: The strong ID of the asset.
      - contextPath: Core.Asset.cloud.region
        description: The cloud region of the asset.
      - contextPath: Core.Asset.related_cases.cases_breakdown
        description: The related cases breakdown of the asset.
      - contextPath: Core.Asset.provider
        description: The asset provider.
    - arguments:
        - description: The maximum number of groups to return.
          defaultValue: "50"
          name: limit
        - description: A JSON list of asset group names to search for. (e.g., `["group1", "group2"]`).
          name: name
        - description: A comma-separated list of asset group IDs to search for.
          isArray: true
          name: id
        - auto: PREDEFINED
          description: Filter asset groups by type. When not specified, both types are used.
          name: type
          predefined:
            - STATIC
            - DYNAMIC
        - description: A JSON list of asset group descriptions to search for. (e.g. `["description1", "description2"]`).
          name: description
      name: core-search-asset-groups
      description: Searches for asset groups from the Cortex platform using one or more filter criteria.
      outputs:
        - contextPath: Core.AssetGroups.name
          description: The name of the asset group.
          type: String
        - contextPath: Core.AssetGroups.filter
          description: The filter criteria for the asset group.
          type: String
        - contextPath: Core.AssetGroups.membership_predicate
          description: The predicate used to create the asset group.
          type: String
        - contextPath: Core.AssetGroups.type
          description: The type of the asset group.
          type: String
        - contextPath: Core.AssetGroups.description
          description: The description of the asset group.
          type: String
        - contextPath: Core.AssetGroups.modified_by
          description: The user who modified the asset group.
          type: String
        - contextPath: Core.AssetGroups.created_by
          description: The user who created the asset group.
          type: String
        - contextPath: Core.AssetGroups.created_by_pretty
          description: The formatted name of the user who created the asset group.
          type: String
        - contextPath: Core.AssetGroups.modified_by_pretty
          description: The formatted name of the user who created the asset group.
    - name: core-get-vulnerabilities
      description: "Retrieves vulnerabilities based on specified filters."
      arguments:
        - name: limit
          description: "The maximum number of vulnerabilities to return."
          defaultValue: "50"
        - defaultValue: LAST_OBSERVED
          description: The field by which to sort the results.
          name: sort_field
        - auto: PREDEFINED
          description: The order in which to sort the results.
          name: sort_order
          predefined:
            - DESC
            - ASC
        - name: cve_id
          description: "The CVE ID. Accepts a comma-separated list."
          isArray: true
        - name: issue_id
          description: "The issue ID. Accepts a comma-separated list."
          isArray: true
        - name: cvss_score_gte
          description: "The minimum CVSS score."
        - name: epss_score_gte
          description: "The minimum EPSS score."
        - name: internet_exposed
          description: "Filter by internet exposed assets."
          auto: PREDEFINED
          predefined:
            - "true"
            - "false"
        - name: exploitable
          description: "Filter by exploitable vulnerabilities."
          auto: PREDEFINED
          predefined:
            - "true"
            - "false"
        - name: has_kev
          description: "Filter by vulnerabilities that have a Known Exploited Vulnerability (KEV)."
          auto: PREDEFINED
          predefined:
            - "true"
            - "false"
        - name: affected_software
          description: "Filter by affected software. Accepts a comma-separated list."
          isArray: true
        - name: on_demand_fields
          description: "A comma-separated list of additional fields to retrieve."
          isArray: true
        - description: "The start time for filtering according to case creation time. Supports free-text relative and absolute times. For example: 7 days ago, 2023-06-15T10:30:00Z, 13/8/2025."
          name: start_time
        - description: "The end time for filtering according to case creation time. Supports free-text relative and absolute times. For example: 7 days ago, 2023-06-15T10:30:00Z, 13/8/2025."
          name: end_time
        - auto: PREDEFINED
          description: The severity of the vulnerability issue.
          isArray: true
          name: severity
          predefined:
            - info
            - low
            - medium
            - high
            - critical
        - name: assignee
          description: |
            The email of the user assigned to the vulnerability. Accepts a comma-separated list. 
            Use 'unassigned' for unassigned vulnerabilities or 'assigned' for all assigned vulnerabilities.
          isArray: true
      outputs:
        - contextPath: Core.VulnerabilityIssue.ISSUE_ID
          description: The unique identifier for the vulnerability issue.
          type: String
        - contextPath: Core.VulnerabilityIssue.CVE_ID
          description: The CVE identifier for the vulnerability.
          type: String
        - contextPath: Core.VulnerabilityIssue.CVE_DESCRIPTION
          description: The description of the CVE.
          type: String
        - contextPath: Core.VulnerabilityIssue.ASSET_NAME
          description: The name of the affected asset.
          type: String
        - contextPath: Core.VulnerabilityIssue.PLATFORM_SEVERITY
          description: The severity of the vulnerability as determined by the platform.
          type: String
        - contextPath: Core.VulnerabilityIssue.EPSS_SCORE
          description: The Exploit Prediction Scoring System (EPSS) score.
          type: Number
        - contextPath: Core.VulnerabilityIssue.CVSS_SCORE
          description: The Common Vulnerability Scoring System (CVSS) score.
          type: Number
        - contextPath: Core.VulnerabilityIssue.ASSIGNED_TO
          description: The email of the user assigned to the vulnerability.
          type: String
        - contextPath: Core.VulnerabilityIssue.ASSIGNED_TO_PRETTY
          description: The full name of the user assigned to the vulnerability.
          type: String
        - contextPath: Core.VulnerabilityIssue.AFFECTED_SOFTWARE
          description: The software affected by the vulnerability.
          type: Unknown
        - contextPath: Core.VulnerabilityIssue.FIX_AVAILABLE
          description: Indicates if a fix is available for the vulnerability.
          type: Boolean
        - contextPath: Core.VulnerabilityIssue.INTERNET_EXPOSED
          description: Indicates if the asset is exposed to the internet.
          type: Boolean
        - contextPath: Core.VulnerabilityIssue.HAS_KEV
          description: Indicates if the vulnerability is a Known Exploited Vulnerability (KEV).
          type: Boolean
        - contextPath: Core.VulnerabilityIssue.EXPLOITABLE
          description: Indicates if the vulnerability is exploitable.
          type: Boolean
        - contextPath: Core.VulnerabilityIssue.ASSET_IDS
          description: The unique identifier for the asset.
          type: String
    - arguments:
        - description: Comma-separated list of IDs of the issues to get recommendations for (maximum 10 per request).
          name: issue_ids
          required: true
          isArray: true
      name: core-get-issue-recommendations
      description: Get comprehensive recommendations for an issue, including remediation steps, playbook suggestions, and recommended actions.
      outputs:
        - contextPath: Core.IssueRecommendations.issue_id
          description: The unique identifier for the issue.
          type: String
        - contextPath: Core.IssueRecommendations.issue_name
          description: The name of the issue.
          type: String
        - contextPath: Core.IssueRecommendations.severity
          description: The severity of the issue.
          type: String
        - contextPath: Core.IssueRecommendations.description
          description: Description of the issue.
          type: String
        - contextPath: Core.IssueRecommendations.remediation
          description: Remediation steps and recommendations for the issue.
          type: String
        - contextPath: Core.IssueRecommendations.playbook_suggestions.playbook_id
          description: The ID of the suggested playbook.
          type: String
        - contextPath: Core.IssueRecommendations.playbook_suggestions.suggestion_rule_id
          description: The ID of the suggestion rule that generated this recommendation.
          type: String
        - contextPath: Core.IssueRecommendations.playbook_suggestions.name
          description: The name of the suggested playbook.
          type: String
        - contextPath: Core.IssueRecommendations.playbook_suggestions.comment
          description: An explanation of the suggested playbook.
          type: String
        - contextPath: Core.IssueRecommendations.quick_action_suggestions.name
          description: The name of the suggested quick action.
          type: String
        - contextPath: Core.IssueRecommendations.quick_action_suggestions.suggestion_rule_id
          description: The ID of the suggestion quick action rule that generated this recommendation.
          type: String
        - contextPath: Core.IssueRecommendations.quick_action_suggestions.brand
          description: The brand of the quick action.
          type: String
        - contextPath: Core.IssueRecommendations.quick_action_suggestions.category
          description: The category of the quick action.
          type: String
        - contextPath: Core.IssueRecommendations.quick_action_suggestions.description
          description: An explanation of the quick action.
          type: String
        - contextPath: Core.IssueRecommendations.quick_action_suggestions.pretty_name
          description: The display name of the quick action.
          type: String
        - contextPath: Core.IssueRecommendations.quick_action_suggestions.arguments.name
          description: The argument name.
          type: String
        - contextPath: Core.IssueRecommendations.quick_action_suggestions.arguments.prettyName
          description: The argument display name.
          type: String
        - contextPath: Core.IssueRecommendations.quick_action_suggestions.arguments.prettyPredefined
          description: The argument predefined display value.
          type: String
        - contextPath: Core.IssueRecommendations.quick_action_suggestions.arguments.description
          description: The argument description.
          type: String
        - contextPath: Core.IssueRecommendations.quick_action_suggestions.arguments.required
          description: Whether the argument is required.
          type: String
        - contextPath: Core.IssueRecommendations.existing_code_block
          description: Original vulnerable code.
          type: String
        - contextPath: Core.IssueRecommendations.suggested_code_block
          description: Code block fix suggestion.
          type: String
    - arguments:
      - description: A comma-separated list of issue IDs to fix (maximum 10 per request).
        name: issue_ids
        required: true
        isArray: true
      - description: Custom title for the pull request.
        name: title
      name: core-appsec-remediate-issue
      description: Create automated pull requests to fix multiple security issues in a single bulk operation.
      outputs:
      - contextPath: Core.TriggeredPRs.issueId
        description: The issue identifier.
        type: String
      - contextPath: Core.TriggeredPRs.status
        description: Either "triggered" or "automated_fix_not_available".
        type: String
    - arguments:
        - description: List of repository asset IDs to configure scanners for.
          name: repository_ids
          isArray: true
          required: true
        - auto: PREDEFINED
          description: List of scanners to enable.
          name: enable_scanners
          isArray: true
          predefined:
            - SECRETS
            - IAC
            - SCA
        - auto: PREDEFINED
          description: List of scanners to disable.
          name: disable_scanners
          isArray: true
          predefined:
            - SECRETS
            - IAC
            - SCA
        - auto: PREDEFINED
          description: Enable live validation of discovered secrets. This argument only relevant when SECRETS scanner is enabled.
          type: boolean
          name: secret_validation
          predefined:
            - "true"
            - "false"
        - auto: PREDEFINED
          description: Enable scanning on pull requests.
          type: boolean
          name: pr_scanning
          predefined:
            - "true"
            - "false"
        - auto: PREDEFINED
          description: Block deployment on scanner errors.
          name: block_on_error
          type: boolean
          predefined:
            - "true"
            - "false"
        - auto: PREDEFINED
          description: Enable tagging of resource blocks.
          name: tag_resource_blocks
          type: boolean
          predefined:
            - "true"
            - "false"
        - auto: PREDEFINED
          description: Enable tagging of module blocks.
          name: tag_module_blocks
          type: boolean
          predefined:
            - "true"
            - "false"
        - description: List of file paths to exclude from scanning.
          name: exclude_paths
          isArray: true
      name: core-enable-scanners
      description: Enable or disable scanners with the specified configuration.

    - name: core-create-appsec-policy
      description: Creates a new AppSec policy in Cortex Platform with defined conditions, scope, and triggers for application security governance.
      arguments:
        - name: policy_name
          description: A unique name for the AppSec policy. Must be descriptive and follow organizational naming conventions.
          required: true
        - name: description
          description: A detailed explanation of the policy's objective, use case, and expected outcomes.
        - name: asset_group_names
          description: Comma-separated list of Asset Group names to apply the policy to. Asset groups will be automatically resolved to their corresponding IDs.
          isArray: true
        # Condition Filters (Findings Criteria)
        - name: conditions_finding_type
          description: "Filter by specific finding types to target policy enforcement. Supported values: Vulnerabilities, IaC Misconfiguration, Licenses, Operational Risk, Secrets, Code Weaknesses, CI/CD Risks."
          isArray: true
        - name: conditions_severity
          description: "Filter findings by severity level to prioritize policy actions. Supported values: CRITICAL, HIGH, MEDIUM, LOW."
          isArray: true
        - name: conditions_respect_developer_suppression
          description: "Controls whether a developer’s manual suppression should be honored. 
          Set to 'true' to respect developer suppression (evaluate only non-suppressed findings). 
          Set to 'false' to ignore suppression and always evaluate the finding."
          auto: PREDEFINED
          predefined:
            - "true"
            - "false"
        - name: conditions_backlog_status
          description: Filter findings based on their backlog workflow status (NEW or BACKLOG).
          auto: PREDEFINED
          predefined:
            - NEW
            - BACKLOG
        - name: conditions_package_name
          description: Target specific software packages by name for license or vulnerability policies.
        - name: conditions_package_version
          description: Specify software package version constraints for precise policy targeting.
        - name: conditions_package_operational_risk
          description: "Filter packages by their operational risk assessment level. Supported values: HIGH, MEDIUM, LOW."
        - name: conditions_appsec_rule_names
          description: Comma-separated list of AppSec rule names to include in policy evaluation. Rule names will be automatically resolved to their corresponding IDs.
          isArray: true
        - name: conditions_cvss
          description: CVSS base score threshold for vulnerability findings (0.0-10.0). Only vulnerabilities meeting or exceeding this score will trigger the policy.
        - name: conditions_epss
          description: Exploit Prediction Scoring System score threshold (0-100). Targets vulnerabilities with higher exploitation probability.
        - name: conditions_has_a_fix
          description: Filter findings based on whether a remediation fix or patch is available.
          auto: PREDEFINED
          predefined:
            - "true"
            - "false"
        - name: conditions_is_kev
          description: Target findings listed in CISA's Known Exploited Vulnerabilities (KEV) catalog for prioritized remediation.
          auto: PREDEFINED
          predefined:
            - "true"
            - "false"
        - name: conditions_secret_validity
          description: "Filter exposed secrets by their validity status. Supported values: VALID (active secrets), PRIVILEGED (high-access secrets), INVALID (expired/revoked), UNAVAILABLE (status unknown)."
          isArray: true
        - name: conditions_license_type
          description: Target specific software license types for compliance and legal risk management.
          isArray: true

        # Scope Filters (Asset Criteria)
        - name: scope_category
          description: "Define asset categories to include in policy scope. Supported values: Application, Repository, CI/CD Instance, CI/CD Pipeline, VCS Collaborator, VCS Organization."
          isArray: true
        - name: scope_business_application_names
          description: Target specific business applications by name for focused policy enforcement.
          isArray: true
        - name: scope_application_business_criticality
          description: "Filter applications by business criticality level. Supported values: CRITICAL, HIGH, MEDIUM, LOW."
          isArray: true
        - name: scope_repository_name
          description: Target specific code repositories by name for repository-focused policies.
          isArray: true
        - name: scope_is_public_repository
          description: Filter repositories based on their visibility (public vs private) for exposure risk management.
          auto: PREDEFINED
          predefined:
            - "true"
            - "false"
        - name: scope_has_deployed_assets
          description: Target repositories or applications that have associated deployed infrastructure or runtime assets.
          auto: PREDEFINED
          predefined:
            - "true"
            - "false"
        - name: scope_has_internet_exposed_deployed_assets
          description: Filter assets based on whether the deployed components are exposed to internet traffic for external attack surface management.
          auto: PREDEFINED
          predefined:
            - "true"
            - "false"
        - name: scope_has_sensitive_data_access
          description: Target deployed assets that have access to sensitive data stores, databases, or classified information.
          auto: PREDEFINED
          predefined:
            - "true"
            - "false"
        - name: scope_has_privileged_capabilities
          description: Filter deployed assets with elevated privileges, admin access, or high-impact system capabilities.
          auto: PREDEFINED
          predefined:
            - "true"
            - "false"
        # Trigger Settings (Policy Execution Events)
        - name: triggers_periodic_report_issue
          description: Enables detection during scheduled scans. When a violation is found in a periodic scan, an issue will be created ("Detect").
          auto: PREDEFINED
          predefined:
            - "true"
            - "false"
        - name: triggers_periodic_override_severity
          description: Override the default severity level for issues created by periodic scan detections.
          auto: PREDEFINED
          predefined:
            - Critical
            - High
            - Medium
            - Low
        - name: triggers_pr_report_issue
          description: Enables detection during pull request scans. When a violation is found in a PR, an issue is created. Required for PR-based detection.
          auto: PREDEFINED
          predefined:
            - "true"
            - "false"
        - name: triggers_pr_block_pr
          description: Blocks merging of pull requests that contain violations detected by the policy.
          auto: PREDEFINED
          predefined:
            - "true"
            - "false"
        - name: triggers_pr_report_pr_comment
          description: Adds an automated comment to pull requests summarizing detected violations and guidance.
          auto: PREDEFINED
          predefined:
            - "true"
            - "false"
        - name: triggers_pr_override_severity
          description: Override the default severity level for issues created by pull request detections.
          auto: PREDEFINED
          predefined:
            - Critical
            - High
            - Medium
            - Low
        - name: triggers_cicd_report_issue
          description: Enables detection during CI/CD pipeline scans. When a violation is found in a pipeline run, an issue is created.
          auto: PREDEFINED
          predefined:
            - "true"
            - "false"
        - name: triggers_cicd_block_cicd
          description: Blocks or fails CI/CD pipeline runs when violations occur.
          auto: PREDEFINED
          predefined:
            - "true"
            - "false"
        - name: triggers_cicd_report_cicd
          description: Reports violation details back to the CI/CD system (pipeline logs, dashboards, status checks).
          auto: PREDEFINED
          predefined:
            - "true"
            - "false"
        - name: triggers_cicd_override_severity
          description: Override the default severity level for issues created by CI/CD pipeline detections.
          auto: PREDEFINED
          predefined:
            - Critical
            - High
            - Medium
            - Low
    - arguments:
        - name: case_id_list
          description: A comma-separated list of case IDs to filter by.
          isArray: true
        - auto: PREDEFINED
          description: Sorts returned cases by the date/time that the case was created ("asc" - ascending, "desc" - descending).
          name: sort_by_creation_time
          predefined:
            - ASC
            - DESC
        - auto: PREDEFINED
          description: Sorts returned cases by the date/time that the case was modified ("asc" - ascending, "desc" - descending).
          name: sort_by_modification_time
          predefined:
            - ASC
            - DESC
        - defaultValue: '0'
          description: Page number (for pagination). The default is 0 (the first page).
          name: page
        - defaultValue: '100'
          description: Maximum number of cases to return per page. The default and maximum value is 100.
          name: limit
        - auto: PREDEFINED
          description: A comma-separated list of domains to filter cases by.
          isArray: true
          name: case_domain
          predefined:
            - 'DOMAIN_SECURITY'
            - 'DOMAIN_POSTURE'
            - 'DOMAIN_IT'
            - 'DOMAIN_HEALTH'
            - 'DOMAIN_HUNTING'
        - auto: PREDEFINED
          description: |
            A comma-separated list of case statuses to filter cases by.
          isArray: true
          name: status
          predefined:
            - 'new'
            - 'under_investigation'
            - 'resolved'
        - auto: PREDEFINED
          description: |
            A comma-separated list of severity levels to filter cases by.
          isArray: true
          name: severity
          predefined:
            - 'low'
            - 'medium'
            - 'high'
            - 'critical'
        - description: A comma-separated list of Asset IDs associated with the case by which to filter the cases.
          isArray: true
          name: asset_ids
        - description: A comma-separated list of Asset Group IDs, where the case is filtered by the assets contained within those groups.
          isArray: true
          name: asset_groups
        - description: A comma-separated list of hosts to filter cases by.
          isArray: true
          name: hosts
        - description: |-
            A comma-separated list of assignee names or emails to filter cases by. Note: all values must be either names or emails - mixing both in the same request is not supported. Use the special values: "assigned" - to get all cases with assignees, "unassigned" - to get cases with no assignees.
          name: assignee
          isArray: true
        - auto: PREDEFINED
          description: Filter cases by whether they are starred or not.
          name: starred
          isArray: true
          predefined:
            - 'true'
            - 'false'
        - description: A comma-separated list of names to filter cases by.
          name: case_name
        - description: A comma-separated list of descriptions to filter cases by.
          name: case_description
        - description: A datetime with the format 2019-12-31T23:59:00. Only cases that were created on or before the specified datetime will be retrieved.
          name: lte_creation_time
        - description: A datetime with the format 2019-12-31T23:59:00. Only cases that were created on or after the specified datetime will be retrieved.
          name: gte_creation_time
        - description: Filters for returned cases that were created on or after the specified date range, for example, 1 month, 2 days, 1 hour, and so on.
          name: since_creation_time
        - description: Filters for returned cases that were created on or before the specified datetime with the format 2019-12-31T23:59:00.
          name: lte_modification_time
        - description: Filters for returned cases that were modified on or after the specified datetime with the format 2019-12-31T23:59:00.
          name: gte_modification_time
        - description: Filters for returned cases that were modified on or after the specified date range, for example, 1 month, 2 days, 1 hour, and so on.
          name: since_modification_time
        - auto: PREDEFINED
          description: Whether to include enriched case data in the response (detection_time, notes, xdr_url, manual_description, starred_manually). Recommended for up to 10 cases.
          name: get_enriched_case_data
          defaultValue: 'false'
          predefined:
            - 'true'
            - 'false'
        - description: A comma-separated list of tags to filter cases by.
          name: tag
      name: core-get-cases
      description: Get case information based on the specified filters.
      outputs:
        - contextPath: Core.Case.case_id
          description: Unique ID assigned to each returned case.
          type: String
        - contextPath: Core.Case.case_name
          description: Name of the case.
          type: String
        - contextPath: Core.Case.creation_time
          description: Timestamp when the case was created.
          type: Number
        - contextPath: Core.Case.modification_time
          description: Timestamp when the case was last modified.
          type: Number
        - contextPath: Core.Case.status
          description: Current status of the case.
          type: String
        - contextPath: Core.Case.severity
          description: Severity level of the case.
          type: String
        - contextPath: Core.Case.description
          description: Description of the case.
          type: String
        - contextPath: Core.Case.assigned_user_mail
          description: Email address of the assigned user. May be null.
          type: String
        - contextPath: Core.Case.assigned_user_pretty_name
          description: Full name of the assigned user. May be null.
          type: String
        - contextPath: Core.Case.issue_count
          description: Total number of issues in the case.
          type: Number
        - contextPath: Core.Case.low_severity_issue_count
          description: Number of issues with low severity.
          type: Number
        - contextPath: Core.Case.med_severity_issue_count
          description: Number of issues with medium severity.
          type: Number
        - contextPath: Core.Case.high_severity_issue_count
          description: Number of issues with high severity.
          type: Number
        - contextPath: Core.Case.critical_severity_issue_count
          description: Number of issues with critical severity.
          type: Number
        - contextPath: Core.Case.user_count
          description: Number of users involved in the case.
          type: Number
        - contextPath: Core.Case.host_count
          description: Number of hosts involved in the case.
          type: Number
        - contextPath: Core.Case.resolve_comment
          description: Comments added when resolving the case. May be null.
          type: String
        - contextPath: Core.Case.resolved_timestamp
          description: Timestamp when the case was resolved.
          type: Number
        - contextPath: Core.Case.manual_severity
          description: Severity manually assigned by the user. May be null.
          type: Number
        - contextPath: Core.Case.starred
          description: Indicates whether the case is starred.
          type: Boolean
        - contextPath: Core.Case.hosts
          description: List of hosts involved in the case.
          type: Array
        - contextPath: Core.Case.users
          description: List of users involved in the case.
          type: Array
        - contextPath: Core.Case.case_sources
          description: Sources of the case.
          type: Array
        - contextPath: Core.Case.manual_score
          description: Manually assigned score. May be null.
          type: Number
        - contextPath: Core.Case.rule_based_score
          description: Score based on rules.
          type: Number
        - contextPath: Core.Case.wildfire_hits
          description: Number of WildFire hits.
          type: Number
        - contextPath: Core.Case.issues_grouping_status
          description: Status of issue grouping.
          type: String
        - contextPath: Core.Case.mitre_tactics_ids_and_names
          description: List of MITRE ATT&CK tactic IDs and names associated with the case.
          type: Array
        - contextPath: Core.Case.mitre_techniques_ids_and_names
          description: List of MITRE ATT&CK technique IDs and names associated with the case.
          type: Array
        - contextPath: Core.Case.issue_categories
          description: Categories of issues associated with the case.
          type: Array
        - contextPath: Core.Case.original_tags
          description: Original tags assigned to the case.
          type: Array
        - contextPath: Core.Case.tags
          description: Current tags assigned to the case.
          type: Array
        - contextPath: Core.Case.case_domain
          description: Domain associated with the case.
          type: String
        - contextPath: Core.Case.custom_fields
          description: Custom fields for the case with standardized lowercase, whitespace-free names.
          type: Unknown
        - contextPath: Core.Case.CaseExtraData.issue_ids
          description: List of issue IDs associated with the case.
          type: Array
        - contextPath: Core.Case.CaseExtraData.file_artifacts
          description: File artifacts associated with the case.
          type: Array
        - contextPath: Core.Case.CaseExtraData.network_artifacts
          description: Network artifacts associated with the case.
          type: Array
        - contextPath: Core.Case.CaseExtraData.starred_manually
          description: True if the case was starred manually; false if starred by rules.
          type: Boolean
        - contextPath: Core.Case.CaseExtraData.xdr_url
          description: URL to view the case in Cortex XDR.
          type: String
        - contextPath: Core.Case.CaseExtraData.manual_description
          description: Description manually provided by the user.
          type: String
        - contextPath: Core.Case.CaseExtraData.notes
          description: The notes related to the case.
          type: String
        - contextPath: Core.Case.CaseExtraData.detection_time
          description: The timestamp when the first issue was detected in the case.
          type: Date
        - contextPath: Core.CasesMetadata.returned_count
          description: The actual number of cases that match all filter criteria and returned in this specific response.
          type: String
        - contextPath: Core.CasesMetadata.filtered_count
          description: The total number of cases in the system that match all filter criteria.
    - name: core-get-appsec-issues
      description: "Retrieves application security issues based on specified filters."
      arguments:
        - name: limit
          description: "The maximum number of issues to return."
          defaultValue: "50"
        - name: sort_field
          description: The field by which to sort the results.
          defaultValue: severity
        - name: sort_order
          description: The order in which to sort the results.
          auto: PREDEFINED
          predefined:
            - DESC
            - ASC
          defaultValue: DESC
        - name: start_time
          description: "The start time for filtering according to issue insert time. Supports free-text relative and absolute times. For example: 7 days ago, 2023-06-15T10:30:00Z, 13/8/2025."
        - name: end_time
          description: "The end time for filtering according to issue insert time. Supports free-text relative and absolute times. For example: 7 days ago, 2023-06-15T10:30:00Z, 13/8/2025."
        - name: issue_id
          description: "The issue ID. Accepts a comma-separated list."
          isArray: true
        - name: assignee
          description: |
            The email of the user assigned to the issue. Accepts a comma-separated list. 
            Use 'unassigned' for all unassigned issues or 'assigned' for all assigned issues.
          isArray: true
        - name: collaborator
          description: The collaborators of the issue. Accepts a comma-separated list.
          isArray: true
        - name: status
          isArray: true
          description: The issue status. Accepts a comma-separated list.
          predefined:
            - New
            - In Progress
            - Resolved
          auto: PREDEFINED
        - name: issue_name
          isArray: true
          description: The issue name. Accepts a comma-separated list.
        - name: asset_name
          isArray: true
          description: The name of the affected asset for the issue. Accepts a comma-separated list.
        - name: repository
          isArray: true
          description: The repository of the issue. Accepts a comma-separated list.
        - name: file_path
          isArray: true
          description: The path of the relevant file for the issue. Accepts a comma-separated list.
        - name: backlog_status
          isArray: true
          description: The backlog status of the issue. Accepts a comma-separated list.
          predefined:
            - BACKLOG
            - NEW
          auto: PREDEFINED
        - name: cvss_score_gte
          description: "The minimum CVSS score."
        - name: epss_score_gte
          description: "The minimum EPSS score."
        - name: has_kev
          description: "Filter by vulnerabilities that have a Known Exploited Vulnerability (KEV)."
          auto: PREDEFINED
          predefined:
            - "true"
            - "false"
        - name: severity
          description: The severity of the issue. Accepts a comma-separated list.
          isArray: true
          auto: PREDEFINED
          predefined:
            - info
            - low
            - medium
            - high
            - critical
        - name: urgency
          description: The urgency of the issue. Accepts a comma-separated list.
          isArray: true
          auto: PREDEFINED
          predefined:
            - N/A
            - NOT_URGENT
            - URGENT
            - TOP_URGENT
        - name: automated_fix_available
          description: Is there an available automated fix.
          isArray: true
          auto: PREDEFINED
          predefined:
            - "true"
            - "false"
        - name: sla
          description: SLA status of the issue. Accepts a comma-separated list.
          isArray: true
          auto: PREDEFINED
          predefined:
            - Approaching
            - On Track
            - Overdue
        - name: validation
          description: Validation status of the issue. Accepts a comma-separated list.
          isArray: true
          auto: PREDEFINED
          predefined:
            - INVALID
            - NO_VALIDATION
            - PRIVILEGED
            - UNAVAILABLE
            - VALID
      outputs:
        - contextPath: Core.AppsecIssue.internal_id
          description: The unique identifier for the issue.
          type: String
        - contextPath: Core.AppsecIssue.asset_name
          description: The names of the assets related to the issue.
          type: String
        - contextPath: Core.AppsecIssue.severity
          description: The severity of the issue.
          type: String
        - contextPath: Core.AppsecIssue.epss_score
          description: The Exploit Prediction Scoring System (EPSS) score.
          type: Number
        - contextPath: Core.AppsecIssue.cvss_score
          description: The Common Vulnerability Scoring System (CVSS) score.
          type: Number
        - contextPath: Core.AppsecIssue.assignee
          description: The full name of the user assigned to the issue.
          type: String
        - contextPath: Core.AppsecIssue.is_fixable
          description: Whether a fix is available for the issue.
          type: Boolean
        - contextPath: Core.AppsecIssue.issue_name
          description: The name of the issue.
          type: String
        - contextPath: Core.AppsecIssue.issue_source
          description: The source of the issue.
          type: String
        - contextPath: Core.AppsecIssue.issue_category
          description: The category of the issue.
          type: String
        - contextPath: Core.AppsecIssue.issue_domain
          description: The domain of the issue.
          type: String
        - contextPath: Core.AppsecIssue.issue_description
          description: The description of the issue.
          type: String
        - contextPath: Core.AppsecIssue.status
          description: The status of the issue.
          type: String
        - contextPath: Core.AppsecIssue.time_added
          description: The timestamp when the issue was inserted.
          type: Number
        - contextPath: Core.AppsecIssue.urgency
          description: The urgency of the issue.
          type: String
        - contextPath: Core.AppsecIssue.sla_status
          description: The SLA status of the issue.
          type: String
        - contextPath: Core.AppsecIssue.secret_validation
          description: The secret validation status of the issue.
          type: String
        - contextPath: Core.AppsecIssue.repository_name
          description: The name of the repository where the issue was found.
          type: String
        - contextPath: Core.AppsecIssue.repository_organization
          description: The organization of the repository where the issue was found.
          type: String
        - contextPath: Core.AppsecIssue.file_path
          description: The file path related to the issue.
          type: String
        - contextPath: Core.AppsecIssue.collaborator
          description: The collaborator associated with the issue.
          type: String
        - contextPath: Core.AppsecIssue.has_kev
          description: Whether the issue is part of the Known Exploited Vulnerabilities catalog (KEV).
          type: Boolean
        - contextPath: Core.AppsecIssue.backlog_status
          description: The backlog status of the issue.
          type: String
    - name: core-update-case
      hidden: true
      description: Updates the properties of a case.
      arguments:
        - name: case_id
          description: A comma-separated list of case IDs to update.
          required: true
          isArray: true
          type: String
        - name: case_name
          description: The new name for the case.
          type: String
        - name: description
          description: The new description for the case.
          type: String
        - name: assignee
          description: The email address of the new assignee. Use "unassigned" to remove an existing assignee.
          type: String
        - auto: PREDEFINED
          name: status
          description: The new status for the case.
          type: String
          predefined:
            - "new"
            - "under_investigation"
            - "resolved"
        - name: notes
          description: Additional notes for the case.
          type: String
        - auto: PREDEFINED
          name: starred
          description: Whether the case should be starred.
          type: Boolean
          predefined:
            - "true"
            - "false"
        - auto: PREDEFINED
          name: user_defined_severity
          description: The user-defined severity for the case.
          type: String
          predefined:
            - "low"
            - "medium"
            - "high"
            - "critical"
        - auto: PREDEFINED
          name: resolve_reason
          description: The reason for resolving the case. Only relevant when status is set to resolved.
          type: String
          predefined:
            - "known_issue"
            - "duplicate"
            - "false_positive"
            - "true_positive"
            - "security_testing"
            - "other"
        - name: resolved_comment
          description: Comment when resolving the case. Only relevant when status is set to resolved.
          type: String
        - auto: PREDEFINED
          name: resolve_all_alerts
          description: Whether to resolve all alerts associated with the case. Only relevant when status is set to resolved.
          type: Boolean
          predefined:
            - "true"
            - "false"
        - name: custom_fields
          description: |
            A JSON encoded string representing a list of custom_field:value pairs to update. (e.g., `[{"field1": "value1"}, {"field2": "value2"}]`). 
          type: String
      outputs:
        - contextPath: Core.Case.modifiedBy
          description: User who last modified the case.
          type: String
        - contextPath: Core.Case.notes
          description: Notes associated with the case.
          type: String
        - contextPath: Core.Case.userSeverity
          description: User-defined severity for the case.
          type: String
        - contextPath: Core.Case.name.isUser
          description: Whether the case name is user-defined.
          type: Boolean
        - contextPath: Core.Case.name.value
          description: The name of the case.
          type: String
        - contextPath: Core.Case.creationTime
          description: The creation time of the case in milliseconds.
          type: Number
        - contextPath: Core.Case.lastUpdateTime
          description: The last update time of the case in milliseconds.
          type: Number
        - contextPath: Core.Case.topCounters.HOSTS
          description: Number of hosts in the case.
          type: Number
        - contextPath: Core.Case.topCounters.MAL_ARTIFACTS
          description: Number of malicious artifacts in the case.
          type: Number
        - contextPath: Core.Case.topCounters.USERS
          description: Number of users in the case.
          type: Number
        - contextPath: Core.Case.assigned.mail
          description: Email address of the assigned user.
          type: String
        - contextPath: Core.Case.assigned.pretty
          description: Display name of the assigned user.
          type: String
        - contextPath: Core.Case.internalStatus
          description: Internal status of the case.
          type: String
        - contextPath: Core.Case.status.resolveComment
          description: Comment when resolving the case.
          type: String
        - contextPath: Core.Case.status.resolve_reason
          description: Reason for resolving the case.
          type: String
        - contextPath: Core.Case.status.value
          description: Status value of the case.
          type: String
        - contextPath: Core.Case.severityCounters.SEV_020_LOW
          description: Number of low severity alerts in the case.
          type: Number
        - contextPath: Core.Case.severityCounters.SEV_030_MEDIUM
          description: Number of medium severity alerts in the case.
          type: Number
        - contextPath: Core.Case.severityCounters.SEV_040_HIGH
          description: Number of high severity alerts in the case.
          type: Number
        - contextPath: Core.Case.severityCounters.SEV_050_CRITICAL
          description: Number of critical severity alerts in the case.
          type: Number
        - contextPath: Core.Case.caseDomain
          description: Domain of the case.
          type: String
        - contextPath: Core.Case.groupingStatus.pretty
          description: Pretty display of grouping status.
          type: String
        - contextPath: Core.Case.groupingStatus.raw
          description: Raw grouping status value.
          type: String
        - contextPath: Core.Case.groupingStatus.reason
          description: Reason for the grouping status.
          type: String
        - contextPath: Core.Case.tags.tag_id
          description: Tag ID associated with the case.
          type: String
        - contextPath: Core.Case.tags.tag_name
          description: Tag name associated with the case.
          type: String
    - name: core-run-playbook
      description:  Runs a playbook on specific issue IDs.
      hidden: true
      arguments:
        - name: playbook_id
          description: The ID of the playbook to run.
          required: true
        - name: issue_ids
          description: The IDs of the issues to process with the playbook.
          required: true
          isArray: true
<<<<<<< HEAD
    - name: core-list-scripts
      hidden: false
      description:  Gets a list of scripts available in the scripts library.
      arguments:
      - description: A comma-separated list of the script names.
        isArray: true
        name: script_name
      - auto: PREDEFINED
        description: Filters scripts based on the platform they are designed to run on.
        name: supported_platforms
        predefined:
        - 'windows'
        - 'linux'
        - 'macos'
      - name: page_size
        description: The number of scripts to return per page. The default is 100.
        defaultvalue: 100
      - name: page_number
        description: Page number (for pagination). The default is 0 (the first page).
        defaultvalue: 0
      outputs:
        - contextPath: Core.Scripts.name
          description: Name of the script.
          type: String
        - contextPath: Core.Scripts.description
          description: Description of the script.
          type: String
        - contextPath: Core.Scripts.windows_supported
          description: Whether the script supports Windows platform.
          type: Boolean
        - contextPath: Core.Scripts.linux_supported
          description: Whether the script supports Linux platform.
          type: Boolean
        - contextPath: Core.Scripts.macos_supported
          description: Whether the script supports macOS platform.
          type: Boolean
        - contextPath: Core.Scripts.script_uid
          description: The Globally Unique Identifier of the script, used to identify the script when executing.
          type: String
        - contextPath: Core.Scripts.script_id
          description: ID of the script.
          type: String
        - contextPath: Core.Scripts.script_inputs
          description: Input parameters for the script.
          type: JSON
        - contextpath: Core.ScriptsMetadata.returned_count
          description: |-
            The actual number of script results returned in this specific execution.
        - contextpath: Core.ScriptsMetadata.filtered_count
          description: |-
            The total number of script results in the system that match the specified filter criteria.
    - name: core-run-script-agentix
      description: Run a script on endpoints.
      hidden: false
      polling: true
      arguments:
        - name: script_uid
          description: The Globally Unique Identifier of the script. Either this field or script_name must be provided.
        - name: script_name
          description: The name of the script to run. Either this field or script_uid must be provided.
        - name: endpoint_ids
          description: A comma-separated list of endpoint IDs. Either this field or endpoint_names must be provided.
          isArray: true
        - name: endpoint_names
          description: A comma-separated list of endpoint names. Either this field or endpoint_ids must be provided.
          isArray: true
        - description: Dictionary containing the parameter name as key and its value for this execution as the value. For example, {"param1":"param1_value","param2":"param2_value"}.
          name: parameters  
      outputs:
      - contextPath: CoreApiModule.ScriptResult.action_id
        description: ID of the action initiated.
        type: Number
=======
    - arguments:
      - description: A comma-separated list of endpoint names.
        name: endpoint_name
        isArray: true
      - description: A comma-separated list of endpoint types.
        name: endpoint_type
        isArray: true
        auto: PREDEFINED
        predefined:
        - mobile
        - server
        - workstation
        - containerized
        - serverless
      - description: A comma-separated list of endpoint connection statuses.
        name: endpoint_status
        isArray: true
        auto: PREDEFINED
        predefined:
        - connected
        - lost
        - disconnected
        - uninstalled
        - vdi pending login
        - forensics offline
      - description: A comma-separated list of endpoint platforms.
        name: platform
        isArray: true
        auto: PREDEFINED
        predefined:
        - windows
        - mac
        - linux
        - android
        - ios
        - serverless
      - description: A comma-separated list of operating system names (e.g., Windows 10, Ubuntu 24.04).
        name: operating_system
        isArray: true
      - description: A comma-separated list of agent versions (e.g., 8.9.0.14028).
        name: agent_version
        isArray: true
      - description: Indicates whether the endpoint is running an End-of-Life (EOL) agent version.
        name: agent_eol
        auto: PREDEFINED
        predefined:
        - 'true'
        - 'false'
      - description: A comma-separated list of OS versions (e.g., 10.0.22621).
        name: os_version
        isArray: true
      - description: A comma-separated list of endpoint IP addresses.
        name: ip_address
        isArray: true
      - description: A comma-separated list of domains.
        name: domain
        isArray: true
      - description: A comma-separated list of assigned prevention policies.
        name: assigned_prevention_policy
        isArray: true
        auto: PREDEFINED
        predefined:
        - pcastro
        - Caas Default
        - kris
        - democloud
        - Linux Default
        - Android Default
        - Serverless Function Default
        - macOS Default
        - iOS Default
        - Windows Default
        - bcpolicy
      - description: A comma-separated list of endpoint tags.
        name: tags
        isArray: true
      - description: A comma-separated list of endpoint IDs.
        name: endpoint_id
        isArray: true
      - description: A comma-separated list of endpoint operational protection statuses.
        name: operational_status
        isArray: true
        auto: PREDEFINED
        predefined:
        - protected
        - partially protected
        - unprotected
      - description: A comma-separated list of cloud providers.
        name: cloud_provider
        isArray: true
        auto: PREDEFINED
        predefined:
        - aws
        - azure
        - gcp
        - alibaba
        - oracle
        - on_prem
      - description: A comma-separated list of cloud regions.
        name: cloud_region
        isArray: true
      - defaultValue: '0'
        description: Page number for pagination. Default is 0.
        name: page
      - defaultValue: '100'
        description: The number of endpoints to return per page. Default and maximum is 100.
        name: page_size
      name: core-list-endpoints
      description: Retrieves endpoints based on the provided filters.
      hidden: true
      supportedModules:
        - ENT_PLUS
        - cloud
        - cloud_runtime_security
        - cloud_posture
        - xsiam
        - edr
      outputs:
      - contextPath: Core.Endpoint.endpoint_name
        description: The endpoint name.
        type: String
      - contextPath: Core.Endpoint.endpoint_type
        description: The endpoint type.
        type: String
      - contextPath: Core.Endpoint.endpoint_status
        description: The endpoint status.
        type: String
      - contextPath: Core.Endpoint.platform
        description: The endpoint platform.
        type: String
      - contextPath: Core.Endpoint.operating_system
        description: The operating system of the endpoint.
        type: String
      - contextPath: Core.Endpoint.agent_version
        description: The agent version installed on the endpoint.
        type: String
      - contextPath: Core.Endpoint.agent_eol
        description: Is agent EOL.
        type: String
      - contextPath: Core.Endpoint.os_version
        description: The operating system version.
        type: String
      - contextPath: Core.Endpoint.ip_address
        description: The endpoint IP address.
        type: String
      - contextPath: Core.Endpoint.domain
        description: The domain of the endpoint.
        type: String
      - contextPath: Core.Endpoint.assigned_prevention_policy
        description: The assigned prevention policy.
        type: String
      - contextPath: Core.Endpoint.group_name
        description: A list of group names the endpoint belongs to.
        type: List
      - contextPath: Core.Endpoint.tags
        description: A list of tags assigned to the endpoint.
        type: List
      - contextPath: Core.Endpoint.endpoint_id
        description: The unique endpoint ID.
        type: String
      - contextPath: Core.Endpoint.operational_status
        description: The operational status of the endpoint.
        type: String
      - contextPath: Core.Endpoint.cloud_provider
        description: The cloud provider associated with the endpoint.
        type: String
      - contextPath: Core.Endpoint.cloud_region
        description: The cloud region of the endpoint.
        type: String
>>>>>>> 48403ce7
  runonce: false
  script: "-"
  subtype: python3
  type: python
  dockerimage: demisto/google-cloud-storage:1.0.0.4885491
tests:
  - No tests
fromversion: 6.2.0
marketplaces:
- platform
supportedModules:
- "C1"
- "C3"
- "X0"
- "X1"
- "X3"
- "X5"
- "ENT_PLUS"
- xsiam
- agentix
- cloud
- cloud_posture
- cloud_runtime_security
- edr<|MERGE_RESOLUTION|>--- conflicted
+++ resolved
@@ -2548,7 +2548,6 @@
           description: The IDs of the issues to process with the playbook.
           required: true
           isArray: true
-<<<<<<< HEAD
     - name: core-list-scripts
       hidden: false
       description:  Gets a list of scripts available in the scripts library.
@@ -2621,7 +2620,6 @@
       - contextPath: CoreApiModule.ScriptResult.action_id
         description: ID of the action initiated.
         type: Number
-=======
     - arguments:
       - description: A comma-separated list of endpoint names.
         name: endpoint_name
@@ -2791,7 +2789,6 @@
       - contextPath: Core.Endpoint.cloud_region
         description: The cloud region of the endpoint.
         type: String
->>>>>>> 48403ce7
   runonce: false
   script: "-"
   subtype: python3
