category: Endpoint
defaultEnabled: true
sectionorder:
  - Connect
  - Collect
commonfields:
  id: Cortex Core - Platform
  version: -1
configuration:
  - additionalinfo: The timeout of the HTTP requests sent to Cortex API (in seconds).
    defaultvalue: "120"
    display: HTTP Timeout
    name: timeout
    type: 0
    required: false
    section: Connect
description: This integration uses the Cortex API to access all the core services and capabilities of the Cortex platform.
display: Cortex Platform - Core
name: Cortex Core - Platform
script:
  commands:
    - arguments:
        - description: The unique ID of the asset. Accepts a comma-separated list.
          name: asset_id
          isArray: true
        - description: The name of the asset. Accepts a comma-separated list.
          name: asset_name
          isArray: true
        - description: Business application names. Accepts a comma-separated list.
          name: business_application_names
          isArray: true
        - auto: PREDEFINED
          description: The status coverage. Accepts a comma-separated list.
          isArray: true
          name: status_coverage
          predefined:
            - FULLY SCANNED
            - NOT SCANNED
            - PARTIALLY SCANNED
        - auto: PREDEFINED
          description: Is scanned by vulnerabilities. Accepts a comma-separated list.
          isArray: true
          name: is_scanned_by_vulnerabilities
          predefined:
            - DISABLED
            - ENABLED
            - IRRELEVANT
        - auto: PREDEFINED
          description: Is scanned by code weakness. Accepts a comma-separated list.
          isArray: true
          name: is_scanned_by_code_weakness
          predefined:
            - DISABLED
            - ENABLED
            - IRRELEVANT
        - auto: PREDEFINED
          description: Is scanned by secrets. Accepts a comma-separated list.
          isArray: true
          name: is_scanned_by_secrets
          predefined:
            - DISABLED
            - ENABLED
            - IRRELEVANT
        - auto: PREDEFINED
          description: Is scanned by IaC. Accepts a comma-separated list.
          isArray: true
          name: is_scanned_by_iac
          predefined:
            - DISABLED
            - ENABLED
            - IRRELEVANT
        - auto: PREDEFINED
          description: Is scanned by malware. Accepts a comma-separated list.
          isArray: true
          name: is_scanned_by_malware
          predefined:
            - DISABLED
            - ENABLED
            - IRRELEVANT
        - auto: PREDEFINED
          description: Is scanned by CICD. Accepts a comma-separated list.
          isArray: true
          name: is_scanned_by_cicd
          predefined:
            - DISABLED
            - ENABLED
            - IRRELEVANT
        - auto: PREDEFINED
          description: The last scan status. Accepts a comma-separated list.
          isArray: true
          name: last_scan_status
          predefined:
            - NOT_SCANNED_YET
            - ERROR
            - COMPLETED
        - auto: PREDEFINED
          description: The asset type. Accepts a comma-separated list.
          isArray: true
          name: asset_type
          predefined:
            - CICD PIPELINE
            - CONTAINER IMAGE REPOSITORY
            - REPOSITORY
        - auto: PREDEFINED
          description: The asset provider. Accepts a comma-separated list.
          isArray: true
          name: asset_provider
          predefined:
            - AWS
            - AWS_CODE_BUILD
            - AWS_CODE_COMMIT
            - AZURE
            - AZURE_PIPELINES
            - AZURE_REPOS
            - BITBUCKET
            - CIRCLE_CI
            - DOCKER
            - GCP
            - GITHUB
            - GITHUB_ACTIONS
            - GITLAB
            - GITLAB_CI
            - HCP_TFC_RUN_TASKS
            - JENKINS
            - JFROG_ARTIFACTORY
            - OCI
        - auto: PREDEFINED
          description: The vendor name. Accepts a comma-separated list.
          isArray: true
          name: vendor_name
          predefined:
            - AWS
            - AWS_CODE_BUILD
            - AWS_CODE_COMMIT
            - AZURE
            - AZURE_REPOS
            - BITBUCKET
            - BITBUCKET_DATACENTER
            - CIRCLE_CI
            - DOCKER
            - GCP
            - GITHUB
            - GITHUB_ACTIONS
            - GITHUB_ENTERPRISE
            - GITLAB
            - GITLAB_SELF_MANAGED
            - HCP_TFC_RUN_TASKS
            - HCP_TFE_RUN_TASKS
            - JENKINS
            - JFROG_ARTIFACTORY
            - OCI
        - name: max_values_per_column
          description: "The maximum number of distinct values to return for each column."
          defaultValue: "100"
        - name: columns
          description: A list of fields for which to generate histograms.
          isArray: true
          required: true
          predefined:
            - asset_name
            - business_application_names
            - status_coverage
            - is_scanned_by_vulnerabilities
            - is_scanned_by_code_weakness
            - is_scanned_by_secrets
            - is_scanned_by_iac
            - is_scanned_by_malware
            - is_scanned_by_cicd
            - last_scan_status
            - asset_type
            - asset_provider
            - vendor_name
      name: core-get-asset-coverage-histogram
      description: "Calculates the distribution of values (counts and percentages) for specified categorical fields."
      outputs:
        - contextPath: Core.Coverage.Histogram.column_name
          description: The column over which the histogram is generated.
          type: String

        - contextPath: Core.Coverage.Histogram.data.value
          description: The distinct value.
          type: String

        - contextPath: Core.Coverage.Histogram.data.count
          description: The number of records with this value after filtering.
          type: Number

        - contextPath: Core.Coverage.Histogram.data.percentage
          description: The percentage of filtered records with this value.
          type: Number

        - contextPath: Core.Coverage.Histogram.data.pretty_name
          description: A user-friendly label for the value.
          type: String
    - arguments:
        - description: The unique ID of the asset. Accepts a comma-separated list.
          name: asset_id
          isArray: true
        - description: The name of the asset. Accepts a comma-separated list.
          name: asset_name
          isArray: true
        - description: Business application names. Accepts a comma-separated list.
          name: business_application_names
          isArray: true
        - auto: PREDEFINED
          description: The status coverage. Accepts a comma-separated list.
          isArray: true
          name: status_coverage
          predefined:
            - FULLY SCANNED
            - NOT SCANNED
            - PARTIALLY SCANNED
        - auto: PREDEFINED
          description: Is scanned by vulnerabilities. Accepts a comma-separated list.
          isArray: true
          name: is_scanned_by_vulnerabilities
          predefined:
            - DISABLED
            - ENABLED
            - IRRELEVANT
        - auto: PREDEFINED
          description: Is scanned by code weakness. Accepts a comma-separated list.
          isArray: true
          name: is_scanned_by_code_weakness
          predefined:
            - DISABLED
            - ENABLED
            - IRRELEVANT
        - auto: PREDEFINED
          description: Is scanned by secrets. Accepts a comma-separated list.
          isArray: true
          name: is_scanned_by_secrets
          predefined:
            - DISABLED
            - ENABLED
            - IRRELEVANT
        - auto: PREDEFINED
          description: Is scanned by IaC. Accepts a comma-separated list.
          isArray: true
          name: is_scanned_by_iac
          predefined:
            - DISABLED
            - ENABLED
            - IRRELEVANT
        - auto: PREDEFINED
          description: Is scanned by malware. Accepts a comma-separated list.
          isArray: true
          name: is_scanned_by_malware
          predefined:
            - DISABLED
            - ENABLED
            - IRRELEVANT
        - auto: PREDEFINED
          description: Is scanned by CICD. Accepts a comma-separated list.
          isArray: true
          name: is_scanned_by_cicd
          predefined:
            - DISABLED
            - ENABLED
            - IRRELEVANT
        - auto: PREDEFINED
          description: The last scan status. Accepts a comma-separated list.
          isArray: true
          name: last_scan_status
          predefined:
            - NOT_SCANNED_YET
            - ERROR
            - COMPLETED
        - auto: PREDEFINED
          description: The asset type. Accepts a comma-separated list.
          isArray: true
          name: asset_type
          predefined:
            - CICD PIPELINE
            - CONTAINER IMAGE REPOSITORY
            - REPOSITORY
        - auto: PREDEFINED
          description: The asset provider. Accepts a comma-separated list.
          isArray: true
          name: asset_provider
          predefined:
            - AWS
            - AWS_CODE_BUILD
            - AWS_CODE_COMMIT
            - AZURE
            - AZURE_PIPELINES
            - AZURE_REPOS
            - BITBUCKET
            - CIRCLE_CI
            - DOCKER
            - GCP
            - GITHUB
            - GITHUB_ACTIONS
            - GITLAB
            - GITLAB_CI
            - HCP_TFC_RUN_TASKS
            - JENKINS
            - JFROG_ARTIFACTORY
            - OCI
        - auto: PREDEFINED
          description: The vendor name. Accepts a comma-separated list.
          isArray: true
          name: vendor_name
          predefined:
            - AWS
            - AWS_CODE_BUILD
            - AWS_CODE_COMMIT
            - AZURE
            - AZURE_REPOS
            - BITBUCKET
            - BITBUCKET_DATACENTER
            - CIRCLE_CI
            - DOCKER
            - GCP
            - GITHUB
            - GITHUB_ACTIONS
            - GITHUB_ENTERPRISE
            - GITLAB
            - GITLAB_SELF_MANAGED
            - HCP_TFC_RUN_TASKS
            - HCP_TFE_RUN_TASKS
            - JENKINS
            - JFROG_ARTIFACTORY
            - OCI
        - name: limit
          description: "The maximum number of assets to return."
          defaultValue: "100"
        - name: sort_field
          description: The field by which to sort the results.
          predefined:
            - asset_id
            - asset_name
            - business_application_names
            - status_coverage
            - is_scanned_by_vulnerabilities
            - is_scanned_by_code_weakness
            - is_scanned_by_secrets
            - is_scanned_by_iac
            - is_scanned_by_malware
            - is_scanned_by_cicd
            - last_scan_status
            - asset_type
            - asset_provider
            - vendor_name
        - auto: PREDEFINED
          description: The order in which to sort the results.
          name: sort_order
          predefined:
            - DESC
            - ASC
      name: core-get-asset-coverage
      description: "Retrieves a list of assets (e.g., Repositories, CI/CD Pipelines, Container Image Repositories) along with their scan coverage status."
      outputs:
        - contextPath: Core.Coverage.Asset.asset_id
          description: The unique ID of the asset. Each asset is assigned a unique identifier in the system.
          type: String

        - contextPath: Core.Coverage.Asset.asset_name
          description: The name of the asset. Typically corresponds to the repository, container image, or pipeline name.
          type: String

        - contextPath: Core.Coverage.Asset.asset_provider
          description:
            "The vendor or source platform of the asset. Indicates where the asset originates from. Possible values: AWS, AWS_CODE_BUILD, AWS_CODE_COMMIT, AZURE, AZURE_REPOS, BITBUCKET, BITBUCKET_DATACENTER, CIRCLE_CI, DOCKER, GCP, GITHUB, GITHUB_ACTIONS, GITHUB_ENTERPRISE, GITLAB, GITLAB_SELF_MANAGED, HCP_TFC_RUN_TASKS, HCP_TFE_RUN_TASKS, JENKINS, JFROG_ARTIFACTORY, OCI."
          type: String

        - contextPath: Core.Coverage.Asset.asset_type
          description:
            "The type or category of the asset. Determines the nature of the resource being scanned. Possible values: CICD PIPELINE, CONTAINER IMAGE REPOSITORY, REPOSITORY."
          type: String

        - contextPath: Core.Coverage.Asset.business_application_names
          description: A list of business applications associated with the asset. These applications help map the asset to business context or ownership.
          type: Array

        - contextPath: Core.Coverage.Asset.is_scanned_by_cicd
          description:
            "Indicates whether the asset is scanned within CI/CD pipelines. Possible values: ENABLED, DISABLED, IRRELEVANT."
          type: String

        - contextPath: Core.Coverage.Asset.is_scanned_by_code_weakness
          description:
            "Indicates whether code weakness scanning is performed on the asset. Possible values: ENABLED, DISABLED, IRRELEVANT."
          type: String

        - contextPath: Core.Coverage.Asset.is_scanned_by_iac
          description:
            "Indicates whether infrastructure-as-code (IaC) scanning is enabled for the asset. Possible values: ENABLED, DISABLED, IRRELEVANT."
          type: String

        - contextPath: Core.Coverage.Asset.is_scanned_by_malware
          description:
            "Indicates whether malware scanning is enabled for the asset. Possible values: ENABLED, DISABLED, IRRELEVANT."
          type: String

        - contextPath: Core.Coverage.Asset.is_scanned_by_secrets
          description:
            "Indicates whether the asset is scanned for hardcoded secrets or credentials. Possible values: ENABLED, DISABLED, IRRELEVANT."
          type: String

        - contextPath: Core.Coverage.Asset.is_scanned_by_semgrep
          description:
            "Boolean flag indicating whether the asset is analyzed using Semgrep for code issues or misconfigurations. Possible values: true, false."
          type: Boolean

        - contextPath: Core.Coverage.Asset.is_scanned_by_sonarqube
          description:
            "Boolean flag indicating whether the asset is analyzed using SonarQube for code quality and security issues. Possible values: true, false."
          type: Boolean

        - contextPath: Core.Coverage.Asset.is_scanned_by_veracode
          description:
            "Boolean flag indicating whether the asset is scanned using Veracode for security vulnerabilities. Possible values: true, false."
          type: Boolean

        - contextPath: Core.Coverage.Asset.is_scanned_by_vulnerabilities
          description:
            "Indicates whether vulnerability scanning is enabled for the asset. Possible values: ENABLED, DISABLED, IRRELEVANT."
          type: String

        - contextPath: Core.Coverage.Asset.last_scan_status
          description:
            "The status of the most recent scan performed on the asset. Possible values: NOT_SCANNED_YET, ERROR, COMPLETED."
          type: String

        - contextPath: Core.Coverage.Asset.scanners_data
          description: An array containing detailed information from the scanners that evaluated the asset, including scan results, timestamps, and metadata.
          type: Array

        - contextPath: Core.Coverage.Asset.status_coverage
          description:
            "The overall scan coverage of the asset. Possible values: FULLY SCANNED, PARTIALLY SCANNED, NOT SCANNED."
          type: String

        - contextPath: Core.Coverage.Asset.unified_provider
          description:
            "The unified provider name associated with the asset. Standardized across different vendor integrations. Possible values: AWS, AWS_CODE_BUILD, AWS_CODE_COMMIT, AZURE, AZURE_PIPELINES, AZURE_REPOS, BITBUCKET, CIRCLE_CI, DOCKER, GCP, GITHUB, GITHUB_ACTIONS, GITLAB, GITLAB_CI, HCP_TFC_RUN_TASKS, JENKINS, JFROG_ARTIFACTORY, OCI."
          type: String
    - arguments:
        - description: The unique ID of the issue. Accepts a comma-separated list.
          name: issue_id
          isArray: true
        - auto: PREDEFINED
          description: The severity of the issue. Accepts a comma-separated list.
          isArray: true
          name: severity
          predefined:
            - low
            - medium
            - high
            - critical
        - description: "A custom filter. When using this argument, other filter arguments are not relevant. example: \n`{\n                \"OR\": [\n                    {\n                        \"SEARCH_FIELD\": \"actor_process_command_line\",\n                        \"SEARCH_TYPE\": \"EQ\",\n                        \"SEARCH_VALUE\": \"path_to_file\"\n                    }\n                ]\n            }`."
          name: custom_filter
        - auto: PREDEFINED
          description: Account type. Accepts a comma-separated list.
          isArray: true
          name: Identity_type
          predefined:
            - ANONYMOUS
            - APPLICATION
            - COMPUTE
            - FEDERATED_IDENTITY
            - SERVICE
            - SERVICE_ACCOUNT
            - TEMPORARY_CREDENTIALS
            - TOKEN
            - UNKNOWN
            - USER
        - description: A unique identifier per agent. Accepts a comma-separated list.
          isArray: true
          name: agent_id
        - description: The hostname to connect to. In case of a proxy connection, this value will differ from action_remote_ip. Accepts a comma-separated list.
          isArray: true
          name: action_external_hostname
        - description: A string identifying the user rule. Accepts a comma-separated list.
          isArray: true
          name: rule_id
        - description: The name of the user rule. Accepts a comma-separated list.
          isArray: true
          name: rule_name
        - description: The issue name. Accepts a comma-separated list.
          isArray: true
          name: issue_name
        - description: The issue source. Accepts a comma-separated list.
          isArray: true
          name: issue_source
          auto: PREDEFINED
          predefined:
            - XDR Agent
            - XDR Analytics
            - XDR Analytics BIOC
            - PAN NGFW
            - XDR BIOC
            - XDR IOC
            - Threat Intelligence
            - XDR Managed Threat Hunting
            - Correlation
            - Prisma Cloud
            - Prisma Cloud Compute
            - ASM
            - IoT Security
            - Custom Alert
            - Health
            - SaaS Attachments
            - Attack Path
            - Cloud Network Analyzer
            - IaC Scanner
            - CAS Secret Scanner
            - CI/CD Risks
            - CLI Scanner
            - CIEM Scanner
            - API Traffic Monitor
            - API Posture Scanner
            - Agentless Disk Scanner
            - Kubernetes Scanner
            - Compute Policy
            - CSPM Scanner
            - CAS CVE Scanner
            - CAS License Scanner
            - Secrets Scanner
            - SAST Scanner
            - Data Policy
            - Attack Surface Test
            - Package Operational Risk
            - Vulnerability Policy
            - AI Security Posture
        - auto: PREDEFINED
          description: Supports relative or custom time options. If you choose custom, use the start_time and end_time arguments.
          name: time_frame
          predefined:
            - 60 minutes
            - 3 hours
            - 12 hours
            - 24 hours
            - 2 days
            - 7 days
            - 14 days
            - 30 days
            - custom
        - description: The name assigned to the user_id during agent runtime. Accepts a comma-separated list.
          isArray: true
          name: user_name
        - description: The file name of the binary file. Accepts a comma-separated list.
          isArray: true
          name: actor_process_image_name
        - description: SHA256 Causality Graph Object command line. Accepts a comma-separated list.
          isArray: true
          name: causality_actor_process_image_command_line
        - description: Command line used by the process image initiated by the causality actor.
          isArray: true
          name: actor_process_image_command_line
        - description: SHA256 The command line of the process created. Accepts a comma-separated list.
          isArray: true
          name: action_process_image_command_line
        - description: SHA256 hash of the binary file. Accepts a comma-separated list.
          isArray: true
          name: actor_process_image_sha256
        - description: SHA256 hash of the binary file. Accepts a comma-separated list.
          isArray: true
          name: causality_actor_process_image_sha256
        - description: SHA256 of the binary file. Accepts a comma-separated list.
          isArray: true
          name: action_process_image_sha256
        - description: SHA256 of the file related to the event. Accepts a comma-separated list.
          isArray: true
          name: action_file_image_sha256
        - description: The name of the registry. Accepts a comma-separated list.
          isArray: true
          name: action_registry_name
        - description: The key data of the registry. Accepts a comma-separated list.
          isArray: true
          name: action_registry_key_data
        - description: The host IP address. Accepts a comma-separated list.
          isArray: true
          name: host_ip
        - description: The local IP address for the connection. Accepts a comma-separated list.
          isArray: true
          name: action_local_ip
        - description: Remote IP address for the connection. Accepts a comma-separated list.
          isArray: true
          name: action_remote_ip
        - auto: PREDEFINED
          description: Issue action status.
          name: issue_action_status
          predefined:
            - detected
            - detected (allowed the session)
            - detected (download)
            - detected (forward)
            - detected (post detected)
            - detected (prompt allow)
            - detected (raised an alert)
            - detected (reported)
            - detected (on write)
            - detected (scanned)
            - detected (sinkhole)
            - detected (syncookie sent)
            - detected (wildfire upload failure)
            - detected (wildfire upload success)
            - detected (wildfire upload skip)
            - detected (xdr managed threat hunting)
            - prevented (block)
            - prevented (blocked)
            - prevented (block-override)
            - prevented (blocked the url)
            - prevented (blocked the ip)
            - prevented (continue)
            - prevented (denied the session)
            - prevented (dropped all packets)
            - prevented (dropped the session)
            - prevented (dropped the session and sent a tcp reset)
            - prevented (dropped the packet)
            - prevented (override)
            - prevented (override-lockout)
            - prevented (post detected)
            - prevented (prompt block)
            - prevented (random-drop)
            - prevented (silently dropped the session with an icmp unreachable message to the host or application)
            - prevented (terminated the session and sent a tcp reset to both sides of the connection)
            - prevented (terminated the session and sent a tcp reset to the client)
            - prevented (terminated the session and sent a tcp reset to the server)
            - prevented (on write)
        - description: The local port for the connection. Accepts a comma-separated list.
          isArray: true
          name: action_local_port
        - description: The remote port for the connection. Accepts a comma-separated list.
          isArray: true
          name: action_remote_port
        - description: The hostname to connect to. In case of a proxy connection, this value will differ from action_remote_ip. Accepts a comma-separated list.
          isArray: true
          name: dst_action_external_hostname
        - defaultValue: source_insert_ts
          description: The field by which to sort the results.
          name: sort_field
        - auto: PREDEFINED
          description: The order in which to sort the results.
          name: sort_order
          predefined:
            - DESC
            - ASC
        - defaultValue: "0"
          description: The first page number to retrieve issues from.
          name: offset
        - defaultValue: "50"
          description: The last page number to retrieve issues from.
          name: limit
        - description: Relevant when the time_frame argument is set to custom. Supports epoch timestamp and simplified extended ISO format (YYYY-MM-DDThh:mm:ss).
          name: start_time
        - description: Relevant when the time_frame argument is set to custom. Supports epoch timestamp and simplified extended ISO format (YYYY-MM-DDThh:mm:ss).
          name: end_time
        - auto: PREDEFINED
          description: Whether the issue is starred.
          name: starred
          predefined:
            - "true"
            - "false"
        - description: The MITRE attack technique. Accepts a comma-separated list.
          isArray: true
          name: mitre_technique_id_and_name
        - description: The category of the issue. Accepts a comma-separated list.
          isArray: true
          name: issue_category
        - description: The domain of the issue. Accepts a comma-separated list.
          isArray: true
          name: issue_domain
          predefined:
            - Health
            - Hunting
            - IT
            - Posture
            - Security
        - description: The description of the issue. Accepts a comma-separated list.
          isArray: true
          name: issue_description
        - description: The SHA256 hash of the OS actor process image. Accepts a comma-separated list.
          isArray: true
          name: os_actor_process_image_sha256
        - description: The SHA256 hash of the action file macro. Accepts a comma-separated list.
          isArray: true
          name: action_file_macro_sha256
        - description: The status progress. Accepts a comma-separated list.
          isArray: true
          name: status
          predefined:
            - New
            - In Progress
            - Resolved
          auto: PREDEFINED
        - description: Not status progress. Accepts a comma-separated list.
          isArray: true
          name: not_status
          predefined:
            - New
            - In Progress
            - Resolved
          auto: PREDEFINED
        - description: The assets IDs related to the issue. Accepts a comma-separated list.
          isArray: true
          name: asset_ids
        - description: |
            The assignee of the issue. Accepts a comma-separated list.
            Use "unassigned" for unassigned issues or "assigned" for all assigned issues.
          isArray: true
          name: assignee
        - description: A comma separated list of outputs to include in the context.
          isArray: true
          name: output_keys
      name: core-get-issues
      description: "Returns a list of issues and their metadata, which you can filter by built-in arguments or use the custom_filter to input a JSON filter object. \nMultiple filter arguments will be concatenated using the AND operator, while arguments that support a comma-separated list of values will use an OR operator between each value."
      outputs:
        - contextPath: Core.Issue.internal_id
          description: The unique ID of the issue.
          type: String
        - contextPath: Core.Issue.source_insert_ts
          description: The detection timestamp.
          type: Number
        - contextPath: Core.Issue.issue_name
          description: The name of the issue.
          type: String
        - contextPath: Core.Issue.severity
          description: The severity of the issue.
          type: String
        - contextPath: Core.Issue.issue_category
          description: The category of the issue.
          type: String
        - contextPath: Core.Issue.issue_action_status
          description: The issue action status.
          type: String
        - contextPath: Core.Issue.issue_action_status_readable
          description: The issue action status in readable format.
          type: String
        - contextPath: Core.Issue.issue_description
          description: The issue description.
          type: String
        - contextPath: Core.Issue.agent_ip_addresses
          description: The host IP address.
          type: String
        - contextPath: Core.Issue.agent_hostname
          description: The hostname.
          type: String
        - contextPath: Core.Issue.mitre_tactic_id_and_name
          description: The MITRE attack tactic.
          type: String
        - contextPath: Core.Issue.mitre_technique_id_and_name
          description: The MITRE attack technique.
          type: String
        - contextPath: Core.Issue.starred
          description: Whether the issue is starred.
          type: Boolean
    - arguments:
        - description: Asset unique identifier.
          name: asset_id
          required: true
      name: core-get-asset-details
      description: Get asset information.
      outputs:
        - contextPath: Core.CoreAsset
          description: Asset additional information.
        - contextPath: Core.CoreAsset.xdm__asset__provider
          description: The cloud provider or source responsible for the asset.
        - contextPath: Core.CoreAsset.xdm__asset__realm
          description: The realm or logical grouping of the asset.
        - contextPath: Core.CoreAsset.xdm__asset__last_observed
          description: The timestamp when the asset was last observed, in ISO 8601 format.
        - contextPath: Core.CoreAsset.xdm__asset__type__id
          description: The unique identifier for the asset type.
        - contextPath: Core.CoreAsset.xdm__asset__first_observed
          description: The timestamp when the asset was first observed, in ISO 8601 format.
        - contextPath: Core.CoreAsset.asset_hierarchy
          description: The hierarchy or structure representing the asset.
        - contextPath: Core.CoreAsset.xdm__asset__type__category
          description: The asset category type.
        - contextPath: Core.CoreAsset.xdm__asset__cloud__region
          description: The cloud region where the asset resides.
        - contextPath: Core.CoreAsset.xdm__asset__module_unstructured_fields
          description: The unstructured fields or metadata associated with the asset module.
        - contextPath: Core.CoreAsset.xdm__asset__source
          description: The originating source of the asset's information.
        - contextPath: Core.CoreAsset.xdm__asset__id
          description: The source unique identifier for the asset.
        - contextPath: Core.CoreAsset.xdm__asset__type__class
          description: The classification or type class of the asset.
        - contextPath: Core.CoreAsset.xdm__asset__type__name
          description: The specific name of the asset type.
        - contextPath: Core.CoreAsset.xdm__asset__strong_id
          description: The strong or immutable identifier for the asset.
        - contextPath: Core.CoreAsset.xdm__asset__name
          description: The name of the asset.
        - contextPath: Core.CoreAsset.xdm__asset__raw_fields
          description: The raw fields or unprocessed data related to the asset.
        - contextPath: Core.CoreAsset.xdm__asset__normalized_fields
          description: The normalized fields associated with the asset.
        - contextPath: Core.CoreAsset.all_sources
          description: A list of all sources providing information about the asset.
    - arguments:
        - description: A datetime with the format 2019-12-31T23:59:00. Only cases that were created on or before the specified datetime will be retrieved.
          name: lte_creation_time
        - description: A datetime with the format 2019-12-31T23:59:00. Only cases that were created on or after the specified datetime will be retrieved.
          name: gte_creation_time
        - description: Filters for returned cases that were created on or before the specified datetime with the format 2019-12-31T23:59:00.
          name: lte_modification_time
        - description: Filters for returned cases that were modified on or after the specified datetime with the format 2019-12-31T23:59:00.
          name: gte_modification_time
        - description: A comma separated list of case IDs.
          isArray: true
          name: case_id_list
        - description: Filters for returned cases that were created on or after the specified date range, for example, 1 month, 2 days, 1 hour, and so on.
          name: since_creation_time
        - description: Filters for returned cases that were modified on or after the specified date range, for example, 1 month, 2 days, 1 hour, and so on.
          name: since_modification_time
        - auto: PREDEFINED
          description: Sorts returned cases by the datetime that the case was last modified ("asc" - ascending, "desc" - descending).
          name: sort_by_modification_time
          predefined:
            - asc
            - desc
        - auto: PREDEFINED
          description: Sorts returned cases by the datetime that the case was created ("asc" - ascending, "desc" - descending).
          name: sort_by_creation_time
          predefined:
            - asc
            - desc
        - defaultValue: '0'
          description: Page number (for pagination).
          name: page
        - defaultValue: '100'
          description: Maximum number of cases to return per page. The maximum is 100.
          name: limit
        - description: 'Filters for cases with the specified status. The options are: new, under_investigation, resolved_known_issue, resolved_false_positive, resolved_true_positive resolved_security_testing, resolved_other, resolved_auto.'
          name: status
        - auto: PREDEFINED
          description: 'Whether the case is starred.'
          name: starred
          predefined:
            - 'true'
            - 'false'
      name: core-get-cases
      description: Get case information based on the specified filters.
      outputs:
        - contextPath: Core.Case.case_id
          description: Unique ID assigned to each returned case.
          type: String
        - contextPath: Core.Case.case_name
          description: Name of the case.
          type: String
        - contextPath: Core.Case.creation_time
          description: Timestamp when the case was created.
          type: Number
        - contextPath: Core.Case.modification_time
          description: Timestamp when the case was last modified.
          type: Number
        - contextPath: Core.Case.detection_time
          description: Timestamp when the first issue was detected in the case. May be null.
          type: Date
        - contextPath: Core.Case.status
          description: Current status of the case.
          type: String
        - contextPath: Core.Case.severity
          description: Severity level of the case.
          type: String
        - contextPath: Core.Case.description
          description: Description of the case.
          type: String
        - contextPath: Core.Case.assigned_user_mail
          description: Email address of the assigned user. May be null.
          type: String
        - contextPath: Core.Case.assigned_user_pretty_name
          description: Full name of the assigned user. May be null.
          type: String
        - contextPath: Core.Case.issue_count
          description: Total number of issues in the case.
          type: Number
        - contextPath: Core.Case.low_severity_issue_count
          description: Number of issues with low severity.
          type: Number
        - contextPath: Core.Case.med_severity_issue_count
          description: Number of issues with medium severity.
          type: Number
        - contextPath: Core.Case.high_severity_issue_count
          description: Number of issues with high severity.
          type: Number
        - contextPath: Core.Case.critical_severity_issue_count
          description: Number of issues with critical severity.
          type: Number
        - contextPath: Core.Case.user_count
          description: Number of users involved in the case.
          type: Number
        - contextPath: Core.Case.host_count
          description: Number of hosts involved in the case.
          type: Number
        - contextPath: Core.Case.notes
          description: Notes related to the case. May be null.
          type: String
        - contextPath: Core.Case.resolve_comment
          description: Comments added when resolving the case. May be null.
          type: String
        - contextPath: Core.Case.resolved_timestamp
          description: Timestamp when the case was resolved.
          type: Number
        - contextPath: Core.Case.manual_severity
          description: Severity manually assigned by the user. May be null.
          type: Number
        - contextPath: Core.Case.manual_description
          description: Description manually provided by the user.
          type: String
        - contextPath: Core.Case.xdr_url
          description: URL to view the case in Cortex XDR.
          type: String
        - contextPath: Core.Case.starred
          description: Indicates whether the case is starred.
          type: Boolean
        - contextPath: Core.Case.starred_manually
          description: True if the case was starred manually; false if starred by rules.
          type: Boolean
        - contextPath: Core.Case.hosts
          description: List of hosts involved in the case.
          type: Array
        - contextPath: Core.Case.users
          description: List of users involved in the case.
          type: Array
        - contextPath: Core.Case.case_sources
          description: Sources of the case.
          type: Array
        - contextPath: Core.Case.rule_based_score
          description: Score based on rules.
          type: Number
        - contextPath: Core.Case.manual_score
          description: Manually assigned score. May be null.
          type: Number
        - contextPath: Core.Case.wildfire_hits
          description: Number of WildFire hits.
          type: Number
        - contextPath: Core.Case.issues_grouping_status
          description: Status of issue grouping.
          type: String
        - contextPath: Core.Case.mitre_tactics_ids_and_names
          description: List of MITRE ATT&CK tactic IDs and names associated with the case.
          type: Array
        - contextPath: Core.Case.mitre_techniques_ids_and_names
          description: List of MITRE ATT&CK technique IDs and names associated with the case.
          type: Array
        - contextPath: Core.Case.issue_categories
          description: Categories of issues associated with the case.
          type: Array
        - contextPath: Core.Case.original_tags
          description: Original tags assigned to the case.
          type: Array
        - contextPath: Core.Case.tags
          description: Current tags assigned to the case.
          type: Array
        - contextPath: Core.Case.case_domain
          description: Domain associated with the case.
          type: String
        - contextPath: Core.Case.custom_fields
          description: Custom fields for the case with standardized lowercase, whitespace-free names.
          type: Unknown
    - arguments:
      - description: A comma separated list of case IDs.
        isArray: true
        name: case_id
        required: true
      - defaultValue: '1000'
        description: Maximum number of issues to return per case. The maximum is 1000.
        name: issues_limit
      name: core-get-case-extra-data
      description: Get extra data fields of a specific case, including issues and key artifacts.
      outputs:
        - contextPath: Core.CaseExtraData.case.case_id
          description: The unique identifier for the case.
          type: String
        - contextPath: Core.CaseExtraData.case.case_name
          description: The name assigned to the case.
          type: String
        - contextPath: Core.CaseExtraData.case.creation_time
          description: The timestamp (in epoch format) when the case was created.
          type: Number
        - contextPath: Core.CaseExtraData.case.modification_time
          description: The timestamp (in epoch format) when the case was last modified.
          type: Number
        - contextPath: Core.CaseExtraData.case.detection_time
          description: The timestamp when the activity related to the case was first detected.
          type: String
        - contextPath: Core.CaseExtraData.case.status
          description: The current status of the case (e.g., 'new', 'under_investigation', 'closed').
          type: String
        - contextPath: Core.CaseExtraData.case.severity
          description: The severity level of the case (e.g., 'low', 'medium', 'high', 'critical').
          type: String
        - contextPath: Core.CaseExtraData.case.description
          description: A detailed textual description of the case.
          type: String
        - contextPath: Core.CaseExtraData.case.assigned_user_mail
          description: The email address of the user assigned to the case.
          type: String
        - contextPath: Core.CaseExtraData.case.assigned_user_pretty_name
          description: The display name of the user assigned to the case.
          type: String
        - contextPath: Core.CaseExtraData.case.issue_count
          description: The total number of issues associated with the case.
          type: Number
        - contextPath: Core.CaseExtraData.case.low_severity_issue_count
          description: The total number of low-severity issues within the case.
          type: Number
        - contextPath: Core.CaseExtraData.case.med_severity_issue_count
          description: The total number of medium-severity issues within the case.
          type: Number
        - contextPath: Core.CaseExtraData.case.high_severity_issue_count
          description: The total number of high-severity issues within the case.
          type: Number
        - contextPath: Core.CaseExtraData.case.critical_severity_issue_count
          description: The total number of critical-severity issues within the case.
          type: Number
        - contextPath: Core.CaseExtraData.case.user_count
          description: The number of unique users involved in the case.
          type: Number
        - contextPath: Core.CaseExtraData.case.host_count
          description: The number of unique hosts involved in the case.
          type: Number
        - contextPath: Core.CaseExtraData.case.notes
          description: A collection of notes or comments added to the case by analysts.
          type: Array
        - contextPath: Core.CaseExtraData.case.resolve_comment
          description: The comment entered by a user when resolving the case.
          type: String
        - contextPath: Core.CaseExtraData.case.manual_severity
          description: The severity level manually set by a user, which may override the calculated severity for the case.
          type: String
        - contextPath: Core.CaseExtraData.case.manual_description
          description: A description of the case that was manually entered by a user.
          type: String
        - contextPath: Core.CaseExtraData.case.xdr_url
          description: The direct URL to view the case in the Cortex XDR platform.
          type: String
        - contextPath: Core.CaseExtraData.case.starred
          description: A flag indicating whether the case has been starred or marked as a favorite.
          type: Boolean
        - contextPath: Core.CaseExtraData.case.hosts
          description: A comma-separated list of hostnames involved in the case.
          type: Array
        - contextPath: Core.CaseExtraData.case.case_sources
          description: The products or sources that contributed issues to this case (e.g., 'XDR Agent', 'Firewall').
          type: String
        - contextPath: Core.CaseExtraData.case.rule_based_score
          description: The case's risk score as calculated by automated detection rules.
          type: Number
        - contextPath: Core.CaseExtraData.case.manual_score
          description: A risk score manually assigned to the case by a user.
          type: Number
        - contextPath: Core.CaseExtraData.case.wildfire_hits
          description: The number of times a file associated with this case was identified as malicious by WildFire.
          type: Number
        - contextPath: Core.CaseExtraData.case.issues_grouping_status
          description: The current status of the issue grouping or clustering process for this case.
          type: String
        - contextPath: Core.CaseExtraData.case.mitre_techniques_ids_and_names
          description: A list of MITRE ATT&CK technique IDs and names observed in the case.
          type: String
        - contextPath: Core.CaseExtraData.case.mitre_tactics_ids_and_names
          description: A list of MITRE ATT&CK tactic IDs and names observed in the case.
          type: String
        - contextPath: Core.CaseExtraData.case.issue_categories
          description: A comma-separated list of categories for the issues included in the case.
          type: String
        - contextPath: Core.CaseExtraData.issues.total_count
          description: The total number of individual issues that are part of the case.
          type: Number
        - contextPath: Core.CaseExtraData.issues.data.external_id
          description: The unique external identifier for an individual issue.
          type: String
        - contextPath: Core.CaseExtraData.issues.data.severity
          description: The severity of the individual issue.
          type: String
        - contextPath: Core.CaseExtraData.issues.data.matching_status
          description: The correlation status for the issue.
          type: String
        - contextPath: Core.CaseExtraData.issues.data.end_match_attempt_ts
          description: The timestamp of the last attempt to match the issue with others.
          type: Date
        - contextPath: Core.CaseExtraData.issues.data.local_insert_ts
          description: The timestamp when the issue was first recorded in the system.
          type: Date
        - contextPath: Core.CaseExtraData.issues.data.bioc_indicator
          description: The specific Behavioral Indicator of Compromise (BIOC) that triggered the issue.
          type: String
        - contextPath: Core.CaseExtraData.issues.data.matching_service_rule_id
          description: The ID of the matching service rule that identified the issue.
          type: String
        - contextPath: Core.CaseExtraData.issues.data.attempt_counter
          description: The number of times a matching attempt has been made for this issue.
          type: Number
        - contextPath: Core.CaseExtraData.issues.data.bioc_category_enum_key
          description: The key representing the category of the Behavioral Indicator of Compromise (BIOC).
          type: String
        - contextPath: Core.CaseExtraData.issues.data.case_id
          description: The ID of the case to which this issue belongs.
          type: Number
        - contextPath: Core.CaseExtraData.issues.data.is_whitelisted
          description: A flag indicating whether this issue has been whitelisted or suppressed.
          type: Boolean
        - contextPath: Core.CaseExtraData.issues.data.starred
          description: A flag indicating whether this individual issue has been starred.
          type: Boolean
        - contextPath: Core.CaseExtraData.issues.data.deduplicate_tokens
          description: Tokens used to identify and deduplicate similar issues.
          type: String
        - contextPath: Core.CaseExtraData.issues.data.filter_rule_id
          description: The ID of any filter rule that was applied to this issue.
          type: String
        - contextPath: Core.CaseExtraData.issues.data.mitre_technique_id_and_name
          description: The specific MITRE ATT&CK technique ID and name associated with the issue.
          type: String
        - contextPath: Core.CaseExtraData.issues.data.mitre_tactic_id_and_name
          description: The specific MITRE ATT&CK tactic ID and name associated with the issue.
          type: String
        - contextPath: Core.CaseExtraData.issues.data.agent_version
          description: The version of the agent installed on the endpoint related to the issue.
          type: String
        - contextPath: Core.CaseExtraData.issues.data.agent_device_domain
          description: The domain of the endpoint device.
          type: String
        - contextPath: Core.CaseExtraData.issues.data.agent_fqdn
          description: The fully qualified domain name (FQDN) of the agent's host.
          type: String
        - contextPath: Core.CaseExtraData.issues.data.agent_os_type
          description: The operating system type of the endpoint (e.g., 'Windows', 'Linux').
          type: String
        - contextPath: Core.CaseExtraData.issues.data.agent_os_sub_type
          description: The specific version or distribution of the agent's operating system.
          type: String
        - contextPath: Core.CaseExtraData.issues.data.agent_data_collection_status
          description: The status of the agent's data collection process.
          type: String
        - contextPath: Core.CaseExtraData.issues.data.mac
          description: The primary MAC address of the endpoint.
          type: String
        - contextPath: Core.CaseExtraData.issues.data.mac_addresses
          description: A list of all MAC addresses associated with the endpoint.
          type: Array
        - contextPath: Core.CaseExtraData.issues.data.agent_is_vdi
          description: A flag indicating whether the agent is installed on a Virtual Desktop Infrastructure (VDI) instance.
          type: Boolean
        - contextPath: Core.CaseExtraData.issues.data.agent_install_type
          description: The installation type of the agent.
          type: String
        - contextPath: Core.CaseExtraData.issues.data.agent_host_boot_time
          description: The last boot time of the host where the agent is installed.
          type: Date
        - contextPath: Core.CaseExtraData.issues.data.event_sub_type
          description: A more specific classification of the event type.
          type: String
        - contextPath: Core.CaseExtraData.issues.data.module_id
          description: The identifier of the agent module that generated the event.
          type: String
        - contextPath: Core.CaseExtraData.issues.data.association_strength
          description: A score indicating the strength of the event's association to the case.
          type: Number
        - contextPath: Core.CaseExtraData.issues.data.dst_association_strength
          description: The association strength related to the destination entity in the event.
          type: Number
        - contextPath: Core.CaseExtraData.issues.data.story_id
          description: An identifier that groups a sequence of related events into a "story".
          type: String
        - contextPath: Core.CaseExtraData.issues.data.event_id
          description: The unique identifier for the event.
          type: String
        - contextPath: Core.CaseExtraData.issues.data.event_type
          description: The primary type of the event (e.g., 'Process Execution', 'Network Connection').
          type: String
        - contextPath: Core.CaseExtraData.issues.data.events_length
          description: The number of raw events that were aggregated to create this issue.
          type: Number
        - contextPath: Core.CaseExtraData.issues.data.event_timestamp
          description: The timestamp when the original event occurred.
          type: Date
        - contextPath: Core.CaseExtraData.issues.data.actor_process_instance_id
          description: The unique instance ID of the primary actor process.
          type: String
        - contextPath: Core.CaseExtraData.issues.data.actor_process_image_path
          description: The full file path of the actor process's executable.
          type: String
        - contextPath: Core.CaseExtraData.issues.data.actor_process_image_name
          description: The filename of the actor process's executable.
          type: String
        - contextPath: Core.CaseExtraData.issues.data.actor_process_command_line
          description: The command line used to launch the actor process.
          type: String
        - contextPath: Core.CaseExtraData.issues.data.actor_process_signature_status
          description: The digital signature status of the actor process executable (e.g., 'Signed', 'Unsigned').
          type: String
        - contextPath: Core.CaseExtraData.issues.data.actor_process_signature_vendor
          description: The vendor name from the digital signature of the actor process.
          type: String
        - contextPath: Core.CaseExtraData.issues.data.actor_process_image_sha256
          description: The SHA256 hash of the actor process executable.
          type: String
        - contextPath: Core.CaseExtraData.issues.data.actor_process_image_md5
          description: The MD5 hash of the actor process executable.
          type: String
        - contextPath: Core.CaseExtraData.issues.data.actor_process_causality_id
          description: The causality ID of the actor process, which links it to its parent process.
          type: String
        - contextPath: Core.CaseExtraData.issues.data.actor_causality_id
          description: The causality ID of the primary actor in the event.
          type: String
        - contextPath: Core.CaseExtraData.issues.data.actor_process_os_pid
          description: The operating system's Process ID (PID) of the actor process.
          type: String
        - contextPath: Core.CaseExtraData.issues.data.actor_thread_thread_id
          description: The ID of the specific thread within the actor process that initiated the action.
          type: String
        - contextPath: Core.CaseExtraData.issues.data.causality_actor_process_image_name
          description: The image name of the process that initiated the actor process (the grandparent).
          type: String
        - contextPath: Core.CaseExtraData.issues.data.causality_actor_process_command_line
          description: The command line of the causality actor process.
          type: String
        - contextPath: Core.CaseExtraData.issues.data.causality_actor_process_image_path
          description: The file path of the causality actor process's executable.
          type: String
        - contextPath: Core.CaseExtraData.issues.data.causality_actor_process_signature_vendor
          description: The signature vendor of the causality actor process.
          type: String
        - contextPath: Core.CaseExtraData.issues.data.causality_actor_process_signature_status
          description: The signature status of the causality actor process.
          type: String
        - contextPath: Core.CaseExtraData.issues.data.causality_actor_causality_id
          description: The causality ID of the causality actor process.
          type: String
        - contextPath: Core.CaseExtraData.issues.data.causality_actor_process_execution_time
          description: The execution timestamp of the causality actor process.
          type: Date
        - contextPath: Core.CaseExtraData.issues.data.causality_actor_process_image_md5
          description: The MD5 hash of the causality actor process's executable.
          type: String
        - contextPath: Core.CaseExtraData.issues.data.causality_actor_process_image_sha256
          description: The SHA256 hash of the causality actor process's executable.
          type: String
        - contextPath: Core.CaseExtraData.issues.data.action_file_path
          description: The file path of the file that was the target of an action.
          type: String
        - contextPath: Core.CaseExtraData.issues.data.action_file_name
          description: The name of the file that was the target of an action.
          type: String
        - contextPath: Core.CaseExtraData.issues.data.action_file_md5
          description: The MD5 hash of the file that was the target of an action.
          type: String
        - contextPath: Core.CaseExtraData.issues.data.action_file_sha256
          description: The SHA256 hash of the file that was the target of an action.
          type: String
        - contextPath: Core.CaseExtraData.issues.data.action_file_macro_sha256
          description: The SHA256 hash of a macro embedded within the target file.
          type: String
        - contextPath: Core.CaseExtraData.issues.data.action_registry_data
          description: The data written to or read from a registry value during the action.
          type: String
        - contextPath: Core.CaseExtraData.issues.data.action_registry_key_name
          description: The name of the registry key involved in the action.
          type: String
        - contextPath: Core.CaseExtraData.issues.data.action_registry_value_name
          description: The name of the registry value involved in the action.
          type: String
        - contextPath: Core.CaseExtraData.issues.data.action_registry_full_key
          description: The full path of the registry key involved in the action.
          type: String
        - contextPath: Core.CaseExtraData.issues.data.action_local_ip
          description: The local IP address involved in a network action.
          type: String
        - contextPath: Core.CaseExtraData.issues.data.action_local_port
          description: The local port number involved in a network action.
          type: String
        - contextPath: Core.CaseExtraData.issues.data.action_remote_ip
          description: The remote IP address involved in a network action.
          type: String
        - contextPath: Core.CaseExtraData.issues.data.action_remote_port
          description: The remote port number involved in a network action.
          type: String
        - contextPath: Core.CaseExtraData.issues.data.action_external_hostname
          description: The external hostname or domain associated with the network action.
          type: String
        - contextPath: Core.CaseExtraData.issues.data.action_country
          description: The country associated with the remote IP address in the network action.
          type: String
        - contextPath: Core.CaseExtraData.issues.data.action_process_instance_id
          description: The instance ID of the process that was the target of an action.
          type: String
        - contextPath: Core.CaseExtraData.issues.data.action_process_causality_id
          description: The causality ID of the target process.
          type: String
        - contextPath: Core.CaseExtraData.issues.data.action_process_image_name
          description: The executable name of the target process.
          type: String
        - contextPath: Core.CaseExtraData.issues.data.action_process_image_sha256
          description: The SHA256 hash of the target process's executable.
          type: String
        - contextPath: Core.CaseExtraData.issues.data.action_process_image_command_line
          description: The command line of the target process.
          type: String
        - contextPath: Core.CaseExtraData.issues.data.action_process_signature_status
          description: The signature status of the target process.
          type: String
        - contextPath: Core.CaseExtraData.issues.data.action_process_signature_vendor
          description: The signature vendor of the target process.
          type: String
        - contextPath: Core.CaseExtraData.issues.data.os_actor_effective_username
          description: The effective username of the OS-level actor responsible for the event.
          type: String
        - contextPath: Core.CaseExtraData.issues.data.os_actor_process_instance_id
          description: The instance ID of the OS actor process.
          type: String
        - contextPath: Core.CaseExtraData.issues.data.os_actor_process_image_path
          description: The file path of the OS actor process's executable.
          type: String
        - contextPath: Core.CaseExtraData.issues.data.os_actor_process_image_name
          description: The image name of the OS actor process.
          type: String
        - contextPath: Core.CaseExtraData.issues.data.os_actor_process_command_line
          description: The command line of the OS actor process.
          type: String
        - contextPath: Core.CaseExtraData.issues.data.os_actor_process_signature_status
          description: The signature status of the OS actor process.
          type: String
        - contextPath: Core.CaseExtraData.issues.data.os_actor_process_signature_vendor
          description: The signature vendor of the OS actor process.
          type: String
        - contextPath: Core.CaseExtraData.issues.data.os_actor_process_image_sha256
          description: The SHA256 hash of the OS actor process's executable.
          type: String
        - contextPath: Core.CaseExtraData.issues.data.os_actor_process_causality_id
          description: The causality ID of the OS actor process.
          type: String
        - contextPath: Core.CaseExtraData.issues.data.os_actor_causality_id
          description: The causality ID of the OS actor.
          type: String
        - contextPath: Core.CaseExtraData.issues.data.os_actor_process_os_pid
          description: The operating system PID of the OS actor process.
          type: String
        - contextPath: Core.CaseExtraData.issues.data.os_actor_thread_thread_id
          description: The thread ID of the OS actor.
          type: String
        - contextPath: Core.CaseExtraData.issues.data.fw_app_id
          description: The firewall application ID for the traffic.
          type: String
        - contextPath: Core.CaseExtraData.issues.data.fw_interface_from
          description: The firewall interface from which the traffic originated.
          type: String
        - contextPath: Core.CaseExtraData.issues.data.fw_interface_to
          description: The firewall interface to which the traffic was destined.
          type: String
        - contextPath: Core.CaseExtraData.issues.data.fw_rule
          description: The name of the firewall rule that matched the traffic.
          type: String
        - contextPath: Core.CaseExtraData.issues.data.fw_rule_id
          description: The unique ID of the firewall rule that matched the traffic.
          type: String
        - contextPath: Core.CaseExtraData.issues.data.fw_device_name
          description: The name of the firewall device that logged the event.
          type: String
        - contextPath: Core.CaseExtraData.issues.data.fw_serial_number
          description: The serial number of the firewall device.
          type: String
        - contextPath: Core.CaseExtraData.issues.data.fw_url_domain
          description: The domain visited, as logged by the firewall.
          type: String
        - contextPath: Core.CaseExtraData.issues.data.fw_email_subject
          description: The subject line of an email, as logged by the firewall.
          type: String
        - contextPath: Core.CaseExtraData.issues.data.fw_email_sender
          description: The sender of an email, as logged by the firewall.
          type: String
        - contextPath: Core.CaseExtraData.issues.data.fw_email_recipient
          description: The recipient of an email, as logged by the firewall.
          type: String
        - contextPath: Core.CaseExtraData.issues.data.fw_app_subcategory
          description: The application subcategory as identified by the firewall.
          type: String
        - contextPath: Core.CaseExtraData.issues.data.fw_app_category
          description: The application category as identified by the firewall.
          type: String
        - contextPath: Core.CaseExtraData.issues.data.fw_app_technology
          description: The application technology as identified by the firewall.
          type: String
        - contextPath: Core.CaseExtraData.issues.data.fw_vsys
          description: The virtual system on the firewall that processed the traffic.
          type: String
        - contextPath: Core.CaseExtraData.issues.data.fw_xff
          description: The X-Forwarded-For (XFF) header value from the traffic.
          type: String
        - contextPath: Core.CaseExtraData.issues.data.fw_misc
          description: Miscellaneous firewall log data.
          type: String
        - contextPath: Core.CaseExtraData.issues.data.fw_is_phishing
          description: A flag indicating if the firewall identified the event as phishing.
          type: Boolean
        - contextPath: Core.CaseExtraData.issues.data.dst_agent_id
          description: The agent ID of the destination endpoint in a lateral movement event.
          type: String
        - contextPath: Core.CaseExtraData.issues.data.dst_causality_actor_process_execution_time
          description: The execution time of the causality actor process on the destination endpoint.
          type: Date
        - contextPath: Core.CaseExtraData.issues.data.dns_query_name
          description: The domain name in a DNS query event.
          type: String
        - contextPath: Core.CaseExtraData.issues.data.dst_action_external_hostname
          description: The external hostname of the destination.
          type: String
        - contextPath: Core.CaseExtraData.issues.data.dst_action_country
          description: The country of the destination.
          type: String
        - contextPath: Core.CaseExtraData.issues.data.dst_action_external_port
          description: The external port of the destination.
          type: String
        - contextPath: Core.CaseExtraData.issues.data.issue_id
          description: The unique identifier for the issue.
          type: String
        - contextPath: Core.CaseExtraData.issues.data.detection_timestamp
          description: The timestamp when the issue was first detected.
          type: Number
        - contextPath: Core.CaseExtraData.issues.data.name
          description: The name or title of the issue.
          type: String
        - contextPath: Core.CaseExtraData.issues.data.category
          description: The category of the issue.
          type: String
        - contextPath: Core.CaseExtraData.issues.data.endpoint_id
          description: The unique ID of the endpoint where the issue occurred.
          type: String
        - contextPath: Core.CaseExtraData.issues.data.description
          description: A detailed description of the issue.
          type: String
        - contextPath: Core.CaseExtraData.issues.data.host_ip
          description: The IP address of the host related to the issue.
          type: String
        - contextPath: Core.CaseExtraData.issues.data.host_name
          description: The hostname of the endpoint related to the issue.
          type: String
        - contextPath: Core.CaseExtraData.issues.data.source
          description: The source of the issue (e.g., 'XDR').
          type: String
        - contextPath: Core.CaseExtraData.issues.data.action
          description: The action taken in response to the event (e.g., 'detected', 'prevented').
          type: String
        - contextPath: Core.CaseExtraData.issues.data.action_pretty
          description: A user-friendly representation of the action taken.
          type: String
        - contextPath: Core.CaseExtraData.issues.data.user_name
          description: The name of the user associated with the issue.
          type: String
        - contextPath: Core.CaseExtraData.issues.data.contains_featured_host
          description: A flag indicating if the issue involves a host marked as featured or critical.
          type: Boolean
        - contextPath: Core.CaseExtraData.issues.data.contains_featured_user
          description: A flag indicating if the issue involves a user marked as featured or critical.
          type: Boolean
        - contextPath: Core.CaseExtraData.issues.data.contains_featured_ip_address
          description: A flag indicating if the issue involves an IP address marked as featured or critical.
          type: Boolean
        - contextPath: Core.CaseExtraData.issues.data.tags
          description: Any tags that have been applied to the issue.
          type: String
        - contextPath: Core.CaseExtraData.issues.data.original_tags
          description: The original set of tags applied to the issue before any modifications.
          type: String
        - contextPath: Core.CaseExtraData.network_artifacts.total_count
          description: The total number of network artifacts associated with the case.
          type: Number
        - contextPath: Core.CaseExtraData.network_artifacts.data.type
          description: The type of network artifact (e.g., 'IP Address', 'Domain').
          type: String
        - contextPath: Core.CaseExtraData.network_artifacts.data.issue_count
          description: The number of issues in the case that involve this network artifact.
          type: Number
        - contextPath: Core.CaseExtraData.network_artifacts.data.is_manual
          description: A flag indicating if the network artifact was added manually by a user.
          type: Boolean
        - contextPath: Core.CaseExtraData.network_artifacts.data.network_domain
          description: The domain name of the network artifact.
          type: String
        - contextPath: Core.CaseExtraData.network_artifacts.data.network_remote_ip
          description: The remote IP address of the network artifact.
          type: String
        - contextPath: Core.CaseExtraData.network_artifacts.data.network_remote_port
          description: The remote port number of the network artifact.
          type: String
        - contextPath: Core.CaseExtraData.network_artifacts.data.network_country
          description: The country associated with the network artifact's IP address.
          type: String
        - contextPath: Core.CaseExtraData.file_artifacts.total_count
          description: The total number of file artifacts associated with the case.
          type: Number
        - contextPath: Core.CaseExtraData.file_artifacts.data.issue_count
          description: The number of issues in the case that involve this file artifact.
          type: Number
        - contextPath: Core.CaseExtraData.file_artifacts.data.file_name
          description: The name of the file artifact.
          type: String
        - contextPath: Core.CaseExtraData.file_artifacts.data.File_sha256
          description: The SHA256 hash of the file artifact.
          type: String
        - contextPath: Core.CaseExtraData.file_artifacts.data.file_signature_status
          description: The digital signature status of the file artifact.
          type: String
        - contextPath: Core.CaseExtraData.file_artifacts.data.file_wildfire_verdict
          description: The verdict from WildFire for this file (e.g., 'malicious', 'benign').
          type: String
        - contextPath: Core.CaseExtraData.file_artifacts.data.is_malicous
          description: A flag indicating whether the file artifact is considered malicious.
          type: Boolean
        - contextPath: Core.CaseExtraData.file_artifacts.data.is_manual
          description: A flag indicating if the file artifact was added manually by a user.
          type: Boolean
        - contextPath: Core.CaseExtraData.file_artifacts.data.is_process
          description: A flag indicating if the file artifact is a process executable.
          type: Boolean
        - contextPath: Core.CaseExtraData.file_artifacts.data.low_confidence
          description: A flag indicating if the verdict on the file artifact has low confidence.
          type: Boolean
        - contextPath: Core.CaseExtraData.file_artifacts.data.type
          description: The type of the file artifact.
          type: String
    - arguments:
      - description: Issue ID to update. If empty, updates the current issue ID.
        name: id
        type: string
      - description: Email address of the user to assign the issue to.
        name: assigned_user_mail
        type: string
      - name: severity
        auto: PREDEFINED
        description: Change the severity of an issue.
        type: string
        predefined:
          - low
          - medium
          - high
          - critical
      - name: name
        description: Change the issue name.
        type: string
      - name: occurred
        description: >
          Change the occurred time of an issue. Supports different time formats, for example: 3 days ago, 2017-09-27T10:00:00+03:00.
        type: string
      - name: phase
        description: Change the phase of an issue.
        type: string
        auto: PREDEFINED
        predefined:
          - Triage
          - Investigation
          - Containment
          - Response
      - name: type
        description: Change the type of an issue.
        type: string
      - name: description
        description: Change the description of an issue.
        type: string
      - name: status
        description: Change the status of an issue.
        type: string
        auto: PREDEFINED
        predefined:
        - New
        - In Progress
        - Resolved - Known Issue
        - Resolved - Duplicate Issue
        - Resolved - False Positive
        - Resolved - other
        - Resolved - True Positive
        - Resolved - Security Testing
        - Resolved - Dismissed
        - Resolved - Fixed
        - Resolved - Risk Accepted
      name: core-update-issue
      description: Updates the properties of an issue. This command does not provide an explicit indication of success.
    - arguments:
      - name: page_size
        description: The number of assets to return per page. Default is 100.
      - name: page_number
        description: The page number for the assets to return for pagination. Default is 0.
      - name: asset_names
        description: Comma-separated list of asset names to search for. (e.g., "asset_name1,asset_name2").
        isArray: true
      - name: asset_types
        description: Comma-separated list of asset types to search for. (e.g., "asset_type1,asset_type2").
        isArray: true
      - name: asset_tags
        description: |
          A JSON encoded string representing a list of tag:value pairs to search for. (e.g., `[{"tag1": "value1"}, {"tag2": "value2"}]`).
        isArray: true
      - name: asset_ids
        description: Comma-separated list of asset IDs to search for. (e.g., "asset_id1,asset_id2").
        isArray: true
      - name: asset_providers
        description: Comma-separated list of asset providers to search for. (e.g., "provider1,provider2").
        isArray: true
      - name: asset_realms
        description: Comma-separated list of asset realms to search for. (e.g., "realm1,realm2").
        isArray: true
      - name: asset_groups
        description: |
          A JSON encoded string representing a list of asset groups to search for. (e.g., `["group1", "group2"]`).
        isArray: true
      - name: asset_categories
        description: A Comma-separated list of asset categories to search for. (e.g., "category1,category2").
      name: core-search-assets
      description: Retrieves asset from the Cortex platform using optional filter criteria.
      outputs:
      - contextPath: Core.Asset.external_provider_id
        description: The external provider ID of the asset.
      - contextPath: Core.Asset.first_observed
        description: The first time the asset was observed.
      - contextPath: Core.Asset.tags
        description: The tags of the asset.
      - contextPath: Core.Asset.realm
        description: The realm of the asset.
      - contextPath: Core.Asset.type.id
        description: The ID of the asset type.
      - contextPath: Core.Asset.related_issues.critical_issues
        description: Critical issues related to the asset.
      - contextPath: Core.Asset.id
        description: The ID of the asset.
      - contextPath: Core.Asset.last_observed
        description: The last time the asset was observed.
      - contextPath: Core.Asset.type.category
        description: The category of the asset type.
      - contextPath: Core.Asset.related_cases.critical_cases
        description: Critical cases related to the asset.
      - contextPath: Core.Asset.group_ids
        description: The group IDs of the asset.
      - contextPath: Core.Asset.type.class
        description: The class of the asset type.
      - contextPath: Core.Asset.related_issues.issues_breakdown
        description: The related issues breakdown of the asset.
      - contextPath: Core.Asset.type.name
        description: The type of the asset.
      - contextPath: Core.Asset.name
        description: The name of the asset.
      - contextPath: Core.Asset.strong_id
        description: The strong ID of the asset.
      - contextPath: Core.Asset.cloud.region
        description: The cloud region of the asset.
      - contextPath: Core.Asset.related_cases.cases_breakdown
        description: The related cases breakdown of the asset.
      - contextPath: Core.Asset.provider
        description: The asset provider.
    - arguments:
        - description: The maximum number of groups to return.
          defaultValue: "50"
          name: limit
        - description: A JSON list of asset group names to search for. (e.g., `["group1", "group2"]`).
          name: name
        - description: A comma-separated list of asset group IDs to search for.
          isArray: true
          name: id
        - auto: PREDEFINED
          description: Filter asset groups by type. When not specified, both types are used.
          name: type
          predefined:
            - STATIC
            - DYNAMIC
        - description: A JSON list of asset group descriptions to search for. (e.g. `["description1", "description2"]`).
          name: description
      name: core-search-asset-groups
      description: Searches for asset groups from the Cortex platform using one or more filter criteria.
      outputs:
        - contextPath: Core.AssetGroups.name
          description: The name of the asset group.
          type: String
        - contextPath: Core.AssetGroups.filter
          description: The filter criteria for the asset group.
          type: String
        - contextPath: Core.AssetGroups.membership_predicate
          description: The predicate used to create the asset group.
          type: String
        - contextPath: Core.AssetGroups.type
          description: The type of the asset group.
          type: String
        - contextPath: Core.AssetGroups.description
          description: The description of the asset group.
          type: String
        - contextPath: Core.AssetGroups.modified_by
          description: The user who modified the asset group.
          type: String
        - contextPath: Core.AssetGroups.created_by
          description: The user who created the asset group.
          type: String
        - contextPath: Core.AssetGroups.created_by_pretty
          description: The formatted name of the user who created the asset group.
          type: String
        - contextPath: Core.AssetGroups.modified_by_pretty
          description: The formatted name of the user who created the asset group.
    - name: core-get-vulnerabilities
      description: "Retrieves vulnerabilities based on specified filters."
      arguments:
        - name: limit
          description: "The maximum number of vulnerabilities to return."
          defaultValue: "50"
        - defaultValue: LAST_OBSERVED
          description: The field by which to sort the results.
          name: sort_field
        - auto: PREDEFINED
          description: The order in which to sort the results.
          name: sort_order
          predefined:
            - DESC
            - ASC
        - name: cve_id
          description: "The CVE ID. Accepts a comma-separated list."
          isArray: true
        - name: issue_id
          description: "The issue ID. Accepts a comma-separated list."
          isArray: true
        - name: cvss_score_gte
          description: "The minimum CVSS score."
        - name: epss_score_gte
          description: "The minimum EPSS score."
        - name: internet_exposed
          description: "Filter by internet exposed assets."
          auto: PREDEFINED
          predefined:
            - "true"
            - "false"
        - name: exploitable
          description: "Filter by exploitable vulnerabilities."
          auto: PREDEFINED
          predefined:
            - "true"
            - "false"
        - name: has_kev
          description: "Filter by vulnerabilities that have a Known Exploited Vulnerability (KEV)."
          auto: PREDEFINED
          predefined:
            - "true"
            - "false"
        - name: affected_software
          description: "Filter by affected software. Accepts a comma-separated list."
          isArray: true
        - name: on_demand_fields
          description: "A comma-separated list of additional fields to retrieve."
          isArray: true
        - description: "The start time for filtering according to case creation time. Supports free-text relative and absolute times. For example: 7 days ago, 2023-06-15T10:30:00Z, 13/8/2025."
          name: start_time
        - description: "The end time for filtering according to case creation time. Supports free-text relative and absolute times. For example: 7 days ago, 2023-06-15T10:30:00Z, 13/8/2025."
          name: end_time
        - auto: PREDEFINED
          description: The severity of the vulnerability issue.
          isArray: true
          name: severity
          predefined:
            - info
            - low
            - medium
            - high
            - critical
        - name: assignee
          description: |
            The email of the user assigned to the vulnerability. Accepts a comma-separated list. 
            Use 'unassigned' for unassigned vulnerabilities or 'assigned' for all assigned vulnerabilities.
          isArray: true
      outputs:
        - contextPath: Core.VulnerabilityIssue.ISSUE_ID
          description: The unique identifier for the vulnerability issue.
          type: String
        - contextPath: Core.VulnerabilityIssue.CVE_ID
          description: The CVE identifier for the vulnerability.
          type: String
        - contextPath: Core.VulnerabilityIssue.CVE_DESCRIPTION
          description: The description of the CVE.
          type: String
        - contextPath: Core.VulnerabilityIssue.ASSET_NAME
          description: The name of the affected asset.
          type: String
        - contextPath: Core.VulnerabilityIssue.PLATFORM_SEVERITY
          description: The severity of the vulnerability as determined by the platform.
          type: String
        - contextPath: Core.VulnerabilityIssue.EPSS_SCORE
          description: The Exploit Prediction Scoring System (EPSS) score.
          type: Number
        - contextPath: Core.VulnerabilityIssue.CVSS_SCORE
          description: The Common Vulnerability Scoring System (CVSS) score.
          type: Number
        - contextPath: Core.VulnerabilityIssue.ASSIGNED_TO
          description: The email of the user assigned to the vulnerability.
          type: String
        - contextPath: Core.VulnerabilityIssue.ASSIGNED_TO_PRETTY
          description: The full name of the user assigned to the vulnerability.
          type: String
        - contextPath: Core.VulnerabilityIssue.AFFECTED_SOFTWARE
          description: The software affected by the vulnerability.
          type: Unknown
        - contextPath: Core.VulnerabilityIssue.FIX_AVAILABLE
          description: Indicates if a fix is available for the vulnerability.
          type: Boolean
        - contextPath: Core.VulnerabilityIssue.INTERNET_EXPOSED
          description: Indicates if the asset is exposed to the internet.
          type: Boolean
        - contextPath: Core.VulnerabilityIssue.HAS_KEV
          description: Indicates if the vulnerability is a Known Exploited Vulnerability (KEV).
          type: Boolean
        - contextPath: Core.VulnerabilityIssue.EXPLOITABLE
          description: Indicates if the vulnerability is exploitable.
          type: Boolean
        - contextPath: Core.VulnerabilityIssue.ASSET_IDS
          description: The unique identifier for the asset.
          type: String
    - arguments:
        - description: The ID of the issue to get recommendations for.
          name: issue_id
          required: true
      name: core-get-issue-recommendations
      description: Get comprehensive recommendations for an issue, including remediation steps, playbook suggestions, and recommended actions.
      outputs:
        - contextPath: Core.IssueRecommendations.issue_id
          description: The unique identifier for the issue.
          type: String
        - contextPath: Core.IssueRecommendations.issue_name
          description: The name of the issue.
          type: String
        - contextPath: Core.IssueRecommendations.severity
          description: The severity of the issue.
          type: String
        - contextPath: Core.IssueRecommendations.description
          description: Description of the issue.
          type: String
        - contextPath: Core.IssueRecommendations.remediation
          description: Remediation steps and recommendations for the issue.
          type: String
        - contextPath: Core.IssueRecommendations.playbook_suggestions.playbook_id
          description: The ID of the suggested playbook.
          type: String
        - contextPath: Core.IssueRecommendations.playbook_suggestions.suggestion_rule_id
          description: The ID of the suggestion rule that generated this recommendation.
          type: String
        - contextPath: Core.IssueRecommendations.existing_code_block
          description: Original vulnerable code.
          type: String
        - contextPath: Core.IssueRecommendations.suggested_code_block
          description: Code block fix suggestion.
          type: String
    - arguments:
      - description: A comma-separated list of issue IDs to fix (maximum 10 per request).
        name: issue_ids
        required: true
        isArray: true
      - description: Custom title for the pull request.
        name: title
      name: core-appsec-remediate-issue
      description: Create automated pull requests to fix multiple security issues in a single bulk operation.
      outputs:
      - contextPath: Core.TriggeredPRs.issueId
        description: The issue identifier.
        type: String
      - contextPath: Core.TriggeredPRs.status
        description: Either "triggered" or "automated_fix_not_available".
        type: String
    - arguments:
        - description: List of repository asset IDs to configure scanners for.
          name: repository_ids
          isArray: true
          required: true
        - auto: PREDEFINED
          description: List of scanners to enable.
          name: enable_scanners
          isArray: true
          predefined:
            - SECRETS
            - IAC
            - SCA
        - auto: PREDEFINED
          description: List of scanners to disable.
          name: disable_scanners
          isArray: true
          predefined:
            - SECRETS
            - IAC
            - SCA
        - auto: PREDEFINED
          description: Enable live validation of discovered secrets. This argument only relevant when SECRETS scanner is enabled.
          type: boolean
          name: secret_validation
          predefined:
            - "true"
            - "false"
        - auto: PREDEFINED
          description: Enable scanning on pull requests.
          type: boolean
          name: pr_scanning
          predefined:
            - "true"
            - "false"
        - auto: PREDEFINED
          description: Block deployment on scanner errors.
          name: block_on_error
          type: boolean
          predefined:
            - "true"
            - "false"
        - auto: PREDEFINED
          description: Enable tagging of resource blocks.
          name: tag_resource_blocks
          type: boolean
          predefined:
            - "true"
            - "false"
        - auto: PREDEFINED
          description: Enable tagging of module blocks.
          name: tag_module_blocks
          type: boolean
          predefined:
            - "true"
            - "false"
        - description: List of file paths to exclude from scanning.
          name: exclude_paths
          isArray: true
      name: core-enable-scanners
      description: Enable or disable scanners with the specified configuration.

    - name: core-create-appsec-policy
      description: Creates a new AppSec policy in Cortex Platform with defined conditions, scope, and triggers for application security governance.
      arguments:
        - name: policy_name
          description: A unique name for the AppSec policy. Must be descriptive and follow organizational naming conventions.
          required: true
        - name: description
          description: A detailed explanation of the policy's objective, use case, and expected outcomes.
        - name: asset_group_names
          description: Comma-separated list of Asset Group names to apply the policy to. Asset groups will be automatically resolved to their corresponding IDs.
          isArray: true
        # Condition Filters (Findings Criteria)
        - name: conditions_finding_type
          description: "Filter by specific finding types to target policy enforcement. Supported values: Vulnerabilities, IaC Misconfiguration, Licenses, Operational Risk, Secrets, Code Weaknesses, CI/CD Risks."
          isArray: true
        - name: conditions_severity
          description: "Filter findings by severity level to prioritize policy actions. Supported values: CRITICAL, HIGH, MEDIUM, LOW."
          isArray: true
        - name: conditions_respect_developer_suppression
          description: "Controls whether a developer’s manual suppression should be honored. 
          Set to 'true' to respect developer suppression (evaluate only non-suppressed findings). 
          Set to 'false' to ignore suppression and always evaluate the finding."
          auto: PREDEFINED
          predefined:
            - "true"
            - "false"
        - name: conditions_backlog_status
          description: Filter findings based on their backlog workflow status (NEW or BACKLOG).
          auto: PREDEFINED
          predefined:
            - NEW
            - BACKLOG
        - name: conditions_package_name
          description: Target specific software packages by name for license or vulnerability policies.
        - name: conditions_package_version
          description: Specify software package version constraints for precise policy targeting.
        - name: conditions_package_operational_risk
          description: "Filter packages by their operational risk assessment level. Supported values: HIGH, MEDIUM, LOW."
        - name: conditions_appsec_rule_names
          description: Comma-separated list of AppSec rule names to include in policy evaluation. Rule names will be automatically resolved to their corresponding IDs.
          isArray: true
        - name: conditions_cvss
          description: CVSS base score threshold for vulnerability findings (0.0-10.0). Only vulnerabilities meeting or exceeding this score will trigger the policy.
        - name: conditions_epss
          description: Exploit Prediction Scoring System score threshold (0-100). Targets vulnerabilities with higher exploitation probability.
        - name: conditions_has_a_fix
          description: Filter findings based on whether a remediation fix or patch is available.
          auto: PREDEFINED
          predefined:
            - "true"
            - "false"
        - name: conditions_is_kev
          description: Target findings listed in CISA's Known Exploited Vulnerabilities (KEV) catalog for prioritized remediation.
          auto: PREDEFINED
          predefined:
            - "true"
            - "false"
        - name: conditions_secret_validity
          description: "Filter exposed secrets by their validity status. Supported values: VALID (active secrets), PRIVILEGED (high-access secrets), INVALID (expired/revoked), UNAVAILABLE (status unknown)."
          isArray: true
        - name: conditions_license_type
          description: Target specific software license types for compliance and legal risk management.
          isArray: true

        # Scope Filters (Asset Criteria)
        - name: scope_category
          description: "Define asset categories to include in policy scope. Supported values: Application, Repository, CI/CD Instance, CI/CD Pipeline, VCS Collaborator, VCS Organization."
          isArray: true
        - name: scope_business_application_names
          description: Target specific business applications by name for focused policy enforcement.
          isArray: true
        - name: scope_application_business_criticality
          description: "Filter applications by business criticality level. Supported values: CRITICAL, HIGH, MEDIUM, LOW."
          isArray: true
        - name: scope_repository_name
          description: Target specific code repositories by name for repository-focused policies.
          isArray: true
        - name: scope_is_public_repository
          description: Filter repositories based on their visibility (public vs private) for exposure risk management.
          auto: PREDEFINED
          predefined:
            - "true"
            - "false"
        - name: scope_has_deployed_assets
          description: Target repositories or applications that have associated deployed infrastructure or runtime assets.
          auto: PREDEFINED
          predefined:
            - "true"
            - "false"
        - name: scope_has_internet_exposed_deployed_assets
          description: Filter assets based on whether the deployed components are exposed to internet traffic for external attack surface management.
          auto: PREDEFINED
          predefined:
            - "true"
            - "false"
        - name: scope_has_sensitive_data_access
          description: Target deployed assets that have access to sensitive data stores, databases, or classified information.
          auto: PREDEFINED
          predefined:
            - "true"
            - "false"
        - name: scope_has_privileged_capabilities
          description: Filter deployed assets with elevated privileges, admin access, or high-impact system capabilities.
          auto: PREDEFINED
          predefined:
            - "true"
            - "false"
        # Trigger Settings (Policy Execution Events)
        - name: triggers_periodic_report_issue
          description: Enables detection during scheduled scans. When a violation is found in a periodic scan, an issue will be created ("Detect").
          auto: PREDEFINED
          predefined:
            - "true"
            - "false"
        - name: triggers_periodic_override_severity
          description: Override the default severity level for issues created by periodic scan detections.
          auto: PREDEFINED
          predefined:
            - Critical
            - High
            - Medium
            - Low
        - name: triggers_pr_report_issue
          description: Enables detection during pull request scans. When a violation is found in a PR, an issue is created. Required for PR-based detection.
          auto: PREDEFINED
          predefined:
            - "true"
            - "false"
        - name: triggers_pr_block_pr
          description: Blocks merging of pull requests that contain violations detected by the policy.
          auto: PREDEFINED
          predefined:
            - "true"
            - "false"
        - name: triggers_pr_report_pr_comment
          description: Adds an automated comment to pull requests summarizing detected violations and guidance.
          auto: PREDEFINED
          predefined:
            - "true"
            - "false"
        - name: triggers_pr_override_severity
          description: Override the default severity level for issues created by pull request detections.
          auto: PREDEFINED
          predefined:
            - Critical
            - High
            - Medium
            - Low
        - name: triggers_cicd_report_issue
          description: Enables detection during CI/CD pipeline scans. When a violation is found in a pipeline run, an issue is created.
          auto: PREDEFINED
          predefined:
            - "true"
            - "false"
        - name: triggers_cicd_block_cicd
          description: Blocks or fails CI/CD pipeline runs when violations occur.
          auto: PREDEFINED
          predefined:
            - "true"
            - "false"
        - name: triggers_cicd_report_cicd
          description: Reports violation details back to the CI/CD system (pipeline logs, dashboards, status checks).
          auto: PREDEFINED
          predefined:
            - "true"
            - "false"
        - name: triggers_cicd_override_severity
          description: Override the default severity level for issues created by CI/CD pipeline detections.
          auto: PREDEFINED
          predefined:
            - Critical
            - High
            - Medium
            - Low
    - name: core-get-appsec-issues
      description: "Retrieves application security issues based on specified filters."
      arguments:
        - name: limit
          description: "The maximum number of issues to return."
          defaultValue: "50"
        - name: sort_field
          description: The field by which to sort the results.
          defaultValue: severity
        - name: sort_order
          description: The order in which to sort the results.
          auto: PREDEFINED
          predefined:
            - DESC
            - ASC
          defaultValue: DESC
        - name: start_time
          description: "The start time for filtering according to issue insert time. Supports free-text relative and absolute times. For example: 7 days ago, 2023-06-15T10:30:00Z, 13/8/2025."
        - name: end_time
          description: "The end time for filtering according to issue insert time. Supports free-text relative and absolute times. For example: 7 days ago, 2023-06-15T10:30:00Z, 13/8/2025."
        - name: issue_id
          description: "The issue ID. Accepts a comma-separated list."
          isArray: true
        - name: assignee
          description: |
            The email of the user assigned to the issue. Accepts a comma-separated list. 
            Use 'unassigned' for all unassigned issues or 'assigned' for all assigned issues.
          isArray: true
        - name: collaborator
          description: The collaborators of the issue. Accepts a comma-separated list.
          isArray: true
        - name: status
          isArray: true
          description: The issue status. Accepts a comma-separated list.
          predefined:
            - New
            - In Progress
            - Resolved
          auto: PREDEFINED
        - name: issue_name
          isArray: true
          description: The issue name. Accepts a comma-separated list.
        - name: asset_name
          isArray: true
          description: The name of the affected asset for the issue. Accepts a comma-separated list.
        - name: repository
          isArray: true
          description: The repository of the issue. Accepts a comma-separated list.
        - name: file_path
          isArray: true
          description: The path of the relevant file for the issue. Accepts a comma-separated list.
        - name: backlog_status
          isArray: true
          description: The backlog status of the issue. Accepts a comma-separated list.
          predefined:
            - BACKLOG
            - NEW
          auto: PREDEFINED
        - name: cvss_score_gte
          description: "The minimum CVSS score."
        - name: epss_score_gte
          description: "The minimum EPSS score."
        - name: has_kev
          description: "Filter by vulnerabilities that have a Known Exploited Vulnerability (KEV)."
          auto: PREDEFINED
          predefined:
            - "true"
            - "false"
        - name: severity
          description: The severity of the issue. Accepts a comma-separated list.
          isArray: true
          auto: PREDEFINED
          predefined:
            - info
            - low
            - medium
            - high
            - critical
        - name: urgency
          description: The urgency of the issue. Accepts a comma-separated list.
          isArray: true
          auto: PREDEFINED
          predefined:
            - N/A
            - NOT_URGENT
            - URGENT
            - TOP_URGENT
        - name: automated_fix_available
          description: Is there an available automated fix.
          isArray: true
          auto: PREDEFINED
          predefined:
            - "true"
            - "false"
        - name: sla
          description: SLA status of the issue. Accepts a comma-separated list.
          isArray: true
          auto: PREDEFINED
          predefined:
            - Approaching
            - On Track
            - Overdue
        - name: validation
          description: Validation status of the issue. Accepts a comma-separated list.
          isArray: true
          auto: PREDEFINED
          predefined:
            - INVALID
            - NO_VALIDATION
            - PRIVILEGED
            - UNAVAILABLE
            - VALID
      outputs:
        - contextPath: Core.AppsecIssue.internal_id
          description: The unique identifier for the issue.
          type: String
        - contextPath: Core.AppsecIssue.asset_name
          description: The names of the assets related to the issue.
          type: String
        - contextPath: Core.AppsecIssue.severity
          description: The severity of the issue.
          type: String
        - contextPath: Core.AppsecIssue.epss_score
          description: The Exploit Prediction Scoring System (EPSS) score.
          type: Number
        - contextPath: Core.AppsecIssue.cvss_score
          description: The Common Vulnerability Scoring System (CVSS) score.
          type: Number
        - contextPath: Core.AppsecIssue.assignee
          description: The full name of the user assigned to the issue.
          type: String
        - contextPath: Core.AppsecIssue.is_fixable
          description: Whether a fix is available for the issue.
          type: Boolean
        - contextPath: Core.AppsecIssue.issue_name
          description: The name of the issue.
          type: String
        - contextPath: Core.AppsecIssue.issue_source
          description: The source of the issue.
          type: String
        - contextPath: Core.AppsecIssue.issue_category
          description: The category of the issue.
          type: String
        - contextPath: Core.AppsecIssue.issue_domain
          description: The domain of the issue.
          type: String
        - contextPath: Core.AppsecIssue.issue_description
          description: The description of the issue.
          type: String
        - contextPath: Core.AppsecIssue.status
          description: The status of the issue.
          type: String
        - contextPath: Core.AppsecIssue.time_added
          description: The timestamp when the issue was inserted.
          type: Number
        - contextPath: Core.AppsecIssue.urgency
          description: The urgency of the issue.
          type: String
        - contextPath: Core.AppsecIssue.sla_status
          description: The SLA status of the issue.
          type: String
        - contextPath: Core.AppsecIssue.secret_validation
          description: The secret validation status of the issue.
          type: String
        - contextPath: Core.AppsecIssue.repository_name
          description: The name of the repository where the issue was found.
          type: String
        - contextPath: Core.AppsecIssue.repository_organization
          description: The organization of the repository where the issue was found.
          type: String
        - contextPath: Core.AppsecIssue.file_path
          description: The file path related to the issue.
          type: String
        - contextPath: Core.AppsecIssue.collaborator
          description: The collaborator associated with the issue.
          type: String
        - contextPath: Core.AppsecIssue.has_kev
          description: Whether the issue is part of the Known Exploited Vulnerabilities catalog (KEV).
          type: Boolean
        - contextPath: Core.AppsecIssue.backlog_status
          description: The backlog status of the issue.
          type: String
<<<<<<< HEAD
    - name: core-update-case
      hidden: true
      description: Updates the properties of a case. This command does not provide an explicit indication of success.
      arguments:
        - name: case_id
          description: A comma-separated list of case IDs to update.
          required: true
          isArray: true
          type: String
        - name: case_name
          description: The new name for the case.
          type: String
        - name: description
          description: The new description for the case.
          type: String
        - name: assignee
          description: The email address of the new assignee. Use "unassigned" to remove an existing assignee.
          type: String
        - auto: PREDEFINED
          name: status
          description: The new status for the case.
          type: String
          predefined:
            - "new"
            - "under_investigation"
            - "resolved"
        - name: notes
          description: Additional notes for the case.
          type: String
        - auto: PREDEFINED
          name: starred
          description: Whether the case should be starred.
          type: Boolean
          predefined:
            - "true"
            - "false"
        - auto: PREDEFINED
          name: user_defined_severity
          description: The user-defined severity for the case.
          type: String
          predefined:
            - "low"
            - "medium"
            - "high"
            - "critical"
        - auto: PREDEFINED
          name: resolve_reason
          description: The reason for resolving the case. Only relevant when status is set to resolved.
          type: String
          predefined:
            - "known_issue"
            - "duplicate"
            - "false_positive"
            - "true_positive"
            - "security_testing"
            - "other"
        - name: resolved_comment
          description: Comment when resolving the case. Only relevant when status is set to resolved.
          type: String
        - auto: PREDEFINED
          name: resolve_all_alerts
          description: Whether to resolve all alerts associated with the case. Only relevant when status is set to resolved.
          type: Boolean
          predefined:
            - "true"
            - "false"
        - name: custom_fields
          description: |
            A JSON encoded string representing a list of custom_field:value pairs to update. (e.g., `[{"field1": "value1"}, {"field2": "value2"}]`). 
          type: String
      outputs:
        - contextPath: Core.Case.modifiedBy
          description: User who last modified the case.
          type: String
        - contextPath: Core.Case.notes
          description: Notes associated with the case.
          type: String
        - contextPath: Core.Case.userSeverity
          description: User-defined severity for the case.
          type: String
        - contextPath: Core.Case.name.isUser
          description: Whether the case name is user-defined.
          type: Boolean
        - contextPath: Core.Case.name.value
          description: The name of the case.
          type: String
        - contextPath: Core.Case.creationTime
          description: The creation time of the case in milliseconds.
          type: Number
        - contextPath: Core.Case.lastUpdateTime
          description: The last update time of the case in milliseconds.
          type: Number
        - contextPath: Core.Case.topCounters.HOSTS
          description: Number of hosts in the case.
          type: Number
        - contextPath: Core.Case.topCounters.MAL_ARTIFACTS
          description: Number of malicious artifacts in the case.
          type: Number
        - contextPath: Core.Case.topCounters.USERS
          description: Number of users in the case.
          type: Number
        - contextPath: Core.Case.assigned.mail
          description: Email address of the assigned user.
          type: String
        - contextPath: Core.Case.assigned.pretty
          description: Display name of the assigned user.
          type: String
        - contextPath: Core.Case.internalStatus
          description: Internal status of the case.
          type: String
        - contextPath: Core.Case.status.resolveComment
          description: Comment when resolving the case.
          type: String
        - contextPath: Core.Case.status.resolve_reason
          description: Reason for resolving the case.
          type: String
        - contextPath: Core.Case.status.value
          description: Status value of the case.
          type: String
        - contextPath: Core.Case.severityCounters.SEV_020_LOW
          description: Number of low severity alerts in the case.
          type: Number
        - contextPath: Core.Case.severityCounters.SEV_030_MEDIUM
          description: Number of medium severity alerts in the case.
          type: Number
        - contextPath: Core.Case.severityCounters.SEV_040_HIGH
          description: Number of high severity alerts in the case.
          type: Number
        - contextPath: Core.Case.severityCounters.SEV_050_CRITICAL
          description: Number of critical severity alerts in the case.
          type: Number
        - contextPath: Core.Case.caseDomain
          description: Domain of the case.
          type: String
        - contextPath: Core.Case.groupingStatus.pretty
          description: Pretty display of grouping status.
          type: String
        - contextPath: Core.Case.groupingStatus.raw
          description: Raw grouping status value.
          type: String
        - contextPath: Core.Case.groupingStatus.reason
          description: Reason for the grouping status.
          type: String
        - contextPath: Core.Case.tags.tag_id
          description: Tag ID associated with the case.
          type: String
        - contextPath: Core.Case.tags.tag_name
          description: Tag name associated with the case.
          type: String


=======
    - name: core-run-playbook
      description:  Runs a playbook on specific issue IDs.
      hidden: true
      arguments:
        - name: playbook_id
          description: The ID of the playbook to run.
          required: true
        - name: issue_ids
          description: The IDs of the issues to process with the playbook.
          required: true
          isArray: true
>>>>>>> 18ef9de1
  runonce: false
  script: "-"
  subtype: python3
  type: python
  dockerimage: demisto/google-cloud-storage:1.0.0.4885491
tests:
  - No tests
fromversion: 6.2.0
marketplaces:
- platform
supportedModules:
- "C1"
- "C3"
- "X0"
- "X1"
- "X3"
- "X5"
- "ENT_PLUS"
- xsiam
- agentix
- cloud
- cloud_posture
- cloud_runtime_security
- edr<|MERGE_RESOLUTION|>--- conflicted
+++ resolved
@@ -2272,7 +2272,6 @@
         - contextPath: Core.AppsecIssue.backlog_status
           description: The backlog status of the issue.
           type: String
-<<<<<<< HEAD
     - name: core-update-case
       hidden: true
       description: Updates the properties of a case. This command does not provide an explicit indication of success.
@@ -2422,9 +2421,6 @@
         - contextPath: Core.Case.tags.tag_name
           description: Tag name associated with the case.
           type: String
-
-
-=======
     - name: core-run-playbook
       description:  Runs a playbook on specific issue IDs.
       hidden: true
@@ -2436,7 +2432,6 @@
           description: The IDs of the issues to process with the playbook.
           required: true
           isArray: true
->>>>>>> 18ef9de1
   runonce: false
   script: "-"
   subtype: python3
