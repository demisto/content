--- conflicted
+++ resolved
@@ -1099,7 +1099,6 @@
           description: The type of the file artifact.
           type: String
     - arguments:
-<<<<<<< HEAD
       - description: Issue ID to update. If empty, updates the current issue ID.
         name: issue_id
         type: string
@@ -1127,7 +1126,7 @@
         type: string
       name: core-update-issue
       description: Updates the properties of an issue. This command does not provide an explicit indication of success.
-=======
+    - arguments:
       - name: page_size
         description: The number of assets to return per page. Default is 100.
       - name: page_number
@@ -1356,7 +1355,6 @@
         - contextPath: Core.VulnerabilityIssue.ASSET_IDS
           description: The unique identifier for the asset.
           type: String
->>>>>>> a8348f56
   runonce: false
   script: "-"
   subtype: python3
