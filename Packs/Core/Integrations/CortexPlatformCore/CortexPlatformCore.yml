category: Endpoint
defaultEnabled: true
sectionorder:
  - Connect
  - Collect
commonfields:
  id: Cortex Core - Platform
  version: -1
configuration:
  - additionalinfo: The timeout of the HTTP requests sent to Cortex API (in seconds).
    defaultvalue: "120"
    display: HTTP Timeout
    name: timeout
    type: 0
    required: false
    section: Connect
description: This integration uses the Cortex API to access all the core services and capabilities of the Cortex platform.
display: Cortex Platform - Core
name: Cortex Core - Platform
script:
  commands:
    - arguments:
        - description: The unique ID of the asset. Accepts a comma-separated list.
          name: asset_id
          isArray: true
        - description: The name of the asset. Accepts a comma-separated list.
          name: asset_name
          isArray: true
        - description: Business application names. Accepts a comma-separated list.
          name: business_application_names
          isArray: true
        - auto: PREDEFINED
          description: The status coverage. Accepts a comma-separated list.
          isArray: true
          name: status_coverage
          predefined:
            - FULLY SCANNED
            - NOT SCANNED
            - PARTIALLY SCANNED
        - auto: PREDEFINED
          description: Is scanned by vulnerabilities. Accepts a comma-separated list.
          isArray: true
          name: is_scanned_by_vulnerabilities
          predefined:
            - DISABLED
            - ENABLED
            - IRRELEVANT
        - auto: PREDEFINED
          description: Is scanned by code weakness. Accepts a comma-separated list.
          isArray: true
          name: is_scanned_by_code_weakness
          predefined:
            - DISABLED
            - ENABLED
            - IRRELEVANT
        - auto: PREDEFINED
          description: Is scanned by secrets. Accepts a comma-separated list.
          isArray: true
          name: is_scanned_by_secrets
          predefined:
            - DISABLED
            - ENABLED
            - IRRELEVANT
        - auto: PREDEFINED
          description: Is scanned by IaC. Accepts a comma-separated list.
          isArray: true
          name: is_scanned_by_iac
          predefined:
            - DISABLED
            - ENABLED
            - IRRELEVANT
        - auto: PREDEFINED
          description: Is scanned by malware. Accepts a comma-separated list.
          isArray: true
          name: is_scanned_by_malware
          predefined:
            - DISABLED
            - ENABLED
            - IRRELEVANT
        - auto: PREDEFINED
          description: Is scanned by CICD. Accepts a comma-separated list.
          isArray: true
          name: is_scanned_by_cicd
          predefined:
            - DISABLED
            - ENABLED
            - IRRELEVANT
        - auto: PREDEFINED
          description: The last scan status. Accepts a comma-separated list.
          isArray: true
          name: last_scan_status
          predefined:
            - NOT_SCANNED_YET
            - ERROR
            - COMPLETED
        - auto: PREDEFINED
          description: The asset type. Accepts a comma-separated list.
          isArray: true
          name: asset_type
          predefined:
            - CICD PIPELINE
            - CONTAINER IMAGE REPOSITORY
            - REPOSITORY
        - auto: PREDEFINED
          description: The asset provider. Accepts a comma-separated list.
          isArray: true
          name: asset_provider
          predefined:
            - AWS
            - AWS_CODE_BUILD
            - AWS_CODE_COMMIT
            - AZURE
            - AZURE_PIPELINES
            - AZURE_REPOS
            - BITBUCKET
            - CIRCLE_CI
            - DOCKER
            - GCP
            - GITHUB
            - GITHUB_ACTIONS
            - GITLAB
            - GITLAB_CI
            - HCP_TFC_RUN_TASKS
            - JENKINS
            - JFROG_ARTIFACTORY
            - OCI
        - auto: PREDEFINED
          description: The vendor name. Accepts a comma-separated list.
          isArray: true
          name: vendor_name
          predefined:
            - AWS
            - AWS_CODE_BUILD
            - AWS_CODE_COMMIT
            - AZURE
            - AZURE_REPOS
            - BITBUCKET
            - BITBUCKET_DATACENTER
            - CIRCLE_CI
            - DOCKER
            - GCP
            - GITHUB
            - GITHUB_ACTIONS
            - GITHUB_ENTERPRISE
            - GITLAB
            - GITLAB_SELF_MANAGED
            - HCP_TFC_RUN_TASKS
            - HCP_TFE_RUN_TASKS
            - JENKINS
            - JFROG_ARTIFACTORY
            - OCI
        - name: max_values_per_column
          description: "The maximum number of distinct values to return for each column."
          defaultValue: "100"
        - name: columns
          description: A list of fields for which to generate histograms.
          isArray: true
          required: true
          predefined:
            - asset_name
            - business_application_names
            - status_coverage
            - is_scanned_by_vulnerabilities
            - is_scanned_by_code_weakness
            - is_scanned_by_secrets
            - is_scanned_by_iac
            - is_scanned_by_malware
            - is_scanned_by_cicd
            - last_scan_status
            - asset_type
            - asset_provider
            - vendor_name
      name: core-get-asset-coverage-histogram
      description: "Calculates the distribution of values (counts and percentages) for specified categorical fields."
      outputs:
        - contextPath: Core.Coverage.Histogram.column_name
          description: The column over which the histogram is generated.
          type: String

        - contextPath: Core.Coverage.Histogram.data.value
          description: The distinct value.
          type: String

        - contextPath: Core.Coverage.Histogram.data.count
          description: The number of records with this value after filtering.
          type: Number

        - contextPath: Core.Coverage.Histogram.data.percentage
          description: The percentage of filtered records with this value.
          type: Number

        - contextPath: Core.Coverage.Histogram.data.pretty_name
          description: A user-friendly label for the value.
          type: String
    - arguments:
        - description: The unique ID of the asset. Accepts a comma-separated list.
          name: asset_id
          isArray: true
        - description: The name of the asset. Accepts a comma-separated list.
          name: asset_name
          isArray: true
        - description: Business application names. Accepts a comma-separated list.
          name: business_application_names
          isArray: true
        - auto: PREDEFINED
          description: The status coverage. Accepts a comma-separated list.
          isArray: true
          name: status_coverage
          predefined:
            - FULLY SCANNED
            - NOT SCANNED
            - PARTIALLY SCANNED
        - auto: PREDEFINED
          description: Is scanned by vulnerabilities. Accepts a comma-separated list.
          isArray: true
          name: is_scanned_by_vulnerabilities
          predefined:
            - DISABLED
            - ENABLED
            - IRRELEVANT
        - auto: PREDEFINED
          description: Is scanned by code weakness. Accepts a comma-separated list.
          isArray: true
          name: is_scanned_by_code_weakness
          predefined:
            - DISABLED
            - ENABLED
            - IRRELEVANT
        - auto: PREDEFINED
          description: Is scanned by secrets. Accepts a comma-separated list.
          isArray: true
          name: is_scanned_by_secrets
          predefined:
            - DISABLED
            - ENABLED
            - IRRELEVANT
        - auto: PREDEFINED
          description: Is scanned by IaC. Accepts a comma-separated list.
          isArray: true
          name: is_scanned_by_iac
          predefined:
            - DISABLED
            - ENABLED
            - IRRELEVANT
        - auto: PREDEFINED
          description: Is scanned by malware. Accepts a comma-separated list.
          isArray: true
          name: is_scanned_by_malware
          predefined:
            - DISABLED
            - ENABLED
            - IRRELEVANT
        - auto: PREDEFINED
          description: Is scanned by CICD. Accepts a comma-separated list.
          isArray: true
          name: is_scanned_by_cicd
          predefined:
            - DISABLED
            - ENABLED
            - IRRELEVANT
        - auto: PREDEFINED
          description: The last scan status. Accepts a comma-separated list.
          isArray: true
          name: last_scan_status
          predefined:
            - NOT_SCANNED_YET
            - ERROR
            - COMPLETED
        - auto: PREDEFINED
          description: The asset type. Accepts a comma-separated list.
          isArray: true
          name: asset_type
          predefined:
            - CICD PIPELINE
            - CONTAINER IMAGE REPOSITORY
            - REPOSITORY
        - auto: PREDEFINED
          description: The asset provider. Accepts a comma-separated list.
          isArray: true
          name: asset_provider
          predefined:
            - AWS
            - AWS_CODE_BUILD
            - AWS_CODE_COMMIT
            - AZURE
            - AZURE_PIPELINES
            - AZURE_REPOS
            - BITBUCKET
            - CIRCLE_CI
            - DOCKER
            - GCP
            - GITHUB
            - GITHUB_ACTIONS
            - GITLAB
            - GITLAB_CI
            - HCP_TFC_RUN_TASKS
            - JENKINS
            - JFROG_ARTIFACTORY
            - OCI
        - auto: PREDEFINED
          description: The vendor name. Accepts a comma-separated list.
          isArray: true
          name: vendor_name
          predefined:
            - AWS
            - AWS_CODE_BUILD
            - AWS_CODE_COMMIT
            - AZURE
            - AZURE_REPOS
            - BITBUCKET
            - BITBUCKET_DATACENTER
            - CIRCLE_CI
            - DOCKER
            - GCP
            - GITHUB
            - GITHUB_ACTIONS
            - GITHUB_ENTERPRISE
            - GITLAB
            - GITLAB_SELF_MANAGED
            - HCP_TFC_RUN_TASKS
            - HCP_TFE_RUN_TASKS
            - JENKINS
            - JFROG_ARTIFACTORY
            - OCI
        - name: limit
          description: "The maximum number of assets to return."
          defaultValue: "100"
        - name: sort_field
          description: The field by which to sort the results.
          predefined:
            - asset_id
            - asset_name
            - business_application_names
            - status_coverage
            - is_scanned_by_vulnerabilities
            - is_scanned_by_code_weakness
            - is_scanned_by_secrets
            - is_scanned_by_iac
            - is_scanned_by_malware
            - is_scanned_by_cicd
            - last_scan_status
            - asset_type
            - asset_provider
            - vendor_name
        - auto: PREDEFINED
          description: The order in which to sort the results.
          name: sort_order
          predefined:
            - DESC
            - ASC
      name: core-get-asset-coverage
      description: "Retrieves a list of assets (e.g., Repositories, CI/CD Pipelines, Container Image Repositories) along with their scan coverage status."
      outputs:
        - contextPath: Core.Coverage.Asset.asset_id
          description: The unique ID of the asset. Each asset is assigned a unique identifier in the system.
          type: String

        - contextPath: Core.Coverage.Asset.asset_name
          description: The name of the asset. Typically corresponds to the repository, container image, or pipeline name.
          type: String

        - contextPath: Core.Coverage.Asset.asset_provider
          description:
            "The vendor or source platform of the asset. Indicates where the asset originates from. Possible values: AWS, AWS_CODE_BUILD, AWS_CODE_COMMIT, AZURE, AZURE_REPOS, BITBUCKET, BITBUCKET_DATACENTER, CIRCLE_CI, DOCKER, GCP, GITHUB, GITHUB_ACTIONS, GITHUB_ENTERPRISE, GITLAB, GITLAB_SELF_MANAGED, HCP_TFC_RUN_TASKS, HCP_TFE_RUN_TASKS, JENKINS, JFROG_ARTIFACTORY, OCI."
          type: String

        - contextPath: Core.Coverage.Asset.asset_type
          description:
            "The type or category of the asset. Determines the nature of the resource being scanned. Possible values: CICD PIPELINE, CONTAINER IMAGE REPOSITORY, REPOSITORY."
          type: String

        - contextPath: Core.Coverage.Asset.business_application_names
          description: A list of business applications associated with the asset. These applications help map the asset to business context or ownership.
          type: Array

        - contextPath: Core.Coverage.Asset.is_scanned_by_cicd
          description:
            "Indicates whether the asset is scanned within CI/CD pipelines. Possible values: ENABLED, DISABLED, IRRELEVANT."
          type: String

        - contextPath: Core.Coverage.Asset.is_scanned_by_code_weakness
          description:
            "Indicates whether code weakness scanning is performed on the asset. Possible values: ENABLED, DISABLED, IRRELEVANT."
          type: String

        - contextPath: Core.Coverage.Asset.is_scanned_by_iac
          description:
            "Indicates whether infrastructure-as-code (IaC) scanning is enabled for the asset. Possible values: ENABLED, DISABLED, IRRELEVANT."
          type: String

        - contextPath: Core.Coverage.Asset.is_scanned_by_malware
          description:
            "Indicates whether malware scanning is enabled for the asset. Possible values: ENABLED, DISABLED, IRRELEVANT."
          type: String

        - contextPath: Core.Coverage.Asset.is_scanned_by_secrets
          description:
            "Indicates whether the asset is scanned for hardcoded secrets or credentials. Possible values: ENABLED, DISABLED, IRRELEVANT."
          type: String

        - contextPath: Core.Coverage.Asset.is_scanned_by_semgrep
          description:
            "Boolean flag indicating whether the asset is analyzed using Semgrep for code issues or misconfigurations. Possible values: true, false."
          type: Boolean

        - contextPath: Core.Coverage.Asset.is_scanned_by_sonarqube
          description:
            "Boolean flag indicating whether the asset is analyzed using SonarQube for code quality and security issues. Possible values: true, false."
          type: Boolean

        - contextPath: Core.Coverage.Asset.is_scanned_by_veracode
          description:
            "Boolean flag indicating whether the asset is scanned using Veracode for security vulnerabilities. Possible values: true, false."
          type: Boolean

        - contextPath: Core.Coverage.Asset.is_scanned_by_vulnerabilities
          description:
            "Indicates whether vulnerability scanning is enabled for the asset. Possible values: ENABLED, DISABLED, IRRELEVANT."
          type: String

        - contextPath: Core.Coverage.Asset.last_scan_status
          description:
            "The status of the most recent scan performed on the asset. Possible values: NOT_SCANNED_YET, ERROR, COMPLETED."
          type: String

        - contextPath: Core.Coverage.Asset.scanners_data
          description: An array containing detailed information from the scanners that evaluated the asset, including scan results, timestamps, and metadata.
          type: Array

        - contextPath: Core.Coverage.Asset.status_coverage
          description:
            "The overall scan coverage of the asset. Possible values: FULLY SCANNED, PARTIALLY SCANNED, NOT SCANNED."
          type: String

        - contextPath: Core.Coverage.Asset.unified_provider
          description:
            "The unified provider name associated with the asset. Standardized across different vendor integrations. Possible values: AWS, AWS_CODE_BUILD, AWS_CODE_COMMIT, AZURE, AZURE_PIPELINES, AZURE_REPOS, BITBUCKET, CIRCLE_CI, DOCKER, GCP, GITHUB, GITHUB_ACTIONS, GITLAB, GITLAB_CI, HCP_TFC_RUN_TASKS, JENKINS, JFROG_ARTIFACTORY, OCI."
          type: String
    - arguments:
        - description: The unique ID of the issue. Accepts a comma-separated list.
          name: issue_id
          isArray: true
        - auto: PREDEFINED
          description: The severity of the issue. Accepts a comma-separated list.
          isArray: true
          name: severity
          predefined:
            - low
            - medium
            - high
            - critical
        - description: "A custom filter. When using this argument, other filter arguments are not relevant. example: \n`{\n                \"OR\": [\n                    {\n                        \"SEARCH_FIELD\": \"actor_process_command_line\",\n                        \"SEARCH_TYPE\": \"EQ\",\n                        \"SEARCH_VALUE\": \"path_to_file\"\n                    }\n                ]\n            }`."
          name: custom_filter
        - auto: PREDEFINED
          description: Account type. Accepts a comma-separated list.
          isArray: true
          name: Identity_type
          predefined:
            - ANONYMOUS
            - APPLICATION
            - COMPUTE
            - FEDERATED_IDENTITY
            - SERVICE
            - SERVICE_ACCOUNT
            - TEMPORARY_CREDENTIALS
            - TOKEN
            - UNKNOWN
            - USER
        - description: A unique identifier per agent. Accepts a comma-separated list.
          isArray: true
          name: agent_id
        - description: The hostname to connect to. In case of a proxy connection, this value will differ from action_remote_ip. Accepts a comma-separated list.
          isArray: true
          name: action_external_hostname
        - description: A string identifying the user rule. Accepts a comma-separated list.
          isArray: true
          name: rule_id
        - description: The name of the user rule. Accepts a comma-separated list.
          isArray: true
          name: rule_name
        - description: The issue name. Accepts a comma-separated list.
          isArray: true
          name: issue_name
        - description: The issue source. Accepts a comma-separated list.
          isArray: true
          name: issue_source
          auto: PREDEFINED
          predefined:
            - XDR Agent
            - XDR Analytics
            - XDR Analytics BIOC
            - PAN NGFW
            - XDR BIOC
            - XDR IOC
            - Threat Intelligence
            - XDR Managed Threat Hunting
            - Correlation
            - Prisma Cloud
            - Prisma Cloud Compute
            - ASM
            - IoT Security
            - Custom Alert
            - Health
            - SaaS Attachments
            - Attack Path
            - Cloud Network Analyzer
            - IaC Scanner
            - CAS Secret Scanner
            - CI/CD Risks
            - CLI Scanner
            - CIEM Scanner
            - API Traffic Monitor
            - API Posture Scanner
            - Agentless Disk Scanner
            - Kubernetes Scanner
            - Compute Policy
            - CSPM Scanner
            - CAS CVE Scanner
            - CAS License Scanner
            - Secrets Scanner
            - SAST Scanner
            - Data Policy
            - Attack Surface Test
            - Package Operational Risk
            - Vulnerability Policy
            - AI Security Posture
        - auto: PREDEFINED
          description: Supports relative or custom time options. If you choose custom, use the start_time and end_time arguments.
          name: time_frame
          predefined:
            - 60 minutes
            - 3 hours
            - 12 hours
            - 24 hours
            - 2 days
            - 7 days
            - 14 days
            - 30 days
            - custom
        - description: The name assigned to the user_id during agent runtime. Accepts a comma-separated list.
          isArray: true
          name: user_name
        - description: The file name of the binary file. Accepts a comma-separated list.
          isArray: true
          name: actor_process_image_name
        - description: SHA256 Causality Graph Object command line. Accepts a comma-separated list.
          isArray: true
          name: causality_actor_process_image_command_line
        - description: Command line used by the process image initiated by the causality actor.
          isArray: true
          name: actor_process_image_command_line
        - description: SHA256 The command line of the process created. Accepts a comma-separated list.
          isArray: true
          name: action_process_image_command_line
        - description: SHA256 hash of the binary file. Accepts a comma-separated list.
          isArray: true
          name: actor_process_image_sha256
        - description: SHA256 hash of the binary file. Accepts a comma-separated list.
          isArray: true
          name: causality_actor_process_image_sha256
        - description: SHA256 of the binary file. Accepts a comma-separated list.
          isArray: true
          name: action_process_image_sha256
        - description: SHA256 of the file related to the event. Accepts a comma-separated list.
          isArray: true
          name: action_file_image_sha256
        - description: The name of the registry. Accepts a comma-separated list.
          isArray: true
          name: action_registry_name
        - description: The key data of the registry. Accepts a comma-separated list.
          isArray: true
          name: action_registry_key_data
        - description: The host IP address. Accepts a comma-separated list.
          isArray: true
          name: host_ip
        - description: The local IP address for the connection. Accepts a comma-separated list.
          isArray: true
          name: action_local_ip
        - description: Remote IP address for the connection. Accepts a comma-separated list.
          isArray: true
          name: action_remote_ip
        - auto: PREDEFINED
          description: Issue action status.
          name: issue_action_status
          predefined:
            - detected
            - detected (allowed the session)
            - detected (download)
            - detected (forward)
            - detected (post detected)
            - detected (prompt allow)
            - detected (raised an alert)
            - detected (reported)
            - detected (on write)
            - detected (scanned)
            - detected (sinkhole)
            - detected (syncookie sent)
            - detected (wildfire upload failure)
            - detected (wildfire upload success)
            - detected (wildfire upload skip)
            - detected (xdr managed threat hunting)
            - prevented (block)
            - prevented (blocked)
            - prevented (block-override)
            - prevented (blocked the url)
            - prevented (blocked the ip)
            - prevented (continue)
            - prevented (denied the session)
            - prevented (dropped all packets)
            - prevented (dropped the session)
            - prevented (dropped the session and sent a tcp reset)
            - prevented (dropped the packet)
            - prevented (override)
            - prevented (override-lockout)
            - prevented (post detected)
            - prevented (prompt block)
            - prevented (random-drop)
            - prevented (silently dropped the session with an icmp unreachable message to the host or application)
            - prevented (terminated the session and sent a tcp reset to both sides of the connection)
            - prevented (terminated the session and sent a tcp reset to the client)
            - prevented (terminated the session and sent a tcp reset to the server)
            - prevented (on write)
        - description: The local port for the connection. Accepts a comma-separated list.
          isArray: true
          name: action_local_port
        - description: The remote port for the connection. Accepts a comma-separated list.
          isArray: true
          name: action_remote_port
        - description: The hostname to connect to. In case of a proxy connection, this value will differ from action_remote_ip. Accepts a comma-separated list.
          isArray: true
          name: dst_action_external_hostname
        - defaultValue: source_insert_ts
          description: The field by which to sort the results.
          name: sort_field
        - auto: PREDEFINED
          description: The order in which to sort the results.
          name: sort_order
          predefined:
            - DESC
            - ASC
        - defaultValue: "0"
          description: The first page number to retrieve issues from.
          name: offset
        - defaultValue: "50"
          description: The last page number to retrieve issues from.
          name: limit
        - description: Relevant when the time_frame argument is set to custom. Supports epoch timestamp and simplified extended ISO format (YYYY-MM-DDThh:mm:ss).
          name: start_time
        - description: Relevant when the time_frame argument is set to custom. Supports epoch timestamp and simplified extended ISO format (YYYY-MM-DDThh:mm:ss).
          name: end_time
        - auto: PREDEFINED
          description: Whether the issue is starred.
          name: starred
          predefined:
            - "true"
            - "false"
        - description: The MITRE attack technique. Accepts a comma-separated list.
          isArray: true
          name: mitre_technique_id_and_name
        - description: The category of the issue. Accepts a comma-separated list.
          isArray: true
          name: issue_category
        - description: The domain of the issue. Accepts a comma-separated list.
          isArray: true
          name: issue_domain
          predefined:
            - Health
            - Hunting
            - IT
            - Posture
            - Security
        - description: The description of the issue. Accepts a comma-separated list.
          isArray: true
          name: issue_description
        - description: The SHA256 hash of the OS actor process image. Accepts a comma-separated list.
          isArray: true
          name: os_actor_process_image_sha256
        - description: The SHA256 hash of the action file macro. Accepts a comma-separated list.
          isArray: true
          name: action_file_macro_sha256
        - description: The status progress. Accepts a comma-separated list.
          isArray: true
          name: status
          predefined:
            - New
            - In Progress
            - Resolved
          auto: PREDEFINED
        - description: Not status progress. Accepts a comma-separated list.
          isArray: true
          name: not_status
          predefined:
            - New
            - In Progress
            - Resolved
          auto: PREDEFINED
        - description: The assets IDs related to the issue. Accepts a comma-separated list.
          isArray: true
          name: asset_ids
        - description: |
            The assignee of the issue. Accepts a comma-separated list.
            Use "unassigned" for unassigned issues or "assigned" for all assigned issues.
          isArray: true
          name: assignee
        - description: A comma separated list of outputs to include in the context.
          isArray: true
          name: output_keys
      name: core-get-issues
      description: "Returns a list of issues and their metadata, which you can filter by built-in arguments or use the custom_filter to input a JSON filter object. \nMultiple filter arguments will be concatenated using the AND operator, while arguments that support a comma-separated list of values will use an OR operator between each value."
      outputs:
        - contextPath: Core.Issue.internal_id
          description: The unique ID of the issue.
          type: String
        - contextPath: Core.Issue.source_insert_ts
          description: The detection timestamp.
          type: Number
        - contextPath: Core.Issue.issue_name
          description: The name of the issue.
          type: String
        - contextPath: Core.Issue.severity
          description: The severity of the issue.
          type: String
        - contextPath: Core.Issue.issue_category
          description: The category of the issue.
          type: String
        - contextPath: Core.Issue.issue_action_status
          description: The issue action status.
          type: String
        - contextPath: Core.Issue.issue_action_status_readable
          description: The issue action status in readable format.
          type: String
        - contextPath: Core.Issue.issue_description
          description: The issue description.
          type: String
        - contextPath: Core.Issue.agent_ip_addresses
          description: The host IP address.
          type: String
        - contextPath: Core.Issue.agent_hostname
          description: The hostname.
          type: String
        - contextPath: Core.Issue.mitre_tactic_id_and_name
          description: The MITRE attack tactic.
          type: String
        - contextPath: Core.Issue.mitre_technique_id_and_name
          description: The MITRE attack technique.
          type: String
        - contextPath: Core.Issue.starred
          description: Whether the issue is starred.
          type: Boolean
    - arguments:
        - description: Asset unique identifier.
          name: asset_id
          required: true
      name: core-get-asset-details
      description: Get asset information.
      outputs:
        - contextPath: Core.CoreAsset
          description: Asset additional information.
        - contextPath: Core.CoreAsset.xdm__asset__provider
          description: The cloud provider or source responsible for the asset.
        - contextPath: Core.CoreAsset.xdm__asset__realm
          description: The realm or logical grouping of the asset.
        - contextPath: Core.CoreAsset.xdm__asset__last_observed
          description: The timestamp when the asset was last observed, in ISO 8601 format.
        - contextPath: Core.CoreAsset.xdm__asset__type__id
          description: The unique identifier for the asset type.
        - contextPath: Core.CoreAsset.xdm__asset__first_observed
          description: The timestamp when the asset was first observed, in ISO 8601 format.
        - contextPath: Core.CoreAsset.asset_hierarchy
          description: The hierarchy or structure representing the asset.
        - contextPath: Core.CoreAsset.xdm__asset__type__category
          description: The asset category type.
        - contextPath: Core.CoreAsset.xdm__asset__cloud__region
          description: The cloud region where the asset resides.
        - contextPath: Core.CoreAsset.xdm__asset__module_unstructured_fields
          description: The unstructured fields or metadata associated with the asset module.
        - contextPath: Core.CoreAsset.xdm__asset__source
          description: The originating source of the asset's information.
        - contextPath: Core.CoreAsset.xdm__asset__id
          description: The source unique identifier for the asset.
        - contextPath: Core.CoreAsset.xdm__asset__type__class
          description: The classification or type class of the asset.
        - contextPath: Core.CoreAsset.xdm__asset__type__name
          description: The specific name of the asset type.
        - contextPath: Core.CoreAsset.xdm__asset__strong_id
          description: The strong or immutable identifier for the asset.
        - contextPath: Core.CoreAsset.xdm__asset__name
          description: The name of the asset.
        - contextPath: Core.CoreAsset.xdm__asset__raw_fields
          description: The raw fields or unprocessed data related to the asset.
        - contextPath: Core.CoreAsset.xdm__asset__normalized_fields
          description: The normalized fields associated with the asset.
        - contextPath: Core.CoreAsset.all_sources
          description: A list of all sources providing information about the asset.
    - arguments:
        - description: A datetime with the format 2019-12-31T23:59:00. Only cases that were created on or before the specified datetime will be retrieved.
          name: lte_creation_time
        - description: A datetime with the format 2019-12-31T23:59:00. Only cases that were created on or after the specified datetime will be retrieved.
          name: gte_creation_time
        - description: Filters for returned cases that were created on or before the specified datetime with the format 2019-12-31T23:59:00.
          name: lte_modification_time
        - description: Filters for returned cases that were modified on or after the specified datetime with the format 2019-12-31T23:59:00.
          name: gte_modification_time
        - description: A comma separated list of case IDs.
          isArray: true
          name: case_id_list
        - description: Filters for returned cases that were created on or after the specified date range, for example, 1 month, 2 days, 1 hour, and so on.
          name: since_creation_time
        - description: Filters for returned cases that were modified on or after the specified date range, for example, 1 month, 2 days, 1 hour, and so on.
          name: since_modification_time
        - auto: PREDEFINED
          description: Sorts returned cases by the datetime that the case was last modified ("asc" - ascending, "desc" - descending).
          name: sort_by_modification_time
          predefined:
            - asc
            - desc
        - auto: PREDEFINED
          description: Sorts returned cases by the datetime that the case was created ("asc" - ascending, "desc" - descending).
          name: sort_by_creation_time
          predefined:
            - asc
            - desc
        - defaultValue: '0'
          description: Page number (for pagination).
          name: page
        - defaultValue: '100'
          description: Maximum number of cases to return per page. The maximum is 100.
          name: limit
        - description: 'Filters for cases with the specified status. The options are: new, under_investigation, resolved_known_issue, resolved_false_positive, resolved_true_positive resolved_security_testing, resolved_other, resolved_auto.'
          name: status
        - auto: PREDEFINED
          description: 'Whether the case is starred.'
          name: starred
          predefined:
            - 'true'
            - 'false'
      name: core-get-cases
      description: Get case information based on the specified filters.
      outputs:
        - contextPath: Core.Case.case_id
          description: Unique ID assigned to each returned case.
          type: String
        - contextPath: Core.Case.case_name
          description: Name of the case.
          type: String
        - contextPath: Core.Case.creation_time
          description: Timestamp when the case was created.
          type: Number
        - contextPath: Core.Case.modification_time
          description: Timestamp when the case was last modified.
          type: Number
        - contextPath: Core.Case.detection_time
          description: Timestamp when the first issue was detected in the case. May be null.
          type: Date
        - contextPath: Core.Case.status
          description: Current status of the case.
          type: String
        - contextPath: Core.Case.severity
          description: Severity level of the case.
          type: String
        - contextPath: Core.Case.description
          description: Description of the case.
          type: String
        - contextPath: Core.Case.assigned_user_mail
          description: Email address of the assigned user. May be null.
          type: String
        - contextPath: Core.Case.assigned_user_pretty_name
          description: Full name of the assigned user. May be null.
          type: String
        - contextPath: Core.Case.issue_count
          description: Total number of issues in the case.
          type: Number
        - contextPath: Core.Case.low_severity_issue_count
          description: Number of issues with low severity.
          type: Number
        - contextPath: Core.Case.med_severity_issue_count
          description: Number of issues with medium severity.
          type: Number
        - contextPath: Core.Case.high_severity_issue_count
          description: Number of issues with high severity.
          type: Number
        - contextPath: Core.Case.critical_severity_issue_count
          description: Number of issues with critical severity.
          type: Number
        - contextPath: Core.Case.user_count
          description: Number of users involved in the case.
          type: Number
        - contextPath: Core.Case.host_count
          description: Number of hosts involved in the case.
          type: Number
        - contextPath: Core.Case.notes
          description: Notes related to the case. May be null.
          type: String
        - contextPath: Core.Case.resolve_comment
          description: Comments added when resolving the case. May be null.
          type: String
        - contextPath: Core.Case.resolved_timestamp
          description: Timestamp when the case was resolved.
          type: Number
        - contextPath: Core.Case.manual_severity
          description: Severity manually assigned by the user. May be null.
          type: Number
        - contextPath: Core.Case.manual_description
          description: Description manually provided by the user.
          type: String
        - contextPath: Core.Case.xdr_url
          description: URL to view the case in Cortex XDR.
          type: String
        - contextPath: Core.Case.starred
          description: Indicates whether the case is starred.
          type: Boolean
        - contextPath: Core.Case.starred_manually
          description: True if the case was starred manually; false if starred by rules.
          type: Boolean
        - contextPath: Core.Case.hosts
          description: List of hosts involved in the case.
          type: Array
        - contextPath: Core.Case.users
          description: List of users involved in the case.
          type: Array
        - contextPath: Core.Case.case_sources
          description: Sources of the case.
          type: Array
        - contextPath: Core.Case.rule_based_score
          description: Score based on rules.
          type: Number
        - contextPath: Core.Case.manual_score
          description: Manually assigned score. May be null.
          type: Number
        - contextPath: Core.Case.wildfire_hits
          description: Number of WildFire hits.
          type: Number
        - contextPath: Core.Case.issues_grouping_status
          description: Status of issue grouping.
          type: String
        - contextPath: Core.Case.mitre_tactics_ids_and_names
          description: List of MITRE ATT&CK tactic IDs and names associated with the case.
          type: Array
        - contextPath: Core.Case.mitre_techniques_ids_and_names
          description: List of MITRE ATT&CK technique IDs and names associated with the case.
          type: Array
        - contextPath: Core.Case.issue_categories
          description: Categories of issues associated with the case.
          type: Array
        - contextPath: Core.Case.original_tags
          description: Original tags assigned to the case.
          type: Array
        - contextPath: Core.Case.tags
          description: Current tags assigned to the case.
          type: Array
        - contextPath: Core.Case.case_domain
          description: Domain associated with the case.
          type: String
        - contextPath: Core.Case.custom_fields
          description: Custom fields for the case with standardized lowercase, whitespace-free names.
          type: Unknown
    - arguments:
      - description: A comma separated list of case IDs.
        isArray: true
        name: case_id
        required: true
      - defaultValue: '1000'
        description: Maximum number of issues to return per case. The maximum is 1000.
        name: issues_limit
      name: core-get-case-extra-data
      description: Get extra data fields of a specific case, including issues and key artifacts.
      outputs:
        - contextPath: Core.CaseExtraData.case.case_id
          description: The unique identifier for the case.
          type: String
        - contextPath: Core.CaseExtraData.case.case_name
          description: The name assigned to the case.
          type: String
        - contextPath: Core.CaseExtraData.case.creation_time
          description: The timestamp (in epoch format) when the case was created.
          type: Number
        - contextPath: Core.CaseExtraData.case.modification_time
          description: The timestamp (in epoch format) when the case was last modified.
          type: Number
        - contextPath: Core.CaseExtraData.case.detection_time
          description: The timestamp when the activity related to the case was first detected.
          type: String
        - contextPath: Core.CaseExtraData.case.status
          description: The current status of the case (e.g., 'new', 'under_investigation', 'closed').
          type: String
        - contextPath: Core.CaseExtraData.case.severity
          description: The severity level of the case (e.g., 'low', 'medium', 'high', 'critical').
          type: String
        - contextPath: Core.CaseExtraData.case.description
          description: A detailed textual description of the case.
          type: String
        - contextPath: Core.CaseExtraData.case.assigned_user_mail
          description: The email address of the user assigned to the case.
          type: String
        - contextPath: Core.CaseExtraData.case.assigned_user_pretty_name
          description: The display name of the user assigned to the case.
          type: String
        - contextPath: Core.CaseExtraData.case.issue_count
          description: The total number of issues associated with the case.
          type: Number
        - contextPath: Core.CaseExtraData.case.low_severity_issue_count
          description: The total number of low-severity issues within the case.
          type: Number
        - contextPath: Core.CaseExtraData.case.med_severity_issue_count
          description: The total number of medium-severity issues within the case.
          type: Number
        - contextPath: Core.CaseExtraData.case.high_severity_issue_count
          description: The total number of high-severity issues within the case.
          type: Number
        - contextPath: Core.CaseExtraData.case.critical_severity_issue_count
          description: The total number of critical-severity issues within the case.
          type: Number
        - contextPath: Core.CaseExtraData.case.user_count
          description: The number of unique users involved in the case.
          type: Number
        - contextPath: Core.CaseExtraData.case.host_count
          description: The number of unique hosts involved in the case.
          type: Number
        - contextPath: Core.CaseExtraData.case.notes
          description: A collection of notes or comments added to the case by analysts.
          type: Array
        - contextPath: Core.CaseExtraData.case.resolve_comment
          description: The comment entered by a user when resolving the case.
          type: String
        - contextPath: Core.CaseExtraData.case.manual_severity
          description: The severity level manually set by a user, which may override the calculated severity for the case.
          type: String
        - contextPath: Core.CaseExtraData.case.manual_description
          description: A description of the case that was manually entered by a user.
          type: String
        - contextPath: Core.CaseExtraData.case.xdr_url
          description: The direct URL to view the case in the Cortex XDR platform.
          type: String
        - contextPath: Core.CaseExtraData.case.starred
          description: A flag indicating whether the case has been starred or marked as a favorite.
          type: Boolean
        - contextPath: Core.CaseExtraData.case.hosts
          description: A comma-separated list of hostnames involved in the case.
          type: Array
        - contextPath: Core.CaseExtraData.case.case_sources
          description: The products or sources that contributed issues to this case (e.g., 'XDR Agent', 'Firewall').
          type: String
        - contextPath: Core.CaseExtraData.case.rule_based_score
          description: The case's risk score as calculated by automated detection rules.
          type: Number
        - contextPath: Core.CaseExtraData.case.manual_score
          description: A risk score manually assigned to the case by a user.
          type: Number
        - contextPath: Core.CaseExtraData.case.wildfire_hits
          description: The number of times a file associated with this case was identified as malicious by WildFire.
          type: Number
        - contextPath: Core.CaseExtraData.case.issues_grouping_status
          description: The current status of the issue grouping or clustering process for this case.
          type: String
        - contextPath: Core.CaseExtraData.case.mitre_techniques_ids_and_names
          description: A list of MITRE ATT&CK technique IDs and names observed in the case.
          type: String
        - contextPath: Core.CaseExtraData.case.mitre_tactics_ids_and_names
          description: A list of MITRE ATT&CK tactic IDs and names observed in the case.
          type: String
        - contextPath: Core.CaseExtraData.case.issue_categories
          description: A comma-separated list of categories for the issues included in the case.
          type: String
        - contextPath: Core.CaseExtraData.issues.total_count
          description: The total number of individual issues that are part of the case.
          type: Number
        - contextPath: Core.CaseExtraData.issues.data.external_id
          description: The unique external identifier for an individual issue.
          type: String
        - contextPath: Core.CaseExtraData.issues.data.severity
          description: The severity of the individual issue.
          type: String
        - contextPath: Core.CaseExtraData.issues.data.matching_status
          description: The correlation status for the issue.
          type: String
        - contextPath: Core.CaseExtraData.issues.data.end_match_attempt_ts
          description: The timestamp of the last attempt to match the issue with others.
          type: Date
        - contextPath: Core.CaseExtraData.issues.data.local_insert_ts
          description: The timestamp when the issue was first recorded in the system.
          type: Date
        - contextPath: Core.CaseExtraData.issues.data.bioc_indicator
          description: The specific Behavioral Indicator of Compromise (BIOC) that triggered the issue.
          type: String
        - contextPath: Core.CaseExtraData.issues.data.matching_service_rule_id
          description: The ID of the matching service rule that identified the issue.
          type: String
        - contextPath: Core.CaseExtraData.issues.data.attempt_counter
          description: The number of times a matching attempt has been made for this issue.
          type: Number
        - contextPath: Core.CaseExtraData.issues.data.bioc_category_enum_key
          description: The key representing the category of the Behavioral Indicator of Compromise (BIOC).
          type: String
        - contextPath: Core.CaseExtraData.issues.data.case_id
          description: The ID of the case to which this issue belongs.
          type: Number
        - contextPath: Core.CaseExtraData.issues.data.is_whitelisted
          description: A flag indicating whether this issue has been whitelisted or suppressed.
          type: Boolean
        - contextPath: Core.CaseExtraData.issues.data.starred
          description: A flag indicating whether this individual issue has been starred.
          type: Boolean
        - contextPath: Core.CaseExtraData.issues.data.deduplicate_tokens
          description: Tokens used to identify and deduplicate similar issues.
          type: String
        - contextPath: Core.CaseExtraData.issues.data.filter_rule_id
          description: The ID of any filter rule that was applied to this issue.
          type: String
        - contextPath: Core.CaseExtraData.issues.data.mitre_technique_id_and_name
          description: The specific MITRE ATT&CK technique ID and name associated with the issue.
          type: String
        - contextPath: Core.CaseExtraData.issues.data.mitre_tactic_id_and_name
          description: The specific MITRE ATT&CK tactic ID and name associated with the issue.
          type: String
        - contextPath: Core.CaseExtraData.issues.data.agent_version
          description: The version of the agent installed on the endpoint related to the issue.
          type: String
        - contextPath: Core.CaseExtraData.issues.data.agent_device_domain
          description: The domain of the endpoint device.
          type: String
        - contextPath: Core.CaseExtraData.issues.data.agent_fqdn
          description: The fully qualified domain name (FQDN) of the agent's host.
          type: String
        - contextPath: Core.CaseExtraData.issues.data.agent_os_type
          description: The operating system type of the endpoint (e.g., 'Windows', 'Linux').
          type: String
        - contextPath: Core.CaseExtraData.issues.data.agent_os_sub_type
          description: The specific version or distribution of the agent's operating system.
          type: String
        - contextPath: Core.CaseExtraData.issues.data.agent_data_collection_status
          description: The status of the agent's data collection process.
          type: String
        - contextPath: Core.CaseExtraData.issues.data.mac
          description: The primary MAC address of the endpoint.
          type: String
        - contextPath: Core.CaseExtraData.issues.data.mac_addresses
          description: A list of all MAC addresses associated with the endpoint.
          type: Array
        - contextPath: Core.CaseExtraData.issues.data.agent_is_vdi
          description: A flag indicating whether the agent is installed on a Virtual Desktop Infrastructure (VDI) instance.
          type: Boolean
        - contextPath: Core.CaseExtraData.issues.data.agent_install_type
          description: The installation type of the agent.
          type: String
        - contextPath: Core.CaseExtraData.issues.data.agent_host_boot_time
          description: The last boot time of the host where the agent is installed.
          type: Date
        - contextPath: Core.CaseExtraData.issues.data.event_sub_type
          description: A more specific classification of the event type.
          type: String
        - contextPath: Core.CaseExtraData.issues.data.module_id
          description: The identifier of the agent module that generated the event.
          type: String
        - contextPath: Core.CaseExtraData.issues.data.association_strength
          description: A score indicating the strength of the event's association to the case.
          type: Number
        - contextPath: Core.CaseExtraData.issues.data.dst_association_strength
          description: The association strength related to the destination entity in the event.
          type: Number
        - contextPath: Core.CaseExtraData.issues.data.story_id
          description: An identifier that groups a sequence of related events into a "story".
          type: String
        - contextPath: Core.CaseExtraData.issues.data.event_id
          description: The unique identifier for the event.
          type: String
        - contextPath: Core.CaseExtraData.issues.data.event_type
          description: The primary type of the event (e.g., 'Process Execution', 'Network Connection').
          type: String
        - contextPath: Core.CaseExtraData.issues.data.events_length
          description: The number of raw events that were aggregated to create this issue.
          type: Number
        - contextPath: Core.CaseExtraData.issues.data.event_timestamp
          description: The timestamp when the original event occurred.
          type: Date
        - contextPath: Core.CaseExtraData.issues.data.actor_process_instance_id
          description: The unique instance ID of the primary actor process.
          type: String
        - contextPath: Core.CaseExtraData.issues.data.actor_process_image_path
          description: The full file path of the actor process's executable.
          type: String
        - contextPath: Core.CaseExtraData.issues.data.actor_process_image_name
          description: The filename of the actor process's executable.
          type: String
        - contextPath: Core.CaseExtraData.issues.data.actor_process_command_line
          description: The command line used to launch the actor process.
          type: String
        - contextPath: Core.CaseExtraData.issues.data.actor_process_signature_status
          description: The digital signature status of the actor process executable (e.g., 'Signed', 'Unsigned').
          type: String
        - contextPath: Core.CaseExtraData.issues.data.actor_process_signature_vendor
          description: The vendor name from the digital signature of the actor process.
          type: String
        - contextPath: Core.CaseExtraData.issues.data.actor_process_image_sha256
          description: The SHA256 hash of the actor process executable.
          type: String
        - contextPath: Core.CaseExtraData.issues.data.actor_process_image_md5
          description: The MD5 hash of the actor process executable.
          type: String
        - contextPath: Core.CaseExtraData.issues.data.actor_process_causality_id
          description: The causality ID of the actor process, which links it to its parent process.
          type: String
        - contextPath: Core.CaseExtraData.issues.data.actor_causality_id
          description: The causality ID of the primary actor in the event.
          type: String
        - contextPath: Core.CaseExtraData.issues.data.actor_process_os_pid
          description: The operating system's Process ID (PID) of the actor process.
          type: String
        - contextPath: Core.CaseExtraData.issues.data.actor_thread_thread_id
          description: The ID of the specific thread within the actor process that initiated the action.
          type: String
        - contextPath: Core.CaseExtraData.issues.data.causality_actor_process_image_name
          description: The image name of the process that initiated the actor process (the grandparent).
          type: String
        - contextPath: Core.CaseExtraData.issues.data.causality_actor_process_command_line
          description: The command line of the causality actor process.
          type: String
        - contextPath: Core.CaseExtraData.issues.data.causality_actor_process_image_path
          description: The file path of the causality actor process's executable.
          type: String
        - contextPath: Core.CaseExtraData.issues.data.causality_actor_process_signature_vendor
          description: The signature vendor of the causality actor process.
          type: String
        - contextPath: Core.CaseExtraData.issues.data.causality_actor_process_signature_status
          description: The signature status of the causality actor process.
          type: String
        - contextPath: Core.CaseExtraData.issues.data.causality_actor_causality_id
          description: The causality ID of the causality actor process.
          type: String
        - contextPath: Core.CaseExtraData.issues.data.causality_actor_process_execution_time
          description: The execution timestamp of the causality actor process.
          type: Date
        - contextPath: Core.CaseExtraData.issues.data.causality_actor_process_image_md5
          description: The MD5 hash of the causality actor process's executable.
          type: String
        - contextPath: Core.CaseExtraData.issues.data.causality_actor_process_image_sha256
          description: The SHA256 hash of the causality actor process's executable.
          type: String
        - contextPath: Core.CaseExtraData.issues.data.action_file_path
          description: The file path of the file that was the target of an action.
          type: String
        - contextPath: Core.CaseExtraData.issues.data.action_file_name
          description: The name of the file that was the target of an action.
          type: String
        - contextPath: Core.CaseExtraData.issues.data.action_file_md5
          description: The MD5 hash of the file that was the target of an action.
          type: String
        - contextPath: Core.CaseExtraData.issues.data.action_file_sha256
          description: The SHA256 hash of the file that was the target of an action.
          type: String
        - contextPath: Core.CaseExtraData.issues.data.action_file_macro_sha256
          description: The SHA256 hash of a macro embedded within the target file.
          type: String
        - contextPath: Core.CaseExtraData.issues.data.action_registry_data
          description: The data written to or read from a registry value during the action.
          type: String
        - contextPath: Core.CaseExtraData.issues.data.action_registry_key_name
          description: The name of the registry key involved in the action.
          type: String
        - contextPath: Core.CaseExtraData.issues.data.action_registry_value_name
          description: The name of the registry value involved in the action.
          type: String
        - contextPath: Core.CaseExtraData.issues.data.action_registry_full_key
          description: The full path of the registry key involved in the action.
          type: String
        - contextPath: Core.CaseExtraData.issues.data.action_local_ip
          description: The local IP address involved in a network action.
          type: String
        - contextPath: Core.CaseExtraData.issues.data.action_local_port
          description: The local port number involved in a network action.
          type: String
        - contextPath: Core.CaseExtraData.issues.data.action_remote_ip
          description: The remote IP address involved in a network action.
          type: String
        - contextPath: Core.CaseExtraData.issues.data.action_remote_port
          description: The remote port number involved in a network action.
          type: String
        - contextPath: Core.CaseExtraData.issues.data.action_external_hostname
          description: The external hostname or domain associated with the network action.
          type: String
        - contextPath: Core.CaseExtraData.issues.data.action_country
          description: The country associated with the remote IP address in the network action.
          type: String
        - contextPath: Core.CaseExtraData.issues.data.action_process_instance_id
          description: The instance ID of the process that was the target of an action.
          type: String
        - contextPath: Core.CaseExtraData.issues.data.action_process_causality_id
          description: The causality ID of the target process.
          type: String
        - contextPath: Core.CaseExtraData.issues.data.action_process_image_name
          description: The executable name of the target process.
          type: String
        - contextPath: Core.CaseExtraData.issues.data.action_process_image_sha256
          description: The SHA256 hash of the target process's executable.
          type: String
        - contextPath: Core.CaseExtraData.issues.data.action_process_image_command_line
          description: The command line of the target process.
          type: String
        - contextPath: Core.CaseExtraData.issues.data.action_process_signature_status
          description: The signature status of the target process.
          type: String
        - contextPath: Core.CaseExtraData.issues.data.action_process_signature_vendor
          description: The signature vendor of the target process.
          type: String
        - contextPath: Core.CaseExtraData.issues.data.os_actor_effective_username
          description: The effective username of the OS-level actor responsible for the event.
          type: String
        - contextPath: Core.CaseExtraData.issues.data.os_actor_process_instance_id
          description: The instance ID of the OS actor process.
          type: String
        - contextPath: Core.CaseExtraData.issues.data.os_actor_process_image_path
          description: The file path of the OS actor process's executable.
          type: String
        - contextPath: Core.CaseExtraData.issues.data.os_actor_process_image_name
          description: The image name of the OS actor process.
          type: String
        - contextPath: Core.CaseExtraData.issues.data.os_actor_process_command_line
          description: The command line of the OS actor process.
          type: String
        - contextPath: Core.CaseExtraData.issues.data.os_actor_process_signature_status
          description: The signature status of the OS actor process.
          type: String
        - contextPath: Core.CaseExtraData.issues.data.os_actor_process_signature_vendor
          description: The signature vendor of the OS actor process.
          type: String
        - contextPath: Core.CaseExtraData.issues.data.os_actor_process_image_sha256
          description: The SHA256 hash of the OS actor process's executable.
          type: String
        - contextPath: Core.CaseExtraData.issues.data.os_actor_process_causality_id
          description: The causality ID of the OS actor process.
          type: String
        - contextPath: Core.CaseExtraData.issues.data.os_actor_causality_id
          description: The causality ID of the OS actor.
          type: String
        - contextPath: Core.CaseExtraData.issues.data.os_actor_process_os_pid
          description: The operating system PID of the OS actor process.
          type: String
        - contextPath: Core.CaseExtraData.issues.data.os_actor_thread_thread_id
          description: The thread ID of the OS actor.
          type: String
        - contextPath: Core.CaseExtraData.issues.data.fw_app_id
          description: The firewall application ID for the traffic.
          type: String
        - contextPath: Core.CaseExtraData.issues.data.fw_interface_from
          description: The firewall interface from which the traffic originated.
          type: String
        - contextPath: Core.CaseExtraData.issues.data.fw_interface_to
          description: The firewall interface to which the traffic was destined.
          type: String
        - contextPath: Core.CaseExtraData.issues.data.fw_rule
          description: The name of the firewall rule that matched the traffic.
          type: String
        - contextPath: Core.CaseExtraData.issues.data.fw_rule_id
          description: The unique ID of the firewall rule that matched the traffic.
          type: String
        - contextPath: Core.CaseExtraData.issues.data.fw_device_name
          description: The name of the firewall device that logged the event.
          type: String
        - contextPath: Core.CaseExtraData.issues.data.fw_serial_number
          description: The serial number of the firewall device.
          type: String
        - contextPath: Core.CaseExtraData.issues.data.fw_url_domain
          description: The domain visited, as logged by the firewall.
          type: String
        - contextPath: Core.CaseExtraData.issues.data.fw_email_subject
          description: The subject line of an email, as logged by the firewall.
          type: String
        - contextPath: Core.CaseExtraData.issues.data.fw_email_sender
          description: The sender of an email, as logged by the firewall.
          type: String
        - contextPath: Core.CaseExtraData.issues.data.fw_email_recipient
          description: The recipient of an email, as logged by the firewall.
          type: String
        - contextPath: Core.CaseExtraData.issues.data.fw_app_subcategory
          description: The application subcategory as identified by the firewall.
          type: String
        - contextPath: Core.CaseExtraData.issues.data.fw_app_category
          description: The application category as identified by the firewall.
          type: String
        - contextPath: Core.CaseExtraData.issues.data.fw_app_technology
          description: The application technology as identified by the firewall.
          type: String
        - contextPath: Core.CaseExtraData.issues.data.fw_vsys
          description: The virtual system on the firewall that processed the traffic.
          type: String
        - contextPath: Core.CaseExtraData.issues.data.fw_xff
          description: The X-Forwarded-For (XFF) header value from the traffic.
          type: String
        - contextPath: Core.CaseExtraData.issues.data.fw_misc
          description: Miscellaneous firewall log data.
          type: String
        - contextPath: Core.CaseExtraData.issues.data.fw_is_phishing
          description: A flag indicating if the firewall identified the event as phishing.
          type: Boolean
        - contextPath: Core.CaseExtraData.issues.data.dst_agent_id
          description: The agent ID of the destination endpoint in a lateral movement event.
          type: String
        - contextPath: Core.CaseExtraData.issues.data.dst_causality_actor_process_execution_time
          description: The execution time of the causality actor process on the destination endpoint.
          type: Date
        - contextPath: Core.CaseExtraData.issues.data.dns_query_name
          description: The domain name in a DNS query event.
          type: String
        - contextPath: Core.CaseExtraData.issues.data.dst_action_external_hostname
          description: The external hostname of the destination.
          type: String
        - contextPath: Core.CaseExtraData.issues.data.dst_action_country
          description: The country of the destination.
          type: String
        - contextPath: Core.CaseExtraData.issues.data.dst_action_external_port
          description: The external port of the destination.
          type: String
        - contextPath: Core.CaseExtraData.issues.data.issue_id
          description: The unique identifier for the issue.
          type: String
        - contextPath: Core.CaseExtraData.issues.data.detection_timestamp
          description: The timestamp when the issue was first detected.
          type: Number
        - contextPath: Core.CaseExtraData.issues.data.name
          description: The name or title of the issue.
          type: String
        - contextPath: Core.CaseExtraData.issues.data.category
          description: The category of the issue.
          type: String
        - contextPath: Core.CaseExtraData.issues.data.endpoint_id
          description: The unique ID of the endpoint where the issue occurred.
          type: String
        - contextPath: Core.CaseExtraData.issues.data.description
          description: A detailed description of the issue.
          type: String
        - contextPath: Core.CaseExtraData.issues.data.host_ip
          description: The IP address of the host related to the issue.
          type: String
        - contextPath: Core.CaseExtraData.issues.data.host_name
          description: The hostname of the endpoint related to the issue.
          type: String
        - contextPath: Core.CaseExtraData.issues.data.source
          description: The source of the issue (e.g., 'XDR').
          type: String
        - contextPath: Core.CaseExtraData.issues.data.action
          description: The action taken in response to the event (e.g., 'detected', 'prevented').
          type: String
        - contextPath: Core.CaseExtraData.issues.data.action_pretty
          description: A user-friendly representation of the action taken.
          type: String
        - contextPath: Core.CaseExtraData.issues.data.user_name
          description: The name of the user associated with the issue.
          type: String
        - contextPath: Core.CaseExtraData.issues.data.contains_featured_host
          description: A flag indicating if the issue involves a host marked as featured or critical.
          type: Boolean
        - contextPath: Core.CaseExtraData.issues.data.contains_featured_user
          description: A flag indicating if the issue involves a user marked as featured or critical.
          type: Boolean
        - contextPath: Core.CaseExtraData.issues.data.contains_featured_ip_address
          description: A flag indicating if the issue involves an IP address marked as featured or critical.
          type: Boolean
        - contextPath: Core.CaseExtraData.issues.data.tags
          description: Any tags that have been applied to the issue.
          type: String
        - contextPath: Core.CaseExtraData.issues.data.original_tags
          description: The original set of tags applied to the issue before any modifications.
          type: String
        - contextPath: Core.CaseExtraData.network_artifacts.total_count
          description: The total number of network artifacts associated with the case.
          type: Number
        - contextPath: Core.CaseExtraData.network_artifacts.data.type
          description: The type of network artifact (e.g., 'IP Address', 'Domain').
          type: String
        - contextPath: Core.CaseExtraData.network_artifacts.data.issue_count
          description: The number of issues in the case that involve this network artifact.
          type: Number
        - contextPath: Core.CaseExtraData.network_artifacts.data.is_manual
          description: A flag indicating if the network artifact was added manually by a user.
          type: Boolean
        - contextPath: Core.CaseExtraData.network_artifacts.data.network_domain
          description: The domain name of the network artifact.
          type: String
        - contextPath: Core.CaseExtraData.network_artifacts.data.network_remote_ip
          description: The remote IP address of the network artifact.
          type: String
        - contextPath: Core.CaseExtraData.network_artifacts.data.network_remote_port
          description: The remote port number of the network artifact.
          type: String
        - contextPath: Core.CaseExtraData.network_artifacts.data.network_country
          description: The country associated with the network artifact's IP address.
          type: String
        - contextPath: Core.CaseExtraData.file_artifacts.total_count
          description: The total number of file artifacts associated with the case.
          type: Number
        - contextPath: Core.CaseExtraData.file_artifacts.data.issue_count
          description: The number of issues in the case that involve this file artifact.
          type: Number
        - contextPath: Core.CaseExtraData.file_artifacts.data.file_name
          description: The name of the file artifact.
          type: String
        - contextPath: Core.CaseExtraData.file_artifacts.data.File_sha256
          description: The SHA256 hash of the file artifact.
          type: String
        - contextPath: Core.CaseExtraData.file_artifacts.data.file_signature_status
          description: The digital signature status of the file artifact.
          type: String
        - contextPath: Core.CaseExtraData.file_artifacts.data.file_wildfire_verdict
          description: The verdict from WildFire for this file (e.g., 'malicious', 'benign').
          type: String
        - contextPath: Core.CaseExtraData.file_artifacts.data.is_malicous
          description: A flag indicating whether the file artifact is considered malicious.
          type: Boolean
        - contextPath: Core.CaseExtraData.file_artifacts.data.is_manual
          description: A flag indicating if the file artifact was added manually by a user.
          type: Boolean
        - contextPath: Core.CaseExtraData.file_artifacts.data.is_process
          description: A flag indicating if the file artifact is a process executable.
          type: Boolean
        - contextPath: Core.CaseExtraData.file_artifacts.data.low_confidence
          description: A flag indicating if the verdict on the file artifact has low confidence.
          type: Boolean
        - contextPath: Core.CaseExtraData.file_artifacts.data.type
          description: The type of the file artifact.
          type: String
    - arguments:
      - description: Issue ID to update. If empty, updates the current issue ID.
        name: id
        type: string
      - description: Email address of the user to assign the issue to.
        name: assigned_user_mail
        type: string
      - name: severity
        auto: PREDEFINED
        description: Change the severity of an issue.
        type: string
        predefined:
          - low
          - medium
          - high
          - critical
      - name: name
        description: Change the issue name.
        type: string
      - name: occurred
        description: >
          Change the occurred time of an issue. Supports different time formats, for example: 3 days ago, 2017-09-27T10:00:00+03:00.
        type: string
      - name: phase
        description: Change the phase of an issue.
        type: string
        auto: PREDEFINED
        predefined:
          - Triage
          - Investigation
          - Containment
          - Response
      - name: type
        description: Change the type of an issue.
        type: string
      - name: description
        description: Change the description of an issue.
        type: string
      - name: status
        description: Change the status of an issue.
        type: string
        auto: PREDEFINED
        predefined:
        - New
        - In Progress
        - Resolved - Known Issue
        - Resolved - Duplicate Issue
        - Resolved - False Positive
        - Resolved - other
        - Resolved - True Positive
        - Resolved - Security Testing
        - Resolved - Dismissed
        - Resolved - Fixed
        - Resolved - Risk Accepted
      name: core-update-issue
      description: Updates the properties of an issue. This command does not provide an explicit indication of success.
    - arguments:
      - name: page_size
        description: The number of assets to return per page. Default is 100.
      - name: page_number
        description: The page number for the assets to return for pagination. Default is 0.
      - name: asset_names
        description: Comma-separated list of asset names to search for. (e.g., "asset_name1,asset_name2").
        isArray: true
      - name: asset_types
        description: Comma-separated list of asset types to search for. (e.g., "asset_type1,asset_type2").
        isArray: true
      - name: asset_tags
        description: |
          A JSON encoded string representing a list of tag:value pairs to search for. (e.g., `[{"tag1": "value1"}, {"tag2": "value2"}]`).
        isArray: true
      - name: asset_ids
        description: Comma-separated list of asset IDs to search for. (e.g., "asset_id1,asset_id2").
        isArray: true
      - name: asset_providers
        description: Comma-separated list of asset providers to search for. (e.g., "provider1,provider2").
        isArray: true
      - name: asset_realms
        description: Comma-separated list of asset realms to search for. (e.g., "realm1,realm2").
        isArray: true
      - name: asset_groups
        description: |
          A JSON encoded string representing a list of asset groups to search for. (e.g., `["group1", "group2"]`).
        isArray: true
      - name: asset_categories
        description: A Comma-separated list of asset categories to search for. (e.g., "category1,category2").
      name: core-search-assets
      description: Retrieves asset from the Cortex platform using optional filter criteria.
      outputs:
      - contextPath: Core.Asset.external_provider_id
        description: The external provider ID of the asset.
      - contextPath: Core.Asset.first_observed
        description: The first time the asset was observed.
      - contextPath: Core.Asset.tags
        description: The tags of the asset.
      - contextPath: Core.Asset.realm
        description: The realm of the asset.
      - contextPath: Core.Asset.type.id
        description: The ID of the asset type.
      - contextPath: Core.Asset.related_issues.critical_issues
        description: Critical issues related to the asset.
      - contextPath: Core.Asset.id
        description: The ID of the asset.
      - contextPath: Core.Asset.last_observed
        description: The last time the asset was observed.
      - contextPath: Core.Asset.type.category
        description: The category of the asset type.
      - contextPath: Core.Asset.related_cases.critical_cases
        description: Critical cases related to the asset.
      - contextPath: Core.Asset.group_ids
        description: The group IDs of the asset.
      - contextPath: Core.Asset.type.class
        description: The class of the asset type.
      - contextPath: Core.Asset.related_issues.issues_breakdown
        description: The related issues breakdown of the asset.
      - contextPath: Core.Asset.type.name
        description: The type of the asset.
      - contextPath: Core.Asset.name
        description: The name of the asset.
      - contextPath: Core.Asset.strong_id
        description: The strong ID of the asset.
      - contextPath: Core.Asset.cloud.region
        description: The cloud region of the asset.
      - contextPath: Core.Asset.related_cases.cases_breakdown
        description: The related cases breakdown of the asset.
      - contextPath: Core.Asset.provider
        description: The asset provider.
    - arguments:
        - description: The maximum number of groups to return.
          defaultValue: "50"
          name: limit
        - description: A JSON list of asset group names to search for. (e.g., `["group1", "group2"]`).
          name: name
        - description: A comma-separated list of asset group IDs to search for.
          isArray: true
          name: id
        - auto: PREDEFINED
          description: Filter asset groups by type. When not specified, both types are used.
          name: type
          predefined:
            - STATIC
            - DYNAMIC
        - description: A JSON list of asset group descriptions to search for. (e.g. `["description1", "description2"]`).
          name: description
      name: core-search-asset-groups
      description: Searches for asset groups from the Cortex platform using one or more filter criteria.
      outputs:
        - contextPath: Core.AssetGroups.name
          description: The name of the asset group.
          type: String
        - contextPath: Core.AssetGroups.filter
          description: The filter criteria for the asset group.
          type: String
        - contextPath: Core.AssetGroups.membership_predicate
          description: The predicate used to create the asset group.
          type: String
        - contextPath: Core.AssetGroups.type
          description: The type of the asset group.
          type: String
        - contextPath: Core.AssetGroups.description
          description: The description of the asset group.
          type: String
        - contextPath: Core.AssetGroups.modified_by
          description: The user who modified the asset group.
          type: String
        - contextPath: Core.AssetGroups.created_by
          description: The user who created the asset group.
          type: String
        - contextPath: Core.AssetGroups.created_by_pretty
          description: The formatted name of the user who created the asset group.
          type: String
        - contextPath: Core.AssetGroups.modified_by_pretty
          description: The formatted name of the user who created the asset group.
    - name: core-get-vulnerabilities
      description: "Retrieves vulnerabilities based on specified filters."
      arguments:
        - name: limit
          description: "The maximum number of vulnerabilities to return."
          defaultValue: "50"
        - defaultValue: LAST_OBSERVED
          description: The field by which to sort the results.
          name: sort_field
        - auto: PREDEFINED
          description: The order in which to sort the results.
          name: sort_order
          predefined:
            - DESC
            - ASC
        - name: cve_id
          description: "The CVE ID. Accepts a comma-separated list."
          isArray: true
        - name: issue_id
          description: "The issue ID. Accepts a comma-separated list."
          isArray: true
        - name: cvss_score_gte
          description: "The minimum CVSS score."
        - name: epss_score_gte
          description: "The minimum EPSS score."
        - name: internet_exposed
          description: "Filter by internet exposed assets."
          auto: PREDEFINED
          predefined:
            - "true"
            - "false"
        - name: exploitable
          description: "Filter by exploitable vulnerabilities."
          auto: PREDEFINED
          predefined:
            - "true"
            - "false"
        - name: has_kev
          description: "Filter by vulnerabilities that have a Known Exploited Vulnerability (KEV)."
          auto: PREDEFINED
          predefined:
            - "true"
            - "false"
        - name: affected_software
          description: "Filter by affected software. Accepts a comma-separated list."
          isArray: true
        - name: on_demand_fields
          description: "A comma-separated list of additional fields to retrieve."
          isArray: true
        - description: "The start time for filtering according to case creation time. Supports free-text relative and absolute times. For example: 7 days ago, 2023-06-15T10:30:00Z, 13/8/2025."
          name: start_time
        - description: "The end time for filtering according to case creation time. Supports free-text relative and absolute times. For example: 7 days ago, 2023-06-15T10:30:00Z, 13/8/2025."
          name: end_time
        - auto: PREDEFINED
          description: The severity of the vulnerability issue.
          isArray: true
          name: severity
          predefined:
            - info
            - low
            - medium
            - high
            - critical
        - name: assignee
          description: |
            The email of the user assigned to the vulnerability. Accepts a comma-separated list. 
            Use 'unassigned' for unassigned vulnerabilities or 'assigned' for all assigned vulnerabilities.
          isArray: true
      outputs:
        - contextPath: Core.VulnerabilityIssue.ISSUE_ID
          description: The unique identifier for the vulnerability issue.
          type: String
        - contextPath: Core.VulnerabilityIssue.CVE_ID
          description: The CVE identifier for the vulnerability.
          type: String
        - contextPath: Core.VulnerabilityIssue.CVE_DESCRIPTION
          description: The description of the CVE.
          type: String
        - contextPath: Core.VulnerabilityIssue.ASSET_NAME
          description: The name of the affected asset.
          type: String
        - contextPath: Core.VulnerabilityIssue.PLATFORM_SEVERITY
          description: The severity of the vulnerability as determined by the platform.
          type: String
        - contextPath: Core.VulnerabilityIssue.EPSS_SCORE
          description: The Exploit Prediction Scoring System (EPSS) score.
          type: Number
        - contextPath: Core.VulnerabilityIssue.CVSS_SCORE
          description: The Common Vulnerability Scoring System (CVSS) score.
          type: Number
        - contextPath: Core.VulnerabilityIssue.ASSIGNED_TO
          description: The email of the user assigned to the vulnerability.
          type: String
        - contextPath: Core.VulnerabilityIssue.ASSIGNED_TO_PRETTY
          description: The full name of the user assigned to the vulnerability.
          type: String
        - contextPath: Core.VulnerabilityIssue.AFFECTED_SOFTWARE
          description: The software affected by the vulnerability.
          type: Unknown
        - contextPath: Core.VulnerabilityIssue.FIX_AVAILABLE
          description: Indicates if a fix is available for the vulnerability.
          type: Boolean
        - contextPath: Core.VulnerabilityIssue.INTERNET_EXPOSED
          description: Indicates if the asset is exposed to the internet.
          type: Boolean
        - contextPath: Core.VulnerabilityIssue.HAS_KEV
          description: Indicates if the vulnerability is a Known Exploited Vulnerability (KEV).
          type: Boolean
        - contextPath: Core.VulnerabilityIssue.EXPLOITABLE
          description: Indicates if the vulnerability is exploitable.
          type: Boolean
        - contextPath: Core.VulnerabilityIssue.ASSET_IDS
          description: The unique identifier for the asset.
          type: String
    - arguments:
        - description: The ID of the issue to get recommendations for.
          name: issue_id
          required: true
      name: core-get-issue-recommendations
      description: Get comprehensive recommendations for an issue, including remediation steps, playbook suggestions, and recommended actions.
      outputs:
        - contextPath: Core.IssueRecommendations.issue_id
          description: The unique identifier for the issue.
          type: String
        - contextPath: Core.IssueRecommendations.issue_name
          description: The name of the issue.
          type: String
        - contextPath: Core.IssueRecommendations.severity
          description: The severity of the issue.
          type: String
        - contextPath: Core.IssueRecommendations.description
          description: Description of the issue.
          type: String
        - contextPath: Core.IssueRecommendations.remediation
          description: Remediation steps and recommendations for the issue.
          type: String
        - contextPath: Core.IssueRecommendations.playbook_suggestions.playbook_id
          description: The ID of the suggested playbook.
          type: String
        - contextPath: Core.IssueRecommendations.playbook_suggestions.suggestion_rule_id
          description: The ID of the suggestion rule that generated this recommendation.
          type: String
        - contextPath: Core.IssueRecommendations.existing_code_block
          description: Original vulnerable code.
          type: String
        - contextPath: Core.IssueRecommendations.suggested_code_block
          description: Code block fix suggestion.
          type: String
    - arguments:
      - description: A comma-separated list of issue IDs to fix (maximum 10 per request).
        name: issue_ids
        required: true
        isArray: true
      - description: Custom title for the pull request.
        name: title
      name: core-appsec-remediate-issue
      description: Create automated pull requests to fix multiple security issues in a single bulk operation.
      outputs:
      - contextPath: Core.TriggeredPRs.issueId
        description: The issue identifier.
        type: String
      - contextPath: Core.TriggeredPRs.status
        description: Either "triggered" or "automated_fix_not_available".
        type: String
    - arguments:
        - description: List of repository asset IDs to configure scanners for.
          name: repository_ids
          isArray: true
          required: true
        - auto: PREDEFINED
          description: List of scanners to enable.
          name: enable_scanners
          isArray: true
          predefined:
            - SECRETS
            - IAC
            - SCA
        - auto: PREDEFINED
          description: List of scanners to disable.
          name: disable_scanners
          isArray: true
          predefined:
            - SECRETS
            - IAC
            - SCA
        - auto: PREDEFINED
          description: Enable live validation of discovered secrets. This argument only relevant when SECRETS scanner is enabled.
          type: boolean
          name: secret_validation
          predefined:
            - "true"
            - "false"
        - auto: PREDEFINED
          description: Enable scanning on pull requests.
          type: boolean
          name: pr_scanning
          predefined:
            - "true"
            - "false"
        - auto: PREDEFINED
          description: Block deployment on scanner errors.
          name: block_on_error
          type: boolean
          predefined:
            - "true"
            - "false"
        - auto: PREDEFINED
          description: Enable tagging of resource blocks.
          name: tag_resource_blocks
          type: boolean
          predefined:
            - "true"
            - "false"
        - auto: PREDEFINED
          description: Enable tagging of module blocks.
          name: tag_module_blocks
          type: boolean
          predefined:
            - "true"
            - "false"
        - description: List of file paths to exclude from scanning.
          name: exclude_paths
          isArray: true
      name: core-enable-scanners
      description: Enable or disable scanners with the specified configuration.

    - name: core-create-appsec-policy
      description: Creates a new AppSec policy in Cortex Platform with defined conditions, scope, and triggers for application security governance.
      arguments:
        - name: policy_name
          description: A unique name for the AppSec policy. Must be descriptive and follow organizational naming conventions.
          required: true
        - name: description
          description: A detailed explanation of the policy's objective, use case, and expected outcomes.
        - name: asset_group_names
          description: Comma-separated list of Asset Group names to apply the policy to. Asset groups will be automatically resolved to their corresponding IDs.
          isArray: true
        # Condition Filters (Findings Criteria)
        - name: conditions_finding_type
          description: "Filter by specific finding types to target policy enforcement. Supported values: Vulnerabilities, IaC Misconfiguration, Licenses, Operational Risk, Secrets, Code Weaknesses, CI/CD Risks."
          isArray: true
        - name: conditions_severity
          description: "Filter findings by severity level to prioritize policy actions. Supported values: CRITICAL, HIGH, MEDIUM, LOW."
          isArray: true
        - name: conditions_respect_developer_suppression
          description: "Controls whether a developer’s manual suppression should be honored. 
          Set to 'true' to respect developer suppression (evaluate only non-suppressed findings). 
          Set to 'false' to ignore suppression and always evaluate the finding."
          auto: PREDEFINED
          predefined:
            - "true"
            - "false"
        - name: conditions_backlog_status
          description: Filter findings based on their backlog workflow status (NEW or BACKLOG).
          auto: PREDEFINED
          predefined:
            - NEW
            - BACKLOG
        - name: conditions_package_name
          description: Target specific software packages by name for license or vulnerability policies.
        - name: conditions_package_version
          description: Specify software package version constraints for precise policy targeting.
        - name: conditions_package_operational_risk
          description: "Filter packages by their operational risk assessment level. Supported values: HIGH, MEDIUM, LOW."
        - name: conditions_appsec_rule_names
          description: Comma-separated list of AppSec rule names to include in policy evaluation. Rule names will be automatically resolved to their corresponding IDs.
          isArray: true
        - name: conditions_cvss
          description: CVSS base score threshold for vulnerability findings (0.0-10.0). Only vulnerabilities meeting or exceeding this score will trigger the policy.
        - name: conditions_epss
          description: Exploit Prediction Scoring System score threshold (0-100). Targets vulnerabilities with higher exploitation probability.
        - name: conditions_has_a_fix
          description: Filter findings based on whether a remediation fix or patch is available.
          auto: PREDEFINED
          predefined:
            - "true"
            - "false"
        - name: conditions_is_kev
          description: Target findings listed in CISA's Known Exploited Vulnerabilities (KEV) catalog for prioritized remediation.
          auto: PREDEFINED
          predefined:
            - "true"
            - "false"
        - name: conditions_secret_validity
          description: "Filter exposed secrets by their validity status. Supported values: VALID (active secrets), PRIVILEGED (high-access secrets), INVALID (expired/revoked), UNAVAILABLE (status unknown)."
          isArray: true
        - name: conditions_license_type
          description: Target specific software license types for compliance and legal risk management.
          isArray: true

        # Scope Filters (Asset Criteria)
        - name: scope_category
          description: "Define asset categories to include in policy scope. Supported values: Application, Repository, CI/CD Instance, CI/CD Pipeline, VCS Collaborator, VCS Organization."
          isArray: true
        - name: scope_business_application_names
          description: Target specific business applications by name for focused policy enforcement.
          isArray: true
        - name: scope_application_business_criticality
          description: "Filter applications by business criticality level. Supported values: CRITICAL, HIGH, MEDIUM, LOW."
          isArray: true
        - name: scope_repository_name
          description: Target specific code repositories by name for repository-focused policies.
          isArray: true
        - name: scope_is_public_repository
          description: Filter repositories based on their visibility (public vs private) for exposure risk management.
          auto: PREDEFINED
          predefined:
            - "true"
            - "false"
        - name: scope_has_deployed_assets
          description: Target repositories or applications that have associated deployed infrastructure or runtime assets.
          auto: PREDEFINED
          predefined:
            - "true"
            - "false"
        - name: scope_has_internet_exposed_deployed_assets
          description: Filter assets based on whether the deployed components are exposed to internet traffic for external attack surface management.
          auto: PREDEFINED
          predefined:
            - "true"
            - "false"
        - name: scope_has_sensitive_data_access
          description: Target deployed assets that have access to sensitive data stores, databases, or classified information.
          auto: PREDEFINED
          predefined:
            - "true"
            - "false"
        - name: scope_has_privileged_capabilities
          description: Filter deployed assets with elevated privileges, admin access, or high-impact system capabilities.
          auto: PREDEFINED
          predefined:
            - "true"
            - "false"
        # Trigger Settings (Policy Execution Events)
        - name: triggers_periodic_report_issue
          description: Enables detection during scheduled scans. When a violation is found in a periodic scan, an issue will be created ("Detect").
          auto: PREDEFINED
          predefined:
            - "true"
            - "false"
        - name: triggers_periodic_override_severity
          description: Override the default severity level for issues created by periodic scan detections.
          auto: PREDEFINED
          predefined:
            - Critical
            - High
            - Medium
            - Low
        - name: triggers_pr_report_issue
          description: Enables detection during pull request scans. When a violation is found in a PR, an issue is created. Required for PR-based detection.
          auto: PREDEFINED
          predefined:
            - "true"
            - "false"
        - name: triggers_pr_block_pr
          description: Blocks merging of pull requests that contain violations detected by the policy.
          auto: PREDEFINED
          predefined:
            - "true"
            - "false"
        - name: triggers_pr_report_pr_comment
          description: Adds an automated comment to pull requests summarizing detected violations and guidance.
          auto: PREDEFINED
          predefined:
            - "true"
            - "false"
        - name: triggers_pr_override_severity
          description: Override the default severity level for issues created by pull request detections.
          auto: PREDEFINED
          predefined:
            - Critical
            - High
            - Medium
            - Low
        - name: triggers_cicd_report_issue
          description: Enables detection during CI/CD pipeline scans. When a violation is found in a pipeline run, an issue is created.
          auto: PREDEFINED
          predefined:
            - "true"
            - "false"
        - name: triggers_cicd_block_cicd
          description: Blocks or fails CI/CD pipeline runs when violations occur.
          auto: PREDEFINED
          predefined:
            - "true"
            - "false"
        - name: triggers_cicd_report_cicd
          description: Reports violation details back to the CI/CD system (pipeline logs, dashboards, status checks).
          auto: PREDEFINED
          predefined:
            - "true"
            - "false"
        - name: triggers_cicd_override_severity
          description: Override the default severity level for issues created by CI/CD pipeline detections.
          auto: PREDEFINED
          predefined:
            - Critical
            - High
            - Medium
            - Low
    - name: core-get-appsec-issues
      description: "Retrieves application security issues based on specified filters."
      arguments:
        - name: limit
          description: "The maximum number of issues to return."
          defaultValue: "50"
        - name: sort_field
          description: The field by which to sort the results.
          defaultValue: severity
        - name: sort_order
          description: The order in which to sort the results.
          auto: PREDEFINED
          predefined:
            - DESC
            - ASC
          defaultValue: DESC
        - name: start_time
          description: "The start time for filtering according to issue insert time. Supports free-text relative and absolute times. For example: 7 days ago, 2023-06-15T10:30:00Z, 13/8/2025."
        - name: end_time
          description: "The end time for filtering according to issue insert time. Supports free-text relative and absolute times. For example: 7 days ago, 2023-06-15T10:30:00Z, 13/8/2025."
        - name: issue_id
          description: "The issue ID. Accepts a comma-separated list."
          isArray: true
        - name: assignee
          description: |
            The email of the user assigned to the issue. Accepts a comma-separated list. 
            Use 'unassigned' for all unassigned issues or 'assigned' for all assigned issues.
          isArray: true
        - name: collaborator
          description: The collaborators of the issue. Accepts a comma-separated list.
          isArray: true
        - name: status
          isArray: true
          description: The issue status. Accepts a comma-separated list.
          predefined:
            - New
            - In Progress
            - Resolved
          auto: PREDEFINED
        - name: issue_name
          isArray: true
          description: The issue name. Accepts a comma-separated list.
        - name: asset_name
          isArray: true
          description: The name of the affected asset for the issue. Accepts a comma-separated list.
        - name: repository
          isArray: true
          description: The repository of the issue. Accepts a comma-separated list.
        - name: file_path
          isArray: true
          description: The path of the relevant file for the issue. Accepts a comma-separated list.
        - name: backlog_status
          isArray: true
          description: The backlog status of the issue. Accepts a comma-separated list.
          predefined:
            - BACKLOG
            - NEW
          auto: PREDEFINED
        - name: cvss_score_gte
          description: "The minimum CVSS score."
        - name: epss_score_gte
          description: "The minimum EPSS score."
        - name: has_kev
          description: "Filter by vulnerabilities that have a Known Exploited Vulnerability (KEV)."
          auto: PREDEFINED
          predefined:
            - "true"
            - "false"
        - name: severity
          description: The severity of the issue. Accepts a comma-separated list.
          isArray: true
          auto: PREDEFINED
          predefined:
            - info
            - low
            - medium
            - high
            - critical
        - name: urgency
          description: The urgency of the issue. Accepts a comma-separated list.
          isArray: true
          auto: PREDEFINED
          predefined:
            - N/A
            - NOT_URGENT
            - URGENT
            - TOP_URGENT
        - name: automated_fix_available
          description: Is there an available automated fix.
          isArray: true
          auto: PREDEFINED
          predefined:
            - "true"
            - "false"
        - name: sla
          description: SLA status of the issue. Accepts a comma-separated list.
          isArray: true
          auto: PREDEFINED
          predefined:
            - Approaching
            - On Track
            - Overdue
        - name: validation
          description: Validation status of the issue. Accepts a comma-separated list.
          isArray: true
          auto: PREDEFINED
          predefined:
            - INVALID
            - NO_VALIDATION
            - PRIVILEGED
            - UNAVAILABLE
            - VALID
      outputs:
        - contextPath: Core.AppsecIssue.internal_id
          description: The unique identifier for the issue.
          type: String
        - contextPath: Core.AppsecIssue.asset_name
          description: The names of the assets related to the issue.
          type: String
        - contextPath: Core.AppsecIssue.severity
          description: The severity of the issue.
          type: String
        - contextPath: Core.AppsecIssue.epss_score
          description: The Exploit Prediction Scoring System (EPSS) score.
          type: Number
        - contextPath: Core.AppsecIssue.cvss_score
          description: The Common Vulnerability Scoring System (CVSS) score.
          type: Number
        - contextPath: Core.AppsecIssue.assignee
          description: The full name of the user assigned to the issue.
          type: String
        - contextPath: Core.AppsecIssue.is_fixable
          description: Whether a fix is available for the issue.
          type: Boolean
        - contextPath: Core.AppsecIssue.issue_name
          description: The name of the issue.
          type: String
        - contextPath: Core.AppsecIssue.issue_source
          description: The source of the issue.
          type: String
        - contextPath: Core.AppsecIssue.issue_category
          description: The category of the issue.
          type: String
        - contextPath: Core.AppsecIssue.issue_domain
          description: The domain of the issue.
          type: String
        - contextPath: Core.AppsecIssue.issue_description
          description: The description of the issue.
          type: String
        - contextPath: Core.AppsecIssue.status
          description: The status of the issue.
          type: String
        - contextPath: Core.AppsecIssue.time_added
          description: The timestamp when the issue was inserted.
          type: Number
        - contextPath: Core.AppsecIssue.urgency
          description: The urgency of the issue.
          type: String
        - contextPath: Core.AppsecIssue.sla_status
          description: The SLA status of the issue.
          type: String
        - contextPath: Core.AppsecIssue.secret_validation
          description: The secret validation status of the issue.
          type: String
        - contextPath: Core.AppsecIssue.repository_name
          description: The name of the repository where the issue was found.
          type: String
        - contextPath: Core.AppsecIssue.repository_organization
          description: The organization of the repository where the issue was found.
          type: String
        - contextPath: Core.AppsecIssue.file_path
          description: The file path related to the issue.
          type: String
        - contextPath: Core.AppsecIssue.collaborator
          description: The collaborator associated with the issue.
          type: String
        - contextPath: Core.AppsecIssue.has_kev
          description: Whether the issue is part of the Known Exploited Vulnerabilities catalog (KEV).
          type: Boolean
        - contextPath: Core.AppsecIssue.backlog_status
          description: The backlog status of the issue.
          type: String
<<<<<<< HEAD
    - name: core-get-endpoint-support-file
      description: "Retrieves endpoint support files based on specified endpoint IDs."
      arguments:
        - name: endpoint_ids
          description: "List of endpoint IDs to retrieve support files for."
          required: true
          isArray: true
      outputs:
        - contextPath: Core.EndpointSupportFile.group_action_id
          description: "The unique group action identifier for the support file."
          type: String
      hidden: true
=======
    - name: core-run-playbook
      description:  Runs a playbook on specific issue IDs.
      hidden: true
      arguments:
        - name: playbook_id
          description: The ID of the playbook to run.
          required: true
        - name: issue_ids
          description: The IDs of the issues to process with the playbook.
          required: true
          isArray: true
>>>>>>> d5f0af7f
  runonce: false
  script: "-"
  subtype: python3
  type: python
  dockerimage: demisto/google-cloud-storage:1.0.0.4885491
tests:
  - No tests
fromversion: 6.2.0
marketplaces:
- platform
supportedModules:
- "C1"
- "C3"
- "X0"
- "X1"
- "X3"
- "X5"
- "ENT_PLUS"
- xsiam
- agentix
- cloud
- cloud_posture
- cloud_runtime_security
- edr<|MERGE_RESOLUTION|>--- conflicted
+++ resolved
@@ -2272,9 +2272,9 @@
         - contextPath: Core.AppsecIssue.backlog_status
           description: The backlog status of the issue.
           type: String
-<<<<<<< HEAD
     - name: core-get-endpoint-support-file
       description: "Retrieves endpoint support files based on specified endpoint IDs."
+      hidden: true
       arguments:
         - name: endpoint_ids
           description: "List of endpoint IDs to retrieve support files for."
@@ -2284,8 +2284,6 @@
         - contextPath: Core.EndpointSupportFile.group_action_id
           description: "The unique group action identifier for the support file."
           type: String
-      hidden: true
-=======
     - name: core-run-playbook
       description:  Runs a playbook on specific issue IDs.
       hidden: true
@@ -2297,7 +2295,6 @@
           description: The IDs of the issues to process with the playbook.
           required: true
           isArray: true
->>>>>>> d5f0af7f
   runonce: false
   script: "-"
   subtype: python3
