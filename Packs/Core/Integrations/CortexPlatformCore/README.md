This integration uses the Cortex API to access all the core services and capabilities of the Cortex platform.

## Configure Cortex Platform Core in Cortex

| **Parameter** | **Description** | **Required** |
| --- | --- | --- |
| HTTP Timeout | The timeout of the HTTP requests sent to Cortex API \(in seconds\). | False |

## Commands

You can execute these commands from the CLI, as part of an automation, or in a playbook.
After you successfully execute a command, a DBot message appears in the War Room with the command details.

### core-get-asset-details

***
Get asset information.

#### Base Command

`core-get-asset-details`

#### Input

| **Argument Name** | **Description** | **Required** |
| --- | --- | --- |
| asset_id | Asset unique identifier. | Required |

#### Context Output

| **Path** | **Type** | **Description** |
| --- | --- | --- |
| Core.CoreAsset | unknown | Asset additional information. |
| Core.CoreAsset.xdm__asset__provider | unknown | The cloud provider or source responsible for the asset. |
| Core.CoreAsset.xdm__asset__realm | unknown | The realm or logical grouping of the asset. |
| Core.CoreAsset.xdm__asset__last_observed | unknown | The timestamp when the asset was last observed, in ISO 8601 format. |
| Core.CoreAsset.xdm__asset__type__id | unknown | The unique identifier for the asset type. |
| Core.CoreAsset.xdm__asset__first_observed | unknown | The timestamp when the asset was first observed, in ISO 8601 format. |
| Core.CoreAsset.asset_hierarchy | unknown | The hierarchy or structure representing the asset. |
| Core.CoreAsset.xdm__asset__type__category | unknown | The asset category type. |
| Core.CoreAsset.xdm__asset__cloud__region | unknown | The cloud region where the asset resides. |
| Core.CoreAsset.xdm__asset__module_unstructured_fields | unknown | The unstructured fields or metadata associated with the asset module. |
| Core.CoreAsset.xdm__asset__source | unknown | The originating source of the asset's information. |
| Core.CoreAsset.xdm__asset__id | unknown | The source unique identifier for the asset. |
| Core.CoreAsset.xdm__asset__type__class | unknown | The classification or type class of the asset. |
| Core.CoreAsset.xdm__asset__type__name | unknown | The specific name of the asset type. |
| Core.CoreAsset.xdm__asset__strong_id | unknown | The strong or immutable identifier for the asset. |
| Core.CoreAsset.xdm__asset__name | unknown | The name of the asset. |
| Core.CoreAsset.xdm__asset__raw_fields | unknown | The raw fields or unprocessed data related to the asset. |
| Core.CoreAsset.xdm__asset__normalized_fields | unknown | The normalized fields associated with the asset. |
| Core.CoreAsset.all_sources | unknown | A list of all sources providing information about the asset. |

##### Command Example

```!core-get-asset-details asset_id=123```

##### Context Example

```
{
    "Core.CoreAsset": [
        {
            "asset_hierarchy": ["123"],
            "xdm__asset__type__category": "Policy",
            "xdm__asset__cloud__region": "Global",
            "xdm__asset__module_unstructured_fields": {},
            "xdm__asset__source": "XSIAM",
            "xdm__asset__id": "123",
            "xdm__asset__type__class": "Identity",
            "xdm__asset__normalized_fields": {},
            "xdm__asset__first_observed": 100000000,
            "xdm__asset__last_observed": 100000000,
            "xdm__asset__name": "Fake Name",
            "xdm__asset__type__name": "IAM",
            "xdm__asset__strong_id": "FAKE ID"
        }
    ]
}
```

##### Human Readable Output

>| asset_hierarchy | xdm__asset__type__category | xdm__asset__cloud__region | xdm__asset__module_unstructured_fields | xdm__asset__source | xdm__asset__id | xdm__asset__type__class | xdm__asset__normalized_fields | xdm__asset__first_observed | xdm__asset__last_observed | xdm__asset__name | xdm__asset__type__name | xdm__asset__strong_id |
>|---|---|---|---|---|---|---|---|---|---|---|---|---|
>|123|Policy|Global||XSIAM|123|Identity||100000000|100000000|Fake Name|IAM|FAKE ID|

### core-get-issues

***
Returns a list of issues and their metadata, which you can filter by built-in arguments or use the custom_filter to input a JSON filter object.
Multiple filter arguments will be concatenated using the AND operator, while arguments that support a comma-separated list of values will use an OR operator between each value.

#### Base Command

`core-get-issues`

#### Input

| **Argument Name** | **Description** | **Required** |
| --- | --- | --- |
| issue_id | The unique ID of the issue. Accepts a comma-separated list. | Optional |
| severity | The severity of the issue. Accepts a comma-separated list. Possible values are: low, medium, high, critical. | Optional |
| custom_filter | A custom filter. When using this argument, other filter arguments are not relevant. Example: `{"OR": [{"SEARCH_FIELD": "actor_process_command_line", "SEARCH_TYPE": "EQ", "SEARCH_VALUE": "path_to_file"}]}` | Optional |
| Identity_type | Account type. Accepts a comma-separated list. Possible values are: ANONYMOUS, APPLICATION, COMPUTE, FEDERATED_IDENTITY, SERVICE, SERVICE_ACCOUNT, TEMPORARY_CREDENTIALS, TOKEN, UNKNOWN, USER. | Optional |
| agent_id | A unique identifier per agent. Accepts a comma-separated list. | Optional |
| action_external_hostname | The hostname to connect to. In case of a proxy connection, this value will differ from action_remote_ip. Accepts a comma-separated list. | Optional |
| rule_id | A string identifying the user rule. Accepts a comma-separated list. | Optional |
| rule_name | The name of the user rule. Accepts a comma-separated list. | Optional |
| issue_name | The issue name. Accepts a comma-separated list. | Optional |
| issue_source | The issue source. Accepts a comma-separated list. Possible values are: XDR Agent, XDR Analytics, XDR Analytics BIOC, PAN NGFW, XDR BIOC, XDR IOC, Threat Intelligence, XDR Managed Threat Hunting, Correlation, Prisma Cloud, Prisma Cloud Compute, ASM, IoT Security, Custom Alert, Health, SaaS Attachments, Attack Path, Cloud Network Analyzer, IaC Scanner, CAS Secret Scanner, CI/CD Risks, CLI Scanner, CIEM Scanner, API Traffic Monitor, API Posture Scanner, Agentless Disk Scanner, Kubernetes Scanner, Compute Policy, CSPM Scanner, CAS CVE Scanner, CAS License Scanner, Secrets Scanner, SAST Scanner, Data Policy, Attack Surface Test, Package Operational Risk, Vulnerability Policy, AI Security Posture. | Optional |
| time_frame | Supports relative or custom time options. If you choose custom, use the start_time and end_time arguments. Possible values are: 60 minutes, 3 hours, 12 hours, 24 hours, 2 days, 7 days, 14 days, 30 days, custom. | Optional |
| user_name | The name assigned to the user_id during agent runtime. Accepts a comma-separated list. | Optional |
| actor_process_image_name | The file name of the binary file. Accepts a comma-separated list. | Optional |
| causality_actor_process_image_command_line | SHA256 Causality Graph Object command line. Accepts a comma-separated list. | Optional |
| actor_process_image_command_line | Command line used by the process image initiated by the causality actor. Accepts a comma-separated list. | Optional |
| action_process_image_command_line | SHA256 The command line of the process created. Accepts a comma-separated list. | Optional |
| actor_process_image_sha256 | SHA256 hash of the binary file. Accepts a comma-separated list. | Optional |
| causality_actor_process_image_sha256 | SHA256 hash of the binary file. Accepts a comma-separated list. | Optional |
| action_process_image_sha256 | SHA256 of the binary file. Accepts a comma-separated list. | Optional |
| action_file_image_sha256 | SHA256 of the file related to the event. Accepts a comma-separated list. | Optional |
| action_registry_name | The name of the registry. Accepts a comma-separated list. | Optional |
| action_registry_key_data | The key data of the registry. Accepts a comma-separated list. | Optional |
| host_ip | The host IP address. Accepts a comma-separated list. | Optional |
| action_local_ip | The local IP address for the connection. Accepts a comma-separated list. | Optional |
| action_remote_ip | Remote IP address for the connection. Accepts a comma-separated list. | Optional |
| issue_action_status | Issue action status. Possible values are: detected, detected (allowed the session), detected (download), detected (forward), detected (post detected), detected (prompt allow), detected (raised an alert), detected (reported), detected (on write), detected (scanned), detected (sinkhole), detected (syncookie sent), detected (wildfire upload failure), detected (wildfire upload success), detected (wildfire upload skip), detected (xdr managed threat hunting), prevented (block), prevented (blocked), prevented (block-override), prevented (blocked the url), prevented (blocked the ip), prevented (continue), prevented (denied the session), prevented (dropped all packets), prevented (dropped the session), prevented (dropped the session and sent a tcp reset), prevented (dropped the packet), prevented (override), prevented (override-lockout), prevented (post detected), prevented (prompt block), prevented (random-drop), prevented (silently dropped the session with an icmp unreachable message to the host or application), prevented (terminated the session and sent a tcp reset to both sides of the connection), prevented (terminated the session and sent a tcp reset to the client), prevented (terminated the session and sent a tcp reset to the server), prevented (on write). | Optional |
| action_local_port | The local port for the connection. Accepts a comma-separated list. | Optional |
| action_remote_port | The remote port for the connection. Accepts a comma-separated list. | Optional |
| dst_action_external_hostname | The hostname to connect to. In case of a proxy connection, this value will differ from action_remote_ip. Accepts a comma-separated list. | Optional |
| sort_field | The field by which to sort the results. Default is source_insert_ts. | Optional |
| sort_order | The order in which to sort the results. Possible values are: DESC, ASC. | Optional |
| offset | The first page number to retrieve issues from. Default is 0. | Optional |
| limit | The last page number to retrieve issues from. Default is 50. | Optional |
| start_time | Relevant when the time_frame argument is set to custom. Supports epoch timestamp and simplified extended ISO format (YYYY-MM-DDThh:mm:ss). | Optional |
| end_time | Relevant when the time_frame argument is set to custom. Supports epoch timestamp and simplified extended ISO format (YYYY-MM-DDThh:mm:ss). | Optional |
| starred | Whether the issue is starred. Possible values are: true, false. | Optional |
| mitre_technique_id_and_name | The MITRE attack technique. Accepts a comma-separated list. | Optional |
| issue_category | The category of the issue. Accepts a comma-separated list. | Optional |
| issue_domain | The domain of the issue. Accepts a comma-separated list. Possible values are: Health, Hunting, IT, Posture, Security. | Optional |
| issue_description | The description of the issue. Accepts a comma-separated list. | Optional |
| os_actor_process_image_sha256 | The SHA256 hash of the OS actor process image. Accepts a comma-separated list. | Optional |
| action_file_macro_sha256 | The SHA256 hash of the action file macro. Accepts a comma-separated list. | Optional |
| status | The status progress. Accepts a comma-separated list. Possible values are: New, In Progress, Resolved. | Optional |
| not_status | Not status progress. Accepts a comma-separated list. Possible values are: New, In Progress, Resolved. | Optional |
| asset_ids | The assets IDs related to the issue. Accepts a comma-separated list. | Optional |
| assignee | The assignee of the issue. Accepts a comma-separated list. | Optional |
| output_keys | A comma separated list of outputs to include in the context. | Optional |

#### Context Output

| **Path** | **Type** | **Description** |
| --- | --- | --- |
| Core.Issue.internal_id | String | The unique ID of the issue. |
| Core.Issue.source_insert_ts | Number | The detection timestamp. |
| Core.Issue.issue_name | String | The name of the issue. |
| Core.Issue.severity | String | The severity of the issue. |
| Core.Issue.issue_category | String | The category of the issue. |
| Core.Issue.issue_action_status | String | The issue action status. |
| Core.Issue.issue_action_status_readable | String | The issue action status in readable format. |
| Core.Issue.issue_description | String | The issue description. |
| Core.Issue.agent_ip_addresses | String | The host IP address. |
| Core.Issue.agent_hostname | String | The hostname. |
| Core.Issue.mitre_tactic_id_and_name | String | The MITRE attack tactic. |
| Core.Issue.mitre_technique_id_and_name | String | The MITRE attack technique. |
| Core.Issue.starred | Boolean | Whether the issue is starred. |

### core-get-case-extra-data

***
Get extra data fields of a specific case including issues and key artifacts.

#### Base Command

`core-get-case-extra-data`

#### Input

| **Argument Name** | **Description** | **Required** |
| --- | --- | --- |
| case_id | A comma seperated list of case IDs. | Required |
| issues_limit | Maximum number of issues to return per case. The default and maximum is 1000. Default is 1000. | Optional |

#### Context Output

| **Path** | **Type** | **Description** |
| --- | --- | --- |
| Core.CaseExtraData.case.case_id | String | The unique identifier for the case. |
| Core.CaseExtraData.case.case_name | String | The name assigned to the case. |
| Core.CaseExtraData.case.creation_time | Number | The timestamp \(in epoch format\) when the case was created. |
| Core.CaseExtraData.case.modification_time | Number | The timestamp \(in epoch format\) when the case was last modified. |
| Core.CaseExtraData.case.detection_time | String | The timestamp when the activity related to the case was first detected. |
| Core.CaseExtraData.case.status | String | The current status of the case \(e.g., 'new', 'under_investigation', 'closed'\). |
| Core.CaseExtraData.case.severity | String | The severity level of the case \(e.g., 'low', 'medium', 'high', 'critical'\). |
| Core.CaseExtraData.case.description | String | A detailed textual description of the case. |
| Core.CaseExtraData.case.assigned_user_mail | String | The email address of the user assigned to the case. |
| Core.CaseExtraData.case.assigned_user_pretty_name | String | The display name of the user assigned to the case. |
| Core.CaseExtraData.case.issue_count | Number | The total number of issues associated with the case. |
| Core.CaseExtraData.case.low_severity_issue_count | Number | The total number of low-severity issues within the case. |
| Core.CaseExtraData.case.med_severity_issue_count | Number | The total number of medium-severity issues within the case. |
| Core.CaseExtraData.case.high_severity_issue_count | Number | The total number of high-severity issues within the case. |
| Core.CaseExtraData.case.critical_severity_issue_count | Number | The total number of critical-severity issues within the case. |
| Core.CaseExtraData.case.user_count | Number | The number of unique users involved in the case. |
| Core.CaseExtraData.case.host_count | Number | The number of unique hosts involved in the case. |
| Core.CaseExtraData.case.notes | Array | A collection of notes or comments added to the case by analysts. |
| Core.CaseExtraData.case.resolve_comment | String | The comment entered by a user when resolving the case. |
| Core.CaseExtraData.case.manual_severity | String | The severity level manually set by a user, which may override the calculated severity for the case. |
| Core.CaseExtraData.case.manual_description | String | A description of the case that was manually entered by a user. |
| Core.CaseExtraData.case.xdr_url | String | The direct URL to view the case in the XDR platform. |
| Core.CaseExtraData.case.starred | Boolean | A flag indicating whether the case has been starred or marked as a favorite. |
| Core.CaseExtraData.case.hosts | Array | A comma-separated list of hostnames involved in the case. |
| Core.CaseExtraData.case.case_sources | String | The products or sources that contributed issues to this case \(e.g., 'XDR Agent', 'Firewall'\). |
| Core.CaseExtraData.case.rule_based_score | Number | The case's risk score as calculated by automated detection rules. |
| Core.CaseExtraData.case.manual_score | Number | A risk score manually assigned to the case by a user. |
| Core.CaseExtraData.case.wildfire_hits | Number | The number of times a file associated with this case was identified as malicious by WildFire. |
| Core.CaseExtraData.case.issues_grouping_status | String | The current status of the issue grouping or clustering process for this case. |
| Core.CaseExtraData.case.mitre_techniques_ids_and_names | String | A list of MITRE ATT&amp;CK technique IDs and names observed in the case. |
| Core.CaseExtraData.case.mitre_tactics_ids_and_names | String | A list of MITRE ATT&amp;CK tactic IDs and names observed in the case. |
| Core.CaseExtraData.case.issue_categories | String | A comma-separated list of categories for the issues included in the case. |
| Core.CaseExtraData.issues.total_count | Number | The total number of individual issues that are part of the case. |
| Core.CaseExtraData.issues.data.external_id | String | The unique external identifier for an individual issue. |
| Core.CaseExtraData.issues.data.severity | String | The severity of the individual issue. |
| Core.CaseExtraData.issues.data.matching_status | String | The correlation status for the issue. |
| Core.CaseExtraData.issues.data.end_match_attempt_ts | Date | The timestamp of the last attempt to match the issue with others. |
| Core.CaseExtraData.issues.data.local_insert_ts | Date | The timestamp when the issue was first recorded in the system. |
| Core.CaseExtraData.issues.data.bioc_indicator | String | The specific Behavioral Indicator of Compromise \(BIOC\) that triggered the issue. |
| Core.CaseExtraData.issues.data.matching_service_rule_id | String | The ID of the matching service rule that identified the issue. |
| Core.CaseExtraData.issues.data.attempt_counter | Number | The number of times a matching attempt has been made for this issue. |
| Core.CaseExtraData.issues.data.bioc_category_enum_key | String | The key representing the category of the Behavioral Indicator of Compromise \(BIOC\). |
| Core.CaseExtraData.issues.data.case_id | Number | The ID of the case to which this issue belongs. |
| Core.CaseExtraData.issues.data.is_whitelisted | Boolean | A flag indicating whether this issue has been whitelisted or suppressed. |
| Core.CaseExtraData.issues.data.starred | Boolean | A flag indicating whether this individual issue has been starred. |
| Core.CaseExtraData.issues.data.deduplicate_tokens | String | Tokens used to identify and deduplicate similar issues. |
| Core.CaseExtraData.issues.data.filter_rule_id | String | The ID of any filter rule that was applied to this issue. |
| Core.CaseExtraData.issues.data.mitre_technique_id_and_name | String | The specific MITRE ATT&amp;CK technique ID and name associated with the issue. |
| Core.CaseExtraData.issues.data.mitre_tactic_id_and_name | String | The specific MITRE ATT&amp;CK tactic ID and name associated with the issue. |
| Core.CaseExtraData.issues.data.agent_version | String | The version of the agent installed on the endpoint related to the issue. |
| Core.CaseExtraData.issues.data.agent_device_domain | String | The domain of the endpoint device. |
| Core.CaseExtraData.issues.data.agent_fqdn | String | The fully qualified domain name \(FQDN\) of the agent's host. |
| Core.CaseExtraData.issues.data.agent_os_type | String | The operating system type of the endpoint \(e.g., 'Windows', 'Linux'\). |
| Core.CaseExtraData.issues.data.agent_os_sub_type | String | The specific version or distribution of the agent's operating system. |
| Core.CaseExtraData.issues.data.agent_data_collection_status | String | The status of the agent's data collection process. |
| Core.CaseExtraData.issues.data.mac | String | The primary MAC address of the endpoint. |
| Core.CaseExtraData.issues.data.mac_addresses | Array | A list of all MAC addresses associated with the endpoint. |
| Core.CaseExtraData.issues.data.agent_is_vdi | Boolean | A flag indicating whether the agent is installed on a Virtual Desktop Infrastructure \(VDI\) instance. |
| Core.CaseExtraData.issues.data.agent_install_type | String | The installation type of the agent. |
| Core.CaseExtraData.issues.data.agent_host_boot_time | Date | The last boot time of the host where the agent is installed. |
| Core.CaseExtraData.issues.data.event_sub_type | String | A more specific classification of the event type. |
| Core.CaseExtraData.issues.data.module_id | String | The identifier of the agent module that generated the event. |
| Core.CaseExtraData.issues.data.association_strength | Number | A score indicating the strength of the event's association to the case. |
| Core.CaseExtraData.issues.data.dst_association_strength | Number | The association strength related to the destination entity in the event. |
| Core.CaseExtraData.issues.data.story_id | String | An identifier that groups a sequence of related events into a "story". |
| Core.CaseExtraData.issues.data.event_id | String | The unique identifier for the event. |
| Core.CaseExtraData.issues.data.event_type | String | The primary type of the event \(e.g., 'Process Execution', 'Network Connection'\). |
| Core.CaseExtraData.issues.data.events_length | Number | The number of raw events that were aggregated to create this issue. |
| Core.CaseExtraData.issues.data.event_timestamp | Date | The timestamp when the original event occurred. |
| Core.CaseExtraData.issues.data.actor_process_instance_id | String | The unique instance ID of the primary actor process. |
| Core.CaseExtraData.issues.data.actor_process_image_path | String | The full file path of the actor process's executable. |
| Core.CaseExtraData.issues.data.actor_process_image_name | String | The filename of the actor process's executable. |
| Core.CaseExtraData.issues.data.actor_process_command_line | String | The command line used to launch the actor process. |
| Core.CaseExtraData.issues.data.actor_process_signature_status | String | The digital signature status of the actor process executable \(e.g., 'Signed', 'Unsigned'\). |
| Core.CaseExtraData.issues.data.actor_process_signature_vendor | String | The vendor name from the digital signature of the actor process. |
| Core.CaseExtraData.issues.data.actor_process_image_sha256 | String | The SHA256 hash of the actor process executable. |
| Core.CaseExtraData.issues.data.actor_process_image_md5 | String | The MD5 hash of the actor process executable. |
| Core.CaseExtraData.issues.data.actor_process_causality_id | String | The causality ID of the actor process, which links it to its parent process. |
| Core.CaseExtraData.issues.data.actor_causality_id | String | The causality ID of the primary actor in the event. |
| Core.CaseExtraData.issues.data.actor_process_os_pid | String | The operating system's Process ID \(PID\) of the actor process. |
| Core.CaseExtraData.issues.data.actor_thread_thread_id | String | The ID of the specific thread within the actor process that initiated the action. |
| Core.CaseExtraData.issues.data.causality_actor_process_image_name | String | The image name of the process that initiated the actor process \(the grandparent\). |
| Core.CaseExtraData.issues.data.causality_actor_process_command_line | String | The command line of the causality actor process. |
| Core.CaseExtraData.issues.data.causality_actor_process_image_path | String | The file path of the causality actor process's executable. |
| Core.CaseExtraData.issues.data.causality_actor_process_signature_vendor | String | The signature vendor of the causality actor process. |
| Core.CaseExtraData.issues.data.causality_actor_process_signature_status | String | The signature status of the causality actor process. |
| Core.CaseExtraData.issues.data.causality_actor_causality_id | String | The causality ID of the causality actor process. |
| Core.CaseExtraData.issues.data.causality_actor_process_execution_time | Date | The execution timestamp of the causality actor process. |
| Core.CaseExtraData.issues.data.causality_actor_process_image_md5 | String | The MD5 hash of the causality actor process's executable. |
| Core.CaseExtraData.issues.data.causality_actor_process_image_sha256 | String | The SHA256 hash of the causality actor process's executable. |
| Core.CaseExtraData.issues.data.action_file_path | String | The file path of the file that was the target of an action. |
| Core.CaseExtraData.issues.data.action_file_name | String | The name of the file that was the target of an action. |
| Core.CaseExtraData.issues.data.action_file_md5 | String | The MD5 hash of the file that was the target of an action. |
| Core.CaseExtraData.issues.data.action_file_sha256 | String | The SHA256 hash of the file that was the target of an action. |
| Core.CaseExtraData.issues.data.action_file_macro_sha256 | String | The SHA256 hash of a macro embedded within the target file. |
| Core.CaseExtraData.issues.data.action_registry_data | String | The data written to or read from a registry value during the action. |
| Core.CaseExtraData.issues.data.action_registry_key_name | String | The name of the registry key involved in the action. |
| Core.CaseExtraData.issues.data.action_registry_value_name | String | The name of the registry value involved in the action. |
| Core.CaseExtraData.issues.data.action_registry_full_key | String | The full path of the registry key involved in the action. |
| Core.CaseExtraData.issues.data.action_local_ip | String | The local IP address involved in a network action. |
| Core.CaseExtraData.issues.data.action_local_port | String | The local port number involved in a network action. |
| Core.CaseExtraData.issues.data.action_remote_ip | String | The remote IP address involved in a network action. |
| Core.CaseExtraData.issues.data.action_remote_port | String | The remote port number involved in a network action. |
| Core.CaseExtraData.issues.data.action_external_hostname | String | The external hostname or domain associated with the network action. |
| Core.CaseExtraData.issues.data.action_country | String | The country associated with the remote IP address in the network action. |
| Core.CaseExtraData.issues.data.action_process_instance_id | String | The instance ID of the process that was the target of an action. |
| Core.CaseExtraData.issues.data.action_process_causality_id | String | The causality ID of the target process. |
| Core.CaseExtraData.issues.data.action_process_image_name | String | The executable name of the target process. |
| Core.CaseExtraData.issues.data.action_process_image_sha256 | String | The SHA256 hash of the target process's executable. |
| Core.CaseExtraData.issues.data.action_process_image_command_line | String | The command line of the target process. |
| Core.CaseExtraData.issues.data.action_process_signature_status | String | The signature status of the target process. |
| Core.CaseExtraData.issues.data.action_process_signature_vendor | String | The signature vendor of the target process. |
| Core.CaseExtraData.issues.data.os_actor_effective_username | String | The effective username of the OS-level actor responsible for the event. |
| Core.CaseExtraData.issues.data.os_actor_process_instance_id | String | The instance ID of the OS actor process. |
| Core.CaseExtraData.issues.data.os_actor_process_image_path | String | The file path of the OS actor process's executable. |
| Core.CaseExtraData.issues.data.os_actor_process_image_name | String | The image name of the OS actor process. |
| Core.CaseExtraData.issues.data.os_actor_process_command_line | String | The command line of the OS actor process. |
| Core.CaseExtraData.issues.data.os_actor_process_signature_status | String | The signature status of the OS actor process. |
| Core.CaseExtraData.issues.data.os_actor_process_signature_vendor | String | The signature vendor of the OS actor process. |
| Core.CaseExtraData.issues.data.os_actor_process_image_sha256 | String | The SHA256 hash of the OS actor process's executable. |
| Core.CaseExtraData.issues.data.os_actor_process_causality_id | String | The causality ID of the OS actor process. |
| Core.CaseExtraData.issues.data.os_actor_causality_id | String | The causality ID of the OS actor. |
| Core.CaseExtraData.issues.data.os_actor_process_os_pid | String | The operating system PID of the OS actor process. |
| Core.CaseExtraData.issues.data.os_actor_thread_thread_id | String | The thread ID of the OS actor. |
| Core.CaseExtraData.issues.data.fw_app_id | String | The firewall application ID for the traffic. |
| Core.CaseExtraData.issues.data.fw_interface_from | String | The firewall interface from which the traffic originated. |
| Core.CaseExtraData.issues.data.fw_interface_to | String | The firewall interface to which the traffic was destined. |
| Core.CaseExtraData.issues.data.fw_rule | String | The name of the firewall rule that matched the traffic. |
| Core.CaseExtraData.issues.data.fw_rule_id | String | The unique ID of the firewall rule that matched the traffic. |
| Core.CaseExtraData.issues.data.fw_device_name | String | The name of the firewall device that logged the event. |
| Core.CaseExtraData.issues.data.fw_serial_number | String | The serial number of the firewall device. |
| Core.CaseExtraData.issues.data.fw_url_domain | String | The domain visited, as logged by the firewall. |
| Core.CaseExtraData.issues.data.fw_email_subject | String | The subject line of an email, as logged by the firewall. |
| Core.CaseExtraData.issues.data.fw_email_sender | String | The sender of an email, as logged by the firewall. |
| Core.CaseExtraData.issues.data.fw_email_recipient | String | The recipient of an email, as logged by the firewall. |
| Core.CaseExtraData.issues.data.fw_app_subcategory | String | The application subcategory as identified by the firewall. |
| Core.CaseExtraData.issues.data.fw_app_category | String | The application category as identified by the firewall. |
| Core.CaseExtraData.issues.data.fw_app_technology | String | The application technology as identified by the firewall. |
| Core.CaseExtraData.issues.data.fw_vsys | String | The virtual system on the firewall that processed the traffic. |
| Core.CaseExtraData.issues.data.fw_xff | String | The X-Forwarded-For \(XFF\) header value from the traffic. |
| Core.CaseExtraData.issues.data.fw_misc | String | Miscellaneous firewall log data. |
| Core.CaseExtraData.issues.data.fw_is_phishing | Boolean | A flag indicating if the firewall identified the event as phishing. |
| Core.CaseExtraData.issues.data.dst_agent_id | String | The agent ID of the destination endpoint in a lateral movement event. |
| Core.CaseExtraData.issues.data.dst_causality_actor_process_execution_time | Date | The execution time of the causality actor process on the destination endpoint. |
| Core.CaseExtraData.issues.data.dns_query_name | String | The domain name in a DNS query event. |
| Core.CaseExtraData.issues.data.dst_action_external_hostname | String | The external hostname of the destination. |
| Core.CaseExtraData.issues.data.dst_action_country | String | The country of the destination. |
| Core.CaseExtraData.issues.data.dst_action_external_port | String | The external port of the destination. |
| Core.CaseExtraData.issues.data.issue_id | String | The unique identifier for the issue. |
| Core.CaseExtraData.issues.data.detection_timestamp | Number | The timestamp when the issue was first detected. |
| Core.CaseExtraData.issues.data.name | String | The name or title of the issue. |
| Core.CaseExtraData.issues.data.category | String | The category of the issue. |
| Core.CaseExtraData.issues.data.endpoint_id | String | The unique ID of the endpoint where the issue occurred. |
| Core.CaseExtraData.issues.data.description | String | A detailed description of the issue. |
| Core.CaseExtraData.issues.data.host_ip | String | The IP address of the host related to the issue. |
| Core.CaseExtraData.issues.data.host_name | String | The hostname of the endpoint related to the issue. |
| Core.CaseExtraData.issues.data.source | String | The source of the issue \(e.g., 'XDR'\). |
| Core.CaseExtraData.issues.data.action | String | The action taken in response to the event \(e.g., 'detected', 'prevented'\). |
| Core.CaseExtraData.issues.data.action_pretty | String | A user-friendly representation of the action taken. |
| Core.CaseExtraData.issues.data.user_name | String | The name of the user associated with the issue. |
| Core.CaseExtraData.issues.data.contains_featured_host | Boolean | A flag indicating if the issue involves a host marked as featured or critical. |
| Core.CaseExtraData.issues.data.contains_featured_user | Boolean | A flag indicating if the issue involves a user marked as featured or critical. |
| Core.CaseExtraData.issues.data.contains_featured_ip_address | Boolean | A flag indicating if the issue involves an IP address marked as featured or critical. |
| Core.CaseExtraData.issues.data.tags | String | Any tags that have been applied to the issue. |
| Core.CaseExtraData.issues.data.original_tags | String | The original set of tags applied to the issue before any modifications. |
| Core.CaseExtraData.network_artifacts.total_count | Number | The total number of network artifacts associated with the case. |
| Core.CaseExtraData.network_artifacts.data.type | String | The type of network artifact \(e.g., 'IP Address', 'Domain'\). |
| Core.CaseExtraData.network_artifacts.data.issue_count | Number | The number of issues in the case that involve this network artifact. |
| Core.CaseExtraData.network_artifacts.data.is_manual | Boolean | A flag indicating if the network artifact was added manually by a user. |
| Core.CaseExtraData.network_artifacts.data.network_domain | String | The domain name of the network artifact. |
| Core.CaseExtraData.network_artifacts.data.network_remote_ip | String | The remote IP address of the network artifact. |
| Core.CaseExtraData.network_artifacts.data.network_remote_port | String | The remote port number of the network artifact. |
| Core.CaseExtraData.network_artifacts.data.network_country | String | The country associated with the network artifact's IP address. |
| Core.CaseExtraData.file_artifacts.total_count | Number | The total number of file artifacts associated with the case. |
| Core.CaseExtraData.file_artifacts.data.issue_count | Number | The number of issues in the case that involve this file artifact. |
| Core.CaseExtraData.file_artifacts.data.file_name | String | The name of the file artifact. |
| Core.CaseExtraData.file_artifacts.data.File_sha256 | String | The SHA256 hash of the file artifact. |
| Core.CaseExtraData.file_artifacts.data.file_signature_status | String | The digital signature status of the file artifact. |
| Core.CaseExtraData.file_artifacts.data.file_wildfire_verdict | String | The verdict from WildFire for this file \(e.g., 'malicious', 'benign'\). |
| Core.CaseExtraData.file_artifacts.data.is_malicous | Boolean | A flag indicating whether the file artifact is considered malicious. |
| Core.CaseExtraData.file_artifacts.data.is_manual | Boolean | A flag indicating if the file artifact was added manually by a user. |
| Core.CaseExtraData.file_artifacts.data.is_process | Boolean | A flag indicating if the file artifact is a process executable. |
| Core.CaseExtraData.file_artifacts.data.low_confidence | Boolean | A flag indicating if the verdict on the file artifact has low confidence. |
| Core.CaseExtraData.file_artifacts.data.type | String | The type of the file artifact. |

### core-get-cases

***
Get cases information based on the specified filters.

#### Base Command

`core-get-cases`

#### Input

| **Argument Name** | **Description** | **Required** |
| --- | --- | --- |
| lte_creation_time | A date in the format 2019-12-31T23:59:00. Only cases that were created on or before the specified date/time will be retrieved. | Optional |
| gte_creation_time | A date in the format 2019-12-31T23:59:00. Only cases that were created on or after the specified date/time will be retrieved. | Optional |
| lte_modification_time | Filters returned cases that were created on or before the specified date/time, in the format 2019-12-31T23:59:00. | Optional |
| gte_modification_time | Filters returned cases that were modified on or after the specified date/time, in the format 2019-12-31T23:59:00. | Optional |
| case_id_list | A comma seperated list of case IDs. | Optional |
| since_creation_time | Filters returned cases that were created on or after the specified date/time range, for example, 1 month, 2 days, 1 hour, and so on. | Optional |
| since_modification_time | Filters returned cases that were modified on or after the specified date/time range, for example, 1 month, 2 days, 1 hour, and so on. | Optional |
| sort_by_modification_time | Sorts returned cases by the date/time that the case was last modified ("asc" - ascending, "desc" - descending). Possible values are: asc, desc. | Optional |
| sort_by_creation_time | Sorts returned cases by the date/time that the case was created ("asc" - ascending, "desc" - descending). Possible values are: asc, desc. | Optional |
| page | Page number (for pagination). The default is 0 (the first page). Default is 0. | Optional |
| limit | Maximum number of cases to return per page. The default and maximum is 100. Default is 100. | Optional |
| status | Filters only cases in the specified status. The options are: new, under_investigation, resolved_known_issue, resolved_false_positive, resolved_true_positive resolved_security_testing, resolved_other, resolved_auto. | Optional |
| starred | Whether the case is starred (Boolean value: true or false). Possible values are: true, false. | Optional |

#### Context Output

| **Path** | **Type** | **Description** |
| --- | --- | --- |
| Core.Case.case_id | String | Unique ID assigned to each returned case. |
| Core.Case.case_name | String | Name of the case. |
| Core.Case.creation_time | Number | Timestamp when the case was created. |
| Core.Case.modification_time | Number | Timestamp when the case was last modified. |
| Core.Case.detection_time | Date | Timestamp when the first issue was detected in the case. May be null. |
| Core.Case.status | String | Current status of the case. |
| Core.Case.severity | String | Severity level of the case. |
| Core.Case.description | String | Description of the case. |
| Core.Case.assigned_user_mail | String | Email address of the assigned user. May be null. |
| Core.Case.assigned_user_pretty_name | String | Full name of the assigned user. May be null. |
| Core.Case.issue_count | Number | Total number of issues in the case. |
| Core.Case.low_severity_issue_count | Number | Number of issues with low severity. |
| Core.Case.med_severity_issue_count | Number | Number of issues with medium severity. |
| Core.Case.high_severity_issue_count | Number | Number of issues with high severity. |
| Core.Case.critical_severity_issue_count | Number | Number of issues with critical severity. |
| Core.Case.user_count | Number | Number of users involved in the case. |
| Core.Case.host_count | Number | Number of hosts involved in the case. |
| Core.Case.notes | String | Notes related to the case. May be null. |
| Core.Case.resolve_comment | String | Comments added when resolving the case. May be null. |
| Core.Case.resolved_timestamp | Number | Timestamp when the case was resolved. |
| Core.Case.manual_severity | Number | Severity manually assigned by the user. May be null. |
| Core.Case.manual_description | String | Description manually provided by the user. |
| Core.Case.xdr_url | String | URL to view the case in Cortex XDR. |
| Core.Case.starred | Boolean | Indicates whether the case is starred. |
| Core.Case.starred_manually | Boolean | True if the case was starred manually; false if starred by rules. |
| Core.Case.hosts | Array | List of hosts involved in the case. |
| Core.Case.users | Array | List of users involved in the case. |
| Core.Case.case_sources | Array | Sources of the case. |
| Core.Case.rule_based_score | Number | Score based on rules. |
| Core.Case.manual_score | Number | Manually assigned score. May be null. |
| Core.Case.wildfire_hits | Number | Number of WildFire hits. |
| Core.Case.issues_grouping_status | String | Status of issue grouping. |
| Core.Case.mitre_tactics_ids_and_names | Array | List of MITRE ATT&amp;CK tactic IDs and names associated with the case. |
| Core.Case.mitre_techniques_ids_and_names | Array | List of MITRE ATT&amp;CK technique IDs and names associated with the case. |
| Core.Case.issue_categories | Array | Categories of issues associated with the case. |
| Core.Case.original_tags | Array | Original tags assigned to the case. |
| Core.Case.tags | Array | Current tags assigned to the case. |
| Core.Case.case_domain | String | Domain associated with the case. |
| Core.Case.custom_fields | Unknown | Custom fields for the case with standardized lowercase, whitespace-free names. |

### core-search-asset-groups

***
Retrieve asset groups from the Cortex platform with optional filtering.

#### Base Command

`core-search-asset-groups`

#### Input

| name | JSON list of asset groups to search for. (e.g. `["group1", "group2"]`). | Optional |
| type | Filter asset groups by type. | Optional |
| description | JSON list of descriptions to search for. (e.g. `["description1", "description2"]`). | Optional |
| limit | The maximum number of groups to return. | Optional |
| id | Comma separated list of ids to search for. | Optional |

#### Context Output

| Core.AssetGroups.name | String | The name of the asset group. |
| Core.AssetGroups.filter | String | The filter criteria for the asset group. |
| Core.AssetGroups.membership_predicate | String | The predicate used to create the asset group. |
| Core.AssetGroups.type | String | The type of the asset group. |
| Core.AssetGroups.description | String | The description of the asset group. |
| Core.AssetGroups.modified_by | String | The user who modified the asset group. |
| Core.AssetGroups.modified_by_pretty | String | The formatted name of the user who created the asset group. |
| Core.AssetGroups.created_by | String | The user who created the asset group. |
| Core.AssetGroups.created_by_pretty | String | The formatted name of the user who created the asset group. |

### core-get-vulnerabilities

***
Retrieves vulnerabilities based on specified filters.

#### Base Command

`core-get-vulnerabilities`

#### Input

| **Argument Name** | **Description** | **Required** |
| --- | --- | --- |
| limit | The maximum number of vulnerabilities to return. Default is 50. | Optional |
| sort_field | The field by which to sort the results. Default is LAST_OBSERVED. | Optional |
| sort_order | The order in which to sort the results. Possible values are: DESC, ASC. | Optional |
| cve_id | The CVE ID. Accepts a comma-separated list. | Optional |
| issue_id | The issue ID. Accepts a comma-separated list. | Optional |
| cvss_score_gte | The minimum CVSS score. | Optional |
| epss_score_gte | The minimum EPSS score. | Optional |
| internet_exposed | Filter by internet exposed assets. Possible values are: true, false. | Optional |
| exploitable | Filter by exploitable vulnerabilities. Possible values are: true, false. | Optional |
| has_kev | Filter by vulnerabilities that have a Known Exploited Vulnerability (KEV). Possible values are: true, false. | Optional |
| affected_software | Filter by affected software. Accepts a comma-separated list. | Optional |
| on_demand_fields | A comma-separated list of additional fields to retrieve. | Optional |
| start_time | The start time for filtering according to case creation time. Supports free-text relative and absolute times. For example: 7 days ago, 2023-06-15T10:30:00Z, 13/8/2025. | Optional |
| end_time | The end time for filtering according to case creation time. Supports free-text relative and absolute times. For example: 7 days ago, 2023-06-15T10:30:00Z, 13/8/2025. | Optional |
| severity | The severity of the vulnerability issue. Possible values are: info, low, medium, high, critical. | Optional |
| assignee | The email of the user assigned to the vulnerability. Accepts a comma-separated list. <br/>Use 'unassigned' for unassigned vulnerabilities or 'assigned' for all assigned vulnerabilities.<br/>. | Optional |

#### Context Output

| **Path** | **Type** | **Description** |
| --- | --- | --- |
| Core.VulnerabilityIssue.ISSUE_ID | String | The unique identifier for the vulnerability issue. |
| Core.VulnerabilityIssue.CVE_ID | String | The CVE identifier for the vulnerability. |
| Core.VulnerabilityIssue.CVE_DESCRIPTION | String | The description of the CVE. |
| Core.VulnerabilityIssue.ASSET_NAME | String | The name of the affected asset. |
| Core.VulnerabilityIssue.PLATFORM_SEVERITY | String | The severity of the vulnerability as determined by the platform. |
| Core.VulnerabilityIssue.EPSS_SCORE | Number | The Exploit Prediction Scoring System \(EPSS\) score. |
| Core.VulnerabilityIssue.CVSS_SCORE | Number | The Common Vulnerability Scoring System \(CVSS\) score. |
| Core.VulnerabilityIssue.ASSIGNED_TO | String | The email of the user assigned to the vulnerability. |
| Core.VulnerabilityIssue.ASSIGNED_TO_PRETTY | String | The full name of the user assigned to the vulnerability. |
| Core.VulnerabilityIssue.AFFECTED_SOFTWARE | Unknown | The software affected by the vulnerability. |
| Core.VulnerabilityIssue.FIX_AVAILABLE | Boolean | Indicates if a fix is available for the vulnerability. |
| Core.VulnerabilityIssue.INTERNET_EXPOSED | Boolean | Indicates if the asset is exposed to the internet. |
| Core.VulnerabilityIssue.HAS_KEV | Boolean | Indicates if the vulnerability is a Known Exploited Vulnerability \(KEV\). |
| Core.VulnerabilityIssue.EXPLOITABLE | Boolean | Indicates if the vulnerability is exploitable. |
| Core.VulnerabilityIssue.ASSET_IDS | String | The unique identifier for the asset. |

### core-search-assets

***
Retrieves asset from the Cortex platform using optional filter criteria.

#### Base Command

`core-search-assets`

#### Input

| **Argument Name** | **Description** | **Required** |
| --- | --- | --- |
| page_size | The number of assets to return per page. Default is 100. | Optional |
| page_number | The page number for the assets to return for pagination. Default is 0. | Optional |
| asset_names | Comma-separated list of asset names to search for. (e.g., "asset_name1,asset_name2"). | Optional |
| asset_types | Comma-separated list of asset types to search for. (e.g., "asset_type1,asset_type2"). | Optional |
| asset_tags | A JSON encoded string representing a list of tag:value pairs to search for. (e.g., `[{"tag1": "value1"}, {"tag2": "value2"}]`).<br/>. | Optional |
| asset_ids | Comma-separated list of asset IDs to search for. (e.g., "asset_id1,asset_id2"). | Optional |
| asset_providers | Comma-separated list of asset providers to search for. (e.g., "provider1,provider2"). | Optional |
| asset_realms | Comma-separated list of asset realms to search for. (e.g., "realm1,realm2"). | Optional |
| asset_groups | A JSON encoded string representing a list of asset groups to search for. (e.g., `["group1", "group2"]`).<br/>. | Optional |

#### Context Output

| **Path** | **Type** | **Description** |
| --- | --- | --- |
| Core.Asset.external_provider_id | unknown | The external provider ID of the asset. |
| Core.Asset.first_observed | unknown | The first time the asset was observed. |
| Core.Asset.tags | unknown | The tags of the asset. |
| Core.Asset.realm | unknown | The realm of the asset. |
| Core.Asset.type.id | unknown | The ID of the asset type. |
| Core.Asset.related_issues.critical_issues | unknown | Critical issues related to the asset. |
| Core.Asset.id | unknown | The ID of the asset. |
| Core.Asset.last_observed | unknown | The last time the asset was observed. |
| Core.Asset.type.category | unknown | The category of the asset type. |
| Core.Asset.related_cases.critical_cases | unknown | Critical cases related to the asset. |
| Core.Asset.group_ids | unknown | The group IDs of the asset. |
| Core.Asset.type.class | unknown | The class of the asset type. |
| Core.Asset.related_issues.issues_breakdown | unknown | The related issues breakdown of the asset. |
| Core.Asset.type.name | unknown | The type of the asset. |
| Core.Asset.name | unknown | The name of the asset. |
| Core.Asset.strong_id | unknown | The strong ID of the asset. |
| Core.Asset.cloud.region | unknown | The cloud region of the asset. |
| Core.Asset.related_cases.cases_breakdown | unknown | The related cases breakdown of the asset. |
| Core.Asset.provider | unknown | The asset provider. |

### core-get-issue-recommendations

***
Get comprehensive recommendations for an issue, including remediation steps, playbook suggestions, and recommended actions.

#### Base Command

`core-get-issue-recommendations`

#### Input

| **Argument Name** | **Description** | **Required** |
| --- | --- | --- |
| issue_id | The ID of the issue to get recommendations for. | Required |

#### Context Output

| **Path** | **Type** | **Description** |
| --- | --- | --- |
| Core.IssueRecommendations.issue_id | String | The unique identifier for the issue. |
| Core.IssueRecommendations.issue_name | String | The name of the issue. |
| Core.IssueRecommendations.severity | String | The severity of the issue. |
| Core.IssueRecommendations.description | String | Description of the issue. |
| Core.IssueRecommendations.remediation | String | Remediation steps and recommendations for the issue. |
| Core.IssueRecommendations.playbook_suggestions.playbook_id | String | The ID of the suggested playbook. |
| Core.IssueRecommendations.playbook_suggestions.suggestion_rule_id | String | The ID of the suggestion rule that generated this recommendation. |

<<<<<<< HEAD
### core-update-issue

***
Updates the properties of an issue. This command does not provide an explicit indication of success.

#### Base Command

`core-update-issue`
=======
### core-enable-scanners

***
Enable or disable scanners with the specified configuration.

#### Base Command

`core-enable-scanners`
>>>>>>> e3efed4b

#### Input

| **Argument Name** | **Description** | **Required** |
| --- | --- | --- |
<<<<<<< HEAD
| id | Issue ID to update. If empty, updates the current issue ID. | Optional |
| assigned_user_mail | Email address of the user to assign the issue to. | Optional |
| severity | Change the severity of an issue. Possible values are: low, medium, high, critical. | Optional |
| name | Change the issue name. | Optional |
| occurred | Change the occurred time of an issue. Supports different time formats, for example: 3 days ago, 2017-09-27T10:00:00+03:00. | Optional |
| phase | Change the phase of an issue. Possible values are: Triage, Investigation, Containment, Response. | Optional |
| type | Change the type of an issue. | Optional |
| description | Change the description of an issue. | Optional |

#### Context Output

There is no context output for this command.
=======
| asset_ids | List of repository asset IDs to configure scanners for. | Required |
| enable_scanners | List of scanners to enable. Possible values are: SECRETS, IAC, SCA. | Optional |
| disable_scanners | List of scanners to disable. Possible values are: SECRETS, IAC, SCA. | Optional |
| secret_validation | Enable live validation of discovered secrets. Possible values are: true, false. | Optional |
| pr_scanning | Enable scanning on pull requests. This argument only relevant when SECRETS scanner is enabled. Possible values are: true, false. | Optional |
| block_on_error | Block deployment on scanner errors. Possible values are: true, false. | Optional |
| tag_resource_blocks | Enable tagging of resource blocks. Possible values are: true, false. | Optional |
| tag_module_blocks | Enable tagging of module blocks. Possible values are: true, false. | Optional |
| exclude_paths | List of file paths to exclude from scanning. | Optional |
>>>>>>> e3efed4b
<|MERGE_RESOLUTION|>--- conflicted
+++ resolved
@@ -593,16 +593,6 @@
 | Core.IssueRecommendations.playbook_suggestions.playbook_id | String | The ID of the suggested playbook. |
 | Core.IssueRecommendations.playbook_suggestions.suggestion_rule_id | String | The ID of the suggestion rule that generated this recommendation. |
 
-<<<<<<< HEAD
-### core-update-issue
-
-***
-Updates the properties of an issue. This command does not provide an explicit indication of success.
-
-#### Base Command
-
-`core-update-issue`
-=======
 ### core-enable-scanners
 
 ***
@@ -611,26 +601,11 @@
 #### Base Command
 
 `core-enable-scanners`
->>>>>>> e3efed4b
-
-#### Input
-
-| **Argument Name** | **Description** | **Required** |
-| --- | --- | --- |
-<<<<<<< HEAD
-| id | Issue ID to update. If empty, updates the current issue ID. | Optional |
-| assigned_user_mail | Email address of the user to assign the issue to. | Optional |
-| severity | Change the severity of an issue. Possible values are: low, medium, high, critical. | Optional |
-| name | Change the issue name. | Optional |
-| occurred | Change the occurred time of an issue. Supports different time formats, for example: 3 days ago, 2017-09-27T10:00:00+03:00. | Optional |
-| phase | Change the phase of an issue. Possible values are: Triage, Investigation, Containment, Response. | Optional |
-| type | Change the type of an issue. | Optional |
-| description | Change the description of an issue. | Optional |
-
-#### Context Output
-
-There is no context output for this command.
-=======
+
+#### Input
+
+| **Argument Name** | **Description** | **Required** |
+| --- | --- | --- |
 | asset_ids | List of repository asset IDs to configure scanners for. | Required |
 | enable_scanners | List of scanners to enable. Possible values are: SECRETS, IAC, SCA. | Optional |
 | disable_scanners | List of scanners to disable. Possible values are: SECRETS, IAC, SCA. | Optional |
@@ -639,5 +614,4 @@
 | block_on_error | Block deployment on scanner errors. Possible values are: true, false. | Optional |
 | tag_resource_blocks | Enable tagging of resource blocks. Possible values are: true, false. | Optional |
 | tag_module_blocks | Enable tagging of module blocks. Possible values are: true, false. | Optional |
-| exclude_paths | List of file paths to exclude from scanning. | Optional |
->>>>>>> e3efed4b
+| exclude_paths | List of file paths to exclude from scanning. | Optional |