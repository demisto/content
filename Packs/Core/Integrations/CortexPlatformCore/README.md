--- conflicted
+++ resolved
@@ -593,7 +593,29 @@
 | Core.IssueRecommendations.playbook_suggestions.playbook_id | String | The ID of the suggested playbook. |
 | Core.IssueRecommendations.playbook_suggestions.suggestion_rule_id | String | The ID of the suggestion rule that generated this recommendation. |
 
-<<<<<<< HEAD
+### core-enable-scanners
+
+***
+Enable or disable scanners with the specified configuration.
+
+#### Base Command
+
+`core-enable-scanners`
+
+#### Input
+
+| **Argument Name** | **Description** | **Required** |
+| --- | --- | --- |
+| asset_ids | List of repository asset IDs to configure scanners for. | Required |
+| enable_scanners | List of scanners to enable. Possible values are: SECRETS, IAC, SCA. | Optional |
+| disable_scanners | List of scanners to disable. Possible values are: SECRETS, IAC, SCA. | Optional |
+| secret_validation | Enable live validation of discovered secrets. Possible values are: true, false. | Optional |
+| pr_scanning | Enable scanning on pull requests. This argument only relevant when SECRETS scanner is enabled. Possible values are: true, false. | Optional |
+| block_on_error | Block deployment on scanner errors. Possible values are: true, false. | Optional |
+| tag_resource_blocks | Enable tagging of resource blocks. Possible values are: true, false. | Optional |
+| tag_module_blocks | Enable tagging of module blocks. Possible values are: true, false. | Optional |
+| exclude_paths | List of file paths to exclude from scanning. | Optional |
+
 ### core-get-asset-coverage-histogram
 
 ***
@@ -602,22 +624,11 @@
 #### Base Command
 
 `core-get-asset-coverage-histogram`
-=======
-### core-enable-scanners
-
-***
-Enable or disable scanners with the specified configuration.
-
-#### Base Command
-
-`core-enable-scanners`
->>>>>>> 21779fdb
-
-#### Input
-
-| **Argument Name** | **Description** | **Required** |
-| --- | --- | --- |
-<<<<<<< HEAD
+
+#### Input
+
+| **Argument Name** | **Description** | **Required** |
+| --- | --- | --- |
 | asset_id | The unique ID of the asset. Accepts a comma-separated list. | Optional |
 | asset_name | The name of the asset. Accepts a comma-separated list. | Optional |
 | business_application_names | Business application names. Accepts a comma-separated list. | Optional |
@@ -697,15 +708,4 @@
 | Core.Coverage.Asset.last_scan_status | String | The status of the most recent scan performed on the asset. Possible values: NOT_SCANNED_YET, ERROR, COMPLETED. |
 | Core.Coverage.Asset.scanners_data | Array | An array containing detailed information from the scanners that evaluated the asset, including scan results, timestamps, and metadata. |
 | Core.Coverage.Asset.status_coverage | String | The overall scan coverage of the asset. Possible values: FULLY SCANNED, PARTIALLY SCANNED, NOT SCANNED. |
-| Core.Coverage.Asset.unified_provider | String | The unified provider name associated with the asset. Standardized across different vendor integrations. Possible values: AWS, AWS_CODE_BUILD, AWS_CODE_COMMIT, AZURE, AZURE_PIPELINES, AZURE_REPOS, BITBUCKET, CIRCLE_CI, DOCKER, GCP, GITHUB, GITHUB_ACTIONS, GITLAB, GITLAB_CI, HCP_TFC_RUN_TASKS, JENKINS, JFROG_ARTIFACTORY, OCI. |
-=======
-| asset_ids | List of repository asset IDs to configure scanners for. | Required |
-| enable_scanners | List of scanners to enable. Possible values are: SECRETS, IAC, SCA. | Optional |
-| disable_scanners | List of scanners to disable. Possible values are: SECRETS, IAC, SCA. | Optional |
-| secret_validation | Enable live validation of discovered secrets. Possible values are: true, false. | Optional |
-| pr_scanning | Enable scanning on pull requests. This argument only relevant when SECRETS scanner is enabled. Possible values are: true, false. | Optional |
-| block_on_error | Block deployment on scanner errors. Possible values are: true, false. | Optional |
-| tag_resource_blocks | Enable tagging of resource blocks. Possible values are: true, false. | Optional |
-| tag_module_blocks | Enable tagging of module blocks. Possible values are: true, false. | Optional |
-| exclude_paths | List of file paths to exclude from scanning. | Optional |
->>>>>>> 21779fdb
+| Core.Coverage.Asset.unified_provider | String | The unified provider name associated with the asset. Standardized across different vendor integrations. Possible values: AWS, AWS_CODE_BUILD, AWS_CODE_COMMIT, AZURE, AZURE_PIPELINES, AZURE_REPOS, BITBUCKET, CIRCLE_CI, DOCKER, GCP, GITHUB, GITHUB_ACTIONS, GITLAB, GITLAB_CI, HCP_TFC_RUN_TASKS, JENKINS, JFROG_ARTIFACTORY, OCI. |