--- conflicted
+++ resolved
@@ -440,16 +440,6 @@
 | Core.Case.case_domain | String | Domain associated with the case. |
 | Core.Case.custom_fields | Unknown | Custom fields for the case with standardized lowercase, whitespace-free names. |
 
-<<<<<<< HEAD
-### core-search-assets
-
-***
-Search for assets in XDR based on some filters.
-
-#### Base Command
-
-`core-search-assets`
-=======
 ### core-get-vulnerabilities
 
 ***
@@ -458,23 +448,11 @@
 #### Base Command
 
 `core-get-vulnerabilities`
->>>>>>> a2312203
 
 #### Input
 
 | **Argument Name** | **Description** | **Required** |
 | --- | --- | --- |
-<<<<<<< HEAD
-| page_size | The number of assets to return per page. Default is 100. | Optional |
-| page_number | The page number for the assets to return for pagination. Default is 0. | Optional |
-| asset_names | Comma-separated list of asset names to search for. | Optional |
-| asset_types | Comma-separated list of asset types to search for. | Optional |
-| asset_tags | JSON list of asset tag:value pairs to search for. (e.g. `[{"tag1": "value1"}, {"tag2": "value2"}]`).<br/>. | Optional |
-| asset_ids | Comma-separated list of asset IDs to search for. | Optional |
-| asset_providers | Comma-separated list of asset providers to search for. | Optional |
-| asset_realms | Comma-separated list of asset realms to search for. | Optional |
-| asset_groups | JSON list of asset group to search for. (e.g. `["group1", "group2"]`).<br/>. | Optional |
-=======
 | limit | The maximum number of vulnerabilities to return. Default is 50. | Optional |
 | sort_field | The field by which to sort the results. Default is LAST_OBSERVED. | Optional |
 | sort_order | The order in which to sort the results. Possible values are: DESC, ASC. | Optional |
@@ -491,33 +469,11 @@
 | end_time | The end time for filtering according to case creation time. Supports free-text relative and absolute times. For example: 7 days ago, 2023-06-15T10:30:00Z, 13/8/2025. | Optional |
 | severity | The severity of the vulnerability issue. Possible values are: info, low, medium, high, critical. | Optional |
 | assignee | The email of the user assigned to the vulnerability. Accepts a comma-separated list. <br/>Use 'unassigned' for unassigned vulnerabilities or 'assigned' for all assigned vulnerabilities.<br/>. | Optional |
->>>>>>> a2312203
 
 #### Context Output
 
 | **Path** | **Type** | **Description** |
 | --- | --- | --- |
-<<<<<<< HEAD
-| Core.Asset.external_provider_id | unknown | The external provider ID of the asset. |
-| Core.Asset.first_observed | unknown | The first time the asset was observed. |
-| Core.Asset.tags | unknown | The tags of the asset. |
-| Core.Asset.realm | unknown | The realm of the asset. |
-| Core.Asset.type.id | unknown | The ID of the asset type. |
-| Core.Asset.related_issues.critical_issues | unknown | Critical issues related to the asset. |
-| Core.Asset.id | unknown | The ID of the asset. |
-| Core.Asset.last_observed | unknown | The last time the asset was observed. |
-| Core.Asset.type.category | unknown | The category of the asset type. |
-| Core.Asset.related_cases.critical_cases | unknown | Critical cases related to the asset. |
-| Core.Asset.group_ids | unknown | The group IDs of the asset. |
-| Core.Asset.type.class | unknown | The class of the asset type. |
-| Core.Asset.related_issues.issues_breakdown | unknown | The related issues breakdown of the asset. |
-| Core.Asset.type.name | unknown | The type of the asset. |
-| Core.Asset.name | unknown | The name of the asset. |
-| Core.Asset.strong_id | unknown | The strong ID of the asset. |
-| Core.Asset.cloud.region | unknown | The cloud region of the asset. |
-| Core.Asset.related_cases.cases_breakdown | unknown | The related cases breakdown of the asset. |
-| Core.Asset.provider | unknown | The asset provider. |
-=======
 | Core.VulnerabilityIssue.ISSUE_ID | String | The unique identifier for the vulnerability issue. |
 | Core.VulnerabilityIssue.CVE_ID | String | The CVE identifier for the vulnerability. |
 | Core.VulnerabilityIssue.CVE_DESCRIPTION | String | The description of the CVE. |
@@ -532,5 +488,4 @@
 | Core.VulnerabilityIssue.INTERNET_EXPOSED | Boolean | Indicates if the asset is exposed to the internet. |
 | Core.VulnerabilityIssue.HAS_KEV | Boolean | Indicates if the vulnerability is a Known Exploited Vulnerability \(KEV\). |
 | Core.VulnerabilityIssue.EXPLOITABLE | Boolean | Indicates if the vulnerability is exploitable. |
-| Core.VulnerabilityIssue.ASSET_IDS | String | The unique identifier for the asset. |
->>>>>>> a2312203
+| Core.VulnerabilityIssue.ASSET_IDS | String | The unique identifier for the asset. |