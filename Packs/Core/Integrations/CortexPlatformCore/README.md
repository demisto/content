This integration uses the Cortex API to access all the core services and capabilities of the Cortex platform.

## Configure Cortex Platform Core in Cortex

| **Parameter** | **Description** | **Required** |
| --- | --- | --- |
| HTTP Timeout | The timeout of the HTTP requests sent to Cortex API \(in seconds\). | False |

## Commands

You can execute these commands from the CLI, as part of an automation, or in a playbook.
After you successfully execute a command, a DBot message appears in the War Room with the command details.

### core-get-asset-details

***
Get asset information.

#### Base Command

`core-get-asset-details`

#### Input

| **Argument Name** | **Description** | **Required** |
| --- | --- | --- |
| asset_id | Asset unique identifier. | Required |

#### Context Output

| **Path** | **Type** | **Description** |
| --- | --- | --- |
| Core.CoreAsset | unknown | Asset additional information. |
| Core.CoreAsset.xdm__asset__provider | unknown | The cloud provider or source responsible for the asset. |
| Core.CoreAsset.xdm__asset__realm | unknown | The realm or logical grouping of the asset. |
| Core.CoreAsset.xdm__asset__last_observed | unknown | The timestamp when the asset was last observed, in ISO 8601 format. |
| Core.CoreAsset.xdm__asset__type__id | unknown | The unique identifier for the asset type. |
| Core.CoreAsset.xdm__asset__first_observed | unknown | The timestamp when the asset was first observed, in ISO 8601 format. |
| Core.CoreAsset.asset_hierarchy | unknown | The hierarchy or structure representing the asset. |
| Core.CoreAsset.xdm__asset__type__category | unknown | The asset category type. |
| Core.CoreAsset.xdm__asset__cloud__region | unknown | The cloud region where the asset resides. |
| Core.CoreAsset.xdm__asset__module_unstructured_fields | unknown | The unstructured fields or metadata associated with the asset module. |
| Core.CoreAsset.xdm__asset__source | unknown | The originating source of the asset's information. |
| Core.CoreAsset.xdm__asset__id | unknown | The source unique identifier for the asset. |
| Core.CoreAsset.xdm__asset__type__class | unknown | The classification or type class of the asset. |
| Core.CoreAsset.xdm__asset__type__name | unknown | The specific name of the asset type. |
| Core.CoreAsset.xdm__asset__strong_id | unknown | The strong or immutable identifier for the asset. |
| Core.CoreAsset.xdm__asset__name | unknown | The name of the asset. |
| Core.CoreAsset.xdm__asset__raw_fields | unknown | The raw fields or unprocessed data related to the asset. |
| Core.CoreAsset.xdm__asset__normalized_fields | unknown | The normalized fields associated with the asset. |
| Core.CoreAsset.all_sources | unknown | A list of all sources providing information about the asset. |

##### Command Example

```!core-get-asset-details asset_id=123```

##### Context Example

```
{
    "Core.CoreAsset": [
        {
            "asset_hierarchy": ["123"],
            "xdm__asset__type__category": "Policy",
            "xdm__asset__cloud__region": "Global",
            "xdm__asset__module_unstructured_fields": {},
            "xdm__asset__source": "XSIAM",
            "xdm__asset__id": "123",
            "xdm__asset__type__class": "Identity",
            "xdm__asset__normalized_fields": {},
            "xdm__asset__first_observed": 100000000,
            "xdm__asset__last_observed": 100000000,
            "xdm__asset__name": "Fake Name",
            "xdm__asset__type__name": "IAM",
            "xdm__asset__strong_id": "FAKE ID"
        }
    ]
}
```

##### Human Readable Output

>| asset_hierarchy | xdm__asset__type__category | xdm__asset__cloud__region | xdm__asset__module_unstructured_fields | xdm__asset__source | xdm__asset__id | xdm__asset__type__class | xdm__asset__normalized_fields | xdm__asset__first_observed | xdm__asset__last_observed | xdm__asset__name | xdm__asset__type__name | xdm__asset__strong_id |
>|---|---|---|---|---|---|---|---|---|---|---|---|---|
>|123|Policy|Global||XSIAM|123|Identity||100000000|100000000|Fake Name|IAM|FAKE ID|

### core-get-issues

***
Returns a list of issues and their metadata, which you can filter by built-in arguments or use the custom_filter to input a JSON filter object.
Multiple filter arguments will be concatenated using the AND operator, while arguments that support a comma-separated list of values will use an OR operator between each value.

#### Base Command

`core-get-issues`

#### Input

| **Argument Name** | **Description** | **Required** |
| --- | --- | --- |
| issue_id | The unique ID of the issue. Accepts a comma-separated list. | Optional |
| severity | The severity of the issue. Accepts a comma-separated list. Possible values are: low, medium, high, critical. | Optional |
| custom_filter | A custom filter. When using this argument, other filter arguments are not relevant. Example: `{"OR": [{"SEARCH_FIELD": "actor_process_command_line", "SEARCH_TYPE": "EQ", "SEARCH_VALUE": "path_to_file"}]}` | Optional |
| Identity_type | Account type. Accepts a comma-separated list. Possible values are: ANONYMOUS, APPLICATION, COMPUTE, FEDERATED_IDENTITY, SERVICE, SERVICE_ACCOUNT, TEMPORARY_CREDENTIALS, TOKEN, UNKNOWN, USER. | Optional |
| agent_id | A unique identifier per agent. Accepts a comma-separated list. | Optional |
| action_external_hostname | The hostname to connect to. In case of a proxy connection, this value will differ from action_remote_ip. Accepts a comma-separated list. | Optional |
| rule_id | A string identifying the user rule. Accepts a comma-separated list. | Optional |
| rule_name | The name of the user rule. Accepts a comma-separated list. | Optional |
| issue_name | The issue name. Accepts a comma-separated list. | Optional |
| issue_source | The issue source. Accepts a comma-separated list. Possible values are: XDR Agent, XDR Analytics, XDR Analytics BIOC, PAN NGFW, XDR BIOC, XDR IOC, Threat Intelligence, XDR Managed Threat Hunting, Correlation, Prisma Cloud, Prisma Cloud Compute, ASM, IoT Security, Custom Alert, Health, SaaS Attachments, Attack Path, Cloud Network Analyzer, IaC Scanner, CAS Secret Scanner, CI/CD Risks, CLI Scanner, CIEM Scanner, API Traffic Monitor, API Posture Scanner, Agentless Disk Scanner, Kubernetes Scanner, Compute Policy, CSPM Scanner, CAS CVE Scanner, CAS License Scanner, Secrets Scanner, SAST Scanner, Data Policy, Attack Surface Test, Package Operational Risk, Vulnerability Policy, AI Security Posture. | Optional |
| time_frame | Supports relative or custom time options. If you choose custom, use the start_time and end_time arguments. Possible values are: 60 minutes, 3 hours, 12 hours, 24 hours, 2 days, 7 days, 14 days, 30 days, custom. | Optional |
| user_name | The name assigned to the user_id during agent runtime. Accepts a comma-separated list. | Optional |
| actor_process_image_name | The file name of the binary file. Accepts a comma-separated list. | Optional |
| causality_actor_process_image_command_line | SHA256 Causality Graph Object command line. Accepts a comma-separated list. | Optional |
| actor_process_image_command_line | Command line used by the process image initiated by the causality actor. Accepts a comma-separated list. | Optional |
| action_process_image_command_line | SHA256 The command line of the process created. Accepts a comma-separated list. | Optional |
| actor_process_image_sha256 | SHA256 hash of the binary file. Accepts a comma-separated list. | Optional |
| causality_actor_process_image_sha256 | SHA256 hash of the binary file. Accepts a comma-separated list. | Optional |
| action_process_image_sha256 | SHA256 of the binary file. Accepts a comma-separated list. | Optional |
| action_file_image_sha256 | SHA256 of the file related to the event. Accepts a comma-separated list. | Optional |
| action_registry_name | The name of the registry. Accepts a comma-separated list. | Optional |
| action_registry_key_data | The key data of the registry. Accepts a comma-separated list. | Optional |
| host_ip | The host IP address. Accepts a comma-separated list. | Optional |
| action_local_ip | The local IP address for the connection. Accepts a comma-separated list. | Optional |
| action_remote_ip | Remote IP address for the connection. Accepts a comma-separated list. | Optional |
| issue_action_status | Issue action status. Possible values are: detected, detected (allowed the session), detected (download), detected (forward), detected (post detected), detected (prompt allow), detected (raised an alert), detected (reported), detected (on write), detected (scanned), detected (sinkhole), detected (syncookie sent), detected (wildfire upload failure), detected (wildfire upload success), detected (wildfire upload skip), detected (xdr managed threat hunting), prevented (block), prevented (blocked), prevented (block-override), prevented (blocked the url), prevented (blocked the ip), prevented (continue), prevented (denied the session), prevented (dropped all packets), prevented (dropped the session), prevented (dropped the session and sent a tcp reset), prevented (dropped the packet), prevented (override), prevented (override-lockout), prevented (post detected), prevented (prompt block), prevented (random-drop), prevented (silently dropped the session with an icmp unreachable message to the host or application), prevented (terminated the session and sent a tcp reset to both sides of the connection), prevented (terminated the session and sent a tcp reset to the client), prevented (terminated the session and sent a tcp reset to the server), prevented (on write). | Optional |
| action_local_port | The local port for the connection. Accepts a comma-separated list. | Optional |
| action_remote_port | The remote port for the connection. Accepts a comma-separated list. | Optional |
| dst_action_external_hostname | The hostname to connect to. In case of a proxy connection, this value will differ from action_remote_ip. Accepts a comma-separated list. | Optional |
| sort_field | The field by which to sort the results. Default is source_insert_ts. | Optional |
| sort_order | The order in which to sort the results. Possible values are: DESC, ASC. | Optional |
| offset | The first page number to retrieve issues from. Default is 0. | Optional |
| limit | The last page number to retrieve issues from. Default is 50. | Optional |
| start_time | Relevant when the time_frame argument is set to custom. Supports epoch timestamp and simplified extended ISO format (YYYY-MM-DDThh:mm:ss). | Optional |
| end_time | Relevant when the time_frame argument is set to custom. Supports epoch timestamp and simplified extended ISO format (YYYY-MM-DDThh:mm:ss). | Optional |
| starred | Whether the issue is starred. Possible values are: true, false. | Optional |
| mitre_technique_id_and_name | The MITRE attack technique. Accepts a comma-separated list. | Optional |
| issue_category | The category of the issue. Accepts a comma-separated list. | Optional |
| issue_domain | The domain of the issue. Accepts a comma-separated list. Possible values are: Health, Hunting, IT, Posture, Security. | Optional |
| issue_description | The description of the issue. Accepts a comma-separated list. | Optional |
| os_actor_process_image_sha256 | The SHA256 hash of the OS actor process image. Accepts a comma-separated list. | Optional |
| action_file_macro_sha256 | The SHA256 hash of the action file macro. Accepts a comma-separated list. | Optional |
| status | The status progress. Accepts a comma-separated list. Possible values are: New, In Progress, Resolved. | Optional |
| not_status | Not status progress. Accepts a comma-separated list. Possible values are: New, In Progress, Resolved. | Optional |
| asset_ids | The assets IDs related to the issue. Accepts a comma-separated list. | Optional |
| assignee | The assignee of the issue. Accepts a comma-separated list. | Optional |
| output_keys | A comma separated list of outputs to include in the context. | Optional |

#### Context Output

| **Path** | **Type** | **Description** |
| --- | --- | --- |
| Core.Issue.internal_id | String | The unique ID of the issue. |
| Core.Issue.source_insert_ts | Number | The detection timestamp. |
| Core.Issue.issue_name | String | The name of the issue. |
| Core.Issue.severity | String | The severity of the issue. |
| Core.Issue.issue_category | String | The category of the issue. |
| Core.Issue.issue_action_status | String | The issue action status. |
| Core.Issue.issue_action_status_readable | String | The issue action status in readable format. |
| Core.Issue.issue_description | String | The issue description. |
| Core.Issue.agent_ip_addresses | String | The host IP address. |
| Core.Issue.agent_hostname | String | The hostname. |
| Core.Issue.mitre_tactic_id_and_name | String | The MITRE attack tactic. |
| Core.Issue.mitre_technique_id_and_name | String | The MITRE attack technique. |
| Core.Issue.starred | Boolean | Whether the issue is starred. |

### core-get-case-extra-data

***
Get extra data fields of a specific case including issues and key artifacts.

#### Base Command

`core-get-case-extra-data`

#### Input

| **Argument Name** | **Description** | **Required** |
| --- | --- | --- |
| case_id | A comma seperated list of case IDs. | Required |
| issues_limit | Maximum number of issues to return per case. The default and maximum is 1000. Default is 1000. | Optional |

#### Context Output

| **Path** | **Type** | **Description** |
| --- | --- | --- |
| Core.CaseExtraData.case.case_id | String | The unique identifier for the case. |
| Core.CaseExtraData.case.case_name | String | The name assigned to the case. |
| Core.CaseExtraData.case.creation_time | Number | The timestamp \(in epoch format\) when the case was created. |
| Core.CaseExtraData.case.modification_time | Number | The timestamp \(in epoch format\) when the case was last modified. |
| Core.CaseExtraData.case.detection_time | String | The timestamp when the activity related to the case was first detected. |
| Core.CaseExtraData.case.status | String | The current status of the case \(e.g., 'new', 'under_investigation', 'closed'\). |
| Core.CaseExtraData.case.severity | String | The severity level of the case \(e.g., 'low', 'medium', 'high', 'critical'\). |
| Core.CaseExtraData.case.description | String | A detailed textual description of the case. |
| Core.CaseExtraData.case.assigned_user_mail | String | The email address of the user assigned to the case. |
| Core.CaseExtraData.case.assigned_user_pretty_name | String | The display name of the user assigned to the case. |
| Core.CaseExtraData.case.issue_count | Number | The total number of issues associated with the case. |
| Core.CaseExtraData.case.low_severity_issue_count | Number | The total number of low-severity issues within the case. |
| Core.CaseExtraData.case.med_severity_issue_count | Number | The total number of medium-severity issues within the case. |
| Core.CaseExtraData.case.high_severity_issue_count | Number | The total number of high-severity issues within the case. |
| Core.CaseExtraData.case.critical_severity_issue_count | Number | The total number of critical-severity issues within the case. |
| Core.CaseExtraData.case.user_count | Number | The number of unique users involved in the case. |
| Core.CaseExtraData.case.host_count | Number | The number of unique hosts involved in the case. |
| Core.CaseExtraData.case.notes | Array | A collection of notes or comments added to the case by analysts. |
| Core.CaseExtraData.case.resolve_comment | String | The comment entered by a user when resolving the case. |
| Core.CaseExtraData.case.manual_severity | String | The severity level manually set by a user, which may override the calculated severity for the case. |
| Core.CaseExtraData.case.manual_description | String | A description of the case that was manually entered by a user. |
| Core.CaseExtraData.case.xdr_url | String | The direct URL to view the case in the XDR platform. |
| Core.CaseExtraData.case.starred | Boolean | A flag indicating whether the case has been starred or marked as a favorite. |
| Core.CaseExtraData.case.hosts | Array | A comma-separated list of hostnames involved in the case. |
| Core.CaseExtraData.case.case_sources | String | The products or sources that contributed issues to this case \(e.g., 'XDR Agent', 'Firewall'\). |
| Core.CaseExtraData.case.rule_based_score | Number | The case's risk score as calculated by automated detection rules. |
| Core.CaseExtraData.case.manual_score | Number | A risk score manually assigned to the case by a user. |
| Core.CaseExtraData.case.wildfire_hits | Number | The number of times a file associated with this case was identified as malicious by WildFire. |
| Core.CaseExtraData.case.issues_grouping_status | String | The current status of the issue grouping or clustering process for this case. |
| Core.CaseExtraData.case.mitre_techniques_ids_and_names | String | A list of MITRE ATT&amp;CK technique IDs and names observed in the case. |
| Core.CaseExtraData.case.mitre_tactics_ids_and_names | String | A list of MITRE ATT&amp;CK tactic IDs and names observed in the case. |
| Core.CaseExtraData.case.issue_categories | String | A comma-separated list of categories for the issues included in the case. |
| Core.CaseExtraData.issues.total_count | Number | The total number of individual issues that are part of the case. |
| Core.CaseExtraData.issues.data.external_id | String | The unique external identifier for an individual issue. |
| Core.CaseExtraData.issues.data.severity | String | The severity of the individual issue. |
| Core.CaseExtraData.issues.data.matching_status | String | The correlation status for the issue. |
| Core.CaseExtraData.issues.data.end_match_attempt_ts | Date | The timestamp of the last attempt to match the issue with others. |
| Core.CaseExtraData.issues.data.local_insert_ts | Date | The timestamp when the issue was first recorded in the system. |
| Core.CaseExtraData.issues.data.bioc_indicator | String | The specific Behavioral Indicator of Compromise \(BIOC\) that triggered the issue. |
| Core.CaseExtraData.issues.data.matching_service_rule_id | String | The ID of the matching service rule that identified the issue. |
| Core.CaseExtraData.issues.data.attempt_counter | Number | The number of times a matching attempt has been made for this issue. |
| Core.CaseExtraData.issues.data.bioc_category_enum_key | String | The key representing the category of the Behavioral Indicator of Compromise \(BIOC\). |
| Core.CaseExtraData.issues.data.case_id | Number | The ID of the case to which this issue belongs. |
| Core.CaseExtraData.issues.data.is_whitelisted | Boolean | A flag indicating whether this issue has been whitelisted or suppressed. |
| Core.CaseExtraData.issues.data.starred | Boolean | A flag indicating whether this individual issue has been starred. |
| Core.CaseExtraData.issues.data.deduplicate_tokens | String | Tokens used to identify and deduplicate similar issues. |
| Core.CaseExtraData.issues.data.filter_rule_id | String | The ID of any filter rule that was applied to this issue. |
| Core.CaseExtraData.issues.data.mitre_technique_id_and_name | String | The specific MITRE ATT&amp;CK technique ID and name associated with the issue. |
| Core.CaseExtraData.issues.data.mitre_tactic_id_and_name | String | The specific MITRE ATT&amp;CK tactic ID and name associated with the issue. |
| Core.CaseExtraData.issues.data.agent_version | String | The version of the agent installed on the endpoint related to the issue. |
| Core.CaseExtraData.issues.data.agent_device_domain | String | The domain of the endpoint device. |
| Core.CaseExtraData.issues.data.agent_fqdn | String | The fully qualified domain name \(FQDN\) of the agent's host. |
| Core.CaseExtraData.issues.data.agent_os_type | String | The operating system type of the endpoint \(e.g., 'Windows', 'Linux'\). |
| Core.CaseExtraData.issues.data.agent_os_sub_type | String | The specific version or distribution of the agent's operating system. |
| Core.CaseExtraData.issues.data.agent_data_collection_status | String | The status of the agent's data collection process. |
| Core.CaseExtraData.issues.data.mac | String | The primary MAC address of the endpoint. |
| Core.CaseExtraData.issues.data.mac_addresses | Array | A list of all MAC addresses associated with the endpoint. |
| Core.CaseExtraData.issues.data.agent_is_vdi | Boolean | A flag indicating whether the agent is installed on a Virtual Desktop Infrastructure \(VDI\) instance. |
| Core.CaseExtraData.issues.data.agent_install_type | String | The installation type of the agent. |
| Core.CaseExtraData.issues.data.agent_host_boot_time | Date | The last boot time of the host where the agent is installed. |
| Core.CaseExtraData.issues.data.event_sub_type | String | A more specific classification of the event type. |
| Core.CaseExtraData.issues.data.module_id | String | The identifier of the agent module that generated the event. |
| Core.CaseExtraData.issues.data.association_strength | Number | A score indicating the strength of the event's association to the case. |
| Core.CaseExtraData.issues.data.dst_association_strength | Number | The association strength related to the destination entity in the event. |
| Core.CaseExtraData.issues.data.story_id | String | An identifier that groups a sequence of related events into a "story". |
| Core.CaseExtraData.issues.data.event_id | String | The unique identifier for the event. |
| Core.CaseExtraData.issues.data.event_type | String | The primary type of the event \(e.g., 'Process Execution', 'Network Connection'\). |
| Core.CaseExtraData.issues.data.events_length | Number | The number of raw events that were aggregated to create this issue. |
| Core.CaseExtraData.issues.data.event_timestamp | Date | The timestamp when the original event occurred. |
| Core.CaseExtraData.issues.data.actor_process_instance_id | String | The unique instance ID of the primary actor process. |
| Core.CaseExtraData.issues.data.actor_process_image_path | String | The full file path of the actor process's executable. |
| Core.CaseExtraData.issues.data.actor_process_image_name | String | The filename of the actor process's executable. |
| Core.CaseExtraData.issues.data.actor_process_command_line | String | The command line used to launch the actor process. |
| Core.CaseExtraData.issues.data.actor_process_signature_status | String | The digital signature status of the actor process executable \(e.g., 'Signed', 'Unsigned'\). |
| Core.CaseExtraData.issues.data.actor_process_signature_vendor | String | The vendor name from the digital signature of the actor process. |
| Core.CaseExtraData.issues.data.actor_process_image_sha256 | String | The SHA256 hash of the actor process executable. |
| Core.CaseExtraData.issues.data.actor_process_image_md5 | String | The MD5 hash of the actor process executable. |
| Core.CaseExtraData.issues.data.actor_process_causality_id | String | The causality ID of the actor process, which links it to its parent process. |
| Core.CaseExtraData.issues.data.actor_causality_id | String | The causality ID of the primary actor in the event. |
| Core.CaseExtraData.issues.data.actor_process_os_pid | String | The operating system's Process ID \(PID\) of the actor process. |
| Core.CaseExtraData.issues.data.actor_thread_thread_id | String | The ID of the specific thread within the actor process that initiated the action. |
| Core.CaseExtraData.issues.data.causality_actor_process_image_name | String | The image name of the process that initiated the actor process \(the grandparent\). |
| Core.CaseExtraData.issues.data.causality_actor_process_command_line | String | The command line of the causality actor process. |
| Core.CaseExtraData.issues.data.causality_actor_process_image_path | String | The file path of the causality actor process's executable. |
| Core.CaseExtraData.issues.data.causality_actor_process_signature_vendor | String | The signature vendor of the causality actor process. |
| Core.CaseExtraData.issues.data.causality_actor_process_signature_status | String | The signature status of the causality actor process. |
| Core.CaseExtraData.issues.data.causality_actor_causality_id | String | The causality ID of the causality actor process. |
| Core.CaseExtraData.issues.data.causality_actor_process_execution_time | Date | The execution timestamp of the causality actor process. |
| Core.CaseExtraData.issues.data.causality_actor_process_image_md5 | String | The MD5 hash of the causality actor process's executable. |
| Core.CaseExtraData.issues.data.causality_actor_process_image_sha256 | String | The SHA256 hash of the causality actor process's executable. |
| Core.CaseExtraData.issues.data.action_file_path | String | The file path of the file that was the target of an action. |
| Core.CaseExtraData.issues.data.action_file_name | String | The name of the file that was the target of an action. |
| Core.CaseExtraData.issues.data.action_file_md5 | String | The MD5 hash of the file that was the target of an action. |
| Core.CaseExtraData.issues.data.action_file_sha256 | String | The SHA256 hash of the file that was the target of an action. |
| Core.CaseExtraData.issues.data.action_file_macro_sha256 | String | The SHA256 hash of a macro embedded within the target file. |
| Core.CaseExtraData.issues.data.action_registry_data | String | The data written to or read from a registry value during the action. |
| Core.CaseExtraData.issues.data.action_registry_key_name | String | The name of the registry key involved in the action. |
| Core.CaseExtraData.issues.data.action_registry_value_name | String | The name of the registry value involved in the action. |
| Core.CaseExtraData.issues.data.action_registry_full_key | String | The full path of the registry key involved in the action. |
| Core.CaseExtraData.issues.data.action_local_ip | String | The local IP address involved in a network action. |
| Core.CaseExtraData.issues.data.action_local_port | String | The local port number involved in a network action. |
| Core.CaseExtraData.issues.data.action_remote_ip | String | The remote IP address involved in a network action. |
| Core.CaseExtraData.issues.data.action_remote_port | String | The remote port number involved in a network action. |
| Core.CaseExtraData.issues.data.action_external_hostname | String | The external hostname or domain associated with the network action. |
| Core.CaseExtraData.issues.data.action_country | String | The country associated with the remote IP address in the network action. |
| Core.CaseExtraData.issues.data.action_process_instance_id | String | The instance ID of the process that was the target of an action. |
| Core.CaseExtraData.issues.data.action_process_causality_id | String | The causality ID of the target process. |
| Core.CaseExtraData.issues.data.action_process_image_name | String | The executable name of the target process. |
| Core.CaseExtraData.issues.data.action_process_image_sha256 | String | The SHA256 hash of the target process's executable. |
| Core.CaseExtraData.issues.data.action_process_image_command_line | String | The command line of the target process. |
| Core.CaseExtraData.issues.data.action_process_signature_status | String | The signature status of the target process. |
| Core.CaseExtraData.issues.data.action_process_signature_vendor | String | The signature vendor of the target process. |
| Core.CaseExtraData.issues.data.os_actor_effective_username | String | The effective username of the OS-level actor responsible for the event. |
| Core.CaseExtraData.issues.data.os_actor_process_instance_id | String | The instance ID of the OS actor process. |
| Core.CaseExtraData.issues.data.os_actor_process_image_path | String | The file path of the OS actor process's executable. |
| Core.CaseExtraData.issues.data.os_actor_process_image_name | String | The image name of the OS actor process. |
| Core.CaseExtraData.issues.data.os_actor_process_command_line | String | The command line of the OS actor process. |
| Core.CaseExtraData.issues.data.os_actor_process_signature_status | String | The signature status of the OS actor process. |
| Core.CaseExtraData.issues.data.os_actor_process_signature_vendor | String | The signature vendor of the OS actor process. |
| Core.CaseExtraData.issues.data.os_actor_process_image_sha256 | String | The SHA256 hash of the OS actor process's executable. |
| Core.CaseExtraData.issues.data.os_actor_process_causality_id | String | The causality ID of the OS actor process. |
| Core.CaseExtraData.issues.data.os_actor_causality_id | String | The causality ID of the OS actor. |
| Core.CaseExtraData.issues.data.os_actor_process_os_pid | String | The operating system PID of the OS actor process. |
| Core.CaseExtraData.issues.data.os_actor_thread_thread_id | String | The thread ID of the OS actor. |
| Core.CaseExtraData.issues.data.fw_app_id | String | The firewall application ID for the traffic. |
| Core.CaseExtraData.issues.data.fw_interface_from | String | The firewall interface from which the traffic originated. |
| Core.CaseExtraData.issues.data.fw_interface_to | String | The firewall interface to which the traffic was destined. |
| Core.CaseExtraData.issues.data.fw_rule | String | The name of the firewall rule that matched the traffic. |
| Core.CaseExtraData.issues.data.fw_rule_id | String | The unique ID of the firewall rule that matched the traffic. |
| Core.CaseExtraData.issues.data.fw_device_name | String | The name of the firewall device that logged the event. |
| Core.CaseExtraData.issues.data.fw_serial_number | String | The serial number of the firewall device. |
| Core.CaseExtraData.issues.data.fw_url_domain | String | The domain visited, as logged by the firewall. |
| Core.CaseExtraData.issues.data.fw_email_subject | String | The subject line of an email, as logged by the firewall. |
| Core.CaseExtraData.issues.data.fw_email_sender | String | The sender of an email, as logged by the firewall. |
| Core.CaseExtraData.issues.data.fw_email_recipient | String | The recipient of an email, as logged by the firewall. |
| Core.CaseExtraData.issues.data.fw_app_subcategory | String | The application subcategory as identified by the firewall. |
| Core.CaseExtraData.issues.data.fw_app_category | String | The application category as identified by the firewall. |
| Core.CaseExtraData.issues.data.fw_app_technology | String | The application technology as identified by the firewall. |
| Core.CaseExtraData.issues.data.fw_vsys | String | The virtual system on the firewall that processed the traffic. |
| Core.CaseExtraData.issues.data.fw_xff | String | The X-Forwarded-For \(XFF\) header value from the traffic. |
| Core.CaseExtraData.issues.data.fw_misc | String | Miscellaneous firewall log data. |
| Core.CaseExtraData.issues.data.fw_is_phishing | Boolean | A flag indicating if the firewall identified the event as phishing. |
| Core.CaseExtraData.issues.data.dst_agent_id | String | The agent ID of the destination endpoint in a lateral movement event. |
| Core.CaseExtraData.issues.data.dst_causality_actor_process_execution_time | Date | The execution time of the causality actor process on the destination endpoint. |
| Core.CaseExtraData.issues.data.dns_query_name | String | The domain name in a DNS query event. |
| Core.CaseExtraData.issues.data.dst_action_external_hostname | String | The external hostname of the destination. |
| Core.CaseExtraData.issues.data.dst_action_country | String | The country of the destination. |
| Core.CaseExtraData.issues.data.dst_action_external_port | String | The external port of the destination. |
| Core.CaseExtraData.issues.data.issue_id | String | The unique identifier for the issue. |
| Core.CaseExtraData.issues.data.detection_timestamp | Number | The timestamp when the issue was first detected. |
| Core.CaseExtraData.issues.data.name | String | The name or title of the issue. |
| Core.CaseExtraData.issues.data.category | String | The category of the issue. |
| Core.CaseExtraData.issues.data.endpoint_id | String | The unique ID of the endpoint where the issue occurred. |
| Core.CaseExtraData.issues.data.description | String | A detailed description of the issue. |
| Core.CaseExtraData.issues.data.host_ip | String | The IP address of the host related to the issue. |
| Core.CaseExtraData.issues.data.host_name | String | The hostname of the endpoint related to the issue. |
| Core.CaseExtraData.issues.data.source | String | The source of the issue \(e.g., 'XDR'\). |
| Core.CaseExtraData.issues.data.action | String | The action taken in response to the event \(e.g., 'detected', 'prevented'\). |
| Core.CaseExtraData.issues.data.action_pretty | String | A user-friendly representation of the action taken. |
| Core.CaseExtraData.issues.data.user_name | String | The name of the user associated with the issue. |
| Core.CaseExtraData.issues.data.contains_featured_host | Boolean | A flag indicating if the issue involves a host marked as featured or critical. |
| Core.CaseExtraData.issues.data.contains_featured_user | Boolean | A flag indicating if the issue involves a user marked as featured or critical. |
| Core.CaseExtraData.issues.data.contains_featured_ip_address | Boolean | A flag indicating if the issue involves an IP address marked as featured or critical. |
| Core.CaseExtraData.issues.data.tags | String | Any tags that have been applied to the issue. |
| Core.CaseExtraData.issues.data.original_tags | String | The original set of tags applied to the issue before any modifications. |
| Core.CaseExtraData.network_artifacts.total_count | Number | The total number of network artifacts associated with the case. |
| Core.CaseExtraData.network_artifacts.data.type | String | The type of network artifact \(e.g., 'IP Address', 'Domain'\). |
| Core.CaseExtraData.network_artifacts.data.issue_count | Number | The number of issues in the case that involve this network artifact. |
| Core.CaseExtraData.network_artifacts.data.is_manual | Boolean | A flag indicating if the network artifact was added manually by a user. |
| Core.CaseExtraData.network_artifacts.data.network_domain | String | The domain name of the network artifact. |
| Core.CaseExtraData.network_artifacts.data.network_remote_ip | String | The remote IP address of the network artifact. |
| Core.CaseExtraData.network_artifacts.data.network_remote_port | String | The remote port number of the network artifact. |
| Core.CaseExtraData.network_artifacts.data.network_country | String | The country associated with the network artifact's IP address. |
| Core.CaseExtraData.file_artifacts.total_count | Number | The total number of file artifacts associated with the case. |
| Core.CaseExtraData.file_artifacts.data.issue_count | Number | The number of issues in the case that involve this file artifact. |
| Core.CaseExtraData.file_artifacts.data.file_name | String | The name of the file artifact. |
| Core.CaseExtraData.file_artifacts.data.File_sha256 | String | The SHA256 hash of the file artifact. |
| Core.CaseExtraData.file_artifacts.data.file_signature_status | String | The digital signature status of the file artifact. |
| Core.CaseExtraData.file_artifacts.data.file_wildfire_verdict | String | The verdict from WildFire for this file \(e.g., 'malicious', 'benign'\). |
| Core.CaseExtraData.file_artifacts.data.is_malicous | Boolean | A flag indicating whether the file artifact is considered malicious. |
| Core.CaseExtraData.file_artifacts.data.is_manual | Boolean | A flag indicating if the file artifact was added manually by a user. |
| Core.CaseExtraData.file_artifacts.data.is_process | Boolean | A flag indicating if the file artifact is a process executable. |
| Core.CaseExtraData.file_artifacts.data.low_confidence | Boolean | A flag indicating if the verdict on the file artifact has low confidence. |
| Core.CaseExtraData.file_artifacts.data.type | String | The type of the file artifact. |

### core-get-cases

***
Get cases information based on the specified filters.

#### Base Command

`core-get-cases`

#### Input

| **Argument Name** | **Description** | **Required** |
| --- | --- | --- |
| lte_creation_time | A date in the format 2019-12-31T23:59:00. Only cases that were created on or before the specified date/time will be retrieved. | Optional |
| gte_creation_time | A date in the format 2019-12-31T23:59:00. Only cases that were created on or after the specified date/time will be retrieved. | Optional |
| lte_modification_time | Filters returned cases that were created on or before the specified date/time, in the format 2019-12-31T23:59:00. | Optional |
| gte_modification_time | Filters returned cases that were modified on or after the specified date/time, in the format 2019-12-31T23:59:00. | Optional |
| case_id_list | A comma seperated list of case IDs. | Optional |
| since_creation_time | Filters returned cases that were created on or after the specified date/time range, for example, 1 month, 2 days, 1 hour, and so on. | Optional |
| since_modification_time | Filters returned cases that were modified on or after the specified date/time range, for example, 1 month, 2 days, 1 hour, and so on. | Optional |
| sort_by_modification_time | Sorts returned cases by the date/time that the case was last modified ("asc" - ascending, "desc" - descending). Possible values are: asc, desc. | Optional |
| sort_by_creation_time | Sorts returned cases by the date/time that the case was created ("asc" - ascending, "desc" - descending). Possible values are: asc, desc. | Optional |
| page | Page number (for pagination). The default is 0 (the first page). Default is 0. | Optional |
| limit | Maximum number of cases to return per page. The default and maximum is 100. Default is 100. | Optional |
| status | Filters only cases in the specified status. The options are: new, under_investigation, resolved_known_issue, resolved_false_positive, resolved_true_positive resolved_security_testing, resolved_other, resolved_auto. | Optional |
| starred | Whether the case is starred (Boolean value: true or false). Possible values are: true, false. | Optional |

#### Context Output

| **Path** | **Type** | **Description** |
| --- | --- | --- |
| Core.Case.case_id | String | Unique ID assigned to each returned case. |
| Core.Case.case_name | String | Name of the case. |
| Core.Case.creation_time | Number | Timestamp when the case was created. |
| Core.Case.modification_time | Number | Timestamp when the case was last modified. |
| Core.Case.detection_time | Date | Timestamp when the first issue was detected in the case. May be null. |
| Core.Case.status | String | Current status of the case. |
| Core.Case.severity | String | Severity level of the case. |
| Core.Case.description | String | Description of the case. |
| Core.Case.assigned_user_mail | String | Email address of the assigned user. May be null. |
| Core.Case.assigned_user_pretty_name | String | Full name of the assigned user. May be null. |
| Core.Case.issue_count | Number | Total number of issues in the case. |
| Core.Case.low_severity_issue_count | Number | Number of issues with low severity. |
| Core.Case.med_severity_issue_count | Number | Number of issues with medium severity. |
| Core.Case.high_severity_issue_count | Number | Number of issues with high severity. |
| Core.Case.critical_severity_issue_count | Number | Number of issues with critical severity. |
| Core.Case.user_count | Number | Number of users involved in the case. |
| Core.Case.host_count | Number | Number of hosts involved in the case. |
| Core.Case.notes | String | Notes related to the case. May be null. |
| Core.Case.resolve_comment | String | Comments added when resolving the case. May be null. |
| Core.Case.resolved_timestamp | Number | Timestamp when the case was resolved. |
| Core.Case.manual_severity | Number | Severity manually assigned by the user. May be null. |
| Core.Case.manual_description | String | Description manually provided by the user. |
| Core.Case.xdr_url | String | URL to view the case in Cortex XDR. |
| Core.Case.starred | Boolean | Indicates whether the case is starred. |
| Core.Case.starred_manually | Boolean | True if the case was starred manually; false if starred by rules. |
| Core.Case.hosts | Array | List of hosts involved in the case. |
| Core.Case.users | Array | List of users involved in the case. |
| Core.Case.case_sources | Array | Sources of the case. |
| Core.Case.rule_based_score | Number | Score based on rules. |
| Core.Case.manual_score | Number | Manually assigned score. May be null. |
| Core.Case.wildfire_hits | Number | Number of WildFire hits. |
| Core.Case.issues_grouping_status | String | Status of issue grouping. |
| Core.Case.mitre_tactics_ids_and_names | Array | List of MITRE ATT&amp;CK tactic IDs and names associated with the case. |
| Core.Case.mitre_techniques_ids_and_names | Array | List of MITRE ATT&amp;CK technique IDs and names associated with the case. |
| Core.Case.issue_categories | Array | Categories of issues associated with the case. |
| Core.Case.original_tags | Array | Original tags assigned to the case. |
| Core.Case.tags | Array | Current tags assigned to the case. |
| Core.Case.case_domain | String | Domain associated with the case. |
| Core.Case.custom_fields | Unknown | Custom fields for the case with standardized lowercase, whitespace-free names. |

### core-search-asset-groups

***
Retrieve asset groups from the Cortex platform with optional filtering.

#### Base Command

`core-search-asset-groups`

#### Input

| name | JSON list of asset groups to search for. (e.g. `["group1", "group2"]`). | Optional |
| type | Filter asset groups by type. | Optional |
| description | JSON list of descriptions to search for. (e.g. `["description1", "description2"]`). | Optional |
| limit | The maximum number of groups to return. | Optional |
| id | Comma separated list of ids to search for. | Optional |

#### Context Output

| Core.AssetGroups.name | String | The name of the asset group. |
| Core.AssetGroups.filter | String | The filter criteria for the asset group. |
| Core.AssetGroups.membership_predicate | String | The predicate used to create the asset group. |
| Core.AssetGroups.type | String | The type of the asset group. |
| Core.AssetGroups.description | String | The description of the asset group. |
| Core.AssetGroups.modified_by | String | The user who modified the asset group. |
| Core.AssetGroups.modified_by_pretty | String | The formatted name of the user who created the asset group. |
| Core.AssetGroups.created_by | String | The user who created the asset group. |
| Core.AssetGroups.created_by_pretty | String | The formatted name of the user who created the asset group. |

### core-get-vulnerabilities

***
Retrieves vulnerabilities based on specified filters.

#### Base Command

`core-get-vulnerabilities`

#### Input

| **Argument Name** | **Description** | **Required** |
| --- | --- | --- |
| limit | The maximum number of vulnerabilities to return. Default is 50. | Optional |
| sort_field | The field by which to sort the results. Default is LAST_OBSERVED. | Optional |
| sort_order | The order in which to sort the results. Possible values are: DESC, ASC. | Optional |
| cve_id | The CVE ID. Accepts a comma-separated list. | Optional |
| issue_id | The issue ID. Accepts a comma-separated list. | Optional |
| cvss_score_gte | The minimum CVSS score. | Optional |
| epss_score_gte | The minimum EPSS score. | Optional |
| internet_exposed | Filter by internet exposed assets. Possible values are: true, false. | Optional |
| exploitable | Filter by exploitable vulnerabilities. Possible values are: true, false. | Optional |
| has_kev | Filter by vulnerabilities that have a Known Exploited Vulnerability (KEV). Possible values are: true, false. | Optional |
| affected_software | Filter by affected software. Accepts a comma-separated list. | Optional |
| on_demand_fields | A comma-separated list of additional fields to retrieve. | Optional |
| start_time | The start time for filtering according to case creation time. Supports free-text relative and absolute times. For example: 7 days ago, 2023-06-15T10:30:00Z, 13/8/2025. | Optional |
| end_time | The end time for filtering according to case creation time. Supports free-text relative and absolute times. For example: 7 days ago, 2023-06-15T10:30:00Z, 13/8/2025. | Optional |
| severity | The severity of the vulnerability issue. Possible values are: info, low, medium, high, critical. | Optional |
| assignee | The email of the user assigned to the vulnerability. Accepts a comma-separated list. <br/>Use 'unassigned' for unassigned vulnerabilities or 'assigned' for all assigned vulnerabilities.<br/>. | Optional |

#### Context Output

| **Path** | **Type** | **Description** |
| --- | --- | --- |
| Core.VulnerabilityIssue.ISSUE_ID | String | The unique identifier for the vulnerability issue. |
| Core.VulnerabilityIssue.CVE_ID | String | The CVE identifier for the vulnerability. |
| Core.VulnerabilityIssue.CVE_DESCRIPTION | String | The description of the CVE. |
| Core.VulnerabilityIssue.ASSET_NAME | String | The name of the affected asset. |
| Core.VulnerabilityIssue.PLATFORM_SEVERITY | String | The severity of the vulnerability as determined by the platform. |
| Core.VulnerabilityIssue.EPSS_SCORE | Number | The Exploit Prediction Scoring System \(EPSS\) score. |
| Core.VulnerabilityIssue.CVSS_SCORE | Number | The Common Vulnerability Scoring System \(CVSS\) score. |
| Core.VulnerabilityIssue.ASSIGNED_TO | String | The email of the user assigned to the vulnerability. |
| Core.VulnerabilityIssue.ASSIGNED_TO_PRETTY | String | The full name of the user assigned to the vulnerability. |
| Core.VulnerabilityIssue.AFFECTED_SOFTWARE | Unknown | The software affected by the vulnerability. |
| Core.VulnerabilityIssue.FIX_AVAILABLE | Boolean | Indicates if a fix is available for the vulnerability. |
| Core.VulnerabilityIssue.INTERNET_EXPOSED | Boolean | Indicates if the asset is exposed to the internet. |
| Core.VulnerabilityIssue.HAS_KEV | Boolean | Indicates if the vulnerability is a Known Exploited Vulnerability \(KEV\). |
| Core.VulnerabilityIssue.EXPLOITABLE | Boolean | Indicates if the vulnerability is exploitable. |
| Core.VulnerabilityIssue.ASSET_IDS | String | The unique identifier for the asset. |

### core-search-assets

***
Retrieves asset from the Cortex platform using optional filter criteria.

#### Base Command

`core-search-assets`

#### Input

| **Argument Name** | **Description** | **Required** |
| --- | --- | --- |
| page_size | The number of assets to return per page. Default is 100. | Optional |
| page_number | The page number for the assets to return for pagination. Default is 0. | Optional |
| asset_names | Comma-separated list of asset names to search for. (e.g., "asset_name1,asset_name2"). | Optional |
| asset_types | Comma-separated list of asset types to search for. (e.g., "asset_type1,asset_type2"). | Optional |
| asset_tags | A JSON encoded string representing a list of tag:value pairs to search for. (e.g., `[{"tag1": "value1"}, {"tag2": "value2"}]`).<br/>. | Optional |
| asset_ids | Comma-separated list of asset IDs to search for. (e.g., "asset_id1,asset_id2"). | Optional |
| asset_providers | Comma-separated list of asset providers to search for. (e.g., "provider1,provider2"). | Optional |
| asset_realms | Comma-separated list of asset realms to search for. (e.g., "realm1,realm2"). | Optional |
| asset_groups | A JSON encoded string representing a list of asset groups to search for. (e.g., `["group1", "group2"]`).<br/>. | Optional |

#### Context Output

| **Path** | **Type** | **Description** |
| --- | --- | --- |
| Core.Asset.external_provider_id | unknown | The external provider ID of the asset. |
| Core.Asset.first_observed | unknown | The first time the asset was observed. |
| Core.Asset.tags | unknown | The tags of the asset. |
| Core.Asset.realm | unknown | The realm of the asset. |
| Core.Asset.type.id | unknown | The ID of the asset type. |
| Core.Asset.related_issues.critical_issues | unknown | Critical issues related to the asset. |
| Core.Asset.id | unknown | The ID of the asset. |
| Core.Asset.last_observed | unknown | The last time the asset was observed. |
| Core.Asset.type.category | unknown | The category of the asset type. |
| Core.Asset.related_cases.critical_cases | unknown | Critical cases related to the asset. |
| Core.Asset.group_ids | unknown | The group IDs of the asset. |
| Core.Asset.type.class | unknown | The class of the asset type. |
| Core.Asset.related_issues.issues_breakdown | unknown | The related issues breakdown of the asset. |
| Core.Asset.type.name | unknown | The type of the asset. |
| Core.Asset.name | unknown | The name of the asset. |
| Core.Asset.strong_id | unknown | The strong ID of the asset. |
| Core.Asset.cloud.region | unknown | The cloud region of the asset. |
| Core.Asset.related_cases.cases_breakdown | unknown | The related cases breakdown of the asset. |
| Core.Asset.provider | unknown | The asset provider. |

### core-get-issue-recommendations

***
Get comprehensive recommendations for an issue, including remediation steps, playbook suggestions, and recommended actions.

#### Base Command

`core-get-issue-recommendations`

#### Input

| **Argument Name** | **Description** | **Required** |
| --- | --- | --- |
| issue_id | The ID of the issue to get recommendations for. | Required |

#### Context Output

| **Path** | **Type** | **Description** |
| --- | --- | --- |
| Core.IssueRecommendations.issue_id | String | The unique identifier for the issue. |
| Core.IssueRecommendations.issue_name | String | The name of the issue. |
| Core.IssueRecommendations.severity | String | The severity of the issue. |
| Core.IssueRecommendations.description | String | Description of the issue. |
| Core.IssueRecommendations.remediation | String | Remediation steps and recommendations for the issue. |
| Core.IssueRecommendations.playbook_suggestions.playbook_id | String | The ID of the suggested playbook. |
| Core.IssueRecommendations.playbook_suggestions.suggestion_rule_id | String | The ID of the suggestion rule that generated this recommendation. |
| Core.IssueRecommendations.existing_code_block | String | Original vulnerable code. |
| Core.IssueRecommendations.suggested_code_block | String | Code block fix suggestion. |

### core-enable-scanners

***
Enable or disable scanners with the specified configuration.

#### Base Command

`core-enable-scanners`

#### Input

| **Argument Name** | **Description** | **Required** |
| --- | --- | --- |
| asset_ids | List of repository asset IDs to configure scanners for. | Required |
| enable_scanners | List of scanners to enable. Possible values are: SECRETS, IAC, SCA. | Optional |
| disable_scanners | List of scanners to disable. Possible values are: SECRETS, IAC, SCA. | Optional |
| secret_validation | Enable live validation of discovered secrets. Possible values are: true, false. | Optional |
| pr_scanning | Enable scanning on pull requests. This argument only relevant when SECRETS scanner is enabled. Possible values are: true, false. | Optional |
| block_on_error | Block deployment on scanner errors. Possible values are: true, false. | Optional |
| tag_resource_blocks | Enable tagging of resource blocks. Possible values are: true, false. | Optional |
| tag_module_blocks | Enable tagging of module blocks. Possible values are: true, false. | Optional |
| exclude_paths | List of file paths to exclude from scanning. | Optional |

### core-get-asset-coverage-histogram

***
Calculates the distribution of values (counts and percentages) for specified categorical fields.

#### Base Command

`core-get-asset-coverage-histogram`

#### Input

| **Argument Name** | **Description** | **Required** |
| --- | --- | --- |
| asset_id | The unique ID of the asset. Accepts a comma-separated list. | Optional |
| asset_name | The name of the asset. Accepts a comma-separated list. | Optional |
| business_application_names | Business application names. Accepts a comma-separated list. | Optional |
| status_coverage | The status coverage. Accepts a comma-separated list. Possible values are: FULLY SCANNED, NOT SCANNED, PARTIALLY SCANNED. | Optional |
| is_scanned_by_vulnerabilities | Is scanned by vulnerabilities. Accepts a comma-separated list. Possible values are: DISABLED, ENABLED, IRRELEVANT. | Optional |
| is_scanned_by_code_weakness | Is scanned by code weakness. Accepts a comma-separated list. Possible values are: DISABLED, ENABLED, IRRELEVANT. | Optional |
| is_scanned_by_secrets | Is scanned by secrets. Accepts a comma-separated list. Possible values are: DISABLED, ENABLED, IRRELEVANT. | Optional |
| is_scanned_by_iac | Is scanned by IaC. Accepts a comma-separated list. Possible values are: DISABLED, ENABLED, IRRELEVANT. | Optional |
| is_scanned_by_malware | Is scanned by malware. Accepts a comma-separated list. Possible values are: DISABLED, ENABLED, IRRELEVANT. | Optional |
| is_scanned_by_cicd | Is scanned by CICD. Accepts a comma-separated list. Possible values are: DISABLED, ENABLED, IRRELEVANT. | Optional |
| last_scan_status | The last scan status. Accepts a comma-separated list. Possible values are: NOT_SCANNED_YET, ERROR, COMPLETED. | Optional |
| asset_type | The asset type. Accepts a comma-separated list. Possible values are: CICD PIPELINE, CONTAINER IMAGE REPOSITORY, REPOSITORY. | Optional |
| asset_provider | The asset provider. Accepts a comma-separated list. Possible values are: AWS, AWS_CODE_BUILD, AWS_CODE_COMMIT, AZURE, AZURE_PIPELINES, AZURE_REPOS, BITBUCKET, CIRCLE_CI, DOCKER, GCP, GITHUB, GITHUB_ACTIONS, GITLAB, GITLAB_CI, HCP_TFC_RUN_TASKS, JENKINS, JFROG_ARTIFACTORY, OCI. | Optional |
| vendor_name | The vendor name. Accepts a comma-separated list. Possible values are: AWS, AWS_CODE_BUILD, AWS_CODE_COMMIT, AZURE, AZURE_REPOS, BITBUCKET, BITBUCKET_DATACENTER, CIRCLE_CI, DOCKER, GCP, GITHUB, GITHUB_ACTIONS, GITHUB_ENTERPRISE, GITLAB, GITLAB_SELF_MANAGED, HCP_TFC_RUN_TASKS, HCP_TFE_RUN_TASKS, JENKINS, JFROG_ARTIFACTORY, OCI. | Optional |
| max_values_per_column | The maximum number of distinct values to return for each column. Default is 100. | Optional |
| columns | A list of fields for which to generate histograms. Possible values are: asset_name, business_application_names, status_coverage, is_scanned_by_vulnerabilities, is_scanned_by_code_weakness, is_scanned_by_secrets, is_scanned_by_iac, is_scanned_by_malware, is_scanned_by_cicd, last_scan_status, asset_type, asset_provider, vendor_name. | Required |

#### Context Output

| **Path** | **Type** | **Description** |
| --- | --- | --- |
| Core.Coverage.Histogram.column_name | String | The column over which the histogram is generated. |
| Core.Coverage.Histogram.data.value | String | The distinct value. |
| Core.Coverage.Histogram.data.count | Number | The number of records with this value after filtering. |
| Core.Coverage.Histogram.data.percentage | Number | The percentage of filtered records with this value. |
| Core.Coverage.Histogram.data.pretty_name | String | A user-friendly label for the value. |

### core-get-asset-coverage

***
Retrieves a list of assets (e.g., Repositories, CI/CD Pipelines, Container Image Repositories) along with their scan coverage status.

#### Base Command

`core-get-asset-coverage`

#### Input

| **Argument Name** | **Description** | **Required** |
| --- | --- | --- |
| asset_id | The unique ID of the asset. Accepts a comma-separated list. | Optional |
| asset_name | The name of the asset. Accepts a comma-separated list. | Optional |
| business_application_names | Business application names. Accepts a comma-separated list. | Optional |
| status_coverage | The status coverage. Accepts a comma-separated list. Possible values are: FULLY SCANNED, NOT SCANNED, PARTIALLY SCANNED. | Optional |
| is_scanned_by_vulnerabilities | Is scanned by vulnerabilities. Accepts a comma-separated list. Possible values are: DISABLED, ENABLED, IRRELEVANT. | Optional |
| is_scanned_by_code_weakness | Is scanned by code weakness. Accepts a comma-separated list. Possible values are: DISABLED, ENABLED, IRRELEVANT. | Optional |
| is_scanned_by_secrets | Is scanned by secrets. Accepts a comma-separated list. Possible values are: DISABLED, ENABLED, IRRELEVANT. | Optional |
| is_scanned_by_iac | Is scanned by IaC. Accepts a comma-separated list. Possible values are: DISABLED, ENABLED, IRRELEVANT. | Optional |
| is_scanned_by_malware | Is scanned by malware. Accepts a comma-separated list. Possible values are: DISABLED, ENABLED, IRRELEVANT. | Optional |
| is_scanned_by_cicd | Is scanned by CICD. Accepts a comma-separated list. Possible values are: DISABLED, ENABLED, IRRELEVANT. | Optional |
| last_scan_status | The last scan status. Accepts a comma-separated list. Possible values are: NOT_SCANNED_YET, ERROR, COMPLETED. | Optional |
| asset_type | The asset type. Accepts a comma-separated list. Possible values are: CICD PIPELINE, CONTAINER IMAGE REPOSITORY, REPOSITORY. | Optional |
| asset_provider | The asset provider. Accepts a comma-separated list. Possible values are: AWS, AWS_CODE_BUILD, AWS_CODE_COMMIT, AZURE, AZURE_PIPELINES, AZURE_REPOS, BITBUCKET, CIRCLE_CI, DOCKER, GCP, GITHUB, GITHUB_ACTIONS, GITLAB, GITLAB_CI, HCP_TFC_RUN_TASKS, JENKINS, JFROG_ARTIFACTORY, OCI. | Optional |
| vendor_name | The vendor name. Accepts a comma-separated list. Possible values are: AWS, AWS_CODE_BUILD, AWS_CODE_COMMIT, AZURE, AZURE_REPOS, BITBUCKET, BITBUCKET_DATACENTER, CIRCLE_CI, DOCKER, GCP, GITHUB, GITHUB_ACTIONS, GITHUB_ENTERPRISE, GITLAB, GITLAB_SELF_MANAGED, HCP_TFC_RUN_TASKS, HCP_TFE_RUN_TASKS, JENKINS, JFROG_ARTIFACTORY, OCI. | Optional |
| limit | The maximum number of assets to return. Default is 100. | Optional |
| sort_field | The field by which to sort the results. Possible values are: asset_id, asset_name, business_application_names, status_coverage, is_scanned_by_vulnerabilities, is_scanned_by_code_weakness, is_scanned_by_secrets, is_scanned_by_iac, is_scanned_by_malware, is_scanned_by_cicd, last_scan_status, asset_type, asset_provider, vendor_name. | Optional |
| sort_order | The order in which to sort the results. Possible values are: DESC, ASC. | Optional |

#### Context Output

| **Path** | **Type** | **Description** |
| --- | --- | --- |
| Core.Coverage.Asset.asset_id | String | The unique ID of the asset. Each asset is assigned a unique identifier in the system. |
| Core.Coverage.Asset.asset_name | String | The name of the asset. Typically corresponds to the repository, container image, or pipeline name. |
| Core.Coverage.Asset.asset_provider | String | The vendor or source platform of the asset. Indicates where the asset originates from. Possible values: AWS, AWS_CODE_BUILD, AWS_CODE_COMMIT, AZURE, AZURE_REPOS, BITBUCKET, BITBUCKET_DATACENTER, CIRCLE_CI, DOCKER, GCP, GITHUB, GITHUB_ACTIONS, GITHUB_ENTERPRISE, GITLAB, GITLAB_SELF_MANAGED, HCP_TFC_RUN_TASKS, HCP_TFE_RUN_TASKS, JENKINS, JFROG_ARTIFACTORY, OCI. |
| Core.Coverage.Asset.asset_type | String | The type or category of the asset. Determines the nature of the resource being scanned. Possible values: CICD PIPELINE, CONTAINER IMAGE REPOSITORY, REPOSITORY. |
| Core.Coverage.Asset.business_application_names | Array | A list of business applications associated with the asset. These applications help map the asset to business context or ownership. |
| Core.Coverage.Asset.is_scanned_by_cicd | String | Indicates whether the asset is scanned within CI/CD pipelines. Possible values: ENABLED, DISABLED, IRRELEVANT. |
| Core.Coverage.Asset.is_scanned_by_code_weakness | String | Indicates whether code weakness scanning is performed on the asset. Possible values: ENABLED, DISABLED, IRRELEVANT. |
| Core.Coverage.Asset.is_scanned_by_iac | String | Indicates whether infrastructure-as-code \(IaC\) scanning is enabled for the asset. Possible values: ENABLED, DISABLED, IRRELEVANT. |
| Core.Coverage.Asset.is_scanned_by_malware | String | Indicates whether malware scanning is enabled for the asset. Possible values: ENABLED, DISABLED, IRRELEVANT. |
| Core.Coverage.Asset.is_scanned_by_secrets | String | Indicates whether the asset is scanned for hardcoded secrets or credentials. Possible values: ENABLED, DISABLED, IRRELEVANT. |
| Core.Coverage.Asset.is_scanned_by_semgrep | Boolean | Boolean flag indicating whether the asset is analyzed using Semgrep for code issues or misconfigurations. Possible values: true, false. |
| Core.Coverage.Asset.is_scanned_by_sonarqube | Boolean | Boolean flag indicating whether the asset is analyzed using SonarQube for code quality and security issues. Possible values: true, false. |
| Core.Coverage.Asset.is_scanned_by_veracode | Boolean | Boolean flag indicating whether the asset is scanned using Veracode for security vulnerabilities. Possible values: true, false. |
| Core.Coverage.Asset.is_scanned_by_vulnerabilities | String | Indicates whether vulnerability scanning is enabled for the asset. Possible values: ENABLED, DISABLED, IRRELEVANT. |
| Core.Coverage.Asset.last_scan_status | String | The status of the most recent scan performed on the asset. Possible values: NOT_SCANNED_YET, ERROR, COMPLETED. |
| Core.Coverage.Asset.scanners_data | Array | An array containing detailed information from the scanners that evaluated the asset, including scan results, timestamps, and metadata. |
| Core.Coverage.Asset.status_coverage | String | The overall scan coverage of the asset. Possible values: FULLY SCANNED, PARTIALLY SCANNED, NOT SCANNED. |
| Core.Coverage.Asset.unified_provider | String | The unified provider name associated with the asset. Standardized across different vendor integrations. Possible values: AWS, AWS_CODE_BUILD, AWS_CODE_COMMIT, AZURE, AZURE_PIPELINES, AZURE_REPOS, BITBUCKET, CIRCLE_CI, DOCKER, GCP, GITHUB, GITHUB_ACTIONS, GITLAB, GITLAB_CI, HCP_TFC_RUN_TASKS, JENKINS, JFROG_ARTIFACTORY, OCI. |

### core-create-appsec-policy

***
Creates a new AppSec policy in Cortex Platform with defined conditions, scope, and triggers for application security governance.

#### Base Command

`core-create-appsec-policy`

#### Input

| **Argument Name**                          | **Description**                                                                                                                                                                                                                                                      | **Required** |
|--------------------------------------------|----------------------------------------------------------------------------------------------------------------------------------------------------------------------------------------------------------------------------------------------------------------------|--------------|
| policy_name                                | A unique name for the AppSec policy. Must be descriptive and follow organizational naming conventions.                                                                                                                                                               | Required     |
| description                                | A detailed explanation of the policy's objective, use case, and expected outcomes.                                                                                                                                                                                   | Optional     |
| asset_group_names                          | Comma-separated list of Asset Group names to apply the policy to. Asset groups will be automatically resolved to their corresponding IDs.                                                                                                                            | Optional     |
| conditions_finding_type                    | Filter by specific finding types to target policy enforcement. Supported values: Vulnerabilities, IaC Misconfiguration, Licenses, Operational Risk, Secrets, Code Weaknesses, CI/CD Risks.                                                                           | Optional     |
| conditions_severity                        | Filter findings by severity level to prioritize policy actions. Supported values: CRITICAL, HIGH, MEDIUM, LOW.                                                                                                                                                       | Optional     |
| conditions_respect_developer_suppression   | Controls whether a developer’s manual suppression should be honored. Set to 'true' to respect developer suppression (evaluate only non-suppressed findings). Set to 'false' to ignore suppression and always evaluate the finding. Possible values are: true, false. | Optional     |
| conditions_backlog_status                  | Filter findings based on their backlog workflow status (NEW or BACKLOG). Possible values are: NEW, BACKLOG.                                                                                                                                                          | Optional     |
| conditions_package_name                    | Target specific software packages by name for license or vulnerability policies.                                                                                                                                                                                     | Optional     |
| conditions_package_version                 | Specify software package version constraints for precise policy targeting.                                                                                                                                                                                           | Optional     |
| conditions_package_operational_risk        | Filter packages by their operational risk assessment level. Supported values: HIGH, MEDIUM, LOW.                                                                                                                                                                     | Optional     |
| conditions_appsec_rule_names               | Comma-separated list of AppSec rule names to include in policy evaluation. Rule names will be automatically resolved to their corresponding IDs.                                                                                                                     | Optional     |
| conditions_cvss                            | CVSS base score threshold for vulnerability findings (0.0-10.0). Only vulnerabilities meeting or exceeding this score will trigger the policy.                                                                                                                       | Optional     |
| conditions_epss                            | Exploit Prediction Scoring System score threshold (0-100). Targets vulnerabilities with higher exploitation probability.                                                                                                                                             | Optional     |
| conditions_has_a_fix                       | Filter findings based on whether a remediation fix or patch is available. Possible values are: true, false.                                                                                                                                                          | Optional     |
| conditions_is_kev                          | Target findings listed in CISA's Known Exploited Vulnerabilities (KEV) catalog for prioritized remediation. Possible values are: true, false.                                                                                                                        | Optional     |
| conditions_secret_validity                 | Filter exposed secrets by their validity status. Supported values: VALID (active secrets), PRIVILEGED (high-access secrets), INVALID (expired/revoked), UNAVAILABLE (status unknown).                                                                                | Optional     |
| conditions_license_type                    | Target specific software license types for compliance and legal risk management.                                                                                                                                                                                     | Optional     |
| scope_category                             | Define asset categories to include in policy scope. Supported values: Application, Repository, CI/CD Instance, CI/CD Pipeline, VCS Collaborator, VCS Organization.                                                                                                   | Optional     |
| scope_business_application_names           | Target specific business applications by name for focused policy enforcement.                                                                                                                                                                                        | Optional     |
| scope_application_business_criticality     | Filter applications by business criticality level. Supported values: CRITICAL, HIGH, MEDIUM, LOW.                                                                                                                                                                    | Optional     |
| scope_repository_name                      | Target specific code repositories by name for repository-focused policies.                                                                                                                                                                                           | Optional     |
| scope_is_public_repository                 | Filter repositories based on their visibility (public vs private) for exposure risk management. Possible values are: true, false.                                                                                                                                    | Optional     |
| scope_has_deployed_assets                  | Target repositories or applications that have associated deployed infrastructure or runtime assets. Possible values are: true, false.                                                                                                                                | Optional     |
| scope_has_internet_exposed_deployed_assets | Filter assets based on whether the deployed components are exposed to internet traffic for external attack surface management. Possible values are: true, false.                                                                                                     | Optional     |
| scope_has_sensitive_data_access            | Target deployed assets that have access to sensitive data stores, databases, or classified information. Possible values are: true, false.                                                                                                                            | Optional     |
| scope_has_privileged_capabilities          | Filter deployed assets with elevated privileges, admin access, or high-impact system capabilities. Possible values are: true, false.                                                                                                                                 | Optional     |
| triggers_periodic_report_issue             | Enables detection during scheduled scans. When a violation is found in a periodic scan, an issue will be created ("Detect"). Possible values are: true, false.                                                                                                       | Optional     |
| triggers_periodic_override_severity        | Override the default severity level for issues created by periodic scan detections. Possible values are: Critical, High, Medium, Low.                                                                                                                                | Optional     |
| triggers_pr_report_issue                   | Enables detection during pull request scans. When a violation is found in a PR, an issue is created. Required for PR-based detection. Possible values are: true, false.                                                                                              | Optional     |
| triggers_pr_block_pr                       | Blocks merging of pull requests that contain violations detected by the policy. Possible values are: true, false.                                                                                                                                                    | Optional     |
| triggers_pr_report_pr_comment              | Adds an automated comment to pull requests summarizing detected violations and guidance. Possible values are: true, false.                                                                                                                                           | Optional     |
| triggers_pr_override_severity              | Override the default severity level for issues created by pull request detections. Possible values are: Critical, High, Medium, Low.                                                                                                                                 | Optional     |
| triggers_cicd_report_issue                 | Enables detection during CI/CD pipeline scans. When a violation is found in a pipeline run, an issue is created. Possible values are: true, false.                                                                                                                   | Optional     |
| triggers_cicd_block_cicd                   | Blocks or fails CI/CD pipeline runs when violations occur. Possible values are: true, false.                                                                                                                                                                         | Optional     |
| triggers_cicd_report_cicd                  | Reports violation details back to the CI/CD system (pipeline logs, dashboards, status checks). Possible values are: true, false.                                                                                                                                     | Optional     |
| triggers_cicd_override_severity            | Override the default severity level for issues created by CI/CD pipeline detections. Possible values are: Critical, High, Medium, Low.                                                                                                                               | Optional     |

#### Context Output

There is no context output for this command.

### core-update-issue

***
Updates the properties of an issue. This command does not provide an explicit indication of success.

#### Base Command

`core-update-issue`

#### Input

| **Argument Name** | **Description** | **Required** |
| --- | --- | --- |
| id | Issue ID to update. If empty, updates the current issue ID. | Optional |
| assigned_user_mail | Email address of the user to assign the issue to. | Optional |
| severity | Change the severity of an issue. Possible values are: low, medium, high, critical. | Optional |
| name | Change the issue name. | Optional |
| occurred | Change the occurred time of an issue. Supports different time formats, for example: 3 days ago, 2017-09-27T10:00:00+03:00. | Optional |
| phase | Change the phase of an issue. Possible values are: Triage, Investigation, Containment, Response. | Optional |
| type | Change the type of an issue. | Optional |
| description | Change the description of an issue. | Optional |
| status | Change the status of an issue. Possible values are: New, In Progress, Resolved - Known Issue, Resolved - Duplicate Issue, Resolved - False Positive, Resolved - other, Resolved - True Positive, Resolved - Security Testing, Resolved - Dismissed, Resolved - Fixed, Resolved - Risk Accepted. | Optional |

#### Context Output

There is no context output for this command.

<<<<<<< HEAD
### core-get-appsec-issues

***
Retrieves application security issues based on specified filters.

#### Base Command

`core-get-appsec-issues`
=======
### core-appsec-remediate-issue

***
Create automated pull requests to fix multiple security issues in a single bulk operation.

#### Base Command

`core-appsec-remediate-issue`
>>>>>>> 6f4e44c6

#### Input

| **Argument Name** | **Description** | **Required** |
| --- | --- | --- |
<<<<<<< HEAD
| limit | The maximum number of issues to return. Default is 50. | Optional |
| sort_field | The field by which to sort the results. Default is severity. | Optional |
| sort_order | The order in which to sort the results. Possible values are: DESC, ASC. Default is DESC. | Optional |
| start_time | The start time for filtering according to issue insert time. Supports free-text relative and absolute times. For example: 7 days ago, 2023-06-15T10:30:00Z, 13/8/2025. | Optional |
| end_time | The end time for filtering according to issue insert time. Supports free-text relative and absolute times. For example: 7 days ago, 2023-06-15T10:30:00Z, 13/8/2025. | Optional |
| issue_id | The issue ID. Accepts a comma-separated list. | Optional |
| assignee | The email of the user assigned to the issue. Accepts a comma-separated list. <br/>Use 'unassigned' for all unassigned issues or 'assigned' for all assigned issues.<br/>. | Optional |
| collaborator | The collaborators of the issue. Accepts a comma-separated list. | Optional |
| status | The issue status. Accepts a comma-separated list. Possible values are: New, In Progress, Resolved. | Optional |
| issue_name | The issue name. Accepts a comma-separated list. | Optional |
| asset_name | The name of the affected asset for the issue. Accepts a comma-separated list. | Optional |
| repository | The repository of the issue. Accepts a comma-separated list. | Optional |
| file_path | The path of the relevant file for the issue. Accepts a comma-separated list. | Optional |
| backlog_status | The backlog status of the issue. Accepts a comma-separated list. Possible values are: BACKLOG, NEW. | Optional |
| cvss_score_gte | The minimum CVSS score. | Optional |
| epss_score_gte | The minimum EPSS score. | Optional |
| has_kev | Filter by vulnerabilities that have a Known Exploited Vulnerability (KEV). Possible values are: true, false. | Optional |
| severity | The severity of the issue. Accepts a comma-separated list. Possible values are: info, low, medium, high, critical. | Optional |
| urgency | The urgency of the issue. Accepts a comma-separated list. Possible values are: N/A, NOT_URGENT, URGENT, TOP_URGENT. | Optional |
| automated_fix_available | Is there an available automated fix. Possible values are: true, false. | Optional |
| sla | SLA status of the issue. Accepts a comma-separated list. Possible values are: Approaching, On Track, Overdue. | Optional |
| validation | Validation status of the issue. Accepts a comma-separated list. Possible values are: INVALID, NO_VALIDATION, PRIVILEGED, UNAVAILABLE, VALID. | Optional |
=======
| issue_ids | A comma-separated list of issue IDs to fix (maximum 10 per request). | Required |
| title | Custom title for the pull request. | Optional |
>>>>>>> 6f4e44c6

#### Context Output

| **Path** | **Type** | **Description** |
| --- | --- | --- |
<<<<<<< HEAD
| Core.AppsecIssue.internal_id | String | The unique identifier for the issue. |
| Core.AppsecIssue.asset_name | String | The names of the assets related to the issue. |
| Core.AppsecIssue.severity | String | The severity of the issue. |
| Core.AppsecIssue.epss_score | Number | The Exploit Prediction Scoring System \(EPSS\) score. |
| Core.AppsecIssue.cvss_score | Number | The Common Vulnerability Scoring System \(CVSS\) score. |
| Core.AppsecIssue.assignee | String | The full name of the user assigned to the issue. |
| Core.AppsecIssue.is_fixable | Boolean | Whether a fix is available for the issue. |
| Core.AppsecIssue.issue_name | String | The name of the issue. |
| Core.AppsecIssue.issue_source | String | The source of the issue. |
| Core.AppsecIssue.issue_category | String | The category of the issue. |
| Core.AppsecIssue.issue_domain | String | The domain of the issue. |
| Core.AppsecIssue.issue_description | String | The description of the issue. |
| Core.AppsecIssue.status | String | The status of the issue. |
| Core.AppsecIssue.time_added | Number | The timestamp when the issue was inserted. |
| Core.AppsecIssue.urgency | String | The urgency of the issue. |
| Core.AppsecIssue.sla_status | String | The SLA status of the issue. |
| Core.AppsecIssue.secret_validation | String | The secret validation status of the issue. |
| Core.AppsecIssue.repository_name | String | The name of the repository where the issue was found. |
| Core.AppsecIssue.repository_organization | String | The organization of the repository where the issue was found. |
| Core.AppsecIssue.file_path | String | The file path related to the issue. |
| Core.AppsecIssue.collaborator | String | The collaborator associated with the issue. |
| Core.AppsecIssue.has_kev | Boolean | Whether the issue is part of the Known Exploited Vulnerabilities catalog \(KEV\). |
| Core.AppsecIssue.backlog_status | String | The backlog status of the issue. |
=======
| Core.TriggeredPRs.issueId | String | The issue identifier. |
| Core.TriggeredPRs.status | String | Either "triggered" or "automated_fix_not_available". |
>>>>>>> 6f4e44c6
<|MERGE_RESOLUTION|>--- conflicted
+++ resolved
@@ -793,7 +793,29 @@
 
 There is no context output for this command.
 
-<<<<<<< HEAD
+### core-appsec-remediate-issue
+
+***
+Create automated pull requests to fix multiple security issues in a single bulk operation.
+
+#### Base Command
+
+`core-appsec-remediate-issue`
+
+#### Input
+
+| **Argument Name** | **Description** | **Required** |
+| --- | --- | --- |
+| issue_ids | A comma-separated list of issue IDs to fix (maximum 10 per request). | Required |
+| title | Custom title for the pull request. | Optional |
+
+#### Context Output
+
+| **Path** | **Type** | **Description** |
+| --- | --- | --- |
+| Core.TriggeredPRs.issueId | String | The issue identifier. |
+| Core.TriggeredPRs.status | String | Either "triggered" or "automated_fix_not_available". |
+
 ### core-get-appsec-issues
 
 ***
@@ -802,22 +824,11 @@
 #### Base Command
 
 `core-get-appsec-issues`
-=======
-### core-appsec-remediate-issue
-
-***
-Create automated pull requests to fix multiple security issues in a single bulk operation.
-
-#### Base Command
-
-`core-appsec-remediate-issue`
->>>>>>> 6f4e44c6
-
-#### Input
-
-| **Argument Name** | **Description** | **Required** |
-| --- | --- | --- |
-<<<<<<< HEAD
+
+#### Input
+
+| **Argument Name** | **Description** | **Required** |
+| --- | --- | --- |
 | limit | The maximum number of issues to return. Default is 50. | Optional |
 | sort_field | The field by which to sort the results. Default is severity. | Optional |
 | sort_order | The order in which to sort the results. Possible values are: DESC, ASC. Default is DESC. | Optional |
@@ -840,16 +851,11 @@
 | automated_fix_available | Is there an available automated fix. Possible values are: true, false. | Optional |
 | sla | SLA status of the issue. Accepts a comma-separated list. Possible values are: Approaching, On Track, Overdue. | Optional |
 | validation | Validation status of the issue. Accepts a comma-separated list. Possible values are: INVALID, NO_VALIDATION, PRIVILEGED, UNAVAILABLE, VALID. | Optional |
-=======
-| issue_ids | A comma-separated list of issue IDs to fix (maximum 10 per request). | Required |
-| title | Custom title for the pull request. | Optional |
->>>>>>> 6f4e44c6
-
-#### Context Output
-
-| **Path** | **Type** | **Description** |
-| --- | --- | --- |
-<<<<<<< HEAD
+
+#### Context Output
+
+| **Path** | **Type** | **Description** |
+| --- | --- | --- |
 | Core.AppsecIssue.internal_id | String | The unique identifier for the issue. |
 | Core.AppsecIssue.asset_name | String | The names of the assets related to the issue. |
 | Core.AppsecIssue.severity | String | The severity of the issue. |
@@ -872,8 +878,4 @@
 | Core.AppsecIssue.file_path | String | The file path related to the issue. |
 | Core.AppsecIssue.collaborator | String | The collaborator associated with the issue. |
 | Core.AppsecIssue.has_kev | Boolean | Whether the issue is part of the Known Exploited Vulnerabilities catalog \(KEV\). |
-| Core.AppsecIssue.backlog_status | String | The backlog status of the issue. |
-=======
-| Core.TriggeredPRs.issueId | String | The issue identifier. |
-| Core.TriggeredPRs.status | String | Either "triggered" or "automated_fix_not_available". |
->>>>>>> 6f4e44c6
+| Core.AppsecIssue.backlog_status | String | The backlog status of the issue. |