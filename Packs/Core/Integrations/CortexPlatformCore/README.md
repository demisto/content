--- conflicted
+++ resolved
@@ -50,8 +50,6 @@
 | Core.CoreAsset.xdm__asset__normalized_fields | unknown | The normalized fields associated with the asset. |
 | Core.CoreAsset.all_sources | unknown | A list of all sources providing information about the asset. |
 
-<<<<<<< HEAD
-=======
 ##### Command Example
 
 ```!core-get-asset-details asset_id=123```
@@ -86,7 +84,6 @@
 >|---|---|---|---|---|---|---|---|---|---|---|---|---|
 >|123|Policy|Global||XSIAM|123|Identity||100000000|100000000|Fake Name|IAM|FAKE ID|
 
->>>>>>> e55ca4a9
 ### core-get-issues
 
 ***
@@ -458,8 +455,9 @@
 | --- | --- | --- |
 | name | JSON list of asset groups to search for. (e.g. `["group1", "group2"]`). | Optional |
 | type | Filter asset groups by type. | Optional |
-| description | Filter asset groups by description. | Optional |
-| operator | Filter operator to apply. Possible values are: EQ, CONTAINS. | Optional |
+| description | JSON list of descriptions to search for. (e.g. `["description1", "description2"]`). | Optional |
+| limit | The maximum number of groups to return. | Optional |
+| id | Comma separated list of ids to search for. | Optional |
 
 #### Context Output
 
