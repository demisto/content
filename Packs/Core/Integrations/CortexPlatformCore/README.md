This integration uses the Cortex API to access all the core services and capabilities of the Cortex platform.

## Configure Cortex Platform Core in Cortex

| **Parameter** | **Description** | **Required** |
| --- | --- | --- |
| HTTP Timeout | The timeout of the HTTP requests sent to Cortex API \(in seconds\). | False |

## Commands

You can execute these commands from the CLI, as part of an automation, or in a playbook.
After you successfully execute a command, a DBot message appears in the War Room with the command details.

### core-get-asset-details

***
Get asset information.

#### Base Command

`core-get-asset-details`

#### Input

| **Argument Name** | **Description** | **Required** |
| --- | --- | --- |
| asset_id | Asset unique identifier. | Required |

#### Context Output

| **Path** | **Type** | **Description** |
| --- | --- | --- |
| Core.CoreAsset | unknown | Asset additional information. |
| Core.CoreAsset.xdm__asset__provider | unknown | The cloud provider or source responsible for the asset. |
| Core.CoreAsset.xdm__asset__realm | unknown | The realm or logical grouping of the asset. |
| Core.CoreAsset.xdm__asset__last_observed | unknown | The timestamp when the asset was last observed, in ISO 8601 format. |
| Core.CoreAsset.xdm__asset__type__id | unknown | The unique identifier for the asset type. |
| Core.CoreAsset.xdm__asset__first_observed | unknown | The timestamp when the asset was first observed, in ISO 8601 format. |
| Core.CoreAsset.asset_hierarchy | unknown | The hierarchy or structure representing the asset. |
| Core.CoreAsset.xdm__asset__type__category | unknown | The asset category type. |
| Core.CoreAsset.xdm__asset__cloud__region | unknown | The cloud region where the asset resides. |
| Core.CoreAsset.xdm__asset__module_unstructured_fields | unknown | The unstructured fields or metadata associated with the asset module. |
| Core.CoreAsset.xdm__asset__source | unknown | The originating source of the asset's information. |
| Core.CoreAsset.xdm__asset__id | unknown | The source unique identifier for the asset. |
| Core.CoreAsset.xdm__asset__type__class | unknown | The classification or type class of the asset. |
| Core.CoreAsset.xdm__asset__type__name | unknown | The specific name of the asset type. |
| Core.CoreAsset.xdm__asset__strong_id | unknown | The strong or immutable identifier for the asset. |
| Core.CoreAsset.xdm__asset__name | unknown | The name of the asset. |
| Core.CoreAsset.xdm__asset__raw_fields | unknown | The raw fields or unprocessed data related to the asset. |
| Core.CoreAsset.xdm__asset__normalized_fields | unknown | The normalized fields associated with the asset. |
| Core.CoreAsset.all_sources | unknown | A list of all sources providing information about the asset. |

##### Command Example

```!core-get-asset-details asset_id=123```

##### Context Example

```
{
    "Core.CoreAsset": [
        {
            "asset_hierarchy": ["123"],
            "xdm__asset__type__category": "Policy",
            "xdm__asset__cloud__region": "Global",
            "xdm__asset__module_unstructured_fields": {},
            "xdm__asset__source": "XSIAM",
            "xdm__asset__id": "123",
            "xdm__asset__type__class": "Identity",
            "xdm__asset__normalized_fields": {},
            "xdm__asset__first_observed": 100000000,
            "xdm__asset__last_observed": 100000000,
            "xdm__asset__name": "Fake Name",
            "xdm__asset__type__name": "IAM",
            "xdm__asset__strong_id": "FAKE ID"
        }
    ]
}
```

##### Human Readable Output

>| asset_hierarchy | xdm__asset__type__category | xdm__asset__cloud__region | xdm__asset__module_unstructured_fields | xdm__asset__source | xdm__asset__id | xdm__asset__type__class | xdm__asset__normalized_fields | xdm__asset__first_observed | xdm__asset__last_observed | xdm__asset__name | xdm__asset__type__name | xdm__asset__strong_id |
>|---|---|---|---|---|---|---|---|---|---|---|---|---|
>|123|Policy|Global||XSIAM|123|Identity||100000000|100000000|Fake Name|IAM|FAKE ID|

### core-get-issues

***
Returns a list of issues and their metadata, which you can filter by built-in arguments or use the custom_filter to input a JSON filter object.
Multiple filter arguments will be concatenated using the AND operator, while arguments that support a comma-separated list of values will use an OR operator between each value.

#### Base Command

`core-get-issues`

#### Input

| **Argument Name** | **Description** | **Required** |
| --- | --- | --- |
| issue_id | The unique ID of the issue. Accepts a comma-separated list. | Optional |
| severity | The severity of the issue. Accepts a comma-separated list. Possible values are: low, medium, high, critical. | Optional |
| custom_filter | A custom filter. When using this argument, other filter arguments are not relevant. Example: `{"OR": [{"SEARCH_FIELD": "actor_process_command_line", "SEARCH_TYPE": "EQ", "SEARCH_VALUE": "path_to_file"}]}` | Optional |
| Identity_type | Account type. Accepts a comma-separated list. Possible values are: ANONYMOUS, APPLICATION, COMPUTE, FEDERATED_IDENTITY, SERVICE, SERVICE_ACCOUNT, TEMPORARY_CREDENTIALS, TOKEN, UNKNOWN, USER. | Optional |
| agent_id | A unique identifier per agent. Accepts a comma-separated list. | Optional |
| action_external_hostname | The hostname to connect to. In case of a proxy connection, this value will differ from action_remote_ip. Accepts a comma-separated list. | Optional |
| rule_id | A string identifying the user rule. Accepts a comma-separated list. | Optional |
| rule_name | The name of the user rule. Accepts a comma-separated list. | Optional |
| issue_name | The issue name. Accepts a comma-separated list. | Optional |
| issue_source | The issue source. Accepts a comma-separated list. Possible values are: XDR Agent, XDR Analytics, XDR Analytics BIOC, PAN NGFW, XDR BIOC, XDR IOC, Threat Intelligence, XDR Managed Threat Hunting, Correlation, Prisma Cloud, Prisma Cloud Compute, ASM, IoT Security, Custom Alert, Health, SaaS Attachments, Attack Path, Cloud Network Analyzer, IaC Scanner, CAS Secret Scanner, CI/CD Risks, CLI Scanner, CIEM Scanner, API Traffic Monitor, API Posture Scanner, Agentless Disk Scanner, Kubernetes Scanner, Compute Policy, CSPM Scanner, CAS CVE Scanner, CAS License Scanner, Secrets Scanner, SAST Scanner, Data Policy, Attack Surface Test, Package Operational Risk, Vulnerability Policy, AI Security Posture. | Optional |
| time_frame | Supports relative or custom time options. If you choose custom, use the start_time and end_time arguments. Possible values are: 60 minutes, 3 hours, 12 hours, 24 hours, 2 days, 7 days, 14 days, 30 days, custom. | Optional |
| user_name | The name assigned to the user_id during agent runtime. Accepts a comma-separated list. | Optional |
| actor_process_image_name | The file name of the binary file. Accepts a comma-separated list. | Optional |
| causality_actor_process_image_command_line | SHA256 Causality Graph Object command line. Accepts a comma-separated list. | Optional |
| actor_process_image_command_line | Command line used by the process image initiated by the causality actor. Accepts a comma-separated list. | Optional |
| action_process_image_command_line | SHA256 The command line of the process created. Accepts a comma-separated list. | Optional |
| actor_process_image_sha256 | SHA256 hash of the binary file. Accepts a comma-separated list. | Optional |
| causality_actor_process_image_sha256 | SHA256 hash of the binary file. Accepts a comma-separated list. | Optional |
| action_process_image_sha256 | SHA256 of the binary file. Accepts a comma-separated list. | Optional |
| action_file_image_sha256 | SHA256 of the file related to the event. Accepts a comma-separated list. | Optional |
| action_registry_name | The name of the registry. Accepts a comma-separated list. | Optional |
| action_registry_key_data | The key data of the registry. Accepts a comma-separated list. | Optional |
| host_ip | The host IP address. Accepts a comma-separated list. | Optional |
| action_local_ip | The local IP address for the connection. Accepts a comma-separated list. | Optional |
| action_remote_ip | Remote IP address for the connection. Accepts a comma-separated list. | Optional |
| issue_action_status | Issue action status. Possible values are: detected, detected (allowed the session), detected (download), detected (forward), detected (post detected), detected (prompt allow), detected (raised an alert), detected (reported), detected (on write), detected (scanned), detected (sinkhole), detected (syncookie sent), detected (wildfire upload failure), detected (wildfire upload success), detected (wildfire upload skip), detected (xdr managed threat hunting), prevented (block), prevented (blocked), prevented (block-override), prevented (blocked the url), prevented (blocked the ip), prevented (continue), prevented (denied the session), prevented (dropped all packets), prevented (dropped the session), prevented (dropped the session and sent a tcp reset), prevented (dropped the packet), prevented (override), prevented (override-lockout), prevented (post detected), prevented (prompt block), prevented (random-drop), prevented (silently dropped the session with an icmp unreachable message to the host or application), prevented (terminated the session and sent a tcp reset to both sides of the connection), prevented (terminated the session and sent a tcp reset to the client), prevented (terminated the session and sent a tcp reset to the server), prevented (on write). | Optional |
| action_local_port | The local port for the connection. Accepts a comma-separated list. | Optional |
| action_remote_port | The remote port for the connection. Accepts a comma-separated list. | Optional |
| dst_action_external_hostname | The hostname to connect to. In case of a proxy connection, this value will differ from action_remote_ip. Accepts a comma-separated list. | Optional |
| sort_field | The field by which to sort the results. Default is source_insert_ts. | Optional |
| sort_order | The order in which to sort the results. Possible values are: DESC, ASC. | Optional |
| offset | The first page number to retrieve issues from. Default is 0. | Optional |
| limit | The last page number to retrieve issues from. Default is 50. | Optional |
| start_time | Relevant when the time_frame argument is set to custom. Supports epoch timestamp and simplified extended ISO format (YYYY-MM-DDThh:mm:ss). | Optional |
| end_time | Relevant when the time_frame argument is set to custom. Supports epoch timestamp and simplified extended ISO format (YYYY-MM-DDThh:mm:ss). | Optional |
| starred | Whether the issue is starred. Possible values are: true, false. | Optional |
| mitre_technique_id_and_name | The MITRE attack technique. Accepts a comma-separated list. | Optional |
| issue_category | The category of the issue. Accepts a comma-separated list. | Optional |
| issue_domain | The domain of the issue. Accepts a comma-separated list. Possible values are: Health, Hunting, IT, Posture, Security. | Optional |
| issue_description | The description of the issue. Accepts a comma-separated list. | Optional |
| os_actor_process_image_sha256 | The SHA256 hash of the OS actor process image. Accepts a comma-separated list. | Optional |
| action_file_macro_sha256 | The SHA256 hash of the action file macro. Accepts a comma-separated list. | Optional |
| status | The status progress. Accepts a comma-separated list. Possible values are: New, In Progress, Resolved. | Optional |
| not_status | Not status progress. Accepts a comma-separated list. Possible values are: New, In Progress, Resolved. | Optional |
| asset_ids | The assets IDs related to the issue. Accepts a comma-separated list. | Optional |
| assignee | The assignee of the issue. Accepts a comma-separated list. | Optional |
| output_keys | A comma separated list of outputs to include in the context. | Optional |

#### Context Output

| **Path** | **Type** | **Description** |
| --- | --- | --- |
| Core.Issue.internal_id | String | The unique ID of the issue. |
| Core.Issue.source_insert_ts | Number | The detection timestamp. |
| Core.Issue.issue_name | String | The name of the issue. |
| Core.Issue.severity | String | The severity of the issue. |
| Core.Issue.issue_category | String | The category of the issue. |
| Core.Issue.issue_action_status | String | The issue action status. |
| Core.Issue.issue_action_status_readable | String | The issue action status in readable format. |
| Core.Issue.issue_description | String | The issue description. |
| Core.Issue.agent_ip_addresses | String | The host IP address. |
| Core.Issue.agent_hostname | String | The hostname. |
| Core.Issue.mitre_tactic_id_and_name | String | The MITRE attack tactic. |
| Core.Issue.mitre_technique_id_and_name | String | The MITRE attack technique. |
| Core.Issue.starred | Boolean | Whether the issue is starred. |

### core-get-case-extra-data

***
Get extra data fields of a specific case including issues and key artifacts.

#### Base Command

`core-get-case-extra-data`

#### Input

| **Argument Name** | **Description** | **Required** |
| --- | --- | --- |
| case_id | A comma seperated list of case IDs. | Required |
| issues_limit | Maximum number of issues to return per case. The default and maximum is 1000. Default is 1000. | Optional |

#### Context Output

| **Path** | **Type** | **Description** |
| --- | --- | --- |
| Core.CaseExtraData.case.case_id | String | The unique identifier for the case. |
| Core.CaseExtraData.case.case_name | String | The name assigned to the case. |
| Core.CaseExtraData.case.creation_time | Number | The timestamp \(in epoch format\) when the case was created. |
| Core.CaseExtraData.case.modification_time | Number | The timestamp \(in epoch format\) when the case was last modified. |
| Core.CaseExtraData.case.detection_time | String | The timestamp when the activity related to the case was first detected. |
| Core.CaseExtraData.case.status | String | The current status of the case \(e.g., 'new', 'under_investigation', 'closed'\). |
| Core.CaseExtraData.case.severity | String | The severity level of the case \(e.g., 'low', 'medium', 'high', 'critical'\). |
| Core.CaseExtraData.case.description | String | A detailed textual description of the case. |
| Core.CaseExtraData.case.assigned_user_mail | String | The email address of the user assigned to the case. |
| Core.CaseExtraData.case.assigned_user_pretty_name | String | The display name of the user assigned to the case. |
| Core.CaseExtraData.case.issue_count | Number | The total number of issues associated with the case. |
| Core.CaseExtraData.case.low_severity_issue_count | Number | The total number of low-severity issues within the case. |
| Core.CaseExtraData.case.med_severity_issue_count | Number | The total number of medium-severity issues within the case. |
| Core.CaseExtraData.case.high_severity_issue_count | Number | The total number of high-severity issues within the case. |
| Core.CaseExtraData.case.critical_severity_issue_count | Number | The total number of critical-severity issues within the case. |
| Core.CaseExtraData.case.user_count | Number | The number of unique users involved in the case. |
| Core.CaseExtraData.case.host_count | Number | The number of unique hosts involved in the case. |
| Core.CaseExtraData.case.notes | Array | A collection of notes or comments added to the case by analysts. |
| Core.CaseExtraData.case.resolve_comment | String | The comment entered by a user when resolving the case. |
| Core.CaseExtraData.case.manual_severity | String | The severity level manually set by a user, which may override the calculated severity for the case. |
| Core.CaseExtraData.case.manual_description | String | A description of the case that was manually entered by a user. |
| Core.CaseExtraData.case.xdr_url | String | The direct URL to view the case in the XDR platform. |
| Core.CaseExtraData.case.starred | Boolean | A flag indicating whether the case has been starred or marked as a favorite. |
| Core.CaseExtraData.case.hosts | Array | A comma-separated list of hostnames involved in the case. |
| Core.CaseExtraData.case.case_sources | String | The products or sources that contributed issues to this case \(e.g., 'XDR Agent', 'Firewall'\). |
| Core.CaseExtraData.case.rule_based_score | Number | The case's risk score as calculated by automated detection rules. |
| Core.CaseExtraData.case.manual_score | Number | A risk score manually assigned to the case by a user. |
| Core.CaseExtraData.case.wildfire_hits | Number | The number of times a file associated with this case was identified as malicious by WildFire. |
| Core.CaseExtraData.case.issues_grouping_status | String | The current status of the issue grouping or clustering process for this case. |
| Core.CaseExtraData.case.mitre_techniques_ids_and_names | String | A list of MITRE ATT&amp;CK technique IDs and names observed in the case. |
| Core.CaseExtraData.case.mitre_tactics_ids_and_names | String | A list of MITRE ATT&amp;CK tactic IDs and names observed in the case. |
| Core.CaseExtraData.case.issue_categories | String | A comma-separated list of categories for the issues included in the case. |
| Core.CaseExtraData.issues.total_count | Number | The total number of individual issues that are part of the case. |
| Core.CaseExtraData.issues.data.external_id | String | The unique external identifier for an individual issue. |
| Core.CaseExtraData.issues.data.severity | String | The severity of the individual issue. |
| Core.CaseExtraData.issues.data.matching_status | String | The correlation status for the issue. |
| Core.CaseExtraData.issues.data.end_match_attempt_ts | Date | The timestamp of the last attempt to match the issue with others. |
| Core.CaseExtraData.issues.data.local_insert_ts | Date | The timestamp when the issue was first recorded in the system. |
| Core.CaseExtraData.issues.data.bioc_indicator | String | The specific Behavioral Indicator of Compromise \(BIOC\) that triggered the issue. |
| Core.CaseExtraData.issues.data.matching_service_rule_id | String | The ID of the matching service rule that identified the issue. |
| Core.CaseExtraData.issues.data.attempt_counter | Number | The number of times a matching attempt has been made for this issue. |
| Core.CaseExtraData.issues.data.bioc_category_enum_key | String | The key representing the category of the Behavioral Indicator of Compromise \(BIOC\). |
| Core.CaseExtraData.issues.data.case_id | Number | The ID of the case to which this issue belongs. |
| Core.CaseExtraData.issues.data.is_whitelisted | Boolean | A flag indicating whether this issue has been whitelisted or suppressed. |
| Core.CaseExtraData.issues.data.starred | Boolean | A flag indicating whether this individual issue has been starred. |
| Core.CaseExtraData.issues.data.deduplicate_tokens | String | Tokens used to identify and deduplicate similar issues. |
| Core.CaseExtraData.issues.data.filter_rule_id | String | The ID of any filter rule that was applied to this issue. |
| Core.CaseExtraData.issues.data.mitre_technique_id_and_name | String | The specific MITRE ATT&amp;CK technique ID and name associated with the issue. |
| Core.CaseExtraData.issues.data.mitre_tactic_id_and_name | String | The specific MITRE ATT&amp;CK tactic ID and name associated with the issue. |
| Core.CaseExtraData.issues.data.agent_version | String | The version of the agent installed on the endpoint related to the issue. |
| Core.CaseExtraData.issues.data.agent_device_domain | String | The domain of the endpoint device. |
| Core.CaseExtraData.issues.data.agent_fqdn | String | The fully qualified domain name \(FQDN\) of the agent's host. |
| Core.CaseExtraData.issues.data.agent_os_type | String | The operating system type of the endpoint \(e.g., 'Windows', 'Linux'\). |
| Core.CaseExtraData.issues.data.agent_os_sub_type | String | The specific version or distribution of the agent's operating system. |
| Core.CaseExtraData.issues.data.agent_data_collection_status | String | The status of the agent's data collection process. |
| Core.CaseExtraData.issues.data.mac | String | The primary MAC address of the endpoint. |
| Core.CaseExtraData.issues.data.mac_addresses | Array | A list of all MAC addresses associated with the endpoint. |
| Core.CaseExtraData.issues.data.agent_is_vdi | Boolean | A flag indicating whether the agent is installed on a Virtual Desktop Infrastructure \(VDI\) instance. |
| Core.CaseExtraData.issues.data.agent_install_type | String | The installation type of the agent. |
| Core.CaseExtraData.issues.data.agent_host_boot_time | Date | The last boot time of the host where the agent is installed. |
| Core.CaseExtraData.issues.data.event_sub_type | String | A more specific classification of the event type. |
| Core.CaseExtraData.issues.data.module_id | String | The identifier of the agent module that generated the event. |
| Core.CaseExtraData.issues.data.association_strength | Number | A score indicating the strength of the event's association to the case. |
| Core.CaseExtraData.issues.data.dst_association_strength | Number | The association strength related to the destination entity in the event. |
| Core.CaseExtraData.issues.data.story_id | String | An identifier that groups a sequence of related events into a "story". |
| Core.CaseExtraData.issues.data.event_id | String | The unique identifier for the event. |
| Core.CaseExtraData.issues.data.event_type | String | The primary type of the event \(e.g., 'Process Execution', 'Network Connection'\). |
| Core.CaseExtraData.issues.data.events_length | Number | The number of raw events that were aggregated to create this issue. |
| Core.CaseExtraData.issues.data.event_timestamp | Date | The timestamp when the original event occurred. |
| Core.CaseExtraData.issues.data.actor_process_instance_id | String | The unique instance ID of the primary actor process. |
| Core.CaseExtraData.issues.data.actor_process_image_path | String | The full file path of the actor process's executable. |
| Core.CaseExtraData.issues.data.actor_process_image_name | String | The filename of the actor process's executable. |
| Core.CaseExtraData.issues.data.actor_process_command_line | String | The command line used to launch the actor process. |
| Core.CaseExtraData.issues.data.actor_process_signature_status | String | The digital signature status of the actor process executable \(e.g., 'Signed', 'Unsigned'\). |
| Core.CaseExtraData.issues.data.actor_process_signature_vendor | String | The vendor name from the digital signature of the actor process. |
| Core.CaseExtraData.issues.data.actor_process_image_sha256 | String | The SHA256 hash of the actor process executable. |
| Core.CaseExtraData.issues.data.actor_process_image_md5 | String | The MD5 hash of the actor process executable. |
| Core.CaseExtraData.issues.data.actor_process_causality_id | String | The causality ID of the actor process, which links it to its parent process. |
| Core.CaseExtraData.issues.data.actor_causality_id | String | The causality ID of the primary actor in the event. |
| Core.CaseExtraData.issues.data.actor_process_os_pid | String | The operating system's Process ID \(PID\) of the actor process. |
| Core.CaseExtraData.issues.data.actor_thread_thread_id | String | The ID of the specific thread within the actor process that initiated the action. |
| Core.CaseExtraData.issues.data.causality_actor_process_image_name | String | The image name of the process that initiated the actor process \(the grandparent\). |
| Core.CaseExtraData.issues.data.causality_actor_process_command_line | String | The command line of the causality actor process. |
| Core.CaseExtraData.issues.data.causality_actor_process_image_path | String | The file path of the causality actor process's executable. |
| Core.CaseExtraData.issues.data.causality_actor_process_signature_vendor | String | The signature vendor of the causality actor process. |
| Core.CaseExtraData.issues.data.causality_actor_process_signature_status | String | The signature status of the causality actor process. |
| Core.CaseExtraData.issues.data.causality_actor_causality_id | String | The causality ID of the causality actor process. |
| Core.CaseExtraData.issues.data.causality_actor_process_execution_time | Date | The execution timestamp of the causality actor process. |
| Core.CaseExtraData.issues.data.causality_actor_process_image_md5 | String | The MD5 hash of the causality actor process's executable. |
| Core.CaseExtraData.issues.data.causality_actor_process_image_sha256 | String | The SHA256 hash of the causality actor process's executable. |
| Core.CaseExtraData.issues.data.action_file_path | String | The file path of the file that was the target of an action. |
| Core.CaseExtraData.issues.data.action_file_name | String | The name of the file that was the target of an action. |
| Core.CaseExtraData.issues.data.action_file_md5 | String | The MD5 hash of the file that was the target of an action. |
| Core.CaseExtraData.issues.data.action_file_sha256 | String | The SHA256 hash of the file that was the target of an action. |
| Core.CaseExtraData.issues.data.action_file_macro_sha256 | String | The SHA256 hash of a macro embedded within the target file. |
| Core.CaseExtraData.issues.data.action_registry_data | String | The data written to or read from a registry value during the action. |
| Core.CaseExtraData.issues.data.action_registry_key_name | String | The name of the registry key involved in the action. |
| Core.CaseExtraData.issues.data.action_registry_value_name | String | The name of the registry value involved in the action. |
| Core.CaseExtraData.issues.data.action_registry_full_key | String | The full path of the registry key involved in the action. |
| Core.CaseExtraData.issues.data.action_local_ip | String | The local IP address involved in a network action. |
| Core.CaseExtraData.issues.data.action_local_port | String | The local port number involved in a network action. |
| Core.CaseExtraData.issues.data.action_remote_ip | String | The remote IP address involved in a network action. |
| Core.CaseExtraData.issues.data.action_remote_port | String | The remote port number involved in a network action. |
| Core.CaseExtraData.issues.data.action_external_hostname | String | The external hostname or domain associated with the network action. |
| Core.CaseExtraData.issues.data.action_country | String | The country associated with the remote IP address in the network action. |
| Core.CaseExtraData.issues.data.action_process_instance_id | String | The instance ID of the process that was the target of an action. |
| Core.CaseExtraData.issues.data.action_process_causality_id | String | The causality ID of the target process. |
| Core.CaseExtraData.issues.data.action_process_image_name | String | The executable name of the target process. |
| Core.CaseExtraData.issues.data.action_process_image_sha256 | String | The SHA256 hash of the target process's executable. |
| Core.CaseExtraData.issues.data.action_process_image_command_line | String | The command line of the target process. |
| Core.CaseExtraData.issues.data.action_process_signature_status | String | The signature status of the target process. |
| Core.CaseExtraData.issues.data.action_process_signature_vendor | String | The signature vendor of the target process. |
| Core.CaseExtraData.issues.data.os_actor_effective_username | String | The effective username of the OS-level actor responsible for the event. |
| Core.CaseExtraData.issues.data.os_actor_process_instance_id | String | The instance ID of the OS actor process. |
| Core.CaseExtraData.issues.data.os_actor_process_image_path | String | The file path of the OS actor process's executable. |
| Core.CaseExtraData.issues.data.os_actor_process_image_name | String | The image name of the OS actor process. |
| Core.CaseExtraData.issues.data.os_actor_process_command_line | String | The command line of the OS actor process. |
| Core.CaseExtraData.issues.data.os_actor_process_signature_status | String | The signature status of the OS actor process. |
| Core.CaseExtraData.issues.data.os_actor_process_signature_vendor | String | The signature vendor of the OS actor process. |
| Core.CaseExtraData.issues.data.os_actor_process_image_sha256 | String | The SHA256 hash of the OS actor process's executable. |
| Core.CaseExtraData.issues.data.os_actor_process_causality_id | String | The causality ID of the OS actor process. |
| Core.CaseExtraData.issues.data.os_actor_causality_id | String | The causality ID of the OS actor. |
| Core.CaseExtraData.issues.data.os_actor_process_os_pid | String | The operating system PID of the OS actor process. |
| Core.CaseExtraData.issues.data.os_actor_thread_thread_id | String | The thread ID of the OS actor. |
| Core.CaseExtraData.issues.data.fw_app_id | String | The firewall application ID for the traffic. |
| Core.CaseExtraData.issues.data.fw_interface_from | String | The firewall interface from which the traffic originated. |
| Core.CaseExtraData.issues.data.fw_interface_to | String | The firewall interface to which the traffic was destined. |
| Core.CaseExtraData.issues.data.fw_rule | String | The name of the firewall rule that matched the traffic. |
| Core.CaseExtraData.issues.data.fw_rule_id | String | The unique ID of the firewall rule that matched the traffic. |
| Core.CaseExtraData.issues.data.fw_device_name | String | The name of the firewall device that logged the event. |
| Core.CaseExtraData.issues.data.fw_serial_number | String | The serial number of the firewall device. |
| Core.CaseExtraData.issues.data.fw_url_domain | String | The domain visited, as logged by the firewall. |
| Core.CaseExtraData.issues.data.fw_email_subject | String | The subject line of an email, as logged by the firewall. |
| Core.CaseExtraData.issues.data.fw_email_sender | String | The sender of an email, as logged by the firewall. |
| Core.CaseExtraData.issues.data.fw_email_recipient | String | The recipient of an email, as logged by the firewall. |
| Core.CaseExtraData.issues.data.fw_app_subcategory | String | The application subcategory as identified by the firewall. |
| Core.CaseExtraData.issues.data.fw_app_category | String | The application category as identified by the firewall. |
| Core.CaseExtraData.issues.data.fw_app_technology | String | The application technology as identified by the firewall. |
| Core.CaseExtraData.issues.data.fw_vsys | String | The virtual system on the firewall that processed the traffic. |
| Core.CaseExtraData.issues.data.fw_xff | String | The X-Forwarded-For \(XFF\) header value from the traffic. |
| Core.CaseExtraData.issues.data.fw_misc | String | Miscellaneous firewall log data. |
| Core.CaseExtraData.issues.data.fw_is_phishing | Boolean | A flag indicating if the firewall identified the event as phishing. |
| Core.CaseExtraData.issues.data.dst_agent_id | String | The agent ID of the destination endpoint in a lateral movement event. |
| Core.CaseExtraData.issues.data.dst_causality_actor_process_execution_time | Date | The execution time of the causality actor process on the destination endpoint. |
| Core.CaseExtraData.issues.data.dns_query_name | String | The domain name in a DNS query event. |
| Core.CaseExtraData.issues.data.dst_action_external_hostname | String | The external hostname of the destination. |
| Core.CaseExtraData.issues.data.dst_action_country | String | The country of the destination. |
| Core.CaseExtraData.issues.data.dst_action_external_port | String | The external port of the destination. |
| Core.CaseExtraData.issues.data.issue_id | String | The unique identifier for the issue. |
| Core.CaseExtraData.issues.data.detection_timestamp | Number | The timestamp when the issue was first detected. |
| Core.CaseExtraData.issues.data.name | String | The name or title of the issue. |
| Core.CaseExtraData.issues.data.category | String | The category of the issue. |
| Core.CaseExtraData.issues.data.endpoint_id | String | The unique ID of the endpoint where the issue occurred. |
| Core.CaseExtraData.issues.data.description | String | A detailed description of the issue. |
| Core.CaseExtraData.issues.data.host_ip | String | The IP address of the host related to the issue. |
| Core.CaseExtraData.issues.data.host_name | String | The hostname of the endpoint related to the issue. |
| Core.CaseExtraData.issues.data.source | String | The source of the issue \(e.g., 'XDR'\). |
| Core.CaseExtraData.issues.data.action | String | The action taken in response to the event \(e.g., 'detected', 'prevented'\). |
| Core.CaseExtraData.issues.data.action_pretty | String | A user-friendly representation of the action taken. |
| Core.CaseExtraData.issues.data.user_name | String | The name of the user associated with the issue. |
| Core.CaseExtraData.issues.data.contains_featured_host | Boolean | A flag indicating if the issue involves a host marked as featured or critical. |
| Core.CaseExtraData.issues.data.contains_featured_user | Boolean | A flag indicating if the issue involves a user marked as featured or critical. |
| Core.CaseExtraData.issues.data.contains_featured_ip_address | Boolean | A flag indicating if the issue involves an IP address marked as featured or critical. |
| Core.CaseExtraData.issues.data.tags | String | Any tags that have been applied to the issue. |
| Core.CaseExtraData.issues.data.original_tags | String | The original set of tags applied to the issue before any modifications. |
| Core.CaseExtraData.network_artifacts.total_count | Number | The total number of network artifacts associated with the case. |
| Core.CaseExtraData.network_artifacts.data.type | String | The type of network artifact \(e.g., 'IP Address', 'Domain'\). |
| Core.CaseExtraData.network_artifacts.data.issue_count | Number | The number of issues in the case that involve this network artifact. |
| Core.CaseExtraData.network_artifacts.data.is_manual | Boolean | A flag indicating if the network artifact was added manually by a user. |
| Core.CaseExtraData.network_artifacts.data.network_domain | String | The domain name of the network artifact. |
| Core.CaseExtraData.network_artifacts.data.network_remote_ip | String | The remote IP address of the network artifact. |
| Core.CaseExtraData.network_artifacts.data.network_remote_port | String | The remote port number of the network artifact. |
| Core.CaseExtraData.network_artifacts.data.network_country | String | The country associated with the network artifact's IP address. |
| Core.CaseExtraData.file_artifacts.total_count | Number | The total number of file artifacts associated with the case. |
| Core.CaseExtraData.file_artifacts.data.issue_count | Number | The number of issues in the case that involve this file artifact. |
| Core.CaseExtraData.file_artifacts.data.file_name | String | The name of the file artifact. |
| Core.CaseExtraData.file_artifacts.data.File_sha256 | String | The SHA256 hash of the file artifact. |
| Core.CaseExtraData.file_artifacts.data.file_signature_status | String | The digital signature status of the file artifact. |
| Core.CaseExtraData.file_artifacts.data.file_wildfire_verdict | String | The verdict from WildFire for this file \(e.g., 'malicious', 'benign'\). |
| Core.CaseExtraData.file_artifacts.data.is_malicous | Boolean | A flag indicating whether the file artifact is considered malicious. |
| Core.CaseExtraData.file_artifacts.data.is_manual | Boolean | A flag indicating if the file artifact was added manually by a user. |
| Core.CaseExtraData.file_artifacts.data.is_process | Boolean | A flag indicating if the file artifact is a process executable. |
| Core.CaseExtraData.file_artifacts.data.low_confidence | Boolean | A flag indicating if the verdict on the file artifact has low confidence. |
| Core.CaseExtraData.file_artifacts.data.type | String | The type of the file artifact. |

### core-get-cases

***
Get cases information based on the specified filters.

#### Base Command

`core-get-cases`

#### Input

| **Argument Name** | **Description** | **Required** |
| --- | --- | --- |
| lte_creation_time | A date in the format 2019-12-31T23:59:00. Only cases that were created on or before the specified date/time will be retrieved. | Optional |
| gte_creation_time | A date in the format 2019-12-31T23:59:00. Only cases that were created on or after the specified date/time will be retrieved. | Optional |
| lte_modification_time | Filters returned cases that were created on or before the specified date/time, in the format 2019-12-31T23:59:00. | Optional |
| gte_modification_time | Filters returned cases that were modified on or after the specified date/time, in the format 2019-12-31T23:59:00. | Optional |
| case_id_list | A comma seperated list of case IDs. | Optional |
| since_creation_time | Filters returned cases that were created on or after the specified date/time range, for example, 1 month, 2 days, 1 hour, and so on. | Optional |
| since_modification_time | Filters returned cases that were modified on or after the specified date/time range, for example, 1 month, 2 days, 1 hour, and so on. | Optional |
| sort_by_modification_time | Sorts returned cases by the date/time that the case was last modified ("asc" - ascending, "desc" - descending). Possible values are: asc, desc. | Optional |
| sort_by_creation_time | Sorts returned cases by the date/time that the case was created ("asc" - ascending, "desc" - descending). Possible values are: asc, desc. | Optional |
| page | Page number (for pagination). The default is 0 (the first page). Default is 0. | Optional |
| limit | Maximum number of cases to return per page. The default and maximum is 100. Default is 100. | Optional |
| status | Filters only cases in the specified status. The options are: new, under_investigation, resolved_known_issue, resolved_false_positive, resolved_true_positive resolved_security_testing, resolved_other, resolved_auto. | Optional |
| starred | Whether the case is starred (Boolean value: true or false). Possible values are: true, false. | Optional |

#### Context Output

| **Path** | **Type** | **Description** |
| --- | --- | --- |
| Core.Case.case_id | String | Unique ID assigned to each returned case. |
| Core.Case.case_name | String | Name of the case. |
| Core.Case.creation_time | Number | Timestamp when the case was created. |
| Core.Case.modification_time | Number | Timestamp when the case was last modified. |
| Core.Case.detection_time | Date | Timestamp when the first issue was detected in the case. May be null. |
| Core.Case.status | String | Current status of the case. |
| Core.Case.severity | String | Severity level of the case. |
| Core.Case.description | String | Description of the case. |
| Core.Case.assigned_user_mail | String | Email address of the assigned user. May be null. |
| Core.Case.assigned_user_pretty_name | String | Full name of the assigned user. May be null. |
| Core.Case.issue_count | Number | Total number of issues in the case. |
| Core.Case.low_severity_issue_count | Number | Number of issues with low severity. |
| Core.Case.med_severity_issue_count | Number | Number of issues with medium severity. |
| Core.Case.high_severity_issue_count | Number | Number of issues with high severity. |
| Core.Case.critical_severity_issue_count | Number | Number of issues with critical severity. |
| Core.Case.user_count | Number | Number of users involved in the case. |
| Core.Case.host_count | Number | Number of hosts involved in the case. |
| Core.Case.notes | String | Notes related to the case. May be null. |
| Core.Case.resolve_comment | String | Comments added when resolving the case. May be null. |
| Core.Case.resolved_timestamp | Number | Timestamp when the case was resolved. |
| Core.Case.manual_severity | Number | Severity manually assigned by the user. May be null. |
| Core.Case.manual_description | String | Description manually provided by the user. |
| Core.Case.xdr_url | String | URL to view the case in Cortex XDR. |
| Core.Case.starred | Boolean | Indicates whether the case is starred. |
| Core.Case.starred_manually | Boolean | True if the case was starred manually; false if starred by rules. |
| Core.Case.hosts | Array | List of hosts involved in the case. |
| Core.Case.users | Array | List of users involved in the case. |
| Core.Case.case_sources | Array | Sources of the case. |
| Core.Case.rule_based_score | Number | Score based on rules. |
| Core.Case.manual_score | Number | Manually assigned score. May be null. |
| Core.Case.wildfire_hits | Number | Number of WildFire hits. |
| Core.Case.issues_grouping_status | String | Status of issue grouping. |
| Core.Case.mitre_tactics_ids_and_names | Array | List of MITRE ATT&amp;CK tactic IDs and names associated with the case. |
| Core.Case.mitre_techniques_ids_and_names | Array | List of MITRE ATT&amp;CK technique IDs and names associated with the case. |
| Core.Case.issue_categories | Array | Categories of issues associated with the case. |
| Core.Case.original_tags | Array | Original tags assigned to the case. |
| Core.Case.tags | Array | Current tags assigned to the case. |
| Core.Case.case_domain | String | Domain associated with the case. |
| Core.Case.custom_fields | Unknown | Custom fields for the case with standardized lowercase, whitespace-free names. |

### core-search-asset-groups

***
Retrieve asset groups from the Cortex platform with optional filtering.

#### Base Command

`core-search-asset-groups`

#### Input

| name | JSON list of asset groups to search for. (e.g. `["group1", "group2"]`). | Optional |
| type | Filter asset groups by type. | Optional |
| description | JSON list of descriptions to search for. (e.g. `["description1", "description2"]`). | Optional |
| limit | The maximum number of groups to return. | Optional |
| id | Comma separated list of ids to search for. | Optional |

#### Context Output

| Core.AssetGroups.name | String | The name of the asset group. |
| Core.AssetGroups.filter | String | The filter criteria for the asset group. |
| Core.AssetGroups.membership_predicate | String | The predicate used to create the asset group. |
| Core.AssetGroups.type | String | The type of the asset group. |
| Core.AssetGroups.description | String | The description of the asset group. |
| Core.AssetGroups.modified_by | String | The user who modified the asset group. |
| Core.AssetGroups.modified_by_pretty | String | The formatted name of the user who created the asset group. |
| Core.AssetGroups.created_by | String | The user who created the asset group. |
| Core.AssetGroups.created_by_pretty | String | The formatted name of the user who created the asset group. |

### core-get-vulnerabilities

***
Retrieves vulnerabilities based on specified filters.

#### Base Command

`core-get-vulnerabilities`

#### Input

| **Argument Name** | **Description** | **Required** |
| --- | --- | --- |
| limit | The maximum number of vulnerabilities to return. Default is 50. | Optional |
| sort_field | The field by which to sort the results. Default is LAST_OBSERVED. | Optional |
| sort_order | The order in which to sort the results. Possible values are: DESC, ASC. | Optional |
| cve_id | The CVE ID. Accepts a comma-separated list. | Optional |
| issue_id | The issue ID. Accepts a comma-separated list. | Optional |
| cvss_score_gte | The minimum CVSS score. | Optional |
| epss_score_gte | The minimum EPSS score. | Optional |
| internet_exposed | Filter by internet exposed assets. Possible values are: true, false. | Optional |
| exploitable | Filter by exploitable vulnerabilities. Possible values are: true, false. | Optional |
| has_kev | Filter by vulnerabilities that have a Known Exploited Vulnerability (KEV). Possible values are: true, false. | Optional |
| affected_software | Filter by affected software. Accepts a comma-separated list. | Optional |
| on_demand_fields | A comma-separated list of additional fields to retrieve. | Optional |
| start_time | The start time for filtering according to case creation time. Supports free-text relative and absolute times. For example: 7 days ago, 2023-06-15T10:30:00Z, 13/8/2025. | Optional |
| end_time | The end time for filtering according to case creation time. Supports free-text relative and absolute times. For example: 7 days ago, 2023-06-15T10:30:00Z, 13/8/2025. | Optional |
| severity | The severity of the vulnerability issue. Possible values are: info, low, medium, high, critical. | Optional |
| assignee | The email of the user assigned to the vulnerability. Accepts a comma-separated list. <br/>Use 'unassigned' for unassigned vulnerabilities or 'assigned' for all assigned vulnerabilities.<br/>. | Optional |

#### Context Output

| **Path** | **Type** | **Description** |
| --- | --- | --- |
| Core.VulnerabilityIssue.ISSUE_ID | String | The unique identifier for the vulnerability issue. |
| Core.VulnerabilityIssue.CVE_ID | String | The CVE identifier for the vulnerability. |
| Core.VulnerabilityIssue.CVE_DESCRIPTION | String | The description of the CVE. |
| Core.VulnerabilityIssue.ASSET_NAME | String | The name of the affected asset. |
| Core.VulnerabilityIssue.PLATFORM_SEVERITY | String | The severity of the vulnerability as determined by the platform. |
| Core.VulnerabilityIssue.EPSS_SCORE | Number | The Exploit Prediction Scoring System \(EPSS\) score. |
| Core.VulnerabilityIssue.CVSS_SCORE | Number | The Common Vulnerability Scoring System \(CVSS\) score. |
| Core.VulnerabilityIssue.ASSIGNED_TO | String | The email of the user assigned to the vulnerability. |
| Core.VulnerabilityIssue.ASSIGNED_TO_PRETTY | String | The full name of the user assigned to the vulnerability. |
| Core.VulnerabilityIssue.AFFECTED_SOFTWARE | Unknown | The software affected by the vulnerability. |
| Core.VulnerabilityIssue.FIX_AVAILABLE | Boolean | Indicates if a fix is available for the vulnerability. |
| Core.VulnerabilityIssue.INTERNET_EXPOSED | Boolean | Indicates if the asset is exposed to the internet. |
| Core.VulnerabilityIssue.HAS_KEV | Boolean | Indicates if the vulnerability is a Known Exploited Vulnerability \(KEV\). |
| Core.VulnerabilityIssue.EXPLOITABLE | Boolean | Indicates if the vulnerability is exploitable. |
| Core.VulnerabilityIssue.ASSET_IDS | String | The unique identifier for the asset. |

### core-search-assets

***
Retrieves asset from the Cortex platform using optional filter criteria.

#### Base Command

`core-search-assets`

#### Input

| **Argument Name** | **Description** | **Required** |
| --- | --- | --- |
| page_size | The number of assets to return per page. Default is 100. | Optional |
| page_number | The page number for the assets to return for pagination. Default is 0. | Optional |
| asset_names | Comma-separated list of asset names to search for. (e.g., "asset_name1,asset_name2"). | Optional |
| asset_types | Comma-separated list of asset types to search for. (e.g., "asset_type1,asset_type2"). | Optional |
| asset_tags | A JSON encoded string representing a list of tag:value pairs to search for. (e.g., `[{"tag1": "value1"}, {"tag2": "value2"}]`).<br/>. | Optional |
| asset_ids | Comma-separated list of asset IDs to search for. (e.g., "asset_id1,asset_id2"). | Optional |
| asset_providers | Comma-separated list of asset providers to search for. (e.g., "provider1,provider2"). | Optional |
| asset_realms | Comma-separated list of asset realms to search for. (e.g., "realm1,realm2"). | Optional |
| asset_groups | A JSON encoded string representing a list of asset groups to search for. (e.g., `["group1", "group2"]`).<br/>. | Optional |

#### Context Output

| **Path** | **Type** | **Description** |
| --- | --- | --- |
| Core.Asset.external_provider_id | unknown | The external provider ID of the asset. |
| Core.Asset.first_observed | unknown | The first time the asset was observed. |
| Core.Asset.tags | unknown | The tags of the asset. |
| Core.Asset.realm | unknown | The realm of the asset. |
| Core.Asset.type.id | unknown | The ID of the asset type. |
| Core.Asset.related_issues.critical_issues | unknown | Critical issues related to the asset. |
| Core.Asset.id | unknown | The ID of the asset. |
| Core.Asset.last_observed | unknown | The last time the asset was observed. |
| Core.Asset.type.category | unknown | The category of the asset type. |
| Core.Asset.related_cases.critical_cases | unknown | Critical cases related to the asset. |
| Core.Asset.group_ids | unknown | The group IDs of the asset. |
| Core.Asset.type.class | unknown | The class of the asset type. |
| Core.Asset.related_issues.issues_breakdown | unknown | The related issues breakdown of the asset. |
| Core.Asset.type.name | unknown | The type of the asset. |
| Core.Asset.name | unknown | The name of the asset. |
| Core.Asset.strong_id | unknown | The strong ID of the asset. |
| Core.Asset.cloud.region | unknown | The cloud region of the asset. |
| Core.Asset.related_cases.cases_breakdown | unknown | The related cases breakdown of the asset. |
| Core.Asset.provider | unknown | The asset provider. |

### core-get-issue-recommendations

***
Get comprehensive recommendations for an issue, including remediation steps, playbook suggestions, and recommended actions.

#### Base Command

`core-get-issue-recommendations`

#### Input

| **Argument Name** | **Description** | **Required** |
| --- | --- | --- |
| issue_id | The ID of the issue to get recommendations for. | Required |

#### Context Output

| **Path** | **Type** | **Description** |
| --- | --- | --- |
| Core.IssueRecommendations.issue_id | String | The unique identifier for the issue. |
| Core.IssueRecommendations.issue_name | String | The name of the issue. |
| Core.IssueRecommendations.severity | String | The severity of the issue. |
| Core.IssueRecommendations.description | String | Description of the issue. |
| Core.IssueRecommendations.remediation | String | Remediation steps and recommendations for the issue. |
| Core.IssueRecommendations.playbook_suggestions.playbook_id | String | The ID of the suggested playbook. |
| Core.IssueRecommendations.playbook_suggestions.suggestion_rule_id | String | The ID of the suggestion rule that generated this recommendation. |

### core-enable-scanners

***
Enable or disable scanners with the specified configuration.

#### Base Command

`core-enable-scanners`

#### Input

| **Argument Name** | **Description** | **Required** |
| --- | --- | --- |
| asset_ids | List of repository asset IDs to configure scanners for. | Required |
| enable_scanners | List of scanners to enable. Possible values are: SECRETS, IAC, SCA. | Optional |
| disable_scanners | List of scanners to disable. Possible values are: SECRETS, IAC, SCA. | Optional |
| secret_validation | Enable live validation of discovered secrets. Possible values are: true, false. | Optional |
| pr_scanning | Enable scanning on pull requests. This argument only relevant when SECRETS scanner is enabled. Possible values are: true, false. | Optional |
| block_on_error | Block deployment on scanner errors. Possible values are: true, false. | Optional |
| tag_resource_blocks | Enable tagging of resource blocks. Possible values are: true, false. | Optional |
| tag_module_blocks | Enable tagging of module blocks. Possible values are: true, false. | Optional |
| exclude_paths | List of file paths to exclude from scanning. | Optional |

### core-create-appsec-policy

***
Creates a new AppSec policy in Cortex Platform with defined conditions, scope, and triggers for application security governance.

#### Base Command

`core-create-appsec-policy`

#### Input

| **Argument Name**                          | **Description**                                                                                                                                                                                                                                                      | **Required** |
|--------------------------------------------|----------------------------------------------------------------------------------------------------------------------------------------------------------------------------------------------------------------------------------------------------------------------|--------------|
| policy_name                                | A unique name for the AppSec policy. Must be descriptive and follow organizational naming conventions.                                                                                                                                                               | Required     |
| description                                | A detailed explanation of the policy's objective, use case, and expected outcomes.                                                                                                                                                                                   | Optional     |
| asset_group_names                          | Comma-separated list of Asset Group names to apply the policy to. Asset groups will be automatically resolved to their corresponding IDs.                                                                                                                            | Optional     |
| conditions_finding_type                    | Filter by specific finding types to target policy enforcement. Supported values: Vulnerabilities, IaC Misconfiguration, Licenses, Operational Risk, Secrets, Code Weaknesses, CI/CD Risks.                                                                           | Optional     |
| conditions_severity                        | Filter findings by severity level to prioritize policy actions. Supported values: CRITICAL, HIGH, MEDIUM, LOW.                                                                                                                                                       | Optional     |
| conditions_respect_developer_suppression   | Controls whether a developer’s manual suppression should be honored. Set to 'true' to respect developer suppression (evaluate only non-suppressed findings). Set to 'false' to ignore suppression and always evaluate the finding. Possible values are: true, false. | Optional     |
| conditions_backlog_status                  | Filter findings based on their backlog workflow status (NEW or BACKLOG). Possible values are: NEW, BACKLOG.                                                                                                                                                          | Optional     |
| conditions_package_name                    | Target specific software packages by name for license or vulnerability policies.                                                                                                                                                                                     | Optional     |
| conditions_package_version                 | Specify software package version constraints for precise policy targeting.                                                                                                                                                                                           | Optional     |
| conditions_package_operational_risk        | Filter packages by their operational risk assessment level. Supported values: HIGH, MEDIUM, LOW.                                                                                                                                                                     | Optional     |
| conditions_appsec_rule_names               | Comma-separated list of AppSec rule names to include in policy evaluation. Rule names will be automatically resolved to their corresponding IDs.                                                                                                                     | Optional     |
| conditions_cvss                            | CVSS base score threshold for vulnerability findings (0.0-10.0). Only vulnerabilities meeting or exceeding this score will trigger the policy.                                                                                                                       | Optional     |
| conditions_epss                            | Exploit Prediction Scoring System score threshold (0-100). Targets vulnerabilities with higher exploitation probability.                                                                                                                                             | Optional     |
| conditions_has_a_fix                       | Filter findings based on whether a remediation fix or patch is available. Possible values are: true, false.                                                                                                                                                          | Optional     |
| conditions_is_kev                          | Target findings listed in CISA's Known Exploited Vulnerabilities (KEV) catalog for prioritized remediation. Possible values are: true, false.                                                                                                                        | Optional     |
| conditions_secret_validity                 | Filter exposed secrets by their validity status. Supported values: VALID (active secrets), PRIVILEGED (high-access secrets), INVALID (expired/revoked), UNAVAILABLE (status unknown).                                                                                | Optional     |
| conditions_license_type                    | Target specific software license types for compliance and legal risk management.                                                                                                                                                                                     | Optional     |
| scope_category                             | Define asset categories to include in policy scope. Supported values: Application, Repository, CI/CD Instance, CI/CD Pipeline, VCS Collaborator, VCS Organization.                                                                                                   | Optional     |
| scope_business_application_names           | Target specific business applications by name for focused policy enforcement.                                                                                                                                                                                        | Optional     |
| scope_application_business_criticality     | Filter applications by business criticality level. Supported values: CRITICAL, HIGH, MEDIUM, LOW.                                                                                                                                                                    | Optional     |
| scope_repository_name                      | Target specific code repositories by name for repository-focused policies.                                                                                                                                                                                           | Optional     |
| scope_is_public_repository                 | Filter repositories based on their visibility (public vs private) for exposure risk management. Possible values are: true, false.                                                                                                                                    | Optional     |
| scope_has_deployed_assets                  | Target repositories or applications that have associated deployed infrastructure or runtime assets. Possible values are: true, false.                                                                                                                                | Optional     |
| scope_has_internet_exposed_deployed_assets | Filter assets based on whether the deployed components are exposed to internet traffic for external attack surface management. Possible values are: true, false.                                                                                                     | Optional     |
| scope_has_sensitive_data_access            | Target deployed assets that have access to sensitive data stores, databases, or classified information. Possible values are: true, false.                                                                                                                            | Optional     |
| scope_has_privileged_capabilities          | Filter deployed assets with elevated privileges, admin access, or high-impact system capabilities. Possible values are: true, false.                                                                                                                                 | Optional     |
| triggers_periodic_report_issue             | Enables detection during scheduled scans. When a violation is found in a periodic scan, an issue will be created ("Detect"). Possible values are: true, false.                                                                                                       | Optional     |
| triggers_periodic_override_severity        | Override the default severity level for issues created by periodic scan detections. Possible values are: Critical, High, Medium, Low.                                                                                                                                | Optional     |
| triggers_pr_report_issue                   | Enables detection during pull request scans. When a violation is found in a PR, an issue is created. Required for PR-based detection. Possible values are: true, false.                                                                                              | Optional     |
| triggers_pr_block_pr                       | Blocks merging of pull requests that contain violations detected by the policy. Possible values are: true, false.                                                                                                                                                    | Optional     |
| triggers_pr_report_pr_comment              | Adds an automated comment to pull requests summarizing detected violations and guidance. Possible values are: true, false.                                                                                                                                           | Optional     |
| triggers_pr_override_severity              | Override the default severity level for issues created by pull request detections. Possible values are: Critical, High, Medium, Low.                                                                                                                                 | Optional     |
| triggers_cicd_report_issue                 | Enables detection during CI/CD pipeline scans. When a violation is found in a pipeline run, an issue is created. Possible values are: true, false.                                                                                                                   | Optional     |
| triggers_cicd_block_cicd                   | Blocks or fails CI/CD pipeline runs when violations occur. Possible values are: true, false.                                                                                                                                                                         | Optional     |
| triggers_cicd_report_cicd                  | Reports violation details back to the CI/CD system (pipeline logs, dashboards, status checks). Possible values are: true, false.                                                                                                                                     | Optional     |
| triggers_cicd_override_severity            | Override the default severity level for issues created by CI/CD pipeline detections. Possible values are: Critical, High, Medium, Low.                                                                                                                               | Optional     |

#### Context Output

There is no context output for this command.

<<<<<<< HEAD
### core-get-appsec-issues

***
Retrieves application security issues based on specified filters.

#### Base Command

`core-get-appsec-issues`
=======
### core-update-issue

***
Updates the properties of an issue. This command does not provide an explicit indication of success.

#### Base Command

`core-update-issue`
>>>>>>> fdbb7659

#### Input

| **Argument Name** | **Description** | **Required** |
| --- | --- | --- |
<<<<<<< HEAD
| limit | The maximum number of issues to return. Default is 50. | Optional |
| sort_field | The field by which to sort the results. Default is severity. | Optional |
| sort_order | The order in which to sort the results. Possible values are: DESC, ASC. Default is DESC. | Optional |
| start_time | The start time for filtering according to issue insert time. Supports free-text relative and absolute times. For example: 7 days ago, 2023-06-15T10:30:00Z, 13/8/2025. | Optional |
| end_time | The end time for filtering according to issue insert time. Supports free-text relative and absolute times. For example: 7 days ago, 2023-06-15T10:30:00Z, 13/8/2025. | Optional |
| issue_id | The issue ID. Accepts a comma-separated list. | Optional |
| assignee | The email of the user assigned to the issue. Accepts a comma-separated list. <br/>Use 'unassigned' for all unassigned issues or 'assigned' for all assigned issues.<br/>. | Optional |
| collaborator | The collaborators of the issue. Accepts a comma-separated list. | Optional |
| status | The issue status. Accepts a comma-separated list. Possible values are: New, In Progress, Resolved. | Optional |
| issue_name | The issue name. Accepts a comma-separated list. | Optional |
| asset_name | The name of the affected asset for the issue. Accepts a comma-separated list. | Optional |
| repository | The repository of the issue. Accepts a comma-separated list. | Optional |
| file_path | The path of the relevant file for the issue. Accepts a comma-separated list. | Optional |
| backlog_status | The backlog status of the issue. Accepts a comma-separated list. Possible values are: BACKLOG, NEW. | Optional |
| cvss_score_gte | The minimum CVSS score. | Optional |
| epss_score_gte | The minimum EPSS score. | Optional |
| has_kev | Filter by vulnerabilities that have a Known Exploited Vulnerability (KEV). Possible values are: true, false. | Optional |
| severity | The severity of the issue. Accepts a comma-separated list. Possible values are: info, low, medium, high, critical. | Optional |
| urgency | The urgency of the issue. Accepts a comma-separated list. Possible values are: N/A, NOT_URGENT, URGENT, TOP_URGENT. | Optional |
| automated_fix_available | Is there an available automated fix. Possible values are: true, false. | Optional |
| sla | SLA status of the issue. Accepts a comma-separated list. Possible values are: Approaching, On Track, Overdue. | Optional |
| validation | Validation status of the issue. Accepts a comma-separated list. Possible values are: INVALID, NO_VALIDATION, PRIVILEGED, UNAVAILABLE, VALID. | Optional |

#### Context Output

| **Path** | **Type** | **Description** |
| --- | --- | --- |
| Core.AppsecIssue.internal_id | String | The unique identifier for the issue. |
| Core.AppsecIssue.asset_name | String | The names of the assets related to the issue. |
| Core.AppsecIssue.severity | String | The severity of the issue. |
| Core.AppsecIssue.epss_score | Number | The Exploit Prediction Scoring System \(EPSS\) score. |
| Core.AppsecIssue.cvss_score | Number | The Common Vulnerability Scoring System \(CVSS\) score. |
| Core.AppsecIssue.assignee | String | The full name of the user assigned to the issue. |
| Core.AppsecIssue.is_fixable | Boolean | Whether a fix is available for the issue. |
| Core.AppsecIssue.issue_name | String | The name of the issue. |
| Core.AppsecIssue.issue_source | String | The source of the issue. |
| Core.AppsecIssue.issue_category | String | The category of the issue. |
| Core.AppsecIssue.issue_domain | String | The domain of the issue. |
| Core.AppsecIssue.issue_description | String | The description of the issue. |
| Core.AppsecIssue.status | String | The status of the issue. |
| Core.AppsecIssue.time_added | Number | The timestamp when the issue was inserted. |
| Core.AppsecIssue.urgency | String | The urgency of the issue. |
| Core.AppsecIssue.sla_status | String | The SLA status of the issue. |
| Core.AppsecIssue.secret_validation | String | The secret validation status of the issue. |
| Core.AppsecIssue.repository_name | String | The name of the repository where the issue was found. |
| Core.AppsecIssue.repository_organization | String | The organization of the repository where the issue was found. |
| Core.AppsecIssue.file_path | String | The file path related to the issue. |
| Core.AppsecIssue.collaborator | String | The collaborator associated with the issue. |
| Core.AppsecIssue.has_kev | Boolean | Whether the issue is part of the Known Exploited Vulnerabilities catalog \(KEV\). |
| Core.AppsecIssue.backlog_status | String | The backlog status of the issue. |
=======
| id | Issue ID to update. If empty, updates the current issue ID. | Optional |
| assigned_user_mail | Email address of the user to assign the issue to. | Optional |
| severity | Change the severity of an issue. Possible values are: low, medium, high, critical. | Optional |
| name | Change the issue name. | Optional |
| occurred | Change the occurred time of an issue. Supports different time formats, for example: 3 days ago, 2017-09-27T10:00:00+03:00. | Optional |
| phase | Change the phase of an issue. Possible values are: Triage, Investigation, Containment, Response. | Optional |
| type | Change the type of an issue. | Optional |
| description | Change the description of an issue. | Optional |

#### Context Output

There is no context output for this command.
>>>>>>> fdbb7659
<|MERGE_RESOLUTION|>--- conflicted
+++ resolved
@@ -670,16 +670,6 @@
 
 There is no context output for this command.
 
-<<<<<<< HEAD
-### core-get-appsec-issues
-
-***
-Retrieves application security issues based on specified filters.
-
-#### Base Command
-
-`core-get-appsec-issues`
-=======
 ### core-update-issue
 
 ***
@@ -688,64 +678,11 @@
 #### Base Command
 
 `core-update-issue`
->>>>>>> fdbb7659
-
-#### Input
-
-| **Argument Name** | **Description** | **Required** |
-| --- | --- | --- |
-<<<<<<< HEAD
-| limit | The maximum number of issues to return. Default is 50. | Optional |
-| sort_field | The field by which to sort the results. Default is severity. | Optional |
-| sort_order | The order in which to sort the results. Possible values are: DESC, ASC. Default is DESC. | Optional |
-| start_time | The start time for filtering according to issue insert time. Supports free-text relative and absolute times. For example: 7 days ago, 2023-06-15T10:30:00Z, 13/8/2025. | Optional |
-| end_time | The end time for filtering according to issue insert time. Supports free-text relative and absolute times. For example: 7 days ago, 2023-06-15T10:30:00Z, 13/8/2025. | Optional |
-| issue_id | The issue ID. Accepts a comma-separated list. | Optional |
-| assignee | The email of the user assigned to the issue. Accepts a comma-separated list. <br/>Use 'unassigned' for all unassigned issues or 'assigned' for all assigned issues.<br/>. | Optional |
-| collaborator | The collaborators of the issue. Accepts a comma-separated list. | Optional |
-| status | The issue status. Accepts a comma-separated list. Possible values are: New, In Progress, Resolved. | Optional |
-| issue_name | The issue name. Accepts a comma-separated list. | Optional |
-| asset_name | The name of the affected asset for the issue. Accepts a comma-separated list. | Optional |
-| repository | The repository of the issue. Accepts a comma-separated list. | Optional |
-| file_path | The path of the relevant file for the issue. Accepts a comma-separated list. | Optional |
-| backlog_status | The backlog status of the issue. Accepts a comma-separated list. Possible values are: BACKLOG, NEW. | Optional |
-| cvss_score_gte | The minimum CVSS score. | Optional |
-| epss_score_gte | The minimum EPSS score. | Optional |
-| has_kev | Filter by vulnerabilities that have a Known Exploited Vulnerability (KEV). Possible values are: true, false. | Optional |
-| severity | The severity of the issue. Accepts a comma-separated list. Possible values are: info, low, medium, high, critical. | Optional |
-| urgency | The urgency of the issue. Accepts a comma-separated list. Possible values are: N/A, NOT_URGENT, URGENT, TOP_URGENT. | Optional |
-| automated_fix_available | Is there an available automated fix. Possible values are: true, false. | Optional |
-| sla | SLA status of the issue. Accepts a comma-separated list. Possible values are: Approaching, On Track, Overdue. | Optional |
-| validation | Validation status of the issue. Accepts a comma-separated list. Possible values are: INVALID, NO_VALIDATION, PRIVILEGED, UNAVAILABLE, VALID. | Optional |
-
-#### Context Output
-
-| **Path** | **Type** | **Description** |
-| --- | --- | --- |
-| Core.AppsecIssue.internal_id | String | The unique identifier for the issue. |
-| Core.AppsecIssue.asset_name | String | The names of the assets related to the issue. |
-| Core.AppsecIssue.severity | String | The severity of the issue. |
-| Core.AppsecIssue.epss_score | Number | The Exploit Prediction Scoring System \(EPSS\) score. |
-| Core.AppsecIssue.cvss_score | Number | The Common Vulnerability Scoring System \(CVSS\) score. |
-| Core.AppsecIssue.assignee | String | The full name of the user assigned to the issue. |
-| Core.AppsecIssue.is_fixable | Boolean | Whether a fix is available for the issue. |
-| Core.AppsecIssue.issue_name | String | The name of the issue. |
-| Core.AppsecIssue.issue_source | String | The source of the issue. |
-| Core.AppsecIssue.issue_category | String | The category of the issue. |
-| Core.AppsecIssue.issue_domain | String | The domain of the issue. |
-| Core.AppsecIssue.issue_description | String | The description of the issue. |
-| Core.AppsecIssue.status | String | The status of the issue. |
-| Core.AppsecIssue.time_added | Number | The timestamp when the issue was inserted. |
-| Core.AppsecIssue.urgency | String | The urgency of the issue. |
-| Core.AppsecIssue.sla_status | String | The SLA status of the issue. |
-| Core.AppsecIssue.secret_validation | String | The secret validation status of the issue. |
-| Core.AppsecIssue.repository_name | String | The name of the repository where the issue was found. |
-| Core.AppsecIssue.repository_organization | String | The organization of the repository where the issue was found. |
-| Core.AppsecIssue.file_path | String | The file path related to the issue. |
-| Core.AppsecIssue.collaborator | String | The collaborator associated with the issue. |
-| Core.AppsecIssue.has_kev | Boolean | Whether the issue is part of the Known Exploited Vulnerabilities catalog \(KEV\). |
-| Core.AppsecIssue.backlog_status | String | The backlog status of the issue. |
-=======
+
+#### Input
+
+| **Argument Name** | **Description** | **Required** |
+| --- | --- | --- |
 | id | Issue ID to update. If empty, updates the current issue ID. | Optional |
 | assigned_user_mail | Email address of the user to assign the issue to. | Optional |
 | severity | Change the severity of an issue. Possible values are: low, medium, high, critical. | Optional |
@@ -757,5 +694,4 @@
 
 #### Context Output
 
-There is no context output for this command.
->>>>>>> fdbb7659
+There is no context output for this command.