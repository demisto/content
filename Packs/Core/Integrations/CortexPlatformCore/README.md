--- conflicted
+++ resolved
@@ -518,16 +518,6 @@
 | Core.VulnerabilityIssue.HAS_KEV | Boolean | Indicates if the vulnerability is a Known Exploited Vulnerability \(KEV\). |
 | Core.VulnerabilityIssue.EXPLOITABLE | Boolean | Indicates if the vulnerability is exploitable. |
 | Core.VulnerabilityIssue.ASSET_IDS | String | The unique identifier for the asset. |
-<<<<<<< HEAD
-### core-get-issue-recommendations
-
-***
-Get comprehensive recommendations for an issue, including remediation steps, playbook suggestions, and recommended actions.
-
-#### Base Command
-
-`core-get-issue-recommendations`
-=======
 
 ### core-search-assets
 
@@ -537,15 +527,11 @@
 #### Base Command
 
 `core-search-assets`
->>>>>>> a8348f56
-
-#### Input
-
-| **Argument Name** | **Description** | **Required** |
-| --- | --- | --- |
-<<<<<<< HEAD
-| issue_id | The ID of the issue to get recommendations for. | Required | 
-=======
+
+#### Input
+
+| **Argument Name** | **Description** | **Required** |
+| --- | --- | --- |
 | page_size | The number of assets to return per page. Default is 100. | Optional |
 | page_number | The page number for the assets to return for pagination. Default is 0. | Optional |
 | asset_names | Comma-separated list of asset names to search for. (e.g., "asset_name1,asset_name2"). | Optional |
@@ -555,21 +541,11 @@
 | asset_providers | Comma-separated list of asset providers to search for. (e.g., "provider1,provider2"). | Optional |
 | asset_realms | Comma-separated list of asset realms to search for. (e.g., "realm1,realm2"). | Optional |
 | asset_groups | A JSON encoded string representing a list of asset groups to search for. (e.g., `["group1", "group2"]`).<br/>. | Optional |
->>>>>>> a8348f56
-
-#### Context Output
-
-| **Path** | **Type** | **Description** |
-| --- | --- | --- |
-<<<<<<< HEAD
-| Core.IssueRecommendations.issue_id | String | The unique identifier for the issue. | 
-| Core.IssueRecommendations.issue_name | String | The name of the issue. | 
-| Core.IssueRecommendations.severity | String | The severity of the issue. | 
-| Core.IssueRecommendations.description | String | Description of the issue. | 
-| Core.IssueRecommendations.remediation | String | Remediation steps and recommendations for the issue. | 
-| Core.IssueRecommendations.playbook_suggestions.playbook_id | String | The ID of the suggested playbook. | 
-| Core.IssueRecommendations.playbook_suggestions.suggestion_rule_id | String | The ID of the suggestion rule that generated this recommendation. | 
-=======
+
+#### Context Output
+
+| **Path** | **Type** | **Description** |
+| --- | --- | --- |
 | Core.Asset.external_provider_id | unknown | The external provider ID of the asset. |
 | Core.Asset.first_observed | unknown | The first time the asset was observed. |
 | Core.Asset.tags | unknown | The tags of the asset. |
@@ -589,4 +565,30 @@
 | Core.Asset.cloud.region | unknown | The cloud region of the asset. |
 | Core.Asset.related_cases.cases_breakdown | unknown | The related cases breakdown of the asset. |
 | Core.Asset.provider | unknown | The asset provider. |
->>>>>>> a8348f56
+
+### core-get-issue-recommendations
+
+***
+Get comprehensive recommendations for an issue, including remediation steps, playbook suggestions, and recommended actions.
+
+#### Base Command
+
+`core-get-issue-recommendations`
+
+#### Input
+
+| **Argument Name** | **Description** | **Required** |
+| --- | --- | --- |
+| issue_id | The ID of the issue to get recommendations for. | Required | 
+
+#### Context Output
+
+| **Path** | **Type** | **Description** |
+| --- | --- | --- |
+| Core.IssueRecommendations.issue_id | String | The unique identifier for the issue. | 
+| Core.IssueRecommendations.issue_name | String | The name of the issue. | 
+| Core.IssueRecommendations.severity | String | The severity of the issue. | 
+| Core.IssueRecommendations.description | String | Description of the issue. | 
+| Core.IssueRecommendations.remediation | String | Remediation steps and recommendations for the issue. | 
+| Core.IssueRecommendations.playbook_suggestions.playbook_id | String | The ID of the suggested playbook. | 
+| Core.IssueRecommendations.playbook_suggestions.suggestion_rule_id | String | The ID of the suggestion rule that generated this recommendation. | 