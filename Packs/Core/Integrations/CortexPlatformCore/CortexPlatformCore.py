import demistomock as demisto  # noqa: F401
from CommonServerPython import *  # noqa: F401
from CoreIRApiModule import *
import dateparser
from enum import Enum
import copy

# Disable insecure warnings
urllib3.disable_warnings()

TIME_FORMAT = "%Y-%m-%dT%H:%M:%S"
INTEGRATION_CONTEXT_BRAND = "Core"
INTEGRATION_NAME = "Cortex Platform Core"
MAX_GET_INCIDENTS_LIMIT = 100
SEARCH_ASSETS_DEFAULT_LIMIT = 100
MAX_GET_CASES_LIMIT = 100

ASSET_FIELDS = {
    "asset_names": "xdm.asset.name",
    "asset_types": "xdm.asset.type.name",
    "asset_tags": "xdm.asset.tags",
    "asset_ids": "xdm.asset.id",
    "asset_providers": "xdm.asset.provider",
    "asset_realms": "xdm.asset.realm",
    "asset_group_ids": "xdm.asset.group_ids",
    "asset_categories": "xdm.asset.type.category",
    "asset_classes": "xdm.asset.type.class",
    "software_package_versions": "xdm.software_package.version",
    "kubernetes_cluster_versions": "xdm.kubernetes.cluster.version"
}

APPSEC_SOURCES = [
    "CAS_CVE_SCANNER",
    "CAS_IAC_SCANNER",
    "CAS_SECRET_SCANNER",
    "CAS_LICENSE_SCANNER",
    "CAS_SAST_SCANNER",
    "CAS_OPERATIONAL_RISK_SCANNER",
    "CAS_CI_CD_RISK_SCANNER",
    "CAS_DRIFT_SCANNER",
]
WEBAPP_COMMANDS = [
    "core-get-vulnerabilities",
    "core-search-asset-groups",
    "core-get-issue-recommendations",
    "core-get-cases",
    "core-update-issue",
    "core-get-asset-coverage",
    "core-get-asset-coverage-histogram",
    "core-create-appsec-policy",
    "core-get-appsec-issues",
    "core-update-case",
]
DATA_PLATFORM_COMMANDS = ["core-get-asset-details"]
APPSEC_COMMANDS = ["core-enable-scanners", "core-appsec-remediate-issue"]
XSOAR_COMMANDS = ["core-run-playbook"]

VULNERABLE_ISSUES_TABLE = "VULNERABLE_ISSUES_TABLE"
ASSET_GROUPS_TABLE = "UNIFIED_ASSET_MANAGEMENT_ASSET_GROUPS"
ASSET_COVERAGE_TABLE = "COVERAGE"
APPSEC_RULES_TABLE = "CAS_DETECTION_RULES"
CASES_TABLE = "CASE_MANAGER_TABLE"


class CaseManagement:
    STATUS_RESOLVED_REASON = {
        "known_issue": "STATUS_040_RESOLVED_KNOWN_ISSUE",
        "duplicate": "STATUS_050_RESOLVED_DUPLICATE",
        "false_positive": "STATUS_060_RESOLVED_FALSE_POSITIVE",
        "true_positive": "STATUS_090_RESOLVED_TRUE_POSITIVE",
        "security_testing": "STATUS_100_RESOLVED_SECURITY_TESTING",
        "other": "STATUS_070_RESOLVED_OTHER",
    }

    FIELDS = {
        "case_id_list": "CASE_ID",
        "case_domain": "INCIDENT_DOMAIN",
        "case_name": "NAME",
        "case_description": "DESCRIPTION",
        "status": "STATUS_PROGRESS",
        "severity": "SEVERITY",
        "creation_time": "CREATION_TIME",
        "asset_ids": "UAI_ASSET_IDS",
        "asset_groups": "UAI_ASSET_GROUP_IDS",
        "assignee": "ASSIGNED_USER_PRETTY",
        "assignee_email": "ASSIGNED_USER",
        "name": "CONTAINS",
        "description": "DESCRIPTION",
        "last_updated": "LAST_UPDATE_TIME",
        "hosts": "HOSTS",
        "starred": "CASE_STARRED",
        "tags": "CURRENT_TAGS",
    }

    STATUS = {
        "new": "STATUS_010_NEW",
        "under_investigation": "STATUS_020_UNDER_INVESTIGATION",
        "resolved": "STATUS_025_RESOLVED",
    }

    SEVERITY = {
        "low": "SEV_020_LOW",
        "medium": "SEV_030_MEDIUM",
        "high": "SEV_040_HIGH",
        "critical": "SEV_050_CRITICAL",
    }

    TAGS = {
        "DOM:Security": "DOM:1",
        "DOM:Posture": "DOM:5",
    }


class AppsecIssues:
    class AppsecIssueType:
        def __init__(self, table_name: str, filters: set[str]):
            self.table_name: str = table_name
            self.filters: set = filters or set()

    ISSUE_TYPES = [
        AppsecIssueType(
            "ISSUES_IAC",
            {"urgency", "repository", "file_path", "automated_fix_available", "sla"},
        ),
        AppsecIssueType(
            "ISSUES_CVES",
            {
                "urgency",
                "repository",
                "file_path",
                "automated_fix_available",
                "sla",
                "cvss_score_gte",
                "epss_score_gte",
                "has_kev",
            },
        ),
        AppsecIssueType(
            "ISSUES_SECRETS",
            {"urgency", "repository", "file_path", "sla", "validation"},
        ),
        AppsecIssueType("ISSUES_WEAKNESSES", {"urgency", "repository", "file_path", "sla"}),
        AppsecIssueType("ISSUES_OPERATIONAL_RISK", {"repository", "file_path", "sla"}),
        AppsecIssueType("ISSUES_LICENSES", {"repository", "file_path", "sla"}),
        AppsecIssueType("ISSUES_CI_CD", {"sla"}),
    ]

    SPECIAL_FILTERS = {
        # List of filters that aren't a part of every Appsec table
        "urgency",
        "repository",
        "file_path",
        "automated_fix_available",
        "sla",
        "epss_score_gte",
        "cvss_score_gte",
        "has_kev",
        "validation",
    }

    SEVERITY_MAPPINGS = {
        "info": "SEV_010_INFO",
        "low": "SEV_020_LOW",
        "medium": "SEV_030_MEDIUM",
        "high": "SEV_040_HIGH",
        "critical": "SEV_050_CRITICAL",
        "unknown": "SEV_090_UNKNOWN",
    }

    SEVERITY_OUTPUT_MAPPINGS = {
        "SEV_010_INFO": "info",
        "SEV_020_LOW": "low",
        "SEV_030_MEDIUM": "medium",
        "SEV_040_HIGH": "high",
        "SEV_050_CRITICAL": "critical",
        "SEV_090_UNKNOWN": "unknown",
    }

    STATUS_MAPPINGS = {
        "New": "STATUS_010_NEW",
        "In Progress": "STATUS_020_UNDER_INVESTIGATION",
        "Resolved": "STATUS_025_RESOLVED",
    }

    STATUS_OUTPUT_MAPPINGS = {
        "STATUS_010_NEW": "New",
        "STATUS_020_UNDER_INVESTIGATION": "In Progress",
        "STATUS_025_RESOLVED": "Resolved",
    }

    SLA_MAPPING = {
        "Approaching": "APPROACHING",
        "On Track": "IN_SLA",
        "Overdue": "OVERDUE",
    }

    SLA_OUTPUT_MAPPING = {
        "APPROACHING": "Approaching",
        "IN_SLA": "On Track",
        "OVERDUE": "Overdue",
    }

    URGENCY_OUTPUT_MAPPING = {
        "NOT_URGENT": "Not Urgent",
        "N/A": "N/A",
        "TOP_URGENT": "Top Urgent",
        "URGENT": "Urgent",
    }


ASSET_GROUP_FIELDS = {
    "asset_group_name": "XDM__ASSET_GROUP__NAME",
    "asset_group_type": "XDM__ASSET_GROUP__TYPE",
    "asset_group_description": "XDM__ASSET_GROUP__DESCRIPTION",
    "asset_group_id": "XDM__ASSET_GROUP__ID",
}

VULNERABILITIES_SEVERITY_MAPPING = {
    "info": "SEV_030_INFO",
    "low": "SEV_040_LOW",
    "medium": "SEV_050_MEDIUM",
    "high": "SEV_060_HIGH",
    "critical": "SEV_070_CRITICAL",
}

ALLOWED_SCANNERS = [
    "SCA",
    "IAC",
    "SECRETS",
]

COVERAGE_API_FIELDS_MAPPING = {
    "vendor_name": "asset_provider",
    "asset_provider": "unified_provider",
}
# Policy finding type mapping
POLICY_FINDING_TYPE_MAPPING = {
    "CI/CD Risk": "CAS_CI_CD_RISK_SCANNER",
    "Vulnerabilities": "CAS_CVE_SCANNER",
    "IaC Misconfiguration": "CAS_IAC_SCANNER",
    "Licenses": "CAS_LICENSE_SCANNER",
    "Operational Risk": "CAS_OPERATIONAL_RISK_SCANNER",
    "Secrets": "CAS_SECRET_SCANNER",
    "Weaknesses": "CAS_SAST_SCANNER",
}


# Policy category mapping
POLICY_CATEGORY_MAPPING = {
    "Application": "APPLICATION",
    "Repository": "REPOSITORY",
    "CI/CD Instance": "CICD_INSTANCE",
    "CI/CD Pipeline": "CICD_PIPELINE",
    "VCS Collaborator": "VCS_COLLABORATOR",
    "VCS Organization": "VCS_ORGANIZATION",
}


class FilterBuilder:
    """
    Filter class for creating filter dictionary objects.
    """

    class FilterType(str, Enum):
        operator: str

        """
        Available type options for filter filtering.
        Each member holds its string value and its logical operator for multi-value scenarios.
        """

        def __new__(cls, value, operator):
            obj = str.__new__(cls, value)
            obj._value_ = value
            obj.operator = operator
            return obj

        EQ = ("EQ", "OR")
        RANGE = ("RANGE", "OR")
        CONTAINS = ("CONTAINS", "OR")
        CASE_HOST_EQ = ("CASE_HOSTS_EQ", "OR")
        CONTAINS_IN_LIST = ("CONTAINS_IN_LIST", "OR")
        GTE = ("GTE", "OR")
        ARRAY_CONTAINS = ("ARRAY_CONTAINS", "OR")
        JSON_WILDCARD = ("JSON_WILDCARD", "OR")
        IS_EMPTY = ("IS_EMPTY", "OR")
        NIS_EMPTY = ("NIS_EMPTY", "AND")

    AND = "AND"
    OR = "OR"
    FIELD = "SEARCH_FIELD"
    TYPE = "SEARCH_TYPE"
    VALUE = "SEARCH_VALUE"

    class Field:
        def __init__(self, field_name: str, filter_type: "FilterType", values: Any):
            self.field_name = field_name
            self.filter_type = filter_type
            self.values = values

    class MappedValuesField(Field):
        def __init__(
            self,
            field_name: str,
            filter_type: "FilterType",
            values: Any,
            mappings: dict[str, "FilterType"],
        ):
            super().__init__(field_name, filter_type, values)
            self.mappings = mappings

    def __init__(self, filter_fields: list[Field] | None = None):
        self.filter_fields = filter_fields or []

    def add_field(self, name: str, type: "FilterType", values: Any, mapper: dict | None = None):
        """
        Adds a new field to the filter.
        Args:
            name (str): The name of the field.
            type (FilterType): The type to use for the field.
            values (Any): The values to filter for.
            mapper (dict | None): An optional dictionary to map values before filtering.
        """
        processed_values = values
        if mapper:
            if not isinstance(values, list):
                values = [values]
            processed_values = [mapper[v] for v in values if v in mapper]

        self.filter_fields.append(FilterBuilder.Field(name, type, processed_values))

    def add_field_with_mappings(
        self,
        name: str,
        type: "FilterType",
        values: Any,
        mappings: dict[str, "FilterType"],
    ):
        """
        Adds a new field to the filter with special value mappings.
        Args:
            name (str): The name of the field.
            type (FilterType): The default filter type for non-mapped values.
            values (Any): The values to filter for.
            mappings (dict[str, FilterType]): A dictionary mapping special values to specific filter types.
                Example:
                    mappings = {
                        "unassigned": FilterType.IS_EMPTY,
                        "assigned": FilterType.NIS_EMPTY,
                    }
        """
        self.filter_fields.append(FilterBuilder.MappedValuesField(name, type, values, mappings))

    def add_time_range_field(self, name: str, start_time: str | None, end_time: str | None):
        """
        Adds a time range field to the filter.
        Args:
            name (str): The name of the field.
            start_time (str | None): The start time of the range.
            end_time (str | None): The end time of the range.
        """
        start, end = self._prepare_time_range(start_time, end_time)
        if start and end:
            self.add_field(name, FilterType.RANGE, {"from": start, "to": end})

    def to_dict(self) -> dict[str, list]:
        """
        Creates a filter dict from a list of Field objects.
        The filter will require each field to be one of the values provided.
        Returns:
            dict[str, list]: Filter object.
        """
        filter_structure: dict[str, list] = {FilterBuilder.AND: []}

        for field in self.filter_fields:
            if not isinstance(field.values, list):
                field.values = [field.values]

            search_values = []
            for value in field.values:
                if value is None:
                    continue

                current_filter_type = field.filter_type
                current_value = value

                if isinstance(field, FilterBuilder.MappedValuesField) and value in field.mappings:
                    current_filter_type = field.mappings[value]
                    if current_filter_type in [
                        FilterType.IS_EMPTY,
                        FilterType.NIS_EMPTY,
                    ]:
                        current_value = "<No Value>"

                search_values.append(
                    {
                        FilterBuilder.FIELD: field.field_name,
                        FilterBuilder.TYPE: current_filter_type.value,
                        FilterBuilder.VALUE: current_value,
                    }
                )

            if search_values:
                search_obj = {field.filter_type.operator: search_values} if len(search_values) > 1 else search_values[0]
                filter_structure[FilterBuilder.AND].append(search_obj)

        if not filter_structure[FilterBuilder.AND]:
            filter_structure = {}

        return filter_structure

    @staticmethod
    def _prepare_time_range(start_time_str: str | None, end_time_str: str | None) -> tuple[int | None, int | None]:
        """Prepare start and end time from args, parsing relative time strings."""
        if end_time_str and not start_time_str:
            raise DemistoException("When 'end_time' is provided, 'start_time' must be provided as well.")

        start_time, end_time = None, None

        if start_time_str:
            if start_dt := dateparser.parse(str(start_time_str)):
                start_time = int(start_dt.timestamp() * 1000)
            else:
                raise ValueError(f"Could not parse start_time: {start_time_str}")

        if end_time_str:
            if end_dt := dateparser.parse(str(end_time_str)):
                end_time = int(end_dt.timestamp() * 1000)
            else:
                raise ValueError(f"Could not parse end_time: {end_time_str}")

        if start_time and not end_time:
            # Set end_time to the current time if only start_time is provided
            end_time = int(datetime.now().timestamp() * 1000)

        return start_time, end_time


FilterType = FilterBuilder.FilterType


def replace_substring(data: dict | str, original: str, new: str) -> str | dict:
    """
    Replace all occurrences of a substring in the keys of a dictionary with a new substring or in a string.

    Args:
        data (dict | str): The dictionary to replace keys in.
        original (str): The substring to be replaced.
        new (str): The substring to replace with.

    Returns:
        dict: The dictionary with all occurrences of `original` replaced by `new` in its keys.
    """

    if isinstance(data, str):
        return data.replace(original, new)
    if isinstance(data, dict):
        for key in list(data.keys()):
            if isinstance(key, str) and original in key:
                new_key = key.replace(original, new)
                data[new_key] = data.pop(key)
    return data


def determine_assignee_filter_field(assignee_list: list) -> str:
    """
    Determine whether the assignee should be filtered by email or pretty name.

    Args:
        assignee (list): The assignee values to filter on.

    Returns:
        str: The appropriate field to filter on based on the input.
    """
    if not assignee_list:
        return CaseManagement.FIELDS["assignee"]

    assignee = assignee_list[0]

    if "@" in assignee:
        # If the assignee contains '@', use the email field
        return CaseManagement.FIELDS["assignee_email"]
    else:
        # Otherwise, use the pretty name field
        return CaseManagement.FIELDS["assignee"]


def process_case_response(resp):
    """
    Process case response by removing unnecessary fields.

    Args:
        resp (dict): Response dictionary to be processed

    Returns:
        dict: Cleaned response dictionary
    """
    fields_to_remove = ["layoutId", "layoutRuleName", "sourcesList"]

    reply = resp.get("reply", {})

    for field in fields_to_remove:
        reply.pop(field, None)

    # Remove nested score values
    if "score" in reply and isinstance(reply["score"], dict):
        reply["score"].pop("previous_score_source", None)
        reply["score"].pop("previous_score", None)

    if "incidentDomain" in reply:
        reply["caseDomain"] = reply.pop("incidentDomain")

    return reply


def issue_to_alert(args: dict | str) -> dict | str:
    return replace_substring(args, "issue", "alert")


def alert_to_issue(output: dict | str) -> dict | str:
    return replace_substring(output, "alert", "issue")


def incident_to_case(output: dict | str) -> dict | str:
    return replace_substring(output, "incident", "case")


def case_to_incident(args: dict | str) -> dict | str:
    return replace_substring(args, "case", "incident")


def arg_to_float(arg: Optional[str]):
    """
    Converts an XSOAR argument to a Python float
    """

    if arg is None or arg == "":
        return None

    arg = encode_string_results(arg)

    if isinstance(arg, str):
        try:
            return float(arg)
        except Exception:
            raise ValueError(f'"{arg}" is not a valid number')

    if isinstance(arg, int | float):
        return arg

    raise ValueError(f'"{arg}" is not a valid number')


def preprocess_get_cases_args(args: dict):
    demisto.debug(f"original args: {args}")
    args["limit"] = min(int(args.get("limit", MAX_GET_INCIDENTS_LIMIT)), MAX_GET_INCIDENTS_LIMIT)
    args = issue_to_alert(case_to_incident(args))
    demisto.debug(f"after preprocess_get_cases_args args: {args}")
    return args


def preprocess_get_cases_outputs(outputs: list | dict):
    def process(output: dict | str):
        return alert_to_issue(incident_to_case(output))

    if isinstance(outputs, list):
        return [process(o) for o in outputs]
    return process(outputs)


def preprocess_get_case_extra_data_outputs(outputs: list | dict):
    def process(output: dict | str):
        if isinstance(output, dict):
            if "incident" in output:
                output["incident"] = alert_to_issue(incident_to_case(output.get("incident", {})))
            alerts_data = output.get("alerts", {}).get("data", {})
            modified_alerts_data = [alert_to_issue(incident_to_case(alert)) for alert in alerts_data]
            if "alerts" in output and isinstance(output["alerts"], dict):
                output["alerts"]["data"] = modified_alerts_data
        return alert_to_issue(incident_to_case(output))

    if isinstance(outputs, list):
        return [process(o) for o in outputs]
    return process(outputs)


def filter_context_fields(output_keys: list, context: list):
    """
    Filters only specific keys from the context dictionary based on provided output_keys.
    """
    filtered_context = []
    for alert in context:
        filtered_context.append({key: alert.get(key) for key in output_keys})

    return filtered_context


class Client(CoreClient):
    def test_module(self):
        """
        Performs basic get request to get item samples
        """
        try:
            self.get_endpoints(limit=1)
        except Exception as err:
            if "API request Unauthorized" in str(err):
                # this error is received from the Core server when the client clock is not in sync to the server
                raise DemistoException(f"{err!s} please validate that your both XSOAR and Core server clocks are in sync")
            else:
                raise

    def get_asset_details(self, asset_id):
        reply = self._http_request(
            method="POST",
            json_data={"asset_id": asset_id},
            headers=self._headers,
            url_suffix="/unified-asset-inventory/get_asset/",
        )

        return reply

    def update_issue(self, filter_data):
        return self._http_request(method="POST", json_data=filter_data, url_suffix="/alerts/update_alerts")

    def search_assets(self, filter, page_number, page_size, on_demand_fields):
        reply = self._http_request(
            method="POST",
            headers=self._headers,
            json_data={
                "request_data": {
                    "filters": filter,
                    "search_from": page_number * page_size,
                    "search_to": (page_number + 1) * page_size,
                    "on_demand_fields": on_demand_fields,
                },
            },
            url_suffix="/assets",
        )

        return reply

    def search_asset_groups(self, filter):
        reply = self._http_request(
            method="POST",
            headers=self._headers,
            json_data={"request_data": {"filters": filter}},
            full_url="/api/webapp/public_api/v1/asset-groups",
        )

        return reply

    def get_webapp_data(self, request_data: dict) -> dict:
        return self._http_request(
            method="POST",
            url_suffix="/get_data",
            json_data=request_data,
        )

    def get_webapp_histograms(self, request_data: dict) -> dict:
        return self._http_request(
            method="POST",
            url_suffix="/get_histograms",
            json_data=request_data,
        )

    def enable_scanners(self, payload: dict, repository_id: str) -> dict:
        return self._http_request(
            method="PUT",
            url_suffix=f"/v1/repositories/{repository_id}/scan-configuration",
            json_data=payload,
            headers={
                **self._headers,
                "Content-Type": "application/json",
            },
        )

    def get_playbook_suggestion_by_issue(self, issue_id):
        """
        Get playbook suggestions for a specific issue.
        Args:
            issue_id (str): The ID of the issue to get playbook suggestions for.
        Returns:
            dict: The response containing playbook suggestions.
        """
        reply = self._http_request(
            method="POST",
            json_data={"alert_internal_id": issue_id},
            headers=self._headers,
            url_suffix="/incident/get_playbook_suggestion_by_alert/",
        )

        return reply

    def appsec_remediate_issue(self, request_body):
        return self._http_request(
            method="POST",
            data=request_body,
            headers={**self._headers, "content-type": "application/json"},
            url_suffix="/v1/issues/fix/trigger_fix_pull_request",
        )

    def get_appsec_suggested_fix(self, issue_id: str) -> dict | None:
        reply = self._http_request(
            method="GET",
            headers=self._headers,
            full_url=f"/api/webapp/public_api/appsec/v1/issues/fix/{issue_id}/fix_suggestion",
        )
        return reply

    def create_policy(self, policy_payload: str) -> dict:
        """
        Creates a new policy in Cortex XDR.
        Args:
            policy_payload (str): The policy definition payload.
        Returns:
            dict: The response from the API.
        """
        demisto.debug(f"Policy creation payload: {policy_payload}")
        return self._http_request(
            method="POST",
            data=policy_payload,
            headers={**self._headers, "content-type": "application/json"},
            url_suffix="/public_api/appsec/v1/policies",
        )

    def update_case(self, case_update_payload, case_id):
        """
        Update a case with the provided data.

        Args:
            case_update_payload (dict): The data to update in the case.
            case_id (str): Case ID to update.

        Returns:
            dict: Response from the API for the case update.
        """
        request_data = {"request_data": {"newIncidentInterface": True, "case_id": case_id, **case_update_payload}}
        return self._http_request(
            method="POST",
            url_suffix="/case/set_data",
            json_data=request_data,
        )

    def run_playbook(self, issue_ids: list, playbook_id: str) -> dict:
        """
        Runs a specific playbook for a given investigation.

        Args:
            issue_ids: The IDs of the issues.
            playbook_id: The ID of the playbook to run.

        Returns:
            dict: The response from running the playbook.
        """
        return self._http_request(
            method="POST",
            url_suffix="/inv-playbook/new",
            headers={
                **self._headers,
                "Content-Type": "application/json",
            },
            json_data={"alertIds": issue_ids, "playbookId": playbook_id},
        )

    def unassign_case(self, case_id: str) -> dict:
        """
        Unassign a case by updating it with default unassignment data.

        Args:
            case_id (str): Case ID to unassign.

        Returns:
            dict: Response from the API for the case update.
        """
        request_data = {"request_data": {"newIncidentInterface": True, "case_id": case_id}}

        return self._http_request(
            method="POST",
            url_suffix="/case/un_assign_user",
            headers={
                **self._headers,
                "Content-Type": "application/json",
            },
            json_data=request_data,
        )


def get_appsec_suggestion(client: Client, headers: list, issue: dict, recommendation: dict, issue_id: str) -> tuple[list, dict]:
    """
    Append Application Security - related suggestions to the recommendation data.

    Args:
        client (Client): Client instance used to send the request.
        headers (list): Headers for the readable output.
        issue (dict): Details of the issue.
        recommendation (dict): The base remediation recommendation.
        issue_id (str): The issue ID.

    Returns:
        tuple[list, dict]: Updated headers and recommendation including AppSec additions.
    """
    manual_fix = issue.get("extended_fields", {}).get("action")
    recommendation["remediation"] = manual_fix if manual_fix else recommendation.get("remediation")
    fix_suggestion = client.get_appsec_suggested_fix(issue_id)
    demisto.debug(f"AppSec fix suggestion: {fix_suggestion}")

    # Avoid situations where existingCodeBlock is dirty, leaving suggestedCodeBlock empty.
    if fix_suggestion and fix_suggestion.get("suggestedCodeBlock"):
        recommendation.update(
            {
                "existing_code_block": fix_suggestion.get("existingCodeBlock", ""),
                "suggested_code_block": fix_suggestion.get("suggestedCodeBlock", ""),
            }
        )
        headers.append("existing_code_block")
        headers.append("suggested_code_block")

    return headers, recommendation


def get_issue_recommendations_command(client: Client, args: dict) -> CommandResults:
    """
    Get comprehensive recommendations for an issue, including remediation steps and playbook suggestions.
    Retrieves issue data with remediation field using the generic /api/webapp/get_data endpoint.
    """
    issue_id = args.get("issue_id")
    if not issue_id:
        raise DemistoException("issue_id is required.")

    filter_builder = FilterBuilder()
    filter_builder.add_field("internal_id", FilterType.EQ, issue_id)

    request_data = build_webapp_request_data(
        table_name="ALERTS_VIEW_TABLE",
        filter_dict=filter_builder.to_dict(),
        limit=1,
        sort_field="source_insert_ts",
        sort_order="DESC",
        on_demand_fields=[],
    )

    # Get issue data with remediation field
    response = client.get_webapp_data(request_data)
    reply = response.get("reply", {})
    issue_data = reply.get("DATA", [])

    if not issue_data:
        raise DemistoException(f"No issue found with ID: {issue_id}")

    issue = issue_data[0]

    # Get playbook suggestions
    playbook_response = client.get_playbook_suggestion_by_issue(issue_id)
    playbook_suggestions = playbook_response.get("reply", {})
    demisto.debug(f"{playbook_response=}")

    recommendation = {
        "issue_id": issue.get("internal_id") or issue_id,
        "issue_name": issue.get("alert_name"),
        "severity": issue.get("severity"),
        "description": issue.get("alert_description"),
        "remediation": issue.get("remediation"),
        "playbook_suggestions": playbook_suggestions,
    }

    headers = ["issue_id", "issue_name", "severity", "description", "remediation"]

    if issue.get("alert_source") in APPSEC_SOURCES:
        headers, recommendation = get_appsec_suggestion(client, headers, issue, recommendation, issue_id)

    readable_output = tableToMarkdown(
        f"Issue Recommendations for {issue_id}",
        [recommendation],
        headerTransform=string_to_table_header,
        headers=headers,
    )

    if playbook_suggestions:
        readable_output += "\n" + tableToMarkdown(
            "Playbook Suggestions",
            playbook_suggestions,
            headerTransform=string_to_table_header,
        )

    return CommandResults(
        readable_output=readable_output,
        outputs_prefix=f"{INTEGRATION_CONTEXT_BRAND}.IssueRecommendations",
        outputs_key_field="issue_id",
        outputs=recommendation,
        raw_response=response,
    )


def search_asset_groups_command(client: Client, args: dict) -> CommandResults:
    """
    Retrieves asset groups from the Cortex platform based on provided filters.

    Args:
        client (Client): The client instance used to send the request.
        args (dict): Dictionary containing the arguments for the command.
                     Expected to include:
                         - name (str, optional): Filter by asset group names
                         - type (str, optional): Filter by asset group type
                         - description (str, optional): Filter by description
                         - id (str, optional): Filter by asset group ids

    Returns:
        CommandResults: Object containing the formatted asset groups,
                        raw response, and outputs for integration context.
    """
    limit = arg_to_number(args.get("limit")) or 50
    filter_builder = FilterBuilder()
    filter_builder.add_field(
        ASSET_GROUP_FIELDS["asset_group_name"],
        FilterType.CONTAINS,
        argToList(args.get("name")),
    )
    filter_builder.add_field(ASSET_GROUP_FIELDS["asset_group_type"], FilterType.EQ, args.get("type"))
    filter_builder.add_field(
        ASSET_GROUP_FIELDS["asset_group_description"],
        FilterType.CONTAINS,
        argToList(args.get("description")),
    )
    filter_builder.add_field(ASSET_GROUP_FIELDS["asset_group_id"], FilterType.EQ, argToList(args.get("id")))

    request_data = build_webapp_request_data(
        table_name=ASSET_GROUPS_TABLE,
        filter_dict=filter_builder.to_dict(),
        limit=limit,
        sort_field="XDM__ASSET_GROUP__LAST_UPDATE_TIME",
    )

    response = client.get_webapp_data(request_data)
    reply = response.get("reply", {})
    data = reply.get("DATA", [])

    data = [
        {(k.replace("XDM__ASSET_GROUP__", "") if k.startswith("XDM__ASSET_GROUP__") else k).lower(): v for k, v in item.items()}
        for item in data
    ]

    return CommandResults(
        readable_output=tableToMarkdown("AssetGroups", data, headerTransform=string_to_table_header),
        outputs_prefix=f"{INTEGRATION_CONTEXT_BRAND}.AssetGroups",
        outputs_key_field="id",
        outputs=data,
        raw_response=response,
    )


def build_webapp_request_data(
    table_name: str,
    filter_dict: dict,
    limit: int,
    sort_field: str | None,
    on_demand_fields: list | None = None,
    sort_order: str | None = "DESC",
    start_page: int = 0,
) -> dict:
    """
    Builds the request data for the generic /api/webapp/get_data endpoint.
    """
    sort = (
        [
            {
                "FIELD": COVERAGE_API_FIELDS_MAPPING.get(sort_field, sort_field),
                "ORDER": sort_order,
            }
        ]
        if sort_field
        else []
    )
    filter_data = {
        "sort": sort,
        "paging": {"from": start_page, "to": limit},
        "filter": filter_dict,
    }
    demisto.debug(f"{filter_data=}")

    if on_demand_fields is None:
        on_demand_fields = []

    return {
        "type": "grid",
        "table_name": table_name,
        "filter_data": filter_data,
        "jsons": [],
        "onDemandFields": on_demand_fields,
    }


def build_histogram_request_data(table_name: str, filter_dict: dict, max_values_per_column: int, columns: list) -> dict:
    """
    Builds the request data for the generic /api/webapp//get_histograms endpoint.
    """
    filter_data = {
        "filter": filter_dict,
    }
    demisto.debug(f"{filter_data=}")

    return {
        "table_name": table_name,
        "filter_data": filter_data,
        "max_values_per_column": max_values_per_column,
        "columns": columns,
    }


def get_vulnerabilities_command(client: Client, args: dict) -> CommandResults:
    """
    Retrieves vulnerabilities using the generic /api/webapp/get_data endpoint.
    """
    limit = arg_to_number(args.get("limit")) or 50
    sort_field = args.get("sort_field", "LAST_OBSERVED")
    sort_order = args.get("sort_order", "DESC")

    filter_builder = FilterBuilder()
    filter_builder.add_field("CVE_ID", FilterType.CONTAINS, argToList(args.get("cve_id")))
    filter_builder.add_field("CVSS_SCORE", FilterType.GTE, arg_to_number(args.get("cvss_score_gte")))
    filter_builder.add_field("EPSS_SCORE", FilterType.GTE, arg_to_number(args.get("epss_score_gte")))
    filter_builder.add_field(
        "INTERNET_EXPOSED",
        FilterType.EQ,
        arg_to_bool_or_none(args.get("internet_exposed")),
    )
    filter_builder.add_field("EXPLOITABLE", FilterType.EQ, arg_to_bool_or_none(args.get("exploitable")))
    filter_builder.add_field("HAS_KEV", FilterType.EQ, arg_to_bool_or_none(args.get("has_kev")))
    filter_builder.add_field(
        "AFFECTED_SOFTWARE",
        FilterType.CONTAINS,
        argToList(args.get("affected_software")),
    )
    filter_builder.add_field(
        "PLATFORM_SEVERITY",
        FilterType.EQ,
        argToList(args.get("severity")),
        VULNERABILITIES_SEVERITY_MAPPING,
    )
    filter_builder.add_field("ISSUE_ID", FilterType.CONTAINS, argToList(args.get("issue_id")))
    filter_builder.add_time_range_field("LAST_OBSERVED", args.get("start_time"), args.get("end_time"))
    filter_builder.add_field_with_mappings(
        "ASSIGNED_TO",
        FilterType.CONTAINS,
        argToList(args.get("assignee")),
        {
            "unassigned": FilterType.IS_EMPTY,
            "assigned": FilterType.NIS_EMPTY,
        },
    )

    request_data = build_webapp_request_data(
        table_name=VULNERABLE_ISSUES_TABLE,
        filter_dict=filter_builder.to_dict(),
        limit=limit,
        sort_field=sort_field,
        sort_order=sort_order,
        on_demand_fields=argToList(args.get("on_demand_fields")),
    )
    response = client.get_webapp_data(request_data)
    reply = response.get("reply", {})
    data = reply.get("DATA", [])

    output_keys = [
        "ISSUE_ID",
        "CVE_ID",
        "CVE_DESCRIPTION",
        "ASSET_NAME",
        "PLATFORM_SEVERITY",
        "EPSS_SCORE",
        "CVSS_SCORE",
        "ASSIGNED_TO",
        "ASSIGNED_TO_PRETTY",
        "AFFECTED_SOFTWARE",
        "FIX_AVAILABLE",
        "INTERNET_EXPOSED",
        "HAS_KEV",
        "EXPLOITABLE",
        "ASSET_IDS",
    ]
    filtered_data = [{k: v for k, v in item.items() if k in output_keys} for item in data]

    readable_output = tableToMarkdown(
        "Vulnerabilities",
        filtered_data,
        headerTransform=string_to_table_header,
        sort_headers=False,
    )
    return CommandResults(
        readable_output=readable_output,
        outputs_prefix=f"{INTEGRATION_CONTEXT_BRAND}.VulnerabilityIssue",
        outputs_key_field="ISSUE_ID",
        outputs=filtered_data,
        raw_response=response,
    )


def get_asset_details_command(client: Client, args: dict) -> CommandResults:
    """
    Retrieves details of a specific asset by its ID and formats the response.

    Args:
        client (Client): The client instance used to send the request.
        args (dict): Dictionary containing the arguments for the command.
                     Expected to include:
                         - asset_id (str): The ID of the asset to retrieve.

    Returns:
        CommandResults: Object containing the formatted asset details,
                        raw response, and outputs for integration context.
    """
    asset_id = args.get("asset_id")
    response = client.get_asset_details(asset_id)
    if not response:
        raise DemistoException(f"Failed to fetch asset details for {asset_id}. Ensure the asset ID is valid.")

    reply = response.get("reply")
    return CommandResults(
        readable_output=tableToMarkdown("Asset Details", reply, headerTransform=string_to_table_header),
        outputs_prefix=f"{INTEGRATION_CONTEXT_BRAND}.CoreAsset",
        outputs=reply,
        raw_response=reply,
    )


def extract_ids(case_extra_data: dict) -> list:
    """
    Extract a list of IDs from a command result.

    Args:
        command_res: The result of a command. It can be either a dictionary or a list.
        field_name: The name of the field that contains the ID.

    Returns:
        A list of the IDs extracted from the command result.
    """
    if not case_extra_data:
        return []

    field_name = "issue_id"
    issues = case_extra_data.get("issues", {})
    issues_data = issues.get("data", {}) if issues else {}
    issue_ids = [issue.get(field_name) for issue in issues_data if isinstance(issue, dict) and field_name in issue]
    demisto.debug(f"Extracted issue ids: {issue_ids}")
    return issue_ids


def get_case_extra_data(client, args):
    """
    Calls the core-get-case-extra-data command and parses the output to a standard structure.

    Args:
        args: The arguments to pass to the core-get-case-extra-data command.

    Returns:
        A dictionary containing the case data with the following keys:
            issue_ids: A list of IDs of issues in the case.
            network_artifacts: A list of network artifacts in the case.
            file_artifacts: A list of file artifacts in the case.
    """
    demisto.debug(f"Calling core-get-case-extra-data, {args=}")
    # Set the base URL for this API call to use the public API v1 endpoint
    client._base_url = "api/webapp/public_api/v1"
    case_extra_data = get_extra_data_for_case_id_command(client, args).outputs
    demisto.debug(f"After calling core-get-case-extra-data, {case_extra_data=}")
    issue_ids = extract_ids(case_extra_data)
    case_data = case_extra_data.get("case", {})
    notes = case_data.get("notes")
    xdr_url = case_data.get("xdr_url")
    starred_manually = case_data.get("starred_manually")
    manual_description = case_data.get("manual_description")
    detection_time = case_data.get("detection_time")
    manual_description = case_extra_data.get("manual_description")
    network_artifacts = case_extra_data.get("network_artifacts")
    file_artifacts = case_extra_data.get("file_artifacts")
    extra_data = {
        "issue_ids": issue_ids,
        "network_artifacts": network_artifacts,
        "file_artifacts": file_artifacts,
        "notes": notes,
        "detection_time": detection_time,
        "xdr_url": xdr_url,
        "starred_manually": starred_manually,
        "manual_description": manual_description,
    }
    return extra_data


def add_cases_extra_data(client, cases_list):
    # for each case id in the entry context, get the case extra data
    for case in cases_list:
        case_id = case.get("case_id")
        extra_data = get_case_extra_data(client, {"case_id": case_id, "limit": 1000})
        case.update({"CaseExtraData": extra_data})

    return cases_list


def map_case_format(case_list):
    """
    Maps a list of case data from the API response format to a standardized internal format.

    Args:
        case_list (list): List of case dictionaries from the API response.
                         Each case should contain fields like CASE_ID, NAME, STATUS, etc.

    Returns:
        dict or list: Returns an empty dict if case_list is invalid or empty,
                     otherwise returns a list of mapped case dictionaries with
                     standardized field names and processed values.
    """
    if not case_list or not isinstance(case_list, list):
        return {}

    mapped_cases = []
    for case_data in case_list:
        demisto.debug(f"Processing case data: {case_data}")
        mapped_case = {
            "case_id": str(case_data.get("CASE_ID")),
            "case_name": case_data.get("NAME"),
            "description": case_data.get("DESCRIPTION"),
            "creation_time": case_data.get("CREATION_TIME"),
            "modification_time": case_data.get("LAST_UPDATE_TIME"),
            "resolved_timestamp": case_data.get("RESOLVED_TIMESTAMP"),
            "status": str(case_data.get("STATUS", case_data.get("STATUS_PROGRESS"))).split("_")[-1].lower(),
            "severity": str(case_data.get("SEVERITY")).split("_")[-1].lower(),
            "case_domain": case_data.get("INCIDENT_DOMAIN"),
            "original_tags": [tag.get("tag_name") for tag in case_data.get("ORIGINAL_TAGS", [])],
            "tags": [tag.get("tag_name") for tag in case_data.get("CURRENT_TAGS", [])],
            "issue_count": case_data.get("ACC_ALERT_COUNT"),
            "critical_severity_issue_count": case_data.get("CRITICAL_SEVERITY_ALERTS"),
            "high_severity_issue_count": case_data.get("HIGH_SEVERITY_ALERTS"),
            "med_severity_issue_count": case_data.get("MEDIUM_SEVERITY_ALERTS"),
            "low_severity_issue_count": case_data.get("LOW_SEVERITY_ALERTS"),
            "rule_based_score": case_data.get("CALCULATED_SCORE"),
            "aggregated_score": case_data.get("SCORE"),
            "manual_score": case_data.get("MANUAL_SCORE"),
            "predicted_score": case_data.get("SCORTEX"),
            "wildfire_hits": case_data.get("WF_HITS"),
            "assigned_user_pretty_name": case_data.get("ASSIGNED_USER_PRETTY"),
            "assigned_user_mail": case_data.get("ASSIGNED_USER"),
            "resolve_comment": case_data.get("RESOLVED_COMMENT"),
            "issues_grouping_status": str(case_data.get("CASE_GROUPING_STATUS")).split("_")[-1],
            "starred": case_data.get("CASE_STARRED"),
            "case_sources": case_data.get("INCIDENT_SOURCES"),
            "custom_fields": case_data.get("EXTENDED_FIELDS"),
            "hosts": case_data.get("HOSTS") or [],
            "users": case_data.get("USERS") or [],
            "host_count": len(case_data.get("HOSTS", []) or []),
            "user_count": len(case_data.get("USERS", []) or []),
            "issue_categories": case_data.get("ALERT_CATEGORIES"),
            "mitre_techniques_ids_and_names": case_data.get("MITRE_TECHNIQUES"),
            "mitre_tactics_ids_and_names": case_data.get("MITRE_TACTICS"),
            "manual_severity": case_data.get("USER_SEVERITY"),
            "asset_accounts": case_data.get("UAI_ASSET_ACCOUNTS", []),
            "asset_categories": case_data.get("UAI_ASSET_CATEGORIES", []),
            "asset_classes": case_data.get("UAI_ASSET_CLASSES", []),
            "asset_group_ids": case_data.get("UAI_ASSET_GROUP_IDS", []),
            "asset_ids": case_data.get("UAI_ASSET_IDS", []),
            "asset_names": case_data.get("UAI_ASSET_NAMES", []),
            "asset_providers": case_data.get("UAI_ASSET_PROVIDERS", []),
            "asset_regions": case_data.get("UAI_ASSET_REGIONS", []),
            "asset_types": case_data.get("UAI_ASSET_TYPES", []),
        }

        mapped_cases.append(mapped_case)

    return mapped_cases


def get_cases_command(client, args):
    """
    Retrieves cases from Cortex platform based on provided filtering criteria.

    Args:
        client: The Cortex platform client instance for making API requests.
        args (dict): Dictionary containing filter parameters including page number,
                    limits, time ranges, status, severity, and other case attributes.

    Returns:
        List of mapped case objects containing case details and metadata.
    """
    page = arg_to_number(args.get("page")) or 0
    limit = arg_to_number(args.get("limit")) or MAX_GET_CASES_LIMIT

    limit = page * MAX_GET_CASES_LIMIT + limit
    page = page * MAX_GET_CASES_LIMIT

    sort_by_modification_time = args.get("sort_by_modification_time")
    sort_by_creation_time = args.get("sort_by_creation_time")
    since_creation_start_time = args.get("since_creation_time")
    since_creation_end_time = datetime.now().strftime("%Y-%m-%dT%H:%M:%S") if since_creation_start_time else None
    since_modification_start_time = args.get("since_modification_time")
    since_modification_end_time = datetime.now().strftime("%Y-%m-%dT%H:%M:%S") if since_modification_start_time else None
    gte_creation_time = args.get("gte_creation_time")
    lte_creation_time = args.get("lte_creation_time")
    gte_modification_time = args.get("gte_modification_time")
    lte_modification_time = args.get("lte_modification_time")

    sort_field, sort_order = get_cases_sort_order(sort_by_creation_time, sort_by_modification_time)

    status_values = [CaseManagement.STATUS[status] for status in argToList(args.get("status"))]
    severity_values = [CaseManagement.SEVERITY[severity] for severity in argToList(args.get("severity"))]
    tag_values = [CaseManagement.TAGS.get(tag, tag) for tag in argToList(args.get("tag"))]
    filter_builder = FilterBuilder()
    filter_builder.add_time_range_field(CaseManagement.FIELDS["creation_time"], gte_creation_time, lte_creation_time)
    filter_builder.add_time_range_field(
        CaseManagement.FIELDS["last_updated"],
        gte_modification_time,
        lte_modification_time,
    )
    filter_builder.add_time_range_field(
        CaseManagement.FIELDS["creation_time"],
        since_creation_start_time,
        since_creation_end_time,
    )
    filter_builder.add_time_range_field(
        CaseManagement.FIELDS["last_updated"],
        since_modification_start_time,
        since_modification_end_time,
    )
    filter_builder.add_field(CaseManagement.FIELDS["status"], FilterType.EQ, status_values)
    filter_builder.add_field(CaseManagement.FIELDS["severity"], FilterType.EQ, severity_values)
    filter_builder.add_field(
        CaseManagement.FIELDS["case_id_list"],
        FilterType.EQ,
        argToList(args.get("case_id_list")),
    )
    filter_builder.add_field(
        CaseManagement.FIELDS["case_domain"],
        FilterType.EQ,
        argToList(args.get("case_domain")),
    )
    filter_builder.add_field(
        CaseManagement.FIELDS["case_name"],
        FilterType.CONTAINS,
        argToList(args.get("case_name")),
    )
    filter_builder.add_field(
        CaseManagement.FIELDS["case_description"],
        FilterType.CONTAINS,
        argToList(args.get("case_description")),
    )
    filter_builder.add_field(
        CaseManagement.FIELDS["starred"],
        FilterType.EQ,
        [argToBoolean(x) for x in argToList(args.get("starred"))],
    )
    filter_builder.add_field(
        CaseManagement.FIELDS["asset_ids"],
        FilterType.CONTAINS_IN_LIST,
        argToList(args.get("asset_ids")),
    )
    filter_builder.add_field(
        CaseManagement.FIELDS["asset_groups"],
        FilterType.CONTAINS_IN_LIST,
        argToList(args.get("asset_groups")),
    )
    filter_builder.add_field(
        CaseManagement.FIELDS["hosts"],
        FilterType.CASE_HOST_EQ,
        argToList(args.get("hosts")),
    )
    filter_builder.add_field(CaseManagement.FIELDS["tags"], FilterType.ARRAY_CONTAINS, tag_values)
    filter_builder.add_field_with_mappings(
        determine_assignee_filter_field(argToList(args.get("assignee"))),
        FilterType.CONTAINS,
        argToList(args.get("assignee")),
        {
            "unassigned": FilterType.IS_EMPTY,
            "assigned": FilterType.NIS_EMPTY,
        },
    )

    request_data = build_webapp_request_data(
        table_name=CASES_TABLE,
        filter_dict=filter_builder.to_dict(),
        limit=limit,
        sort_field=sort_field,
        sort_order=sort_order,
        start_page=page,
    )
    demisto.info(f"{request_data=}")
    response = client.get_webapp_data(request_data)
    reply = response.get("reply", {})
    data = reply.get("DATA", [])
    demisto.debug(f"Raw case data retrieved from API: {data}")
    data = map_case_format(data)
    demisto.debug(f"Case data after mapping and formatting: {data}")

    filter_count = int(reply.get("FILTER_COUNT", "0"))
    returned_count = len(data)

    command_results = []

    command_results.append(
        CommandResults(
            outputs_prefix=f"{INTEGRATION_CONTEXT_BRAND}.CasesMetadata",
            outputs={"filter_count": filter_count, "returned_count": returned_count},
        )
    )

    get_enriched_case_data = argToBoolean(args.get("get_enriched_case_data", "false"))
    # In case enriched case data was requested
    if get_enriched_case_data and len(data) <= 10:
        if isinstance(data, dict):
            data = [data]

        case_extra_data = add_cases_extra_data(client, data)

        command_results.append(
            CommandResults(
                readable_output=tableToMarkdown("Cases", case_extra_data, headerTransform=string_to_table_header),
                outputs_prefix="Core.Case",
                outputs_key_field="case_id",
                outputs=case_extra_data,
                raw_response=case_extra_data,
            )
        )

    else:
        if get_enriched_case_data:
            command_results.append(
                CommandResults(
                    readable_output="Cannot retrieve enriched case data for more than 10 cases. "
                    "Only standard case data will be shown. "
                    "Try using a more specific query, "
                    "for example specific case IDs you want to get enriched data for.",
                    entry_type=4,
                )
            )

        command_results.append(
            CommandResults(
                readable_output=tableToMarkdown("Cases", data, headerTransform=string_to_table_header),
                outputs_prefix=f"{INTEGRATION_CONTEXT_BRAND}.Case",
                outputs_key_field="case_id",
                outputs=data,
                raw_response=data,
            )
        )

    return command_results


def get_cases_sort_order(sort_by_creation_time, sort_by_modification_time):
    if sort_by_creation_time and sort_by_modification_time:
        raise ValueError("Should be provide either sort_by_creation_time or sort_by_modification_time. Can't provide both")

    if sort_by_creation_time:
        sort_field = "CREATION_TIME"
        sort_order = sort_by_creation_time
    elif sort_by_modification_time:
        sort_field = "LAST_UPDATE_TIME"
        sort_order = sort_by_modification_time
    else:
        sort_field = "LAST_UPDATE_TIME"
        sort_order = "DESC"
    return sort_field, sort_order


def get_issue_id(args) -> str:
    """Retrieve the issue ID from either provided arguments or calling context.

    Args:
        args (dict): Arguments passed in the command, containing optional issue_id

    Returns:
        str: The extracted issue ID
    """
    issue_id = args.get("id", "")
    if not issue_id:
        issues = demisto.callingContext.get("context", {}).get("Incidents")
        if issues:
            issue = issues[0]
            issue_id = issue.get("id")

    return issue_id


def create_filter_data(issue_id: str, update_args: dict) -> dict:
    """Creates filter data for updating an issue with specified parameters.

    Args:
        issue_id (bool): Issue ID from args or context
        update_args (dict): Dictionary of fields to update

    Returns:
        dict: Object representing updated issue details
    """
    filter_builder = FilterBuilder()
    filter_builder.add_field("internal_id", FilterType.EQ, issue_id)

    filter_data = {
        "filter_data": {"filter": filter_builder.to_dict()},
        "filter_type": "static",
        "update_data": update_args,
    }
    return filter_data


def update_issue_command(client: Client, args: dict):
    """Updates an issue with specified parameters.

    Args:
        client (Client): Client instance to execute the request
        args (dict): Command arguments for updating an issue
    """
    issue_id = get_issue_id(args)
    if not issue_id:
        raise DemistoException("Issue ID is required for updating an issue.")

    status_map = {
        "New": "STATUS_010_NEW",
        "In Progress": "STATUS_020_UNDER_INVESTIGATION",
        "Resolved - Known Issue": "STATUS_040_RESOLVED_KNOWN_ISSUE",
        "Resolved - Duplicate Issue": "STATUS_050_RESOLVED_DUPLICATE",
        "Resolved - False Positive": "STATUS_060_RESOLVED_FALSE_POSITIVE",
        "Resolved - other": "STATUS_070_RESOLVED_OTHER",
        "Resolved - True Positive": "STATUS_090_RESOLVED_TRUE_POSITIVE",
        "Resolved - Security Testing": "STATUS_100_RESOLVED_SECURITY_TESTING",
        "Resolved - Dismissed": "STATUS_240_RESOLVED_DISMISSED",
        "Resolved - Fixed": "STATUS_250_RESOLVED_FIXED",
        "Resolved - Risk Accepted": "STATUS_130_RESOLVED_RISK_ACCEPTED",
    }
    severity_map = {
        "low": "SEV_020_LOW",
        "medium": "SEV_030_MEDIUM",
        "high": "SEV_040_HIGH",
        "critical": "SEV_050_CRITICAL",
    }
    severity_value = args.get("severity")
    status = args.get("status")
    update_args = {
        "assigned_user": args.get("assigned_user_mail"),
        "severity": severity_map.get(severity_value) if severity_value else None,
        "name": args.get("name"),
        "occurred": arg_to_timestamp(args.get("occurred"), ""),
        "phase": args.get("phase"),
        "type": args.get("type"),
        "description": args.get("description"),
        "resolution_status": status_map.get(status) if status else None,
    }

    # Remove None values before sending to API
    filtered_update_args = {k: v for k, v in update_args.items() if v is not None}
    if not filtered_update_args:
        raise DemistoException("Please provide arguments to update the issue.")

    # Send update to API
    filter_data = create_filter_data(issue_id, filtered_update_args)

    demisto.debug(filter_data)
    client.update_issue(filter_data)
    return "done"


def get_extra_data_for_case_id_command(client: CoreClient, args):
    """
    Retrieves extra data for a specific case ID.

    Args:
        client (Client): The client instance used to send the request.
        args (dict): Dictionary containing the arguments for the command.
                     Expected to include:
                         - case_id (str): The ID of the case to retrieve extra data for.
                         - issues_limit (int): The maximum number of issues to return per case. Default is 1000.

    Returns:
        CommandResults: Object containing the formatted extra data,
                        raw response, and outputs for integration context.
    """
    case_id = args.get("case_id")
    issues_limit = min(int(args.get("issues_limit", 1000)), 1000)
    response = client.get_incident_data(case_id, issues_limit, full_alert_fields=True)
    mapped_response = preprocess_get_case_extra_data_outputs(response)
    return CommandResults(
        readable_output=tableToMarkdown("Case", mapped_response, headerTransform=string_to_table_header),
        outputs_prefix="Core.CaseExtraData",
        outputs=mapped_response,
        raw_response=mapped_response,
    )

def normalize_key(k: str) -> str:
    if k.startswith("xdm.asset."):
        return k.replace("xdm.asset.", "")
    if k.startswith("xdm."):
        return k.replace("xdm.", "")
    return k

def search_assets_command(client: Client, args):
    """
    Search for assets in XDR based on the provided filters.
    Args:
        client (Client): The client instance used to send the request.
        args (dict): Dictionary containing the arguments for the command.
                     Expected to include:
                         - asset_names (list[str]): List of asset names to search for.
                         - asset_types (list[str]): List of asset types to search for.
                         - asset_tags (list[str]): List of asset tags to search for.
                         - asset_ids (list[str]): List of asset IDs to search for.
                         - asset_providers (list[str]): List of asset providers to search for.
                         - asset_realms (list[str]): List of asset realms to search for.
                         - asset_group_names (list[str]): List of asset group names to search for.
    """
    asset_group_ids = get_asset_group_ids_from_names(client, argToList(args.get("asset_groups", "")))
    filter = FilterBuilder()
    filter.add_field(
        ASSET_FIELDS["asset_names"],
        FilterType.CONTAINS,
        argToList(args.get("asset_names", "")),
    )
    filter.add_field(
        ASSET_FIELDS["asset_types"],
        FilterType.EQ,
        argToList(args.get("asset_types", "")),
    )
    filter.add_field(
        ASSET_FIELDS["asset_tags"],
        FilterType.JSON_WILDCARD,
        safe_load_json(args.get("asset_tags", [])),
    )
    filter.add_field(ASSET_FIELDS["asset_ids"], FilterType.EQ, argToList(args.get("asset_ids", "")))
    filter.add_field(
        ASSET_FIELDS["asset_providers"],
        FilterType.EQ,
        argToList(args.get("asset_providers", "")),
    )
    filter.add_field(
        ASSET_FIELDS["asset_realms"],
        FilterType.EQ,
        argToList(args.get("asset_realms", "")),
    )
    filter.add_field(ASSET_FIELDS["asset_group_ids"], FilterType.ARRAY_CONTAINS, asset_group_ids)
<<<<<<< HEAD
    filter.add_field(ASSET_FIELDS["asset_categories"], FilterType.EQ, argToList(args.get("asset_categories", "")))
    filter.add_field(ASSET_FIELDS["asset_classes"], FilterType.EQ, argToList(args.get("asset_classes", "")))
    filter.add_field(ASSET_FIELDS["software_package_versions"], FilterType.EQ, argToList(args.get("software_package_versions", "")))
    filter.add_field(ASSET_FIELDS["kubernetes_cluster_versions"], FilterType.EQ, argToList(args.get("kubernetes_cluster_versions", "")))
=======
    filter.add_field(
        ASSET_FIELDS["asset_categories"],
        FilterType.EQ,
        argToList(args.get("asset_categories", "")),
    )
>>>>>>> 81c16c5d
    filter_str = filter.to_dict()

    demisto.debug(f"Search Assets Filter: {filter_str}")
    page_size = arg_to_number(args.get("page_size", SEARCH_ASSETS_DEFAULT_LIMIT))
    page_number = arg_to_number(args.get("page_number", 0))
    on_demand_fields = ["xdm.asset.tags", "xdm.kubernetes.cluster.version", "xdm.software_package.version"]
    raw_response = client.search_assets(filter_str, page_number, page_size, on_demand_fields).get("reply", {}).get("data", [])
    # Remove "xdm.asset." suffix from all keys in the response
    response = [
        {normalize_key(k): v for k, v in item.items()}
        for item in raw_response
    ]
    return CommandResults(
        readable_output=tableToMarkdown("Assets", response, headerTransform=string_to_table_header),
        outputs_prefix=f"{INTEGRATION_CONTEXT_BRAND}.Asset",
        outputs_key_field="id",
        outputs=response,
        raw_response=raw_response,
    )


def validate_scanner_name(scanner_name: str):
    """
    Validate that a scanner name is allowed.

    Args:
        scanner_name (str): The name of the scanner to validate.

    Returns:
        bool: True if the scanner name is valid.

    Raises:
        ValueError: If the scanner name is not in the list of allowed scanners.
    """
    if scanner_name.upper() not in ALLOWED_SCANNERS:
        raise ValueError(f"Invalid scanner '{scanner_name}'. Allowed scanners are: {', '.join(sorted(ALLOWED_SCANNERS))}")


def build_scanner_config_payload(args: dict) -> dict:
    """
    Build a scanner configuration payload for repository scanning.

    Args:
        args (dict): Dictionary containing configuration arguments.
                    Expected to include:
                        - enable_scanners (list): List of scanners to enable.
                        - disable_scanners (list): List of scanners to disable.
                        - pr_scanning (bool): Whether to enable PR scanning.
                        - block_on_error (bool): Whether to block on scanning errors.
                        - tag_resource_blocks (bool): Whether to tag resource blocks.
                        - tag_module_blocks (bool): Whether to tag module blocks.
                        - exclude_paths (list): List of paths to exclude from scanning.

    Returns:
        dict: Scanner configuration payload.

    Raises:
        ValueError: If the same scanner is specified in both enable and disabled lists.
    """
    enabled_scanners = argToList(args.get("enable_scanners", []))
    disabled_scanners = argToList(args.get("disable_scanners", []))
    secret_validation = argToBoolean(args.get("secret_validation", "False"))
    enable_pr_scanning = arg_to_bool_or_none(args.get("pr_scanning"))
    block_on_error = arg_to_bool_or_none(args.get("block_on_error"))
    tag_resource_blocks = arg_to_bool_or_none(args.get("tag_resource_blocks"))
    tag_module_blocks = arg_to_bool_or_none(args.get("tag_module_blocks"))
    exclude_paths = argToList(args.get("exclude_paths", []))

    overlap = set(enabled_scanners) & set(disabled_scanners)
    if overlap:
        raise ValueError(f"Cannot enable and disable the same scanner(s) simultaneously: {', '.join(overlap)}")

    # Build scanners configuration
    scanners = {}
    for scanner in enabled_scanners:
        validate_scanner_name(scanner)
        if scanner.upper() == "SECRETS":
            scanners["SECRETS"] = {
                "isEnabled": True,
                "scanOptions": {"secretValidation": secret_validation},
            }
        else:
            scanners[scanner.upper()] = {"isEnabled": True}

    for scanner in disabled_scanners:
        validate_scanner_name(scanner)
        scanners[scanner.upper()] = {"isEnabled": False}

    # Build scan configuration payload with only relevant arguments
    scan_configuration = {}

    if scanners:
        scan_configuration["scanners"] = scanners

    if args.get("pr_scanning") is not None:
        scan_configuration["prScanning"] = {
            "isEnabled": enable_pr_scanning,
            **({"blockOnError": block_on_error} if block_on_error is not None else {}),
        }

    if args.get("tag_resource_blocks") is not None or args.get("tag_module_blocks") is not None:
        scan_configuration["taggingBot"] = {
            **({"tagResourceBlocks": tag_resource_blocks} if tag_resource_blocks is not None else {}),
            **({"tagModuleBlocks": tag_module_blocks} if tag_module_blocks is not None else {}),
        }

    if exclude_paths:
        scan_configuration["excludedPaths"] = exclude_paths

    demisto.debug(f"{scan_configuration=}")

    return scan_configuration


def enable_scanners_command(client: Client, args: dict):
    """
    Updates repository scan configuration by enabling/disabling scanners and setting scan options.

    Args:
        client (Client): The client instance used to send the request.
        args (dict): Dictionary containing configuration arguments including repository_ids,
                    enabled_scanners, disabled_scanners, and other scan settings.

    Returns:
        CommandResults: Command results with readable output showing update status and raw response.
    """
    repository_ids = argToList(args.get("repository_ids"))
    payload = build_scanner_config_payload(args)

    # Send request to update repository scan configuration
    responses = []
    for repository_id in repository_ids:
        responses.append(client.enable_scanners(payload, repository_id))

    readable_output = f"Successfully updated repositories: {', '.join(repository_ids)}"

    return CommandResults(
        readable_output=readable_output,
        raw_response=responses,
    )


def get_asset_group_ids_from_names(client: Client, group_names: list[str]) -> list[str]:
    """
    Retrieves the IDs of asset groups based on their names.

    Args:
        client (Client): The client instance used to send the request.
        group_names (list[str]): List of asset group names to retrieve IDs for.

    Returns:
        list[str]: List of asset group IDs.
    """
    if not group_names:
        return []

    filter = FilterBuilder()
    filter.add_field("XDM.ASSET_GROUP.NAME", FilterType.EQ, group_names)
    filter_str = filter.to_dict()

    groups = client.search_asset_groups(filter_str).get("reply", {}).get("data", [])

    group_ids = [group.get("XDM.ASSET_GROUP.ID") for group in groups if group.get("XDM.ASSET_GROUP.ID")]

    if len(group_ids) != len(group_names):
        found_groups = [group.get("XDM.ASSET_GROUP.NAME") for group in groups if group.get("XDM.ASSET_GROUP.ID")]
        missing_groups = [name for name in group_names if name not in found_groups]
        raise DemistoException(f"Failed to fetch asset group IDs for {missing_groups}. Ensure the asset group names are valid.")

    return group_ids


def appsec_remediate_issue_command(client: Client, args: dict) -> CommandResults:
    """
    Create automated pull requests to fix multiple security issues in a single bulk operation.

    Args:
        client (Client): The client instance used to send the request.
        args (dict): Dictionary containing the arguments for the command.
                     Expected to include:
                         - issueIds (str): List of issue IDs to fix.
                         - title (str): Title of the PR triggered.

    Returns:
        CommandResults: Object containing the formatted extra data,
                        raw response, and outputs for integration context.
    """
    args = demisto.args()
    issue_ids = argToList(args.get("issue_ids"))
    if len(issue_ids) > 10:
        raise DemistoException("Please provide a maximum of 10 issue IDs per request.")

    triggered_prs = []
    for issue_id in issue_ids:
        request_body = {"issueIds": [issue_id], "title": args.get("title")}
        request_body = remove_empty_elements(request_body)
        current_response = client.appsec_remediate_issue(request_body)
        if current_response and isinstance(current_response, dict):
            current_triggered_prs = current_response.get("triggeredPrs")
            if isinstance(current_triggered_prs, list) and len(current_triggered_prs) > 0:
                triggered_prs.append(current_triggered_prs[0])

    return CommandResults(
        readable_output=tableToMarkdown(name="Triggered PRs", t=triggered_prs),
        outputs_prefix=f"{INTEGRATION_CONTEXT_BRAND}.TriggeredPRs",
        outputs=triggered_prs,
        outputs_key_field="issueId",
        raw_response=triggered_prs,
    )


def build_asset_coverage_filter(args: dict) -> FilterBuilder:
    filter_builder = FilterBuilder()
    filter_builder.add_field("asset_id", FilterType.CONTAINS, argToList(args.get("asset_id")))
    filter_builder.add_field("asset_name", FilterType.CONTAINS, argToList(args.get("asset_name")))
    filter_builder.add_field(
        "business_application_names",
        FilterType.ARRAY_CONTAINS,
        argToList(args.get("business_application_names")),
    )
    filter_builder.add_field("status_coverage", FilterType.EQ, argToList(args.get("status_coverage")))
    filter_builder.add_field(
        "is_scanned_by_vulnerabilities",
        FilterType.EQ,
        argToList(args.get("is_scanned_by_vulnerabilities")),
    )
    filter_builder.add_field(
        "is_scanned_by_code_weakness",
        FilterType.EQ,
        argToList(args.get("is_scanned_by_code_weakness")),
    )
    filter_builder.add_field(
        "is_scanned_by_secrets",
        FilterType.EQ,
        argToList(args.get("is_scanned_by_secrets")),
    )
    filter_builder.add_field("is_scanned_by_iac", FilterType.EQ, argToList(args.get("is_scanned_by_iac")))
    filter_builder.add_field(
        "is_scanned_by_malware",
        FilterType.EQ,
        argToList(args.get("is_scanned_by_malware")),
    )
    filter_builder.add_field("is_scanned_by_cicd", FilterType.EQ, argToList(args.get("is_scanned_by_cicd")))
    filter_builder.add_field("last_scan_status", FilterType.EQ, argToList(args.get("last_scan_status")))
    filter_builder.add_field("asset_type", FilterType.EQ, argToList(args.get("asset_type")))
    filter_builder.add_field("unified_provider", FilterType.EQ, argToList(args.get("asset_provider")))
    filter_builder.add_field("asset_provider", FilterType.EQ, argToList(args.get("vendor_name")))

    return filter_builder


def get_asset_coverage_command(client: Client, args: dict):
    """
    Retrieves ASPM assets coverage using the generic /api/webapp/get_data endpoint.
    """

    request_data = build_webapp_request_data(
        table_name=ASSET_COVERAGE_TABLE,
        filter_dict=build_asset_coverage_filter(args).to_dict(),
        limit=arg_to_number(args.get("limit")) or 100,
        sort_field=args.get("sort_field"),
        sort_order=args.get("sort_order"),
    )
    response = client.get_webapp_data(request_data)
    reply = response.get("reply", {})
    data = reply.get("DATA", [])

    readable_output = tableToMarkdown(
        "ASPM Coverage",
        data,
        headerTransform=string_to_table_header,
        sort_headers=False,
    )
    return CommandResults(
        readable_output=readable_output,
        outputs_prefix=f"{INTEGRATION_CONTEXT_BRAND}.Coverage.Asset",
        outputs_key_field="asset_id",
        outputs=data,
        raw_response=response,
    )


def get_asset_coverage_histogram_command(client: Client, args: dict):
    """
    Retrieves ASPM assets coverage histogrm using the generic /api/webapp/get_histograms endpoint.
    """
    columns = argToList(args.get("columns"))
    columns = [COVERAGE_API_FIELDS_MAPPING.get(col, col) for col in columns]
    if not columns:
        raise ValueError("Please provide column value to create the histogram.")
    request_data = build_histogram_request_data(
        table_name=ASSET_COVERAGE_TABLE,
        filter_dict=build_asset_coverage_filter(args).to_dict(),
        columns=columns,
        max_values_per_column=arg_to_number(args.get("max_values_per_column")) or 100,
    )

    response = client.get_webapp_histograms(request_data)
    reply = response.get("reply", {})
    outputs = [{"column_name": column_name, "data": data} for column_name, data in reply.items()]

    readable_output = "\n".join(
        tableToMarkdown(
            f"ASPM Coverage {output['column_name']} Histogram",
            output["data"],
            headerTransform=string_to_table_header,
            sort_headers=False,
        )
        for output in outputs
    )

    return CommandResults(
        readable_output=readable_output,
        outputs_prefix=f"{INTEGRATION_CONTEXT_BRAND}.Coverage.Histogram",
        outputs=outputs,
        raw_response=response,
    )


def get_appsec_rule_ids_from_names(client, rule_names: list[str]) -> list[str]:
    """
    Retrieves the IDs of AppSec rules based on their names using exact and partial matching.

    Args:
        client (Client): The client instance used to send the request.
        rule_names (list[str]): List of AppSec rule names to retrieve IDs for.

    Returns:
        list[str]: List of AppSec rule IDs.

    Raises:
        DemistoException: If any rule names cannot be found in the system.
    """
    if not rule_names:
        return []

    fb = FilterBuilder()
    fb.add_field("ruleName", FilterType.EQ, rule_names)
    data = (
        client.get_webapp_data(build_webapp_request_data(APPSEC_RULES_TABLE, fb.to_dict(), limit=200, sort_field="ruleName"))
        .get("reply", {})
        .get("DATA", [])
        or []
    )

    lookup = {r["ruleName"].lower(): r["ruleId"] for r in data if r.get("ruleId")}
    ids, found = [], set()

    for name in rule_names:
        n = name.lower()
        rid = lookup.get(n) or next((v for k, v in lookup.items() if n in k), None)
        if rid:
            ids.append(rid)
            found.add(name)

    missing = set(rule_names) - found
    if missing:
        raise DemistoException(f"Missing AppSec rules: {', '.join(missing)}")

    return ids


def create_policy_command(client: Client, args: dict) -> CommandResults:
    """
    Creates a new policy in Cortex Platform with defined conditions, scope, and triggers.
    Args:
        client: The Cortex Platform client instance.
        args: Dictionary containing policy configuration parameters including:
            - policy_name: Required name for the new policy
            - description: Optional policy description
            - asset_group_names: Asset groups to apply the policy to
            - conditions_*: Various condition parameters (finding type, severity, etc.)
            - scope_*: Policy scope configuration parameters
            - trigger_*: Policy trigger configuration (periodic, PR, CI/CD)

    Returns:
        CommandResults: Results object containing the created policy information with
        readable output, outputs prefix, and raw response data.

    Raises:
        DemistoException: If policy name is missing or no triggers are enabled.
    """
    policy_name = args.get("policy_name")
    if not policy_name:
        raise DemistoException("Policy name is required.")

    description = args.get("description", "")
    group_names = argToList(args.get("asset_group_names"))
    asset_group_ids = get_asset_group_ids_from_names(client, group_names)

    conditions = create_policy_build_conditions(client, args)
    scope = create_policy_build_scope(args)
    triggers = create_policy_build_triggers(args)

    # Ensure at least one trigger is enabled
    if not any(trigger.get("isEnabled") for trigger in triggers.values()):
        raise DemistoException("At least one trigger (periodic, PR, or CI/CD) must be enabled for the policy.")

    payload = {
        "name": policy_name,
        "description": description,
        "conditions": conditions,
        "scope": scope,
        "assetGroupIds": asset_group_ids,
        "triggers": triggers,
    }
    payload = json.dumps(payload)
    demisto.debug(f"{payload=}")

    client.create_policy(payload)

    return CommandResults(readable_output=f"AppSec policy '{policy_name}' created successfully.")


def create_policy_build_conditions(client: Client, args: dict) -> dict:
    """
    Build conditions for create-policy command based on provided arguments.

    Creates a filter structure for policy conditions including finding types, severity,
    developer suppression, backlog status, package information, AppSec rules, CVSS/EPSS scores,
    and various boolean conditions. If no finding types are specified, defaults to all types
    except "CI/CD Risk".

    Args:
        client: The Cortex Platform client instance
        args: Dictionary containing condition arguments from the command

    Returns:
        dict: Filter dictionary containing all specified conditions
    """
    builder = FilterBuilder()

    finding_types = argToList(args.get("conditions_finding_type"))
    if not finding_types:
        # Default to all finding types if none specified
        finding_types = [ft for ft in POLICY_FINDING_TYPE_MAPPING if ft != "CI/CD Risk"]

    builder.add_field("Finding Type", FilterType.EQ, finding_types, POLICY_FINDING_TYPE_MAPPING)

    # Severity
    if severities := argToList(args.get("conditions_severity")):
        builder.add_field("Severity", FilterType.EQ, severities)

    # Developer Suppression
    if dev_supp := arg_to_bool_or_none(args.get("conditions_respect_developer_suppression")):
        builder.add_field("Respect Developer Suppression", FilterType.EQ, dev_supp)

    # Backlog
    if backlog := args.get("conditions_backlog_status"):
        builder.add_field("Backlog Status", FilterType.EQ, backlog)

    # Packages
    for field in ["package_name", "package_version", "package_operational_risk"]:
        if val := args.get(f"conditions_{field}"):
            op = FilterType.CONTAINS if field == "package_name" else FilterType.EQ
            builder.add_field(field.replace("_", " ").title(), op, val)

    # AppSec Rules
    if rule_names := argToList(args.get("conditions_appsec_rule_names")):
        rule_ids = get_appsec_rule_ids_from_names(client, rule_names)
        builder.add_field("AppSec Rule", FilterType.EQ, rule_ids)

    # CVSS / EPSS
    for f, n in [("cvss", "CVSS"), ("epss", "EPSS")]:
        if val := arg_to_number(args.get(f"conditions_{f}")):
            builder.add_field(n, FilterType.GTE, val)

    # Boolean Conditions
    for key, label in {
        "has_a_fix": "HasAFix",
        "is_kev": "IsKev",
    }.items():
        if val := arg_to_bool_or_none(args.get(f"conditions_{key}")):
            builder.add_field(label, FilterType.EQ, val)

    # Secret Validity, License Type
    for key, label in {
        "secret_validity": "SecretValidity",
        "license_type": "LicenseType",
    }.items():
        if vals := argToList(args.get(f"conditions_{key}", [])):
            builder.add_field(label, FilterType.EQ, vals)

    return builder.to_dict()


def parse_custom_fields(custom_fields: str) -> dict:
    """
    Parse and sanitize custom fields from JSON string input.

    Args:
        custom_fields: JSON string containing array of custom field objects

    Returns:
        dict: Dictionary with sanitized alphanumeric keys and string values,
              duplicate keys are ignored (first occurrence wins)
    """
    custom_fields = safe_load_json(custom_fields)

    parsed_fields = {}

    for custom_field in custom_fields:
        for key, value in custom_field.items():
            # Sanitize key: remove non-alphanumeric characters
            sanitized_key = "".join(char for char in key if char.isalnum())
            if sanitized_key and sanitized_key not in parsed_fields:
                parsed_fields[sanitized_key] = str(value)

    return parsed_fields


def create_policy_build_scope(args: dict) -> dict:
    """
    Build scope filters for create-policy.
    Processes various scope parameters including categories, business applications,
    repository settings, and boolean filters like public repository status and
    security characteristics.

    Args:
        args: Dictionary containing scope filter parameters with keys like:
            - scope_category: List of categories to filter by
            - scope_business_application_names: Business application names
            - scope_application_business_criticality: Application criticality level
            - scope_repository_name: Repository name to filter
            - scope_is_public_repository: Boolean for public repository filter
            - scope_has_deployed_assets: Boolean for deployed assets filter
            - scope_has_internet_exposed_deployed_assets: Boolean for internet exposure filter
            - scope_has_sensitive_data_access: Boolean for sensitive data access filter
            - scope_has_privileged_capabilities: Boolean for privileged capabilities filter

    Returns:
        dict: Filter dictionary structure for policy scope, can be empty if no scope filters set
    """
    builder = FilterBuilder()

    # Category
    if categories := argToList(args.get("scope_category", [])):
        builder.add_field("category", FilterType.EQ, categories, POLICY_CATEGORY_MAPPING)

    # Business application names - use the exact field name
    if business_app_names := argToList(args.get("scope_business_application_names")):
        filter_type = FilterType.ARRAY_CONTAINS if len(business_app_names) > 1 else FilterType.CONTAINS
        builder.add_field("business_application_names", filter_type, business_app_names)

    # Application business criticality
    if app_criticality := args.get("scope_application_business_criticality"):
        builder.add_field("application_business_criticality", FilterType.CONTAINS, app_criticality)

    # Repository name
    if repo_name := args.get("scope_repository_name"):
        builder.add_field("repository_name", FilterType.CONTAINS, repo_name)

    # Boolean scope filters
    for key, label in {
        "scope_is_public_repository": "is_public_repository",
        "scope_has_deployed_assets": "has_deployed_assets",
        "scope_has_internet_exposed_deployed_assets": "has_internet_exposed",
        "scope_has_sensitive_data_access": "has_sensitive_data_access",
        "scope_has_privileged_capabilities": "has_privileged_capabilities",
    }.items():
        if val := arg_to_bool_or_none(args.get(key)):
            builder.add_field(label, FilterType.EQ, val)

    # Always return the filter dict (can be empty for scope)
    return builder.to_dict()


def create_policy_build_triggers(args: dict) -> dict:
    """
    Build triggers configuration for policy creation.

    Creates a complete triggers structure with periodic, PR, and CI/CD trigger types.
    Each trigger includes enabled status, actions, and optional severity overrides.

    Args:
        args (dict): Command arguments containing trigger configuration parameters:
            - triggers_periodic_report_issue: Enable periodic issue reporting
            - triggers_periodic_override_severity: Override severity for periodic triggers
            - triggers_pr_report_issue: Enable PR issue reporting
            - triggers_pr_block_pr: Enable PR blocking
            - triggers_pr_report_pr_comment: Enable PR comment reporting
            - triggers_pr_override_severity: Override severity for PR triggers
            - triggers_cicd_report_issue: Enable CI/CD issue reporting
            - triggers_cicd_block_cicd: Enable CI/CD blocking
            - triggers_cicd_report_cicd: Enable CI/CD reporting
            - triggers_cicd_override_severity: Override severity for CI/CD triggers

    Returns:
        dict: Triggers configuration with periodic, PR, and CI/CD sections.
              Each section contains isEnabled flag, actions dict, and overrideIssueSeverity.

    Raises:
        DemistoException: When no triggers are enabled (at least one must be set).

    Note:
        When an override severity is specified, reportIssue is automatically enabled
        for that trigger type.
    """
    # Periodic trigger
    periodic_report_issue = argToBoolean(args.get("triggers_periodic_report_issue", False))
    periodic_override = args.get("triggers_periodic_override_severity")

    # If override is set, reportIssue must be True
    if periodic_override:
        periodic_report_issue = True

    periodic_enabled = periodic_report_issue or bool(periodic_override)

    # PR trigger
    pr_report_issue = argToBoolean(args.get("triggers_pr_report_issue", False))
    pr_block_pr = argToBoolean(args.get("triggers_pr_block_pr", False))
    pr_report_comment = argToBoolean(args.get("triggers_pr_report_pr_comment", False))
    pr_override = args.get("triggers_pr_override_severity")

    # If override is set, reportIssue must be True
    if pr_override:
        pr_report_issue = True

    pr_enabled = pr_report_issue or pr_block_pr or pr_report_comment or bool(pr_override)

    # CI/CD trigger
    cicd_report_issue = argToBoolean(args.get("triggers_cicd_report_issue", False))
    cicd_block_cicd = argToBoolean(args.get("triggers_cicd_block_cicd", False))
    cicd_report_cicd = argToBoolean(args.get("triggers_cicd_report_cicd", False))
    cicd_override = args.get("triggers_cicd_override_severity")

    # If override is set, reportIssue must be True
    if cicd_override:
        cicd_report_issue = True

    cicd_enabled = cicd_report_issue or cicd_block_cicd or cicd_report_cicd or bool(cicd_override)

    triggers = {
        "periodic": {
            "isEnabled": periodic_enabled,
            "actions": {"reportIssue": periodic_report_issue},
        },
        "pr": {
            "isEnabled": pr_enabled,
            "actions": {
                "reportIssue": pr_report_issue,
                "blockPr": pr_block_pr,
                "reportPrComment": pr_report_comment,
            },
        },
        "cicd": {
            "isEnabled": cicd_enabled,
            "actions": {
                "reportIssue": cicd_report_issue,
                "blockCicd": cicd_block_cicd,
                "reportCicd": cicd_report_cicd,
            },
        },
    }

    # Add override severity if specified (and set to null if not specified)
    triggers["periodic"]["overrideIssueSeverity"] = periodic_override if periodic_override else None
    triggers["pr"]["overrideIssueSeverity"] = pr_override if pr_override else None
    triggers["cicd"]["overrideIssueSeverity"] = cicd_override if cicd_override else None

    # Ensure at least one trigger is enabled
    if not any(t["isEnabled"] for t in triggers.values()):
        raise DemistoException("At least one trigger (periodic, PR, or CI/CD) must be set.")

    return triggers


def create_appsec_issues_filter_and_tables(args: dict) -> dict[str, FilterBuilder]:
    """
    Generate a filter and determine applicable tables for fetching AppSec issues based on input filter arguments.

    Args:
        args (dict): Command input args for core-appsec-get-issues.

    Returns:
        tuple[list, FilterBuilder]: A tuple containing:
            - A list of applicable issue type table names
            - A FilterBuilder instance with configured filters
    """
    special_filter_args = {filter for filter in args if filter in AppsecIssues.SPECIAL_FILTERS}
    tables_filters = {}
    filter_builder = FilterBuilder()

    for issue_type in AppsecIssues.ISSUE_TYPES:
        if special_filter_args.issubset(issue_type.filters):
            tables_filters[issue_type.table_name] = filter_builder

    if not tables_filters:
        raise DemistoException(f"No matching issue type found for the given filter combination: {special_filter_args}")

    filter_builder.add_field(
        "cas_issues_cvss_score",
        FilterType.GTE,
        arg_to_float(args.get("cvss_score_gte")),
    )
    filter_builder.add_field(
        "cas_issues_epss_score",
        FilterType.GTE,
        arg_to_float(args.get("epss_score_gte")),
    )
    filter_builder.add_field("cas_issues_is_kev", FilterType.EQ, arg_to_bool_or_none(args.get("has_kev")))
    filter_builder.add_field(
        "cas_sla_status",
        FilterType.EQ,
        argToList(args.get("sla")),
        AppsecIssues.SLA_MAPPING,
    )
    filter_builder.add_field(
        "cas_issues_is_fixable",
        FilterType.EQ,
        arg_to_bool_or_none(args.get("automated_fix_available")),
    )
    filter_builder.add_field("cas_issues_validation", FilterType.EQ, argToList(args.get("validation")))
    filter_builder.add_field("urgency", FilterType.EQ, argToList(args.get("urgency")))
    filter_builder.add_field(
        "severity",
        FilterType.EQ,
        argToList(args.get("severity")),
        AppsecIssues.SEVERITY_MAPPINGS,
    )
    filter_builder.add_field("internal_id", FilterType.CONTAINS, argToList(args.get("issue_id")))
    filter_builder.add_field("alert_name", FilterType.CONTAINS, argToList(args.get("issue_name")))
    filter_builder.add_field("cas_issues_asset_name", FilterType.CONTAINS, argToList(args.get("asset_name")))
    filter_builder.add_field("cas_issues_repository", FilterType.CONTAINS, argToList(args.get("repository")))
    filter_builder.add_field("cas_issues_file_path", FilterType.CONTAINS, argToList(args.get("file_path")))
    filter_builder.add_field("cas_issues_git_user", FilterType.CONTAINS, argToList(args.get("collaborator")))
    filter_builder.add_field("status_progress", FilterType.EQ, argToList(args.get("status")))
    filter_builder.add_time_range_field("local_insert_ts", args.get("start_time"), args.get("end_time"))
    filter_builder.add_field_with_mappings(
        "assigned_to_pretty",
        FilterType.CONTAINS,
        argToList(args.get("assignee")),
        {
            "unassigned": FilterType.IS_EMPTY,
            "assigned": FilterType.NIS_EMPTY,
        },
    )

    if "backlog_status" in args and "ISSUES_CI_CD" in tables_filters:
        # backlog filter is different for the CI/CD issue table
        cicd_filter_builder = copy.deepcopy(filter_builder)
        cicd_filter_builder.add_field("issue_backlog_status", FilterType.EQ, argToList(args.get("backlog_status")))
        tables_filters["ISSUES_CI_CD"] = cicd_filter_builder

    filter_builder.add_field("backlog_status", FilterType.EQ, argToList(args.get("backlog_status")))

    return tables_filters


def normalize_and_filter_appsec_issue(issue: dict) -> dict:
    """
    Transforms raw issue data from the main issue table into the AppSec issues format.

    Args:
        raw_issue (dict): Raw issue data retrieved from the alerts view table.

    Returns:
        dict: issue with standard Appsec fields.
    """
    issue_all_fields = cast(dict, alert_to_issue(issue))

    filtered_output_keys: dict[str, dict] = {
        "internal_id": {"path": ["internal_id"]},
        "severity": {
            "path": ["severity"],
            "mapper": AppsecIssues.SEVERITY_OUTPUT_MAPPINGS,
        },
        "issue_name": {"path": ["issue_name"]},
        "issue_source": {"path": ["issue_source"]},
        "issue_category": {"path": ["issue_category"]},
        "issue_domain": {"path": ["issue_domain"]},
        "issue_description": {"path": ["issue_description"]},
        "status": {
            "path": ["status_progress"],
            "mapper": AppsecIssues.STATUS_OUTPUT_MAPPINGS,
        },
        "asset_name": {"path": ["cas_issues_asset_name"]},
        "assignee": {"path": ["assigned_to_pretty"]},
        "time_added": {"path": ["source_insert_ts"]},
        "epss_score": {"path": ["cas_issues_extended_fields", "epss_score"]},
        "cvss_score": {"path": ["cas_issues_normalized_fields", "xdm.vulnerability.cvss_score"]},
        "has_kev": {"path": ["cas_issues_is_kev"]},
        "urgency": {"path": ["urgency"], "mapper": AppsecIssues.URGENCY_OUTPUT_MAPPING},
        "sla_status": {
            "path": ["cas_sla_status"],
            "mapper": AppsecIssues.SLA_OUTPUT_MAPPING,
        },
        "secret_validation": {"path": ["secret_validation"]},
        "is_fixable": {"path": ["cas_issues_is_fixable"]},
        "repository_name": {"path": ["cas_issues_normalized_fields", "xdm.repository.name"]},
        "repository_organization": {"path": ["cas_issues_normalized_fields", "xdm.repository.organization"]},
        "file_path": {"path": ["cas_issues_normalized_fields", "xdm.file.path"]},
        "collaborator": {"path": ["cas_issues_normalized_fields", "xdm.code.git.commit.author.name"]},
        "is_deployed": {"path": ["cas_issues_extended_fields", "urgency", "metric", "is_deployed"]},
        "backlog_status": {"path": ["backlog_status"]},
    }
    appsec_issue = {}
    for output_key, output_info in filtered_output_keys.items():
        current_value = issue_all_fields
        path = output_info.get("path", {})
        for key in path:
            current_value = current_value.get(key, {})

        if current_value:
            value = current_value if "mapper" not in output_info else output_info.get("mapper", {}).get(current_value)
            appsec_issue[output_key] = value

    return appsec_issue


def get_appsec_issues_command(client: Client, args: dict) -> CommandResults:
    """
    Retrieves application security issues based on specified filters across multiple issue types.
    """
    limit = arg_to_number(args.get("limit")) or 50
    sort_field = args.get("sort_field", "severity")
    sort_order = args.get("sort_order", "DESC")

    tables_filters: dict[str, FilterBuilder] = create_appsec_issues_filter_and_tables(args)

    all_appsec_issues: list[dict] = []
    for table_name, filter_builder in tables_filters.items():
        request_data = build_webapp_request_data(
            table_name=table_name,
            filter_dict=filter_builder.to_dict(),
            limit=limit,
            sort_field=sort_field,
            sort_order=sort_order,
        )
        try:
            demisto.debug(f"Fetching issues from table {table_name}")
            response = client.get_webapp_data(request_data)
            reply = response.get("reply", {})
            data = reply.get("DATA", [])
            all_appsec_issues.extend(data)
        except Exception as e:
            raise DemistoException(f"Failed to retrieve issues from the {table_name} table: {e}")

    sorted_issues = sorted(
        all_appsec_issues,
        key=lambda issue: issue.get(sort_field, ""),
        reverse=(sort_order == "DESC"),
    )
    sorted_issues = sorted_issues[:limit]
    filtered_appsec_issues = [normalize_and_filter_appsec_issue(issue) for issue in sorted_issues]

    readable_output = tableToMarkdown(
        "Application Security Issues",
        filtered_appsec_issues,
        headerTransform=string_to_table_header,
        sort_headers=False,
    )

    return CommandResults(
        readable_output=readable_output,
        outputs_prefix=f"{INTEGRATION_CONTEXT_BRAND}.AppsecIssue",
        outputs_key_field="internal_id",
        outputs=filtered_appsec_issues,
        raw_response=all_appsec_issues,
    )


def update_case_command(client: Client, args: dict) -> CommandResults:
    """
    Updates one or more cases with the specified parameters such as name, description, assignee, status, and custom fields.

    Handles case status changes including resolution with proper validation, and supports bulk updates across multiple cases.
    Validates input parameters and returns appropriate error messages for invalid values.
    """
    case_ids = argToList(args.get("case_id"))
    case_name = args.get("case_name", "")
    description = args.get("description", "")
    assignee = args.get("assignee", "").lower()
    status = args.get("status", "")
    notes = args.get("notes", "")
    starred = args.get("starred", "")
    user_defined_severity = args.get("user_defined_severity", "")
    resolve_reason = args.get("resolve_reason", "")
    resolved_comment = args.get("resolved_comment", "")
    resolve_all_alerts = args.get("resolve_all_alerts", "")
    custom_fields = parse_custom_fields(args.get("custom_fields", []))
    if assignee == "unassigned":
        for case_id in case_ids:
            client.unassign_case(case_id)
        assignee = ""

    if status == "resolved" and (not resolve_reason or not CaseManagement.STATUS_RESOLVED_REASON.get(resolve_reason, False)):
        raise ValueError("In order to set the case to resolved, you must provide a resolve reason.")

    if (resolve_reason or resolve_all_alerts or resolved_comment) and not status == "resolved":
        raise ValueError(
            "In order to use resolve_reason, resolve_all_alerts, or resolved_comment, the case status must be set to "
            "'resolved.'"
        )

    if status and not CaseManagement.STATUS.get(status):
        raise ValueError(f"Invalid status '{status}'. Valid statuses are: {list(CaseManagement.STATUS.keys())}")

    if user_defined_severity and not CaseManagement.SEVERITY.get(user_defined_severity, False):
        raise ValueError(
            f"Invalid user_defined_severity '{user_defined_severity}'. Valid severities are: "
            f"{list(CaseManagement.SEVERITY.keys())}"
        )

    # Build request_data with mapped and filtered values
    case_update_payload = {
        "caseName": case_name if case_name else None,
        "description": description if description else None,
        "assignedUser": assignee if assignee else None,
        "notes": notes if notes else None,
        "starred": starred if starred else None,
        "status": CaseManagement.STATUS.get(status) if status else None,
        "userSeverity": CaseManagement.SEVERITY.get(user_defined_severity) if user_defined_severity else None,
        "resolve_reason": CaseManagement.STATUS_RESOLVED_REASON.get(resolve_reason) if resolve_reason else None,
        "caseResolvedComment": resolved_comment if resolved_comment else None,
        "resolve_all_alerts": resolve_all_alerts if resolve_all_alerts else None,
        "CustomFields": custom_fields if custom_fields else None,
    }
    remove_nulls_from_dictionary(case_update_payload)

    if not case_update_payload and args.get("assignee", "").lower() != "unassigned":
        raise ValueError("No valid update parameters provided for case update.")

    demisto.info(f"Executing case update for cases {case_ids} with request data: {case_update_payload}")
    responses = [client.update_case(case_update_payload, case_id) for case_id in case_ids]
    replies = []
    for resp in responses:
        replies.append(process_case_response(resp))

    return CommandResults(
        readable_output=tableToMarkdown("Cases", replies, headerTransform=string_to_table_header),
        outputs_prefix=f"{INTEGRATION_CONTEXT_BRAND}.Case",
        outputs_key_field="case_id",
        outputs=replies,
        raw_response=replies,
    )


def run_playbook_command(client: Client, args: dict) -> CommandResults:
    """
    Executes a playbook command with specified arguments.

    Args:
        client (Client): The client instance for making API requests.
        args (dict): Arguments for running the playbook.

    Returns:
        CommandResults: Results of the playbook execution.
    """
    playbook_id = args.get("playbook_id", "")
    issue_ids = argToList(args.get("issue_ids", ""))

    response = client.run_playbook(issue_ids, playbook_id)

    # Process the response to determine success or failure
    if not response:
        # Empty response indicates success for all issues
        return CommandResults(
            readable_output=f"Playbook '{playbook_id}' executed successfully for all issue IDs: {', '.join(issue_ids)}",
        )

    error_messages = []

    for issue_id, error_message in response.items():
        error_messages.append(f"Issue ID {issue_id}: {error_message}")

    demisto.debug(f"Playbook run errors: {error_messages}")
    raise ValueError(f"Playbook '{playbook_id}' failed for following issues:\n" + "\n".join(error_messages))


def main():  # pragma: no cover
    """
    Executes an integration command
    """
    command = demisto.command()
    demisto.debug(f"Command being called is {command}")
    args = demisto.args()
    args["integration_context_brand"] = INTEGRATION_CONTEXT_BRAND
    args["integration_name"] = INTEGRATION_NAME
    remove_nulls_from_dictionary(args)
    headers: dict = {}

    webapp_api_url = "/api/webapp"
    public_api_url = f"{webapp_api_url}/public_api/v1"
    data_platform_api_url = f"{webapp_api_url}/data-platform"
    appsec_api_url = f"{webapp_api_url}/public_api/appsec"
    xsoar_api_url = "/xsoar"
    proxy = demisto.params().get("proxy", False)
    verify_cert = not demisto.params().get("insecure", False)

    try:
        timeout = int(demisto.params().get("timeout", 120))
    except ValueError as e:
        demisto.debug(f"Failed casting timeout parameter to int, falling back to 120 - {e}")
        timeout = 120

    client_url = public_api_url
    if command in WEBAPP_COMMANDS:
        client_url = webapp_api_url
    elif command in DATA_PLATFORM_COMMANDS:
        client_url = data_platform_api_url
    elif command in APPSEC_COMMANDS:
        client_url = appsec_api_url
    elif command in XSOAR_COMMANDS:
        client_url = xsoar_api_url

    client = Client(
        base_url=client_url,
        proxy=proxy,
        verify=verify_cert,
        headers=headers,
        timeout=timeout,
    )

    try:
        if command == "test-module":
            client.test_module()
            demisto.results("ok")

        elif command == "core-get-asset-details":
            return_results(get_asset_details_command(client, args))

        elif command == "core-search-asset-groups":
            return_results(search_asset_groups_command(client, args))

        elif command == "core-get-issues":
            # replace all dict keys that contain issue with alert
            args = issue_to_alert(args)
            # Extract output_keys before calling get_alerts_by_filter_command
            output_keys = argToList(args.pop("output_keys", []))
            assignees = argToList(args.get("assignee", "").lower())
            if "assigned" in assignees or "unassigned" in assignees:
                if len(assignees) > 1:
                    raise DemistoException(
                        f"The assigned/unassigned options can not be used with additional assignees. Received: {assignees}"
                    )

                # Swap assignee arg with the requested special operation
                assignee_filter_option = args.pop("assignee", "")
                args[assignee_filter_option] = True

            issues_command_results: CommandResults = get_alerts_by_filter_command(client, args)
            # Convert alert keys to issue keys
            if issues_command_results.outputs:
                issues_command_results.outputs = [alert_to_issue(output) for output in issues_command_results.outputs]  # type: ignore[attr-defined,arg-type]

            # Apply output_keys filtering if specified
            if output_keys and issues_command_results.outputs:
                issues_command_results.outputs = filter_context_fields(output_keys, issues_command_results.outputs)  # type: ignore[attr-defined,arg-type]

            return_results(issues_command_results)

        elif command == "core-get-cases":
            return_results(get_cases_command(client, args))

        elif command == "core-get-case-extra-data":
            return_results(get_extra_data_for_case_id_command(client, args))

        elif command == "core-search-assets":
            return_results(search_assets_command(client, args))

        elif command == "core-get-vulnerabilities":
            return_results(get_vulnerabilities_command(client, args))

        elif command == "core-update-issue":
            return_results(update_issue_command(client, args))

        elif command == "core-get-issue-recommendations":
            return_results(get_issue_recommendations_command(client, args))

        elif command == "core-enable-scanners":
            return_results(enable_scanners_command(client, args))

        elif command == "core-appsec-remediate-issue":
            return_results(appsec_remediate_issue_command(client, args))

        elif command == "core-get-asset-coverage":
            return_results(get_asset_coverage_command(client, args))

        elif command == "core-get-asset-coverage-histogram":
            return_results(get_asset_coverage_histogram_command(client, args))
        elif command == "core-create-appsec-policy":
            return_results(create_policy_command(client, args))
        elif command == "core-get-appsec-issues":
            return_results(get_appsec_issues_command(client, args))
        elif command == "core-update-case":
            return_results(update_case_command(client, args))
        elif command == "core-run-playbook":
            return_results(run_playbook_command(client, args))

    except Exception as err:
        demisto.error(traceback.format_exc())
        return_error(str(err))


if __name__ in ("__main__", "__builtin__", "builtins"):
    main()<|MERGE_RESOLUTION|>--- conflicted
+++ resolved
@@ -1631,18 +1631,14 @@
         argToList(args.get("asset_realms", "")),
     )
     filter.add_field(ASSET_FIELDS["asset_group_ids"], FilterType.ARRAY_CONTAINS, asset_group_ids)
-<<<<<<< HEAD
-    filter.add_field(ASSET_FIELDS["asset_categories"], FilterType.EQ, argToList(args.get("asset_categories", "")))
-    filter.add_field(ASSET_FIELDS["asset_classes"], FilterType.EQ, argToList(args.get("asset_classes", "")))
-    filter.add_field(ASSET_FIELDS["software_package_versions"], FilterType.EQ, argToList(args.get("software_package_versions", "")))
-    filter.add_field(ASSET_FIELDS["kubernetes_cluster_versions"], FilterType.EQ, argToList(args.get("kubernetes_cluster_versions", "")))
-=======
     filter.add_field(
         ASSET_FIELDS["asset_categories"],
         FilterType.EQ,
         argToList(args.get("asset_categories", "")),
     )
->>>>>>> 81c16c5d
+    filter.add_field(ASSET_FIELDS["asset_classes"], FilterType.EQ, argToList(args.get("asset_classes", "")))
+    filter.add_field(ASSET_FIELDS["software_package_versions"], FilterType.EQ, argToList(args.get("software_package_versions", "")))
+    filter.add_field(ASSET_FIELDS["kubernetes_cluster_versions"], FilterType.EQ, argToList(args.get("kubernetes_cluster_versions", "")))
     filter_str = filter.to_dict()
 
     demisto.debug(f"Search Assets Filter: {filter_str}")
