--- conflicted
+++ resolved
@@ -12,10 +12,10 @@
 INTEGRATION_NAME = "Cortex Platform Core"
 MAX_GET_INCIDENTS_LIMIT = 100
 
-<<<<<<< HEAD
 WEBAPP_COMMANDS = ["core-get-vulnerabilities", "core-search-asset-groups"]
 DATA_PLATFORM_COMMANDS = ["core-get-asset-details"]
 
+VULNERABLE_ISSUES_TABLE = "VULNERABLE_ISSUES_TABLE"
 ASSET_GROUPS_TABLE = "UNIFIED_ASSET_MANAGEMENT_ASSET_GROUPS"
 
 ASSET_GROUP_FIELDS = {
@@ -25,8 +25,6 @@
     "asset_group_id": "XDM__ASSET_GROUP__ID",
 }
 
-=======
-VULNERABLE_ISSUES_TABLE = "VULNERABLE_ISSUES_TABLE"
 VULNERABILITIES_SEVERITY_MAPPING = {
     "info": "SEV_030_INFO",
     "low": "SEV_040_LOW",
@@ -35,10 +33,6 @@
     "critical": "SEV_070_CRITICAL",
 }
 
-WEBAPP_COMMANDS = ["core-get-vulnerabilities"]
-DATA_PLATFORM_COMMANDS = ["core-get-asset-details"]
-
->>>>>>> a2312203
 
 class FilterBuilder:
     """
@@ -205,34 +199,6 @@
 
 FilterType = FilterBuilder.FilterType
 
-<<<<<<< HEAD
-
-def build_webapp_request_data(
-    table_name: str,
-    filter_dict: dict,
-    limit: int,
-    sort_field: str,
-    on_demand_fields: list | None = None,
-    sort_order: str = "DESC",
-) -> dict:
-    """
-    Builds the request data for the generic /api/webapp/get_data endpoint.
-    """
-    filter_data = {
-        "sort": [{"FIELD": sort_field, "ORDER": sort_order}],
-        "paging": {"from": 0, "to": limit},
-        "filter": filter_dict,
-    }
-    demisto.debug(f"{filter_data=}")
-
-    if on_demand_fields is None:
-        on_demand_fields = []
-
-    return {"type": "grid", "table_name": table_name, "filter_data": filter_data, "jsons": [], "onDemandFields": on_demand_fields}
-
-=======
->>>>>>> a2312203
-
 def replace_substring(data: dict | str, original: str, new: str) -> str | dict:
     """
     Replace all occurrences of a substring in the keys of a dictionary with a new substring or in a string.
@@ -341,17 +307,12 @@
         return reply
 
     def get_webapp_data(self, request_data: dict) -> dict:
-<<<<<<< HEAD
-        reply = self._http_request(
-=======
         return self._http_request(
->>>>>>> a2312203
             method="POST",
             url_suffix="/get_data",
             json_data=request_data,
         )
 
-<<<<<<< HEAD
         return reply
 
 
@@ -386,10 +347,24 @@
         filter_dict=filter_builder.to_dict(),
         limit=limit,
         sort_field="XDM__ASSET_GROUP__LAST_UPDATE_TIME",
-        sort_order="DESC",
-    )
-
-=======
+    )
+    
+    response = client.get_webapp_data(request_data)
+    reply = response.get("reply", {})
+    data = reply.get("DATA", [])
+    
+    data = [
+        {(k.replace("XDM__ASSET_GROUP__", "") if k.startswith("XDM__ASSET_GROUP__") else k).lower(): v for k, v in item.items()}
+        for item in data
+    ]
+    
+    return CommandResults(
+        readable_output=tableToMarkdown("AssetGroups", data, headerTransform=string_to_table_header),
+        outputs_prefix=f"{INTEGRATION_CONTEXT_BRAND}.AssetGroups",
+        outputs_key_field="id",
+        outputs=data,
+        raw_response=response
+    )
 
 def build_webapp_request_data(
     table_name: str,
@@ -454,23 +429,10 @@
         sort_order=sort_order,
         on_demand_fields=argToList(args.get("on_demand_fields")),
     )
->>>>>>> a2312203
     response = client.get_webapp_data(request_data)
     reply = response.get("reply", {})
     data = reply.get("DATA", [])
 
-<<<<<<< HEAD
-    data = [
-        {(k.replace("XDM__ASSET_GROUP__", "") if k.startswith("XDM__ASSET_GROUP__") else k).lower(): v for k, v in item.items()}
-        for item in data
-    ]
-
-    return CommandResults(
-        readable_output=tableToMarkdown("AssetGroups", data, headerTransform=string_to_table_header),
-        outputs_prefix=f"{INTEGRATION_CONTEXT_BRAND}.AssetGroups",
-        outputs_key_field="id",
-        outputs=data,
-=======
     output_keys = [
         "ISSUE_ID",
         "CVE_ID",
@@ -498,7 +460,6 @@
         outputs_prefix=f"{INTEGRATION_CONTEXT_BRAND}.VulnerabilityIssue",
         outputs_key_field="ISSUE_ID",
         outputs=filtered_data,
->>>>>>> a2312203
         raw_response=response,
     )
 
@@ -584,17 +545,11 @@
     args["integration_context_brand"] = INTEGRATION_CONTEXT_BRAND
     args["integration_name"] = INTEGRATION_NAME
     headers: dict = {}
-<<<<<<< HEAD
-    public_api_url = "/api/webapp/public_api/v1"
-    webapp_api_url = "/api/webapp"
-    data_platform_api_url = f"{webapp_api_url}/data-platform"
-=======
 
     webapp_api_url = "/api/webapp"
     public_api_url = f"{webapp_api_url}/public_api/v1"
     data_platform_api_url = f"{webapp_api_url}/data-platform"
 
->>>>>>> a2312203
     proxy = demisto.params().get("proxy", False)
     verify_cert = not demisto.params().get("insecure", False)
 
