import demistomock as demisto  # noqa: F401
from CommonServerPython import *  # noqa: F401
from CoreIRApiModule import *
import dateparser
from enum import Enum

# Disable insecure warnings
urllib3.disable_warnings()

TIME_FORMAT = "%Y-%m-%dT%H:%M:%S"
INTEGRATION_CONTEXT_BRAND = "Core"
INTEGRATION_NAME = "Cortex Platform Core"
MAX_GET_INCIDENTS_LIMIT = 100
SEARCH_ASSETS_DEFAULT_LIMIT = 100


ASSET_FIELDS = {
    "asset_names": "xdm.asset.name",
    "asset_types": "xdm.asset.type.name",
    "asset_tags": "xdm.asset.tags",
    "asset_ids": "xdm.asset.id",
    "asset_providers": "xdm.asset.provider",
    "asset_realms": "xdm.asset.realm",
    "asset_group_ids": "xdm.asset.group_ids",
    "asset_categories": "xdm.asset.type.category",
}

<<<<<<< HEAD
=======

>>>>>>> 21779fdb
WEBAPP_COMMANDS = [
    "core-get-vulnerabilities",
    "core-search-asset-groups",
    "core-get-issue-recommendations",
<<<<<<< HEAD
    "core-get-asset-coverage",
    "core-get-asset-coverage-histogram",
]
DATA_PLATFORM_COMMANDS = ["core-get-asset-details"]
=======
]
>>>>>>> 21779fdb

DATA_PLATFORM_COMMANDS = ["core-get-asset-details"]
APPSEC_COMMANDS = ["core-enable-scanners"]
VULNERABLE_ISSUES_TABLE = "VULNERABLE_ISSUES_TABLE"
ASSET_GROUPS_TABLE = "UNIFIED_ASSET_MANAGEMENT_ASSET_GROUPS"
ASSET_COVERAGE_TABLE = "COVERAGE"

ASSET_GROUP_FIELDS = {
    "asset_group_name": "XDM__ASSET_GROUP__NAME",
    "asset_group_type": "XDM__ASSET_GROUP__TYPE",
    "asset_group_description": "XDM__ASSET_GROUP__DESCRIPTION",
    "asset_group_id": "XDM__ASSET_GROUP__ID",
}

VULNERABILITIES_SEVERITY_MAPPING = {
    "info": "SEV_030_INFO",
    "low": "SEV_040_LOW",
    "medium": "SEV_050_MEDIUM",
    "high": "SEV_060_HIGH",
    "critical": "SEV_070_CRITICAL",
}

<<<<<<< HEAD
COVERAGE_API_FIELDS_MAPPING = {"vendor_name": "asset_provider", "asset_provider": "unified_provider"}
=======
ALLOWED_SCANNERS = [
    "SCA",
    "IAC",
    "SECRETS",
]
>>>>>>> 21779fdb


class FilterBuilder:
    """
    Filter class for creating filter dictionary objects.
    """

    class FilterType(str, Enum):
        operator: str

        """
        Available type options for filter filtering.
        Each member holds its string value and its logical operator for multi-value scenarios.
        """

        def __new__(cls, value, operator):
            obj = str.__new__(cls, value)
            obj._value_ = value
            obj.operator = operator
            return obj

        EQ = ("EQ", "OR")
        RANGE = ("RANGE", "OR")
        CONTAINS = ("CONTAINS", "OR")
        GTE = ("GTE", "OR")
        ARRAY_CONTAINS = ("ARRAY_CONTAINS", "OR")
        JSON_WILDCARD = ("JSON_WILDCARD", "OR")
        IS_EMPTY = ("IS_EMPTY", "OR")
        NIS_EMPTY = ("NIS_EMPTY", "AND")

    AND = "AND"
    OR = "OR"
    FIELD = "SEARCH_FIELD"
    TYPE = "SEARCH_TYPE"
    VALUE = "SEARCH_VALUE"

    class Field:
        def __init__(self, field_name: str, filter_type: "FilterType", values: Any):
            self.field_name = field_name
            self.filter_type = filter_type
            self.values = values

    class MappedValuesField(Field):
        def __init__(self, field_name: str, filter_type: "FilterType", values: Any, mappings: dict[str, "FilterType"]):
            super().__init__(field_name, filter_type, values)
            self.mappings = mappings

    def __init__(self, filter_fields: list[Field] | None = None):
        self.filter_fields = filter_fields or []

    def add_field(self, name: str, type: "FilterType", values: Any, mapper: dict | None = None):
        """
        Adds a new field to the filter.
        Args:
            name (str): The name of the field.
            type (FilterType): The type to use for the field.
            values (Any): The values to filter for.
            mapper (dict | None): An optional dictionary to map values before filtering.
        """
        processed_values = values
        if mapper:
            if not isinstance(values, list):
                values = [values]
            processed_values = [mapper[v] for v in values if v in mapper]

        self.filter_fields.append(FilterBuilder.Field(name, type, processed_values))

    def add_field_with_mappings(self, name: str, type: "FilterType", values: Any, mappings: dict[str, "FilterType"]):
        """
        Adds a new field to the filter with special value mappings.
        Args:
            name (str): The name of the field.
            type (FilterType): The default filter type for non-mapped values.
            values (Any): The values to filter for.
            mappings (dict[str, FilterType]): A dictionary mapping special values to specific filter types.
                Example:
                    mappings = {
                        "unassigned": FilterType.IS_EMPTY,
                        "assigned": FilterType.NIS_EMPTY,
                    }
        """
        self.filter_fields.append(FilterBuilder.MappedValuesField(name, type, values, mappings))

    def add_time_range_field(self, name: str, start_time: str | None, end_time: str | None):
        """
        Adds a time range field to the filter.
        Args:
            name (str): The name of the field.
            start_time (str | None): The start time of the range.
            end_time (str | None): The end time of the range.
        """
        start, end = self._prepare_time_range(start_time, end_time)
        if start and end:
            self.add_field(name, FilterType.RANGE, {"from": start, "to": end})

    def to_dict(self) -> dict[str, list]:
        """
        Creates a filter dict from a list of Field objects.
        The filter will require each field to be one of the values provided.
        Returns:
            dict[str, list]: Filter object.
        """
        filter_structure: dict[str, list] = {FilterBuilder.AND: []}

        for field in self.filter_fields:
            if not isinstance(field.values, list):
                field.values = [field.values]

            search_values = []
            for value in field.values:
                if value is None:
                    continue

                current_filter_type = field.filter_type
                current_value = value

                if isinstance(field, FilterBuilder.MappedValuesField) and value in field.mappings:
                    current_filter_type = field.mappings[value]
                    if current_filter_type in [FilterType.IS_EMPTY, FilterType.NIS_EMPTY]:
                        current_value = "<No Value>"

                search_values.append(
                    {
                        FilterBuilder.FIELD: field.field_name,
                        FilterBuilder.TYPE: current_filter_type.value,
                        FilterBuilder.VALUE: current_value,
                    }
                )

            if search_values:
                search_obj = {field.filter_type.operator: search_values} if len(search_values) > 1 else search_values[0]
                filter_structure[FilterBuilder.AND].append(search_obj)

        if not filter_structure[FilterBuilder.AND]:
            filter_structure = {}

        return filter_structure

    @staticmethod
    def _prepare_time_range(start_time_str: str | None, end_time_str: str | None) -> tuple[int | None, int | None]:
        """Prepare start and end time from args, parsing relative time strings."""
        if end_time_str and not start_time_str:
            raise DemistoException("When 'end_time' is provided, 'start_time' must be provided as well.")

        start_time, end_time = None, None

        if start_time_str:
            if start_dt := dateparser.parse(str(start_time_str)):
                start_time = int(start_dt.timestamp() * 1000)
            else:
                raise ValueError(f"Could not parse start_time: {start_time_str}")

        if end_time_str:
            if end_dt := dateparser.parse(str(end_time_str)):
                end_time = int(end_dt.timestamp() * 1000)
            else:
                raise ValueError(f"Could not parse end_time: {end_time_str}")

        if start_time and not end_time:
            # Set end_time to the current time if only start_time is provided
            end_time = int(datetime.now().timestamp() * 1000)

        return start_time, end_time


FilterType = FilterBuilder.FilterType


def replace_substring(data: dict | str, original: str, new: str) -> str | dict:
    """
    Replace all occurrences of a substring in the keys of a dictionary with a new substring or in a string.

    Args:
        data (dict | str): The dictionary to replace keys in.
        original (str): The substring to be replaced.
        new (str): The substring to replace with.

    Returns:
        dict: The dictionary with all occurrences of `original` replaced by `new` in its keys.
    """

    if isinstance(data, str):
        return data.replace(original, new)
    if isinstance(data, dict):
        for key in list(data.keys()):
            if isinstance(key, str) and original in key:
                new_key = key.replace(original, new)
                data[new_key] = data.pop(key)
    return data


def issue_to_alert(args: dict | str) -> dict | str:
    return replace_substring(args, "issue", "alert")


def alert_to_issue(output: dict | str) -> dict | str:
    return replace_substring(output, "alert", "issue")


def incident_to_case(output: dict | str) -> dict | str:
    return replace_substring(output, "incident", "case")


def case_to_incident(args: dict | str) -> dict | str:
    return replace_substring(args, "case", "incident")


def preprocess_get_cases_args(args: dict):
    demisto.debug(f"original args: {args}")
    args["limit"] = min(int(args.get("limit", MAX_GET_INCIDENTS_LIMIT)), MAX_GET_INCIDENTS_LIMIT)
    args = issue_to_alert(case_to_incident(args))
    demisto.debug(f"after preprocess_get_cases_args args: {args}")
    return args


def preprocess_get_cases_outputs(outputs: list | dict):
    def process(output: dict | str):
        return alert_to_issue(incident_to_case(output))

    if isinstance(outputs, list):
        return [process(o) for o in outputs]
    return process(outputs)


def preprocess_get_case_extra_data_outputs(outputs: list | dict):
    def process(output: dict | str):
        if isinstance(output, dict):
            if "incident" in output:
                output["incident"] = alert_to_issue(incident_to_case(output.get("incident", {})))
            alerts_data = output.get("alerts", {}).get("data", {})
            modified_alerts_data = [alert_to_issue(incident_to_case(alert)) for alert in alerts_data]
            if "alerts" in output and isinstance(output["alerts"], dict):
                output["alerts"]["data"] = modified_alerts_data
        return alert_to_issue(incident_to_case(output))

    if isinstance(outputs, list):
        return [process(o) for o in outputs]
    return process(outputs)


def filter_context_fields(output_keys: list, context: list):
    """
    Filters only specific keys from the context dictionary based on provided output_keys.
    """
    filtered_context = []
    for alert in context:
        filtered_context.append({key: alert.get(key) for key in output_keys})

    return filtered_context


class Client(CoreClient):
    def test_module(self):
        """
        Performs basic get request to get item samples
        """
        try:
            self.get_endpoints(limit=1)
        except Exception as err:
            if "API request Unauthorized" in str(err):
                # this error is received from the Core server when the client clock is not in sync to the server
                raise DemistoException(f"{err!s} please validate that your both XSOAR and Core server clocks are in sync")
            else:
                raise

    def get_asset_details(self, asset_id):
        reply = self._http_request(
            method="POST",
            json_data={"asset_id": asset_id},
            headers=self._headers,
            url_suffix="/unified-asset-inventory/get_asset/",
        )

        return reply

    def search_assets(self, filter, page_number, page_size, on_demand_fields):
        reply = self._http_request(
            method="POST",
            headers=self._headers,
            json_data={
                "request_data": {
                    "filters": filter,
                    "search_from": page_number * page_size,
                    "search_to": (page_number + 1) * page_size,
                    "on_demand_fields": on_demand_fields,
                },
            },
            url_suffix="/assets",
        )

        return reply

    def search_asset_groups(self, filter):
        reply = self._http_request(
            method="POST",
            headers=self._headers,
            json_data={"request_data": {"filters": filter}},
            url_suffix="/asset-groups",
        )

        return reply

    def get_webapp_data(self, request_data: dict) -> dict:
        return self._http_request(
            method="POST",
            url_suffix="/get_data",
            json_data=request_data,
        )

<<<<<<< HEAD
    def get_webapp_histograms(self, request_data: dict) -> dict:
        return self._http_request(
            method="POST",
            url_suffix="/get_histograms",
            json_data=request_data,
=======
    def enable_scanners(self, payload: dict, repository_id: str) -> dict:
        return self._http_request(
            method="PUT",
            url_suffix=f"/v1/repositories/{repository_id}/scan-configuration",
            json_data=payload,
            headers={
                **self._headers,
                "Content-Type": "application/json",
            },
>>>>>>> 21779fdb
        )

    def get_playbook_suggestion_by_issue(self, issue_id):
        """
        Get playbook suggestions for a specific issue.
        Args:
            issue_id (str): The ID of the issue to get playbook suggestions for.
        Returns:
            dict: The response containing playbook suggestions.
        """
        reply = self._http_request(
            method="POST",
            json_data={"alert_internal_id": issue_id},
            headers=self._headers,
            url_suffix="/incident/get_playbook_suggestion_by_alert/",
        )

        return reply


def get_issue_recommendations_command(client: Client, args: dict) -> CommandResults:
    """
    Get comprehensive recommendations for an issue, including remediation steps and playbook suggestions.
    Retrieves issue data with remediation field using the generic /api/webapp/get_data endpoint.
    """
    issue_id = args.get("issue_id")
    if not issue_id:
        raise DemistoException("issue_id is required.")

    filter_builder = FilterBuilder()
    filter_builder.add_field("internal_id", FilterType.CONTAINS, issue_id)

    request_data = build_webapp_request_data(
        table_name="ALERTS_VIEW_TABLE",
        filter_dict=filter_builder.to_dict(),
        limit=1,
        sort_field="source_insert_ts",
        sort_order="DESC",
        on_demand_fields=[],
    )

    # Get issue data with remediation field
    response = client.get_webapp_data(request_data)
    reply = response.get("reply", {})
    issue_data = reply.get("DATA", [])

    if not issue_data:
        raise DemistoException(f"No issue found with ID: {issue_id}")

    issue = issue_data[0]

    # Get playbook suggestions
    playbook_response = client.get_playbook_suggestion_by_issue(issue_id)
    playbook_suggestions = playbook_response.get("reply", {})
    demisto.debug(f"{playbook_response=}")

    recommendation = {
        "issue_id": issue.get("internal_id") or issue_id,
        "issue_name": issue.get("alert_name"),
        "severity": issue.get("severity"),
        "description": issue.get("alert_description"),
        "remediation": issue.get("remediation"),
        "playbook_suggestions": playbook_suggestions,
    }

    headers = [
        "issue_id",
        "issue_name",
        "severity",
        "description",
        "remediation",
    ]

    readable_output = tableToMarkdown(
        f"Issue Recommendations for {issue_id}",
        [recommendation],
        headerTransform=string_to_table_header,
        headers=headers,
    )

    if playbook_suggestions:
        readable_output += "\n" + tableToMarkdown(
            "Playbook Suggestions",
            playbook_suggestions,
            headerTransform=string_to_table_header,
        )

    return CommandResults(
        readable_output=readable_output,
        outputs_prefix=f"{INTEGRATION_CONTEXT_BRAND}.IssueRecommendations",
        outputs_key_field="issue_id",
        outputs=recommendation,
        raw_response=response,
    )


def search_asset_groups_command(client: Client, args: dict) -> CommandResults:
    """
    Retrieves asset groups from the Cortex platform based on provided filters.

    Args:
        client (Client): The client instance used to send the request.
        args (dict): Dictionary containing the arguments for the command.
                     Expected to include:
                         - name (str, optional): Filter by asset group names
                         - type (str, optional): Filter by asset group type
                         - description (str, optional): Filter by description
                         - id (str, optional): Filter by asset group ids

    Returns:
        CommandResults: Object containing the formatted asset groups,
                        raw response, and outputs for integration context.
    """
    limit = arg_to_number(args.get("limit")) or 50
    filter_builder = FilterBuilder()
    filter_builder.add_field(ASSET_GROUP_FIELDS["asset_group_name"], FilterType.CONTAINS, argToList(args.get("name")))
    filter_builder.add_field(ASSET_GROUP_FIELDS["asset_group_type"], FilterType.EQ, args.get("type"))
    filter_builder.add_field(
        ASSET_GROUP_FIELDS["asset_group_description"], FilterType.CONTAINS, argToList(args.get("description"))
    )
    filter_builder.add_field(ASSET_GROUP_FIELDS["asset_group_id"], FilterType.EQ, argToList(args.get("id")))

    request_data = build_webapp_request_data(
        table_name=ASSET_GROUPS_TABLE,
        filter_dict=filter_builder.to_dict(),
        limit=limit,
        sort_field="XDM__ASSET_GROUP__LAST_UPDATE_TIME",
    )

    response = client.get_webapp_data(request_data)
    reply = response.get("reply", {})
    data = reply.get("DATA", [])

    data = [
        {(k.replace("XDM__ASSET_GROUP__", "") if k.startswith("XDM__ASSET_GROUP__") else k).lower(): v for k, v in item.items()}
        for item in data
    ]

    return CommandResults(
        readable_output=tableToMarkdown("AssetGroups", data, headerTransform=string_to_table_header),
        outputs_prefix=f"{INTEGRATION_CONTEXT_BRAND}.AssetGroups",
        outputs_key_field="id",
        outputs=data,
        raw_response=response,
    )


def build_webapp_request_data(
    table_name: str,
    filter_dict: dict,
    limit: int,
    sort_field: str | None,
    on_demand_fields: list | None = None,
    sort_order: str | None = "DESC",
) -> dict:
    """
    Builds the request data for the generic /api/webapp/get_data endpoint.
    """
    sort = [{"FIELD": COVERAGE_API_FIELDS_MAPPING.get(sort_field, sort_field), "ORDER": sort_order}] if sort_field else []
    filter_data = {
        "sort": sort,
        "paging": {"from": 0, "to": limit},
        "filter": filter_dict,
    }
    demisto.debug(f"{filter_data=}")

    if on_demand_fields is None:
        on_demand_fields = []

    return {"type": "grid", "table_name": table_name, "filter_data": filter_data, "jsons": [], "onDemandFields": on_demand_fields}


def build_histogram_request_data(table_name: str, filter_dict: dict, max_values_per_column: int, columns: list) -> dict:
    """
    Builds the request data for the generic /api/webapp//get_histograms endpoint.
    """
    filter_data = {
        "filter": filter_dict,
    }
    demisto.debug(f"{filter_data=}")

    return {
        "table_name": table_name,
        "filter_data": filter_data,
        "max_values_per_column": max_values_per_column,
        "columns": columns,
    }


def get_vulnerabilities_command(client: Client, args: dict) -> CommandResults:
    """
    Retrieves vulnerabilities using the generic /api/webapp/get_data endpoint.
    """
    limit = arg_to_number(args.get("limit")) or 50
    sort_field = args.get("sort_field", "LAST_OBSERVED")
    sort_order = args.get("sort_order", "DESC")

    filter_builder = FilterBuilder()
    filter_builder.add_field("CVE_ID", FilterType.CONTAINS, argToList(args.get("cve_id")))
    filter_builder.add_field("CVSS_SCORE", FilterType.GTE, arg_to_number(args.get("cvss_score_gte")))
    filter_builder.add_field("EPSS_SCORE", FilterType.GTE, arg_to_number(args.get("epss_score_gte")))
    filter_builder.add_field("INTERNET_EXPOSED", FilterType.EQ, arg_to_bool_or_none(args.get("internet_exposed")))
    filter_builder.add_field("EXPLOITABLE", FilterType.EQ, arg_to_bool_or_none(args.get("exploitable")))
    filter_builder.add_field("HAS_KEV", FilterType.EQ, arg_to_bool_or_none(args.get("has_kev")))
    filter_builder.add_field("AFFECTED_SOFTWARE", FilterType.CONTAINS, argToList(args.get("affected_software")))
    filter_builder.add_field(
        "PLATFORM_SEVERITY", FilterType.EQ, argToList(args.get("severity")), VULNERABILITIES_SEVERITY_MAPPING
    )
    filter_builder.add_field("ISSUE_ID", FilterType.CONTAINS, argToList(args.get("issue_id")))
    filter_builder.add_time_range_field("LAST_OBSERVED", args.get("start_time"), args.get("end_time"))
    filter_builder.add_field_with_mappings(
        "ASSIGNED_TO",
        FilterType.CONTAINS,
        argToList(args.get("assignee")),
        {
            "unassigned": FilterType.IS_EMPTY,
            "assigned": FilterType.NIS_EMPTY,
        },
    )

    request_data = build_webapp_request_data(
        table_name=VULNERABLE_ISSUES_TABLE,
        filter_dict=filter_builder.to_dict(),
        limit=limit,
        sort_field=sort_field,
        sort_order=sort_order,
        on_demand_fields=argToList(args.get("on_demand_fields")),
    )
    response = client.get_webapp_data(request_data)
    reply = response.get("reply", {})
    data = reply.get("DATA", [])

    output_keys = [
        "ISSUE_ID",
        "CVE_ID",
        "CVE_DESCRIPTION",
        "ASSET_NAME",
        "PLATFORM_SEVERITY",
        "EPSS_SCORE",
        "CVSS_SCORE",
        "ASSIGNED_TO",
        "ASSIGNED_TO_PRETTY",
        "AFFECTED_SOFTWARE",
        "FIX_AVAILABLE",
        "INTERNET_EXPOSED",
        "HAS_KEV",
        "EXPLOITABLE",
        "ASSET_IDS",
    ]
    filtered_data = [{k: v for k, v in item.items() if k in output_keys} for item in data]

    readable_output = tableToMarkdown(
        "Vulnerabilities", filtered_data, headerTransform=string_to_table_header, sort_headers=False
    )
    return CommandResults(
        readable_output=readable_output,
        outputs_prefix=f"{INTEGRATION_CONTEXT_BRAND}.VulnerabilityIssue",
        outputs_key_field="ISSUE_ID",
        outputs=filtered_data,
        raw_response=response,
    )


def get_asset_details_command(client: Client, args: dict) -> CommandResults:
    """
    Retrieves details of a specific asset by its ID and formats the response.

    Args:
        client (Client): The client instance used to send the request.
        args (dict): Dictionary containing the arguments for the command.
                     Expected to include:
                         - asset_id (str): The ID of the asset to retrieve.

    Returns:
        CommandResults: Object containing the formatted asset details,
                        raw response, and outputs for integration context.
    """
    asset_id = args.get("asset_id")
    response = client.get_asset_details(asset_id)
    if not response:
        raise DemistoException(f"Failed to fetch asset details for {asset_id}. Ensure the asset ID is valid.")

    reply = response.get("reply")
    return CommandResults(
        readable_output=tableToMarkdown("Asset Details", reply, headerTransform=string_to_table_header),
        outputs_prefix=f"{INTEGRATION_CONTEXT_BRAND}.CoreAsset",
        outputs=reply,
        raw_response=reply,
    )


def get_cases_command(client, args):
    """
    Retrieve a list of Cases from XDR, filtered by some filters.
    """
    args = preprocess_get_cases_args(args)
    _, _, raw_incidents = get_incidents_command(client, args)
    mapped_raw_cases = preprocess_get_cases_outputs(raw_incidents)
    return CommandResults(
        readable_output=tableToMarkdown("Cases", mapped_raw_cases, headerTransform=string_to_table_header),
        outputs_prefix="Core.Case",
        outputs_key_field="case_id",
        outputs=mapped_raw_cases,
        raw_response=mapped_raw_cases,
    )


def get_extra_data_for_case_id_command(client: CoreClient, args):
    """
    Retrieves extra data for a specific case ID.

    Args:
        client (Client): The client instance used to send the request.
        args (dict): Dictionary containing the arguments for the command.
                     Expected to include:
                         - case_id (str): The ID of the case to retrieve extra data for.
                         - issues_limit (int): The maximum number of issues to return per case. Default is 1000.

    Returns:
        CommandResults: Object containing the formatted extra data,
                        raw response, and outputs for integration context.
    """
    case_id = args.get("case_id")
    issues_limit = min(int(args.get("issues_limit", 1000)), 1000)
    response = client.get_incident_data(case_id, issues_limit)
    mapped_response = preprocess_get_case_extra_data_outputs(response)
    return CommandResults(
        readable_output=tableToMarkdown("Case", mapped_response, headerTransform=string_to_table_header),
        outputs_prefix="Core.CaseExtraData",
        outputs=mapped_response,
        raw_response=mapped_response,
    )


def search_assets_command(client: Client, args):
    """
    Search for assets in XDR based on the provided filters.
    Args:
        client (Client): The client instance used to send the request.
        args (dict): Dictionary containing the arguments for the command.
                     Expected to include:
                         - asset_names (list[str]): List of asset names to search for.
                         - asset_types (list[str]): List of asset types to search for.
                         - asset_tags (list[str]): List of asset tags to search for.
                         - asset_ids (list[str]): List of asset IDs to search for.
                         - asset_providers (list[str]): List of asset providers to search for.
                         - asset_realms (list[str]): List of asset realms to search for.
                         - asset_group_names (list[str]): List of asset group names to search for.
    """
    asset_group_ids = get_asset_group_ids_from_names(client, argToList(args.get("asset_groups", "")))
    filter = FilterBuilder()
    filter.add_field(ASSET_FIELDS["asset_names"], FilterType.CONTAINS, argToList(args.get("asset_names", "")))
    filter.add_field(ASSET_FIELDS["asset_types"], FilterType.EQ, argToList(args.get("asset_types", "")))
    filter.add_field(ASSET_FIELDS["asset_tags"], FilterType.JSON_WILDCARD, safe_load_json(args.get("asset_tags", [])))
    filter.add_field(ASSET_FIELDS["asset_ids"], FilterType.EQ, argToList(args.get("asset_ids", "")))
    filter.add_field(ASSET_FIELDS["asset_providers"], FilterType.EQ, argToList(args.get("asset_providers", "")))
    filter.add_field(ASSET_FIELDS["asset_realms"], FilterType.EQ, argToList(args.get("asset_realms", "")))
    filter.add_field(ASSET_FIELDS["asset_group_ids"], FilterType.ARRAY_CONTAINS, asset_group_ids)
    filter.add_field(ASSET_FIELDS["asset_categories"], FilterType.EQ, argToList(args.get("asset_categories", "")))
    filter_str = filter.to_dict()

    demisto.debug(f"Search Assets Filter: {filter_str}")
    page_size = arg_to_number(args.get("page_size", SEARCH_ASSETS_DEFAULT_LIMIT))
    page_number = arg_to_number(args.get("page_number", 0))
    on_demand_fields = ["xdm.asset.tags"]
    raw_response = client.search_assets(filter_str, page_number, page_size, on_demand_fields).get("reply", {}).get("data", [])
    # Remove "xdm.asset." suffix from all keys in the response
    response = [
        {k.replace("xdm.asset.", "") if k.startswith("xdm.asset.") else k: v for k, v in item.items()} for item in raw_response
    ]
    return CommandResults(
        readable_output=tableToMarkdown("Assets", response, headerTransform=string_to_table_header),
        outputs_prefix=f"{INTEGRATION_CONTEXT_BRAND}.Asset",
        outputs=response,
        raw_response=raw_response,
    )


def validate_scanner_name(scanner_name: str):
    """
    Validate that a scanner name is allowed.

    Args:
        scanner_name (str): The name of the scanner to validate.

    Returns:
        bool: True if the scanner name is valid.

    Raises:
        ValueError: If the scanner name is not in the list of allowed scanners.
    """
    if scanner_name.upper() not in ALLOWED_SCANNERS:
        raise ValueError(f"Invalid scanner '{scanner_name}'. Allowed scanners are: {', '.join(sorted(ALLOWED_SCANNERS))}")


def build_scanner_config_payload(args: dict) -> dict:
    """
    Build a scanner configuration payload for repository scanning.

    Args:
        args (dict): Dictionary containing configuration arguments.
                    Expected to include:
                        - enable_scanners (list): List of scanners to enable.
                        - disable_scanners (list): List of scanners to disable.
                        - pr_scanning (bool): Whether to enable PR scanning.
                        - block_on_error (bool): Whether to block on scanning errors.
                        - tag_resource_blocks (bool): Whether to tag resource blocks.
                        - tag_module_blocks (bool): Whether to tag module blocks.
                        - exclude_paths (list): List of paths to exclude from scanning.

    Returns:
        dict: Scanner configuration payload.

    Raises:
        ValueError: If the same scanner is specified in both enable and disabled lists.
    """
    enabled_scanners = argToList(args.get("enable_scanners", []))
    disabled_scanners = argToList(args.get("disable_scanners", []))
    secret_validation = argToBoolean(args.get("secret_validation", "False"))
    enable_pr_scanning = arg_to_bool_or_none(args.get("pr_scanning"))
    block_on_error = arg_to_bool_or_none(args.get("block_on_error"))
    tag_resource_blocks = arg_to_bool_or_none(args.get("tag_resource_blocks"))
    tag_module_blocks = arg_to_bool_or_none(args.get("tag_module_blocks"))
    exclude_paths = argToList(args.get("exclude_paths", []))

    overlap = set(enabled_scanners) & set(disabled_scanners)
    if overlap:
        raise ValueError(f"Cannot enable and disable the same scanner(s) simultaneously: {', '.join(overlap)}")

    # Build scanners configuration
    scanners = {}
    for scanner in enabled_scanners:
        validate_scanner_name(scanner)
        if scanner.upper() == "SECRETS":
            scanners["SECRETS"] = {"isEnabled": True, "scanOptions": {"secretValidation": secret_validation}}
        else:
            scanners[scanner.upper()] = {"isEnabled": True}

    for scanner in disabled_scanners:
        validate_scanner_name(scanner)
        scanners[scanner.upper()] = {"isEnabled": False}

    # Build scan configuration payload with only relevant arguments
    scan_configuration = {}

    if scanners:
        scan_configuration["scanners"] = scanners

    if args.get("pr_scanning") is not None:
        scan_configuration["prScanning"] = {
            "isEnabled": enable_pr_scanning,
            **({"blockOnError": block_on_error} if block_on_error is not None else {}),
        }

    if args.get("tag_resource_blocks") is not None or args.get("tag_module_blocks") is not None:
        scan_configuration["taggingBot"] = {
            **({"tagResourceBlocks": tag_resource_blocks} if tag_resource_blocks is not None else {}),
            **({"tagModuleBlocks": tag_module_blocks} if tag_module_blocks is not None else {}),
        }

    if exclude_paths:
        scan_configuration["excludedPaths"] = exclude_paths

    demisto.debug(f"{scan_configuration=}")

    return scan_configuration


def enable_scanners_command(client: Client, args: dict):
    """
    Updates repository scan configuration by enabling/disabling scanners and setting scan options.

    Args:
        client (Client): The client instance used to send the request.
        args (dict): Dictionary containing configuration arguments including repository_ids,
                    enabled_scanners, disabled_scanners, and other scan settings.

    Returns:
        CommandResults: Command results with readable output showing update status and raw response.
    """
    repository_ids = argToList(args.get("repository_ids"))
    payload = build_scanner_config_payload(args)

    # Send request to update repository scan configuration
    responses = []
    for repository_id in repository_ids:
        responses.append(client.enable_scanners(payload, repository_id))

    readable_output = f"Successfully updated repositories: {', '.join(repository_ids)}"

    return CommandResults(
        readable_output=readable_output,
        raw_response=responses,
    )


def get_asset_group_ids_from_names(client: Client, group_names: list[str]) -> list[str]:
    """
    Retrieves the IDs of asset groups based on their names.

    Args:
        client (Client): The client instance used to send the request.
        group_names (list[str]): List of asset group names to retrieve IDs for.

    Returns:
        list[str]: List of asset group IDs.
    """
    if not group_names:
        return []

    filter = FilterBuilder()
    filter.add_field("XDM.ASSET_GROUP.NAME", FilterType.EQ, group_names)
    filter_str = filter.to_dict()

    groups = client.search_asset_groups(filter_str).get("reply", {}).get("data", [])

    group_ids = [group.get("XDM.ASSET_GROUP.ID") for group in groups if group.get("XDM.ASSET_GROUP.ID")]

    if len(group_ids) != len(group_names):
        found_groups = [group.get("XDM.ASSET_GROUP.NAME") for group in groups if group.get("XDM.ASSET_GROUP.ID")]
        missing_groups = [name for name in group_names if name not in found_groups]
        raise DemistoException(f"Failed to fetch asset group IDs for {missing_groups}. Ensure the asset group names are valid.")

    return group_ids


def build_asset_coverage_filter(args: dict) -> FilterBuilder:
    filter_builder = FilterBuilder()
    filter_builder.add_field("asset_id", FilterType.CONTAINS, argToList(args.get("asset_id")))
    filter_builder.add_field("asset_name", FilterType.CONTAINS, argToList(args.get("asset_name")))
    filter_builder.add_field(
        "business_application_names", FilterType.ARRAY_CONTAINS, argToList(args.get("business_application_names"))
    )
    filter_builder.add_field("status_coverage", FilterType.EQ, argToList(args.get("status_coverage")))
    filter_builder.add_field("is_scanned_by_vulnerabilities", FilterType.EQ, argToList(args.get("is_scanned_by_vulnerabilities")))
    filter_builder.add_field("is_scanned_by_code_weakness", FilterType.EQ, argToList(args.get("is_scanned_by_code_weakness")))
    filter_builder.add_field("is_scanned_by_secrets", FilterType.EQ, argToList(args.get("is_scanned_by_secrets")))
    filter_builder.add_field("is_scanned_by_iac", FilterType.EQ, argToList(args.get("is_scanned_by_iac")))
    filter_builder.add_field("is_scanned_by_malware", FilterType.EQ, argToList(args.get("is_scanned_by_malware")))
    filter_builder.add_field("is_scanned_by_cicd", FilterType.EQ, argToList(args.get("is_scanned_by_cicd")))
    filter_builder.add_field("last_scan_status", FilterType.EQ, argToList(args.get("last_scan_status")))
    filter_builder.add_field("asset_type", FilterType.EQ, argToList(args.get("asset_type")))
    filter_builder.add_field("unified_provider", FilterType.EQ, argToList(args.get("asset_provider")))
    filter_builder.add_field("asset_provider", FilterType.EQ, argToList(args.get("vendor_name")))

    return filter_builder


def get_asset_coverage_command(client: Client, args: dict):
    """
    Retrieves ASPM assets coverage using the generic /api/webapp/get_data endpoint.
    """

    request_data = build_webapp_request_data(
        table_name=ASSET_COVERAGE_TABLE,
        filter_dict=build_asset_coverage_filter(args).to_dict(),
        limit=arg_to_number(args.get("limit")) or 100,
        sort_field=args.get("sort_field"),
        sort_order=args.get("sort_order"),
    )
    response = client.get_webapp_data(request_data)
    reply = response.get("reply", {})
    data = reply.get("DATA", [])

    readable_output = tableToMarkdown("ASPM Coverage", data, headerTransform=string_to_table_header, sort_headers=False)
    return CommandResults(
        readable_output=readable_output,
        outputs_prefix=f"{INTEGRATION_CONTEXT_BRAND}.Coverage.Asset",
        outputs_key_field="asset_id",
        outputs=data,
        raw_response=response,
    )


def get_asset_coverage_histogram_command(client: Client, args: dict):
    """
    Retrieves ASPM assets coverage histogrm using the generic /api/webapp/get_histograms endpoint.
    """
    columns = argToList(args.get("columns"))
    columns = [COVERAGE_API_FIELDS_MAPPING.get(col, col) for col in columns]
    if not columns:
        raise ValueError("Please provide column value to create the histogram.")
    request_data = build_histogram_request_data(
        table_name=ASSET_COVERAGE_TABLE,
        filter_dict=build_asset_coverage_filter(args).to_dict(),
        columns=columns,
        max_values_per_column=arg_to_number(args.get("max_values_per_column")) or 100,
    )

    response = client.get_webapp_histograms(request_data)
    reply = response.get("reply", {})
    outputs = [{"column_name": column_name, "data": data} for column_name, data in reply.items()]

    readable_output = "\n".join(
        tableToMarkdown(
            f"ASPM Coverage {output['column_name']} Histogram",
            output["data"],
            headerTransform=string_to_table_header,
            sort_headers=False,
        )
        for output in outputs
    )

    return CommandResults(
        readable_output=readable_output,
        outputs_prefix=f"{INTEGRATION_CONTEXT_BRAND}.Coverage.Histogram",
        outputs=outputs,
        raw_response=response,
    )


def main():  # pragma: no cover
    """
    Executes an integration command
    """
    command = demisto.command()
    demisto.debug(f"Command being called is {command}")
    args = demisto.args()
    args["integration_context_brand"] = INTEGRATION_CONTEXT_BRAND
    args["integration_name"] = INTEGRATION_NAME
    headers: dict = {}

    webapp_api_url = "/api/webapp"
    public_api_url = f"{webapp_api_url}/public_api/v1"
    data_platform_api_url = f"{webapp_api_url}/data-platform"
    appsec_api_url = f"{webapp_api_url}/public_api/appsec"
    proxy = demisto.params().get("proxy", False)
    verify_cert = not demisto.params().get("insecure", False)

    try:
        timeout = int(demisto.params().get("timeout", 120))
    except ValueError as e:
        demisto.debug(f"Failed casting timeout parameter to int, falling back to 120 - {e}")
        timeout = 120

    client_url = public_api_url
    if command in WEBAPP_COMMANDS:
        client_url = webapp_api_url
    elif command in DATA_PLATFORM_COMMANDS:
        client_url = data_platform_api_url
    elif command in APPSEC_COMMANDS:
        client_url = appsec_api_url

    client = Client(
        base_url=client_url,
        proxy=proxy,
        verify=verify_cert,
        headers=headers,
        timeout=timeout,
    )

    try:
        if command == "test-module":
            client.test_module()
            demisto.results("ok")

        elif command == "core-get-asset-details":
            return_results(get_asset_details_command(client, args))

        elif command == "core-search-asset-groups":
            return_results(search_asset_groups_command(client, args))

        elif command == "core-get-issues":
            # replace all dict keys that contain issue with alert
            args = issue_to_alert(args)
            # Extract output_keys before calling get_alerts_by_filter_command
            output_keys = argToList(args.pop("output_keys", []))
            issues_command_results: CommandResults = get_alerts_by_filter_command(client, args)
            # Convert alert keys to issue keys
            if issues_command_results.outputs:
                issues_command_results.outputs = [alert_to_issue(output) for output in issues_command_results.outputs]  # type: ignore[attr-defined,arg-type]

            # Apply output_keys filtering if specified
            if output_keys and issues_command_results.outputs:
                issues_command_results.outputs = filter_context_fields(output_keys, issues_command_results.outputs)  # type: ignore[attr-defined,arg-type]

            return_results(issues_command_results)

        elif command == "core-get-cases":
            return_results(get_cases_command(client, args))

        elif command == "core-get-case-extra-data":
            return_results(get_extra_data_for_case_id_command(client, args))
        elif command == "core-search-assets":
            return_results(search_assets_command(client, args))

        elif command == "core-get-vulnerabilities":
            return_results(get_vulnerabilities_command(client, args))

        elif command == "core-get-issue-recommendations":
            return_results(get_issue_recommendations_command(client, args))
        elif command == "core-enable-scanners":
            return_results(enable_scanners_command(client, args))

        elif command == "core-get-asset-coverage":
            return_results(get_asset_coverage_command(client, args))

        elif command == "core-get-asset-coverage-histogram":
            return_results(get_asset_coverage_histogram_command(client, args))

    except Exception as err:
        demisto.error(traceback.format_exc())
        return_error(str(err))


if __name__ in ("__main__", "__builtin__", "builtins"):
    main()<|MERGE_RESOLUTION|>--- conflicted
+++ resolved
@@ -25,22 +25,13 @@
     "asset_categories": "xdm.asset.type.category",
 }
 
-<<<<<<< HEAD
-=======
-
->>>>>>> 21779fdb
 WEBAPP_COMMANDS = [
     "core-get-vulnerabilities",
     "core-search-asset-groups",
     "core-get-issue-recommendations",
-<<<<<<< HEAD
     "core-get-asset-coverage",
     "core-get-asset-coverage-histogram",
 ]
-DATA_PLATFORM_COMMANDS = ["core-get-asset-details"]
-=======
-]
->>>>>>> 21779fdb
 
 DATA_PLATFORM_COMMANDS = ["core-get-asset-details"]
 APPSEC_COMMANDS = ["core-enable-scanners"]
@@ -63,15 +54,13 @@
     "critical": "SEV_070_CRITICAL",
 }
 
-<<<<<<< HEAD
-COVERAGE_API_FIELDS_MAPPING = {"vendor_name": "asset_provider", "asset_provider": "unified_provider"}
-=======
 ALLOWED_SCANNERS = [
     "SCA",
     "IAC",
     "SECRETS",
 ]
->>>>>>> 21779fdb
+
+COVERAGE_API_FIELDS_MAPPING = {"vendor_name": "asset_provider", "asset_provider": "unified_provider"}
 
 
 class FilterBuilder:
@@ -381,13 +370,13 @@
             json_data=request_data,
         )
 
-<<<<<<< HEAD
     def get_webapp_histograms(self, request_data: dict) -> dict:
         return self._http_request(
             method="POST",
             url_suffix="/get_histograms",
             json_data=request_data,
-=======
+        )
+
     def enable_scanners(self, payload: dict, repository_id: str) -> dict:
         return self._http_request(
             method="PUT",
@@ -397,7 +386,6 @@
                 **self._headers,
                 "Content-Type": "application/json",
             },
->>>>>>> 21779fdb
         )
 
     def get_playbook_suggestion_by_issue(self, issue_id):
