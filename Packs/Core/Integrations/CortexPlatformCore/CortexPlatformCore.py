--- conflicted
+++ resolved
@@ -29,22 +29,16 @@
     "core-get-vulnerabilities",
     "core-search-asset-groups",
     "core-get-issue-recommendations",
-<<<<<<< HEAD
     "core-get-asset-coverage",
     "core-get-asset-coverage-histogram",
-=======
     "core-create-appsec-policy",
->>>>>>> 9ede682c
 ]
 DATA_PLATFORM_COMMANDS = ["core-get-asset-details"]
 APPSEC_COMMANDS = ["core-enable-scanners"]
 VULNERABLE_ISSUES_TABLE = "VULNERABLE_ISSUES_TABLE"
 ASSET_GROUPS_TABLE = "UNIFIED_ASSET_MANAGEMENT_ASSET_GROUPS"
-<<<<<<< HEAD
 ASSET_COVERAGE_TABLE = "COVERAGE"
-=======
 APPSEC_RULES_TABLE = "CAS_DETECTION_RULES"
->>>>>>> 9ede682c
 
 ASSET_GROUP_FIELDS = {
     "asset_group_name": "XDM__ASSET_GROUP__NAME",
@@ -67,9 +61,7 @@
     "SECRETS",
 ]
 
-<<<<<<< HEAD
 COVERAGE_API_FIELDS_MAPPING = {"vendor_name": "asset_provider", "asset_provider": "unified_provider"}
-=======
 # Policy finding type mapping
 POLICY_FINDING_TYPE_MAPPING = {
     "CI/CD Risk": "CAS_CI_CD_RISK_SCANNER",
@@ -91,7 +83,6 @@
     "VCS Collaborator": "VCS_COLLABORATOR",
     "VCS Organization": "VCS_ORGANIZATION",
 }
->>>>>>> 9ede682c
 
 
 class FilterBuilder:
@@ -959,7 +950,6 @@
     return group_ids
 
 
-<<<<<<< HEAD
 def build_asset_coverage_filter(args: dict) -> FilterBuilder:
     filter_builder = FilterBuilder()
     filter_builder.add_field("asset_id", FilterType.CONTAINS, argToList(args.get("asset_id")))
@@ -1043,7 +1033,6 @@
         outputs=outputs,
         raw_response=response,
     )
-=======
 def get_appsec_rule_ids_from_names(client, rule_names: list[str]) -> list[str]:
     """
     Retrieves the IDs of AppSec rules based on their names using exact and partial matching.
@@ -1354,7 +1343,6 @@
         raise DemistoException("At least one trigger (periodic, PR, or CI/CD) must be set.")
 
     return triggers
->>>>>>> 9ede682c
 
 
 def main():  # pragma: no cover
@@ -1440,16 +1428,13 @@
         elif command == "core-enable-scanners":
             return_results(enable_scanners_command(client, args))
 
-<<<<<<< HEAD
         elif command == "core-get-asset-coverage":
             return_results(get_asset_coverage_command(client, args))
 
         elif command == "core-get-asset-coverage-histogram":
             return_results(get_asset_coverage_histogram_command(client, args))
-=======
         elif command == "core-create-appsec-policy":
             return_results(create_policy_command(client, args))
->>>>>>> 9ede682c
 
     except Exception as err:
         demisto.error(traceback.format_exc())
