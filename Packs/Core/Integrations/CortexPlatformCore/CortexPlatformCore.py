import demistomock as demisto  # noqa: F401
from CommonServerPython import *  # noqa: F401
from CoreIRApiModule import *
import dateparser
from enum import Enum
import copy

# Disable insecure warnings
urllib3.disable_warnings()

TIME_FORMAT = "%Y-%m-%dT%H:%M:%S"
INTEGRATION_CONTEXT_BRAND = "Core"
INTEGRATION_NAME = "Cortex Platform Core"
MAX_GET_INCIDENTS_LIMIT = 100
SEARCH_ASSETS_DEFAULT_LIMIT = 100
MAX_GET_CASES_LIMIT = 100
MAX_GET_ENDPOINTS_LIMIT = 100
AGENTS_TABLE = "AGENTS_TABLE"

ASSET_FIELDS = {
    "asset_names": "xdm.asset.name",
    "asset_types": "xdm.asset.type.name",
    "asset_tags": "xdm.asset.tags",
    "asset_ids": "xdm.asset.id",
    "asset_providers": "xdm.asset.provider",
    "asset_realms": "xdm.asset.realm",
    "asset_group_ids": "xdm.asset.group_ids",
    "asset_categories": "xdm.asset.type.category",
    "asset_classes": "xdm.asset.type.class",
    "software_package_versions": "xdm.software_package.version",
    "kubernetes_cluster_versions": "xdm.kubernetes.cluster.version",
}

APPSEC_SOURCES = [
    "CAS_CVE_SCANNER",
    "CAS_IAC_SCANNER",
    "CAS_SECRET_SCANNER",
    "CAS_LICENSE_SCANNER",
    "CAS_SAST_SCANNER",
    "CAS_OPERATIONAL_RISK_SCANNER",
    "CAS_CI_CD_RISK_SCANNER",
    "CAS_DRIFT_SCANNER",
]
WEBAPP_COMMANDS = [
    "core-get-vulnerabilities",
    "core-search-asset-groups",
    "core-get-issue-recommendations",
    "core-get-cases",
    "core-update-issue",
    "core-get-asset-coverage",
    "core-get-asset-coverage-histogram",
    "core-create-appsec-policy",
    "core-get-appsec-issues",
    "core-update-case",
    "core-list-endpoints",
]
DATA_PLATFORM_COMMANDS = ["core-get-asset-details"]
APPSEC_COMMANDS = ["core-enable-scanners", "core-appsec-remediate-issue"]
ENDPOINT_COMMANDS = ["core-get-endpoint-support-file"]
XSOAR_COMMANDS = ["core-run-playbook"]

VULNERABLE_ISSUES_TABLE = "VULNERABLE_ISSUES_TABLE"
ASSET_GROUPS_TABLE = "UNIFIED_ASSET_MANAGEMENT_ASSET_GROUPS"
ASSET_COVERAGE_TABLE = "COVERAGE"
APPSEC_RULES_TABLE = "CAS_DETECTION_RULES"
CASES_TABLE = "CASE_MANAGER_TABLE"


class CaseManagement:
    STATUS_RESOLVED_REASON = {
        "known_issue": "STATUS_040_RESOLVED_KNOWN_ISSUE",
        "duplicate": "STATUS_050_RESOLVED_DUPLICATE",
        "false_positive": "STATUS_060_RESOLVED_FALSE_POSITIVE",
        "true_positive": "STATUS_090_RESOLVED_TRUE_POSITIVE",
        "security_testing": "STATUS_100_RESOLVED_SECURITY_TESTING",
        "other": "STATUS_070_RESOLVED_OTHER",
    }

    FIELDS = {
        "case_id_list": "CASE_ID",
        "case_domain": "INCIDENT_DOMAIN",
        "case_name": "NAME",
        "case_description": "DESCRIPTION",
        "status": "STATUS_PROGRESS",
        "severity": "SEVERITY",
        "creation_time": "CREATION_TIME",
        "asset_ids": "UAI_ASSET_IDS",
        "asset_groups": "UAI_ASSET_GROUP_IDS",
        "assignee": "ASSIGNED_USER_PRETTY",
        "assignee_email": "ASSIGNED_USER",
        "name": "CONTAINS",
        "description": "DESCRIPTION",
        "last_updated": "LAST_UPDATE_TIME",
        "hosts": "HOSTS",
        "starred": "CASE_STARRED",
        "tags": "CURRENT_TAGS",
    }

    STATUS = {
        "new": "STATUS_010_NEW",
        "under_investigation": "STATUS_020_UNDER_INVESTIGATION",
        "resolved": "STATUS_025_RESOLVED",
    }

    SEVERITY = {
        "low": "SEV_020_LOW",
        "medium": "SEV_030_MEDIUM",
        "high": "SEV_040_HIGH",
        "critical": "SEV_050_CRITICAL",
    }

    TAGS = {
        "DOM:Security": "DOM:1",
        "DOM:Posture": "DOM:5",
    }


class Endpoints:
    ENDPOINT_TYPE = {
        "mobile": "AGENT_TYPE_MOBILE",
        "server": "AGENT_TYPE_SERVER",
        "workstation": "AGENT_TYPE_WORKSTATION",
        "containerized": "AGENT_TYPE_CONTAINERIZED",
        "serverless": "AGENT_TYPE_SERVERLESS",
    }
    ENDPOINT_STATUS = {
        "connected": "STATUS_010_CONNECTED",
        "lost": "STATUS_020_LOST",
        "disconnected": "STATUS_040_DISCONNECTED",
        "uninstalled": "STATUS_050_UNINSTALLED",
        "vdi pending login": "STATUS_060_VDI_PENDING_LOG_ON",
        "forensics offline": "STATUS_070_FORENSICS_OFFLINE",
    }
    ENDPOINT_PLATFORM = {
        "windows": "AGENT_OS_WINDOWS",
        "mac": "AGENT_OS_MAC",
        "linux": "AGENT_OS_LINUX",
        "android": "AGENT_OS_ANDROID",
        "ios": "AGENT_OS_IOS",
        "serverless": "AGENT_OS_SERVERLESS",
    }
    ENDPOINT_OPERATIONAL_STATUS = {
        "protected": "PROTECTED",
        "partially protected": "PARTIALLY_PROTECTED",
        "unprotected": "UNPROTECTED",
    }
    ASSIGNED_PREVENTION_POLICY = {
        "pcastro": "0a80deae95e84a90a26e0586a7a6faef",
        "Caas Default": "236a259c803d491484fc5f6d0c198676",
        "kris": "31987a7fb890406ca70287c1fc582cbf",
        "democloud": "44fa048803db4a8f989125a3887baf68",
        "Linux Default": "705e7aae722f45c5ab2926e2639b295f",
        "Android Default": "874e0fb9979c44459ca8f2dfdb3f03d9",
        "Serverless Function Default": "c68bb058bbf94bbcb78d748191978d3b",
        "macOS Default": "c9fd93fcee42486fb270ae0acbb7e0fb",
        "iOS Default": "dc2e804c147f4549a6118c96a5b0d710",
        "Windows Default": "e1f6b443a1e24b27955af39b4c425556",
        "bcpolicy": "f32766a625db4cc29b5dddbfb721fe58",
    }
    ENDPOINT_FIELDS = {
        "endpoint_name": "HOST_NAME",
        "endpoint_type": "AGENT_TYPE",
        "endpoint_status": "AGENT_STATUS",
        "platform": "OS_TYPE",
        "operating_system": "OS_DESC",
        "agent_version": "AGENT_VERSION",
        "agent_eol": "SUPPORTED_VERSION",
        "os_version": "OS_VERSION",
        "ip_address": "IP",
        "domain": "DOMAIN",
        "assigned_prevention_policy": "ACTIVE_POLICY",
        "tags": "TAGS",
        "endpoint_id": "AGENT_ID",
        "operational_status": "OPERATIONAL_STATUS",
        "cloud_provider": "CLOUD_PROVIDER",
        "cloud_region": "CLOUD_REGION",
    }


class AppsecIssues:
    class AppsecIssueType:
        def __init__(self, table_name: str, filters: set[str]):
            self.table_name: str = table_name
            self.filters: set = filters or set()

    ISSUE_TYPES = [
        AppsecIssueType(
            "ISSUES_IAC",
            {"urgency", "repository", "file_path", "automated_fix_available", "sla"},
        ),
        AppsecIssueType(
            "ISSUES_CVES",
            {
                "urgency",
                "repository",
                "file_path",
                "automated_fix_available",
                "sla",
                "cvss_score_gte",
                "epss_score_gte",
                "has_kev",
            },
        ),
        AppsecIssueType(
            "ISSUES_SECRETS",
            {"urgency", "repository", "file_path", "sla", "validation"},
        ),
        AppsecIssueType("ISSUES_WEAKNESSES", {"urgency", "repository", "file_path", "sla"}),
        AppsecIssueType("ISSUES_OPERATIONAL_RISK", {"repository", "file_path", "sla"}),
        AppsecIssueType("ISSUES_LICENSES", {"repository", "file_path", "sla"}),
        AppsecIssueType("ISSUES_CI_CD", {"sla"}),
    ]

    SPECIAL_FILTERS = {
        # List of filters that aren't a part of every Appsec table
        "urgency",
        "repository",
        "file_path",
        "automated_fix_available",
        "sla",
        "epss_score_gte",
        "cvss_score_gte",
        "has_kev",
        "validation",
    }

    SEVERITY_MAPPINGS = {
        "info": "SEV_010_INFO",
        "low": "SEV_020_LOW",
        "medium": "SEV_030_MEDIUM",
        "high": "SEV_040_HIGH",
        "critical": "SEV_050_CRITICAL",
        "unknown": "SEV_090_UNKNOWN",
    }

    SEVERITY_OUTPUT_MAPPINGS = {
        "SEV_010_INFO": "info",
        "SEV_020_LOW": "low",
        "SEV_030_MEDIUM": "medium",
        "SEV_040_HIGH": "high",
        "SEV_050_CRITICAL": "critical",
        "SEV_090_UNKNOWN": "unknown",
    }

    STATUS_MAPPINGS = {
        "New": "STATUS_010_NEW",
        "In Progress": "STATUS_020_UNDER_INVESTIGATION",
        "Resolved": "STATUS_025_RESOLVED",
    }

    STATUS_OUTPUT_MAPPINGS = {
        "STATUS_010_NEW": "New",
        "STATUS_020_UNDER_INVESTIGATION": "In Progress",
        "STATUS_025_RESOLVED": "Resolved",
    }

    SLA_MAPPING = {
        "Approaching": "APPROACHING",
        "On Track": "IN_SLA",
        "Overdue": "OVERDUE",
    }

    SLA_OUTPUT_MAPPING = {
        "APPROACHING": "Approaching",
        "IN_SLA": "On Track",
        "OVERDUE": "Overdue",
    }

    URGENCY_OUTPUT_MAPPING = {
        "NOT_URGENT": "Not Urgent",
        "N/A": "N/A",
        "TOP_URGENT": "Top Urgent",
        "URGENT": "Urgent",
    }


ASSET_GROUP_FIELDS = {
    "asset_group_name": "XDM__ASSET_GROUP__NAME",
    "asset_group_type": "XDM__ASSET_GROUP__TYPE",
    "asset_group_description": "XDM__ASSET_GROUP__DESCRIPTION",
    "asset_group_id": "XDM__ASSET_GROUP__ID",
}

VULNERABILITIES_SEVERITY_MAPPING = {
    "info": "SEV_030_INFO",
    "low": "SEV_040_LOW",
    "medium": "SEV_050_MEDIUM",
    "high": "SEV_060_HIGH",
    "critical": "SEV_070_CRITICAL",
}

ALLOWED_SCANNERS = [
    "SCA",
    "IAC",
    "SECRETS",
]

COVERAGE_API_FIELDS_MAPPING = {
    "vendor_name": "asset_provider",
    "asset_provider": "unified_provider",
}
# Policy finding type mapping
POLICY_FINDING_TYPE_MAPPING = {
    "CI/CD Risk": "CAS_CI_CD_RISK_SCANNER",
    "Vulnerabilities": "CAS_CVE_SCANNER",
    "IaC Misconfiguration": "CAS_IAC_SCANNER",
    "Licenses": "CAS_LICENSE_SCANNER",
    "Operational Risk": "CAS_OPERATIONAL_RISK_SCANNER",
    "Secrets": "CAS_SECRET_SCANNER",
    "Weaknesses": "CAS_SAST_SCANNER",
}


# Policy category mapping
POLICY_CATEGORY_MAPPING = {
    "Application": "APPLICATION",
    "Repository": "REPOSITORY",
    "CI/CD Instance": "CICD_INSTANCE",
    "CI/CD Pipeline": "CICD_PIPELINE",
    "VCS Collaborator": "VCS_COLLABORATOR",
    "VCS Organization": "VCS_ORGANIZATION",
}


class FilterBuilder:
    """
    Filter class for creating filter dictionary objects.
    """

    class FilterType(str, Enum):
        operator: str

        """
        Available type options for filter filtering.
        Each member holds its string value and its logical operator for multi-value scenarios.
        """

        def __new__(cls, value, operator):
            obj = str.__new__(cls, value)
            obj._value_ = value
            obj.operator = operator
            return obj

        EQ = ("EQ", "OR")
        RANGE = ("RANGE", "OR")
        CONTAINS = ("CONTAINS", "OR")
        CASE_HOST_EQ = ("CASE_HOSTS_EQ", "OR")
        CONTAINS_IN_LIST = ("CONTAINS_IN_LIST", "OR")
        GTE = ("GTE", "OR")
        ARRAY_CONTAINS = ("ARRAY_CONTAINS", "OR")
        JSON_WILDCARD = ("JSON_WILDCARD", "OR")
        IS_EMPTY = ("IS_EMPTY", "OR")
        NIS_EMPTY = ("NIS_EMPTY", "AND")
        ADVANCED_IP_MATCH_EXACT = ("ADVANCED_IP_MATCH_EXACT", "OR")

    AND = "AND"
    OR = "OR"
    FIELD = "SEARCH_FIELD"
    TYPE = "SEARCH_TYPE"
    VALUE = "SEARCH_VALUE"

    class Field:
        def __init__(self, field_name: str, filter_type: "FilterType", values: Any):
            self.field_name = field_name
            self.filter_type = filter_type
            self.values = values

    class MappedValuesField(Field):
        def __init__(
            self,
            field_name: str,
            filter_type: "FilterType",
            values: Any,
            mappings: dict[str, "FilterType"],
        ):
            super().__init__(field_name, filter_type, values)
            self.mappings = mappings

    def __init__(self, filter_fields: list[Field] | None = None):
        self.filter_fields = filter_fields or []

    def add_field(self, name: str, type: "FilterType", values: Any, mapper: dict | None = None):
        """
        Adds a new field to the filter.
        Args:
            name (str): The name of the field.
            type (FilterType): The type to use for the field.
            values (Any): The values to filter for.
            mapper (dict | None): An optional dictionary to map values before filtering.
        """
        processed_values = values
        if mapper:
            if not isinstance(values, list):
                values = [values]
            processed_values = [mapper[v] for v in values if v in mapper]

        self.filter_fields.append(FilterBuilder.Field(name, type, processed_values))

    def add_field_with_mappings(
        self,
        name: str,
        type: "FilterType",
        values: Any,
        mappings: dict[str, "FilterType"],
    ):
        """
        Adds a new field to the filter with special value mappings.
        Args:
            name (str): The name of the field.
            type (FilterType): The default filter type for non-mapped values.
            values (Any): The values to filter for.
            mappings (dict[str, FilterType]): A dictionary mapping special values to specific filter types.
                Example:
                    mappings = {
                        "unassigned": FilterType.IS_EMPTY,
                        "assigned": FilterType.NIS_EMPTY,
                    }
        """
        self.filter_fields.append(FilterBuilder.MappedValuesField(name, type, values, mappings))

    def add_time_range_field(self, name: str, start_time: str | None, end_time: str | None):
        """
        Adds a time range field to the filter.
        Args:
            name (str): The name of the field.
            start_time (str | None): The start time of the range.
            end_time (str | None): The end time of the range.
        """
        start, end = self._prepare_time_range(start_time, end_time)
        if start and end:
            self.add_field(name, FilterType.RANGE, {"from": start, "to": end})

    def to_dict(self) -> dict[str, list]:
        """
        Creates a filter dict from a list of Field objects.
        The filter will require each field to be one of the values provided.
        Returns:
            dict[str, list]: Filter object.
        """
        filter_structure: dict[str, list] = {FilterBuilder.AND: []}

        for field in self.filter_fields:
            if not isinstance(field.values, list):
                field.values = [field.values]

            search_values = []
            for value in field.values:
                if value is None:
                    continue

                current_filter_type = field.filter_type
                current_value = value

                if isinstance(field, FilterBuilder.MappedValuesField) and value in field.mappings:
                    current_filter_type = field.mappings[value]
                    if current_filter_type in [
                        FilterType.IS_EMPTY,
                        FilterType.NIS_EMPTY,
                    ]:
                        current_value = "<No Value>"

                search_values.append(
                    {
                        FilterBuilder.FIELD: field.field_name,
                        FilterBuilder.TYPE: current_filter_type.value,
                        FilterBuilder.VALUE: current_value,
                    }
                )

            if search_values:
                search_obj = {field.filter_type.operator: search_values} if len(search_values) > 1 else search_values[0]
                filter_structure[FilterBuilder.AND].append(search_obj)

        if not filter_structure[FilterBuilder.AND]:
            filter_structure = {}

        return filter_structure

    @staticmethod
    def _prepare_time_range(start_time_str: str | None, end_time_str: str | None) -> tuple[int | None, int | None]:
        """Prepare start and end time from args, parsing relative time strings."""
        if end_time_str and not start_time_str:
            raise DemistoException("When 'end_time' is provided, 'start_time' must be provided as well.")

        start_time, end_time = None, None

        if start_time_str:
            if start_dt := dateparser.parse(str(start_time_str)):
                start_time = int(start_dt.timestamp() * 1000)
            else:
                raise ValueError(f"Could not parse start_time: {start_time_str}")

        if end_time_str:
            if end_dt := dateparser.parse(str(end_time_str)):
                end_time = int(end_dt.timestamp() * 1000)
            else:
                raise ValueError(f"Could not parse end_time: {end_time_str}")

        if start_time and not end_time:
            # Set end_time to the current time if only start_time is provided
            end_time = int(datetime.now().timestamp() * 1000)

        return start_time, end_time


FilterType = FilterBuilder.FilterType


def replace_substring(data: dict | str, original: str, new: str) -> str | dict:
    """
    Replace all occurrences of a substring in the keys of a dictionary with a new substring or in a string.

    Args:
        data (dict | str): The dictionary to replace keys in.
        original (str): The substring to be replaced.
        new (str): The substring to replace with.

    Returns:
        dict: The dictionary with all occurrences of `original` replaced by `new` in its keys.
    """

    if isinstance(data, str):
        return data.replace(original, new)
    if isinstance(data, dict):
        for key in list(data.keys()):
            if isinstance(key, str) and original in key:
                new_key = key.replace(original, new)
                data[new_key] = data.pop(key)
    return data


def determine_assignee_filter_field(assignee_list: list) -> str:
    """
    Determine whether the assignee should be filtered by email or pretty name.

    Args:
        assignee (list): The assignee values to filter on.

    Returns:
        str: The appropriate field to filter on based on the input.
    """
    if not assignee_list:
        return CaseManagement.FIELDS["assignee"]

    assignee = assignee_list[0]

    if "@" in assignee:
        # If the assignee contains '@', use the email field
        return CaseManagement.FIELDS["assignee_email"]
    else:
        # Otherwise, use the pretty name field
        return CaseManagement.FIELDS["assignee"]


def process_case_response(resp):
    """
    Process case response by removing unnecessary fields.

    Args:
        resp (dict): Response dictionary to be processed

    Returns:
        dict: Cleaned response dictionary
    """
    fields_to_remove = ["layoutId", "layoutRuleName", "sourcesList"]

    reply = resp.get("reply", {})

    for field in fields_to_remove:
        reply.pop(field, None)

    # Remove nested score values
    if "score" in reply and isinstance(reply["score"], dict):
        reply["score"].pop("previous_score_source", None)
        reply["score"].pop("previous_score", None)

    if "incidentDomain" in reply:
        reply["caseDomain"] = reply.pop("incidentDomain")

    return reply


def issue_to_alert(args: dict | str) -> dict | str:
    return replace_substring(args, "issue", "alert")


def alert_to_issue(output: dict | str) -> dict | str:
    return replace_substring(output, "alert", "issue")


def incident_to_case(output: dict | str) -> dict | str:
    return replace_substring(output, "incident", "case")


def case_to_incident(args: dict | str) -> dict | str:
    return replace_substring(args, "case", "incident")


def arg_to_float(arg: Optional[str]):
    """
    Converts an XSOAR argument to a Python float
    """

    if arg is None or arg == "":
        return None

    arg = encode_string_results(arg)

    if isinstance(arg, str):
        try:
            return float(arg)
        except Exception:
            raise ValueError(f'"{arg}" is not a valid number')

    if isinstance(arg, int | float):
        return arg

    raise ValueError(f'"{arg}" is not a valid number')


def preprocess_get_cases_args(args: dict):
    demisto.debug(f"original args: {args}")
    args["limit"] = min(int(args.get("limit", MAX_GET_INCIDENTS_LIMIT)), MAX_GET_INCIDENTS_LIMIT)
    args = issue_to_alert(case_to_incident(args))
    demisto.debug(f"after preprocess_get_cases_args args: {args}")
    return args


def preprocess_get_cases_outputs(outputs: list | dict):
    def process(output: dict | str):
        return alert_to_issue(incident_to_case(output))

    if isinstance(outputs, list):
        return [process(o) for o in outputs]
    return process(outputs)


def preprocess_get_case_extra_data_outputs(outputs: list | dict):
    def process(output: dict | str):
        if isinstance(output, dict):
            if "incident" in output:
                output["incident"] = alert_to_issue(incident_to_case(output.get("incident", {})))
            alerts_data = output.get("alerts", {}).get("data", {})
            modified_alerts_data = [alert_to_issue(incident_to_case(alert)) for alert in alerts_data]
            if "alerts" in output and isinstance(output["alerts"], dict):
                output["alerts"]["data"] = modified_alerts_data
        return alert_to_issue(incident_to_case(output))

    if isinstance(outputs, list):
        return [process(o) for o in outputs]
    return process(outputs)


def filter_context_fields(output_keys: list, context: list):
    """
    Filters only specific keys from the context dictionary based on provided output_keys.
    """
    filtered_context = []
    for alert in context:
        filtered_context.append({key: alert.get(key) for key in output_keys})

    return filtered_context


class Client(CoreClient):
    def test_module(self):
        """
        Performs basic get request to get item samples
        """
        try:
            self.get_endpoints(limit=1)
        except Exception as err:
            if "API request Unauthorized" in str(err):
                # this error is received from the Core server when the client clock is not in sync to the server
                raise DemistoException(f"{err!s} please validate that your both XSOAR and Core server clocks are in sync")
            else:
                raise

    def get_asset_details(self, asset_id):
        reply = self._http_request(
            method="POST",
            json_data={"asset_id": asset_id},
            headers=self._headers,
            url_suffix="/unified-asset-inventory/get_asset/",
        )

        return reply

    def update_issue(self, filter_data):
        return self._http_request(method="POST", json_data=filter_data, url_suffix="/alerts/update_alerts")

    def link_issue_to_cases(self, issue_id, case_ids: list) -> dict:
        """Link an issue to one or more cases.

        Args:
            issue_id: The issue ID to link
            case_ids: List of case IDs to link the issue to

        Returns:
            dict: API response
        """
        return self._http_request(
            method="POST", json_data={"issue_ids": [issue_id], "case_ids": case_ids}, url_suffix="/cases/link_issues"
        )

    def unlink_issue_from_cases(self, issue_id, case_ids: list) -> dict:
        """Unlink an issue from one or more cases.

        Args:
            issue_id: The issue ID to unlink
            case_ids: List of case IDs to unlink the issue from

        Returns:
            dict: API response
        """
        return self._http_request(
            method="POST", json_data={"issue_id": issue_id, "case_ids": case_ids}, url_suffix="/cases/unlink_issue"
        )

    def search_assets(self, filter, page_number, page_size, on_demand_fields):
        reply = self._http_request(
            method="POST",
            headers=self._headers,
            json_data={
                "request_data": {
                    "filters": filter,
                    "search_from": page_number * page_size,
                    "search_to": (page_number + 1) * page_size,
                    "on_demand_fields": on_demand_fields,
                },
            },
            url_suffix="/assets",
        )

        return reply

    def search_asset_groups(self, filter):
        reply = self._http_request(
            method="POST",
            headers=self._headers,
            json_data={"request_data": {"filters": filter}},
            full_url="/api/webapp/public_api/v1/asset-groups",
        )

        return reply

    def get_webapp_data(self, request_data: dict) -> dict:
        return self._http_request(
            method="POST",
            url_suffix="/get_data",
            json_data=request_data,
        )

    def get_webapp_histograms(self, request_data: dict) -> dict:
        return self._http_request(
            method="POST",
            url_suffix="/get_histograms",
            json_data=request_data,
        )

    def enable_scanners(self, payload: dict, repository_id: str) -> dict:
        return self._http_request(
            method="PUT",
            url_suffix=f"/v1/repositories/{repository_id}/scan-configuration",
            json_data=payload,
            headers={
                **self._headers,
                "Content-Type": "application/json",
            },
        )

    def get_playbook_suggestion_by_issue(self, issue_id):
        """
        Get playbook suggestions for a specific issue.
        Args:
            issue_id (str): The ID of the issue to get playbook suggestions for.
        Returns:
            dict: The response containing playbook suggestions.
        """
        return self._http_request(
            method="POST",
            json_data={"alert_internal_id": issue_id},
            headers=self._headers,
            url_suffix="/incident/get_playbook_suggestion_by_alert/",
        )

    def get_playbooks_metadata(self):
        return self._http_request(
            method="GET",
            headers=self._headers,
            full_url="/xsoar/playbooks/metadata",
        )

    def get_quick_actions_metadata(self):
        return self._http_request(
            method="GET",
            headers=self._headers,
            full_url="/xsoar/quickactions",
        )

    def appsec_remediate_issue(self, request_body):
        return self._http_request(
            method="POST",
            data=request_body,
            headers={**self._headers, "content-type": "application/json"},
            url_suffix="/v1/issues/fix/trigger_fix_pull_request",
        )

    def get_appsec_suggested_fix(self, issue_id: str) -> dict | None:
        reply = self._http_request(
            method="GET",
            headers=self._headers,
            full_url=f"/api/webapp/public_api/appsec/v1/issues/fix/{issue_id}/fix_suggestion",
        )
        return reply

    def create_policy(self, policy_payload: str) -> dict:
        """
        Creates a new policy in Cortex XDR.
        Args:
            policy_payload (str): The policy definition payload.
        Returns:
            dict: The response from the API.
        """
        demisto.debug(f"Policy creation payload: {policy_payload}")
        return self._http_request(
            method="POST",
            data=policy_payload,
            headers={**self._headers, "content-type": "application/json"},
            url_suffix="/public_api/appsec/v1/policies",
        )

    def get_endpoint_support_file(self, request_data: dict[str, Any]) -> dict:
        """
        Retrieve endpoint support file from Cortex XDR.
        Args:
            request_data (dict[str, Any]): The request data containing endpoint information.
        Returns:
            dict: The response containing the endpoint support file data.
        """
        demisto.debug(f"Endpoint support file request payload: {request_data}")
        return self._http_request(
            method="POST",
            data=request_data,
            headers=self._headers,
            url_suffix="/retrieve_endpoint_tsf",
        )

    def update_case(self, case_update_payload, case_id):
        """
        Update a case with the provided data.

        Args:
            case_update_payload (dict): The data to update in the case.
            case_id (str): Case ID to update.

        Returns:
            dict: Response from the API for the case update.
        """
        request_data = {"request_data": {"newIncidentInterface": True, "case_id": case_id, **case_update_payload}}
        return self._http_request(
            method="POST",
            url_suffix="/case/set_data",
            json_data=request_data,
        )

    def run_playbook(self, issue_ids: list, playbook_id: str) -> dict:
        """
        Runs a specific playbook for a given investigation.

        Args:
            issue_ids: The IDs of the issues.
            playbook_id: The ID of the playbook to run.

        Returns:
            dict: The response from running the playbook.
        """
        return self._http_request(
            method="POST",
            url_suffix="/inv-playbook/new",
            headers={
                **self._headers,
                "Content-Type": "application/json",
            },
            json_data={"alertIds": issue_ids, "playbookId": playbook_id},
        )

    def unassign_case(self, case_id: str) -> dict:
        """
        Unassign a case by updating it with default unassignment data.

        Args:
            case_id (str): Case ID to unassign.

        Returns:
            dict: Response from the API for the case update.
        """
        request_data = {"request_data": {"newIncidentInterface": True, "case_id": case_id}}

        return self._http_request(
            method="POST",
            url_suffix="/case/un_assign_user",
            headers={
                **self._headers,
                "Content-Type": "application/json",
            },
            json_data=request_data,
        )


def get_appsec_suggestion(client: Client, issue: dict, issue_id: str) -> dict:
    """
    Append Application Security - related suggestions to the recommendation data.

    Args:
        client (Client): Client instance used to send the request.
        headers (list): Headers for the readable output.
        issue (dict): Details of the issue.
        recommendation (dict): The base remediation recommendation.
        issue_id (str): The issue ID.

    Returns:
        tuple[list, dict]: Updated headers and recommendation including AppSec additions.
    """
    alert_source = issue.get("alert_source")
    if alert_source not in APPSEC_SOURCES:
        return {}

    recommendation = {}
    manual_fix = issue.get("extended_fields", {}).get("action")
    if manual_fix:
        recommendation["remediation"] = manual_fix

    fix_suggestion = client.get_appsec_suggested_fix(issue_id)
    demisto.debug(f"AppSec fix suggestion: {fix_suggestion}")

    if fix_suggestion and isinstance(fix_suggestion, dict) and fix_suggestion.get("suggestedCodeBlock"):
        recommendation.update(
            {
                "existing_code_block": fix_suggestion.get("existingCodeBlock", ""),
                "suggested_code_block": fix_suggestion.get("suggestedCodeBlock", ""),
            }
        )
    demisto.debug(f"{recommendation=} for {issue=}")

    return recommendation


def populate_playbook_and_quick_action_suggestions(
    client: Client, issue_id: str, pb_id_to_data: dict, qa_name_to_data: dict
) -> dict:
    """
    Fetches playbook and quick-action suggestions for a given issue
    and updates the recommendation dictionary accordingly.

    Returns:
        recommendation
    """
    recommendation = {}

    response = client.get_playbook_suggestion_by_issue(issue_id)
    suggestions = response.get("reply", {})
    demisto.debug(f"Playbooks and quick action {suggestions=} for {issue_id=}")

    if not suggestions:
        return {}

    # Playbook suggestion
    playbook_id = suggestions.get("playbook_id")
    suggestion_rule_id = suggestions.get("suggestion_rule_id")

    if playbook_id:
        recommendation["playbook_suggestions"] = {
            "playbook_id": playbook_id,
            "suggestion_rule_id": suggestion_rule_id,
        }
        pb_data = pb_id_to_data.get(playbook_id)
        if pb_data:
            recommendation["playbook_suggestions"].update(pb_data)

    # Quick action suggestion
    quick_action_id = suggestions.get("quick_action_id", None)
    quick_action_suggestion_rule_id = suggestions.get("quick_action_suggestion_rule_id", None)

    if quick_action_id:
        recommendation["quick_action_suggestions"] = {
            "name": quick_action_id,
            "suggestion_rule_id": quick_action_suggestion_rule_id,
        }
        qa_data = qa_name_to_data.get(quick_action_id)
        if qa_data:
            recommendation["quick_action_suggestions"].update(qa_data)

    return recommendation


def map_qa_name_to_data(qas_metadata) -> dict:
    """
    Maps each quick-action command name to its metadata, filtering hidden arguments
    and removing empty fields.

    Returns:
        dict: command_name → metadata.
    """
    if not isinstance(qas_metadata, list):
        return {}

    qa_name_to_data = {}

    for item in qas_metadata:
        brand = item.get("brand")
        category = item.get("category")

        for cmd in item.get("commands", []):
            cmd_name = cmd.get("name")
            arguments = cmd.get("arguments", [])
            filtered_args = [arg for arg in arguments if not arg.get("hidden", False)]
            qa_name_to_data[cmd_name] = remove_empty_elements(
                {
                    "brand": brand,
                    "category": category,
                    "description": cmd.get("description"),
                    "pretty_name": cmd.get("prettyName"),
                    "arguments": filtered_args,
                }
            )

    return qa_name_to_data


def map_pb_id_to_data(pbs_metadata) -> dict:
    """
    Maps each playbook ID to its corresponding data to enable fast lookups.

    Args:
        pbs_metadata: List of playbook metadata dictionaries.

    Returns:
        dict: Mapping of playbook ID to its data from the metadata list.
    """
    if not isinstance(pbs_metadata, list):
        return {}

    pb_id_to_data = {}
    for pb_metadata in pbs_metadata:
        pb_id = pb_metadata.get("id")
        if pb_id:
            pb_id_to_data[pb_id] = remove_empty_elements({"name": pb_metadata.get("name"), "comment": pb_metadata.get("comment")})

    return pb_id_to_data


def create_issue_recommendations_readable_output(issue_ids: list[str], all_recommendations: list[dict]) -> str:
    """
    Create readable output for issue recommendations with dynamic headers based on content.

    Args:
        issue_ids: List of issue IDs being processed
        all_recommendations: Complete recommendation data used to determine headers and create readable output

    Returns:
        str: Formatted markdown table string for readable output
    """
    # Base headers that are always present
    headers = [
        "issue_id",
        "issue_name",
        "severity",
        "description",
        "remediation",
    ]

    # Flags to track what headers we need to append
    append_appsec_headers = False
    append_playbook_suggestions_header = False
    append_quick_action_suggestions_header = False

    readable_recommendations = []

    # Single loop to both check for headers and create readable recommendations
    for recommendation in all_recommendations:
        # Check what headers we need to append
        if not append_appsec_headers and ("existing_code_block" in recommendation or "suggested_code_block" in recommendation):
            append_appsec_headers = True
        if not append_playbook_suggestions_header and "playbook_suggestions" in recommendation:
            append_playbook_suggestions_header = True
        if not append_quick_action_suggestions_header and "quick_action_suggestions" in recommendation:
            append_quick_action_suggestions_header = True

        # Create readable recommendation
        readable_rec = recommendation.copy()

        # Simplify playbook suggestions for readable output (show only name)
        if "playbook_suggestions" in readable_rec and isinstance(readable_rec["playbook_suggestions"], dict):
            pb_suggestions = readable_rec["playbook_suggestions"]
            readable_rec["playbook_suggestions"] = {
                "name": pb_suggestions.get("name", ""),
                "playbook_id": pb_suggestions.get("playbook_id", ""),
            }

        # Simplify quick action suggestions for readable output (show only pretty_name)
        if "quick_action_suggestions" in readable_rec and isinstance(readable_rec["quick_action_suggestions"], dict):
            qa_suggestions = readable_rec["quick_action_suggestions"]
            readable_rec["quick_action_suggestions"] = {
                "name": qa_suggestions.get("name", ""),
                "pretty_name": qa_suggestions.get("pretty_name", ""),
            }

        readable_recommendations.append(readable_rec)

    # Add conditional headers based on what we found
    if append_appsec_headers:
        headers.extend(["existing_code_block", "suggested_code_block"])

    if append_playbook_suggestions_header:
        headers.append("playbook_suggestions")

    if append_quick_action_suggestions_header:
        headers.append("quick_action_suggestions")

    # Create the readable output table
    issue_readable_output = tableToMarkdown(
        f"Issue Recommendations for {issue_ids}",
        readable_recommendations,
        headerTransform=string_to_table_header,
        headers=headers,
    )

    return issue_readable_output


def get_issue_recommendations_command(client: Client, args: dict) -> CommandResults:
    """
    Get comprehensive recommendations for an issue, including remediation steps and playbook suggestions.
    Retrieves issue data with remediation field using the generic /api/webapp/get_data endpoint.
    """
    issue_ids = argToList(args.get("issue_ids"))
    if len(issue_ids) > 10:
        raise DemistoException("Please provide a maximum of 10 issue IDs per request.")

    filter_builder = FilterBuilder()
    filter_builder.add_field("internal_id", FilterType.EQ, issue_ids)

    request_data = build_webapp_request_data(
        table_name="ALERTS_VIEW_TABLE",
        filter_dict=filter_builder.to_dict(),
        limit=10,
        sort_field="source_insert_ts",
        sort_order="DESC",
        on_demand_fields=[],
    )

    # Get issue data with remediation field
    response = client.get_webapp_data(request_data)
    reply = response.get("reply", {})
    issue_data = reply.get("DATA", [])

    if not issue_data:
        raise DemistoException(f"No issues found with IDs: {issue_ids}")

    # Call the endpoint here to avoid calling it for each issue.
    pbs_metadata = client.get_playbooks_metadata() or []
    qas_metadata = client.get_quick_actions_metadata() or []
    pb_id_to_data = map_pb_id_to_data(pbs_metadata)
    qa_name_to_data = map_qa_name_to_data(qas_metadata)
    all_recommendations = []

    for issue in issue_data:
        current_issue_id = issue.get("internal_id")

        # Base recommendation
        recommendation = {
            "issue_id": current_issue_id,
            "issue_name": issue.get("alert_name"),
            "severity": issue.get("severity"),
            "description": issue.get("alert_description"),
            "remediation": issue.get("remediation"),
        }

        # --- Playbook and Quick Action Suggestions ---
        recommendation_pb_qa = populate_playbook_and_quick_action_suggestions(
            client, current_issue_id, pb_id_to_data, qa_name_to_data
        )
        recommendation.update(recommendation_pb_qa)

        # --- AppSec ---
        appsec_recommendation = get_appsec_suggestion(client, issue, current_issue_id)
        if appsec_recommendation:
            recommendation.update(appsec_recommendation)

        all_recommendations.append(recommendation)

    # Final header adjustments
    issue_readable_output = create_issue_recommendations_readable_output(
        issue_ids=issue_ids, all_recommendations=all_recommendations
    )

    return CommandResults(
        readable_output=issue_readable_output,
        outputs_prefix=f"{INTEGRATION_CONTEXT_BRAND}.IssueRecommendations",
        outputs_key_field="issue_id",
        outputs=all_recommendations,
        raw_response=response,
    )


def search_asset_groups_command(client: Client, args: dict) -> CommandResults:
    """
    Retrieves asset groups from the Cortex platform based on provided filters.

    Args:
        client (Client): The client instance used to send the request.
        args (dict): Dictionary containing the arguments for the command.
                     Expected to include:
                         - name (str, optional): Filter by asset group names
                         - type (str, optional): Filter by asset group type
                         - description (str, optional): Filter by description
                         - id (str, optional): Filter by asset group ids

    Returns:
        CommandResults: Object containing the formatted asset groups,
                        raw response, and outputs for integration context.
    """
    limit = arg_to_number(args.get("limit")) or 50
    filter_builder = FilterBuilder()
    filter_builder.add_field(
        ASSET_GROUP_FIELDS["asset_group_name"],
        FilterType.CONTAINS,
        argToList(args.get("name")),
    )
    filter_builder.add_field(ASSET_GROUP_FIELDS["asset_group_type"], FilterType.EQ, args.get("type"))
    filter_builder.add_field(
        ASSET_GROUP_FIELDS["asset_group_description"],
        FilterType.CONTAINS,
        argToList(args.get("description")),
    )
    filter_builder.add_field(ASSET_GROUP_FIELDS["asset_group_id"], FilterType.EQ, argToList(args.get("id")))

    request_data = build_webapp_request_data(
        table_name=ASSET_GROUPS_TABLE,
        filter_dict=filter_builder.to_dict(),
        limit=limit,
        sort_field="XDM__ASSET_GROUP__LAST_UPDATE_TIME",
    )

    response = client.get_webapp_data(request_data)
    reply = response.get("reply", {})
    data = reply.get("DATA", [])

    data = [
        {(k.replace("XDM__ASSET_GROUP__", "") if k.startswith("XDM__ASSET_GROUP__") else k).lower(): v for k, v in item.items()}
        for item in data
    ]

    return CommandResults(
        readable_output=tableToMarkdown("AssetGroups", data, headerTransform=string_to_table_header),
        outputs_prefix=f"{INTEGRATION_CONTEXT_BRAND}.AssetGroups",
        outputs_key_field="id",
        outputs=data,
        raw_response=response,
    )


def build_webapp_request_data(
    table_name: str,
    filter_dict: dict,
    limit: int,
    sort_field: str | None,
    on_demand_fields: list | None = None,
    sort_order: str | None = "DESC",
    start_page: int = 0,
) -> dict:
    """
    Builds the request data for the generic /api/webapp/get_data endpoint.
    """
    sort = (
        [
            {
                "FIELD": COVERAGE_API_FIELDS_MAPPING.get(sort_field, sort_field),
                "ORDER": sort_order,
            }
        ]
        if sort_field
        else []
    )
    filter_data = {
        "sort": sort,
        "paging": {"from": start_page, "to": limit},
        "filter": filter_dict,
    }
    demisto.debug(f"{filter_data=}")

    if on_demand_fields is None:
        on_demand_fields = []

    return {
        "type": "grid",
        "table_name": table_name,
        "filter_data": filter_data,
        "jsons": [],
        "onDemandFields": on_demand_fields,
    }


def build_histogram_request_data(table_name: str, filter_dict: dict, max_values_per_column: int, columns: list) -> dict:
    """
    Builds the request data for the generic /api/webapp//get_histograms endpoint.
    """
    filter_data = {
        "filter": filter_dict,
    }
    demisto.debug(f"{filter_data=}")

    return {
        "table_name": table_name,
        "filter_data": filter_data,
        "max_values_per_column": max_values_per_column,
        "columns": columns,
    }


def get_vulnerabilities_command(client: Client, args: dict) -> CommandResults:
    """
    Retrieves vulnerabilities using the generic /api/webapp/get_data endpoint.
    """
    limit = arg_to_number(args.get("limit")) or 50
    sort_field = args.get("sort_field", "LAST_OBSERVED")
    sort_order = args.get("sort_order", "DESC")

    filter_builder = FilterBuilder()
    filter_builder.add_field("CVE_ID", FilterType.CONTAINS, argToList(args.get("cve_id")))
    filter_builder.add_field("CVSS_SCORE", FilterType.GTE, arg_to_number(args.get("cvss_score_gte")))
    filter_builder.add_field("EPSS_SCORE", FilterType.GTE, arg_to_number(args.get("epss_score_gte")))
    filter_builder.add_field(
        "INTERNET_EXPOSED",
        FilterType.EQ,
        arg_to_bool_or_none(args.get("internet_exposed")),
    )
    filter_builder.add_field("EXPLOITABLE", FilterType.EQ, arg_to_bool_or_none(args.get("exploitable")))
    filter_builder.add_field("HAS_KEV", FilterType.EQ, arg_to_bool_or_none(args.get("has_kev")))
    filter_builder.add_field(
        "AFFECTED_SOFTWARE",
        FilterType.CONTAINS,
        argToList(args.get("affected_software")),
    )
    filter_builder.add_field(
        "PLATFORM_SEVERITY",
        FilterType.EQ,
        argToList(args.get("severity")),
        VULNERABILITIES_SEVERITY_MAPPING,
    )
    filter_builder.add_field("FINDING_SOURCES", FilterType.CONTAINS_IN_LIST, argToList(args.get("finding_sources")))
    filter_builder.add_field("ISSUE_ID", FilterType.CONTAINS, argToList(args.get("issue_id")))
    filter_builder.add_time_range_field("LAST_OBSERVED", args.get("start_time"), args.get("end_time"))
    filter_builder.add_field_with_mappings(
        "ASSIGNED_TO",
        FilterType.CONTAINS,
        argToList(args.get("assignee")),
        {
            "unassigned": FilterType.IS_EMPTY,
            "assigned": FilterType.NIS_EMPTY,
        },
    )

    request_data = build_webapp_request_data(
        table_name=VULNERABLE_ISSUES_TABLE,
        filter_dict=filter_builder.to_dict(),
        limit=limit,
        sort_field=sort_field,
        sort_order=sort_order,
        on_demand_fields=argToList(args.get("on_demand_fields")),
    )
    response = client.get_webapp_data(request_data)
    reply = response.get("reply", {})
    data = reply.get("DATA", [])

    output_keys = [
        "ISSUE_ID",
        "CVE_ID",
        "CVE_DESCRIPTION",
        "ASSET_NAME",
        "PLATFORM_SEVERITY",
        "EPSS_SCORE",
        "CVSS_SCORE",
        "ASSIGNED_TO",
        "ASSIGNED_TO_PRETTY",
        "AFFECTED_SOFTWARE",
        "FIX_AVAILABLE",
        "INTERNET_EXPOSED",
        "HAS_KEV",
        "EXPLOITABLE",
        "ASSET_IDS",
        "FINDING_SOURCES",
    ]
    filtered_data = [{k: v for k, v in item.items() if k in output_keys} for item in data]

    readable_output = tableToMarkdown(
        "Vulnerabilities",
        filtered_data,
        headerTransform=string_to_table_header,
        sort_headers=False,
    )
    return CommandResults(
        readable_output=readable_output,
        outputs_prefix=f"{INTEGRATION_CONTEXT_BRAND}.VulnerabilityIssue",
        outputs_key_field="ISSUE_ID",
        outputs=filtered_data,
        raw_response=response,
    )


def get_asset_details_command(client: Client, args: dict) -> CommandResults:
    """
    Retrieves details of a specific asset by its ID and formats the response.

    Args:
        client (Client): The client instance used to send the request.
        args (dict): Dictionary containing the arguments for the command.
                     Expected to include:
                         - asset_id (str): The ID of the asset to retrieve.

    Returns:
        CommandResults: Object containing the formatted asset details,
                        raw response, and outputs for integration context.
    """
    asset_id = args.get("asset_id")
    response = client.get_asset_details(asset_id)
    if not response:
        raise DemistoException(f"Failed to fetch asset details for {asset_id}. Ensure the asset ID is valid.")

    reply = response.get("reply")
    return CommandResults(
        readable_output=tableToMarkdown("Asset Details", reply, headerTransform=string_to_table_header),
        outputs_prefix=f"{INTEGRATION_CONTEXT_BRAND}.CoreAsset",
        outputs=reply,
        raw_response=reply,
    )


def extract_ids(case_extra_data: dict) -> list:
    """
    Extract a list of IDs from a command result.

    Args:
        command_res: The result of a command. It can be either a dictionary or a list.
        field_name: The name of the field that contains the ID.

    Returns:
        A list of the IDs extracted from the command result.
    """
    if not case_extra_data:
        return []

    field_name = "issue_id"
    issues = case_extra_data.get("issues", {})
    issues_data = issues.get("data", {}) if issues else {}
    issue_ids = [issue.get(field_name) for issue in issues_data if isinstance(issue, dict) and field_name in issue]
    demisto.debug(f"Extracted issue ids: {issue_ids}")
    return issue_ids


def get_case_extra_data(client, args):
    """
    Calls the core-get-case-extra-data command and parses the output to a standard structure.

    Args:
        args: The arguments to pass to the core-get-case-extra-data command.

    Returns:
        A dictionary containing the case data with the following keys:
            issue_ids: A list of IDs of issues in the case.
            network_artifacts: A list of network artifacts in the case.
            file_artifacts: A list of file artifacts in the case.
    """
    demisto.debug(f"Calling core-get-case-extra-data, {args=}")
    # Set the base URL for this API call to use the public API v1 endpoint
    client._base_url = "api/webapp/public_api/v1"
    case_extra_data = get_extra_data_for_case_id_command(client, args).outputs
    demisto.debug(f"After calling core-get-case-extra-data, {case_extra_data=}")
    issue_ids = extract_ids(case_extra_data)
    case_data = case_extra_data.get("case", {})
    notes = case_data.get("notes")
    xdr_url = case_data.get("xdr_url")
    starred_manually = case_data.get("starred_manually")
    manual_description = case_data.get("manual_description")
    detection_time = case_data.get("detection_time")
    manual_description = case_extra_data.get("manual_description")
    network_artifacts = case_extra_data.get("network_artifacts")
    file_artifacts = case_extra_data.get("file_artifacts")
    extra_data = {
        "issue_ids": issue_ids,
        "network_artifacts": network_artifacts,
        "file_artifacts": file_artifacts,
        "notes": notes,
        "detection_time": detection_time,
        "xdr_url": xdr_url,
        "starred_manually": starred_manually,
        "manual_description": manual_description,
    }
    return extra_data


def add_cases_extra_data(client, cases_list):
    # for each case id in the entry context, get the case extra data
    for case in cases_list:
        case_id = case.get("case_id")
        extra_data = get_case_extra_data(client, {"case_id": case_id, "limit": 1000})
        case.update({"CaseExtraData": extra_data})

    return cases_list


def map_case_format(case_list):
    """
    Maps a list of case data from the API response format to a standardized internal format.

    Args:
        case_list (list): List of case dictionaries from the API response.
                         Each case should contain fields like CASE_ID, NAME, STATUS, etc.

    Returns:
        dict or list: Returns an empty dict if case_list is invalid or empty,
                     otherwise returns a list of mapped case dictionaries with
                     standardized field names and processed values.
    """
    if not case_list or not isinstance(case_list, list):
        return {}

    mapped_cases = []
    for case_data in case_list:
        demisto.debug(f"Processing case data: {case_data}")
        mapped_case = {
            "case_id": str(case_data.get("CASE_ID")),
            "case_name": case_data.get("NAME"),
            "description": case_data.get("DESCRIPTION"),
            "creation_time": case_data.get("CREATION_TIME"),
            "modification_time": case_data.get("LAST_UPDATE_TIME"),
            "resolved_timestamp": case_data.get("RESOLVED_TIMESTAMP"),
            "status": str(case_data.get("STATUS", case_data.get("STATUS_PROGRESS"))).split("_")[-1].lower(),
            "severity": str(case_data.get("SEVERITY")).split("_")[-1].lower(),
            "case_domain": case_data.get("INCIDENT_DOMAIN"),
            "original_tags": [tag.get("tag_name") for tag in case_data.get("ORIGINAL_TAGS", [])],
            "tags": [tag.get("tag_name") for tag in case_data.get("CURRENT_TAGS", [])],
            "issue_count": case_data.get("ACC_ALERT_COUNT"),
            "critical_severity_issue_count": case_data.get("CRITICAL_SEVERITY_ALERTS"),
            "high_severity_issue_count": case_data.get("HIGH_SEVERITY_ALERTS"),
            "med_severity_issue_count": case_data.get("MEDIUM_SEVERITY_ALERTS"),
            "low_severity_issue_count": case_data.get("LOW_SEVERITY_ALERTS"),
            "rule_based_score": case_data.get("CALCULATED_SCORE"),
            "aggregated_score": case_data.get("SCORE"),
            "manual_score": case_data.get("MANUAL_SCORE"),
            "predicted_score": case_data.get("SCORTEX"),
            "wildfire_hits": case_data.get("WF_HITS"),
            "assigned_user_pretty_name": case_data.get("ASSIGNED_USER_PRETTY"),
            "assigned_user_mail": case_data.get("ASSIGNED_USER"),
            "resolve_comment": case_data.get("RESOLVED_COMMENT"),
            "issues_grouping_status": str(case_data.get("CASE_GROUPING_STATUS")).split("_")[-1],
            "starred": case_data.get("CASE_STARRED"),
            "case_sources": case_data.get("INCIDENT_SOURCES"),
            "custom_fields": case_data.get("EXTENDED_FIELDS"),
            "hosts": case_data.get("HOSTS") or [],
            "users": case_data.get("USERS") or [],
            "host_count": len(case_data.get("HOSTS", []) or []),
            "user_count": len(case_data.get("USERS", []) or []),
            "issue_categories": case_data.get("ALERT_CATEGORIES"),
            "mitre_techniques_ids_and_names": case_data.get("MITRE_TECHNIQUES"),
            "mitre_tactics_ids_and_names": case_data.get("MITRE_TACTICS"),
            "manual_severity": case_data.get("USER_SEVERITY"),
            "asset_accounts": case_data.get("UAI_ASSET_ACCOUNTS", []),
            "asset_categories": case_data.get("UAI_ASSET_CATEGORIES", []),
            "asset_classes": case_data.get("UAI_ASSET_CLASSES", []),
            "asset_group_ids": case_data.get("UAI_ASSET_GROUP_IDS", []),
            "asset_ids": case_data.get("UAI_ASSET_IDS", []),
            "asset_names": case_data.get("UAI_ASSET_NAMES", []),
            "asset_providers": case_data.get("UAI_ASSET_PROVIDERS", []),
            "asset_regions": case_data.get("UAI_ASSET_REGIONS", []),
            "asset_types": case_data.get("UAI_ASSET_TYPES", []),
        }

        mapped_cases.append(mapped_case)

    return mapped_cases


def get_cases_command(client, args):
    """
    Retrieves cases from Cortex platform based on provided filtering criteria.

    Args:
        client: The Cortex platform client instance for making API requests.
        args (dict): Dictionary containing filter parameters including page number,
                    limits, time ranges, status, severity, and other case attributes.

    Returns:
        List of mapped case objects containing case details and metadata.
    """
    page = arg_to_number(args.get("page")) or 0
    limit = arg_to_number(args.get("limit")) or MAX_GET_CASES_LIMIT

    limit = page * MAX_GET_CASES_LIMIT + limit
    page = page * MAX_GET_CASES_LIMIT

    sort_by_modification_time = args.get("sort_by_modification_time")
    sort_by_creation_time = args.get("sort_by_creation_time")
    since_creation_start_time = args.get("since_creation_time")
    since_creation_end_time = datetime.now().strftime("%Y-%m-%dT%H:%M:%S") if since_creation_start_time else None
    since_modification_start_time = args.get("since_modification_time")
    since_modification_end_time = datetime.now().strftime("%Y-%m-%dT%H:%M:%S") if since_modification_start_time else None
    gte_creation_time = args.get("gte_creation_time")
    lte_creation_time = args.get("lte_creation_time")
    gte_modification_time = args.get("gte_modification_time")
    lte_modification_time = args.get("lte_modification_time")

    sort_field, sort_order = get_cases_sort_order(sort_by_creation_time, sort_by_modification_time)

    status_values = [CaseManagement.STATUS[status] for status in argToList(args.get("status"))]
    severity_values = [CaseManagement.SEVERITY[severity] for severity in argToList(args.get("severity"))]
    tag_values = [CaseManagement.TAGS.get(tag, tag) for tag in argToList(args.get("tag"))]
    filter_builder = FilterBuilder()
    filter_builder.add_time_range_field(CaseManagement.FIELDS["creation_time"], gte_creation_time, lte_creation_time)
    filter_builder.add_time_range_field(
        CaseManagement.FIELDS["last_updated"],
        gte_modification_time,
        lte_modification_time,
    )
    filter_builder.add_time_range_field(
        CaseManagement.FIELDS["creation_time"],
        since_creation_start_time,
        since_creation_end_time,
    )
    filter_builder.add_time_range_field(
        CaseManagement.FIELDS["last_updated"],
        since_modification_start_time,
        since_modification_end_time,
    )
    filter_builder.add_field(CaseManagement.FIELDS["status"], FilterType.EQ, status_values)
    filter_builder.add_field(CaseManagement.FIELDS["severity"], FilterType.EQ, severity_values)
    filter_builder.add_field(
        CaseManagement.FIELDS["case_id_list"],
        FilterType.EQ,
        argToList(args.get("case_id_list")),
    )
    filter_builder.add_field(
        CaseManagement.FIELDS["case_domain"],
        FilterType.EQ,
        argToList(args.get("case_domain")),
    )
    filter_builder.add_field(
        CaseManagement.FIELDS["case_name"],
        FilterType.CONTAINS,
        argToList(args.get("case_name")),
    )
    filter_builder.add_field(
        CaseManagement.FIELDS["case_description"],
        FilterType.CONTAINS,
        argToList(args.get("case_description")),
    )
    filter_builder.add_field(
        CaseManagement.FIELDS["starred"],
        FilterType.EQ,
        [argToBoolean(x) for x in argToList(args.get("starred"))],
    )
    filter_builder.add_field(
        CaseManagement.FIELDS["asset_ids"],
        FilterType.CONTAINS_IN_LIST,
        argToList(args.get("asset_ids")),
    )
    filter_builder.add_field(
        CaseManagement.FIELDS["asset_groups"],
        FilterType.CONTAINS_IN_LIST,
        argToList(args.get("asset_groups")),
    )
    filter_builder.add_field(
        CaseManagement.FIELDS["hosts"],
        FilterType.CASE_HOST_EQ,
        argToList(args.get("hosts")),
    )
    filter_builder.add_field(CaseManagement.FIELDS["tags"], FilterType.ARRAY_CONTAINS, tag_values)
    filter_builder.add_field_with_mappings(
        determine_assignee_filter_field(argToList(args.get("assignee"))),
        FilterType.CONTAINS,
        argToList(args.get("assignee")),
        {
            "unassigned": FilterType.IS_EMPTY,
            "assigned": FilterType.NIS_EMPTY,
        },
    )

    request_data = build_webapp_request_data(
        table_name=CASES_TABLE,
        filter_dict=filter_builder.to_dict(),
        limit=limit,
        sort_field=sort_field,
        sort_order=sort_order,
        start_page=page,
    )
    demisto.info(f"{request_data=}")
    response = client.get_webapp_data(request_data)
    reply = response.get("reply", {})
    data = reply.get("DATA", [])
    demisto.debug(f"Raw case data retrieved from API: {data}")
    data = map_case_format(data)
    demisto.debug(f"Case data after mapping and formatting: {data}")

    filter_count = int(reply.get("FILTER_COUNT", "0"))
    returned_count = len(data)

    command_results = []

    command_results.append(
        CommandResults(
            outputs_prefix=f"{INTEGRATION_CONTEXT_BRAND}.CasesMetadata",
            outputs={"filter_count": filter_count, "returned_count": returned_count},
        )
    )

    get_enriched_case_data = argToBoolean(args.get("get_enriched_case_data", "false"))
    # In case enriched case data was requested
    if get_enriched_case_data and len(data) <= 10:
        if isinstance(data, dict):
            data = [data]

        case_extra_data = add_cases_extra_data(client, data)

        command_results.append(
            CommandResults(
                readable_output=tableToMarkdown("Cases", case_extra_data, headerTransform=string_to_table_header),
                outputs_prefix="Core.Case",
                outputs_key_field="case_id",
                outputs=case_extra_data,
                raw_response=case_extra_data,
            )
        )

    else:
        if get_enriched_case_data:
            command_results.append(
                CommandResults(
                    readable_output="Cannot retrieve enriched case data for more than 10 cases. "
                    "Only standard case data will be shown. "
                    "Try using a more specific query, "
                    "for example specific case IDs you want to get enriched data for.",
                    entry_type=4,
                )
            )

        command_results.append(
            CommandResults(
                readable_output=tableToMarkdown("Cases", data, headerTransform=string_to_table_header),
                outputs_prefix=f"{INTEGRATION_CONTEXT_BRAND}.Case",
                outputs_key_field="case_id",
                outputs=data,
                raw_response=data,
            )
        )

    return command_results


def get_cases_sort_order(sort_by_creation_time, sort_by_modification_time):
    if sort_by_creation_time and sort_by_modification_time:
        raise ValueError("Should be provide either sort_by_creation_time or sort_by_modification_time. Can't provide both")

    if sort_by_creation_time:
        sort_field = "CREATION_TIME"
        sort_order = sort_by_creation_time
    elif sort_by_modification_time:
        sort_field = "LAST_UPDATE_TIME"
        sort_order = sort_by_modification_time
    else:
        sort_field = "LAST_UPDATE_TIME"
        sort_order = "DESC"
    return sort_field, sort_order


def get_issue_id(args) -> str:
    """Retrieve the issue ID from either provided arguments or calling context.

    Args:
        args (dict): Arguments passed in the command, containing optional issue_id

    Returns:
        str: The extracted issue ID
    """
    issue_id = args.get("id", "")
    if not issue_id:
        issues = demisto.callingContext.get("context", {}).get("Incidents")
        if issues:
            issue = issues[0]
            issue_id = issue.get("id")

    return issue_id


def create_filter_data(issue_id: str, update_args: dict) -> dict:
    """Creates filter data for updating an issue with specified parameters.

    Args:
        issue_id (bool): Issue ID from args or context
        update_args (dict): Dictionary of fields to update

    Returns:
        dict: Object representing updated issue details
    """
    filter_builder = FilterBuilder()
    filter_builder.add_field("internal_id", FilterType.EQ, issue_id)

    filter_data = {
        "filter_data": {"filter": filter_builder.to_dict()},
        "filter_type": "static",
        "update_data": update_args,
    }
    return filter_data


def update_issue_command(client: Client, args: dict):
    """Updates an issue with specified parameters.

    Args:
        client (Client): Client instance to execute the request
        args (dict): Command arguments for updating an issue
    """
    issue_id = get_issue_id(args)
    if not issue_id:
        raise DemistoException("Issue ID is required for updating an issue.")

    status_map = {
        "New": "STATUS_010_NEW",
        "In Progress": "STATUS_020_UNDER_INVESTIGATION",
        "Resolved - Known Issue": "STATUS_040_RESOLVED_KNOWN_ISSUE",
        "Resolved - Duplicate Issue": "STATUS_050_RESOLVED_DUPLICATE",
        "Resolved - False Positive": "STATUS_060_RESOLVED_FALSE_POSITIVE",
        "Resolved - other": "STATUS_070_RESOLVED_OTHER",
        "Resolved - True Positive": "STATUS_090_RESOLVED_TRUE_POSITIVE",
        "Resolved - Security Testing": "STATUS_100_RESOLVED_SECURITY_TESTING",
        "Resolved - Dismissed": "STATUS_240_RESOLVED_DISMISSED",
        "Resolved - Fixed": "STATUS_250_RESOLVED_FIXED",
        "Resolved - Risk Accepted": "STATUS_130_RESOLVED_RISK_ACCEPTED",
    }
    severity_map = {
        "low": "SEV_020_LOW",
        "medium": "SEV_030_MEDIUM",
        "high": "SEV_040_HIGH",
        "critical": "SEV_050_CRITICAL",
    }
    severity_value = args.get("severity")
    status = args.get("status")
    link_cases = [int(case_id) for case_id in argToList(args.get("link_cases"))] if args.get("link_cases") else []
    unlink_cases = [int(case_id) for case_id in argToList(args.get("unlink_cases"))] if args.get("unlink_cases") else []

    update_args = {
        "assigned_user": args.get("assigned_user_mail"),
        "severity": severity_map.get(severity_value) if severity_value else None,
        "name": args.get("name"),
        "occurred": arg_to_timestamp(args.get("occurred"), ""),
        "phase": args.get("phase"),
        "type": args.get("type"),
        "description": args.get("description"),
        "resolution_status": status_map.get(status) if status else None,
    }

    # Remove None values before sending to API
    filtered_update_args = {k: v for k, v in update_args.items() if v is not None}

    if not filtered_update_args and not link_cases and not unlink_cases:
        raise DemistoException("Please provide arguments to update the issue.")

    if link_cases:
        client.link_issue_to_cases(int(issue_id), link_cases)
        demisto.debug(f"Linked issue {issue_id} to cases {link_cases}")

    if unlink_cases:
        client.unlink_issue_from_cases(int(issue_id), unlink_cases)
        demisto.debug(f"Unlinked issue {issue_id} from cases {unlink_cases}")

    if filtered_update_args:
        filter_data = create_filter_data(issue_id, filtered_update_args)
        demisto.debug(filter_data)
        client.update_issue(filter_data)

    return "done"


def get_extra_data_for_case_id_command(client: CoreClient, args):
    """
    Retrieves extra data for a specific case ID.

    Args:
        client (Client): The client instance used to send the request.
        args (dict): Dictionary containing the arguments for the command.
                     Expected to include:
                         - case_id (str): The ID of the case to retrieve extra data for.
                         - issues_limit (int): The maximum number of issues to return per case. Default is 1000.

    Returns:
        CommandResults: Object containing the formatted extra data,
                        raw response, and outputs for integration context.
    """
    case_id = args.get("case_id")
    issues_limit = min(int(args.get("issues_limit", 1000)), 1000)
    response = client.get_incident_data(case_id, issues_limit, full_alert_fields=True)
    mapped_response = preprocess_get_case_extra_data_outputs(response)
    return CommandResults(
        readable_output=tableToMarkdown("Case", mapped_response, headerTransform=string_to_table_header),
        outputs_prefix="Core.CaseExtraData",
        outputs=mapped_response,
        raw_response=mapped_response,
    )


def normalize_key(key: str) -> str:
    """
    Strips the prefixes 'xdm.asset.' or 'xdm.' from the beginning of the key,
    if present, and returns the remaining key unchanged otherwise.

    Args:
        key (str): The original output key.

    Returns:
        str: The normalized key without XDM prefixes.
    """
    if key.startswith("xdm.asset."):
        return key.replace("xdm.asset.", "")

    if key.startswith("xdm."):
        return key.replace("xdm.", "")

    return key


def search_assets_command(client: Client, args):
    """
    Search for assets in XDR based on the provided filters.
    Args:
        client (Client): The client instance used to send the request.
        args (dict): Dictionary containing the arguments for the command.
                     Expected to include:
                         - asset_names (list[str]): List of asset names to search for.
                         - asset_types (list[str]): List of asset types to search for.
                         - asset_tags (list[str]): List of asset tags to search for.
                         - asset_ids (list[str]): List of asset IDs to search for.
                         - asset_providers (list[str]): List of asset providers to search for.
                         - asset_realms (list[str]): List of asset realms to search for.
                         - asset_group_names (list[str]): List of asset group names to search for.
    """
    asset_group_ids = get_asset_group_ids_from_names(client, argToList(args.get("asset_groups", "")))
    software_package_versions = args.get("software_package_versions", "")
    kubernetes_cluster_versions = args.get("kubernetes_cluster_versions", "")
    filter = FilterBuilder()
    filter.add_field(
        ASSET_FIELDS["asset_names"],
        FilterType.CONTAINS,
        argToList(args.get("asset_names", "")),
    )
    filter.add_field(
        ASSET_FIELDS["asset_types"],
        FilterType.EQ,
        argToList(args.get("asset_types", "")),
    )
    filter.add_field(
        ASSET_FIELDS["asset_tags"],
        FilterType.JSON_WILDCARD,
        safe_load_json(args.get("asset_tags", [])),
    )
    filter.add_field(ASSET_FIELDS["asset_ids"], FilterType.EQ, argToList(args.get("asset_ids", "")))
    filter.add_field(
        ASSET_FIELDS["asset_providers"],
        FilterType.EQ,
        argToList(args.get("asset_providers", "")),
    )
    filter.add_field(
        ASSET_FIELDS["asset_realms"],
        FilterType.EQ,
        argToList(args.get("asset_realms", "")),
    )
    filter.add_field(ASSET_FIELDS["asset_group_ids"], FilterType.ARRAY_CONTAINS, asset_group_ids)
    filter.add_field(
        ASSET_FIELDS["asset_categories"],
        FilterType.EQ,
        argToList(args.get("asset_categories", "")),
    )
    filter.add_field(ASSET_FIELDS["asset_classes"], FilterType.EQ, argToList(args.get("asset_classes", "")))
    filter.add_field(ASSET_FIELDS["software_package_versions"], FilterType.EQ, argToList(software_package_versions))
    filter.add_field(ASSET_FIELDS["kubernetes_cluster_versions"], FilterType.EQ, argToList(kubernetes_cluster_versions))
    filter_str = filter.to_dict()

    demisto.debug(f"Search Assets Filter: {filter_str}")
    page_size = arg_to_number(args.get("page_size", SEARCH_ASSETS_DEFAULT_LIMIT))
    page_number = arg_to_number(args.get("page_number", 0))
    on_demand_fields = ["xdm.asset.tags"]
    version_fields = [
        ("xdm.software_package.version", software_package_versions),
        ("xdm.kubernetes.cluster.version", kubernetes_cluster_versions),
    ]
    on_demand_fields.extend([field for field, condition in version_fields if condition])

    raw_response = client.search_assets(filter_str, page_number, page_size, on_demand_fields).get("reply", {}).get("data", [])
    # Remove "xdm.asset." suffix from all keys in the response
    response = [{normalize_key(k): v for k, v in item.items()} for item in raw_response]
    return CommandResults(
        readable_output=tableToMarkdown("Assets", response, headerTransform=string_to_table_header),
        outputs_prefix=f"{INTEGRATION_CONTEXT_BRAND}.Asset",
        outputs_key_field="id",
        outputs=response,
        raw_response=raw_response,
    )


def validate_scanner_name(scanner_name: str):
    """
    Validate that a scanner name is allowed.

    Args:
        scanner_name (str): The name of the scanner to validate.

    Returns:
        bool: True if the scanner name is valid.

    Raises:
        ValueError: If the scanner name is not in the list of allowed scanners.
    """
    if scanner_name.upper() not in ALLOWED_SCANNERS:
        raise ValueError(f"Invalid scanner '{scanner_name}'. Allowed scanners are: {', '.join(sorted(ALLOWED_SCANNERS))}")


def build_scanner_config_payload(args: dict) -> dict:
    """
    Build a scanner configuration payload for repository scanning.

    Args:
        args (dict): Dictionary containing configuration arguments.
                    Expected to include:
                        - enable_scanners (list): List of scanners to enable.
                        - disable_scanners (list): List of scanners to disable.
                        - pr_scanning (bool): Whether to enable PR scanning.
                        - block_on_error (bool): Whether to block on scanning errors.
                        - tag_resource_blocks (bool): Whether to tag resource blocks.
                        - tag_module_blocks (bool): Whether to tag module blocks.
                        - exclude_paths (list): List of paths to exclude from scanning.

    Returns:
        dict: Scanner configuration payload.

    Raises:
        ValueError: If the same scanner is specified in both enable and disabled lists.
    """
    enabled_scanners = argToList(args.get("enable_scanners", []))
    disabled_scanners = argToList(args.get("disable_scanners", []))
    secret_validation = argToBoolean(args.get("secret_validation", "False"))
    enable_pr_scanning = arg_to_bool_or_none(args.get("pr_scanning"))
    block_on_error = arg_to_bool_or_none(args.get("block_on_error"))
    tag_resource_blocks = arg_to_bool_or_none(args.get("tag_resource_blocks"))
    tag_module_blocks = arg_to_bool_or_none(args.get("tag_module_blocks"))
    exclude_paths = argToList(args.get("exclude_paths", []))

    overlap = set(enabled_scanners) & set(disabled_scanners)
    if overlap:
        raise ValueError(f"Cannot enable and disable the same scanner(s) simultaneously: {', '.join(overlap)}")

    # Build scanners configuration
    scanners = {}
    for scanner in enabled_scanners:
        validate_scanner_name(scanner)
        if scanner.upper() == "SECRETS":
            scanners["SECRETS"] = {
                "isEnabled": True,
                "scanOptions": {"secretValidation": secret_validation},
            }
        else:
            scanners[scanner.upper()] = {"isEnabled": True}

    for scanner in disabled_scanners:
        validate_scanner_name(scanner)
        scanners[scanner.upper()] = {"isEnabled": False}

    # Build scan configuration payload with only relevant arguments
    scan_configuration = {}

    if scanners:
        scan_configuration["scanners"] = scanners

    if args.get("pr_scanning") is not None:
        scan_configuration["prScanning"] = {
            "isEnabled": enable_pr_scanning,
            **({"blockOnError": block_on_error} if block_on_error is not None else {}),
        }

    if args.get("tag_resource_blocks") is not None or args.get("tag_module_blocks") is not None:
        scan_configuration["taggingBot"] = {
            **({"tagResourceBlocks": tag_resource_blocks} if tag_resource_blocks is not None else {}),
            **({"tagModuleBlocks": tag_module_blocks} if tag_module_blocks is not None else {}),
        }

    if exclude_paths:
        scan_configuration["excludedPaths"] = exclude_paths

    demisto.debug(f"{scan_configuration=}")

    return scan_configuration


def enable_scanners_command(client: Client, args: dict):
    """
    Updates repository scan configuration by enabling/disabling scanners and setting scan options.

    Args:
        client (Client): The client instance used to send the request.
        args (dict): Dictionary containing configuration arguments including repository_ids,
                    enabled_scanners, disabled_scanners, and other scan settings.

    Returns:
        CommandResults: Command results with readable output showing update status and raw response.
    """
    repository_ids = argToList(args.get("repository_ids"))
    payload = build_scanner_config_payload(args)

    # Send request to update repository scan configuration
    responses = []
    for repository_id in repository_ids:
        responses.append(client.enable_scanners(payload, repository_id))

    readable_output = f"Successfully updated repositories: {', '.join(repository_ids)}"

    return CommandResults(
        readable_output=readable_output,
        raw_response=responses,
    )


def get_asset_group_ids_from_names(client: Client, group_names: list[str]) -> list[str]:
    """
    Retrieves the IDs of asset groups based on their names.

    Args:
        client (Client): The client instance used to send the request.
        group_names (list[str]): List of asset group names to retrieve IDs for.

    Returns:
        list[str]: List of asset group IDs.
    """
    if not group_names:
        return []

    filter = FilterBuilder()
    filter.add_field("XDM.ASSET_GROUP.NAME", FilterType.EQ, group_names)
    filter_str = filter.to_dict()

    groups = client.search_asset_groups(filter_str).get("reply", {}).get("data", [])

    group_ids = [group.get("XDM.ASSET_GROUP.ID") for group in groups if group.get("XDM.ASSET_GROUP.ID")]

    if len(group_ids) != len(group_names):
        found_groups = [group.get("XDM.ASSET_GROUP.NAME") for group in groups if group.get("XDM.ASSET_GROUP.ID")]
        missing_groups = [name for name in group_names if name not in found_groups]
        raise DemistoException(f"Failed to fetch asset group IDs for {missing_groups}. Ensure the asset group names are valid.")

    return group_ids


def appsec_remediate_issue_command(client: Client, args: dict) -> CommandResults:
    """
    Create automated pull requests to fix multiple security issues in a single bulk operation.

    Args:
        client (Client): The client instance used to send the request.
        args (dict): Dictionary containing the arguments for the command.
                     Expected to include:
                         - issueIds (str): List of issue IDs to fix.
                         - title (str): Title of the PR triggered.

    Returns:
        CommandResults: Object containing the formatted extra data,
                        raw response, and outputs for integration context.
    """
    args = demisto.args()
    issue_ids = argToList(args.get("issue_ids"))
    if len(issue_ids) > 10:
        raise DemistoException("Please provide a maximum of 10 issue IDs per request.")

    triggered_prs = []
    for issue_id in issue_ids:
        request_body = {"issueIds": [issue_id], "title": args.get("title")}
        request_body = remove_empty_elements(request_body)
        current_response = client.appsec_remediate_issue(request_body)
        if current_response and isinstance(current_response, dict):
            current_triggered_prs = current_response.get("triggeredPrs")
            if isinstance(current_triggered_prs, list) and len(current_triggered_prs) > 0:
                triggered_prs.append(current_triggered_prs[0])

    return CommandResults(
        readable_output=tableToMarkdown(name="Triggered PRs", t=triggered_prs),
        outputs_prefix=f"{INTEGRATION_CONTEXT_BRAND}.TriggeredPRs",
        outputs=triggered_prs,
        outputs_key_field="issueId",
        raw_response=triggered_prs,
    )


def build_asset_coverage_filter(args: dict) -> FilterBuilder:
    filter_builder = FilterBuilder()
    filter_builder.add_field("asset_id", FilterType.CONTAINS, argToList(args.get("asset_id")))
    filter_builder.add_field("asset_name", FilterType.CONTAINS, argToList(args.get("asset_name")))
    filter_builder.add_field(
        "business_application_names",
        FilterType.ARRAY_CONTAINS,
        argToList(args.get("business_application_names")),
    )
    filter_builder.add_field("status_coverage", FilterType.EQ, argToList(args.get("status_coverage")))
    filter_builder.add_field(
        "is_scanned_by_vulnerabilities",
        FilterType.EQ,
        argToList(args.get("is_scanned_by_vulnerabilities")),
    )
    filter_builder.add_field(
        "is_scanned_by_code_weakness",
        FilterType.EQ,
        argToList(args.get("is_scanned_by_code_weakness")),
    )
    filter_builder.add_field(
        "is_scanned_by_secrets",
        FilterType.EQ,
        argToList(args.get("is_scanned_by_secrets")),
    )
    filter_builder.add_field("is_scanned_by_iac", FilterType.EQ, argToList(args.get("is_scanned_by_iac")))
    filter_builder.add_field(
        "is_scanned_by_malware",
        FilterType.EQ,
        argToList(args.get("is_scanned_by_malware")),
    )
    filter_builder.add_field("is_scanned_by_cicd", FilterType.EQ, argToList(args.get("is_scanned_by_cicd")))
    filter_builder.add_field("last_scan_status", FilterType.EQ, argToList(args.get("last_scan_status")))
    filter_builder.add_field("asset_type", FilterType.EQ, argToList(args.get("asset_type")))
    filter_builder.add_field("unified_provider", FilterType.EQ, argToList(args.get("asset_provider")))
    filter_builder.add_field("asset_provider", FilterType.EQ, argToList(args.get("vendor_name")))

    return filter_builder


def get_asset_coverage_command(client: Client, args: dict):
    """
    Retrieves ASPM assets coverage using the generic /api/webapp/get_data endpoint.
    """

    request_data = build_webapp_request_data(
        table_name=ASSET_COVERAGE_TABLE,
        filter_dict=build_asset_coverage_filter(args).to_dict(),
        limit=arg_to_number(args.get("limit")) or 100,
        sort_field=args.get("sort_field"),
        sort_order=args.get("sort_order"),
    )
    response = client.get_webapp_data(request_data)
    reply = response.get("reply", {})
    data = reply.get("DATA", [])

    readable_output = tableToMarkdown(
        "ASPM Coverage",
        data,
        headerTransform=string_to_table_header,
        sort_headers=False,
    )
    return CommandResults(
        readable_output=readable_output,
        outputs_prefix=f"{INTEGRATION_CONTEXT_BRAND}.Coverage.Asset",
        outputs_key_field="asset_id",
        outputs=data,
        raw_response=response,
    )


def get_asset_coverage_histogram_command(client: Client, args: dict):
    """
    Retrieves ASPM assets coverage histogrm using the generic /api/webapp/get_histograms endpoint.
    """
    columns = argToList(args.get("columns"))
    columns = [COVERAGE_API_FIELDS_MAPPING.get(col, col) for col in columns]
    if not columns:
        raise ValueError("Please provide column value to create the histogram.")
    request_data = build_histogram_request_data(
        table_name=ASSET_COVERAGE_TABLE,
        filter_dict=build_asset_coverage_filter(args).to_dict(),
        columns=columns,
        max_values_per_column=arg_to_number(args.get("max_values_per_column")) or 100,
    )

    response = client.get_webapp_histograms(request_data)
    reply = response.get("reply", {})
    outputs = [{"column_name": column_name, "data": data} for column_name, data in reply.items()]

    readable_output = "\n".join(
        tableToMarkdown(
            f"ASPM Coverage {output['column_name']} Histogram",
            output["data"],
            headerTransform=string_to_table_header,
            sort_headers=False,
        )
        for output in outputs
    )

    return CommandResults(
        readable_output=readable_output,
        outputs_prefix=f"{INTEGRATION_CONTEXT_BRAND}.Coverage.Histogram",
        outputs=outputs,
        raw_response=response,
    )


def get_appsec_rule_ids_from_names(client, rule_names: list[str]) -> list[str]:
    """
    Retrieves the IDs of AppSec rules based on their names using exact and partial matching.

    Args:
        client (Client): The client instance used to send the request.
        rule_names (list[str]): List of AppSec rule names to retrieve IDs for.

    Returns:
        list[str]: List of AppSec rule IDs.

    Raises:
        DemistoException: If any rule names cannot be found in the system.
    """
    if not rule_names:
        return []

    fb = FilterBuilder()
    fb.add_field("ruleName", FilterType.EQ, rule_names)
    data = (
        client.get_webapp_data(build_webapp_request_data(APPSEC_RULES_TABLE, fb.to_dict(), limit=200, sort_field="ruleName"))
        .get("reply", {})
        .get("DATA", [])
        or []
    )

    lookup = {r["ruleName"].lower(): r["ruleId"] for r in data if r.get("ruleId")}
    ids, found = [], set()

    for name in rule_names:
        n = name.lower()
        rid = lookup.get(n) or next((v for k, v in lookup.items() if n in k), None)
        if rid:
            ids.append(rid)
            found.add(name)

    missing = set(rule_names) - found
    if missing:
        raise DemistoException(f"Missing AppSec rules: {', '.join(missing)}")

    return ids


def create_policy_command(client: Client, args: dict) -> CommandResults:
    """
    Creates a new policy in Cortex Platform with defined conditions, scope, and triggers.
    Args:
        client: The Cortex Platform client instance.
        args: Dictionary containing policy configuration parameters including:
            - policy_name: Required name for the new policy
            - description: Optional policy description
            - asset_group_names: Asset groups to apply the policy to
            - conditions_*: Various condition parameters (finding type, severity, etc.)
            - scope_*: Policy scope configuration parameters
            - trigger_*: Policy trigger configuration (periodic, PR, CI/CD)

    Returns:
        CommandResults: Results object containing the created policy information with
        readable output, outputs prefix, and raw response data.

    Raises:
        DemistoException: If policy name is missing or no triggers are enabled.
    """
    policy_name = args.get("policy_name")
    if not policy_name:
        raise DemistoException("Policy name is required.")

    description = args.get("description", "")
    group_names = argToList(args.get("asset_group_names"))
    asset_group_ids = get_asset_group_ids_from_names(client, group_names)

    conditions = create_policy_build_conditions(client, args)
    scope = create_policy_build_scope(args)
    triggers = create_policy_build_triggers(args)

    # Ensure at least one trigger is enabled
    if not any(trigger.get("isEnabled") for trigger in triggers.values()):
        raise DemistoException("At least one trigger (periodic, PR, or CI/CD) must be enabled for the policy.")

    payload = {
        "name": policy_name,
        "description": description,
        "conditions": conditions,
        "scope": scope,
        "assetGroupIds": asset_group_ids,
        "triggers": triggers,
    }
    payload = json.dumps(payload)
    demisto.debug(f"{payload=}")

    client.create_policy(payload)

    return CommandResults(readable_output=f"AppSec policy '{policy_name}' created successfully.")


def create_policy_build_conditions(client: Client, args: dict) -> dict:
    """
    Build conditions for create-policy command based on provided arguments.

    Creates a filter structure for policy conditions including finding types, severity,
    developer suppression, backlog status, package information, AppSec rules, CVSS/EPSS scores,
    and various boolean conditions. If no finding types are specified, defaults to all types
    except "CI/CD Risk".

    Args:
        client: The Cortex Platform client instance
        args: Dictionary containing condition arguments from the command

    Returns:
        dict: Filter dictionary containing all specified conditions
    """
    builder = FilterBuilder()

    finding_types = argToList(args.get("conditions_finding_type"))
    if not finding_types:
        # Default to all finding types if none specified
        finding_types = [ft for ft in POLICY_FINDING_TYPE_MAPPING if ft != "CI/CD Risk"]

    builder.add_field("Finding Type", FilterType.EQ, finding_types, POLICY_FINDING_TYPE_MAPPING)

    # Severity
    if severities := argToList(args.get("conditions_severity")):
        builder.add_field("Severity", FilterType.EQ, severities)

    # Developer Suppression
    if dev_supp := arg_to_bool_or_none(args.get("conditions_respect_developer_suppression")):
        builder.add_field("Respect Developer Suppression", FilterType.EQ, dev_supp)

    # Backlog
    if backlog := args.get("conditions_backlog_status"):
        builder.add_field("Backlog Status", FilterType.EQ, backlog)

    # Packages
    for field in ["package_name", "package_version", "package_operational_risk"]:
        if val := args.get(f"conditions_{field}"):
            op = FilterType.CONTAINS if field == "package_name" else FilterType.EQ
            builder.add_field(field.replace("_", " ").title(), op, val)

    # AppSec Rules
    if rule_names := argToList(args.get("conditions_appsec_rule_names")):
        rule_ids = get_appsec_rule_ids_from_names(client, rule_names)
        builder.add_field("AppSec Rule", FilterType.EQ, rule_ids)

    # CVSS / EPSS
    for f, n in [("cvss", "CVSS"), ("epss", "EPSS")]:
        if val := arg_to_number(args.get(f"conditions_{f}")):
            builder.add_field(n, FilterType.GTE, val)

    # Boolean Conditions
    for key, label in {
        "has_a_fix": "HasAFix",
        "is_kev": "IsKev",
    }.items():
        if val := arg_to_bool_or_none(args.get(f"conditions_{key}")):
            builder.add_field(label, FilterType.EQ, val)

    # Secret Validity, License Type
    for key, label in {
        "secret_validity": "SecretValidity",
        "license_type": "LicenseType",
    }.items():
        if vals := argToList(args.get(f"conditions_{key}", [])):
            builder.add_field(label, FilterType.EQ, vals)

    return builder.to_dict()


def parse_custom_fields(custom_fields: str) -> dict:
    """
    Parse and sanitize custom fields from JSON string input.

    Args:
        custom_fields: JSON string containing array of custom field objects

    Returns:
        dict: Dictionary with sanitized alphanumeric keys and string values,
              duplicate keys are ignored (first occurrence wins)
    """
    custom_fields = safe_load_json(custom_fields)

    parsed_fields = {}

    for custom_field in custom_fields:
        for key, value in custom_field.items():
            # Sanitize key: remove non-alphanumeric characters
            sanitized_key = "".join(char for char in key if char.isalnum())
            if sanitized_key and sanitized_key not in parsed_fields:
                parsed_fields[sanitized_key] = str(value)

    return parsed_fields


def create_policy_build_scope(args: dict) -> dict:
    """
    Build scope filters for create-policy.
    Processes various scope parameters including categories, business applications,
    repository settings, and boolean filters like public repository status and
    security characteristics.

    Args:
        args: Dictionary containing scope filter parameters with keys like:
            - scope_category: List of categories to filter by
            - scope_business_application_names: Business application names
            - scope_application_business_criticality: Application criticality level
            - scope_repository_name: Repository name to filter
            - scope_is_public_repository: Boolean for public repository filter
            - scope_has_deployed_assets: Boolean for deployed assets filter
            - scope_has_internet_exposed_deployed_assets: Boolean for internet exposure filter
            - scope_has_sensitive_data_access: Boolean for sensitive data access filter
            - scope_has_privileged_capabilities: Boolean for privileged capabilities filter

    Returns:
        dict: Filter dictionary structure for policy scope, can be empty if no scope filters set
    """
    builder = FilterBuilder()

    # Category
    if categories := argToList(args.get("scope_category", [])):
        builder.add_field("category", FilterType.EQ, categories, POLICY_CATEGORY_MAPPING)

    # Business application names - use the exact field name
    if business_app_names := argToList(args.get("scope_business_application_names")):
        filter_type = FilterType.ARRAY_CONTAINS if len(business_app_names) > 1 else FilterType.CONTAINS
        builder.add_field("business_application_names", filter_type, business_app_names)

    # Application business criticality
    if app_criticality := args.get("scope_application_business_criticality"):
        builder.add_field("application_business_criticality", FilterType.CONTAINS, app_criticality)

    # Repository name
    if repo_name := args.get("scope_repository_name"):
        builder.add_field("repository_name", FilterType.CONTAINS, repo_name)

    # Boolean scope filters
    for key, label in {
        "scope_is_public_repository": "is_public_repository",
        "scope_has_deployed_assets": "has_deployed_assets",
        "scope_has_internet_exposed_deployed_assets": "has_internet_exposed",
        "scope_has_sensitive_data_access": "has_sensitive_data_access",
        "scope_has_privileged_capabilities": "has_privileged_capabilities",
    }.items():
        if val := arg_to_bool_or_none(args.get(key)):
            builder.add_field(label, FilterType.EQ, val)

    # Always return the filter dict (can be empty for scope)
    return builder.to_dict()


def create_policy_build_triggers(args: dict) -> dict:
    """
    Build triggers configuration for policy creation.

    Creates a complete triggers structure with periodic, PR, and CI/CD trigger types.
    Each trigger includes enabled status, actions, and optional severity overrides.

    Args:
        args (dict): Command arguments containing trigger configuration parameters:
            - triggers_periodic_report_issue: Enable periodic issue reporting
            - triggers_periodic_override_severity: Override severity for periodic triggers
            - triggers_pr_report_issue: Enable PR issue reporting
            - triggers_pr_block_pr: Enable PR blocking
            - triggers_pr_report_pr_comment: Enable PR comment reporting
            - triggers_pr_override_severity: Override severity for PR triggers
            - triggers_cicd_report_issue: Enable CI/CD issue reporting
            - triggers_cicd_block_cicd: Enable CI/CD blocking
            - triggers_cicd_report_cicd: Enable CI/CD reporting
            - triggers_cicd_override_severity: Override severity for CI/CD triggers

    Returns:
        dict: Triggers configuration with periodic, PR, and CI/CD sections.
              Each section contains isEnabled flag, actions dict, and overrideIssueSeverity.

    Raises:
        DemistoException: When no triggers are enabled (at least one must be set).

    Note:
        When an override severity is specified, reportIssue is automatically enabled
        for that trigger type.
    """
    # Periodic trigger
    periodic_report_issue = argToBoolean(args.get("triggers_periodic_report_issue", False))
    periodic_override = args.get("triggers_periodic_override_severity")

    # If override is set, reportIssue must be True
    if periodic_override:
        periodic_report_issue = True

    periodic_enabled = periodic_report_issue or bool(periodic_override)

    # PR trigger
    pr_report_issue = argToBoolean(args.get("triggers_pr_report_issue", False))
    pr_block_pr = argToBoolean(args.get("triggers_pr_block_pr", False))
    pr_report_comment = argToBoolean(args.get("triggers_pr_report_pr_comment", False))
    pr_override = args.get("triggers_pr_override_severity")

    # If override is set, reportIssue must be True
    if pr_override:
        pr_report_issue = True

    pr_enabled = pr_report_issue or pr_block_pr or pr_report_comment or bool(pr_override)

    # CI/CD trigger
    cicd_report_issue = argToBoolean(args.get("triggers_cicd_report_issue", False))
    cicd_block_cicd = argToBoolean(args.get("triggers_cicd_block_cicd", False))
    cicd_report_cicd = argToBoolean(args.get("triggers_cicd_report_cicd", False))
    cicd_override = args.get("triggers_cicd_override_severity")

    # If override is set, reportIssue must be True
    if cicd_override:
        cicd_report_issue = True

    cicd_enabled = cicd_report_issue or cicd_block_cicd or cicd_report_cicd or bool(cicd_override)

    triggers = {
        "periodic": {
            "isEnabled": periodic_enabled,
            "actions": {"reportIssue": periodic_report_issue},
        },
        "pr": {
            "isEnabled": pr_enabled,
            "actions": {
                "reportIssue": pr_report_issue,
                "blockPr": pr_block_pr,
                "reportPrComment": pr_report_comment,
            },
        },
        "cicd": {
            "isEnabled": cicd_enabled,
            "actions": {
                "reportIssue": cicd_report_issue,
                "blockCicd": cicd_block_cicd,
                "reportCicd": cicd_report_cicd,
            },
        },
    }

    # Add override severity if specified (and set to null if not specified)
    triggers["periodic"]["overrideIssueSeverity"] = periodic_override if periodic_override else None
    triggers["pr"]["overrideIssueSeverity"] = pr_override if pr_override else None
    triggers["cicd"]["overrideIssueSeverity"] = cicd_override if cicd_override else None

    # Ensure at least one trigger is enabled
    if not any(t["isEnabled"] for t in triggers.values()):
        raise DemistoException("At least one trigger (periodic, PR, or CI/CD) must be set.")

    return triggers


def create_appsec_issues_filter_and_tables(args: dict) -> dict[str, FilterBuilder]:
    """
    Generate a filter and determine applicable tables for fetching AppSec issues based on input filter arguments.

    Args:
        args (dict): Command input args for core-appsec-get-issues.

    Returns:
        tuple[list, FilterBuilder]: A tuple containing:
            - A list of applicable issue type table names
            - A FilterBuilder instance with configured filters
    """
    special_filter_args = {filter for filter in args if filter in AppsecIssues.SPECIAL_FILTERS}
    tables_filters = {}
    filter_builder = FilterBuilder()

    for issue_type in AppsecIssues.ISSUE_TYPES:
        if special_filter_args.issubset(issue_type.filters):
            tables_filters[issue_type.table_name] = filter_builder

    if not tables_filters:
        raise DemistoException(f"No matching issue type found for the given filter combination: {special_filter_args}")

    filter_builder.add_field(
        "cas_issues_cvss_score",
        FilterType.GTE,
        arg_to_float(args.get("cvss_score_gte")),
    )
    filter_builder.add_field(
        "cas_issues_epss_score",
        FilterType.GTE,
        arg_to_float(args.get("epss_score_gte")),
    )
    filter_builder.add_field("cas_issues_is_kev", FilterType.EQ, arg_to_bool_or_none(args.get("has_kev")))
    filter_builder.add_field(
        "cas_sla_status",
        FilterType.EQ,
        argToList(args.get("sla")),
        AppsecIssues.SLA_MAPPING,
    )
    filter_builder.add_field(
        "cas_issues_is_fixable",
        FilterType.EQ,
        arg_to_bool_or_none(args.get("automated_fix_available")),
    )
    filter_builder.add_field("cas_issues_validation", FilterType.EQ, argToList(args.get("validation")))
    filter_builder.add_field("urgency", FilterType.EQ, argToList(args.get("urgency")))
    filter_builder.add_field(
        "severity",
        FilterType.EQ,
        argToList(args.get("severity")),
        AppsecIssues.SEVERITY_MAPPINGS,
    )
    filter_builder.add_field("internal_id", FilterType.CONTAINS, argToList(args.get("issue_id")))
    filter_builder.add_field("alert_name", FilterType.CONTAINS, argToList(args.get("issue_name")))
    filter_builder.add_field("cas_issues_asset_name", FilterType.CONTAINS, argToList(args.get("asset_name")))
    filter_builder.add_field("cas_issues_repository", FilterType.CONTAINS, argToList(args.get("repository")))
    filter_builder.add_field("cas_issues_file_path", FilterType.CONTAINS, argToList(args.get("file_path")))
    filter_builder.add_field("cas_issues_git_user", FilterType.CONTAINS, argToList(args.get("collaborator")))
    filter_builder.add_field("status_progress", FilterType.EQ, argToList(args.get("status")))
    filter_builder.add_time_range_field("local_insert_ts", args.get("start_time"), args.get("end_time"))
    filter_builder.add_field_with_mappings(
        "assigned_to_pretty",
        FilterType.CONTAINS,
        argToList(args.get("assignee")),
        {
            "unassigned": FilterType.IS_EMPTY,
            "assigned": FilterType.NIS_EMPTY,
        },
    )

    if "backlog_status" in args and "ISSUES_CI_CD" in tables_filters:
        # backlog filter is different for the CI/CD issue table
        cicd_filter_builder = copy.deepcopy(filter_builder)
        cicd_filter_builder.add_field("issue_backlog_status", FilterType.EQ, argToList(args.get("backlog_status")))
        tables_filters["ISSUES_CI_CD"] = cicd_filter_builder

    filter_builder.add_field("backlog_status", FilterType.EQ, argToList(args.get("backlog_status")))

    return tables_filters


def normalize_and_filter_appsec_issue(issue: dict) -> dict:
    """
    Transforms raw issue data from the main issue table into the AppSec issues format.

    Args:
        raw_issue (dict): Raw issue data retrieved from the alerts view table.

    Returns:
        dict: issue with standard Appsec fields.
    """
    issue_all_fields = cast(dict, alert_to_issue(issue))

    filtered_output_keys: dict[str, dict] = {
        "internal_id": {"path": ["internal_id"]},
        "severity": {
            "path": ["severity"],
            "mapper": AppsecIssues.SEVERITY_OUTPUT_MAPPINGS,
        },
        "issue_name": {"path": ["issue_name"]},
        "issue_source": {"path": ["issue_source"]},
        "issue_category": {"path": ["issue_category"]},
        "issue_domain": {"path": ["issue_domain"]},
        "issue_description": {"path": ["issue_description"]},
        "status": {
            "path": ["status_progress"],
            "mapper": AppsecIssues.STATUS_OUTPUT_MAPPINGS,
        },
        "asset_name": {"path": ["cas_issues_asset_name"]},
        "assignee": {"path": ["assigned_to_pretty"]},
        "time_added": {"path": ["source_insert_ts"]},
        "epss_score": {"path": ["cas_issues_extended_fields", "epss_score"]},
        "cvss_score": {"path": ["cas_issues_normalized_fields", "xdm.vulnerability.cvss_score"]},
        "has_kev": {"path": ["cas_issues_is_kev"]},
        "urgency": {"path": ["urgency"], "mapper": AppsecIssues.URGENCY_OUTPUT_MAPPING},
        "sla_status": {
            "path": ["cas_sla_status"],
            "mapper": AppsecIssues.SLA_OUTPUT_MAPPING,
        },
        "secret_validation": {"path": ["secret_validation"]},
        "is_fixable": {"path": ["cas_issues_is_fixable"]},
        "repository_name": {"path": ["cas_issues_normalized_fields", "xdm.repository.name"]},
        "repository_organization": {"path": ["cas_issues_normalized_fields", "xdm.repository.organization"]},
        "file_path": {"path": ["cas_issues_normalized_fields", "xdm.file.path"]},
        "collaborator": {"path": ["cas_issues_normalized_fields", "xdm.code.git.commit.author.name"]},
        "is_deployed": {"path": ["cas_issues_extended_fields", "urgency", "metric", "is_deployed"]},
        "backlog_status": {"path": ["backlog_status"]},
    }
    appsec_issue = {}
    for output_key, output_info in filtered_output_keys.items():
        current_value = issue_all_fields
        path = output_info.get("path", {})
        for key in path:
            current_value = current_value.get(key, {})

        if current_value:
            value = current_value if "mapper" not in output_info else output_info.get("mapper", {}).get(current_value)
            appsec_issue[output_key] = value

    return appsec_issue


def get_endpoint_support_file_command(client: Client, args: dict) -> CommandResults:
    endpoint_ids = argToList(args.get("endpoint_ids"))

    filter_builder = FilterBuilder()
    filter_builder.add_field("AGENT_ID", FilterType.EQ, endpoint_ids)
    request_data = {
        "request_data": {
            "filter_data": {"filter": filter_builder.to_dict()},
            "filter_type": "static",
        }
    }

    response = client.get_endpoint_support_file(request_data)

    reply = response.get("reply", {})
    group_action_id = reply.get("group_action_id")

    if not group_action_id:
        raise DemistoException("No group_action_id found. Please ensure that valid endpoint IDs are provided.")

    readable_output = f"Endpoint support file request submitted successfully. Group Action ID: {group_action_id}"

    return CommandResults(
        readable_output=readable_output,
        outputs_prefix=f"{INTEGRATION_CONTEXT_BRAND}.EndpointSupportFile",
        outputs_key_field="group_action_id",
        outputs=reply,
        raw_response=response,
    )


def get_appsec_issues_command(client: Client, args: dict) -> CommandResults:
    """
    Retrieves application security issues based on specified filters across multiple issue types.
    """
    limit = arg_to_number(args.get("limit")) or 50
    sort_field = args.get("sort_field", "severity")
    sort_order = args.get("sort_order", "DESC")

    tables_filters: dict[str, FilterBuilder] = create_appsec_issues_filter_and_tables(args)

    all_appsec_issues: list[dict] = []
    for table_name, filter_builder in tables_filters.items():
        request_data = build_webapp_request_data(
            table_name=table_name,
            filter_dict=filter_builder.to_dict(),
            limit=limit,
            sort_field=sort_field,
            sort_order=sort_order,
        )
        try:
            demisto.debug(f"Fetching issues from table {table_name}")
            response = client.get_webapp_data(request_data)
            reply = response.get("reply", {})
            data = reply.get("DATA", [])
            all_appsec_issues.extend(data)
        except Exception as e:
            raise DemistoException(f"Failed to retrieve issues from the {table_name} table: {e}")

    sorted_issues = sorted(
        all_appsec_issues,
        key=lambda issue: issue.get(sort_field, ""),
        reverse=(sort_order == "DESC"),
    )
    sorted_issues = sorted_issues[:limit]
    filtered_appsec_issues = [normalize_and_filter_appsec_issue(issue) for issue in sorted_issues]

    readable_output = tableToMarkdown(
        "Application Security Issues",
        filtered_appsec_issues,
        headerTransform=string_to_table_header,
        sort_headers=False,
    )

    return CommandResults(
        readable_output=readable_output,
        outputs_prefix=f"{INTEGRATION_CONTEXT_BRAND}.AppsecIssue",
        outputs_key_field="internal_id",
        outputs=filtered_appsec_issues,
        raw_response=all_appsec_issues,
    )


def update_case_command(client: Client, args: dict) -> CommandResults:
    """
    Updates one or more cases with the specified parameters such as name, description, assignee, status, and custom fields.

    Handles case status changes including resolution with proper validation, and supports bulk updates across multiple cases.
    Validates input parameters and returns appropriate error messages for invalid values.
    """
    case_ids = argToList(args.get("case_id"))
    case_name = args.get("case_name", "")
    description = args.get("description", "")
    assignee = args.get("assignee", "").lower()
    status = args.get("status", "")
    notes = args.get("notes", "")
    starred = args.get("starred", "")
    user_defined_severity = args.get("user_defined_severity", "")
    resolve_reason = args.get("resolve_reason", "")
    resolved_comment = args.get("resolved_comment", "")
    resolve_all_alerts = args.get("resolve_all_alerts", "")
    custom_fields = parse_custom_fields(args.get("custom_fields", []))
    if assignee == "unassigned":
        for case_id in case_ids:
            client.unassign_case(case_id)
        assignee = ""

    if status == "resolved" and (not resolve_reason or not CaseManagement.STATUS_RESOLVED_REASON.get(resolve_reason, False)):
        raise ValueError("In order to set the case to resolved, you must provide a resolve reason.")

    if (resolve_reason or resolve_all_alerts or resolved_comment) and not status == "resolved":
        raise ValueError(
            "In order to use resolve_reason, resolve_all_alerts, or resolved_comment, the case status must be set to "
            "'resolved.'"
        )

    if status and not CaseManagement.STATUS.get(status):
        raise ValueError(f"Invalid status '{status}'. Valid statuses are: {list(CaseManagement.STATUS.keys())}")

    if user_defined_severity and not CaseManagement.SEVERITY.get(user_defined_severity, False):
        raise ValueError(
            f"Invalid user_defined_severity '{user_defined_severity}'. Valid severities are: "
            f"{list(CaseManagement.SEVERITY.keys())}"
        )

    # Build request_data with mapped and filtered values
    case_update_payload = {
        "caseName": case_name if case_name else None,
        "description": description if description else None,
        "assignedUser": assignee if assignee else None,
        "notes": notes if notes else None,
        "starred": starred if starred else None,
        "status": CaseManagement.STATUS.get(status) if status else None,
        "userSeverity": CaseManagement.SEVERITY.get(user_defined_severity) if user_defined_severity else None,
        "resolve_reason": CaseManagement.STATUS_RESOLVED_REASON.get(resolve_reason) if resolve_reason else None,
        "caseResolvedComment": resolved_comment if resolved_comment else None,
        "resolve_all_alerts": resolve_all_alerts if resolve_all_alerts else None,
        "CustomFields": custom_fields if custom_fields else None,
    }
    remove_nulls_from_dictionary(case_update_payload)

    if not case_update_payload and args.get("assignee", "").lower() != "unassigned":
        raise ValueError("No valid update parameters provided for case update.")

    demisto.info(f"Executing case update for cases {case_ids} with request data: {case_update_payload}")
    responses = [client.update_case(case_update_payload, case_id) for case_id in case_ids]
    replies = []
    for resp in responses:
        replies.append(process_case_response(resp))

    return CommandResults(
        readable_output=tableToMarkdown("Cases", replies, headerTransform=string_to_table_header),
        outputs_prefix=f"{INTEGRATION_CONTEXT_BRAND}.Case",
        outputs_key_field="case_id",
        outputs=replies,
        raw_response=replies,
    )


def run_playbook_command(client: Client, args: dict) -> CommandResults:
    """
    Executes a playbook command with specified arguments.

    Args:
        client (Client): The client instance for making API requests.
        args (dict): Arguments for running the playbook.

    Returns:
        CommandResults: Results of the playbook execution.
    """
    playbook_id = args.get("playbook_id", "")
    issue_ids = argToList(args.get("issue_ids", ""))

    response = client.run_playbook(issue_ids, playbook_id)

    # Process the response to determine success or failure
    if not response:
        # Empty response indicates success for all issues
        return CommandResults(
            readable_output=f"Playbook '{playbook_id}' executed successfully for all issue IDs: {', '.join(issue_ids)}",
        )

    error_messages = []

    for issue_id, error_message in response.items():
        error_messages.append(f"Issue ID {issue_id}: {error_message}")

    demisto.debug(f"Playbook run errors: {error_messages}")
    raise ValueError(f"Playbook '{playbook_id}' failed for following issues:\n" + "\n".join(error_messages))


def map_endpoint_format(endpoint_list: list) -> list:
    """
    Maps and prepares endpoints data for consistent output formatting.

    Args:
        endpoint_list (list): Raw endpoint list from client response.

    Returns:
        dict: Formatted endpoint results with markdown table and outputs.
    """
    map_output_endpoint_fields = {v: k for k, v in Endpoints.ENDPOINT_FIELDS.items()}

    map_output_endpoint_type = {v: k for k, v in Endpoints.ENDPOINT_TYPE.items()}

    map_output_endpoint_status = {v: k for k, v in Endpoints.ENDPOINT_STATUS.items()}

    map_output_endpoint_platform = {v: k for k, v in Endpoints.ENDPOINT_PLATFORM.items()}

    map_output_endpoint_operational_status = {v: k for k, v in Endpoints.ENDPOINT_OPERATIONAL_STATUS.items()}

    map_output_assigned_prevention_policy = {v: k for k, v in Endpoints.ASSIGNED_PREVENTION_POLICY.items()}

    # A dispatcher for easy lookup:
    nested_mappers = {
        "endpoint_type": map_output_endpoint_type,
        "endpoint_status": map_output_endpoint_status,
        "platform": map_output_endpoint_platform,
        "operational_status": map_output_endpoint_operational_status,
        "assigned_prevention_policy": map_output_assigned_prevention_policy,
    }
    mapped_list = []

    for outputs in endpoint_list:
        mapped_item = {}

        for raw_key, raw_value in outputs.items():
            # Step 1: map backend key → prettified_output_key
            if raw_key not in map_output_endpoint_fields:
                continue

            prettified_output_key = map_output_endpoint_fields[raw_key]

            # Step 2: map nested values (policy ID, status, etc.)
            if prettified_output_key in nested_mappers:
                mapper = nested_mappers[prettified_output_key]
                friendly_value = mapper.get(raw_value, raw_value)
            else:
                friendly_value = raw_value

            mapped_item[prettified_output_key] = friendly_value

        mapped_list.append(mapped_item)

    return mapped_list


def build_endpoint_filters(args: dict):
    """
    Build a FilterBuilder for endpoint queries from provided arguments.

    Args:
        args (dict): Command arguments.

    Returns:
        FilterBuilder: Object with filters applied.
    """
    operational_status = [
        Endpoints.ENDPOINT_OPERATIONAL_STATUS[operational_status]
        for operational_status in argToList(args.get("operational_status"))
    ]
    endpoint_type = [Endpoints.ENDPOINT_TYPE[endpoint_type] for endpoint_type in argToList(args.get("endpoint_type"))]
    endpoint_status = [Endpoints.ENDPOINT_STATUS[status] for status in argToList(args.get("endpoint_status"))]
    platform = [Endpoints.ENDPOINT_PLATFORM[platform] for platform in argToList(args.get("platform"))]
    assigned_prevention_policy = [
        Endpoints.ASSIGNED_PREVENTION_POLICY[assigned] for assigned in argToList(args.get("assigned_prevention_policy"))
    ]
    agent_eol = args.get("agent_eol")
    supported_version = arg_to_bool_or_none(agent_eol) if agent_eol else None

    filter_builder = FilterBuilder()
    filter_builder.add_field(Endpoints.ENDPOINT_FIELDS["endpoint_status"], FilterType.EQ, endpoint_status)
    filter_builder.add_field(Endpoints.ENDPOINT_FIELDS["operational_status"], FilterType.EQ, operational_status)
    filter_builder.add_field(Endpoints.ENDPOINT_FIELDS["endpoint_type"], FilterType.EQ, endpoint_type)
    filter_builder.add_field(Endpoints.ENDPOINT_FIELDS["platform"], FilterType.EQ, platform)
    filter_builder.add_field(Endpoints.ENDPOINT_FIELDS["assigned_prevention_policy"], FilterType.EQ, assigned_prevention_policy)
    filter_builder.add_field(Endpoints.ENDPOINT_FIELDS["endpoint_name"], FilterType.EQ, argToList(args.get("endpoint_name")))
    filter_builder.add_field(
        Endpoints.ENDPOINT_FIELDS["operating_system"], FilterType.CONTAINS, argToList(args.get("operating_system"))
    )
    filter_builder.add_field(Endpoints.ENDPOINT_FIELDS["agent_version"], FilterType.EQ, argToList(args.get("agent_version")))
    filter_builder.add_field(Endpoints.ENDPOINT_FIELDS["os_version"], FilterType.EQ, argToList(args.get("os_version")))
    filter_builder.add_field(
        Endpoints.ENDPOINT_FIELDS["ip_address"], FilterType.ADVANCED_IP_MATCH_EXACT, argToList(args.get("ip_address"))
    )
    filter_builder.add_field(Endpoints.ENDPOINT_FIELDS["domain"], FilterType.EQ, argToList(args.get("domain")))
    filter_builder.add_field(Endpoints.ENDPOINT_FIELDS["tags"], FilterType.EQ, argToList(args.get("tags")))
    filter_builder.add_field(Endpoints.ENDPOINT_FIELDS["endpoint_id"], FilterType.EQ, argToList(args.get("endpoint_id")))
    filter_builder.add_field(Endpoints.ENDPOINT_FIELDS["cloud_provider"], FilterType.EQ, argToList(args.get("cloud_provider")))
    filter_builder.add_field(Endpoints.ENDPOINT_FIELDS["cloud_region"], FilterType.EQ, argToList(args.get("cloud_region")))
    filter_builder.add_field(Endpoints.ENDPOINT_FIELDS["agent_eol"], FilterType.EQ, supported_version)
    filter_dict = filter_builder.to_dict()

    return filter_dict


def core_list_endpoints_command(client: Client, args: dict) -> CommandResults:
    """
    Retrieves a list of endpoints from the server, applies filters, maps the data, and returns
    it as CommandResults for Cortex XSOAR.

    Args:
        client (Client): The integration client used to fetch data.
        args (dict): Command arguments.

    Returns:
        CommandResults: Contains the formatted table, raw response, and outputs.
    """
    page = arg_to_number(args.get("page")) or 0
    limit = arg_to_number(args.get("page_size")) or MAX_GET_ENDPOINTS_LIMIT
    limit = min(limit, MAX_GET_ENDPOINTS_LIMIT)
    page_from = page * limit
    page_to = page * limit + limit
    filter_dict = build_endpoint_filters(args)

    request_data = build_webapp_request_data(
        table_name=AGENTS_TABLE,
        filter_dict=filter_dict,
        limit=page_to,
        sort_field="AGENT_NAME",
        sort_order="ASC",
        start_page=page_from,
    )
    demisto.info(f"{request_data=}")
    response = client.get_webapp_data(request_data)
    reply = response.get("reply", {})
    data = reply.get("DATA", [])
    data = map_endpoint_format(data)
    demisto.debug(f"Endpoint data after mapping and formatting: {data}")

    return CommandResults(
        readable_output=tableToMarkdown("Endpoints", data, headerTransform=string_to_table_header),
        outputs_prefix=f"{INTEGRATION_CONTEXT_BRAND}.Endpoint",
        outputs_key_field="endpoint_id",
        outputs=data,
        raw_response=data,
    )


def main():  # pragma: no cover
    """
    Executes an integration command
    """
    command = demisto.command()
    demisto.debug(f"Command being called is {command}")
    args = demisto.args()
    args["integration_context_brand"] = INTEGRATION_CONTEXT_BRAND
    args["integration_name"] = INTEGRATION_NAME
    remove_nulls_from_dictionary(args)
    headers: dict = {}

    webapp_api_url = "/api/webapp"
    public_api_url = f"{webapp_api_url}/public_api/v1"
    data_platform_api_url = f"{webapp_api_url}/data-platform"
    appsec_api_url = f"{webapp_api_url}/public_api/appsec"
    agents_api_url = f"{webapp_api_url}/agents"
    xsoar_api_url = "/xsoar"
    proxy = demisto.params().get("proxy", False)
    verify_cert = not demisto.params().get("insecure", False)

    try:
        timeout = int(demisto.params().get("timeout", 120))
    except ValueError as e:
        demisto.debug(f"Failed casting timeout parameter to int, falling back to 120 - {e}")
        timeout = 120

    client_url = public_api_url
    if command in WEBAPP_COMMANDS:
        client_url = webapp_api_url
    elif command in DATA_PLATFORM_COMMANDS:
        client_url = data_platform_api_url
    elif command in APPSEC_COMMANDS:
        client_url = appsec_api_url
    elif command in AGENTS_COMMANDS:
        client_url = agents_api_url
    elif command in XSOAR_COMMANDS:
        client_url = xsoar_api_url

    client = Client(
        base_url=client_url,
        proxy=proxy,
        verify=verify_cert,
        headers=headers,
        timeout=timeout,
    )

    try:
        if command == "test-module":
            client.test_module()
            demisto.results("ok")

        elif command == "core-get-asset-details":
            return_results(get_asset_details_command(client, args))

        elif command == "core-search-asset-groups":
            return_results(search_asset_groups_command(client, args))

        elif command == "core-get-issues":
            # replace all dict keys that contain issue with alert
            args = issue_to_alert(args)
            # Extract output_keys before calling get_alerts_by_filter_command
            output_keys = argToList(args.pop("output_keys", []))
            assignees = argToList(args.get("assignee", "").lower())
            if "assigned" in assignees or "unassigned" in assignees:
                if len(assignees) > 1:
                    raise DemistoException(
                        f"The assigned/unassigned options can not be used with additional assignees. Received: {assignees}"
                    )

                # Swap assignee arg with the requested special operation
                assignee_filter_option = args.pop("assignee", "")
                args[assignee_filter_option] = True

            issues_command_results: CommandResults = get_alerts_by_filter_command(client, args)
            # Convert alert keys to issue keys
            if issues_command_results.outputs:
                issues_command_results.outputs = [alert_to_issue(output) for output in issues_command_results.outputs]  # type: ignore[attr-defined,arg-type]

            # Apply output_keys filtering if specified
            if output_keys and issues_command_results.outputs:
                issues_command_results.outputs = filter_context_fields(output_keys, issues_command_results.outputs)  # type: ignore[attr-defined,arg-type]

            return_results(issues_command_results)

        elif command == "core-get-cases":
            return_results(get_cases_command(client, args))

        elif command == "core-get-case-extra-data":
            return_results(get_extra_data_for_case_id_command(client, args))

        elif command == "core-search-assets":
            return_results(search_assets_command(client, args))

        elif command == "core-get-vulnerabilities":
            return_results(get_vulnerabilities_command(client, args))

        elif command == "core-update-issue":
            return_results(update_issue_command(client, args))

        elif command == "core-get-issue-recommendations":
            return_results(get_issue_recommendations_command(client, args))

        elif command == "core-enable-scanners":
            return_results(enable_scanners_command(client, args))

        elif command == "core-appsec-remediate-issue":
            return_results(appsec_remediate_issue_command(client, args))

        elif command == "core-get-asset-coverage":
            return_results(get_asset_coverage_command(client, args))

        elif command == "core-get-asset-coverage-histogram":
            return_results(get_asset_coverage_histogram_command(client, args))
        elif command == "core-create-appsec-policy":
            return_results(create_policy_command(client, args))
        elif command == "core-get-appsec-issues":
            return_results(get_appsec_issues_command(client, args))
        elif command == "core-update-case":
            return_results(update_case_command(client, args))
        elif command == "core-run-playbook":
            return_results(run_playbook_command(client, args))

<<<<<<< HEAD
        elif command == "core-get-endpoint-support-file":
            return_results(get_endpoint_support_file_command(client, args))
=======
        elif command == "core-list-endpoints":
            return_results(core_list_endpoints_command(client, args))
>>>>>>> 3a4e7cdf

    except Exception as err:
        demisto.error(traceback.format_exc())
        return_error(str(err))


if __name__ in ("__main__", "__builtin__", "builtins"):
    main()<|MERGE_RESOLUTION|>--- conflicted
+++ resolved
@@ -3257,13 +3257,11 @@
         elif command == "core-run-playbook":
             return_results(run_playbook_command(client, args))
 
-<<<<<<< HEAD
         elif command == "core-get-endpoint-support-file":
             return_results(get_endpoint_support_file_command(client, args))
-=======
+
         elif command == "core-list-endpoints":
             return_results(core_list_endpoints_command(client, args))
->>>>>>> 3a4e7cdf
 
     except Exception as err:
         demisto.error(traceback.format_exc())
