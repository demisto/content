--- conflicted
+++ resolved
@@ -275,12 +275,8 @@
         EQ = ("EQ", "OR")
         RANGE = ("RANGE", "OR")
         CONTAINS = ("CONTAINS", "OR")
-<<<<<<< HEAD
-        CONTAINS_IN_LIST = ("CONTAINS_IN_LIST" , "OR")
-=======
         CASE_HOST_EQ = ("CASE_HOSTS_EQ", "OR")
         CONTAINS_IN_LIST = ("CONTAINS_IN_LIST", "OR")
->>>>>>> 5fa24204
         GTE = ("GTE", "OR")
         ARRAY_CONTAINS = ("ARRAY_CONTAINS", "OR")
         JSON_WILDCARD = ("JSON_WILDCARD", "OR")
