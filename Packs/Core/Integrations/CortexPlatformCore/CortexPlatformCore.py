--- conflicted
+++ resolved
@@ -12,11 +12,6 @@
 INTEGRATION_NAME = "Cortex Platform Core"
 MAX_GET_INCIDENTS_LIMIT = 100
 
-<<<<<<< HEAD
-WEBAPP_COMMANDS = ["core-get-issue-recommendations"]
-DATA_PLATFORM_COMMANDS = ["core-get-asset-details"]
-
-=======
 VULNERABLE_ISSUES_TABLE = "VULNERABLE_ISSUES_TABLE"
 VULNERABILITIES_SEVERITY_MAPPING = {
     "info": "SEV_030_INFO",
@@ -195,7 +190,6 @@
 
 FilterType = FilterBuilder.FilterType
 
->>>>>>> a2312203
 
 def replace_substring(data: dict | str, original: str, new: str) -> str | dict:
     """
@@ -304,29 +298,6 @@
 
         return reply
 
-<<<<<<< HEAD
-    def get_playbook_suggestion_by_issue(self, issue_id):
-        """
-        Get playbook suggestions for a specific issue.
-
-        Args:
-            issue_id (str): The ID of the issue to get playbook suggestions for.
-
-        Returns:
-            dict: The response containing playbook suggestions.
-        """
-        # Convert issue_id to alert_id for the API call
-        reply = demisto._apiCall(
-            method="POST",
-            data=json.dumps({"alert_internal_id": issue_id}),
-            headers=self._headers,
-            path="/api/webapp/incident/get_playbook_suggestion_by_alert/",
-        )
-
-        return reply
-
-=======
->>>>>>> a2312203
     def get_webapp_data(self, request_data: dict) -> dict:
         return self._http_request(
             method="POST",
@@ -334,8 +305,6 @@
             json_data=request_data,
         )
 
-<<<<<<< HEAD
-=======
 
 def build_webapp_request_data(
     table_name: str,
@@ -434,7 +403,6 @@
         raw_response=response,
     )
 
->>>>>>> a2312203
 
 def get_asset_details_command(client: Client, args: dict) -> CommandResults:
     """
@@ -507,160 +475,6 @@
     )
 
 
-class FilterField:
-    def __init__(self, field_name: str, operator: str, values: Any):
-        self.field_name = field_name
-        self.operator = operator
-        self.values = values
-
-
-def create_filter_from_fields(fields_to_filter: list[FilterField]):
-    """
-    Creates a filter from a list of FilterField objects.
-    The filter will require each field to be one of the values provided.
-    Args:
-        fields_to_filter (list[FilterField]): List of FilterField objects to create a filter from.
-    Returns:
-        dict[str, list]: Filter object.
-    """
-    filter_structure: dict[str, list] = {"AND": []}
-
-    for field in fields_to_filter:
-        if not isinstance(field.values, list):
-            field.values = [field.values]
-
-        search_values = []
-        for value in field.values:
-            if value is None:
-                continue
-
-            search_values.append(
-                {
-                    "SEARCH_FIELD": field.field_name,
-                    "SEARCH_TYPE": field.operator,
-                    "SEARCH_VALUE": value,
-                }
-            )
-
-        if search_values:
-            search_obj = {"OR": search_values} if len(search_values) > 1 else search_values[0]
-            filter_structure["AND"].append(search_obj)
-
-    if not filter_structure["AND"]:
-        filter_structure = {}
-
-    return filter_structure
-
-
-def build_webapp_request_data(
-    table_name: str,
-    filter_fields: list[FilterField],
-    limit: int,
-    sort_field: str,
-    on_demand_fields: list | None = None,
-    sort_order: str = "DESC",
-) -> dict:
-    """
-    Builds the request data for the generic /api/webapp/get_data endpoint.
-    """
-    dynamic_filter = create_filter_from_fields(filter_fields)
-
-    filter_data = {
-        "sort": [{"FIELD": sort_field, "ORDER": sort_order}],
-        "paging": {"from": 0, "to": limit},
-        "filter": dynamic_filter,
-    }
-    demisto.debug(f"{filter_data=}")
-
-    if on_demand_fields is None:
-        on_demand_fields = []
-
-    return {"type": "grid", "table_name": table_name, "filter_data": filter_data, "jsons": [], "onDemandFields": on_demand_fields}
-
-
-def get_issue_recommendations_command(client: Client, args: dict) -> CommandResults:
-    """
-    Get comprehensive recommendations for an issue, including remediation steps and playbook suggestions.
-    Retrieves issue data with remediation field using the generic /api/webapp/get_data endpoint.
-    """
-    issue_id = args.get("issue_id")
-    if not issue_id:
-        raise DemistoException("issue_id is required.")
-
-    # Build filter to get the specific issue
-    filter_fields = [
-        FilterField("alert_id", "EQ", issue_id),
-    ]
-
-    request_data = build_webapp_request_data(
-        table_name="alerts_view_table",
-        filter_fields=filter_fields,
-        limit=1,
-        sort_field="detection_timestamp",
-        sort_order="DESC",
-        on_demand_fields=[],
-    )
-
-    # Get issue data with remediation field
-    response = client.get_webapp_data(request_data)
-    reply = response.get("reply", {})
-    issue_data = reply.get("DATA", [])
-
-    # Get playbook suggestions for the issue
-    playbook_suggestions = {}
-    try:
-        playbook_response = client.get_playbook_suggestion_by_issue(issue_id)
-        playbook_suggestions = playbook_response.get("reply", {})
-    except Exception as e:
-        demisto.debug(f"Failed to get playbook suggestions: {e}")
-
-    # Combine the data
-    if not issue_data:
-        raise DemistoException(f"No issue found with ID {issue_id}")
-
-    issue = issue_data[0]
-    recommendation = {
-        "issue_id": issue.get("alert_id"),
-        "issue_name": issue.get("name"),
-        "severity": issue.get("severity"),
-        "description": issue.get("description"),
-        "remediation": issue.get("remediation"),
-        "playbook_suggestions": playbook_suggestions,
-    }
-
-    headers = [
-        "issue_id",
-        "issue_name",
-        "severity",
-        "description",
-        "remediation",
-    ]
-
-    readable_output = tableToMarkdown(
-        f"Issue Recommendations for {issue_id}",
-        [recommendation],
-        headerTransform=string_to_table_header,
-        headers=headers,
-    )
-
-    if playbook_suggestions:
-        readable_output += "\n" + tableToMarkdown(
-            "Playbook Suggestions",
-            playbook_suggestions,
-            headerTransform=string_to_table_header,
-        )
-
-    return CommandResults(
-        readable_output=readable_output,
-        outputs_prefix=f"{INTEGRATION_CONTEXT_BRAND}.IssueRecommendations",
-        outputs_key_field="issue_id",
-        outputs=recommendation,
-        raw_response=response,
-    )
-
-
-
-
 def main():  # pragma: no cover
     """
     Executes an integration command
@@ -672,13 +486,8 @@
     args["integration_name"] = INTEGRATION_NAME
     headers: dict = {}
 
-<<<<<<< HEAD
-    public_api_url = "/api/webapp/public_api/v1"
-    webapp_api_url = "/api/webapp"
-=======
     webapp_api_url = "/api/webapp"
     public_api_url = f"{webapp_api_url}/public_api/v1"
->>>>>>> a2312203
     data_platform_api_url = f"{webapp_api_url}/data-platform"
 
     proxy = demisto.params().get("proxy", False)
@@ -734,13 +543,8 @@
         elif command == "core-get-case-extra-data":
             return_results(get_extra_data_for_case_id_command(client, args))
 
-<<<<<<< HEAD
-        elif command == "core-get-issue-recommendations":
-            return_results(get_issue_recommendations_command(client, args))
-=======
         elif command == "core-get-vulnerabilities":
             return_results(get_vulnerabilities_command(client, args))
->>>>>>> a2312203
 
     except Exception as err:
         demisto.error(traceback.format_exc())
