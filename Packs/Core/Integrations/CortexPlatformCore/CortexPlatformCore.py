import demistomock as demisto  # noqa: F401
from CommonServerPython import *  # noqa: F401
from CoreIRApiModule import *
import dateparser
from enum import Enum

# Disable insecure warnings
urllib3.disable_warnings()

TIME_FORMAT = "%Y-%m-%dT%H:%M:%S"
INTEGRATION_CONTEXT_BRAND = "Core"
INTEGRATION_NAME = "Cortex Platform Core"
MAX_GET_INCIDENTS_LIMIT = 100
SEARCH_ASSETS_DEFAULT_LIMIT = 100


ASSET_FIELDS = {
    "asset_names": "xdm.asset.name",
    "asset_types": "xdm.asset.type.name",
    "asset_tags": "xdm.asset.tags",
    "asset_ids": "xdm.asset.id",
    "asset_providers": "xdm.asset.provider",
    "asset_realms": "xdm.asset.realm",
    "asset_group_ids": "xdm.asset.group_ids",
    "asset_categories": "xdm.asset.type.category",
}

WEBAPP_COMMANDS = [
    "core-get-vulnerabilities",
    "core-search-asset-groups",
    "core-get-issue-recommendations",
<<<<<<< HEAD
    "core-get-asset-coverage",
    "core-get-asset-coverage-histogram",
=======
    "core-update-issue",
>>>>>>> fdbb7659
    "core-create-appsec-policy",
]
DATA_PLATFORM_COMMANDS = ["core-get-asset-details"]
APPSEC_COMMANDS = ["core-enable-scanners"]
VULNERABLE_ISSUES_TABLE = "VULNERABLE_ISSUES_TABLE"
ASSET_GROUPS_TABLE = "UNIFIED_ASSET_MANAGEMENT_ASSET_GROUPS"
ASSET_COVERAGE_TABLE = "COVERAGE"
APPSEC_RULES_TABLE = "CAS_DETECTION_RULES"

ASSET_GROUP_FIELDS = {
    "asset_group_name": "XDM__ASSET_GROUP__NAME",
    "asset_group_type": "XDM__ASSET_GROUP__TYPE",
    "asset_group_description": "XDM__ASSET_GROUP__DESCRIPTION",
    "asset_group_id": "XDM__ASSET_GROUP__ID",
}

VULNERABILITIES_SEVERITY_MAPPING = {
    "info": "SEV_030_INFO",
    "low": "SEV_040_LOW",
    "medium": "SEV_050_MEDIUM",
    "high": "SEV_060_HIGH",
    "critical": "SEV_070_CRITICAL",
}

ALLOWED_SCANNERS = [
    "SCA",
    "IAC",
    "SECRETS",
]

COVERAGE_API_FIELDS_MAPPING = {"vendor_name": "asset_provider", "asset_provider": "unified_provider"}
# Policy finding type mapping
POLICY_FINDING_TYPE_MAPPING = {
    "CI/CD Risk": "CAS_CI_CD_RISK_SCANNER",
    "Vulnerabilities": "CAS_CVE_SCANNER",
    "IaC Misconfiguration": "CAS_IAC_SCANNER",
    "Licenses": "CAS_LICENSE_SCANNER",
    "Operational Risk": "CAS_OPERATIONAL_RISK_SCANNER",
    "Secrets": "CAS_SECRET_SCANNER",
    "Weaknesses": "CAS_SAST_SCANNER",
}


# Policy category mapping
POLICY_CATEGORY_MAPPING = {
    "Application": "APPLICATION",
    "Repository": "REPOSITORY",
    "CI/CD Instance": "CICD_INSTANCE",
    "CI/CD Pipeline": "CICD_PIPELINE",
    "VCS Collaborator": "VCS_COLLABORATOR",
    "VCS Organization": "VCS_ORGANIZATION",
}


class FilterBuilder:
    """
    Filter class for creating filter dictionary objects.
    """

    class FilterType(str, Enum):
        operator: str

        """
        Available type options for filter filtering.
        Each member holds its string value and its logical operator for multi-value scenarios.
        """

        def __new__(cls, value, operator):
            obj = str.__new__(cls, value)
            obj._value_ = value
            obj.operator = operator
            return obj

        EQ = ("EQ", "OR")
        RANGE = ("RANGE", "OR")
        CONTAINS = ("CONTAINS", "OR")
        GTE = ("GTE", "OR")
        ARRAY_CONTAINS = ("ARRAY_CONTAINS", "OR")
        JSON_WILDCARD = ("JSON_WILDCARD", "OR")
        IS_EMPTY = ("IS_EMPTY", "OR")
        NIS_EMPTY = ("NIS_EMPTY", "AND")

    AND = "AND"
    OR = "OR"
    FIELD = "SEARCH_FIELD"
    TYPE = "SEARCH_TYPE"
    VALUE = "SEARCH_VALUE"

    class Field:
        def __init__(self, field_name: str, filter_type: "FilterType", values: Any):
            self.field_name = field_name
            self.filter_type = filter_type
            self.values = values

    class MappedValuesField(Field):
        def __init__(self, field_name: str, filter_type: "FilterType", values: Any, mappings: dict[str, "FilterType"]):
            super().__init__(field_name, filter_type, values)
            self.mappings = mappings

    def __init__(self, filter_fields: list[Field] | None = None):
        self.filter_fields = filter_fields or []

    def add_field(self, name: str, type: "FilterType", values: Any, mapper: dict | None = None):
        """
        Adds a new field to the filter.
        Args:
            name (str): The name of the field.
            type (FilterType): The type to use for the field.
            values (Any): The values to filter for.
            mapper (dict | None): An optional dictionary to map values before filtering.
        """
        processed_values = values
        if mapper:
            if not isinstance(values, list):
                values = [values]
            processed_values = [mapper[v] for v in values if v in mapper]

        self.filter_fields.append(FilterBuilder.Field(name, type, processed_values))

    def add_field_with_mappings(self, name: str, type: "FilterType", values: Any, mappings: dict[str, "FilterType"]):
        """
        Adds a new field to the filter with special value mappings.
        Args:
            name (str): The name of the field.
            type (FilterType): The default filter type for non-mapped values.
            values (Any): The values to filter for.
            mappings (dict[str, FilterType]): A dictionary mapping special values to specific filter types.
                Example:
                    mappings = {
                        "unassigned": FilterType.IS_EMPTY,
                        "assigned": FilterType.NIS_EMPTY,
                    }
        """
        self.filter_fields.append(FilterBuilder.MappedValuesField(name, type, values, mappings))

    def add_time_range_field(self, name: str, start_time: str | None, end_time: str | None):
        """
        Adds a time range field to the filter.
        Args:
            name (str): The name of the field.
            start_time (str | None): The start time of the range.
            end_time (str | None): The end time of the range.
        """
        start, end = self._prepare_time_range(start_time, end_time)
        if start and end:
            self.add_field(name, FilterType.RANGE, {"from": start, "to": end})

    def to_dict(self) -> dict[str, list]:
        """
        Creates a filter dict from a list of Field objects.
        The filter will require each field to be one of the values provided.
        Returns:
            dict[str, list]: Filter object.
        """
        filter_structure: dict[str, list] = {FilterBuilder.AND: []}

        for field in self.filter_fields:
            if not isinstance(field.values, list):
                field.values = [field.values]

            search_values = []
            for value in field.values:
                if value is None:
                    continue

                current_filter_type = field.filter_type
                current_value = value

                if isinstance(field, FilterBuilder.MappedValuesField) and value in field.mappings:
                    current_filter_type = field.mappings[value]
                    if current_filter_type in [FilterType.IS_EMPTY, FilterType.NIS_EMPTY]:
                        current_value = "<No Value>"

                search_values.append(
                    {
                        FilterBuilder.FIELD: field.field_name,
                        FilterBuilder.TYPE: current_filter_type.value,
                        FilterBuilder.VALUE: current_value,
                    }
                )

            if search_values:
                search_obj = {field.filter_type.operator: search_values} if len(search_values) > 1 else search_values[0]
                filter_structure[FilterBuilder.AND].append(search_obj)

        if not filter_structure[FilterBuilder.AND]:
            filter_structure = {}

        return filter_structure

    @staticmethod
    def _prepare_time_range(start_time_str: str | None, end_time_str: str | None) -> tuple[int | None, int | None]:
        """Prepare start and end time from args, parsing relative time strings."""
        if end_time_str and not start_time_str:
            raise DemistoException("When 'end_time' is provided, 'start_time' must be provided as well.")

        start_time, end_time = None, None

        if start_time_str:
            if start_dt := dateparser.parse(str(start_time_str)):
                start_time = int(start_dt.timestamp() * 1000)
            else:
                raise ValueError(f"Could not parse start_time: {start_time_str}")

        if end_time_str:
            if end_dt := dateparser.parse(str(end_time_str)):
                end_time = int(end_dt.timestamp() * 1000)
            else:
                raise ValueError(f"Could not parse end_time: {end_time_str}")

        if start_time and not end_time:
            # Set end_time to the current time if only start_time is provided
            end_time = int(datetime.now().timestamp() * 1000)

        return start_time, end_time


FilterType = FilterBuilder.FilterType


def replace_substring(data: dict | str, original: str, new: str) -> str | dict:
    """
    Replace all occurrences of a substring in the keys of a dictionary with a new substring or in a string.

    Args:
        data (dict | str): The dictionary to replace keys in.
        original (str): The substring to be replaced.
        new (str): The substring to replace with.

    Returns:
        dict: The dictionary with all occurrences of `original` replaced by `new` in its keys.
    """

    if isinstance(data, str):
        return data.replace(original, new)
    if isinstance(data, dict):
        for key in list(data.keys()):
            if isinstance(key, str) and original in key:
                new_key = key.replace(original, new)
                data[new_key] = data.pop(key)
    return data


def issue_to_alert(args: dict | str) -> dict | str:
    return replace_substring(args, "issue", "alert")


def alert_to_issue(output: dict | str) -> dict | str:
    return replace_substring(output, "alert", "issue")


def incident_to_case(output: dict | str) -> dict | str:
    return replace_substring(output, "incident", "case")


def case_to_incident(args: dict | str) -> dict | str:
    return replace_substring(args, "case", "incident")


def preprocess_get_cases_args(args: dict):
    demisto.debug(f"original args: {args}")
    args["limit"] = min(int(args.get("limit", MAX_GET_INCIDENTS_LIMIT)), MAX_GET_INCIDENTS_LIMIT)
    args = issue_to_alert(case_to_incident(args))
    demisto.debug(f"after preprocess_get_cases_args args: {args}")
    return args


def preprocess_get_cases_outputs(outputs: list | dict):
    def process(output: dict | str):
        return alert_to_issue(incident_to_case(output))

    if isinstance(outputs, list):
        return [process(o) for o in outputs]
    return process(outputs)


def preprocess_get_case_extra_data_outputs(outputs: list | dict):
    def process(output: dict | str):
        if isinstance(output, dict):
            if "incident" in output:
                output["incident"] = alert_to_issue(incident_to_case(output.get("incident", {})))
            alerts_data = output.get("alerts", {}).get("data", {})
            modified_alerts_data = [alert_to_issue(incident_to_case(alert)) for alert in alerts_data]
            if "alerts" in output and isinstance(output["alerts"], dict):
                output["alerts"]["data"] = modified_alerts_data
        return alert_to_issue(incident_to_case(output))

    if isinstance(outputs, list):
        return [process(o) for o in outputs]
    return process(outputs)


def filter_context_fields(output_keys: list, context: list):
    """
    Filters only specific keys from the context dictionary based on provided output_keys.
    """
    filtered_context = []
    for alert in context:
        filtered_context.append({key: alert.get(key) for key in output_keys})

    return filtered_context


class Client(CoreClient):
    def test_module(self):
        """
        Performs basic get request to get item samples
        """
        try:
            self.get_endpoints(limit=1)
        except Exception as err:
            if "API request Unauthorized" in str(err):
                # this error is received from the Core server when the client clock is not in sync to the server
                raise DemistoException(f"{err!s} please validate that your both XSOAR and Core server clocks are in sync")
            else:
                raise

    def get_asset_details(self, asset_id):
        reply = self._http_request(
            method="POST",
            json_data={"asset_id": asset_id},
            headers=self._headers,
            url_suffix="/unified-asset-inventory/get_asset/",
        )

        return reply

    def update_issue(self, filter_data):
        return self._http_request(method="POST", json_data=filter_data, url_suffix="/alerts/update_alerts")

    def search_assets(self, filter, page_number, page_size, on_demand_fields):
        reply = self._http_request(
            method="POST",
            headers=self._headers,
            json_data={
                "request_data": {
                    "filters": filter,
                    "search_from": page_number * page_size,
                    "search_to": (page_number + 1) * page_size,
                    "on_demand_fields": on_demand_fields,
                },
            },
            url_suffix="/assets",
        )

        return reply

    def search_asset_groups(self, filter):
        reply = self._http_request(
            method="POST",
            headers=self._headers,
            json_data={"request_data": {"filters": filter}},
            full_url="/api/webapp/public_api/v1/asset-groups",
        )

        return reply

    def get_webapp_data(self, request_data: dict) -> dict:
        return self._http_request(
            method="POST",
            url_suffix="/get_data",
            json_data=request_data,
        )

    def get_webapp_histograms(self, request_data: dict) -> dict:
        return self._http_request(
            method="POST",
            url_suffix="/get_histograms",
            json_data=request_data,
        )

    def enable_scanners(self, payload: dict, repository_id: str) -> dict:
        return self._http_request(
            method="PUT",
            url_suffix=f"/v1/repositories/{repository_id}/scan-configuration",
            json_data=payload,
            headers={
                **self._headers,
                "Content-Type": "application/json",
            },
        )

    def get_playbook_suggestion_by_issue(self, issue_id):
        """
        Get playbook suggestions for a specific issue.
        Args:
            issue_id (str): The ID of the issue to get playbook suggestions for.
        Returns:
            dict: The response containing playbook suggestions.
        """
        reply = self._http_request(
            method="POST",
            json_data={"alert_internal_id": issue_id},
            headers=self._headers,
            url_suffix="/incident/get_playbook_suggestion_by_alert/",
        )

        return reply

    def create_policy(self, policy_payload: str) -> dict:
        """
        Creates a new policy in Cortex XDR.
        Args:
            policy_payload (str): The policy definition payload.
        Returns:
            dict: The response from the API.
        """
        demisto.debug(f"Policy creation payload: {policy_payload}")
        return self._http_request(
            method="POST",
            data=policy_payload,
            headers={**self._headers, "content-type": "application/json"},
            url_suffix="/public_api/appsec/v1/policies",
        )


def get_issue_recommendations_command(client: Client, args: dict) -> CommandResults:
    """
    Get comprehensive recommendations for an issue, including remediation steps and playbook suggestions.
    Retrieves issue data with remediation field using the generic /api/webapp/get_data endpoint.
    """
    issue_id = args.get("issue_id")
    if not issue_id:
        raise DemistoException("issue_id is required.")

    filter_builder = FilterBuilder()
    filter_builder.add_field("internal_id", FilterType.CONTAINS, issue_id)

    request_data = build_webapp_request_data(
        table_name="ALERTS_VIEW_TABLE",
        filter_dict=filter_builder.to_dict(),
        limit=1,
        sort_field="source_insert_ts",
        sort_order="DESC",
        on_demand_fields=[],
    )

    # Get issue data with remediation field
    response = client.get_webapp_data(request_data)
    reply = response.get("reply", {})
    issue_data = reply.get("DATA", [])

    if not issue_data:
        raise DemistoException(f"No issue found with ID: {issue_id}")

    issue = issue_data[0]

    # Get playbook suggestions
    playbook_response = client.get_playbook_suggestion_by_issue(issue_id)
    playbook_suggestions = playbook_response.get("reply", {})
    demisto.debug(f"{playbook_response=}")

    recommendation = {
        "issue_id": issue.get("internal_id") or issue_id,
        "issue_name": issue.get("alert_name"),
        "severity": issue.get("severity"),
        "description": issue.get("alert_description"),
        "remediation": issue.get("remediation"),
        "playbook_suggestions": playbook_suggestions,
    }

    headers = [
        "issue_id",
        "issue_name",
        "severity",
        "description",
        "remediation",
    ]

    readable_output = tableToMarkdown(
        f"Issue Recommendations for {issue_id}",
        [recommendation],
        headerTransform=string_to_table_header,
        headers=headers,
    )

    if playbook_suggestions:
        readable_output += "\n" + tableToMarkdown(
            "Playbook Suggestions",
            playbook_suggestions,
            headerTransform=string_to_table_header,
        )

    return CommandResults(
        readable_output=readable_output,
        outputs_prefix=f"{INTEGRATION_CONTEXT_BRAND}.IssueRecommendations",
        outputs_key_field="issue_id",
        outputs=recommendation,
        raw_response=response,
    )


def search_asset_groups_command(client: Client, args: dict) -> CommandResults:
    """
    Retrieves asset groups from the Cortex platform based on provided filters.

    Args:
        client (Client): The client instance used to send the request.
        args (dict): Dictionary containing the arguments for the command.
                     Expected to include:
                         - name (str, optional): Filter by asset group names
                         - type (str, optional): Filter by asset group type
                         - description (str, optional): Filter by description
                         - id (str, optional): Filter by asset group ids

    Returns:
        CommandResults: Object containing the formatted asset groups,
                        raw response, and outputs for integration context.
    """
    limit = arg_to_number(args.get("limit")) or 50
    filter_builder = FilterBuilder()
    filter_builder.add_field(ASSET_GROUP_FIELDS["asset_group_name"], FilterType.CONTAINS, argToList(args.get("name")))
    filter_builder.add_field(ASSET_GROUP_FIELDS["asset_group_type"], FilterType.EQ, args.get("type"))
    filter_builder.add_field(
        ASSET_GROUP_FIELDS["asset_group_description"], FilterType.CONTAINS, argToList(args.get("description"))
    )
    filter_builder.add_field(ASSET_GROUP_FIELDS["asset_group_id"], FilterType.EQ, argToList(args.get("id")))

    request_data = build_webapp_request_data(
        table_name=ASSET_GROUPS_TABLE,
        filter_dict=filter_builder.to_dict(),
        limit=limit,
        sort_field="XDM__ASSET_GROUP__LAST_UPDATE_TIME",
    )

    response = client.get_webapp_data(request_data)
    reply = response.get("reply", {})
    data = reply.get("DATA", [])

    data = [
        {(k.replace("XDM__ASSET_GROUP__", "") if k.startswith("XDM__ASSET_GROUP__") else k).lower(): v for k, v in item.items()}
        for item in data
    ]

    return CommandResults(
        readable_output=tableToMarkdown("AssetGroups", data, headerTransform=string_to_table_header),
        outputs_prefix=f"{INTEGRATION_CONTEXT_BRAND}.AssetGroups",
        outputs_key_field="id",
        outputs=data,
        raw_response=response,
    )


def build_webapp_request_data(
    table_name: str,
    filter_dict: dict,
    limit: int,
    sort_field: str | None,
    on_demand_fields: list | None = None,
    sort_order: str | None = "DESC",
) -> dict:
    """
    Builds the request data for the generic /api/webapp/get_data endpoint.
    """
    sort = [{"FIELD": COVERAGE_API_FIELDS_MAPPING.get(sort_field, sort_field), "ORDER": sort_order}] if sort_field else []
    filter_data = {
        "sort": sort,
        "paging": {"from": 0, "to": limit},
        "filter": filter_dict,
    }
    demisto.debug(f"{filter_data=}")

    if on_demand_fields is None:
        on_demand_fields = []

    return {"type": "grid", "table_name": table_name, "filter_data": filter_data, "jsons": [], "onDemandFields": on_demand_fields}


def build_histogram_request_data(table_name: str, filter_dict: dict, max_values_per_column: int, columns: list) -> dict:
    """
    Builds the request data for the generic /api/webapp//get_histograms endpoint.
    """
    filter_data = {
        "filter": filter_dict,
    }
    demisto.debug(f"{filter_data=}")

    return {
        "table_name": table_name,
        "filter_data": filter_data,
        "max_values_per_column": max_values_per_column,
        "columns": columns,
    }


def get_vulnerabilities_command(client: Client, args: dict) -> CommandResults:
    """
    Retrieves vulnerabilities using the generic /api/webapp/get_data endpoint.
    """
    limit = arg_to_number(args.get("limit")) or 50
    sort_field = args.get("sort_field", "LAST_OBSERVED")
    sort_order = args.get("sort_order", "DESC")

    filter_builder = FilterBuilder()
    filter_builder.add_field("CVE_ID", FilterType.CONTAINS, argToList(args.get("cve_id")))
    filter_builder.add_field("CVSS_SCORE", FilterType.GTE, arg_to_number(args.get("cvss_score_gte")))
    filter_builder.add_field("EPSS_SCORE", FilterType.GTE, arg_to_number(args.get("epss_score_gte")))
    filter_builder.add_field("INTERNET_EXPOSED", FilterType.EQ, arg_to_bool_or_none(args.get("internet_exposed")))
    filter_builder.add_field("EXPLOITABLE", FilterType.EQ, arg_to_bool_or_none(args.get("exploitable")))
    filter_builder.add_field("HAS_KEV", FilterType.EQ, arg_to_bool_or_none(args.get("has_kev")))
    filter_builder.add_field("AFFECTED_SOFTWARE", FilterType.CONTAINS, argToList(args.get("affected_software")))
    filter_builder.add_field(
        "PLATFORM_SEVERITY", FilterType.EQ, argToList(args.get("severity")), VULNERABILITIES_SEVERITY_MAPPING
    )
    filter_builder.add_field("ISSUE_ID", FilterType.CONTAINS, argToList(args.get("issue_id")))
    filter_builder.add_time_range_field("LAST_OBSERVED", args.get("start_time"), args.get("end_time"))
    filter_builder.add_field_with_mappings(
        "ASSIGNED_TO",
        FilterType.CONTAINS,
        argToList(args.get("assignee")),
        {
            "unassigned": FilterType.IS_EMPTY,
            "assigned": FilterType.NIS_EMPTY,
        },
    )

    request_data = build_webapp_request_data(
        table_name=VULNERABLE_ISSUES_TABLE,
        filter_dict=filter_builder.to_dict(),
        limit=limit,
        sort_field=sort_field,
        sort_order=sort_order,
        on_demand_fields=argToList(args.get("on_demand_fields")),
    )
    response = client.get_webapp_data(request_data)
    reply = response.get("reply", {})
    data = reply.get("DATA", [])

    output_keys = [
        "ISSUE_ID",
        "CVE_ID",
        "CVE_DESCRIPTION",
        "ASSET_NAME",
        "PLATFORM_SEVERITY",
        "EPSS_SCORE",
        "CVSS_SCORE",
        "ASSIGNED_TO",
        "ASSIGNED_TO_PRETTY",
        "AFFECTED_SOFTWARE",
        "FIX_AVAILABLE",
        "INTERNET_EXPOSED",
        "HAS_KEV",
        "EXPLOITABLE",
        "ASSET_IDS",
    ]
    filtered_data = [{k: v for k, v in item.items() if k in output_keys} for item in data]

    readable_output = tableToMarkdown(
        "Vulnerabilities", filtered_data, headerTransform=string_to_table_header, sort_headers=False
    )
    return CommandResults(
        readable_output=readable_output,
        outputs_prefix=f"{INTEGRATION_CONTEXT_BRAND}.VulnerabilityIssue",
        outputs_key_field="ISSUE_ID",
        outputs=filtered_data,
        raw_response=response,
    )


def get_asset_details_command(client: Client, args: dict) -> CommandResults:
    """
    Retrieves details of a specific asset by its ID and formats the response.

    Args:
        client (Client): The client instance used to send the request.
        args (dict): Dictionary containing the arguments for the command.
                     Expected to include:
                         - asset_id (str): The ID of the asset to retrieve.

    Returns:
        CommandResults: Object containing the formatted asset details,
                        raw response, and outputs for integration context.
    """
    asset_id = args.get("asset_id")
    response = client.get_asset_details(asset_id)
    if not response:
        raise DemistoException(f"Failed to fetch asset details for {asset_id}. Ensure the asset ID is valid.")

    reply = response.get("reply")
    return CommandResults(
        readable_output=tableToMarkdown("Asset Details", reply, headerTransform=string_to_table_header),
        outputs_prefix=f"{INTEGRATION_CONTEXT_BRAND}.CoreAsset",
        outputs=reply,
        raw_response=reply,
    )


def get_cases_command(client, args):
    """
    Retrieve a list of Cases from XDR, filtered by some filters.
    """
    args = preprocess_get_cases_args(args)
    _, _, raw_incidents = get_incidents_command(client, args)
    mapped_raw_cases = preprocess_get_cases_outputs(raw_incidents)
    return CommandResults(
        readable_output=tableToMarkdown("Cases", mapped_raw_cases, headerTransform=string_to_table_header),
        outputs_prefix="Core.Case",
        outputs_key_field="case_id",
        outputs=mapped_raw_cases,
        raw_response=mapped_raw_cases,
    )


def get_issue_id(args) -> str:
    """Retrieve the issue ID from either provided arguments or calling context.

    Args:
        args (dict): Arguments passed in the command, containing optional issue_id

    Returns:
        str: The extracted issue ID
    """
    issue_id = args.get("id", "")
    if not issue_id:
        issues = demisto.callingContext.get("context", {}).get("Incidents")
        if issues:
            issue = issues[0]
            issue_id = issue.get("id")

    return issue_id


def create_filter_data(issue_id: str, update_args: dict) -> dict:
    """Creates filter data for updating an issue with specified parameters.

    Args:
        issue_id (bool): Issue ID from args or context
        update_args (dict): Dictionary of fields to update

    Returns:
        dict: Object representing updated issue details
    """
    filter_builder = FilterBuilder()
    filter_builder.add_field("internal_id", FilterType.EQ, issue_id)

    filter_data = {"filter_data": {"filter": filter_builder.to_dict()}, "filter_type": "static", "update_data": update_args}
    return filter_data


def update_issue_command(client: Client, args: dict):
    """Updates an issue with specified parameters.

    Args:
        client (Client): Client instance to execute the request
        args (dict): Command arguments for updating an issue
    """
    issue_id = get_issue_id(args)
    if not issue_id:
        raise DemistoException("Issue ID is required for updating an issue.")

    severity_map = {"low": "SEV_020_LOW", "medium": "SEV_030_MEDIUM", "high": "SEV_040_HIGH", "critical": "SEV_050_CRITICAL"}
    severity_value = args.get("severity")
    update_args = {
        "assigned_user": args.get("assigned_user_mail"),
        "severity": severity_map.get(severity_value) if severity_value is not None else None,
        "name": args.get("name"),
        "occurred": arg_to_timestamp(args.get("occurred"), ""),
        "phase": args.get("phase"),
        "type": args.get("type"),
        "description": args.get("description"),
    }

    # Remove None values before sending to API
    filtered_update_args = {k: v for k, v in update_args.items() if v is not None}
    if not filtered_update_args:
        raise DemistoException("Please provide arguments to update the issue.")

    # Send update to API
    filter_data = create_filter_data(issue_id, filtered_update_args)

    demisto.debug(filter_data)
    client.update_issue(filter_data)
    return "done"


def get_extra_data_for_case_id_command(client: CoreClient, args):
    """
    Retrieves extra data for a specific case ID.

    Args:
        client (Client): The client instance used to send the request.
        args (dict): Dictionary containing the arguments for the command.
                     Expected to include:
                         - case_id (str): The ID of the case to retrieve extra data for.
                         - issues_limit (int): The maximum number of issues to return per case. Default is 1000.

    Returns:
        CommandResults: Object containing the formatted extra data,
                        raw response, and outputs for integration context.
    """
    case_id = args.get("case_id")
    issues_limit = min(int(args.get("issues_limit", 1000)), 1000)
    response = client.get_incident_data(case_id, issues_limit)
    mapped_response = preprocess_get_case_extra_data_outputs(response)
    return CommandResults(
        readable_output=tableToMarkdown("Case", mapped_response, headerTransform=string_to_table_header),
        outputs_prefix="Core.CaseExtraData",
        outputs=mapped_response,
        raw_response=mapped_response,
    )


def search_assets_command(client: Client, args):
    """
    Search for assets in XDR based on the provided filters.
    Args:
        client (Client): The client instance used to send the request.
        args (dict): Dictionary containing the arguments for the command.
                     Expected to include:
                         - asset_names (list[str]): List of asset names to search for.
                         - asset_types (list[str]): List of asset types to search for.
                         - asset_tags (list[str]): List of asset tags to search for.
                         - asset_ids (list[str]): List of asset IDs to search for.
                         - asset_providers (list[str]): List of asset providers to search for.
                         - asset_realms (list[str]): List of asset realms to search for.
                         - asset_group_names (list[str]): List of asset group names to search for.
    """
    asset_group_ids = get_asset_group_ids_from_names(client, argToList(args.get("asset_groups", "")))
    filter = FilterBuilder()
    filter.add_field(ASSET_FIELDS["asset_names"], FilterType.CONTAINS, argToList(args.get("asset_names", "")))
    filter.add_field(ASSET_FIELDS["asset_types"], FilterType.EQ, argToList(args.get("asset_types", "")))
    filter.add_field(ASSET_FIELDS["asset_tags"], FilterType.JSON_WILDCARD, safe_load_json(args.get("asset_tags", [])))
    filter.add_field(ASSET_FIELDS["asset_ids"], FilterType.EQ, argToList(args.get("asset_ids", "")))
    filter.add_field(ASSET_FIELDS["asset_providers"], FilterType.EQ, argToList(args.get("asset_providers", "")))
    filter.add_field(ASSET_FIELDS["asset_realms"], FilterType.EQ, argToList(args.get("asset_realms", "")))
    filter.add_field(ASSET_FIELDS["asset_group_ids"], FilterType.ARRAY_CONTAINS, asset_group_ids)
    filter.add_field(ASSET_FIELDS["asset_categories"], FilterType.EQ, argToList(args.get("asset_categories", "")))
    filter_str = filter.to_dict()

    demisto.debug(f"Search Assets Filter: {filter_str}")
    page_size = arg_to_number(args.get("page_size", SEARCH_ASSETS_DEFAULT_LIMIT))
    page_number = arg_to_number(args.get("page_number", 0))
    on_demand_fields = ["xdm.asset.tags"]
    raw_response = client.search_assets(filter_str, page_number, page_size, on_demand_fields).get("reply", {}).get("data", [])
    # Remove "xdm.asset." suffix from all keys in the response
    response = [
        {k.replace("xdm.asset.", "") if k.startswith("xdm.asset.") else k: v for k, v in item.items()} for item in raw_response
    ]
    return CommandResults(
        readable_output=tableToMarkdown("Assets", response, headerTransform=string_to_table_header),
        outputs_prefix=f"{INTEGRATION_CONTEXT_BRAND}.Asset",
        outputs=response,
        raw_response=raw_response,
    )


def validate_scanner_name(scanner_name: str):
    """
    Validate that a scanner name is allowed.

    Args:
        scanner_name (str): The name of the scanner to validate.

    Returns:
        bool: True if the scanner name is valid.

    Raises:
        ValueError: If the scanner name is not in the list of allowed scanners.
    """
    if scanner_name.upper() not in ALLOWED_SCANNERS:
        raise ValueError(f"Invalid scanner '{scanner_name}'. Allowed scanners are: {', '.join(sorted(ALLOWED_SCANNERS))}")


def build_scanner_config_payload(args: dict) -> dict:
    """
    Build a scanner configuration payload for repository scanning.

    Args:
        args (dict): Dictionary containing configuration arguments.
                    Expected to include:
                        - enable_scanners (list): List of scanners to enable.
                        - disable_scanners (list): List of scanners to disable.
                        - pr_scanning (bool): Whether to enable PR scanning.
                        - block_on_error (bool): Whether to block on scanning errors.
                        - tag_resource_blocks (bool): Whether to tag resource blocks.
                        - tag_module_blocks (bool): Whether to tag module blocks.
                        - exclude_paths (list): List of paths to exclude from scanning.

    Returns:
        dict: Scanner configuration payload.

    Raises:
        ValueError: If the same scanner is specified in both enable and disabled lists.
    """
    enabled_scanners = argToList(args.get("enable_scanners", []))
    disabled_scanners = argToList(args.get("disable_scanners", []))
    secret_validation = argToBoolean(args.get("secret_validation", "False"))
    enable_pr_scanning = arg_to_bool_or_none(args.get("pr_scanning"))
    block_on_error = arg_to_bool_or_none(args.get("block_on_error"))
    tag_resource_blocks = arg_to_bool_or_none(args.get("tag_resource_blocks"))
    tag_module_blocks = arg_to_bool_or_none(args.get("tag_module_blocks"))
    exclude_paths = argToList(args.get("exclude_paths", []))

    overlap = set(enabled_scanners) & set(disabled_scanners)
    if overlap:
        raise ValueError(f"Cannot enable and disable the same scanner(s) simultaneously: {', '.join(overlap)}")

    # Build scanners configuration
    scanners = {}
    for scanner in enabled_scanners:
        validate_scanner_name(scanner)
        if scanner.upper() == "SECRETS":
            scanners["SECRETS"] = {"isEnabled": True, "scanOptions": {"secretValidation": secret_validation}}
        else:
            scanners[scanner.upper()] = {"isEnabled": True}

    for scanner in disabled_scanners:
        validate_scanner_name(scanner)
        scanners[scanner.upper()] = {"isEnabled": False}

    # Build scan configuration payload with only relevant arguments
    scan_configuration = {}

    if scanners:
        scan_configuration["scanners"] = scanners

    if args.get("pr_scanning") is not None:
        scan_configuration["prScanning"] = {
            "isEnabled": enable_pr_scanning,
            **({"blockOnError": block_on_error} if block_on_error is not None else {}),
        }

    if args.get("tag_resource_blocks") is not None or args.get("tag_module_blocks") is not None:
        scan_configuration["taggingBot"] = {
            **({"tagResourceBlocks": tag_resource_blocks} if tag_resource_blocks is not None else {}),
            **({"tagModuleBlocks": tag_module_blocks} if tag_module_blocks is not None else {}),
        }

    if exclude_paths:
        scan_configuration["excludedPaths"] = exclude_paths

    demisto.debug(f"{scan_configuration=}")

    return scan_configuration


def enable_scanners_command(client: Client, args: dict):
    """
    Updates repository scan configuration by enabling/disabling scanners and setting scan options.

    Args:
        client (Client): The client instance used to send the request.
        args (dict): Dictionary containing configuration arguments including repository_ids,
                    enabled_scanners, disabled_scanners, and other scan settings.

    Returns:
        CommandResults: Command results with readable output showing update status and raw response.
    """
    repository_ids = argToList(args.get("repository_ids"))
    payload = build_scanner_config_payload(args)

    # Send request to update repository scan configuration
    responses = []
    for repository_id in repository_ids:
        responses.append(client.enable_scanners(payload, repository_id))

    readable_output = f"Successfully updated repositories: {', '.join(repository_ids)}"

    return CommandResults(
        readable_output=readable_output,
        raw_response=responses,
    )


def get_asset_group_ids_from_names(client: Client, group_names: list[str]) -> list[str]:
    """
    Retrieves the IDs of asset groups based on their names.

    Args:
        client (Client): The client instance used to send the request.
        group_names (list[str]): List of asset group names to retrieve IDs for.

    Returns:
        list[str]: List of asset group IDs.
    """
    if not group_names:
        return []

    filter = FilterBuilder()
    filter.add_field("XDM.ASSET_GROUP.NAME", FilterType.EQ, group_names)
    filter_str = filter.to_dict()

    groups = client.search_asset_groups(filter_str).get("reply", {}).get("data", [])

    group_ids = [group.get("XDM.ASSET_GROUP.ID") for group in groups if group.get("XDM.ASSET_GROUP.ID")]

    if len(group_ids) != len(group_names):
        found_groups = [group.get("XDM.ASSET_GROUP.NAME") for group in groups if group.get("XDM.ASSET_GROUP.ID")]
        missing_groups = [name for name in group_names if name not in found_groups]
        raise DemistoException(f"Failed to fetch asset group IDs for {missing_groups}. Ensure the asset group names are valid.")

    return group_ids


def build_asset_coverage_filter(args: dict) -> FilterBuilder:
    filter_builder = FilterBuilder()
    filter_builder.add_field("asset_id", FilterType.CONTAINS, argToList(args.get("asset_id")))
    filter_builder.add_field("asset_name", FilterType.CONTAINS, argToList(args.get("asset_name")))
    filter_builder.add_field(
        "business_application_names", FilterType.ARRAY_CONTAINS, argToList(args.get("business_application_names"))
    )
    filter_builder.add_field("status_coverage", FilterType.EQ, argToList(args.get("status_coverage")))
    filter_builder.add_field("is_scanned_by_vulnerabilities", FilterType.EQ, argToList(args.get("is_scanned_by_vulnerabilities")))
    filter_builder.add_field("is_scanned_by_code_weakness", FilterType.EQ, argToList(args.get("is_scanned_by_code_weakness")))
    filter_builder.add_field("is_scanned_by_secrets", FilterType.EQ, argToList(args.get("is_scanned_by_secrets")))
    filter_builder.add_field("is_scanned_by_iac", FilterType.EQ, argToList(args.get("is_scanned_by_iac")))
    filter_builder.add_field("is_scanned_by_malware", FilterType.EQ, argToList(args.get("is_scanned_by_malware")))
    filter_builder.add_field("is_scanned_by_cicd", FilterType.EQ, argToList(args.get("is_scanned_by_cicd")))
    filter_builder.add_field("last_scan_status", FilterType.EQ, argToList(args.get("last_scan_status")))
    filter_builder.add_field("asset_type", FilterType.EQ, argToList(args.get("asset_type")))
    filter_builder.add_field("unified_provider", FilterType.EQ, argToList(args.get("asset_provider")))
    filter_builder.add_field("asset_provider", FilterType.EQ, argToList(args.get("vendor_name")))

    return filter_builder


def get_asset_coverage_command(client: Client, args: dict):
    """
    Retrieves ASPM assets coverage using the generic /api/webapp/get_data endpoint.
    """

    request_data = build_webapp_request_data(
        table_name=ASSET_COVERAGE_TABLE,
        filter_dict=build_asset_coverage_filter(args).to_dict(),
        limit=arg_to_number(args.get("limit")) or 100,
        sort_field=args.get("sort_field"),
        sort_order=args.get("sort_order"),
    )
    response = client.get_webapp_data(request_data)
    reply = response.get("reply", {})
    data = reply.get("DATA", [])

    readable_output = tableToMarkdown("ASPM Coverage", data, headerTransform=string_to_table_header, sort_headers=False)
    return CommandResults(
        readable_output=readable_output,
        outputs_prefix=f"{INTEGRATION_CONTEXT_BRAND}.Coverage.Asset",
        outputs_key_field="asset_id",
        outputs=data,
        raw_response=response,
    )


def get_asset_coverage_histogram_command(client: Client, args: dict):
    """
    Retrieves ASPM assets coverage histogrm using the generic /api/webapp/get_histograms endpoint.
    """
    columns = argToList(args.get("columns"))
    columns = [COVERAGE_API_FIELDS_MAPPING.get(col, col) for col in columns]
    if not columns:
        raise ValueError("Please provide column value to create the histogram.")
    request_data = build_histogram_request_data(
        table_name=ASSET_COVERAGE_TABLE,
        filter_dict=build_asset_coverage_filter(args).to_dict(),
        columns=columns,
        max_values_per_column=arg_to_number(args.get("max_values_per_column")) or 100,
    )

    response = client.get_webapp_histograms(request_data)
    reply = response.get("reply", {})
    outputs = [{"column_name": column_name, "data": data} for column_name, data in reply.items()]

    readable_output = "\n".join(
        tableToMarkdown(
            f"ASPM Coverage {output['column_name']} Histogram",
            output["data"],
            headerTransform=string_to_table_header,
            sort_headers=False,
        )
        for output in outputs
    )

    return CommandResults(
        readable_output=readable_output,
        outputs_prefix=f"{INTEGRATION_CONTEXT_BRAND}.Coverage.Histogram",
        outputs=outputs,
        raw_response=response,
    )


def get_appsec_rule_ids_from_names(client, rule_names: list[str]) -> list[str]:
    """
    Retrieves the IDs of AppSec rules based on their names using exact and partial matching.

    Args:
        client (Client): The client instance used to send the request.
        rule_names (list[str]): List of AppSec rule names to retrieve IDs for.

    Returns:
        list[str]: List of AppSec rule IDs.

    Raises:
        DemistoException: If any rule names cannot be found in the system.
    """
    if not rule_names:
        return []

    fb = FilterBuilder()
    fb.add_field("ruleName", FilterType.EQ, rule_names)
    data = (
        client.get_webapp_data(build_webapp_request_data(APPSEC_RULES_TABLE, fb.to_dict(), limit=200, sort_field="ruleName"))
        .get("reply", {})
        .get("DATA", [])
        or []
    )

    lookup = {r["ruleName"].lower(): r["ruleId"] for r in data if r.get("ruleId")}
    ids, found = [], set()

    for name in rule_names:
        n = name.lower()
        rid = lookup.get(n) or next((v for k, v in lookup.items() if n in k), None)
        if rid:
            ids.append(rid)
            found.add(name)

    missing = set(rule_names) - found
    if missing:
        raise DemistoException(f"Missing AppSec rules: {', '.join(missing)}")

    return ids


def create_policy_command(client: Client, args: dict) -> CommandResults:
    """
    Creates a new policy in Cortex Platform with defined conditions, scope, and triggers.
    Args:
        client: The Cortex Platform client instance.
        args: Dictionary containing policy configuration parameters including:
            - policy_name: Required name for the new policy
            - description: Optional policy description
            - asset_group_names: Asset groups to apply the policy to
            - conditions_*: Various condition parameters (finding type, severity, etc.)
            - scope_*: Policy scope configuration parameters
            - trigger_*: Policy trigger configuration (periodic, PR, CI/CD)

    Returns:
        CommandResults: Results object containing the created policy information with
        readable output, outputs prefix, and raw response data.

    Raises:
        DemistoException: If policy name is missing or no triggers are enabled.
    """
    policy_name = args.get("policy_name")
    if not policy_name:
        raise DemistoException("Policy name is required.")

    description = args.get("description", "")
    group_names = argToList(args.get("asset_group_names"))
    asset_group_ids = get_asset_group_ids_from_names(client, group_names)

    conditions = create_policy_build_conditions(client, args)
    scope = create_policy_build_scope(args)
    triggers = create_policy_build_triggers(args)

    # Ensure at least one trigger is enabled
    if not any(trigger.get("isEnabled") for trigger in triggers.values()):
        raise DemistoException("At least one trigger (periodic, PR, or CI/CD) must be enabled for the policy.")

    payload = {
        "name": policy_name,
        "description": description,
        "conditions": conditions,
        "scope": scope,
        "assetGroupIds": asset_group_ids,
        "triggers": triggers,
    }
    payload = json.dumps(payload)
    demisto.debug(f"{payload=}")

    client.create_policy(payload)

    return CommandResults(readable_output=f"AppSec policy '{policy_name}' created successfully.")


def create_policy_build_conditions(client: Client, args: dict) -> dict:
    """
    Build conditions for create-policy command based on provided arguments.

    Creates a filter structure for policy conditions including finding types, severity,
    developer suppression, backlog status, package information, AppSec rules, CVSS/EPSS scores,
    and various boolean conditions. If no finding types are specified, defaults to all types
    except "CI/CD Risk".

    Args:
        client: The Cortex Platform client instance
        args: Dictionary containing condition arguments from the command

    Returns:
        dict: Filter dictionary containing all specified conditions
    """
    builder = FilterBuilder()

    finding_types = argToList(args.get("conditions_finding_type"))
    if not finding_types:
        # Default to all finding types if none specified
        finding_types = [ft for ft in POLICY_FINDING_TYPE_MAPPING if ft != "CI/CD Risk"]

    builder.add_field("Finding Type", FilterType.EQ, finding_types, POLICY_FINDING_TYPE_MAPPING)

    # Severity
    if severities := argToList(args.get("conditions_severity")):
        builder.add_field("Severity", FilterType.EQ, severities)

    # Developer Suppression
    if dev_supp := arg_to_bool_or_none(args.get("conditions_respect_developer_suppression")):
        builder.add_field("Respect Developer Suppression", FilterType.EQ, dev_supp)

    # Backlog
    if backlog := args.get("conditions_backlog_status"):
        builder.add_field("Backlog Status", FilterType.EQ, backlog)

    # Packages
    for field in ["package_name", "package_version", "package_operational_risk"]:
        if val := args.get(f"conditions_{field}"):
            op = FilterType.CONTAINS if field == "package_name" else FilterType.EQ
            builder.add_field(field.replace("_", " ").title(), op, val)

    # AppSec Rules
    if rule_names := argToList(args.get("conditions_appsec_rule_names")):
        rule_ids = get_appsec_rule_ids_from_names(client, rule_names)
        builder.add_field("AppSec Rule", FilterType.EQ, rule_ids)

    # CVSS / EPSS
    for f, n in [("cvss", "CVSS"), ("epss", "EPSS")]:
        if val := arg_to_number(args.get(f"conditions_{f}")):
            builder.add_field(n, FilterType.GTE, val)

    # Boolean Conditions
    for key, label in {
        "has_a_fix": "HasAFix",
        "is_kev": "IsKev",
    }.items():
        if val := arg_to_bool_or_none(args.get(f"conditions_{key}")):
            builder.add_field(label, FilterType.EQ, val)

    # Secret Validity, License Type
    for key, label in {
        "secret_validity": "SecretValidity",
        "license_type": "LicenseType",
    }.items():
        if vals := argToList(args.get(f"conditions_{key}", [])):
            builder.add_field(label, FilterType.EQ, vals)

    return builder.to_dict()


def create_policy_build_scope(args: dict) -> dict:
    """
    Build scope filters for create-policy.
    Processes various scope parameters including categories, business applications,
    repository settings, and boolean filters like public repository status and
    security characteristics.

    Args:
        args: Dictionary containing scope filter parameters with keys like:
            - scope_category: List of categories to filter by
            - scope_business_application_names: Business application names
            - scope_application_business_criticality: Application criticality level
            - scope_repository_name: Repository name to filter
            - scope_is_public_repository: Boolean for public repository filter
            - scope_has_deployed_assets: Boolean for deployed assets filter
            - scope_has_internet_exposed_deployed_assets: Boolean for internet exposure filter
            - scope_has_sensitive_data_access: Boolean for sensitive data access filter
            - scope_has_privileged_capabilities: Boolean for privileged capabilities filter

    Returns:
        dict: Filter dictionary structure for policy scope, can be empty if no scope filters set
    """
    builder = FilterBuilder()

    # Category
    if categories := argToList(args.get("scope_category", [])):
        builder.add_field("category", FilterType.EQ, categories, POLICY_CATEGORY_MAPPING)

    # Business application names - use the exact field name
    if business_app_names := argToList(args.get("scope_business_application_names")):
        filter_type = FilterType.ARRAY_CONTAINS if len(business_app_names) > 1 else FilterType.CONTAINS
        builder.add_field("business_application_names", filter_type, business_app_names)

    # Application business criticality
    if app_criticality := args.get("scope_application_business_criticality"):
        builder.add_field("application_business_criticality", FilterType.CONTAINS, app_criticality)

    # Repository name
    if repo_name := args.get("scope_repository_name"):
        builder.add_field("repository_name", FilterType.CONTAINS, repo_name)

    # Boolean scope filters
    for key, label in {
        "scope_is_public_repository": "is_public_repository",
        "scope_has_deployed_assets": "has_deployed_assets",
        "scope_has_internet_exposed_deployed_assets": "has_internet_exposed",
        "scope_has_sensitive_data_access": "has_sensitive_data_access",
        "scope_has_privileged_capabilities": "has_privileged_capabilities",
    }.items():
        if val := arg_to_bool_or_none(args.get(key)):
            builder.add_field(label, FilterType.EQ, val)

    # Always return the filter dict (can be empty for scope)
    return builder.to_dict()


def create_policy_build_triggers(args: dict) -> dict:
    """
    Build triggers configuration for policy creation.

    Creates a complete triggers structure with periodic, PR, and CI/CD trigger types.
    Each trigger includes enabled status, actions, and optional severity overrides.

    Args:
        args (dict): Command arguments containing trigger configuration parameters:
            - triggers_periodic_report_issue: Enable periodic issue reporting
            - triggers_periodic_override_severity: Override severity for periodic triggers
            - triggers_pr_report_issue: Enable PR issue reporting
            - triggers_pr_block_pr: Enable PR blocking
            - triggers_pr_report_pr_comment: Enable PR comment reporting
            - triggers_pr_override_severity: Override severity for PR triggers
            - triggers_cicd_report_issue: Enable CI/CD issue reporting
            - triggers_cicd_block_cicd: Enable CI/CD blocking
            - triggers_cicd_report_cicd: Enable CI/CD reporting
            - triggers_cicd_override_severity: Override severity for CI/CD triggers

    Returns:
        dict: Triggers configuration with periodic, PR, and CI/CD sections.
              Each section contains isEnabled flag, actions dict, and overrideIssueSeverity.

    Raises:
        DemistoException: When no triggers are enabled (at least one must be set).

    Note:
        When an override severity is specified, reportIssue is automatically enabled
        for that trigger type.
    """
    # Periodic trigger
    periodic_report_issue = argToBoolean(args.get("triggers_periodic_report_issue", False))
    periodic_override = args.get("triggers_periodic_override_severity")

    # If override is set, reportIssue must be True
    if periodic_override:
        periodic_report_issue = True

    periodic_enabled = periodic_report_issue or bool(periodic_override)

    # PR trigger
    pr_report_issue = argToBoolean(args.get("triggers_pr_report_issue", False))
    pr_block_pr = argToBoolean(args.get("triggers_pr_block_pr", False))
    pr_report_comment = argToBoolean(args.get("triggers_pr_report_pr_comment", False))
    pr_override = args.get("triggers_pr_override_severity")

    # If override is set, reportIssue must be True
    if pr_override:
        pr_report_issue = True

    pr_enabled = pr_report_issue or pr_block_pr or pr_report_comment or bool(pr_override)

    # CI/CD trigger
    cicd_report_issue = argToBoolean(args.get("triggers_cicd_report_issue", False))
    cicd_block_cicd = argToBoolean(args.get("triggers_cicd_block_cicd", False))
    cicd_report_cicd = argToBoolean(args.get("triggers_cicd_report_cicd", False))
    cicd_override = args.get("triggers_cicd_override_severity")

    # If override is set, reportIssue must be True
    if cicd_override:
        cicd_report_issue = True

    cicd_enabled = cicd_report_issue or cicd_block_cicd or cicd_report_cicd or bool(cicd_override)

    triggers = {
        "periodic": {"isEnabled": periodic_enabled, "actions": {"reportIssue": periodic_report_issue}},
        "pr": {
            "isEnabled": pr_enabled,
            "actions": {"reportIssue": pr_report_issue, "blockPr": pr_block_pr, "reportPrComment": pr_report_comment},
        },
        "cicd": {
            "isEnabled": cicd_enabled,
            "actions": {"reportIssue": cicd_report_issue, "blockCicd": cicd_block_cicd, "reportCicd": cicd_report_cicd},
        },
    }

    # Add override severity if specified (and set to null if not specified)
    triggers["periodic"]["overrideIssueSeverity"] = periodic_override if periodic_override else None
    triggers["pr"]["overrideIssueSeverity"] = pr_override if pr_override else None
    triggers["cicd"]["overrideIssueSeverity"] = cicd_override if cicd_override else None

    # Ensure at least one trigger is enabled
    if not any(t["isEnabled"] for t in triggers.values()):
        raise DemistoException("At least one trigger (periodic, PR, or CI/CD) must be set.")

    return triggers


def main():  # pragma: no cover
    """
    Executes an integration command
    """
    command = demisto.command()
    demisto.debug(f"Command being called is {command}")
    args = demisto.args()
    args["integration_context_brand"] = INTEGRATION_CONTEXT_BRAND
    args["integration_name"] = INTEGRATION_NAME
    headers: dict = {}

    webapp_api_url = "/api/webapp"
    public_api_url = f"{webapp_api_url}/public_api/v1"
    data_platform_api_url = f"{webapp_api_url}/data-platform"
    appsec_api_url = f"{webapp_api_url}/public_api/appsec"
    proxy = demisto.params().get("proxy", False)
    verify_cert = not demisto.params().get("insecure", False)

    try:
        timeout = int(demisto.params().get("timeout", 120))
    except ValueError as e:
        demisto.debug(f"Failed casting timeout parameter to int, falling back to 120 - {e}")
        timeout = 120

    client_url = public_api_url
    if command in WEBAPP_COMMANDS:
        client_url = webapp_api_url
    elif command in DATA_PLATFORM_COMMANDS:
        client_url = data_platform_api_url
    elif command in APPSEC_COMMANDS:
        client_url = appsec_api_url

    client = Client(
        base_url=client_url,
        proxy=proxy,
        verify=verify_cert,
        headers=headers,
        timeout=timeout,
    )

    try:
        if command == "test-module":
            client.test_module()
            demisto.results("ok")

        elif command == "core-get-asset-details":
            return_results(get_asset_details_command(client, args))

        elif command == "core-search-asset-groups":
            return_results(search_asset_groups_command(client, args))

        elif command == "core-get-issues":
            # replace all dict keys that contain issue with alert
            args = issue_to_alert(args)
            # Extract output_keys before calling get_alerts_by_filter_command
            output_keys = argToList(args.pop("output_keys", []))
            issues_command_results: CommandResults = get_alerts_by_filter_command(client, args)
            # Convert alert keys to issue keys
            if issues_command_results.outputs:
                issues_command_results.outputs = [alert_to_issue(output) for output in issues_command_results.outputs]  # type: ignore[attr-defined,arg-type]

            # Apply output_keys filtering if specified
            if output_keys and issues_command_results.outputs:
                issues_command_results.outputs = filter_context_fields(output_keys, issues_command_results.outputs)  # type: ignore[attr-defined,arg-type]

            return_results(issues_command_results)

        elif command == "core-get-cases":
            return_results(get_cases_command(client, args))

        elif command == "core-get-case-extra-data":
            return_results(get_extra_data_for_case_id_command(client, args))

        elif command == "core-search-assets":
            return_results(search_assets_command(client, args))

        elif command == "core-get-vulnerabilities":
            return_results(get_vulnerabilities_command(client, args))

        elif command == "core-update-issue":
            return_results(update_issue_command(client, args))

        elif command == "core-get-issue-recommendations":
            return_results(get_issue_recommendations_command(client, args))
        elif command == "core-enable-scanners":
            return_results(enable_scanners_command(client, args))

        elif command == "core-get-asset-coverage":
            return_results(get_asset_coverage_command(client, args))

        elif command == "core-get-asset-coverage-histogram":
            return_results(get_asset_coverage_histogram_command(client, args))
        elif command == "core-create-appsec-policy":
            return_results(create_policy_command(client, args))

    except Exception as err:
        demisto.error(traceback.format_exc())
        return_error(str(err))


if __name__ in ("__main__", "__builtin__", "builtins"):
    main()<|MERGE_RESOLUTION|>--- conflicted
+++ resolved
@@ -29,12 +29,9 @@
     "core-get-vulnerabilities",
     "core-search-asset-groups",
     "core-get-issue-recommendations",
-<<<<<<< HEAD
+    "core-update-issue",
     "core-get-asset-coverage",
     "core-get-asset-coverage-histogram",
-=======
-    "core-update-issue",
->>>>>>> fdbb7659
     "core-create-appsec-policy",
 ]
 DATA_PLATFORM_COMMANDS = ["core-get-asset-details"]
