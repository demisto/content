from typing import List, Dict, Any, Tuple

import demistomock as demisto  # noqa: F401
from CommonServerPython import *  # noqa: F401
from CoreIRApiModule import *
import dateparser
from enum import Enum
import copy

# Disable insecure warnings
urllib3.disable_warnings()

TIME_FORMAT = "%Y-%m-%dT%H:%M:%S"
INTEGRATION_CONTEXT_BRAND = "Core"
INTEGRATION_NAME = "Cortex Platform Core"
MAX_GET_INCIDENTS_LIMIT = 100
SEARCH_ASSETS_DEFAULT_LIMIT = 100
MAX_GET_CASES_LIMIT = 100
<<<<<<< HEAD
MAX_GET_EXCEPTION_RULES_LIMIT = 100
=======
MAX_GET_SYSTEM_USERS_LIMIT = 50
>>>>>>> 51f416ed

ASSET_FIELDS = {
    "asset_names": "xdm.asset.name",
    "asset_types": "xdm.asset.type.name",
    "asset_tags": "xdm.asset.tags",
    "asset_ids": "xdm.asset.id",
    "asset_providers": "xdm.asset.provider",
    "asset_realms": "xdm.asset.realm",
    "asset_group_ids": "xdm.asset.group_ids",
    "asset_categories": "xdm.asset.type.category",
}

APPSEC_SOURCES = [
    "CAS_CVE_SCANNER",
    "CAS_IAC_SCANNER",
    "CAS_SECRET_SCANNER",
    "CAS_LICENSE_SCANNER",
    "CAS_SAST_SCANNER",
    "CAS_OPERATIONAL_RISK_SCANNER",
    "CAS_CI_CD_RISK_SCANNER",
    "CAS_DRIFT_SCANNER",
]
WEBAPP_COMMANDS = [
    "core-get-vulnerabilities",
    "core-search-asset-groups",
    "core-get-issue-recommendations",
    "core-get-cases",
    "core-update-issue",
    "core-get-asset-coverage",
    "core-get-asset-coverage-histogram",
    "core-create-appsec-policy",
    "core-get-appsec-issues",
<<<<<<< HEAD
    "core-update-case",
    "core-get-exception-rules"
=======
    "core-update-case"
>>>>>>> 51f416ed
]
DATA_PLATFORM_COMMANDS = ["core-get-asset-details"]
APPSEC_COMMANDS = ["core-enable-scanners", "core-appsec-remediate-issue"]
XSOAR_COMMANDS = ["core-run-playbook"]

VULNERABLE_ISSUES_TABLE = "VULNERABLE_ISSUES_TABLE"
ASSET_GROUPS_TABLE = "UNIFIED_ASSET_MANAGEMENT_ASSET_GROUPS"
ASSET_COVERAGE_TABLE = "COVERAGE"
APPSEC_RULES_TABLE = "CAS_DETECTION_RULES"
CASES_TABLE = "CASE_MANAGER_TABLE"
<<<<<<< HEAD
DISABLE_PREVENTION_RULES_TABLE = "AGENT_EXCEPTION_RULES_TABLE_ADVANCED"
LEGACY_AGENT_EXCEPTIONS_TABLE = "AGENT_EXCEPTION_RULES_TABLE_LEGACY"
=======
USERS_TABLE = "USERS_TABLE"

>>>>>>> 51f416ed

class CaseManagement:
    STATUS_RESOLVED_REASON = {
        "known_issue": "STATUS_040_RESOLVED_KNOWN_ISSUE",
        "duplicate": "STATUS_050_RESOLVED_DUPLICATE",
        "false_positive": "STATUS_060_RESOLVED_FALSE_POSITIVE",
        "true_positive": "STATUS_090_RESOLVED_TRUE_POSITIVE",
        "security_testing": "STATUS_100_RESOLVED_SECURITY_TESTING",
        "other": "STATUS_070_RESOLVED_OTHER",
    }

    FIELDS = {
        "case_id_list": "CASE_ID",
        "case_domain": "INCIDENT_DOMAIN",
        "case_name": "NAME",
        "case_description": "DESCRIPTION",
        "status": "STATUS_PROGRESS",
        "severity": "SEVERITY",
        "creation_time": "CREATION_TIME",
        "asset_ids": "UAI_ASSET_IDS",
        "asset_groups": "UAI_ASSET_GROUP_IDS",
        "assignee": "ASSIGNED_USER_PRETTY",
        "assignee_email": "ASSIGNED_USER",
        "name": "CONTAINS",
        "description": "DESCRIPTION",
        "last_updated": "LAST_UPDATE_TIME",
        "hosts": "HOSTS",
        "starred": "CASE_STARRED",
        "tags": "CURRENT_TAGS",
    }

    STATUS = {
        "new": "STATUS_010_NEW",
        "under_investigation": "STATUS_020_UNDER_INVESTIGATION",
        "resolved": "STATUS_025_RESOLVED",
    }

    SEVERITY = {
        "low": "SEV_020_LOW",
        "medium": "SEV_030_MEDIUM",
        "high": "SEV_040_HIGH",
        "critical": "SEV_050_CRITICAL",
    }

    TAGS = {
        "DOM:Security": "DOM:1",
        "DOM:Posture": "DOM:5",
    }


class AppsecIssues:
    class AppsecIssueType:
        def __init__(self, table_name: str, filters: set[str]):
            self.table_name: str = table_name
            self.filters: set = filters or set()

    ISSUE_TYPES = [
        AppsecIssueType(
            "ISSUES_IAC",
            {"urgency", "repository", "file_path", "automated_fix_available", "sla"},
        ),
        AppsecIssueType(
            "ISSUES_CVES",
            {
                "urgency",
                "repository",
                "file_path",
                "automated_fix_available",
                "sla",
                "cvss_score_gte",
                "epss_score_gte",
                "has_kev",
            },
        ),
        AppsecIssueType(
            "ISSUES_SECRETS",
            {"urgency", "repository", "file_path", "sla", "validation"},
        ),
        AppsecIssueType("ISSUES_WEAKNESSES", {"urgency", "repository", "file_path", "sla"}),
        AppsecIssueType("ISSUES_OPERATIONAL_RISK", {"repository", "file_path", "sla"}),
        AppsecIssueType("ISSUES_LICENSES", {"repository", "file_path", "sla"}),
        AppsecIssueType("ISSUES_CI_CD", {"sla"}),
    ]

    SPECIAL_FILTERS = {
        # List of filters that aren't a part of every Appsec table
        "urgency",
        "repository",
        "file_path",
        "automated_fix_available",
        "sla",
        "epss_score_gte",
        "cvss_score_gte",
        "has_kev",
        "validation",
    }

    SEVERITY_MAPPINGS = {
        "info": "SEV_010_INFO",
        "low": "SEV_020_LOW",
        "medium": "SEV_030_MEDIUM",
        "high": "SEV_040_HIGH",
        "critical": "SEV_050_CRITICAL",
        "unknown": "SEV_090_UNKNOWN",
    }

    SEVERITY_OUTPUT_MAPPINGS = {
        "SEV_010_INFO": "info",
        "SEV_020_LOW": "low",
        "SEV_030_MEDIUM": "medium",
        "SEV_040_HIGH": "high",
        "SEV_050_CRITICAL": "critical",
        "SEV_090_UNKNOWN": "unknown",
    }

    STATUS_MAPPINGS = {
        "New": "STATUS_010_NEW",
        "In Progress": "STATUS_020_UNDER_INVESTIGATION",
        "Resolved": "STATUS_025_RESOLVED",
    }

    STATUS_OUTPUT_MAPPINGS = {
        "STATUS_010_NEW": "New",
        "STATUS_020_UNDER_INVESTIGATION": "In Progress",
        "STATUS_025_RESOLVED": "Resolved",
    }

    SLA_MAPPING = {
        "Approaching": "APPROACHING",
        "On Track": "IN_SLA",
        "Overdue": "OVERDUE",
    }

    SLA_OUTPUT_MAPPING = {
        "APPROACHING": "Approaching",
        "IN_SLA": "On Track",
        "OVERDUE": "Overdue",
    }

    URGENCY_OUTPUT_MAPPING = {
        "NOT_URGENT": "Not Urgent",
        "N/A": "N/A",
        "TOP_URGENT": "Top Urgent",
        "URGENT": "Urgent",
    }


ASSET_GROUP_FIELDS = {
    "asset_group_name": "XDM__ASSET_GROUP__NAME",
    "asset_group_type": "XDM__ASSET_GROUP__TYPE",
    "asset_group_description": "XDM__ASSET_GROUP__DESCRIPTION",
    "asset_group_id": "XDM__ASSET_GROUP__ID",
}

VULNERABILITIES_SEVERITY_MAPPING = {
    "info": "SEV_030_INFO",
    "low": "SEV_040_LOW",
    "medium": "SEV_050_MEDIUM",
    "high": "SEV_060_HIGH",
    "critical": "SEV_070_CRITICAL",
}

ALLOWED_SCANNERS = [
    "SCA",
    "IAC",
    "SECRETS",
]

COVERAGE_API_FIELDS_MAPPING = {
    "vendor_name": "asset_provider",
    "asset_provider": "unified_provider",
}

EXCEPTION_RULES_TYPE_TO_TABLE_MAPPING = {
    "legacy_agent_exceptions" : LEGACY_AGENT_EXCEPTIONS_TABLE,
    "disable_prevention_rules" : DISABLE_PREVENTION_RULES_TABLE,
}
# Policy finding type mapping
POLICY_FINDING_TYPE_MAPPING = {
    "CI/CD Risk": "CAS_CI_CD_RISK_SCANNER",
    "Vulnerabilities": "CAS_CVE_SCANNER",
    "IaC Misconfiguration": "CAS_IAC_SCANNER",
    "Licenses": "CAS_LICENSE_SCANNER",
    "Operational Risk": "CAS_OPERATIONAL_RISK_SCANNER",
    "Secrets": "CAS_SECRET_SCANNER",
    "Weaknesses": "CAS_SAST_SCANNER",
}


# Policy category mapping
POLICY_CATEGORY_MAPPING = {
    "Application": "APPLICATION",
    "Repository": "REPOSITORY",
    "CI/CD Instance": "CICD_INSTANCE",
    "CI/CD Pipeline": "CICD_PIPELINE",
    "VCS Collaborator": "VCS_COLLABORATOR",
    "VCS Organization": "VCS_ORGANIZATION",
}

EXCEPTION_RULES_OUTPUT_FIELDS_TO_MAP = {"MODULES" , "PROFILE_IDS"}



class FilterBuilder:
    """
    Filter class for creating filter dictionary objects.
    """

    class FilterType(str, Enum):
        operator: str

        """
        Available type options for filter filtering.
        Each member holds its string value and its logical operator for multi-value scenarios.
        """

        def __new__(cls, value, operator):
            obj = str.__new__(cls, value)
            obj._value_ = value
            obj.operator = operator
            return obj

        EQ = ("EQ", "OR")
        RANGE = ("RANGE", "OR")
        CONTAINS = ("CONTAINS", "OR")
        CASE_HOST_EQ = ("CASE_HOSTS_EQ", "OR")
        CONTAINS_IN_LIST = ("CONTAINS_IN_LIST", "OR")
        GTE = ("GTE", "OR")
        ARRAY_CONTAINS = ("ARRAY_CONTAINS", "OR")
        JSON_WILDCARD = ("JSON_WILDCARD", "OR")
        IS_EMPTY = ("IS_EMPTY", "OR")
        NIS_EMPTY = ("NIS_EMPTY", "AND")
        RELATIVE_TIMESTAMP = ("RELATIVE_TIMESTAMP", "OR")

    AND = "AND"
    OR = "OR"
    FIELD = "SEARCH_FIELD"
    TYPE = "SEARCH_TYPE"
    VALUE = "SEARCH_VALUE"

    class Field:
        def __init__(self, field_name: str, filter_type: "FilterType", values: Any):
            self.field_name = field_name
            self.filter_type = filter_type
            self.values = values

    class MappedValuesField(Field):
        def __init__(
            self,
            field_name: str,
            filter_type: "FilterType",
            values: Any,
            mappings: dict[str, "FilterType"],
        ):
            super().__init__(field_name, filter_type, values)
            self.mappings = mappings

    def __init__(self, filter_fields: list[Field] | None = None):
        self.filter_fields = filter_fields or []

    def add_field(self, name: str, type: "FilterType", values: Any, mapper: dict | None = None):
        """
        Adds a new field to the filter.
        Args:
            name (str): The name of the field.
            type (FilterType): The type to use for the field.
            values (Any): The values to filter for.
            mapper (dict | None): An optional dictionary to map values before filtering.
        """
        processed_values = values
        if mapper:
            if not isinstance(values, list):
                values = [values]
            processed_values = [mapper[v] for v in values if v in mapper]

        self.filter_fields.append(FilterBuilder.Field(name, type, processed_values))

    def add_field_with_mappings(
        self,
        name: str,
        type: "FilterType",
        values: Any,
        mappings: dict[str, "FilterType"],
    ):
        """
        Adds a new field to the filter with special value mappings.
        Args:
            name (str): The name of the field.
            type (FilterType): The default filter type for non-mapped values.
            values (Any): The values to filter for.
            mappings (dict[str, FilterType]): A dictionary mapping special values to specific filter types.
                Example:
                    mappings = {
                        "unassigned": FilterType.IS_EMPTY,
                        "assigned": FilterType.NIS_EMPTY,
                    }
        """
        self.filter_fields.append(FilterBuilder.MappedValuesField(name, type, values, mappings))

    def add_time_range_field(self, name: str, start_time: str | None, end_time: str | None):
        """
        Adds a time range field to the filter.
        Args:
            name (str): The name of the field.
            start_time (str | None): The start time of the range.
            end_time (str | None): The end time of the range.
        """
        start, end = self._prepare_time_range(start_time, end_time)
        if start and end:
            self.add_field(name, FilterType.RANGE, {"from": start, "to": end})

    def to_dict(self) -> dict[str, list]:
        """
        Creates a filter dict from a list of Field objects.
        The filter will require each field to be one of the values provided.
        Returns:
            dict[str, list]: Filter object.
        """
        filter_structure: dict[str, list] = {FilterBuilder.AND: []}

        for field in self.filter_fields:
            if not isinstance(field.values, list):
                field.values = [field.values]

            search_values = []
            for value in field.values:
                if value is None:
                    continue

                current_filter_type = field.filter_type
                current_value = value

                if isinstance(field, FilterBuilder.MappedValuesField) and value in field.mappings:
                    current_filter_type = field.mappings[value]
                    if current_filter_type in [
                        FilterType.IS_EMPTY,
                        FilterType.NIS_EMPTY,
                    ]:
                        current_value = "<No Value>"

                search_values.append(
                    {
                        FilterBuilder.FIELD: field.field_name,
                        FilterBuilder.TYPE: current_filter_type.value,
                        FilterBuilder.VALUE: current_value,
                    }
                )

            if search_values:
                search_obj = {field.filter_type.operator: search_values} if len(search_values) > 1 else search_values[0]
                filter_structure[FilterBuilder.AND].append(search_obj)

        if not filter_structure[FilterBuilder.AND]:
            filter_structure = {}

        return filter_structure

    @staticmethod
    def _prepare_time_range(start_time_str: str | None, end_time_str: str | None) -> tuple[int | None, int | None]:
        """Prepare start and end time from args, parsing relative time strings."""
        if end_time_str and not start_time_str:
            raise DemistoException("When 'end_time' is provided, 'start_time' must be provided as well.")

        start_time, end_time = None, None

        if start_time_str:
            if start_dt := dateparser.parse(str(start_time_str)):
                start_time = int(start_dt.timestamp() * 1000)
            else:
                raise ValueError(f"Could not parse start_time: {start_time_str}")

        if end_time_str:
            if end_dt := dateparser.parse(str(end_time_str)):
                end_time = int(end_dt.timestamp() * 1000)
            else:
                raise ValueError(f"Could not parse end_time: {end_time_str}")

        if start_time and not end_time:
            # Set end_time to the current time if only start_time is provided
            end_time = int(datetime.now().timestamp() * 1000)

        return start_time, end_time


FilterType = FilterBuilder.FilterType


def replace_substring(data: dict | str, original: str, new: str) -> str | dict:
    """
    Replace all occurrences of a substring in the keys of a dictionary with a new substring or in a string.

    Args:
        data (dict | str): The dictionary to replace keys in.
        original (str): The substring to be replaced.
        new (str): The substring to replace with.

    Returns:
        dict: The dictionary with all occurrences of `original` replaced by `new` in its keys.
    """

    if isinstance(data, str):
        return data.replace(original, new)
    if isinstance(data, dict):
        for key in list(data.keys()):
            if isinstance(key, str) and original in key:
                new_key = key.replace(original, new)
                data[new_key] = data.pop(key)
    return data


def determine_assignee_filter_field(assignee_list: list) -> str:
    """
    Determine whether the assignee should be filtered by email or pretty name.

    Args:
        assignee (list): The assignee values to filter on.

    Returns:
        str: The appropriate field to filter on based on the input.
    """
    if not assignee_list:
        return CaseManagement.FIELDS["assignee"]

    assignee = assignee_list[0]

    if "@" in assignee:
        # If the assignee contains '@', use the email field
        return CaseManagement.FIELDS["assignee_email"]
    else:
        # Otherwise, use the pretty name field
        return CaseManagement.FIELDS["assignee"]


def process_case_response(resp):
    """
    Process case response by removing unnecessary fields.

    Args:
        resp (dict): Response dictionary to be processed

    Returns:
        dict: Cleaned response dictionary
    """
    fields_to_remove = ["layoutId", "layoutRuleName", "sourcesList"]

    reply = resp.get("reply", {})

    for field in fields_to_remove:
        reply.pop(field, None)

    # Remove nested score values
    if "score" in reply and isinstance(reply["score"], dict):
        reply["score"].pop("previous_score_source", None)
        reply["score"].pop("previous_score", None)

    if "incidentDomain" in reply:
        reply["caseDomain"] = reply.pop("incidentDomain")

    return reply


def issue_to_alert(args: dict | str) -> dict | str:
    return replace_substring(args, "issue", "alert")


def alert_to_issue(output: dict | str) -> dict | str:
    return replace_substring(output, "alert", "issue")


def incident_to_case(output: dict | str) -> dict | str:
    return replace_substring(output, "incident", "case")


def case_to_incident(args: dict | str) -> dict | str:
    return replace_substring(args, "case", "incident")


def arg_to_float(arg: Optional[str]):
    """
    Converts an XSOAR argument to a Python float
    """

    if arg is None or arg == "":
        return None

    arg = encode_string_results(arg)

    if isinstance(arg, str):
        try:
            return float(arg)
        except Exception:
            raise ValueError(f'"{arg}" is not a valid number')

    if isinstance(arg, int | float):
        return arg

    raise ValueError(f'"{arg}" is not a valid number')


def preprocess_get_cases_args(args: dict):
    demisto.debug(f"original args: {args}")
    args["limit"] = min(int(args.get("limit", MAX_GET_INCIDENTS_LIMIT)), MAX_GET_INCIDENTS_LIMIT)
    args = issue_to_alert(case_to_incident(args))
    demisto.debug(f"after preprocess_get_cases_args args: {args}")
    return args


def preprocess_get_cases_outputs(outputs: list | dict):
    def process(output: dict | str):
        return alert_to_issue(incident_to_case(output))

    if isinstance(outputs, list):
        return [process(o) for o in outputs]
    return process(outputs)


def preprocess_get_case_extra_data_outputs(outputs: list | dict):
    def process(output: dict | str):
        if isinstance(output, dict):
            if "incident" in output:
                output["incident"] = alert_to_issue(incident_to_case(output.get("incident", {})))
            alerts_data = output.get("alerts", {}).get("data", {})
            modified_alerts_data = [alert_to_issue(incident_to_case(alert)) for alert in alerts_data]
            if "alerts" in output and isinstance(output["alerts"], dict):
                output["alerts"]["data"] = modified_alerts_data
        return alert_to_issue(incident_to_case(output))

    if isinstance(outputs, list):
        return [process(o) for o in outputs]
    return process(outputs)


def filter_context_fields(output_keys: list, context: list):
    """
    Filters only specific keys from the context dictionary based on provided output_keys.
    """
    filtered_context = []
    for alert in context:
        filtered_context.append({key: alert.get(key) for key in output_keys})

    return filtered_context


class Client(CoreClient):
    def test_module(self):
        """
        Performs basic get request to get item samples
        """
        try:
            self.get_endpoints(limit=1)
        except Exception as err:
            if "API request Unauthorized" in str(err):
                # this error is received from the Core server when the client clock is not in sync to the server
                raise DemistoException(f"{err!s} please validate that your both XSOAR and Core server clocks are in sync")
            else:
                raise

    def get_asset_details(self, asset_id):
        reply = self._http_request(
            method="POST",
            json_data={"asset_id": asset_id},
            headers=self._headers,
            url_suffix="/unified-asset-inventory/get_asset/",
        )

        return reply

    def update_issue(self, filter_data):
        return self._http_request(method="POST", json_data=filter_data, url_suffix="/alerts/update_alerts")

    def link_issue_to_cases(self, issue_id, case_ids: list) -> dict:
        """Link an issue to one or more cases.

        Args:
            issue_id: The issue ID to link
            case_ids: List of case IDs to link the issue to

        Returns:
            dict: API response
        """
        return self._http_request(
            method="POST", json_data={"issue_ids": [issue_id], "case_ids": case_ids}, url_suffix="/cases/link_issues"
        )

    def unlink_issue_from_cases(self, issue_id, case_ids: list) -> dict:
        """Unlink an issue from one or more cases.

        Args:
            issue_id: The issue ID to unlink
            case_ids: List of case IDs to unlink the issue from

        Returns:
            dict: API response
        """
        return self._http_request(
            method="POST", json_data={"issue_id": issue_id, "case_ids": case_ids}, url_suffix="/cases/unlink_issue"
        )

    def search_assets(self, filter, page_number, page_size, on_demand_fields):
        reply = self._http_request(
            method="POST",
            headers=self._headers,
            json_data={
                "request_data": {
                    "filters": filter,
                    "search_from": page_number * page_size,
                    "search_to": (page_number + 1) * page_size,
                    "on_demand_fields": on_demand_fields,
                },
            },
            url_suffix="/assets",
        )

        return reply

    def search_asset_groups(self, filter):
        reply = self._http_request(
            method="POST",
            headers=self._headers,
            json_data={"request_data": {"filters": filter}},
            full_url="/api/webapp/public_api/v1/asset-groups",
        )

        return reply

    def get_webapp_data(self, request_data: dict) -> dict:
        return self._http_request(
            method="POST",
            url_suffix="/get_data",
            json_data=request_data,
        )

    def get_webapp_view_def(self, request_data: dict) -> dict:
        return self._http_request(
            method="GET",
            url_suffix="/get_view_def",
            json_data=request_data,
        )

    def get_webapp_histograms(self, request_data: dict) -> dict:
        return self._http_request(
            method="POST",
            url_suffix="/get_histograms",
            json_data=request_data,
        )

    def enable_scanners(self, payload: dict, repository_id: str) -> dict:
        return self._http_request(
            method="PUT",
            url_suffix=f"/v1/repositories/{repository_id}/scan-configuration",
            json_data=payload,
            headers={
                **self._headers,
                "Content-Type": "application/json",
            },
        )

    def get_playbook_suggestion_by_issue(self, issue_id):
        """
        Get playbook suggestions for a specific issue.
        Args:
            issue_id (str): The ID of the issue to get playbook suggestions for.
        Returns:
            dict: The response containing playbook suggestions.
        """
        return self._http_request(
            method="POST",
            json_data={"alert_internal_id": issue_id},
            headers=self._headers,
            url_suffix="/incident/get_playbook_suggestion_by_alert/",
        )

    def get_playbooks_metadata(self):
        return self._http_request(
            method="GET",
            headers=self._headers,
            full_url="/xsoar/playbooks/metadata",
        )

    def get_quick_actions_metadata(self):
        return self._http_request(
            method="GET",
            headers=self._headers,
            full_url="/xsoar/quickactions",
        )

    def appsec_remediate_issue(self, request_body):
        return self._http_request(
            method="POST",
            data=request_body,
            headers={**self._headers, "content-type": "application/json"},
            url_suffix="/v1/issues/fix/trigger_fix_pull_request",
        )

    def get_appsec_suggested_fix(self, issue_id: str) -> dict | None:
        reply = self._http_request(
            method="GET",
            headers=self._headers,
            full_url=f"/api/webapp/public_api/appsec/v1/issues/fix/{issue_id}/fix_suggestion",
        )
        return reply

    def create_policy(self, policy_payload: str) -> dict:
        """
        Creates a new policy in Cortex XDR.
        Args:
            policy_payload (str): The policy definition payload.
        Returns:
            dict: The response from the API.
        """
        demisto.debug(f"Policy creation payload: {policy_payload}")
        return self._http_request(
            method="POST",
            data=policy_payload,
            headers={**self._headers, "content-type": "application/json"},
            url_suffix="/public_api/appsec/v1/policies",
        )

    def update_case(self, case_update_payload, case_id):
        """
        Update a case with the provided data.

        Args:
            case_update_payload (dict): The data to update in the case.
            case_id (str): Case ID to update.

        Returns:
            dict: Response from the API for the case update.
        """
        request_data = {"request_data": {"newIncidentInterface": True, "case_id": case_id, **case_update_payload}}
        return self._http_request(
            method="POST",
            url_suffix="/case/set_data",
            json_data=request_data,
        )

    def run_playbook(self, issue_ids: list, playbook_id: str) -> dict:
        """
        Runs a specific playbook for a given investigation.

        Args:
            issue_ids: The IDs of the issues.
            playbook_id: The ID of the playbook to run.

        Returns:
            dict: The response from running the playbook.
        """
        return self._http_request(
            method="POST",
            url_suffix="/inv-playbook/new",
            headers={
                **self._headers,
                "Content-Type": "application/json",
            },
            json_data={"alertIds": issue_ids, "playbookId": playbook_id},
        )

    def unassign_case(self, case_id: str) -> dict:
        """
        Unassign a case by updating it with default unassignment data.

        Args:
            case_id (str): Case ID to unassign.

        Returns:
            dict: Response from the API for the case update.
        """
        request_data = {"request_data": {"newIncidentInterface": True, "case_id": case_id}}

        return self._http_request(
            method="POST",
            url_suffix="/case/un_assign_user",
            headers={
                **self._headers,
                "Content-Type": "application/json",
            },
            json_data=request_data,
        )

    def get_users(self):
        reply = self._http_request(
            method="POST",
            json_data={},
            headers=self._headers,
            url_suffix="/rbac/get_users",
        )

        return reply


def get_appsec_suggestion(client: Client, issue: dict, issue_id: str) -> dict:
    """
    Append Application Security - related suggestions to the recommendation data.

    Args:
        client (Client): Client instance used to send the request.
        headers (list): Headers for the readable output.
        issue (dict): Details of the issue.
        recommendation (dict): The base remediation recommendation.
        issue_id (str): The issue ID.

    Returns:
        tuple[list, dict]: Updated headers and recommendation including AppSec additions.
    """
    alert_source = issue.get("alert_source")
    if alert_source not in APPSEC_SOURCES:
        return {}

    recommendation = {}
    manual_fix = issue.get("extended_fields", {}).get("action")
    if manual_fix:
        recommendation["remediation"] = manual_fix

    fix_suggestion = client.get_appsec_suggested_fix(issue_id)
    demisto.debug(f"AppSec fix suggestion: {fix_suggestion}")

    if fix_suggestion and isinstance(fix_suggestion, dict) and fix_suggestion.get("suggestedCodeBlock"):
        recommendation.update(
            {
                "existing_code_block": fix_suggestion.get("existingCodeBlock", ""),
                "suggested_code_block": fix_suggestion.get("suggestedCodeBlock", ""),
            }
        )
    demisto.debug(f"{recommendation=} for {issue=}")

    return recommendation


def populate_playbook_and_quick_action_suggestions(
    client: Client, issue_id: str, pb_id_to_data: dict, qa_name_to_data: dict
) -> dict:
    """
    Fetches playbook and quick-action suggestions for a given issue
    and updates the recommendation dictionary accordingly.

    Returns:
        recommendation
    """
    recommendation = {}

    response = client.get_playbook_suggestion_by_issue(issue_id)
    suggestions = response.get("reply", {})
    demisto.debug(f"Playbooks and quick action {suggestions=} for {issue_id=}")

    if not suggestions:
        return {}

    # Playbook suggestion
    playbook_id = suggestions.get("playbook_id")
    suggestion_rule_id = suggestions.get("suggestion_rule_id")

    if playbook_id:
        recommendation["playbook_suggestions"] = {
            "playbook_id": playbook_id,
            "suggestion_rule_id": suggestion_rule_id,
        }
        pb_data = pb_id_to_data.get(playbook_id)
        if pb_data:
            recommendation["playbook_suggestions"].update(pb_data)

    # Quick action suggestion
    quick_action_id = suggestions.get("quick_action_id", None)
    quick_action_suggestion_rule_id = suggestions.get("quick_action_suggestion_rule_id", None)

    if quick_action_id:
        recommendation["quick_action_suggestions"] = {
            "name": quick_action_id,
            "suggestion_rule_id": quick_action_suggestion_rule_id,
        }
        qa_data = qa_name_to_data.get(quick_action_id)
        if qa_data:
            recommendation["quick_action_suggestions"].update(qa_data)

    return recommendation


def map_qa_name_to_data(qas_metadata) -> dict:
    """
    Maps each quick-action command name to its metadata, filtering hidden arguments
    and removing empty fields.

    Returns:
        dict: command_name → metadata.
    """
    if not isinstance(qas_metadata, list):
        return {}

    qa_name_to_data = {}

    for item in qas_metadata:
        brand = item.get("brand")
        category = item.get("category")

        for cmd in item.get("commands", []):
            cmd_name = cmd.get("name")
            arguments = cmd.get("arguments", [])
            filtered_args = [arg for arg in arguments if not arg.get("hidden", False)]
            qa_name_to_data[cmd_name] = remove_empty_elements(
                {
                    "brand": brand,
                    "category": category,
                    "description": cmd.get("description"),
                    "pretty_name": cmd.get("prettyName"),
                    "arguments": filtered_args,
                }
            )

    return qa_name_to_data


def map_pb_id_to_data(pbs_metadata) -> dict:
    """
    Maps each playbook ID to its corresponding data to enable fast lookups.

    Args:
        pbs_metadata: List of playbook metadata dictionaries.

    Returns:
        dict: Mapping of playbook ID to its data from the metadata list.
    """
    if not isinstance(pbs_metadata, list):
        return {}

    pb_id_to_data = {}
    for pb_metadata in pbs_metadata:
        pb_id = pb_metadata.get("id")
        if pb_id:
            pb_id_to_data[pb_id] = remove_empty_elements({"name": pb_metadata.get("name"), "comment": pb_metadata.get("comment")})

    return pb_id_to_data


def create_issue_recommendations_readable_output(issue_ids: list[str], all_recommendations: list[dict]) -> str:
    """
    Create readable output for issue recommendations with dynamic headers based on content.

    Args:
        issue_ids: List of issue IDs being processed
        all_recommendations: Complete recommendation data used to determine headers and create readable output

    Returns:
        str: Formatted markdown table string for readable output
    """
    # Base headers that are always present
    headers = [
        "issue_id",
        "issue_name",
        "severity",
        "description",
        "remediation",
    ]

    # Flags to track what headers we need to append
    append_appsec_headers = False
    append_playbook_suggestions_header = False
    append_quick_action_suggestions_header = False

    readable_recommendations = []

    # Single loop to both check for headers and create readable recommendations
    for recommendation in all_recommendations:
        # Check what headers we need to append
        if not append_appsec_headers and ("existing_code_block" in recommendation or "suggested_code_block" in recommendation):
            append_appsec_headers = True
        if not append_playbook_suggestions_header and "playbook_suggestions" in recommendation:
            append_playbook_suggestions_header = True
        if not append_quick_action_suggestions_header and "quick_action_suggestions" in recommendation:
            append_quick_action_suggestions_header = True

        # Create readable recommendation
        readable_rec = recommendation.copy()

        # Simplify playbook suggestions for readable output (show only name)
        if "playbook_suggestions" in readable_rec and isinstance(readable_rec["playbook_suggestions"], dict):
            pb_suggestions = readable_rec["playbook_suggestions"]
            readable_rec["playbook_suggestions"] = {
                "name": pb_suggestions.get("name", ""),
                "playbook_id": pb_suggestions.get("playbook_id", ""),
            }

        # Simplify quick action suggestions for readable output (show only pretty_name)
        if "quick_action_suggestions" in readable_rec and isinstance(readable_rec["quick_action_suggestions"], dict):
            qa_suggestions = readable_rec["quick_action_suggestions"]
            readable_rec["quick_action_suggestions"] = {
                "name": qa_suggestions.get("name", ""),
                "pretty_name": qa_suggestions.get("pretty_name", ""),
            }

        readable_recommendations.append(readable_rec)

    # Add conditional headers based on what we found
    if append_appsec_headers:
        headers.extend(["existing_code_block", "suggested_code_block"])

    if append_playbook_suggestions_header:
        headers.append("playbook_suggestions")

    if append_quick_action_suggestions_header:
        headers.append("quick_action_suggestions")

    # Create the readable output table
    issue_readable_output = tableToMarkdown(
        f"Issue Recommendations for {issue_ids}",
        readable_recommendations,
        headerTransform=string_to_table_header,
        headers=headers,
    )

    return issue_readable_output


def get_issue_recommendations_command(client: Client, args: dict) -> CommandResults:
    """
    Get comprehensive recommendations for an issue, including remediation steps and playbook suggestions.
    Retrieves issue data with remediation field using the generic /api/webapp/get_data endpoint.
    """
    issue_ids = argToList(args.get("issue_ids"))
    if len(issue_ids) > 10:
        raise DemistoException("Please provide a maximum of 10 issue IDs per request.")

    filter_builder = FilterBuilder()
    filter_builder.add_field("internal_id", FilterType.EQ, issue_ids)

    request_data = build_webapp_request_data(
        table_name="ALERTS_VIEW_TABLE",
        filter_dict=filter_builder.to_dict(),
        limit=10,
        sort_field="source_insert_ts",
        sort_order="DESC",
        on_demand_fields=[],
    )

    # Get issue data with remediation field
    response = client.get_webapp_data(request_data)
    reply = response.get("reply", {})
    issue_data = reply.get("DATA", [])

    if not issue_data:
        raise DemistoException(f"No issues found with IDs: {issue_ids}")

    # Call the endpoint here to avoid calling it for each issue.
    pbs_metadata = client.get_playbooks_metadata() or []
    qas_metadata = client.get_quick_actions_metadata() or []
    pb_id_to_data = map_pb_id_to_data(pbs_metadata)
    qa_name_to_data = map_qa_name_to_data(qas_metadata)
    all_recommendations = []

    for issue in issue_data:
        current_issue_id = issue.get("internal_id")

        # Base recommendation
        recommendation = {
            "issue_id": current_issue_id,
            "issue_name": issue.get("alert_name"),
            "severity": issue.get("severity"),
            "description": issue.get("alert_description"),
            "remediation": issue.get("remediation"),
        }

        # --- Playbook and Quick Action Suggestions ---
        recommendation_pb_qa = populate_playbook_and_quick_action_suggestions(
            client, current_issue_id, pb_id_to_data, qa_name_to_data
        )
        recommendation.update(recommendation_pb_qa)

        # --- AppSec ---
        appsec_recommendation = get_appsec_suggestion(client, issue, current_issue_id)
        if appsec_recommendation:
            recommendation.update(appsec_recommendation)

        all_recommendations.append(recommendation)

    # Final header adjustments
    issue_readable_output = create_issue_recommendations_readable_output(
        issue_ids=issue_ids, all_recommendations=all_recommendations
    )

    return CommandResults(
        readable_output=issue_readable_output,
        outputs_prefix=f"{INTEGRATION_CONTEXT_BRAND}.IssueRecommendations",
        outputs_key_field="issue_id",
        outputs=all_recommendations,
        raw_response=response,
    )


def search_asset_groups_command(client: Client, args: dict) -> CommandResults:
    """
    Retrieves asset groups from the Cortex platform based on provided filters.

    Args:
        client (Client): The client instance used to send the request.
        args (dict): Dictionary containing the arguments for the command.
                     Expected to include:
                         - name (str, optional): Filter by asset group names
                         - type (str, optional): Filter by asset group type
                         - description (str, optional): Filter by description
                         - id (str, optional): Filter by asset group ids

    Returns:
        CommandResults: Object containing the formatted asset groups,
                        raw response, and outputs for integration context.
    """
    limit = arg_to_number(args.get("limit")) or 50
    filter_builder = FilterBuilder()
    filter_builder.add_field(
        ASSET_GROUP_FIELDS["asset_group_name"],
        FilterType.CONTAINS,
        argToList(args.get("name")),
    )
    filter_builder.add_field(ASSET_GROUP_FIELDS["asset_group_type"], FilterType.EQ, args.get("type"))
    filter_builder.add_field(
        ASSET_GROUP_FIELDS["asset_group_description"],
        FilterType.CONTAINS,
        argToList(args.get("description")),
    )
    filter_builder.add_field(ASSET_GROUP_FIELDS["asset_group_id"], FilterType.EQ, argToList(args.get("id")))

    request_data = build_webapp_request_data(
        table_name=ASSET_GROUPS_TABLE,
        filter_dict=filter_builder.to_dict(),
        limit=limit,
        sort_field="XDM__ASSET_GROUP__LAST_UPDATE_TIME",
    )

    response = client.get_webapp_data(request_data)
    reply = response.get("reply", {})
    data = reply.get("DATA", [])

    data = [
        {(k.replace("XDM__ASSET_GROUP__", "") if k.startswith("XDM__ASSET_GROUP__") else k).lower(): v for k, v in item.items()}
        for item in data
    ]

    return CommandResults(
        readable_output=tableToMarkdown("AssetGroups", data, headerTransform=string_to_table_header),
        outputs_prefix=f"{INTEGRATION_CONTEXT_BRAND}.AssetGroups",
        outputs_key_field="id",
        outputs=data,
        raw_response=response,
    )


def build_webapp_request_data(
    table_name: str,
    filter_dict: dict,
    limit: int,
    sort_field: str | None,
    on_demand_fields: list | None = None,
    sort_order: str | None = "DESC",
    start_page: int = 0,
    extra_data : dict | None = None,
) -> dict:
    """
    Builds the request data for the generic /api/webapp/get_data endpoint.
    """
    sort = (
        [
            {
                "FIELD": COVERAGE_API_FIELDS_MAPPING.get(sort_field, sort_field),
                "ORDER": sort_order,
            }
        ]
        if sort_field
        else []
    )
    filter_data = {
        "sort": sort,
        "paging": {"from": start_page, "to": limit},
        "filter": filter_dict,
    }
    demisto.debug(f"{filter_data=}")

    if on_demand_fields is None:
        on_demand_fields = []

    return {
        "type": "grid",
        "table_name": table_name,
        "filter_data": filter_data,
        "jsons": [],
        "onDemandFields": on_demand_fields,
        "extraData": extra_data
    }


def build_histogram_request_data(table_name: str, filter_dict: dict, max_values_per_column: int, columns: list) -> dict:
    """
    Builds the request data for the generic /api/webapp//get_histograms endpoint.
    """
    filter_data = {
        "filter": filter_dict,
    }
    demisto.debug(f"{filter_data=}")

    return {
        "table_name": table_name,
        "filter_data": filter_data,
        "max_values_per_column": max_values_per_column,
        "columns": columns,
    }


def get_vulnerabilities_command(client: Client, args: dict) -> CommandResults:
    """
    Retrieves vulnerabilities using the generic /api/webapp/get_data endpoint.
    """
    limit = arg_to_number(args.get("limit")) or 50
    sort_field = args.get("sort_field", "LAST_OBSERVED")
    sort_order = args.get("sort_order", "DESC")

    filter_builder = FilterBuilder()
    filter_builder.add_field("CVE_ID", FilterType.CONTAINS, argToList(args.get("cve_id")))
    filter_builder.add_field("CVSS_SCORE", FilterType.GTE, arg_to_number(args.get("cvss_score_gte")))
    filter_builder.add_field("EPSS_SCORE", FilterType.GTE, arg_to_number(args.get("epss_score_gte")))
    filter_builder.add_field(
        "INTERNET_EXPOSED",
        FilterType.EQ,
        arg_to_bool_or_none(args.get("internet_exposed")),
    )
    filter_builder.add_field("EXPLOITABLE", FilterType.EQ, arg_to_bool_or_none(args.get("exploitable")))
    filter_builder.add_field("HAS_KEV", FilterType.EQ, arg_to_bool_or_none(args.get("has_kev")))
    filter_builder.add_field(
        "AFFECTED_SOFTWARE",
        FilterType.CONTAINS,
        argToList(args.get("affected_software")),
    )
    filter_builder.add_field(
        "PLATFORM_SEVERITY",
        FilterType.EQ,
        argToList(args.get("severity")),
        VULNERABILITIES_SEVERITY_MAPPING,
    )
    filter_builder.add_field("ISSUE_ID", FilterType.CONTAINS, argToList(args.get("issue_id")))
    filter_builder.add_time_range_field("LAST_OBSERVED", args.get("start_time"), args.get("end_time"))
    filter_builder.add_field_with_mappings(
        "ASSIGNED_TO",
        FilterType.CONTAINS,
        argToList(args.get("assignee")),
        {
            "unassigned": FilterType.IS_EMPTY,
            "assigned": FilterType.NIS_EMPTY,
        },
    )

    request_data = build_webapp_request_data(
        table_name=VULNERABLE_ISSUES_TABLE,
        filter_dict=filter_builder.to_dict(),
        limit=limit,
        sort_field=sort_field,
        sort_order=sort_order,
        on_demand_fields=argToList(args.get("on_demand_fields")),
    )
    response = client.get_webapp_data(request_data)
    reply = response.get("reply", {})
    data = reply.get("DATA", [])

    output_keys = [
        "ISSUE_ID",
        "CVE_ID",
        "CVE_DESCRIPTION",
        "ASSET_NAME",
        "PLATFORM_SEVERITY",
        "EPSS_SCORE",
        "CVSS_SCORE",
        "ASSIGNED_TO",
        "ASSIGNED_TO_PRETTY",
        "AFFECTED_SOFTWARE",
        "FIX_AVAILABLE",
        "INTERNET_EXPOSED",
        "HAS_KEV",
        "EXPLOITABLE",
        "ASSET_IDS",
    ]
    filtered_data = [{k: v for k, v in item.items() if k in output_keys} for item in data]

    readable_output = tableToMarkdown(
        "Vulnerabilities",
        filtered_data,
        headerTransform=string_to_table_header,
        sort_headers=False,
    )
    return CommandResults(
        readable_output=readable_output,
        outputs_prefix=f"{INTEGRATION_CONTEXT_BRAND}.VulnerabilityIssue",
        outputs_key_field="ISSUE_ID",
        outputs=filtered_data,
        raw_response=response,
    )


def get_asset_details_command(client: Client, args: dict) -> CommandResults:
    """
    Retrieves details of a specific asset by its ID and formats the response.

    Args:
        client (Client): The client instance used to send the request.
        args (dict): Dictionary containing the arguments for the command.
                     Expected to include:
                         - asset_id (str): The ID of the asset to retrieve.

    Returns:
        CommandResults: Object containing the formatted asset details,
                        raw response, and outputs for integration context.
    """
    asset_id = args.get("asset_id")
    response = client.get_asset_details(asset_id)
    if not response:
        raise DemistoException(f"Failed to fetch asset details for {asset_id}. Ensure the asset ID is valid.")

    reply = response.get("reply")
    return CommandResults(
        readable_output=tableToMarkdown("Asset Details", reply, headerTransform=string_to_table_header),
        outputs_prefix=f"{INTEGRATION_CONTEXT_BRAND}.CoreAsset",
        outputs=reply,
        raw_response=reply,
    )


def extract_ids(case_extra_data: dict) -> list:
    """
    Extract a list of IDs from a command result.

    Args:
        command_res: The result of a command. It can be either a dictionary or a list.
        field_name: The name of the field that contains the ID.

    Returns:
        A list of the IDs extracted from the command result.
    """
    if not case_extra_data:
        return []

    field_name = "issue_id"
    issues = case_extra_data.get("issues", {})
    issues_data = issues.get("data", {}) if issues else {}
    issue_ids = [issue.get(field_name) for issue in issues_data if isinstance(issue, dict) and field_name in issue]
    demisto.debug(f"Extracted issue ids: {issue_ids}")
    return issue_ids


def get_case_extra_data(client, args):
    """
    Calls the core-get-case-extra-data command and parses the output to a standard structure.

    Args:
        args: The arguments to pass to the core-get-case-extra-data command.

    Returns:
        A dictionary containing the case data with the following keys:
            issue_ids: A list of IDs of issues in the case.
            network_artifacts: A list of network artifacts in the case.
            file_artifacts: A list of file artifacts in the case.
    """
    demisto.debug(f"Calling core-get-case-extra-data, {args=}")
    # Set the base URL for this API call to use the public API v1 endpoint
    client._base_url = "api/webapp/public_api/v1"
    case_extra_data = get_extra_data_for_case_id_command(client, args).outputs
    demisto.debug(f"After calling core-get-case-extra-data, {case_extra_data=}")
    issue_ids = extract_ids(case_extra_data)
    case_data = case_extra_data.get("case", {})
    notes = case_data.get("notes")
    xdr_url = case_data.get("xdr_url")
    starred_manually = case_data.get("starred_manually")
    manual_description = case_data.get("manual_description")
    detection_time = case_data.get("detection_time")
    manual_description = case_extra_data.get("manual_description")
    network_artifacts = case_extra_data.get("network_artifacts")
    file_artifacts = case_extra_data.get("file_artifacts")
    extra_data = {
        "issue_ids": issue_ids,
        "network_artifacts": network_artifacts,
        "file_artifacts": file_artifacts,
        "notes": notes,
        "detection_time": detection_time,
        "xdr_url": xdr_url,
        "starred_manually": starred_manually,
        "manual_description": manual_description,
    }
    return extra_data


def add_cases_extra_data(client, cases_list):
    # for each case id in the entry context, get the case extra data
    for case in cases_list:
        case_id = case.get("case_id")
        extra_data = get_case_extra_data(client, {"case_id": case_id, "limit": 1000})
        case.update({"CaseExtraData": extra_data})

    return cases_list


def map_case_format(case_list):
    """
    Maps a list of case data from the API response format to a standardized internal format.

    Args:
        case_list (list): List of case dictionaries from the API response.
                         Each case should contain fields like CASE_ID, NAME, STATUS, etc.

    Returns:
        dict or list: Returns an empty dict if case_list is invalid or empty,
                     otherwise returns a list of mapped case dictionaries with
                     standardized field names and processed values.
    """
    if not case_list or not isinstance(case_list, list):
        return {}

    mapped_cases = []
    for case_data in case_list:
        demisto.debug(f"Processing case data: {case_data}")
        mapped_case = {
            "case_id": str(case_data.get("CASE_ID")),
            "case_name": case_data.get("NAME"),
            "description": case_data.get("DESCRIPTION"),
            "creation_time": case_data.get("CREATION_TIME"),
            "modification_time": case_data.get("LAST_UPDATE_TIME"),
            "resolved_timestamp": case_data.get("RESOLVED_TIMESTAMP"),
            "status": str(case_data.get("STATUS", case_data.get("STATUS_PROGRESS"))).split("_")[-1].lower(),
            "severity": str(case_data.get("SEVERITY")).split("_")[-1].lower(),
            "case_domain": case_data.get("INCIDENT_DOMAIN"),
            "original_tags": [tag.get("tag_name") for tag in case_data.get("ORIGINAL_TAGS", [])],
            "tags": [tag.get("tag_name") for tag in case_data.get("CURRENT_TAGS", [])],
            "issue_count": case_data.get("ACC_ALERT_COUNT"),
            "critical_severity_issue_count": case_data.get("CRITICAL_SEVERITY_ALERTS"),
            "high_severity_issue_count": case_data.get("HIGH_SEVERITY_ALERTS"),
            "med_severity_issue_count": case_data.get("MEDIUM_SEVERITY_ALERTS"),
            "low_severity_issue_count": case_data.get("LOW_SEVERITY_ALERTS"),
            "rule_based_score": case_data.get("CALCULATED_SCORE"),
            "aggregated_score": case_data.get("SCORE"),
            "manual_score": case_data.get("MANUAL_SCORE"),
            "predicted_score": case_data.get("SCORTEX"),
            "wildfire_hits": case_data.get("WF_HITS"),
            "assigned_user_pretty_name": case_data.get("ASSIGNED_USER_PRETTY"),
            "assigned_user_mail": case_data.get("ASSIGNED_USER"),
            "resolve_comment": case_data.get("RESOLVED_COMMENT"),
            "issues_grouping_status": str(case_data.get("CASE_GROUPING_STATUS")).split("_")[-1],
            "starred": case_data.get("CASE_STARRED"),
            "case_sources": case_data.get("INCIDENT_SOURCES"),
            "custom_fields": case_data.get("EXTENDED_FIELDS"),
            "hosts": case_data.get("HOSTS") or [],
            "users": case_data.get("USERS") or [],
            "host_count": len(case_data.get("HOSTS", []) or []),
            "user_count": len(case_data.get("USERS", []) or []),
            "issue_categories": case_data.get("ALERT_CATEGORIES"),
            "mitre_techniques_ids_and_names": case_data.get("MITRE_TECHNIQUES"),
            "mitre_tactics_ids_and_names": case_data.get("MITRE_TACTICS"),
            "manual_severity": case_data.get("USER_SEVERITY"),
            "asset_accounts": case_data.get("UAI_ASSET_ACCOUNTS", []),
            "asset_categories": case_data.get("UAI_ASSET_CATEGORIES", []),
            "asset_classes": case_data.get("UAI_ASSET_CLASSES", []),
            "asset_group_ids": case_data.get("UAI_ASSET_GROUP_IDS", []),
            "asset_ids": case_data.get("UAI_ASSET_IDS", []),
            "asset_names": case_data.get("UAI_ASSET_NAMES", []),
            "asset_providers": case_data.get("UAI_ASSET_PROVIDERS", []),
            "asset_regions": case_data.get("UAI_ASSET_REGIONS", []),
            "asset_types": case_data.get("UAI_ASSET_TYPES", []),
        }

        mapped_cases.append(mapped_case)

    return mapped_cases


def get_cases_command(client, args):
    """
    Retrieves cases from Cortex platform based on provided filtering criteria.

    Args:
        client: The Cortex platform client instance for making API requests.
        args (dict): Dictionary containing filter parameters including page number,
                    limits, time ranges, status, severity, and other case attributes.

    Returns:
        List of mapped case objects containing case details and metadata.
    """
    page = arg_to_number(args.get("page")) or 0
    limit = arg_to_number(args.get("limit")) or MAX_GET_CASES_LIMIT

    limit = page * MAX_GET_CASES_LIMIT + limit
    page = page * MAX_GET_CASES_LIMIT

    sort_by_modification_time = args.get("sort_by_modification_time")
    sort_by_creation_time = args.get("sort_by_creation_time")
    since_creation_start_time = args.get("since_creation_time")
    since_creation_end_time = datetime.now().strftime("%Y-%m-%dT%H:%M:%S") if since_creation_start_time else None
    since_modification_start_time = args.get("since_modification_time")
    since_modification_end_time = datetime.now().strftime("%Y-%m-%dT%H:%M:%S") if since_modification_start_time else None
    gte_creation_time = args.get("gte_creation_time")
    lte_creation_time = args.get("lte_creation_time")
    gte_modification_time = args.get("gte_modification_time")
    lte_modification_time = args.get("lte_modification_time")

    sort_field, sort_order = get_cases_sort_order(sort_by_creation_time, sort_by_modification_time)

    status_values = [CaseManagement.STATUS[status] for status in argToList(args.get("status"))]
    severity_values = [CaseManagement.SEVERITY[severity] for severity in argToList(args.get("severity"))]
    tag_values = [CaseManagement.TAGS.get(tag, tag) for tag in argToList(args.get("tag"))]
    filter_builder = FilterBuilder()
    filter_builder.add_time_range_field(CaseManagement.FIELDS["creation_time"], gte_creation_time, lte_creation_time)
    filter_builder.add_time_range_field(
        CaseManagement.FIELDS["last_updated"],
        gte_modification_time,
        lte_modification_time,
    )
    filter_builder.add_time_range_field(
        CaseManagement.FIELDS["creation_time"],
        since_creation_start_time,
        since_creation_end_time,
    )
    filter_builder.add_time_range_field(
        CaseManagement.FIELDS["last_updated"],
        since_modification_start_time,
        since_modification_end_time,
    )
    filter_builder.add_field(CaseManagement.FIELDS["status"], FilterType.EQ, status_values)
    filter_builder.add_field(CaseManagement.FIELDS["severity"], FilterType.EQ, severity_values)
    filter_builder.add_field(
        CaseManagement.FIELDS["case_id_list"],
        FilterType.EQ,
        argToList(args.get("case_id_list")),
    )
    filter_builder.add_field(
        CaseManagement.FIELDS["case_domain"],
        FilterType.EQ,
        argToList(args.get("case_domain")),
    )
    filter_builder.add_field(
        CaseManagement.FIELDS["case_name"],
        FilterType.CONTAINS,
        argToList(args.get("case_name")),
    )
    filter_builder.add_field(
        CaseManagement.FIELDS["case_description"],
        FilterType.CONTAINS,
        argToList(args.get("case_description")),
    )
    filter_builder.add_field(
        CaseManagement.FIELDS["starred"],
        FilterType.EQ,
        [argToBoolean(x) for x in argToList(args.get("starred"))],
    )
    filter_builder.add_field(
        CaseManagement.FIELDS["asset_ids"],
        FilterType.CONTAINS_IN_LIST,
        argToList(args.get("asset_ids")),
    )
    filter_builder.add_field(
        CaseManagement.FIELDS["asset_groups"],
        FilterType.CONTAINS_IN_LIST,
        argToList(args.get("asset_groups")),
    )
    filter_builder.add_field(
        CaseManagement.FIELDS["hosts"],
        FilterType.CASE_HOST_EQ,
        argToList(args.get("hosts")),
    )
    filter_builder.add_field(CaseManagement.FIELDS["tags"], FilterType.ARRAY_CONTAINS, tag_values)
    filter_builder.add_field_with_mappings(
        determine_assignee_filter_field(argToList(args.get("assignee"))),
        FilterType.CONTAINS,
        argToList(args.get("assignee")),
        {
            "unassigned": FilterType.IS_EMPTY,
            "assigned": FilterType.NIS_EMPTY,
        },
    )

    request_data = build_webapp_request_data(
        table_name=CASES_TABLE,
        filter_dict=filter_builder.to_dict(),
        limit=limit,
        sort_field=sort_field,
        sort_order=sort_order,
        start_page=page,
    )
    demisto.info(f"{request_data=}")
    response = client.get_webapp_data(request_data)
    reply = response.get("reply", {})
    data = reply.get("DATA", [])
    demisto.debug(f"Raw case data retrieved from API: {data}")
    data = map_case_format(data)
    demisto.debug(f"Case data after mapping and formatting: {data}")

    filter_count = int(reply.get("FILTER_COUNT", "0"))
    returned_count = len(data)

    command_results = []

    command_results.append(
        CommandResults(
            outputs_prefix=f"{INTEGRATION_CONTEXT_BRAND}.CasesMetadata",
            outputs={"filter_count": filter_count, "returned_count": returned_count},
        )
    )

    get_enriched_case_data = argToBoolean(args.get("get_enriched_case_data", "false"))
    # In case enriched case data was requested
    if get_enriched_case_data and len(data) <= 10:
        if isinstance(data, dict):
            data = [data]

        case_extra_data = add_cases_extra_data(client, data)

        command_results.append(
            CommandResults(
                readable_output=tableToMarkdown("Cases", case_extra_data, headerTransform=string_to_table_header),
                outputs_prefix="Core.Case",
                outputs_key_field="case_id",
                outputs=case_extra_data,
                raw_response=case_extra_data,
            )
        )

    else:
        if get_enriched_case_data:
            command_results.append(
                CommandResults(
                    readable_output="Cannot retrieve enriched case data for more than 10 cases. "
                    "Only standard case data will be shown. "
                    "Try using a more specific query, "
                    "for example specific case IDs you want to get enriched data for.",
                    entry_type=4,
                )
            )

        command_results.append(
            CommandResults(
                readable_output=tableToMarkdown("Cases", data, headerTransform=string_to_table_header),
                outputs_prefix=f"{INTEGRATION_CONTEXT_BRAND}.Case",
                outputs_key_field="case_id",
                outputs=data,
                raw_response=data,
            )
        )

    return command_results


def get_cases_sort_order(sort_by_creation_time, sort_by_modification_time):
    if sort_by_creation_time and sort_by_modification_time:
        raise ValueError("Should be provide either sort_by_creation_time or sort_by_modification_time. Can't provide both")

    if sort_by_creation_time:
        sort_field = "CREATION_TIME"
        sort_order = sort_by_creation_time
    elif sort_by_modification_time:
        sort_field = "LAST_UPDATE_TIME"
        sort_order = sort_by_modification_time
    else:
        sort_field = "LAST_UPDATE_TIME"
        sort_order = "DESC"
    return sort_field, sort_order


def get_issue_id(args) -> str:
    """Retrieve the issue ID from either provided arguments or calling context.

    Args:
        args (dict): Arguments passed in the command, containing optional issue_id

    Returns:
        str: The extracted issue ID
    """
    issue_id = args.get("id", "")
    if not issue_id:
        issues = demisto.callingContext.get("context", {}).get("Incidents")
        if issues:
            issue = issues[0]
            issue_id = issue.get("id")

    return issue_id


def create_filter_data(issue_id: str, update_args: dict) -> dict:
    """Creates filter data for updating an issue with specified parameters.

    Args:
        issue_id (bool): Issue ID from args or context
        update_args (dict): Dictionary of fields to update

    Returns:
        dict: Object representing updated issue details
    """
    filter_builder = FilterBuilder()
    filter_builder.add_field("internal_id", FilterType.EQ, issue_id)

    filter_data = {
        "filter_data": {"filter": filter_builder.to_dict()},
        "filter_type": "static",
        "update_data": update_args,
    }
    return filter_data


def update_issue_command(client: Client, args: dict):
    """Updates an issue with specified parameters.

    Args:
        client (Client): Client instance to execute the request
        args (dict): Command arguments for updating an issue
    """
    issue_id = get_issue_id(args)
    if not issue_id:
        raise DemistoException("Issue ID is required for updating an issue.")

    status_map = {
        "New": "STATUS_010_NEW",
        "In Progress": "STATUS_020_UNDER_INVESTIGATION",
        "Resolved - Known Issue": "STATUS_040_RESOLVED_KNOWN_ISSUE",
        "Resolved - Duplicate Issue": "STATUS_050_RESOLVED_DUPLICATE",
        "Resolved - False Positive": "STATUS_060_RESOLVED_FALSE_POSITIVE",
        "Resolved - other": "STATUS_070_RESOLVED_OTHER",
        "Resolved - True Positive": "STATUS_090_RESOLVED_TRUE_POSITIVE",
        "Resolved - Security Testing": "STATUS_100_RESOLVED_SECURITY_TESTING",
        "Resolved - Dismissed": "STATUS_240_RESOLVED_DISMISSED",
        "Resolved - Fixed": "STATUS_250_RESOLVED_FIXED",
        "Resolved - Risk Accepted": "STATUS_130_RESOLVED_RISK_ACCEPTED",
    }
    severity_map = {
        "low": "SEV_020_LOW",
        "medium": "SEV_030_MEDIUM",
        "high": "SEV_040_HIGH",
        "critical": "SEV_050_CRITICAL",
    }
    severity_value = args.get("severity")
    status = args.get("status")
    link_cases = [int(case_id) for case_id in argToList(args.get("link_cases"))] if args.get("link_cases") else []
    unlink_cases = [int(case_id) for case_id in argToList(args.get("unlink_cases"))] if args.get("unlink_cases") else []

    update_args = {
        "assigned_user": args.get("assigned_user_mail"),
        "severity": severity_map.get(severity_value) if severity_value else None,
        "name": args.get("name"),
        "occurred": arg_to_timestamp(args.get("occurred"), ""),
        "phase": args.get("phase"),
        "type": args.get("type"),
        "description": args.get("description"),
        "resolution_status": status_map.get(status) if status else None,
    }

    # Remove None values before sending to API
    filtered_update_args = {k: v for k, v in update_args.items() if v is not None}

    if not filtered_update_args and not link_cases and not unlink_cases:
        raise DemistoException("Please provide arguments to update the issue.")

    if link_cases:
        client.link_issue_to_cases(int(issue_id), link_cases)
        demisto.debug(f"Linked issue {issue_id} to cases {link_cases}")

    if unlink_cases:
        client.unlink_issue_from_cases(int(issue_id), unlink_cases)
        demisto.debug(f"Unlinked issue {issue_id} from cases {unlink_cases}")

    if filtered_update_args:
        filter_data = create_filter_data(issue_id, filtered_update_args)
        demisto.debug(filter_data)
        client.update_issue(filter_data)

    return "done"


def get_extra_data_for_case_id_command(client: CoreClient, args):
    """
    Retrieves extra data for a specific case ID.

    Args:
        client (Client): The client instance used to send the request.
        args (dict): Dictionary containing the arguments for the command.
                     Expected to include:
                         - case_id (str): The ID of the case to retrieve extra data for.
                         - issues_limit (int): The maximum number of issues to return per case. Default is 1000.

    Returns:
        CommandResults: Object containing the formatted extra data,
                        raw response, and outputs for integration context.
    """
    case_id = args.get("case_id")
    issues_limit = min(int(args.get("issues_limit", 1000)), 1000)
    response = client.get_incident_data(case_id, issues_limit, full_alert_fields=True)
    mapped_response = preprocess_get_case_extra_data_outputs(response)
    return CommandResults(
        readable_output=tableToMarkdown("Case", mapped_response, headerTransform=string_to_table_header),
        outputs_prefix="Core.CaseExtraData",
        outputs=mapped_response,
        raw_response=mapped_response,
    )


def search_assets_command(client: Client, args):
    """
    Search for assets in XDR based on the provided filters.
    Args:
        client (Client): The client instance used to send the request.
        args (dict): Dictionary containing the arguments for the command.
                     Expected to include:
                         - asset_names (list[str]): List of asset names to search for.
                         - asset_types (list[str]): List of asset types to search for.
                         - asset_tags (list[str]): List of asset tags to search for.
                         - asset_ids (list[str]): List of asset IDs to search for.
                         - asset_providers (list[str]): List of asset providers to search for.
                         - asset_realms (list[str]): List of asset realms to search for.
                         - asset_group_names (list[str]): List of asset group names to search for.
    """
    asset_group_ids = get_asset_group_ids_from_names(client, argToList(args.get("asset_groups", "")))
    filter = FilterBuilder()
    filter.add_field(
        ASSET_FIELDS["asset_names"],
        FilterType.CONTAINS,
        argToList(args.get("asset_names", "")),
    )
    filter.add_field(
        ASSET_FIELDS["asset_types"],
        FilterType.EQ,
        argToList(args.get("asset_types", "")),
    )
    filter.add_field(
        ASSET_FIELDS["asset_tags"],
        FilterType.JSON_WILDCARD,
        safe_load_json(args.get("asset_tags", [])),
    )
    filter.add_field(ASSET_FIELDS["asset_ids"], FilterType.EQ, argToList(args.get("asset_ids", "")))
    filter.add_field(
        ASSET_FIELDS["asset_providers"],
        FilterType.EQ,
        argToList(args.get("asset_providers", "")),
    )
    filter.add_field(
        ASSET_FIELDS["asset_realms"],
        FilterType.EQ,
        argToList(args.get("asset_realms", "")),
    )
    filter.add_field(ASSET_FIELDS["asset_group_ids"], FilterType.ARRAY_CONTAINS, asset_group_ids)
    filter.add_field(
        ASSET_FIELDS["asset_categories"],
        FilterType.EQ,
        argToList(args.get("asset_categories", "")),
    )
    filter_str = filter.to_dict()

    demisto.debug(f"Search Assets Filter: {filter_str}")
    page_size = arg_to_number(args.get("page_size", SEARCH_ASSETS_DEFAULT_LIMIT))
    page_number = arg_to_number(args.get("page_number", 0))
    on_demand_fields = ["xdm.asset.tags"]
    raw_response = client.search_assets(filter_str, page_number, page_size, on_demand_fields).get("reply", {}).get("data", [])
    # Remove "xdm.asset." suffix from all keys in the response
    response = [
        {k.replace("xdm.asset.", "") if k.startswith("xdm.asset.") else k: v for k, v in item.items()} for item in raw_response
    ]
    return CommandResults(
        readable_output=tableToMarkdown("Assets", response, headerTransform=string_to_table_header),
        outputs_prefix=f"{INTEGRATION_CONTEXT_BRAND}.Asset",
        outputs=response,
        raw_response=raw_response,
    )


def validate_scanner_name(scanner_name: str):
    """
    Validate that a scanner name is allowed.

    Args:
        scanner_name (str): The name of the scanner to validate.

    Returns:
        bool: True if the scanner name is valid.

    Raises:
        ValueError: If the scanner name is not in the list of allowed scanners.
    """
    if scanner_name.upper() not in ALLOWED_SCANNERS:
        raise ValueError(f"Invalid scanner '{scanner_name}'. Allowed scanners are: {', '.join(sorted(ALLOWED_SCANNERS))}")


def build_scanner_config_payload(args: dict) -> dict:
    """
    Build a scanner configuration payload for repository scanning.

    Args:
        args (dict): Dictionary containing configuration arguments.
                    Expected to include:
                        - enable_scanners (list): List of scanners to enable.
                        - disable_scanners (list): List of scanners to disable.
                        - pr_scanning (bool): Whether to enable PR scanning.
                        - block_on_error (bool): Whether to block on scanning errors.
                        - tag_resource_blocks (bool): Whether to tag resource blocks.
                        - tag_module_blocks (bool): Whether to tag module blocks.
                        - exclude_paths (list): List of paths to exclude from scanning.

    Returns:
        dict: Scanner configuration payload.

    Raises:
        ValueError: If the same scanner is specified in both enable and disabled lists.
    """
    enabled_scanners = argToList(args.get("enable_scanners", []))
    disabled_scanners = argToList(args.get("disable_scanners", []))
    secret_validation = argToBoolean(args.get("secret_validation", "False"))
    enable_pr_scanning = arg_to_bool_or_none(args.get("pr_scanning"))
    block_on_error = arg_to_bool_or_none(args.get("block_on_error"))
    tag_resource_blocks = arg_to_bool_or_none(args.get("tag_resource_blocks"))
    tag_module_blocks = arg_to_bool_or_none(args.get("tag_module_blocks"))
    exclude_paths = argToList(args.get("exclude_paths", []))

    overlap = set(enabled_scanners) & set(disabled_scanners)
    if overlap:
        raise ValueError(f"Cannot enable and disable the same scanner(s) simultaneously: {', '.join(overlap)}")

    # Build scanners configuration
    scanners = {}
    for scanner in enabled_scanners:
        validate_scanner_name(scanner)
        if scanner.upper() == "SECRETS":
            scanners["SECRETS"] = {
                "isEnabled": True,
                "scanOptions": {"secretValidation": secret_validation},
            }
        else:
            scanners[scanner.upper()] = {"isEnabled": True}

    for scanner in disabled_scanners:
        validate_scanner_name(scanner)
        scanners[scanner.upper()] = {"isEnabled": False}

    # Build scan configuration payload with only relevant arguments
    scan_configuration = {}

    if scanners:
        scan_configuration["scanners"] = scanners

    if args.get("pr_scanning") is not None:
        scan_configuration["prScanning"] = {
            "isEnabled": enable_pr_scanning,
            **({"blockOnError": block_on_error} if block_on_error is not None else {}),
        }

    if args.get("tag_resource_blocks") is not None or args.get("tag_module_blocks") is not None:
        scan_configuration["taggingBot"] = {
            **({"tagResourceBlocks": tag_resource_blocks} if tag_resource_blocks is not None else {}),
            **({"tagModuleBlocks": tag_module_blocks} if tag_module_blocks is not None else {}),
        }

    if exclude_paths:
        scan_configuration["excludedPaths"] = exclude_paths

    demisto.debug(f"{scan_configuration=}")

    return scan_configuration


def enable_scanners_command(client: Client, args: dict):
    """
    Updates repository scan configuration by enabling/disabling scanners and setting scan options.

    Args:
        client (Client): The client instance used to send the request.
        args (dict): Dictionary containing configuration arguments including repository_ids,
                    enabled_scanners, disabled_scanners, and other scan settings.

    Returns:
        CommandResults: Command results with readable output showing update status and raw response.
    """
    repository_ids = argToList(args.get("repository_ids"))
    payload = build_scanner_config_payload(args)

    # Send request to update repository scan configuration
    responses = []
    for repository_id in repository_ids:
        responses.append(client.enable_scanners(payload, repository_id))

    readable_output = f"Successfully updated repositories: {', '.join(repository_ids)}"

    return CommandResults(
        readable_output=readable_output,
        raw_response=responses,
    )


def get_asset_group_ids_from_names(client: Client, group_names: list[str]) -> list[str]:
    """
    Retrieves the IDs of asset groups based on their names.

    Args:
        client (Client): The client instance used to send the request.
        group_names (list[str]): List of asset group names to retrieve IDs for.

    Returns:
        list[str]: List of asset group IDs.
    """
    if not group_names:
        return []

    filter = FilterBuilder()
    filter.add_field("XDM.ASSET_GROUP.NAME", FilterType.EQ, group_names)
    filter_str = filter.to_dict()

    groups = client.search_asset_groups(filter_str).get("reply", {}).get("data", [])

    group_ids = [group.get("XDM.ASSET_GROUP.ID") for group in groups if group.get("XDM.ASSET_GROUP.ID")]

    if len(group_ids) != len(group_names):
        found_groups = [group.get("XDM.ASSET_GROUP.NAME") for group in groups if group.get("XDM.ASSET_GROUP.ID")]
        missing_groups = [name for name in group_names if name not in found_groups]
        raise DemistoException(f"Failed to fetch asset group IDs for {missing_groups}. Ensure the asset group names are valid.")

    return group_ids


def appsec_remediate_issue_command(client: Client, args: dict) -> CommandResults:
    """
    Create automated pull requests to fix multiple security issues in a single bulk operation.

    Args:
        client (Client): The client instance used to send the request.
        args (dict): Dictionary containing the arguments for the command.
                     Expected to include:
                         - issueIds (str): List of issue IDs to fix.
                         - title (str): Title of the PR triggered.

    Returns:
        CommandResults: Object containing the formatted extra data,
                        raw response, and outputs for integration context.
    """
    args = demisto.args()
    issue_ids = argToList(args.get("issue_ids"))
    if len(issue_ids) > 10:
        raise DemistoException("Please provide a maximum of 10 issue IDs per request.")

    triggered_prs = []
    for issue_id in issue_ids:
        request_body = {"issueIds": [issue_id], "title": args.get("title")}
        request_body = remove_empty_elements(request_body)
        current_response = client.appsec_remediate_issue(request_body)
        if current_response and isinstance(current_response, dict):
            current_triggered_prs = current_response.get("triggeredPrs")
            if isinstance(current_triggered_prs, list) and len(current_triggered_prs) > 0:
                triggered_prs.append(current_triggered_prs[0])

    return CommandResults(
        readable_output=tableToMarkdown(name="Triggered PRs", t=triggered_prs),
        outputs_prefix=f"{INTEGRATION_CONTEXT_BRAND}.TriggeredPRs",
        outputs=triggered_prs,
        outputs_key_field="issueId",
        raw_response=triggered_prs,
    )


def build_asset_coverage_filter(args: dict) -> FilterBuilder:
    filter_builder = FilterBuilder()
    filter_builder.add_field("asset_id", FilterType.CONTAINS, argToList(args.get("asset_id")))
    filter_builder.add_field("asset_name", FilterType.CONTAINS, argToList(args.get("asset_name")))
    filter_builder.add_field(
        "business_application_names",
        FilterType.ARRAY_CONTAINS,
        argToList(args.get("business_application_names")),
    )
    filter_builder.add_field("status_coverage", FilterType.EQ, argToList(args.get("status_coverage")))
    filter_builder.add_field(
        "is_scanned_by_vulnerabilities",
        FilterType.EQ,
        argToList(args.get("is_scanned_by_vulnerabilities")),
    )
    filter_builder.add_field(
        "is_scanned_by_code_weakness",
        FilterType.EQ,
        argToList(args.get("is_scanned_by_code_weakness")),
    )
    filter_builder.add_field(
        "is_scanned_by_secrets",
        FilterType.EQ,
        argToList(args.get("is_scanned_by_secrets")),
    )
    filter_builder.add_field("is_scanned_by_iac", FilterType.EQ, argToList(args.get("is_scanned_by_iac")))
    filter_builder.add_field(
        "is_scanned_by_malware",
        FilterType.EQ,
        argToList(args.get("is_scanned_by_malware")),
    )
    filter_builder.add_field("is_scanned_by_cicd", FilterType.EQ, argToList(args.get("is_scanned_by_cicd")))
    filter_builder.add_field("last_scan_status", FilterType.EQ, argToList(args.get("last_scan_status")))
    filter_builder.add_field("asset_type", FilterType.EQ, argToList(args.get("asset_type")))
    filter_builder.add_field("unified_provider", FilterType.EQ, argToList(args.get("asset_provider")))
    filter_builder.add_field("asset_provider", FilterType.EQ, argToList(args.get("vendor_name")))

    return filter_builder

def build_exception_rules_filter(args: dict) -> FilterBuilder:
    filter_builder = FilterBuilder()
    filter_builder.add_field("ID" , FilterType.CONTAINS, argToList(args.get("id")))
    filter_builder.add_field("NAME" , FilterType.CONTAINS, argToList(args.get("rule_name")))
    filter_builder.add_field("PLATFORM" , FilterType.EQ, argToList(args.get("platform")))
    filter_builder.add_field("CONDITIONS_PRETTY" , FilterType.CONTAINS, argToList(args.get("conditions")))
    filter_builder.add_field("CREATED_BY" , FilterType.CONTAINS, argToList(args.get("created_by")))
    filter_builder.add_field("USER_EMAIL" , FilterType.CONTAINS, argToList(args.get("user_email")))
    filter_builder.add_time_range_field("MODIFICATION_TIME", args.get("start_modification_time"), args.get("end_modification_time"))
    filter_builder.add_field("STATUS" , FilterType.EQ, argToList(args.get("status")))
    filter_builder.add_field("SUBTYPE" , FilterType.EQ, argToList(args.get("rule_type")))
    return filter_builder


def get_asset_coverage_command(client: Client, args: dict):
    """
    Retrieves ASPM assets coverage using the generic /api/webapp/get_data endpoint.
    """

    request_data = build_webapp_request_data(
        table_name=ASSET_COVERAGE_TABLE,
        filter_dict=build_asset_coverage_filter(args).to_dict(),
        limit=arg_to_number(args.get("limit")) or 100,
        sort_field=args.get("sort_field"),
        sort_order=args.get("sort_order"),
    )
    response = client.get_webapp_data(request_data)
    reply = response.get("reply", {})
    data = reply.get("DATA", [])

    readable_output = tableToMarkdown(
        "ASPM Coverage",
        data,
        headerTransform=string_to_table_header,
        sort_headers=False,
    )
    return CommandResults(
        readable_output=readable_output,
        outputs_prefix=f"{INTEGRATION_CONTEXT_BRAND}.Coverage.Asset",
        outputs_key_field="asset_id",
        outputs=data,
        raw_response=response,
    )


def get_asset_coverage_histogram_command(client: Client, args: dict):
    """
    Retrieves ASPM assets coverage histogrm using the generic /api/webapp/get_histograms endpoint.
    """
    columns = argToList(args.get("columns"))
    columns = [COVERAGE_API_FIELDS_MAPPING.get(col, col) for col in columns]
    if not columns:
        raise ValueError("Please provide column value to create the histogram.")
    request_data = build_histogram_request_data(
        table_name=ASSET_COVERAGE_TABLE,
        filter_dict=build_asset_coverage_filter(args).to_dict(),
        columns=columns,
        max_values_per_column=arg_to_number(args.get("max_values_per_column")) or 100,
    )

    response = client.get_webapp_histograms(request_data)
    reply = response.get("reply", {})
    outputs = [{"column_name": column_name, "data": data} for column_name, data in reply.items()]

    readable_output = "\n".join(
        tableToMarkdown(
            f"ASPM Coverage {output['column_name']} Histogram",
            output["data"],
            headerTransform=string_to_table_header,
            sort_headers=False,
        )
        for output in outputs
    )

    return CommandResults(
        readable_output=readable_output,
        outputs_prefix=f"{INTEGRATION_CONTEXT_BRAND}.Coverage.Histogram",
        outputs=outputs,
        raw_response=response,
    )


def get_appsec_rule_ids_from_names(client, rule_names: list[str]) -> list[str]:
    """
    Retrieves the IDs of AppSec rules based on their names using exact and partial matching.

    Args:
        client (Client): The client instance used to send the request.
        rule_names (list[str]): List of AppSec rule names to retrieve IDs for.

    Returns:
        list[str]: List of AppSec rule IDs.

    Raises:
        DemistoException: If any rule names cannot be found in the system.
    """
    if not rule_names:
        return []

    fb = FilterBuilder()
    fb.add_field("ruleName", FilterType.EQ, rule_names)
    data = (
        client.get_webapp_data(build_webapp_request_data(APPSEC_RULES_TABLE, fb.to_dict(), limit=200, sort_field="ruleName"))
        .get("reply", {})
        .get("DATA", [])
        or []
    )

    lookup = {r["ruleName"].lower(): r["ruleId"] for r in data if r.get("ruleId")}
    ids, found = [], set()

    for name in rule_names:
        n = name.lower()
        rid = lookup.get(n) or next((v for k, v in lookup.items() if n in k), None)
        if rid:
            ids.append(rid)
            found.add(name)

    missing = set(rule_names) - found
    if missing:
        raise DemistoException(f"Missing AppSec rules: {', '.join(missing)}")

    return ids


def create_policy_command(client: Client, args: dict) -> CommandResults:
    """
    Creates a new policy in Cortex Platform with defined conditions, scope, and triggers.
    Args:
        client: The Cortex Platform client instance.
        args: Dictionary containing policy configuration parameters including:
            - policy_name: Required name for the new policy
            - description: Optional policy description
            - asset_group_names: Asset groups to apply the policy to
            - conditions_*: Various condition parameters (finding type, severity, etc.)
            - scope_*: Policy scope configuration parameters
            - trigger_*: Policy trigger configuration (periodic, PR, CI/CD)

    Returns:
        CommandResults: Results object containing the created policy information with
        readable output, outputs prefix, and raw response data.

    Raises:
        DemistoException: If policy name is missing or no triggers are enabled.
    """
    policy_name = args.get("policy_name")
    if not policy_name:
        raise DemistoException("Policy name is required.")

    description = args.get("description", "")
    group_names = argToList(args.get("asset_group_names"))
    asset_group_ids = get_asset_group_ids_from_names(client, group_names)

    conditions = create_policy_build_conditions(client, args)
    scope = create_policy_build_scope(args)
    triggers = create_policy_build_triggers(args)

    # Ensure at least one trigger is enabled
    if not any(trigger.get("isEnabled") for trigger in triggers.values()):
        raise DemistoException("At least one trigger (periodic, PR, or CI/CD) must be enabled for the policy.")

    payload = {
        "name": policy_name,
        "description": description,
        "conditions": conditions,
        "scope": scope,
        "assetGroupIds": asset_group_ids,
        "triggers": triggers,
    }
    payload = json.dumps(payload)
    demisto.debug(f"{payload=}")

    client.create_policy(payload)

    return CommandResults(readable_output=f"AppSec policy '{policy_name}' created successfully.")


def create_policy_build_conditions(client: Client, args: dict) -> dict:
    """
    Build conditions for create-policy command based on provided arguments.

    Creates a filter structure for policy conditions including finding types, severity,
    developer suppression, backlog status, package information, AppSec rules, CVSS/EPSS scores,
    and various boolean conditions. If no finding types are specified, defaults to all types
    except "CI/CD Risk".

    Args:
        client: The Cortex Platform client instance
        args: Dictionary containing condition arguments from the command

    Returns:
        dict: Filter dictionary containing all specified conditions
    """
    builder = FilterBuilder()

    finding_types = argToList(args.get("conditions_finding_type"))
    if not finding_types:
        # Default to all finding types if none specified
        finding_types = [ft for ft in POLICY_FINDING_TYPE_MAPPING if ft != "CI/CD Risk"]

    builder.add_field("Finding Type", FilterType.EQ, finding_types, POLICY_FINDING_TYPE_MAPPING)

    # Severity
    if severities := argToList(args.get("conditions_severity")):
        builder.add_field("Severity", FilterType.EQ, severities)

    # Developer Suppression
    if dev_supp := arg_to_bool_or_none(args.get("conditions_respect_developer_suppression")):
        builder.add_field("Respect Developer Suppression", FilterType.EQ, dev_supp)

    # Backlog
    if backlog := args.get("conditions_backlog_status"):
        builder.add_field("Backlog Status", FilterType.EQ, backlog)

    # Packages
    for field in ["package_name", "package_version", "package_operational_risk"]:
        if val := args.get(f"conditions_{field}"):
            op = FilterType.CONTAINS if field == "package_name" else FilterType.EQ
            builder.add_field(field.replace("_", " ").title(), op, val)

    # AppSec Rules
    if rule_names := argToList(args.get("conditions_appsec_rule_names")):
        rule_ids = get_appsec_rule_ids_from_names(client, rule_names)
        builder.add_field("AppSec Rule", FilterType.EQ, rule_ids)

    # CVSS / EPSS
    for f, n in [("cvss", "CVSS"), ("epss", "EPSS")]:
        if val := arg_to_number(args.get(f"conditions_{f}")):
            builder.add_field(n, FilterType.GTE, val)

    # Boolean Conditions
    for key, label in {
        "has_a_fix": "HasAFix",
        "is_kev": "IsKev",
    }.items():
        if val := arg_to_bool_or_none(args.get(f"conditions_{key}")):
            builder.add_field(label, FilterType.EQ, val)

    # Secret Validity, License Type
    for key, label in {
        "secret_validity": "SecretValidity",
        "license_type": "LicenseType",
    }.items():
        if vals := argToList(args.get(f"conditions_{key}", [])):
            builder.add_field(label, FilterType.EQ, vals)

    return builder.to_dict()


def parse_custom_fields(custom_fields: str) -> dict:
    """
    Parse and sanitize custom fields from JSON string input.

    Args:
        custom_fields: JSON string containing array of custom field objects

    Returns:
        dict: Dictionary with sanitized alphanumeric keys and string values,
              duplicate keys are ignored (first occurrence wins)
    """
    custom_fields = safe_load_json(custom_fields)

    parsed_fields = {}

    for custom_field in custom_fields:
        for key, value in custom_field.items():
            # Sanitize key: remove non-alphanumeric characters
            sanitized_key = "".join(char for char in key if char.isalnum())
            if sanitized_key and sanitized_key not in parsed_fields:
                parsed_fields[sanitized_key] = str(value)

    return parsed_fields


def create_policy_build_scope(args: dict) -> dict:
    """
    Build scope filters for create-policy.
    Processes various scope parameters including categories, business applications,
    repository settings, and boolean filters like public repository status and
    security characteristics.

    Args:
        args: Dictionary containing scope filter parameters with keys like:
            - scope_category: List of categories to filter by
            - scope_business_application_names: Business application names
            - scope_application_business_criticality: Application criticality level
            - scope_repository_name: Repository name to filter
            - scope_is_public_repository: Boolean for public repository filter
            - scope_has_deployed_assets: Boolean for deployed assets filter
            - scope_has_internet_exposed_deployed_assets: Boolean for internet exposure filter
            - scope_has_sensitive_data_access: Boolean for sensitive data access filter
            - scope_has_privileged_capabilities: Boolean for privileged capabilities filter

    Returns:
        dict: Filter dictionary structure for policy scope, can be empty if no scope filters set
    """
    builder = FilterBuilder()

    # Category
    if categories := argToList(args.get("scope_category", [])):
        builder.add_field("category", FilterType.EQ, categories, POLICY_CATEGORY_MAPPING)

    # Business application names - use the exact field name
    if business_app_names := argToList(args.get("scope_business_application_names")):
        filter_type = FilterType.ARRAY_CONTAINS if len(business_app_names) > 1 else FilterType.CONTAINS
        builder.add_field("business_application_names", filter_type, business_app_names)

    # Application business criticality
    if app_criticality := args.get("scope_application_business_criticality"):
        builder.add_field("application_business_criticality", FilterType.CONTAINS, app_criticality)

    # Repository name
    if repo_name := args.get("scope_repository_name"):
        builder.add_field("repository_name", FilterType.CONTAINS, repo_name)

    # Boolean scope filters
    for key, label in {
        "scope_is_public_repository": "is_public_repository",
        "scope_has_deployed_assets": "has_deployed_assets",
        "scope_has_internet_exposed_deployed_assets": "has_internet_exposed",
        "scope_has_sensitive_data_access": "has_sensitive_data_access",
        "scope_has_privileged_capabilities": "has_privileged_capabilities",
    }.items():
        if val := arg_to_bool_or_none(args.get(key)):
            builder.add_field(label, FilterType.EQ, val)

    # Always return the filter dict (can be empty for scope)
    return builder.to_dict()


def create_policy_build_triggers(args: dict) -> dict:
    """
    Build triggers configuration for policy creation.

    Creates a complete triggers structure with periodic, PR, and CI/CD trigger types.
    Each trigger includes enabled status, actions, and optional severity overrides.

    Args:
        args (dict): Command arguments containing trigger configuration parameters:
            - triggers_periodic_report_issue: Enable periodic issue reporting
            - triggers_periodic_override_severity: Override severity for periodic triggers
            - triggers_pr_report_issue: Enable PR issue reporting
            - triggers_pr_block_pr: Enable PR blocking
            - triggers_pr_report_pr_comment: Enable PR comment reporting
            - triggers_pr_override_severity: Override severity for PR triggers
            - triggers_cicd_report_issue: Enable CI/CD issue reporting
            - triggers_cicd_block_cicd: Enable CI/CD blocking
            - triggers_cicd_report_cicd: Enable CI/CD reporting
            - triggers_cicd_override_severity: Override severity for CI/CD triggers

    Returns:
        dict: Triggers configuration with periodic, PR, and CI/CD sections.
              Each section contains isEnabled flag, actions dict, and overrideIssueSeverity.

    Raises:
        DemistoException: When no triggers are enabled (at least one must be set).

    Note:
        When an override severity is specified, reportIssue is automatically enabled
        for that trigger type.
    """
    # Periodic trigger
    periodic_report_issue = argToBoolean(args.get("triggers_periodic_report_issue", False))
    periodic_override = args.get("triggers_periodic_override_severity")

    # If override is set, reportIssue must be True
    if periodic_override:
        periodic_report_issue = True

    periodic_enabled = periodic_report_issue or bool(periodic_override)

    # PR trigger
    pr_report_issue = argToBoolean(args.get("triggers_pr_report_issue", False))
    pr_block_pr = argToBoolean(args.get("triggers_pr_block_pr", False))
    pr_report_comment = argToBoolean(args.get("triggers_pr_report_pr_comment", False))
    pr_override = args.get("triggers_pr_override_severity")

    # If override is set, reportIssue must be True
    if pr_override:
        pr_report_issue = True

    pr_enabled = pr_report_issue or pr_block_pr or pr_report_comment or bool(pr_override)

    # CI/CD trigger
    cicd_report_issue = argToBoolean(args.get("triggers_cicd_report_issue", False))
    cicd_block_cicd = argToBoolean(args.get("triggers_cicd_block_cicd", False))
    cicd_report_cicd = argToBoolean(args.get("triggers_cicd_report_cicd", False))
    cicd_override = args.get("triggers_cicd_override_severity")

    # If override is set, reportIssue must be True
    if cicd_override:
        cicd_report_issue = True

    cicd_enabled = cicd_report_issue or cicd_block_cicd or cicd_report_cicd or bool(cicd_override)

    triggers = {
        "periodic": {
            "isEnabled": periodic_enabled,
            "actions": {"reportIssue": periodic_report_issue},
        },
        "pr": {
            "isEnabled": pr_enabled,
            "actions": {
                "reportIssue": pr_report_issue,
                "blockPr": pr_block_pr,
                "reportPrComment": pr_report_comment,
            },
        },
        "cicd": {
            "isEnabled": cicd_enabled,
            "actions": {
                "reportIssue": cicd_report_issue,
                "blockCicd": cicd_block_cicd,
                "reportCicd": cicd_report_cicd,
            },
        },
    }

    # Add override severity if specified (and set to null if not specified)
    triggers["periodic"]["overrideIssueSeverity"] = periodic_override if periodic_override else None
    triggers["pr"]["overrideIssueSeverity"] = pr_override if pr_override else None
    triggers["cicd"]["overrideIssueSeverity"] = cicd_override if cicd_override else None

    # Ensure at least one trigger is enabled
    if not any(t["isEnabled"] for t in triggers.values()):
        raise DemistoException("At least one trigger (periodic, PR, or CI/CD) must be set.")

    return triggers


def create_appsec_issues_filter_and_tables(args: dict) -> dict[str, FilterBuilder]:
    """
    Generate a filter and determine applicable tables for fetching AppSec issues based on input filter arguments.

    Args:
        args (dict): Command input args for core-appsec-get-issues.

    Returns:
        tuple[list, FilterBuilder]: A tuple containing:
            - A list of applicable issue type table names
            - A FilterBuilder instance with configured filters
    """
    special_filter_args = {filter for filter in args if filter in AppsecIssues.SPECIAL_FILTERS}
    tables_filters = {}
    filter_builder = FilterBuilder()

    for issue_type in AppsecIssues.ISSUE_TYPES:
        if special_filter_args.issubset(issue_type.filters):
            tables_filters[issue_type.table_name] = filter_builder

    if not tables_filters:
        raise DemistoException(f"No matching issue type found for the given filter combination: {special_filter_args}")

    filter_builder.add_field(
        "cas_issues_cvss_score",
        FilterType.GTE,
        arg_to_float(args.get("cvss_score_gte")),
    )
    filter_builder.add_field(
        "cas_issues_epss_score",
        FilterType.GTE,
        arg_to_float(args.get("epss_score_gte")),
    )
    filter_builder.add_field("cas_issues_is_kev", FilterType.EQ, arg_to_bool_or_none(args.get("has_kev")))
    filter_builder.add_field(
        "cas_sla_status",
        FilterType.EQ,
        argToList(args.get("sla")),
        AppsecIssues.SLA_MAPPING,
    )
    filter_builder.add_field(
        "cas_issues_is_fixable",
        FilterType.EQ,
        arg_to_bool_or_none(args.get("automated_fix_available")),
    )
    filter_builder.add_field("cas_issues_validation", FilterType.EQ, argToList(args.get("validation")))
    filter_builder.add_field("urgency", FilterType.EQ, argToList(args.get("urgency")))
    filter_builder.add_field(
        "severity",
        FilterType.EQ,
        argToList(args.get("severity")),
        AppsecIssues.SEVERITY_MAPPINGS,
    )
    filter_builder.add_field("internal_id", FilterType.CONTAINS, argToList(args.get("issue_id")))
    filter_builder.add_field("alert_name", FilterType.CONTAINS, argToList(args.get("issue_name")))
    filter_builder.add_field("cas_issues_asset_name", FilterType.CONTAINS, argToList(args.get("asset_name")))
    filter_builder.add_field("cas_issues_repository", FilterType.CONTAINS, argToList(args.get("repository")))
    filter_builder.add_field("cas_issues_file_path", FilterType.CONTAINS, argToList(args.get("file_path")))
    filter_builder.add_field("cas_issues_git_user", FilterType.CONTAINS, argToList(args.get("collaborator")))
    filter_builder.add_field("status_progress", FilterType.EQ, argToList(args.get("status")))
    filter_builder.add_time_range_field("local_insert_ts", args.get("start_time"), args.get("end_time"))
    filter_builder.add_field_with_mappings(
        "assigned_to_pretty",
        FilterType.CONTAINS,
        argToList(args.get("assignee")),
        {
            "unassigned": FilterType.IS_EMPTY,
            "assigned": FilterType.NIS_EMPTY,
        },
    )

    if "backlog_status" in args and "ISSUES_CI_CD" in tables_filters:
        # backlog filter is different for the CI/CD issue table
        cicd_filter_builder = copy.deepcopy(filter_builder)
        cicd_filter_builder.add_field("issue_backlog_status", FilterType.EQ, argToList(args.get("backlog_status")))
        tables_filters["ISSUES_CI_CD"] = cicd_filter_builder

    filter_builder.add_field("backlog_status", FilterType.EQ, argToList(args.get("backlog_status")))

    return tables_filters


def normalize_and_filter_appsec_issue(issue: dict) -> dict:
    """
    Transforms raw issue data from the main issue table into the AppSec issues format.

    Args:
        raw_issue (dict): Raw issue data retrieved from the alerts view table.

    Returns:
        dict: issue with standard Appsec fields.
    """
    issue_all_fields = cast(dict, alert_to_issue(issue))

    filtered_output_keys: dict[str, dict] = {
        "internal_id": {"path": ["internal_id"]},
        "severity": {
            "path": ["severity"],
            "mapper": AppsecIssues.SEVERITY_OUTPUT_MAPPINGS,
        },
        "issue_name": {"path": ["issue_name"]},
        "issue_source": {"path": ["issue_source"]},
        "issue_category": {"path": ["issue_category"]},
        "issue_domain": {"path": ["issue_domain"]},
        "issue_description": {"path": ["issue_description"]},
        "status": {
            "path": ["status_progress"],
            "mapper": AppsecIssues.STATUS_OUTPUT_MAPPINGS,
        },
        "asset_name": {"path": ["cas_issues_asset_name"]},
        "assignee": {"path": ["assigned_to_pretty"]},
        "time_added": {"path": ["source_insert_ts"]},
        "epss_score": {"path": ["cas_issues_extended_fields", "epss_score"]},
        "cvss_score": {"path": ["cas_issues_normalized_fields", "xdm.vulnerability.cvss_score"]},
        "has_kev": {"path": ["cas_issues_is_kev"]},
        "urgency": {"path": ["urgency"], "mapper": AppsecIssues.URGENCY_OUTPUT_MAPPING},
        "sla_status": {
            "path": ["cas_sla_status"],
            "mapper": AppsecIssues.SLA_OUTPUT_MAPPING,
        },
        "secret_validation": {"path": ["secret_validation"]},
        "is_fixable": {"path": ["cas_issues_is_fixable"]},
        "repository_name": {"path": ["cas_issues_normalized_fields", "xdm.repository.name"]},
        "repository_organization": {"path": ["cas_issues_normalized_fields", "xdm.repository.organization"]},
        "file_path": {"path": ["cas_issues_normalized_fields", "xdm.file.path"]},
        "collaborator": {"path": ["cas_issues_normalized_fields", "xdm.code.git.commit.author.name"]},
        "is_deployed": {"path": ["cas_issues_extended_fields", "urgency", "metric", "is_deployed"]},
        "backlog_status": {"path": ["backlog_status"]},
    }
    appsec_issue = {}
    for output_key, output_info in filtered_output_keys.items():
        current_value = issue_all_fields
        path = output_info.get("path", {})
        for key in path:
            current_value = current_value.get(key, {})

        if current_value:
            value = current_value if "mapper" not in output_info else output_info.get("mapper", {}).get(current_value)
            appsec_issue[output_key] = value

    return appsec_issue


def get_appsec_issues_command(client: Client, args: dict) -> CommandResults:
    """
    Retrieves application security issues based on specified filters across multiple issue types.
    """
    limit = arg_to_number(args.get("limit")) or 50
    sort_field = args.get("sort_field", "severity")
    sort_order = args.get("sort_order", "DESC")

    tables_filters: dict[str, FilterBuilder] = create_appsec_issues_filter_and_tables(args)

    all_appsec_issues: list[dict] = []
    for table_name, filter_builder in tables_filters.items():
        request_data = build_webapp_request_data(
            table_name=table_name,
            filter_dict=filter_builder.to_dict(),
            limit=limit,
            sort_field=sort_field,
            sort_order=sort_order,
        )
        try:
            demisto.debug(f"Fetching issues from table {table_name}")
            response = client.get_webapp_data(request_data)
            reply = response.get("reply", {})
            data = reply.get("DATA", [])
            all_appsec_issues.extend(data)
        except Exception as e:
            raise DemistoException(f"Failed to retrieve issues from the {table_name} table: {e}")

    sorted_issues = sorted(
        all_appsec_issues,
        key=lambda issue: issue.get(sort_field, ""),
        reverse=(sort_order == "DESC"),
    )
    sorted_issues = sorted_issues[:limit]
    filtered_appsec_issues = [normalize_and_filter_appsec_issue(issue) for issue in sorted_issues]

    readable_output = tableToMarkdown(
        "Application Security Issues",
        filtered_appsec_issues,
        headerTransform=string_to_table_header,
        sort_headers=False,
    )

    return CommandResults(
        readable_output=readable_output,
        outputs_prefix=f"{INTEGRATION_CONTEXT_BRAND}.AppsecIssue",
        outputs_key_field="internal_id",
        outputs=filtered_appsec_issues,
        raw_response=all_appsec_issues,
    )


def update_case_command(client: Client, args: dict) -> CommandResults:
    """
    Updates one or more cases with the specified parameters such as name, description, assignee, status, and custom fields.

    Handles case status changes including resolution with proper validation, and supports bulk updates across multiple cases.
    Validates input parameters and returns appropriate error messages for invalid values.
    """
    case_ids = argToList(args.get("case_id"))
    case_name = args.get("case_name", "")
    description = args.get("description", "")
    assignee = args.get("assignee", "").lower()
    status = args.get("status", "")
    notes = args.get("notes", "")
    starred = args.get("starred", "")
    user_defined_severity = args.get("user_defined_severity", "")
    resolve_reason = args.get("resolve_reason", "")
    resolved_comment = args.get("resolved_comment", "")
    resolve_all_alerts = args.get("resolve_all_alerts", "")
    custom_fields = parse_custom_fields(args.get("custom_fields", []))
    if assignee == "unassigned":
        for case_id in case_ids:
            client.unassign_case(case_id)
        assignee = ""

    if status == "resolved" and (not resolve_reason or not CaseManagement.STATUS_RESOLVED_REASON.get(resolve_reason, False)):
        raise ValueError("In order to set the case to resolved, you must provide a resolve reason.")

    if (resolve_reason or resolve_all_alerts or resolved_comment) and not status == "resolved":
        raise ValueError(
            "In order to use resolve_reason, resolve_all_alerts, or resolved_comment, the case status must be set to "
            "'resolved.'"
        )

    if status and not CaseManagement.STATUS.get(status):
        raise ValueError(f"Invalid status '{status}'. Valid statuses are: {list(CaseManagement.STATUS.keys())}")

    if user_defined_severity and not CaseManagement.SEVERITY.get(user_defined_severity, False):
        raise ValueError(
            f"Invalid user_defined_severity '{user_defined_severity}'. Valid severities are: "
            f"{list(CaseManagement.SEVERITY.keys())}"
        )

    # Build request_data with mapped and filtered values
    case_update_payload = {
        "caseName": case_name if case_name else None,
        "description": description if description else None,
        "assignedUser": assignee if assignee else None,
        "notes": notes if notes else None,
        "starred": starred if starred else None,
        "status": CaseManagement.STATUS.get(status) if status else None,
        "userSeverity": CaseManagement.SEVERITY.get(user_defined_severity) if user_defined_severity else None,
        "resolve_reason": CaseManagement.STATUS_RESOLVED_REASON.get(resolve_reason) if resolve_reason else None,
        "caseResolvedComment": resolved_comment if resolved_comment else None,
        "resolve_all_alerts": resolve_all_alerts if resolve_all_alerts else None,
        "CustomFields": custom_fields if custom_fields else None,
    }
    remove_nulls_from_dictionary(case_update_payload)

    if not case_update_payload and args.get("assignee", "").lower() != "unassigned":
        raise ValueError("No valid update parameters provided for case update.")

    demisto.info(f"Executing case update for cases {case_ids} with request data: {case_update_payload}")
    responses = [client.update_case(case_update_payload, case_id) for case_id in case_ids]
    replies = []
    for resp in responses:
        replies.append(process_case_response(resp))

    return CommandResults(
        readable_output=tableToMarkdown("Cases", replies, headerTransform=string_to_table_header),
        outputs_prefix=f"{INTEGRATION_CONTEXT_BRAND}.Case",
        outputs_key_field="case_id",
        outputs=replies,
        raw_response=replies,
    )


def run_playbook_command(client: Client, args: dict) -> CommandResults:
    """
    Executes a playbook command with specified arguments.

    Args:
        client (Client): The client instance for making API requests.
        args (dict): Arguments for running the playbook.

    Returns:
        CommandResults: Results of the playbook execution.
    """
    playbook_id = args.get("playbook_id", "")
    issue_ids = argToList(args.get("issue_ids", ""))

    response = client.run_playbook(issue_ids, playbook_id)

    # Process the response to determine success or failure
    if not response:
        # Empty response indicates success for all issues
        return CommandResults(
            readable_output=f"Playbook '{playbook_id}' executed successfully for all issue IDs: {', '.join(issue_ids)}",
        )

    error_messages = []

    for issue_id, error_message in response.items():
        error_messages.append(f"Issue ID {issue_id}: {error_message}")

    demisto.debug(f"Playbook run errors: {error_messages}")
    raise ValueError(f"Playbook '{playbook_id}' failed for following issues:\n" + "\n".join(error_messages))


<<<<<<< HEAD
def build_column_mapping(column):
    """
    (Refactored from previous step) Extracts the mapping of module NAME (ugly name)
    to PRETTY_NAME from the column definitions metadata.
    """
    mapping = {}
    enum_values = column.get("FILTER_PARAMS", {}).get("ENUM_VALUES", [])
    for enum in enum_values:
        mapping[enum.get("NAME")] = enum.get("PRETTY_NAME")
    return mapping

def extract_mappings_from_view_def(view_def: dict, columns_to_map:set[str]):
    mapping = {}
    column_definitions = view_def.get("COLUMN_DEFINITIONS", [])
    for column in column_definitions:
        column_name = column.get("FIELD_NAME")
        if column_name in columns_to_map :
            mapping[column_name] = build_column_mapping(column)
    return mapping


def combine_pretty_names(list_of_criteria: List[List[Dict[str, Any]]]) -> List[str]:
    """
    Takes a list of criteria (where each criterion is a list of dictionaries)
    and combines the 'pretty_name' values from the dictionaries in each criterion
    into a single string.

    Args:
        list_of_criteria: A list of lists, where the inner list contains
                          dictionaries with a 'pretty_name' key.

    Returns:
        A list of strings, where each string is the concatenation of the
        'pretty_name' values for one inner list.
    """
    result_strings = []
    for criterion in list_of_criteria:
        if isinstance(criterion, list):
            combined_string = "".join(item.get("pretty_name", "") for item in criterion)
            result_strings.append(combined_string)
        else:
            result_strings.append(criterion)
    return result_strings


def postprocess_exception_rules_response(view_def, data):
    view_def_data = view_def[0]
    mappings = extract_mappings_from_view_def(view_def_data, EXCEPTION_RULES_OUTPUT_FIELDS_TO_MAP)
    for record in data:
        for field in EXCEPTION_RULES_OUTPUT_FIELDS_TO_MAP:
            record[field] = [mappings.get(field, {}).get(val, val) for val in record.get(field, [])]
        record["ASSOCIATED_TARGETS"] = combine_pretty_names(record.get("ASSOCIATED_TARGETS", []))
        record["CONDITIONS"] = record.get("CONDITIONS_PRETTY")
        record["RULE_TYPE"] = record.get("SUBTYPE")
        record["CREATION_TIMESTAMP"] = record.get("CREATION_TIME")
        record["MODIFICATION_TIMESTAMP"] = record.get("MODIFICATION_TIME")
        record["MODIFICATION_TIME"] = timestamp_to_datestring(record["MODIFICATION_TIMESTAMP"])
        record["CREATION_TIME"] = timestamp_to_datestring(record["CREATION_TIMESTAMP"])
        record.pop("CONDITIONS_PRETTY")
        record.pop("SUBTYPE")


    readable_output = tableToMarkdown(
            view_def_data.get("TABLE_NAME"),
            data,
            headerTransform=string_to_table_header,
            sort_headers=False,
        )
    return readable_output


def get_webapp_data(client, table_name: str, filter_dict: Any,
                       sort_field: str, sort_order: str, retrieve_all: bool,
                       base_limit: int, max_limit : int, offset: int = 0) -> Tuple[List[Dict[str, Any]], List[Dict[str, Any]]]:
    """
    Helper function to iteratively fetch records for a single table with optional pagination.
    """
    all_records = []
    raw_responses = []

    current_limit = max_limit if retrieve_all else base_limit
    current_offset = offset

    while True:
        request_data = build_webapp_request_data(
            table_name=table_name,
            filter_dict=filter_dict.to_dict(),
            sort_field=sort_field,
            sort_order=sort_order,
            limit=current_limit,
            start_page=current_offset
        )

        response = client.get_webapp_data(request_data)
        raw_responses.append(copy.deepcopy(response))

        reply = response.get("reply", {})
        data = reply.get("DATA", [])

        all_records.extend(data)

        if not retrieve_all or len(data) < current_limit:
            break

        current_offset += current_limit

    return all_records, raw_responses


def get_exception_rules(client, args: Dict[str, Any]) -> Tuple[List[Dict[str, Any]], str, List[Dict[str, Any]]]:
    """
    Retrieves Disable Prevention Rules and Legacy Agent Exceptions using the
    generic /api/webapp/get_data endpoint, handling pagination.
    """
    exception_rule_type = args.get('type')
    sort_field = args.get('sort_field')
    sort_order = args.get('sort_order')

    default_limit = arg_to_number(args.get("limit")) or MAX_GET_EXCEPTION_RULES_LIMIT
    offset = arg_to_number(args.get("page")) * default_limit if args.get("page") else 0
    retrieve_all = argToBoolean(args.get("retrieve_all", False))

    base_limit = MAX_GET_EXCEPTION_RULES_LIMIT if retrieve_all else default_limit

    exception_rule_filter = build_exception_rules_filter(args)

    if exception_rule_type:
        table_names = [EXCEPTION_RULES_TYPE_TO_TABLE_MAPPING.get(exception_rule_type)]
    else:
        table_names = [LEGACY_AGENT_EXCEPTIONS_TABLE, DISABLE_PREVENTION_RULES_TABLE]

    all_outputs = []
    all_raw_responses = []
    readable_output_lines = []

    for table_name in table_names:
        records, raw_responses = get_webapp_data(
            client=client,
            table_name=table_name,
            filter_dict=exception_rule_filter,
            sort_field=sort_field,
            sort_order=sort_order,
            retrieve_all=retrieve_all,
            base_limit=base_limit,
            max_limit=MAX_GET_EXCEPTION_RULES_LIMIT,
            offset=offset
        )

        all_raw_responses.extend(raw_responses)

        if records:
            view_def = client.get_webapp_view_def({"table_name": table_name})
            hr_output = postprocess_exception_rules_response(view_def, records)
            all_outputs.extend(records)
            readable_output_lines.append(hr_output)
        else:
            readable_output_lines.append(f"No data found for {table_name} matching the filter.")

    final_readable_output = "\n".join(readable_output_lines)

    return CommandResults(
        readable_output=final_readable_output,
        outputs_prefix=f"{INTEGRATION_CONTEXT_BRAND}.ExceptionRules",
        outputs_key_field="ID",
        outputs=all_outputs,
        raw_response=all_raw_responses,
=======
def get_system_users_command(client, args):
    """
    Retrieves system user optionally filtered by email using the public api ep /public_api/v1/rbac/get_users
    This function calls the client to fetch all available system users. If specific
    emails are provided via the 'email' argument, it filters the results. If no
    emails are provided, it limits the results to 50.
    """
    emails = argToList(args.get("email", ""))
    response = client.get_users()
    reply = response.get("reply", {})
    if emails:
        data = [user for user in reply if user.get("user_email") in emails]
    else:
        data = reply[:MAX_GET_SYSTEM_USERS_LIMIT] if len(reply) > MAX_GET_SYSTEM_USERS_LIMIT else reply

    return CommandResults(
        readable_output=tableToMarkdown("System Users", data, headerTransform=string_to_table_header),
        outputs_prefix=f"{INTEGRATION_CONTEXT_BRAND}.User",
        outputs_key_field="user_email",
        outputs=data,
        raw_response=response,
>>>>>>> 51f416ed
    )


def main():  # pragma: no cover
    """
    Executes an integration command
    """
    command = demisto.command()
    demisto.debug(f"Command being called is {command}")
    args = demisto.args()
    args["integration_context_brand"] = INTEGRATION_CONTEXT_BRAND
    args["integration_name"] = INTEGRATION_NAME
    remove_nulls_from_dictionary(args)
    headers: dict = {}

    webapp_api_url = "/api/webapp"
    public_api_url = f"{webapp_api_url}/public_api/v1"
    data_platform_api_url = f"{webapp_api_url}/data-platform"
    appsec_api_url = f"{webapp_api_url}/public_api/appsec"
    xsoar_api_url = "/xsoar"
    proxy = demisto.params().get("proxy", False)
    verify_cert = not demisto.params().get("insecure", False)

    try:
        timeout = int(demisto.params().get("timeout", 120))
    except ValueError as e:
        demisto.debug(f"Failed casting timeout parameter to int, falling back to 120 - {e}")
        timeout = 120

    client_url = public_api_url
    if command in WEBAPP_COMMANDS:
        client_url = webapp_api_url
    elif command in DATA_PLATFORM_COMMANDS:
        client_url = data_platform_api_url
    elif command in APPSEC_COMMANDS:
        client_url = appsec_api_url
    elif command in XSOAR_COMMANDS:
        client_url = xsoar_api_url

    client = Client(
        base_url=client_url,
        proxy=proxy,
        verify=verify_cert,
        headers=headers,
        timeout=timeout,
    )

    try:
        if command == "test-module":
            client.test_module()
            demisto.results("ok")

        elif command == "core-get-asset-details":
            return_results(get_asset_details_command(client, args))

        elif command == "core-search-asset-groups":
            return_results(search_asset_groups_command(client, args))

        elif command == "core-get-issues":
            # replace all dict keys that contain issue with alert
            args = issue_to_alert(args)
            # Extract output_keys before calling get_alerts_by_filter_command
            output_keys = argToList(args.pop("output_keys", []))
            assignees = argToList(args.get("assignee", "").lower())
            if "assigned" in assignees or "unassigned" in assignees:
                if len(assignees) > 1:
                    raise DemistoException(
                        f"The assigned/unassigned options can not be used with additional assignees. Received: {assignees}"
                    )

                # Swap assignee arg with the requested special operation
                assignee_filter_option = args.pop("assignee", "")
                args[assignee_filter_option] = True

            issues_command_results: CommandResults = get_alerts_by_filter_command(client, args)
            # Convert alert keys to issue keys
            if issues_command_results.outputs:
                issues_command_results.outputs = [alert_to_issue(output) for output in issues_command_results.outputs]  # type: ignore[attr-defined,arg-type]

            # Apply output_keys filtering if specified
            if output_keys and issues_command_results.outputs:
                issues_command_results.outputs = filter_context_fields(output_keys, issues_command_results.outputs)  # type: ignore[attr-defined,arg-type]

            return_results(issues_command_results)

        elif command == "core-get-cases":
            return_results(get_cases_command(client, args))

        elif command == "core-get-case-extra-data":
            return_results(get_extra_data_for_case_id_command(client, args))

        elif command == "core-search-assets":
            return_results(search_assets_command(client, args))

        elif command == "core-get-vulnerabilities":
            return_results(get_vulnerabilities_command(client, args))

        elif command == "core-update-issue":
            return_results(update_issue_command(client, args))

        elif command == "core-get-issue-recommendations":
            return_results(get_issue_recommendations_command(client, args))

        elif command == "core-enable-scanners":
            return_results(enable_scanners_command(client, args))

        elif command == "core-appsec-remediate-issue":
            return_results(appsec_remediate_issue_command(client, args))

        elif command == "core-get-asset-coverage":
            return_results(get_asset_coverage_command(client, args))

        elif command == "core-get-asset-coverage-histogram":
            return_results(get_asset_coverage_histogram_command(client, args))
        elif command == "core-create-appsec-policy":
            return_results(create_policy_command(client, args))
        elif command == "core-get-appsec-issues":
            return_results(get_appsec_issues_command(client, args))
        elif command == "core-update-case":
            return_results(update_case_command(client, args))
        elif command == "core-run-playbook":
            return_results(run_playbook_command(client, args))
<<<<<<< HEAD
        elif command == "core-get-exception-rules":
            return_results(get_exception_rules(client, args))
=======
        elif command == "core-get-system-users":
            return_results(get_system_users_command(client, args))


>>>>>>> 51f416ed

    except Exception as err:
        demisto.error(traceback.format_exc())
        print(traceback.format_exc())
        return_error(str(err))


if __name__ in ("__main__", "__builtin__", "builtins"):
    main()<|MERGE_RESOLUTION|>--- conflicted
+++ resolved
@@ -16,11 +16,8 @@
 MAX_GET_INCIDENTS_LIMIT = 100
 SEARCH_ASSETS_DEFAULT_LIMIT = 100
 MAX_GET_CASES_LIMIT = 100
-<<<<<<< HEAD
+MAX_GET_SYSTEM_USERS_LIMIT = 50
 MAX_GET_EXCEPTION_RULES_LIMIT = 100
-=======
-MAX_GET_SYSTEM_USERS_LIMIT = 50
->>>>>>> 51f416ed
 
 ASSET_FIELDS = {
     "asset_names": "xdm.asset.name",
@@ -53,12 +50,9 @@
     "core-get-asset-coverage-histogram",
     "core-create-appsec-policy",
     "core-get-appsec-issues",
-<<<<<<< HEAD
     "core-update-case",
-    "core-get-exception-rules"
-=======
+    "core-get-exception-rules",
     "core-update-case"
->>>>>>> 51f416ed
 ]
 DATA_PLATFORM_COMMANDS = ["core-get-asset-details"]
 APPSEC_COMMANDS = ["core-enable-scanners", "core-appsec-remediate-issue"]
@@ -69,13 +63,9 @@
 ASSET_COVERAGE_TABLE = "COVERAGE"
 APPSEC_RULES_TABLE = "CAS_DETECTION_RULES"
 CASES_TABLE = "CASE_MANAGER_TABLE"
-<<<<<<< HEAD
+USERS_TABLE = "USERS_TABLE"
 DISABLE_PREVENTION_RULES_TABLE = "AGENT_EXCEPTION_RULES_TABLE_ADVANCED"
 LEGACY_AGENT_EXCEPTIONS_TABLE = "AGENT_EXCEPTION_RULES_TABLE_LEGACY"
-=======
-USERS_TABLE = "USERS_TABLE"
-
->>>>>>> 51f416ed
 
 class CaseManagement:
     STATUS_RESOLVED_REASON = {
@@ -2896,7 +2886,6 @@
     raise ValueError(f"Playbook '{playbook_id}' failed for following issues:\n" + "\n".join(error_messages))
 
 
-<<<<<<< HEAD
 def build_column_mapping(column):
     """
     (Refactored from previous step) Extracts the mapping of module NAME (ugly name)
@@ -3063,7 +3052,9 @@
         outputs_key_field="ID",
         outputs=all_outputs,
         raw_response=all_raw_responses,
-=======
+    )
+
+
 def get_system_users_command(client, args):
     """
     Retrieves system user optionally filtered by email using the public api ep /public_api/v1/rbac/get_users
@@ -3085,7 +3076,6 @@
         outputs_key_field="user_email",
         outputs=data,
         raw_response=response,
->>>>>>> 51f416ed
     )
 
 
@@ -3208,15 +3198,12 @@
             return_results(update_case_command(client, args))
         elif command == "core-run-playbook":
             return_results(run_playbook_command(client, args))
-<<<<<<< HEAD
         elif command == "core-get-exception-rules":
             return_results(get_exception_rules(client, args))
-=======
         elif command == "core-get-system-users":
             return_results(get_system_users_command(client, args))
 
 
->>>>>>> 51f416ed
 
     except Exception as err:
         demisto.error(traceback.format_exc())
