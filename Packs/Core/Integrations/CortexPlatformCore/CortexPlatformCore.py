--- conflicted
+++ resolved
@@ -431,7 +431,6 @@
 
         return reply
 
-<<<<<<< HEAD
     def get_appsec_suggested_fix(self, issue_id: str) -> dict | None:
         reply = self._http_request(
             method="GET",
@@ -439,7 +438,7 @@
             full_url=f"/api/webapp/public_api/appsec/v1/issues/fix/{issue_id}/fix_suggestion",
         )
         return reply
-=======
+
     def create_policy(self, policy_payload: str) -> dict:
         """
         Creates a new policy in Cortex XDR.
@@ -455,7 +454,6 @@
             headers={**self._headers, "content-type": "application/json"},
             url_suffix="/public_api/appsec/v1/policies",
         )
->>>>>>> 4f0f66be
 
 
 def get_issue_recommendations_command(client: Client, args: dict) -> CommandResults:
