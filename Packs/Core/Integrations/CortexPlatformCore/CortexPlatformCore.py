import demistomock as demisto  # noqa: F401
from CommonServerPython import *  # noqa: F401
from CoreIRApiModule import *
import dateparser
from enum import Enum

# Disable insecure warnings
urllib3.disable_warnings()

TIME_FORMAT = "%Y-%m-%dT%H:%M:%S"
INTEGRATION_CONTEXT_BRAND = "Core"
INTEGRATION_NAME = "Cortex Platform Core"
MAX_GET_INCIDENTS_LIMIT = 100
SEARCH_ASSETS_DEFAULT_LIMIT = 100

ASSET_FIELDS = {
    "asset_names": "xdm.asset.name",
    "asset_types": "xdm.asset.type.name",
    "asset_tags": "xdm.asset.tags",
    "asset_ids": "xdm.asset.id",
    "asset_providers": "xdm.asset.provider",
    "asset_realms": "xdm.asset.realm",
    "asset_group_ids": "xdm.asset.group_ids",
    "asset_categories": "xdm.asset.type.category",
}


<<<<<<< HEAD
WEBAPP_COMMANDS = ["core-get-vulnerabilities", "core-search-asset-groups", "core-get-issue-recommendations"]
DATA_PLATFORM_COMMANDS = ["core-get-asset-details"]
APPSEC_COMMANDS = ["core-appsec-remediate-issue"]
=======
WEBAPP_COMMANDS = [
    "core-get-vulnerabilities",
    "core-search-asset-groups",
    "core-get-issue-recommendations",
]
>>>>>>> e3efed4b

DATA_PLATFORM_COMMANDS = ["core-get-asset-details"]
APPSEC_COMMANDS = ["core-enable-scanners"]
VULNERABLE_ISSUES_TABLE = "VULNERABLE_ISSUES_TABLE"
ASSET_GROUPS_TABLE = "UNIFIED_ASSET_MANAGEMENT_ASSET_GROUPS"

ASSET_GROUP_FIELDS = {
    "asset_group_name": "XDM__ASSET_GROUP__NAME",
    "asset_group_type": "XDM__ASSET_GROUP__TYPE",
    "asset_group_description": "XDM__ASSET_GROUP__DESCRIPTION",
    "asset_group_id": "XDM__ASSET_GROUP__ID",
}

VULNERABILITIES_SEVERITY_MAPPING = {
    "info": "SEV_030_INFO",
    "low": "SEV_040_LOW",
    "medium": "SEV_050_MEDIUM",
    "high": "SEV_060_HIGH",
    "critical": "SEV_070_CRITICAL",
}

ALLOWED_SCANNERS = [
    "SCA",
    "IAC",
    "SECRETS",
]


class FilterBuilder:
    """
    Filter class for creating filter dictionary objects.
    """

    class FilterType(str, Enum):
        operator: str

        """
        Available type options for filter filtering.
        Each member holds its string value and its logical operator for multi-value scenarios.
        """

        def __new__(cls, value, operator):
            obj = str.__new__(cls, value)
            obj._value_ = value
            obj.operator = operator
            return obj

        EQ = ("EQ", "OR")
        RANGE = ("RANGE", "OR")
        CONTAINS = ("CONTAINS", "OR")
        GTE = ("GTE", "OR")
        ARRAY_CONTAINS = ("ARRAY_CONTAINS", "OR")
        JSON_WILDCARD = ("JSON_WILDCARD", "OR")
        IS_EMPTY = ("IS_EMPTY", "OR")
        NIS_EMPTY = ("NIS_EMPTY", "AND")

    AND = "AND"
    OR = "OR"
    FIELD = "SEARCH_FIELD"
    TYPE = "SEARCH_TYPE"
    VALUE = "SEARCH_VALUE"

    class Field:
        def __init__(self, field_name: str, filter_type: "FilterType", values: Any):
            self.field_name = field_name
            self.filter_type = filter_type
            self.values = values

    class MappedValuesField(Field):
        def __init__(self, field_name: str, filter_type: "FilterType", values: Any, mappings: dict[str, "FilterType"]):
            super().__init__(field_name, filter_type, values)
            self.mappings = mappings

    def __init__(self, filter_fields: list[Field] | None = None):
        self.filter_fields = filter_fields or []

    def add_field(self, name: str, type: "FilterType", values: Any, mapper: dict | None = None):
        """
        Adds a new field to the filter.
        Args:
            name (str): The name of the field.
            type (FilterType): The type to use for the field.
            values (Any): The values to filter for.
            mapper (dict | None): An optional dictionary to map values before filtering.
        """
        processed_values = values
        if mapper:
            if not isinstance(values, list):
                values = [values]
            processed_values = [mapper[v] for v in values if v in mapper]

        self.filter_fields.append(FilterBuilder.Field(name, type, processed_values))

    def add_field_with_mappings(self, name: str, type: "FilterType", values: Any, mappings: dict[str, "FilterType"]):
        """
        Adds a new field to the filter with special value mappings.
        Args:
            name (str): The name of the field.
            type (FilterType): The default filter type for non-mapped values.
            values (Any): The values to filter for.
            mappings (dict[str, FilterType]): A dictionary mapping special values to specific filter types.
                Example:
                    mappings = {
                        "unassigned": FilterType.IS_EMPTY,
                        "assigned": FilterType.NIS_EMPTY,
                    }
        """
        self.filter_fields.append(FilterBuilder.MappedValuesField(name, type, values, mappings))

    def add_time_range_field(self, name: str, start_time: str | None, end_time: str | None):
        """
        Adds a time range field to the filter.
        Args:
            name (str): The name of the field.
            start_time (str | None): The start time of the range.
            end_time (str | None): The end time of the range.
        """
        start, end = self._prepare_time_range(start_time, end_time)
        if start and end:
            self.add_field(name, FilterType.RANGE, {"from": start, "to": end})

    def to_dict(self) -> dict[str, list]:
        """
        Creates a filter dict from a list of Field objects.
        The filter will require each field to be one of the values provided.
        Returns:
            dict[str, list]: Filter object.
        """
        filter_structure: dict[str, list] = {FilterBuilder.AND: []}

        for field in self.filter_fields:
            if not isinstance(field.values, list):
                field.values = [field.values]

            search_values = []
            for value in field.values:
                if value is None:
                    continue

                current_filter_type = field.filter_type
                current_value = value

                if isinstance(field, FilterBuilder.MappedValuesField) and value in field.mappings:
                    current_filter_type = field.mappings[value]
                    if current_filter_type in [FilterType.IS_EMPTY, FilterType.NIS_EMPTY]:
                        current_value = "<No Value>"

                search_values.append(
                    {
                        FilterBuilder.FIELD: field.field_name,
                        FilterBuilder.TYPE: current_filter_type.value,
                        FilterBuilder.VALUE: current_value,
                    }
                )

            if search_values:
                search_obj = {field.filter_type.operator: search_values} if len(search_values) > 1 else search_values[0]
                filter_structure[FilterBuilder.AND].append(search_obj)

        if not filter_structure[FilterBuilder.AND]:
            filter_structure = {}

        return filter_structure

    @staticmethod
    def _prepare_time_range(start_time_str: str | None, end_time_str: str | None) -> tuple[int | None, int | None]:
        """Prepare start and end time from args, parsing relative time strings."""
        if end_time_str and not start_time_str:
            raise DemistoException("When 'end_time' is provided, 'start_time' must be provided as well.")

        start_time, end_time = None, None

        if start_time_str:
            if start_dt := dateparser.parse(str(start_time_str)):
                start_time = int(start_dt.timestamp() * 1000)
            else:
                raise ValueError(f"Could not parse start_time: {start_time_str}")

        if end_time_str:
            if end_dt := dateparser.parse(str(end_time_str)):
                end_time = int(end_dt.timestamp() * 1000)
            else:
                raise ValueError(f"Could not parse end_time: {end_time_str}")

        if start_time and not end_time:
            # Set end_time to the current time if only start_time is provided
            end_time = int(datetime.now().timestamp() * 1000)

        return start_time, end_time


FilterType = FilterBuilder.FilterType


def replace_substring(data: dict | str, original: str, new: str) -> str | dict:
    """
    Replace all occurrences of a substring in the keys of a dictionary with a new substring or in a string.

    Args:
        data (dict | str): The dictionary to replace keys in.
        original (str): The substring to be replaced.
        new (str): The substring to replace with.

    Returns:
        dict: The dictionary with all occurrences of `original` replaced by `new` in its keys.
    """

    if isinstance(data, str):
        return data.replace(original, new)
    if isinstance(data, dict):
        for key in list(data.keys()):
            if isinstance(key, str) and original in key:
                new_key = key.replace(original, new)
                data[new_key] = data.pop(key)
    return data


def issue_to_alert(args: dict | str) -> dict | str:
    return replace_substring(args, "issue", "alert")


def alert_to_issue(output: dict | str) -> dict | str:
    return replace_substring(output, "alert", "issue")


def incident_to_case(output: dict | str) -> dict | str:
    return replace_substring(output, "incident", "case")


def case_to_incident(args: dict | str) -> dict | str:
    return replace_substring(args, "case", "incident")


def preprocess_get_cases_args(args: dict):
    demisto.debug(f"original args: {args}")
    args["limit"] = min(int(args.get("limit", MAX_GET_INCIDENTS_LIMIT)), MAX_GET_INCIDENTS_LIMIT)
    args = issue_to_alert(case_to_incident(args))
    demisto.debug(f"after preprocess_get_cases_args args: {args}")
    return args


def preprocess_get_cases_outputs(outputs: list | dict):
    def process(output: dict | str):
        return alert_to_issue(incident_to_case(output))

    if isinstance(outputs, list):
        return [process(o) for o in outputs]
    return process(outputs)


def preprocess_get_case_extra_data_outputs(outputs: list | dict):
    def process(output: dict | str):
        if isinstance(output, dict):
            if "incident" in output:
                output["incident"] = alert_to_issue(incident_to_case(output.get("incident", {})))
            alerts_data = output.get("alerts", {}).get("data", {})
            modified_alerts_data = [alert_to_issue(incident_to_case(alert)) for alert in alerts_data]
            if "alerts" in output and isinstance(output["alerts"], dict):
                output["alerts"]["data"] = modified_alerts_data
        return alert_to_issue(incident_to_case(output))

    if isinstance(outputs, list):
        return [process(o) for o in outputs]
    return process(outputs)


def filter_context_fields(output_keys: list, context: list):
    """
    Filters only specific keys from the context dictionary based on provided output_keys.
    """
    filtered_context = []
    for alert in context:
        filtered_context.append({key: alert.get(key) for key in output_keys})

    return filtered_context


class Client(CoreClient):
    def test_module(self):
        """
        Performs basic get request to get item samples
        """
        try:
            self.get_endpoints(limit=1)
        except Exception as err:
            if "API request Unauthorized" in str(err):
                # this error is received from the Core server when the client clock is not in sync to the server
                raise DemistoException(f"{err!s} please validate that your both XSOAR and Core server clocks are in sync")
            else:
                raise

    def get_asset_details(self, asset_id):
        reply = self._http_request(
            method="POST",
            json_data={"asset_id": asset_id},
            headers=self._headers,
            url_suffix="/unified-asset-inventory/get_asset/",
        )

        return reply

    def search_assets(self, filter, page_number, page_size, on_demand_fields):
        reply = self._http_request(
            method="POST",
            headers=self._headers,
            json_data={
                "request_data": {
                    "filters": filter,
                    "search_from": page_number * page_size,
                    "search_to": (page_number + 1) * page_size,
                    "on_demand_fields": on_demand_fields,
                },
            },
            url_suffix="/assets",
        )

        return reply

    def search_asset_groups(self, filter):
        reply = self._http_request(
            method="POST",
            headers=self._headers,
            json_data={"request_data": {"filters": filter}},
            url_suffix="/asset-groups",
        )

        return reply

    def get_webapp_data(self, request_data: dict) -> dict:
        return self._http_request(
            method="POST",
            url_suffix="/get_data",
            json_data=request_data,
        )

    def enable_scanners(self, payload: dict, repository_id: str) -> dict:
        return self._http_request(
            method="PUT",
            url_suffix=f"/v1/repositories/{repository_id}/scan-configuration",
            json_data=payload,
            headers={
                **self._headers,
                "Content-Type": "application/json",
            },
        )

    def get_playbook_suggestion_by_issue(self, issue_id):
        """
        Get playbook suggestions for a specific issue.
        Args:
            issue_id (str): The ID of the issue to get playbook suggestions for.
        Returns:
            dict: The response containing playbook suggestions.
        """
        reply = self._http_request(
            method="POST",
            json_data={"alert_internal_id": issue_id},
            headers=self._headers,
            url_suffix="/incident/get_playbook_suggestion_by_alert/",
        )

        return reply

    def appsec_remediate_issue(self, request_body):
        return self._http_request(
            method="POST",
            data=request_body,
            headers={**self._headers, "content-type": "application/json"},
            url_suffix="/trigger_fix_pull_request",
        )


def get_issue_recommendations_command(client: Client, args: dict) -> CommandResults:
    """
    Get comprehensive recommendations for an issue, including remediation steps and playbook suggestions.
    Retrieves issue data with remediation field using the generic /api/webapp/get_data endpoint.
    """
    issue_id = args.get("issue_id")
    if not issue_id:
        raise DemistoException("issue_id is required.")

    filter_builder = FilterBuilder()
    filter_builder.add_field("internal_id", FilterType.CONTAINS, issue_id)

    request_data = build_webapp_request_data(
        table_name="ALERTS_VIEW_TABLE",
        filter_dict=filter_builder.to_dict(),
        limit=1,
        sort_field="source_insert_ts",
        sort_order="DESC",
        on_demand_fields=[],
    )

    # Get issue data with remediation field
    response = client.get_webapp_data(request_data)
    reply = response.get("reply", {})
    issue_data = reply.get("DATA", [])

    if not issue_data:
        raise DemistoException(f"No issue found with ID: {issue_id}")

    issue = issue_data[0]

    # Get playbook suggestions
    playbook_response = client.get_playbook_suggestion_by_issue(issue_id)
    playbook_suggestions = playbook_response.get("reply", {})
    demisto.debug(f"{playbook_response=}")

    recommendation = {
        "issue_id": issue.get("internal_id") or issue_id,
        "issue_name": issue.get("alert_name"),
        "severity": issue.get("severity"),
        "description": issue.get("alert_description"),
        "remediation": issue.get("remediation"),
        "playbook_suggestions": playbook_suggestions,
    }

    headers = [
        "issue_id",
        "issue_name",
        "severity",
        "description",
        "remediation",
    ]

    readable_output = tableToMarkdown(
        f"Issue Recommendations for {issue_id}",
        [recommendation],
        headerTransform=string_to_table_header,
        headers=headers,
    )

    if playbook_suggestions:
        readable_output += "\n" + tableToMarkdown(
            "Playbook Suggestions",
            playbook_suggestions,
            headerTransform=string_to_table_header,
        )

    return CommandResults(
        readable_output=readable_output,
        outputs_prefix=f"{INTEGRATION_CONTEXT_BRAND}.IssueRecommendations",
        outputs_key_field="issue_id",
        outputs=recommendation,
        raw_response=response,
    )


def search_asset_groups_command(client: Client, args: dict) -> CommandResults:
    """
    Retrieves asset groups from the Cortex platform based on provided filters.

    Args:
        client (Client): The client instance used to send the request.
        args (dict): Dictionary containing the arguments for the command.
                     Expected to include:
                         - name (str, optional): Filter by asset group names
                         - type (str, optional): Filter by asset group type
                         - description (str, optional): Filter by description
                         - id (str, optional): Filter by asset group ids

    Returns:
        CommandResults: Object containing the formatted asset groups,
                        raw response, and outputs for integration context.
    """
    limit = arg_to_number(args.get("limit")) or 50
    filter_builder = FilterBuilder()
    filter_builder.add_field(ASSET_GROUP_FIELDS["asset_group_name"], FilterType.CONTAINS, argToList(args.get("name")))
    filter_builder.add_field(ASSET_GROUP_FIELDS["asset_group_type"], FilterType.EQ, args.get("type"))
    filter_builder.add_field(
        ASSET_GROUP_FIELDS["asset_group_description"], FilterType.CONTAINS, argToList(args.get("description"))
    )
    filter_builder.add_field(ASSET_GROUP_FIELDS["asset_group_id"], FilterType.EQ, argToList(args.get("id")))

    request_data = build_webapp_request_data(
        table_name=ASSET_GROUPS_TABLE,
        filter_dict=filter_builder.to_dict(),
        limit=limit,
        sort_field="XDM__ASSET_GROUP__LAST_UPDATE_TIME",
    )

    response = client.get_webapp_data(request_data)
    reply = response.get("reply", {})
    data = reply.get("DATA", [])

    data = [
        {(k.replace("XDM__ASSET_GROUP__", "") if k.startswith("XDM__ASSET_GROUP__") else k).lower(): v for k, v in item.items()}
        for item in data
    ]

    return CommandResults(
        readable_output=tableToMarkdown("AssetGroups", data, headerTransform=string_to_table_header),
        outputs_prefix=f"{INTEGRATION_CONTEXT_BRAND}.AssetGroups",
        outputs_key_field="id",
        outputs=data,
        raw_response=response,
    )


def build_webapp_request_data(
    table_name: str,
    filter_dict: dict,
    limit: int,
    sort_field: str,
    on_demand_fields: list | None = None,
    sort_order: str = "DESC",
) -> dict:
    """
    Builds the request data for the generic /api/webapp/get_data endpoint.
    """
    filter_data = {
        "sort": [{"FIELD": sort_field, "ORDER": sort_order}],
        "paging": {"from": 0, "to": limit},
        "filter": filter_dict,
    }
    demisto.debug(f"{filter_data=}")

    if on_demand_fields is None:
        on_demand_fields = []

    return {"type": "grid", "table_name": table_name, "filter_data": filter_data, "jsons": [], "onDemandFields": on_demand_fields}


def get_vulnerabilities_command(client: Client, args: dict) -> CommandResults:
    """
    Retrieves vulnerabilities using the generic /api/webapp/get_data endpoint.
    """
    limit = arg_to_number(args.get("limit")) or 50
    sort_field = args.get("sort_field", "LAST_OBSERVED")
    sort_order = args.get("sort_order", "DESC")

    filter_builder = FilterBuilder()
    filter_builder.add_field("CVE_ID", FilterType.CONTAINS, argToList(args.get("cve_id")))
    filter_builder.add_field("CVSS_SCORE", FilterType.GTE, arg_to_number(args.get("cvss_score_gte")))
    filter_builder.add_field("EPSS_SCORE", FilterType.GTE, arg_to_number(args.get("epss_score_gte")))
    filter_builder.add_field("INTERNET_EXPOSED", FilterType.EQ, arg_to_bool_or_none(args.get("internet_exposed")))
    filter_builder.add_field("EXPLOITABLE", FilterType.EQ, arg_to_bool_or_none(args.get("exploitable")))
    filter_builder.add_field("HAS_KEV", FilterType.EQ, arg_to_bool_or_none(args.get("has_kev")))
    filter_builder.add_field("AFFECTED_SOFTWARE", FilterType.CONTAINS, argToList(args.get("affected_software")))
    filter_builder.add_field(
        "PLATFORM_SEVERITY", FilterType.EQ, argToList(args.get("severity")), VULNERABILITIES_SEVERITY_MAPPING
    )
    filter_builder.add_field("ISSUE_ID", FilterType.CONTAINS, argToList(args.get("issue_id")))
    filter_builder.add_time_range_field("LAST_OBSERVED", args.get("start_time"), args.get("end_time"))
    filter_builder.add_field_with_mappings(
        "ASSIGNED_TO",
        FilterType.CONTAINS,
        argToList(args.get("assignee")),
        {
            "unassigned": FilterType.IS_EMPTY,
            "assigned": FilterType.NIS_EMPTY,
        },
    )

    request_data = build_webapp_request_data(
        table_name=VULNERABLE_ISSUES_TABLE,
        filter_dict=filter_builder.to_dict(),
        limit=limit,
        sort_field=sort_field,
        sort_order=sort_order,
        on_demand_fields=argToList(args.get("on_demand_fields")),
    )
    response = client.get_webapp_data(request_data)
    reply = response.get("reply", {})
    data = reply.get("DATA", [])

    output_keys = [
        "ISSUE_ID",
        "CVE_ID",
        "CVE_DESCRIPTION",
        "ASSET_NAME",
        "PLATFORM_SEVERITY",
        "EPSS_SCORE",
        "CVSS_SCORE",
        "ASSIGNED_TO",
        "ASSIGNED_TO_PRETTY",
        "AFFECTED_SOFTWARE",
        "FIX_AVAILABLE",
        "INTERNET_EXPOSED",
        "HAS_KEV",
        "EXPLOITABLE",
        "ASSET_IDS",
    ]
    filtered_data = [{k: v for k, v in item.items() if k in output_keys} for item in data]

    readable_output = tableToMarkdown(
        "Vulnerabilities", filtered_data, headerTransform=string_to_table_header, sort_headers=False
    )
    return CommandResults(
        readable_output=readable_output,
        outputs_prefix=f"{INTEGRATION_CONTEXT_BRAND}.VulnerabilityIssue",
        outputs_key_field="ISSUE_ID",
        outputs=filtered_data,
        raw_response=response,
    )


def get_asset_details_command(client: Client, args: dict) -> CommandResults:
    """
    Retrieves details of a specific asset by its ID and formats the response.

    Args:
        client (Client): The client instance used to send the request.
        args (dict): Dictionary containing the arguments for the command.
                     Expected to include:
                         - asset_id (str): The ID of the asset to retrieve.

    Returns:
        CommandResults: Object containing the formatted asset details,
                        raw response, and outputs for integration context.
    """
    asset_id = args.get("asset_id")
    response = client.get_asset_details(asset_id)
    if not response:
        raise DemistoException(f"Failed to fetch asset details for {asset_id}. Ensure the asset ID is valid.")

    reply = response.get("reply")
    return CommandResults(
        readable_output=tableToMarkdown("Asset Details", reply, headerTransform=string_to_table_header),
        outputs_prefix=f"{INTEGRATION_CONTEXT_BRAND}.CoreAsset",
        outputs=reply,
        raw_response=reply,
    )


def get_cases_command(client, args):
    """
    Retrieve a list of Cases from XDR, filtered by some filters.
    """
    args = preprocess_get_cases_args(args)
    _, _, raw_incidents = get_incidents_command(client, args)
    mapped_raw_cases = preprocess_get_cases_outputs(raw_incidents)
    return CommandResults(
        readable_output=tableToMarkdown("Cases", mapped_raw_cases, headerTransform=string_to_table_header),
        outputs_prefix="Core.Case",
        outputs_key_field="case_id",
        outputs=mapped_raw_cases,
        raw_response=mapped_raw_cases,
    )


def get_extra_data_for_case_id_command(client: CoreClient, args):
    """
    Retrieves extra data for a specific case ID.

    Args:
        client (Client): The client instance used to send the request.
        args (dict): Dictionary containing the arguments for the command.
                     Expected to include:
                         - case_id (str): The ID of the case to retrieve extra data for.
                         - issues_limit (int): The maximum number of issues to return per case. Default is 1000.

    Returns:
        CommandResults: Object containing the formatted extra data,
                        raw response, and outputs for integration context.
    """
    case_id = args.get("case_id")
    issues_limit = min(int(args.get("issues_limit", 1000)), 1000)
    response = client.get_incident_data(case_id, issues_limit)
    mapped_response = preprocess_get_case_extra_data_outputs(response)
    return CommandResults(
        readable_output=tableToMarkdown("Case", mapped_response, headerTransform=string_to_table_header),
        outputs_prefix="Core.CaseExtraData",
        outputs=mapped_response,
        raw_response=mapped_response,
    )


def search_assets_command(client: Client, args):
    """
    Search for assets in XDR based on the provided filters.
    Args:
        client (Client): The client instance used to send the request.
        args (dict): Dictionary containing the arguments for the command.
                     Expected to include:
                         - asset_names (list[str]): List of asset names to search for.
                         - asset_types (list[str]): List of asset types to search for.
                         - asset_tags (list[str]): List of asset tags to search for.
                         - asset_ids (list[str]): List of asset IDs to search for.
                         - asset_providers (list[str]): List of asset providers to search for.
                         - asset_realms (list[str]): List of asset realms to search for.
                         - asset_group_names (list[str]): List of asset group names to search for.
    """
    asset_group_ids = get_asset_group_ids_from_names(client, argToList(args.get("asset_groups", "")))
    filter = FilterBuilder()
    filter.add_field(ASSET_FIELDS["asset_names"], FilterType.CONTAINS, argToList(args.get("asset_names", "")))
    filter.add_field(ASSET_FIELDS["asset_types"], FilterType.EQ, argToList(args.get("asset_types", "")))
    filter.add_field(ASSET_FIELDS["asset_tags"], FilterType.JSON_WILDCARD, safe_load_json(args.get("asset_tags", [])))
    filter.add_field(ASSET_FIELDS["asset_ids"], FilterType.EQ, argToList(args.get("asset_ids", "")))
    filter.add_field(ASSET_FIELDS["asset_providers"], FilterType.EQ, argToList(args.get("asset_providers", "")))
    filter.add_field(ASSET_FIELDS["asset_realms"], FilterType.EQ, argToList(args.get("asset_realms", "")))
    filter.add_field(ASSET_FIELDS["asset_group_ids"], FilterType.ARRAY_CONTAINS, asset_group_ids)
    filter.add_field(ASSET_FIELDS["asset_categories"], FilterType.EQ, argToList(args.get("asset_categories", "")))
    filter_str = filter.to_dict()

    demisto.debug(f"Search Assets Filter: {filter_str}")
    page_size = arg_to_number(args.get("page_size", SEARCH_ASSETS_DEFAULT_LIMIT))
    page_number = arg_to_number(args.get("page_number", 0))
    on_demand_fields = ["xdm.asset.tags"]
    raw_response = client.search_assets(filter_str, page_number, page_size, on_demand_fields).get("reply", {}).get("data", [])
    # Remove "xdm.asset." suffix from all keys in the response
    response = [
        {k.replace("xdm.asset.", "") if k.startswith("xdm.asset.") else k: v for k, v in item.items()} for item in raw_response
    ]
    return CommandResults(
        readable_output=tableToMarkdown("Assets", response, headerTransform=string_to_table_header),
        outputs_prefix=f"{INTEGRATION_CONTEXT_BRAND}.Asset",
        outputs=response,
        raw_response=raw_response,
    )


def validate_scanner_name(scanner_name: str):
    """
    Validate that a scanner name is allowed.

    Args:
        scanner_name (str): The name of the scanner to validate.

    Returns:
        bool: True if the scanner name is valid.

    Raises:
        ValueError: If the scanner name is not in the list of allowed scanners.
    """
    if scanner_name.upper() not in ALLOWED_SCANNERS:
        raise ValueError(f"Invalid scanner '{scanner_name}'. Allowed scanners are: {', '.join(sorted(ALLOWED_SCANNERS))}")


def build_scanner_config_payload(args: dict) -> dict:
    """
    Build a scanner configuration payload for repository scanning.

    Args:
        args (dict): Dictionary containing configuration arguments.
                    Expected to include:
                        - enable_scanners (list): List of scanners to enable.
                        - disable_scanners (list): List of scanners to disable.
                        - pr_scanning (bool): Whether to enable PR scanning.
                        - block_on_error (bool): Whether to block on scanning errors.
                        - tag_resource_blocks (bool): Whether to tag resource blocks.
                        - tag_module_blocks (bool): Whether to tag module blocks.
                        - exclude_paths (list): List of paths to exclude from scanning.

    Returns:
        dict: Scanner configuration payload.

    Raises:
        ValueError: If the same scanner is specified in both enable and disabled lists.
    """
    enabled_scanners = argToList(args.get("enable_scanners", []))
    disabled_scanners = argToList(args.get("disable_scanners", []))
    secret_validation = argToBoolean(args.get("secret_validation", "False"))
    enable_pr_scanning = arg_to_bool_or_none(args.get("pr_scanning"))
    block_on_error = arg_to_bool_or_none(args.get("block_on_error"))
    tag_resource_blocks = arg_to_bool_or_none(args.get("tag_resource_blocks"))
    tag_module_blocks = arg_to_bool_or_none(args.get("tag_module_blocks"))
    exclude_paths = argToList(args.get("exclude_paths", []))

    overlap = set(enabled_scanners) & set(disabled_scanners)
    if overlap:
        raise ValueError(f"Cannot enable and disable the same scanner(s) simultaneously: {', '.join(overlap)}")

    # Build scanners configuration
    scanners = {}
    for scanner in enabled_scanners:
        validate_scanner_name(scanner)
        if scanner.upper() == "SECRETS":
            scanners["SECRETS"] = {"isEnabled": True, "scanOptions": {"secretValidation": secret_validation}}
        else:
            scanners[scanner.upper()] = {"isEnabled": True}

    for scanner in disabled_scanners:
        validate_scanner_name(scanner)
        scanners[scanner.upper()] = {"isEnabled": False}

    # Build scan configuration payload with only relevant arguments
    scan_configuration = {}

    if scanners:
        scan_configuration["scanners"] = scanners

    if args.get("pr_scanning") is not None:
        scan_configuration["prScanning"] = {
            "isEnabled": enable_pr_scanning,
            **({"blockOnError": block_on_error} if block_on_error is not None else {}),
        }

    if args.get("tag_resource_blocks") is not None or args.get("tag_module_blocks") is not None:
        scan_configuration["taggingBot"] = {
            **({"tagResourceBlocks": tag_resource_blocks} if tag_resource_blocks is not None else {}),
            **({"tagModuleBlocks": tag_module_blocks} if tag_module_blocks is not None else {}),
        }

    if exclude_paths:
        scan_configuration["excludedPaths"] = exclude_paths

    demisto.debug(f"{scan_configuration=}")

    return scan_configuration


def enable_scanners_command(client: Client, args: dict):
    """
    Updates repository scan configuration by enabling/disabling scanners and setting scan options.

    Args:
        client (Client): The client instance used to send the request.
        args (dict): Dictionary containing configuration arguments including repository_ids,
                    enabled_scanners, disabled_scanners, and other scan settings.

    Returns:
        CommandResults: Command results with readable output showing update status and raw response.
    """
    repository_ids = argToList(args.get("repository_ids"))
    payload = build_scanner_config_payload(args)

    # Send request to update repository scan configuration
    responses = []
    for repository_id in repository_ids:
        responses.append(client.enable_scanners(payload, repository_id))

    readable_output = f"Successfully updated repositories: {', '.join(repository_ids)}"

    return CommandResults(
        readable_output=readable_output,
        raw_response=responses,
    )


def get_asset_group_ids_from_names(client: Client, group_names: list[str]) -> list[str]:
    """
    Retrieves the IDs of asset groups based on their names.

    Args:
        client (Client): The client instance used to send the request.
        group_names (list[str]): List of asset group names to retrieve IDs for.

    Returns:
        list[str]: List of asset group IDs.
    """
    if not group_names:
        return []

    filter = FilterBuilder()
    filter.add_field("XDM.ASSET_GROUP.NAME", FilterType.EQ, group_names)
    filter_str = filter.to_dict()

    groups = client.search_asset_groups(filter_str).get("reply", {}).get("data", [])

    group_ids = [group.get("XDM.ASSET_GROUP.ID") for group in groups if group.get("XDM.ASSET_GROUP.ID")]

    if len(group_ids) != len(group_names):
        found_groups = [group.get("XDM.ASSET_GROUP.NAME") for group in groups if group.get("XDM.ASSET_GROUP.ID")]
        missing_groups = [name for name in group_names if name not in found_groups]
        raise DemistoException(f"Failed to fetch asset group IDs for {missing_groups}. Ensure the asset group names are valid.")

    return group_ids


def appsec_remediate_issue_command(client: Client, args: dict) -> CommandResults:
    """
    Create automated pull requests to fix multiple security issues in a single bulk operation.

    Args:
        client (Client): The client instance used to send the request.
        args (dict): Dictionary containing the arguments for the command.
                     Expected to include:
                         - issueIds (str): List of issue IDs to fix.
                         - title (str): Title of the PR triggered.

    Returns:
        CommandResults: Object containing the formatted extra data,
                        raw response, and outputs for integration context.
    """
    args = demisto.args()
    issue_ids = argToList(args.get("issue_ids"))
    if len(issue_ids) > 10:
        raise DemistoException("Please provide a maximum of 10 issue IDs per request.")

    request_body = {"issueIds": issue_ids, "title": args.get("title"), "fixBranchName": None}
    request_body = remove_empty_elements(request_body)
    response = client.appsec_remediate_issue(request_body)
    return CommandResults(
        readable_output=tableToMarkdown("Remediation Results", response, headerTransform=string_to_table_header),
        outputs_prefix=f"{INTEGRATION_CONTEXT_BRAND}.TriggerPR",
        outputs=response,
        raw_response=response,
    )


def main():  # pragma: no cover
    """
    Executes an integration command
    """
    command = demisto.command()
    demisto.debug(f"Command being called is {command}")
    args = demisto.args()
    args["integration_context_brand"] = INTEGRATION_CONTEXT_BRAND
    args["integration_name"] = INTEGRATION_NAME
    headers: dict = {}

    webapp_api_url = "/api/webapp"
    public_api_url = f"{webapp_api_url}/public_api/v1"
    data_platform_api_url = f"{webapp_api_url}/data-platform"
<<<<<<< HEAD
    public_api_appsec_url = f"{webapp_api_url}/public_api/appsec/v1/issues/fix"

=======
    appsec_api_url = f"{webapp_api_url}/public_api/appsec"
>>>>>>> e3efed4b
    proxy = demisto.params().get("proxy", False)
    verify_cert = not demisto.params().get("insecure", False)

    try:
        timeout = int(demisto.params().get("timeout", 120))
    except ValueError as e:
        demisto.debug(f"Failed casting timeout parameter to int, falling back to 120 - {e}")
        timeout = 120

    client_url = public_api_url
    if command in WEBAPP_COMMANDS:
        client_url = webapp_api_url
    elif command in DATA_PLATFORM_COMMANDS:
        client_url = data_platform_api_url
    elif command in APPSEC_COMMANDS:
<<<<<<< HEAD
        client_url = public_api_appsec_url
=======
        client_url = appsec_api_url
>>>>>>> e3efed4b

    client = Client(
        base_url=client_url,
        proxy=proxy,
        verify=verify_cert,
        headers=headers,
        timeout=timeout,
    )

    try:
        if command == "test-module":
            client.test_module()
            demisto.results("ok")

        elif command == "core-get-asset-details":
            return_results(get_asset_details_command(client, args))

        elif command == "core-search-asset-groups":
            return_results(search_asset_groups_command(client, args))

        elif command == "core-get-issues":
            # replace all dict keys that contain issue with alert
            args = issue_to_alert(args)
            # Extract output_keys before calling get_alerts_by_filter_command
            output_keys = argToList(args.pop("output_keys", []))
            issues_command_results: CommandResults = get_alerts_by_filter_command(client, args)
            # Convert alert keys to issue keys
            if issues_command_results.outputs:
                issues_command_results.outputs = [alert_to_issue(output) for output in issues_command_results.outputs]  # type: ignore[attr-defined,arg-type]

            # Apply output_keys filtering if specified
            if output_keys and issues_command_results.outputs:
                issues_command_results.outputs = filter_context_fields(output_keys, issues_command_results.outputs)  # type: ignore[attr-defined,arg-type]

            return_results(issues_command_results)

        elif command == "core-get-cases":
            return_results(get_cases_command(client, args))

        elif command == "core-get-case-extra-data":
            return_results(get_extra_data_for_case_id_command(client, args))
        elif command == "core-search-assets":
            return_results(search_assets_command(client, args))

        elif command == "core-get-vulnerabilities":
            return_results(get_vulnerabilities_command(client, args))

        elif command == "core-get-issue-recommendations":
            return_results(get_issue_recommendations_command(client, args))
        elif command == "core-enable-scanners":
            return_results(enable_scanners_command(client, args))

        elif command == "core-appsec-remediate-issue":
            return_results(appsec_remediate_issue_command(client, args))

    except Exception as err:
        demisto.error(traceback.format_exc())
        return_error(str(err))


if __name__ in ("__main__", "__builtin__", "builtins"):
    main()<|MERGE_RESOLUTION|>--- conflicted
+++ resolved
@@ -25,20 +25,15 @@
 }
 
 
-<<<<<<< HEAD
-WEBAPP_COMMANDS = ["core-get-vulnerabilities", "core-search-asset-groups", "core-get-issue-recommendations"]
-DATA_PLATFORM_COMMANDS = ["core-get-asset-details"]
-APPSEC_COMMANDS = ["core-appsec-remediate-issue"]
-=======
 WEBAPP_COMMANDS = [
     "core-get-vulnerabilities",
     "core-search-asset-groups",
     "core-get-issue-recommendations",
 ]
->>>>>>> e3efed4b
 
 DATA_PLATFORM_COMMANDS = ["core-get-asset-details"]
-APPSEC_COMMANDS = ["core-enable-scanners"]
+APPSEC_COMMANDS = ["core-enable-scanners", "core-appsec-remediate-issue"]
+
 VULNERABLE_ISSUES_TABLE = "VULNERABLE_ISSUES_TABLE"
 ASSET_GROUPS_TABLE = "UNIFIED_ASSET_MANAGEMENT_ASSET_GROUPS"
 
@@ -941,12 +936,7 @@
     webapp_api_url = "/api/webapp"
     public_api_url = f"{webapp_api_url}/public_api/v1"
     data_platform_api_url = f"{webapp_api_url}/data-platform"
-<<<<<<< HEAD
-    public_api_appsec_url = f"{webapp_api_url}/public_api/appsec/v1/issues/fix"
-
-=======
     appsec_api_url = f"{webapp_api_url}/public_api/appsec"
->>>>>>> e3efed4b
     proxy = demisto.params().get("proxy", False)
     verify_cert = not demisto.params().get("insecure", False)
 
@@ -962,11 +952,7 @@
     elif command in DATA_PLATFORM_COMMANDS:
         client_url = data_platform_api_url
     elif command in APPSEC_COMMANDS:
-<<<<<<< HEAD
-        client_url = public_api_appsec_url
-=======
         client_url = appsec_api_url
->>>>>>> e3efed4b
 
     client = Client(
         base_url=client_url,
@@ -1016,11 +1002,13 @@
 
         elif command == "core-get-issue-recommendations":
             return_results(get_issue_recommendations_command(client, args))
+            
         elif command == "core-enable-scanners":
             return_results(enable_scanners_command(client, args))
 
         elif command == "core-appsec-remediate-issue":
             return_results(appsec_remediate_issue_command(client, args))
+
 
     except Exception as err:
         demisto.error(traceback.format_exc())
