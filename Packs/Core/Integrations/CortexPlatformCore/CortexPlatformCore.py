import demistomock as demisto  # noqa: F401
from CommonServerPython import *  # noqa: F401
from CoreIRApiModule import *
import dateparser
from enum import Enum

# Disable insecure warnings
urllib3.disable_warnings()

TIME_FORMAT = "%Y-%m-%dT%H:%M:%S"
INTEGRATION_CONTEXT_BRAND = "Core"
INTEGRATION_NAME = "Cortex Platform Core"
MAX_GET_INCIDENTS_LIMIT = 100
SEARCH_ASSETS_DEFAULT_LIMIT = 100

ASSET_FIELDS = {
    "asset_names": "xdm.asset.name",
    "asset_types": "xdm.asset.type.name",
    "asset_tags": "xdm.asset.tags",
    "asset_ids": "xdm.asset.id",
    "asset_providers": "xdm.asset.provider",
    "asset_realms": "xdm.asset.realm",
    "asset_group_ids": "xdm.asset.group_ids",
}


<<<<<<< HEAD
WEBAPP_COMMANDS = ["core-get-vulnerabilities", "core-search-asset-groups", "core-update-issue"]
=======
WEBAPP_COMMANDS = ["core-get-vulnerabilities", "core-search-asset-groups", "core-get-issue-recommendations"]
>>>>>>> 88b10044
DATA_PLATFORM_COMMANDS = ["core-get-asset-details"]

VULNERABLE_ISSUES_TABLE = "VULNERABLE_ISSUES_TABLE"
ASSET_GROUPS_TABLE = "UNIFIED_ASSET_MANAGEMENT_ASSET_GROUPS"

ASSET_GROUP_FIELDS = {
    "asset_group_name": "XDM__ASSET_GROUP__NAME",
    "asset_group_type": "XDM__ASSET_GROUP__TYPE",
    "asset_group_description": "XDM__ASSET_GROUP__DESCRIPTION",
    "asset_group_id": "XDM__ASSET_GROUP__ID",
}

VULNERABILITIES_SEVERITY_MAPPING = {
    "info": "SEV_030_INFO",
    "low": "SEV_040_LOW",
    "medium": "SEV_050_MEDIUM",
    "high": "SEV_060_HIGH",
    "critical": "SEV_070_CRITICAL",
}


class FilterBuilder:
    """
    Filter class for creating filter dictionary objects.
    """

    class FilterType(str, Enum):
        operator: str

        """
        Available type options for filter filtering.
        Each member holds its string value and its logical operator for multi-value scenarios.
        """

        def __new__(cls, value, operator):
            obj = str.__new__(cls, value)
            obj._value_ = value
            obj.operator = operator
            return obj

        EQ = ("EQ", "OR")
        RANGE = ("RANGE", "OR")
        CONTAINS = ("CONTAINS", "OR")
        GTE = ("GTE", "OR")
        ARRAY_CONTAINS = ("ARRAY_CONTAINS", "OR")
        JSON_WILDCARD = ("JSON_WILDCARD", "OR")
        IS_EMPTY = ("IS_EMPTY", "OR")
        NIS_EMPTY = ("NIS_EMPTY", "AND")

    AND = "AND"
    OR = "OR"
    FIELD = "SEARCH_FIELD"
    TYPE = "SEARCH_TYPE"
    VALUE = "SEARCH_VALUE"

    class Field:
        def __init__(self, field_name: str, filter_type: "FilterType", values: Any):
            self.field_name = field_name
            self.filter_type = filter_type
            self.values = values

    class MappedValuesField(Field):
        def __init__(self, field_name: str, filter_type: "FilterType", values: Any, mappings: dict[str, "FilterType"]):
            super().__init__(field_name, filter_type, values)
            self.mappings = mappings

    def __init__(self, filter_fields: list[Field] | None = None):
        self.filter_fields = filter_fields or []

    def add_field(self, name: str, type: "FilterType", values: Any, mapper: dict | None = None):
        """
        Adds a new field to the filter.
        Args:
            name (str): The name of the field.
            type (FilterType): The type to use for the field.
            values (Any): The values to filter for.
            mapper (dict | None): An optional dictionary to map values before filtering.
        """
        processed_values = values
        if mapper:
            if not isinstance(values, list):
                values = [values]
            processed_values = [mapper[v] for v in values if v in mapper]

        self.filter_fields.append(FilterBuilder.Field(name, type, processed_values))

    def add_field_with_mappings(self, name: str, type: "FilterType", values: Any, mappings: dict[str, "FilterType"]):
        """
        Adds a new field to the filter with special value mappings.
        Args:
            name (str): The name of the field.
            type (FilterType): The default filter type for non-mapped values.
            values (Any): The values to filter for.
            mappings (dict[str, FilterType]): A dictionary mapping special values to specific filter types.
                Example:
                    mappings = {
                        "unassigned": FilterType.IS_EMPTY,
                        "assigned": FilterType.NIS_EMPTY,
                    }
        """
        self.filter_fields.append(FilterBuilder.MappedValuesField(name, type, values, mappings))

    def add_time_range_field(self, name: str, start_time: str | None, end_time: str | None):
        """
        Adds a time range field to the filter.
        Args:
            name (str): The name of the field.
            start_time (str | None): The start time of the range.
            end_time (str | None): The end time of the range.
        """
        start, end = self._prepare_time_range(start_time, end_time)
        if start and end:
            self.add_field(name, FilterType.RANGE, {"from": start, "to": end})

    def to_dict(self) -> dict[str, list]:
        """
        Creates a filter dict from a list of Field objects.
        The filter will require each field to be one of the values provided.
        Returns:
            dict[str, list]: Filter object.
        """
        filter_structure: dict[str, list] = {FilterBuilder.AND: []}

        for field in self.filter_fields:
            if not isinstance(field.values, list):
                field.values = [field.values]

            search_values = []
            for value in field.values:
                if value is None:
                    continue

                current_filter_type = field.filter_type
                current_value = value

                if isinstance(field, FilterBuilder.MappedValuesField) and value in field.mappings:
                    current_filter_type = field.mappings[value]
                    if current_filter_type in [FilterType.IS_EMPTY, FilterType.NIS_EMPTY]:
                        current_value = "<No Value>"

                search_values.append(
                    {
                        FilterBuilder.FIELD: field.field_name,
                        FilterBuilder.TYPE: current_filter_type.value,
                        FilterBuilder.VALUE: current_value,
                    }
                )

            if search_values:
                search_obj = {field.filter_type.operator: search_values} if len(search_values) > 1 else search_values[0]
                filter_structure[FilterBuilder.AND].append(search_obj)

        if not filter_structure[FilterBuilder.AND]:
            filter_structure = {}

        return filter_structure

    @staticmethod
    def _prepare_time_range(start_time_str: str | None, end_time_str: str | None) -> tuple[int | None, int | None]:
        """Prepare start and end time from args, parsing relative time strings."""
        if end_time_str and not start_time_str:
            raise DemistoException("When 'end_time' is provided, 'start_time' must be provided as well.")

        start_time, end_time = None, None

        if start_time_str:
            if start_dt := dateparser.parse(str(start_time_str)):
                start_time = int(start_dt.timestamp() * 1000)
            else:
                raise ValueError(f"Could not parse start_time: {start_time_str}")

        if end_time_str:
            if end_dt := dateparser.parse(str(end_time_str)):
                end_time = int(end_dt.timestamp() * 1000)
            else:
                raise ValueError(f"Could not parse end_time: {end_time_str}")

        if start_time and not end_time:
            # Set end_time to the current time if only start_time is provided
            end_time = int(datetime.now().timestamp() * 1000)

        return start_time, end_time


FilterType = FilterBuilder.FilterType


def replace_substring(data: dict | str, original: str, new: str) -> str | dict:
    """
    Replace all occurrences of a substring in the keys of a dictionary with a new substring or in a string.

    Args:
        data (dict | str): The dictionary to replace keys in.
        original (str): The substring to be replaced.
        new (str): The substring to replace with.

    Returns:
        dict: The dictionary with all occurrences of `original` replaced by `new` in its keys.
    """

    if isinstance(data, str):
        return data.replace(original, new)
    if isinstance(data, dict):
        for key in list(data.keys()):
            if isinstance(key, str) and original in key:
                new_key = key.replace(original, new)
                data[new_key] = data.pop(key)
    return data


def issue_to_alert(args: dict | str) -> dict | str:
    return replace_substring(args, "issue", "alert")


def alert_to_issue(output: dict | str) -> dict | str:
    return replace_substring(output, "alert", "issue")


def incident_to_case(output: dict | str) -> dict | str:
    return replace_substring(output, "incident", "case")


def case_to_incident(args: dict | str) -> dict | str:
    return replace_substring(args, "case", "incident")


def preprocess_get_cases_args(args: dict):
    demisto.debug(f"original args: {args}")
    args["limit"] = min(int(args.get("limit", MAX_GET_INCIDENTS_LIMIT)), MAX_GET_INCIDENTS_LIMIT)
    args = issue_to_alert(case_to_incident(args))
    demisto.debug(f"after preprocess_get_cases_args args: {args}")
    return args


def preprocess_get_cases_outputs(outputs: list | dict):
    def process(output: dict | str):
        return alert_to_issue(incident_to_case(output))

    if isinstance(outputs, list):
        return [process(o) for o in outputs]
    return process(outputs)


def preprocess_get_case_extra_data_outputs(outputs: list | dict):
    def process(output: dict | str):
        if isinstance(output, dict):
            if "incident" in output:
                output["incident"] = alert_to_issue(incident_to_case(output.get("incident", {})))
            alerts_data = output.get("alerts", {}).get("data", {})
            modified_alerts_data = [alert_to_issue(incident_to_case(alert)) for alert in alerts_data]
            if "alerts" in output and isinstance(output["alerts"], dict):
                output["alerts"]["data"] = modified_alerts_data
        return alert_to_issue(incident_to_case(output))

    if isinstance(outputs, list):
        return [process(o) for o in outputs]
    return process(outputs)


def filter_context_fields(output_keys: list, context: list):
    """
    Filters only specific keys from the context dictionary based on provided output_keys.
    """
    filtered_context = []
    for alert in context:
        filtered_context.append({key: alert.get(key) for key in output_keys})

    return filtered_context


class Client(CoreClient):
    def test_module(self):
        """
        Performs basic get request to get item samples
        """
        try:
            self.get_endpoints(limit=1)
        except Exception as err:
            if "API request Unauthorized" in str(err):
                # this error is received from the Core server when the client clock is not in sync to the server
                raise DemistoException(f"{err!s} please validate that your both XSOAR and Core server clocks are in sync")
            else:
                raise

    def get_asset_details(self, asset_id):
        reply = self._http_request(
            method="POST",
            json_data={"asset_id": asset_id},
            headers=self._headers,
            url_suffix="/unified-asset-inventory/get_asset/",
        )

        return reply

    def update_issue(self, filter_data):
        return self._http_request(method="POST", json_data=filter_data, url_suffix="/alerts/update_alerts")

    def search_assets(self, filter, page_number, page_size, on_demand_fields):
        reply = self._http_request(
            method="POST",
            headers=self._headers,
            json_data={
                "request_data": {
                    "filters": filter,
                    "search_from": page_number * page_size,
                    "search_to": (page_number + 1) * page_size,
                    "on_demand_fields": on_demand_fields,
                },
            },
            url_suffix="/assets",
        )

        return reply

    def search_asset_groups(self, filter):
        reply = self._http_request(
            method="POST",
            headers=self._headers,
            json_data={"request_data": {"filters": filter}},
            url_suffix="/asset-groups",
        )

        return reply

    def get_webapp_data(self, request_data: dict) -> dict:
        return self._http_request(
            method="POST",
            url_suffix="/get_data",
            json_data=request_data,
        )

    def get_playbook_suggestion_by_issue(self, issue_id):
        """
        Get playbook suggestions for a specific issue.
        Args:
            issue_id (str): The ID of the issue to get playbook suggestions for.
        Returns:
            dict: The response containing playbook suggestions.
        """
        reply = self._http_request(
            method="POST",
            json_data={"alert_internal_id": issue_id},
            headers=self._headers,
            url_suffix="/incident/get_playbook_suggestion_by_alert/",
        )

        return reply


def get_issue_recommendations_command(client: Client, args: dict) -> CommandResults:
    """
    Get comprehensive recommendations for an issue, including remediation steps and playbook suggestions.
    Retrieves issue data with remediation field using the generic /api/webapp/get_data endpoint.
    """
    issue_id = args.get("issue_id")
    if not issue_id:
        raise DemistoException("issue_id is required.")

    filter_builder = FilterBuilder()
    filter_builder.add_field("internal_id", FilterType.CONTAINS, issue_id)

    request_data = build_webapp_request_data(
        table_name="ALERTS_VIEW_TABLE",
        filter_dict=filter_builder.to_dict(),
        limit=1,
        sort_field="source_insert_ts",
        sort_order="DESC",
        on_demand_fields=[],
    )

    # Get issue data with remediation field
    response = client.get_webapp_data(request_data)
    reply = response.get("reply", {})
    issue_data = reply.get("DATA", [])

    if not issue_data:
        raise DemistoException(f"No issue found with ID: {issue_id}")

    issue = issue_data[0]

    # Get playbook suggestions
    playbook_response = client.get_playbook_suggestion_by_issue(issue_id)
    playbook_suggestions = playbook_response.get("reply", {})
    demisto.debug(f"{playbook_response=}")

    recommendation = {
        "issue_id": issue.get("internal_id") or issue_id,
        "issue_name": issue.get("alert_name"),
        "severity": issue.get("severity"),
        "description": issue.get("alert_description"),
        "remediation": issue.get("remediation"),
        "playbook_suggestions": playbook_suggestions,
    }

    headers = [
        "issue_id",
        "issue_name",
        "severity",
        "description",
        "remediation",
    ]

    readable_output = tableToMarkdown(
        f"Issue Recommendations for {issue_id}",
        [recommendation],
        headerTransform=string_to_table_header,
        headers=headers,
    )

    if playbook_suggestions:
        readable_output += "\n" + tableToMarkdown(
            "Playbook Suggestions",
            playbook_suggestions,
            headerTransform=string_to_table_header,
        )

    return CommandResults(
        readable_output=readable_output,
        outputs_prefix=f"{INTEGRATION_CONTEXT_BRAND}.IssueRecommendations",
        outputs_key_field="issue_id",
        outputs=recommendation,
        raw_response=response,
    )


def search_asset_groups_command(client: Client, args: dict) -> CommandResults:
    """
    Retrieves asset groups from the Cortex platform based on provided filters.

    Args:
        client (Client): The client instance used to send the request.
        args (dict): Dictionary containing the arguments for the command.
                     Expected to include:
                         - name (str, optional): Filter by asset group names
                         - type (str, optional): Filter by asset group type
                         - description (str, optional): Filter by description
                         - id (str, optional): Filter by asset group ids

    Returns:
        CommandResults: Object containing the formatted asset groups,
                        raw response, and outputs for integration context.
    """
    limit = arg_to_number(args.get("limit")) or 50
    filter_builder = FilterBuilder()
    filter_builder.add_field(ASSET_GROUP_FIELDS["asset_group_name"], FilterType.CONTAINS, argToList(args.get("name")))
    filter_builder.add_field(ASSET_GROUP_FIELDS["asset_group_type"], FilterType.EQ, args.get("type"))
    filter_builder.add_field(
        ASSET_GROUP_FIELDS["asset_group_description"], FilterType.CONTAINS, argToList(args.get("description"))
    )
    filter_builder.add_field(ASSET_GROUP_FIELDS["asset_group_id"], FilterType.EQ, argToList(args.get("id")))

    request_data = build_webapp_request_data(
        table_name=ASSET_GROUPS_TABLE,
        filter_dict=filter_builder.to_dict(),
        limit=limit,
        sort_field="XDM__ASSET_GROUP__LAST_UPDATE_TIME",
    )

    response = client.get_webapp_data(request_data)
    reply = response.get("reply", {})
    data = reply.get("DATA", [])

    data = [
        {(k.replace("XDM__ASSET_GROUP__", "") if k.startswith("XDM__ASSET_GROUP__") else k).lower(): v for k, v in item.items()}
        for item in data
    ]

    return CommandResults(
        readable_output=tableToMarkdown("AssetGroups", data, headerTransform=string_to_table_header),
        outputs_prefix=f"{INTEGRATION_CONTEXT_BRAND}.AssetGroups",
        outputs_key_field="id",
        outputs=data,
        raw_response=response,
    )


def build_webapp_request_data(
    table_name: str,
    filter_dict: dict,
    limit: int,
    sort_field: str,
    on_demand_fields: list | None = None,
    sort_order: str = "DESC",
) -> dict:
    """
    Builds the request data for the generic /api/webapp/get_data endpoint.
    """
    filter_data = {
        "sort": [{"FIELD": sort_field, "ORDER": sort_order}],
        "paging": {"from": 0, "to": limit},
        "filter": filter_dict,
    }
    demisto.debug(f"{filter_data=}")

    if on_demand_fields is None:
        on_demand_fields = []

    return {"type": "grid", "table_name": table_name, "filter_data": filter_data, "jsons": [], "onDemandFields": on_demand_fields}


def get_vulnerabilities_command(client: Client, args: dict) -> CommandResults:
    """
    Retrieves vulnerabilities using the generic /api/webapp/get_data endpoint.
    """
    limit = arg_to_number(args.get("limit")) or 50
    sort_field = args.get("sort_field", "LAST_OBSERVED")
    sort_order = args.get("sort_order", "DESC")

    filter_builder = FilterBuilder()
    filter_builder.add_field("CVE_ID", FilterType.CONTAINS, argToList(args.get("cve_id")))
    filter_builder.add_field("CVSS_SCORE", FilterType.GTE, arg_to_number(args.get("cvss_score_gte")))
    filter_builder.add_field("EPSS_SCORE", FilterType.GTE, arg_to_number(args.get("epss_score_gte")))
    filter_builder.add_field("INTERNET_EXPOSED", FilterType.EQ, arg_to_bool_or_none(args.get("internet_exposed")))
    filter_builder.add_field("EXPLOITABLE", FilterType.EQ, arg_to_bool_or_none(args.get("exploitable")))
    filter_builder.add_field("HAS_KEV", FilterType.EQ, arg_to_bool_or_none(args.get("has_kev")))
    filter_builder.add_field("AFFECTED_SOFTWARE", FilterType.CONTAINS, argToList(args.get("affected_software")))
    filter_builder.add_field(
        "PLATFORM_SEVERITY", FilterType.EQ, argToList(args.get("severity")), VULNERABILITIES_SEVERITY_MAPPING
    )
    filter_builder.add_field("ISSUE_ID", FilterType.CONTAINS, argToList(args.get("issue_id")))
    filter_builder.add_time_range_field("LAST_OBSERVED", args.get("start_time"), args.get("end_time"))
    filter_builder.add_field_with_mappings(
        "ASSIGNED_TO",
        FilterType.CONTAINS,
        argToList(args.get("assignee")),
        {
            "unassigned": FilterType.IS_EMPTY,
            "assigned": FilterType.NIS_EMPTY,
        },
    )

    request_data = build_webapp_request_data(
        table_name=VULNERABLE_ISSUES_TABLE,
        filter_dict=filter_builder.to_dict(),
        limit=limit,
        sort_field=sort_field,
        sort_order=sort_order,
        on_demand_fields=argToList(args.get("on_demand_fields")),
    )
    response = client.get_webapp_data(request_data)
    reply = response.get("reply", {})
    data = reply.get("DATA", [])

    output_keys = [
        "ISSUE_ID",
        "CVE_ID",
        "CVE_DESCRIPTION",
        "ASSET_NAME",
        "PLATFORM_SEVERITY",
        "EPSS_SCORE",
        "CVSS_SCORE",
        "ASSIGNED_TO",
        "ASSIGNED_TO_PRETTY",
        "AFFECTED_SOFTWARE",
        "FIX_AVAILABLE",
        "INTERNET_EXPOSED",
        "HAS_KEV",
        "EXPLOITABLE",
        "ASSET_IDS",
    ]
    filtered_data = [{k: v for k, v in item.items() if k in output_keys} for item in data]

    readable_output = tableToMarkdown(
        "Vulnerabilities", filtered_data, headerTransform=string_to_table_header, sort_headers=False
    )
    return CommandResults(
        readable_output=readable_output,
        outputs_prefix=f"{INTEGRATION_CONTEXT_BRAND}.VulnerabilityIssue",
        outputs_key_field="ISSUE_ID",
        outputs=filtered_data,
        raw_response=response,
    )


def get_asset_details_command(client: Client, args: dict) -> CommandResults:
    """
    Retrieves details of a specific asset by its ID and formats the response.

    Args:
        client (Client): The client instance used to send the request.
        args (dict): Dictionary containing the arguments for the command.
                     Expected to include:
                         - asset_id (str): The ID of the asset to retrieve.

    Returns:
        CommandResults: Object containing the formatted asset details,
                        raw response, and outputs for integration context.
    """
    asset_id = args.get("asset_id")
    response = client.get_asset_details(asset_id)
    if not response:
        raise DemistoException(f"Failed to fetch asset details for {asset_id}. Ensure the asset ID is valid.")

    reply = response.get("reply")
    return CommandResults(
        readable_output=tableToMarkdown("Asset Details", reply, headerTransform=string_to_table_header),
        outputs_prefix=f"{INTEGRATION_CONTEXT_BRAND}.CoreAsset",
        outputs=reply,
        raw_response=reply,
    )


def get_cases_command(client, args):
    """
    Retrieve a list of Cases from XDR, filtered by some filters.
    """
    args = preprocess_get_cases_args(args)
    _, _, raw_incidents = get_incidents_command(client, args)
    mapped_raw_cases = preprocess_get_cases_outputs(raw_incidents)
    return CommandResults(
        readable_output=tableToMarkdown("Cases", mapped_raw_cases, headerTransform=string_to_table_header),
        outputs_prefix="Core.Case",
        outputs_key_field="case_id",
        outputs=mapped_raw_cases,
        raw_response=mapped_raw_cases,
    )


def get_issue_id(args) -> str:
    """Retrieve the issue ID from either provided arguments or calling context.

    Args:
        args (dict): Arguments passed in the command, containing optional issue_id

    Returns:
        str: The extracted issue ID
    """
    issue_id = args.get("id", "")
    if not issue_id:
        issues = demisto.callingContext.get("context", {}).get("Incidents")
        if issues:
            issue = issues[0]
            issue_id = issue.get("id")

    return issue_id


def create_filter_data(issue_id: str, update_args: dict) -> dict:
    """Creates filter data for updating an issue with specified parameters.

    Args:
        issue_id (bool): Issue ID from args or context
        update_args (dict): Dictionary of fields to update

    Returns:
        dict: Object representing updated issue details
    """
    filter_builder = FilterBuilder()
    filter_builder.add_field("internal_id", FilterType.EQ, issue_id)

    filter_data = {"filter_data": {"filter": filter_builder.to_dict()}, "filter_type": "static", "update_data": update_args}
    return filter_data


def update_issue_command(client: Client, args: dict):
    """Updates an issue with specified parameters.

    Args:
        client (Client): Client instance to execute the request
        args (dict): Command arguments for updating an issue
    """
    issue_id = get_issue_id(args)
    if not issue_id:
        return return_error("Issue ID is required for updating an issue.")

    severity_map = {1: "SEV_020_LOW", 2: "SEV_030_MEDIUM", 3: "SEV_040_HIGH", 4: "SEV_050_CRITICAL"}
    severity_value = arg_to_number(args.get("severity"))
    update_args = {
        "assigned_user": args.get("assigned_user_mail"),
        "severity": severity_map.get(severity_value) if severity_value is not None else None,
        "name": args.get("name"),
        "occurred": arg_to_timestamp(args.get("occurred"), "occurred"),
        "phase": args.get("phase"),
    }

    # Remove None values before sending to API
    filtered_update_args = {k: v for k, v in update_args.items() if v is not None}

    # Send update to API
    filter_data = create_filter_data(issue_id, filtered_update_args)
    demisto.debug(filter_data)
    client.update_issue(filter_data)
    return "done"


def get_extra_data_for_case_id_command(client, args):
    """
    Retrieves extra data for a specific case ID.

    Args:
        client (Client): The client instance used to send the request.
        args (dict): Dictionary containing the arguments for the command.
                     Expected to include:
                         - case_id (str): The ID of the case to retrieve extra data for.
                         - issues_limit (int): The maximum number of issues to return per case. Default is 1000.

    Returns:
        CommandResults: Object containing the formatted extra data,
                        raw response, and outputs for integration context.
    """
    case_id = args.get("case_id")
    issues_limit = min(int(args.get("issues_limit", 1000)), 1000)
    response = client.get_incident_data(case_id, issues_limit)
    mapped_response = preprocess_get_case_extra_data_outputs(response)
    return CommandResults(
        readable_output=tableToMarkdown("Case", mapped_response, headerTransform=string_to_table_header),
        outputs_prefix="Core.CaseExtraData",
        outputs=mapped_response,
        raw_response=mapped_response,
    )


def search_assets_command(client: Client, args):
    """
    Search for assets in XDR based on the provided filters.
    Args:
        client (Client): The client instance used to send the request.
        args (dict): Dictionary containing the arguments for the command.
                     Expected to include:
                         - asset_names (list[str]): List of asset names to search for.
                         - asset_types (list[str]): List of asset types to search for.
                         - asset_tags (list[str]): List of asset tags to search for.
                         - asset_ids (list[str]): List of asset IDs to search for.
                         - asset_providers (list[str]): List of asset providers to search for.
                         - asset_realms (list[str]): List of asset realms to search for.
                         - asset_group_names (list[str]): List of asset group names to search for.
    """
    asset_group_ids = get_asset_group_ids_from_names(client, argToList(args.get("asset_groups", "")))
    filter = FilterBuilder()
    filter.add_field(ASSET_FIELDS["asset_names"], FilterType.CONTAINS, argToList(args.get("asset_names", "")))
    filter.add_field(ASSET_FIELDS["asset_types"], FilterType.EQ, argToList(args.get("asset_types", "")))
    filter.add_field(ASSET_FIELDS["asset_tags"], FilterType.JSON_WILDCARD, safe_load_json(args.get("asset_tags", [])))
    filter.add_field(ASSET_FIELDS["asset_ids"], FilterType.EQ, argToList(args.get("asset_ids", "")))
    filter.add_field(ASSET_FIELDS["asset_providers"], FilterType.EQ, argToList(args.get("asset_providers", "")))
    filter.add_field(ASSET_FIELDS["asset_realms"], FilterType.EQ, argToList(args.get("asset_realms", "")))
    filter.add_field(ASSET_FIELDS["asset_group_ids"], FilterType.ARRAY_CONTAINS, asset_group_ids)
    filter_str = filter.to_dict()

    demisto.debug(f"Search Assets Filter: {filter_str}")
    page_size = arg_to_number(args.get("page_size", SEARCH_ASSETS_DEFAULT_LIMIT))
    page_number = arg_to_number(args.get("page_number", 0))
    on_demand_fields = ["xdm.asset.tags"]
    raw_response = client.search_assets(filter_str, page_number, page_size, on_demand_fields).get("reply", {}).get("data", [])
    # Remove "xdm.asset." suffix from all keys in the response
    response = [
        {k.replace("xdm.asset.", "") if k.startswith("xdm.asset.") else k: v for k, v in item.items()} for item in raw_response
    ]
    return CommandResults(
        readable_output=tableToMarkdown("Assets", response, headerTransform=string_to_table_header),
        outputs_prefix=f"{INTEGRATION_CONTEXT_BRAND}.Asset",
        outputs=response,
        raw_response=raw_response,
    )


def get_asset_group_ids_from_names(client: Client, group_names: list[str]) -> list[str]:
    """
    Retrieves the IDs of asset groups based on their names.

    Args:
        client (Client): The client instance used to send the request.
        group_names (list[str]): List of asset group names to retrieve IDs for.

    Returns:
        list[str]: List of asset group IDs.
    """
    if not group_names:
        return []

    filter = FilterBuilder()
    filter.add_field("XDM.ASSET_GROUP.NAME", FilterType.EQ, group_names)
    filter_str = filter.to_dict()

    groups = client.search_asset_groups(filter_str).get("reply", {}).get("data", [])

    group_ids = [group.get("XDM.ASSET_GROUP.ID") for group in groups if group.get("XDM.ASSET_GROUP.ID")]

    if len(group_ids) != len(group_names):
        found_groups = [group.get("XDM.ASSET_GROUP.NAME") for group in groups if group.get("XDM.ASSET_GROUP.ID")]
        missing_groups = [name for name in group_names if name not in found_groups]
        raise DemistoException(f"Failed to fetch asset group IDs for {missing_groups}. Ensure the asset group names are valid.")

    return group_ids


def main():  # pragma: no cover
    """
    Executes an integration command
    """
    command = demisto.command()
    demisto.debug(f"Command being called is {command}")
    args = demisto.args()
    args["integration_context_brand"] = INTEGRATION_CONTEXT_BRAND
    args["integration_name"] = INTEGRATION_NAME
    headers: dict = {}

    webapp_api_url = "/api/webapp"
    public_api_url = f"{webapp_api_url}/public_api/v1"
    data_platform_api_url = f"{webapp_api_url}/data-platform"

    proxy = demisto.params().get("proxy", False)
    verify_cert = not demisto.params().get("insecure", False)

    try:
        timeout = int(demisto.params().get("timeout", 120))
    except ValueError as e:
        demisto.debug(f"Failed casting timeout parameter to int, falling back to 120 - {e}")
        timeout = 120

    client_url = public_api_url
    if command in WEBAPP_COMMANDS:
        client_url = webapp_api_url
    elif command in DATA_PLATFORM_COMMANDS:
        client_url = data_platform_api_url

    client = Client(
        base_url=client_url,
        proxy=proxy,
        verify=verify_cert,
        headers=headers,
        timeout=timeout,
    )

    try:
        if command == "test-module":
            client.test_module()
            demisto.results("ok")

        elif command == "core-get-asset-details":
            return_results(get_asset_details_command(client, args))

        elif command == "core-search-asset-groups":
            return_results(search_asset_groups_command(client, args))

        elif command == "core-get-issues":
            # replace all dict keys that contain issue with alert
            args = issue_to_alert(args)
            # Extract output_keys before calling get_alerts_by_filter_command
            output_keys = argToList(args.pop("output_keys", []))
            issues_command_results: CommandResults = get_alerts_by_filter_command(client, args)
            # Convert alert keys to issue keys
            if issues_command_results.outputs:
                issues_command_results.outputs = [alert_to_issue(output) for output in issues_command_results.outputs]  # type: ignore[attr-defined,arg-type]

            # Apply output_keys filtering if specified
            if output_keys and issues_command_results.outputs:
                issues_command_results.outputs = filter_context_fields(output_keys, issues_command_results.outputs)  # type: ignore[attr-defined,arg-type]

            return_results(issues_command_results)

        elif command == "core-get-cases":
            return_results(get_cases_command(client, args))

        elif command == "core-get-case-extra-data":
            return_results(get_extra_data_for_case_id_command(client, args))

        elif command == "core-search-assets":
            return_results(search_assets_command(client, args))

        elif command == "core-get-vulnerabilities":
            return_results(get_vulnerabilities_command(client, args))

<<<<<<< HEAD
        elif command == "core-update-issue":
            return_results(update_issue_command(client, args))
=======
        elif command == "core-get-issue-recommendations":
            return_results(get_issue_recommendations_command(client, args))
>>>>>>> 88b10044

    except Exception as err:
        demisto.error(traceback.format_exc())
        return_error(str(err))


if __name__ in ("__main__", "__builtin__", "builtins"):
    main()<|MERGE_RESOLUTION|>--- conflicted
+++ resolved
@@ -24,11 +24,7 @@
 }
 
 
-<<<<<<< HEAD
-WEBAPP_COMMANDS = ["core-get-vulnerabilities", "core-search-asset-groups", "core-update-issue"]
-=======
-WEBAPP_COMMANDS = ["core-get-vulnerabilities", "core-search-asset-groups", "core-get-issue-recommendations"]
->>>>>>> 88b10044
+WEBAPP_COMMANDS = ["core-get-vulnerabilities", "core-search-asset-groups", "core-update-issue", "core-get-issue-recommendations"]
 DATA_PLATFORM_COMMANDS = ["core-get-asset-details"]
 
 VULNERABLE_ISSUES_TABLE = "VULNERABLE_ISSUES_TABLE"
@@ -891,13 +887,11 @@
         elif command == "core-get-vulnerabilities":
             return_results(get_vulnerabilities_command(client, args))
 
-<<<<<<< HEAD
         elif command == "core-update-issue":
             return_results(update_issue_command(client, args))
-=======
+
         elif command == "core-get-issue-recommendations":
             return_results(get_issue_recommendations_command(client, args))
->>>>>>> 88b10044
 
     except Exception as err:
         demisto.error(traceback.format_exc())
