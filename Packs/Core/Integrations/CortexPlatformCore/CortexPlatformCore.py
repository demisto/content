--- conflicted
+++ resolved
@@ -14,12 +14,9 @@
 MAX_GET_INCIDENTS_LIMIT = 100
 SEARCH_ASSETS_DEFAULT_LIMIT = 100
 MAX_GET_CASES_LIMIT = 100
-<<<<<<< HEAD
 MAX_SCRIPTS_LIMIT = 100
-=======
 MAX_GET_ENDPOINTS_LIMIT = 100
 AGENTS_TABLE = "AGENTS_TABLE"
->>>>>>> 48403ce7
 
 ASSET_FIELDS = {
     "asset_names": "xdm.asset.name",
@@ -53,12 +50,9 @@
     "core-create-appsec-policy",
     "core-get-appsec-issues",
     "core-update-case",
-<<<<<<< HEAD
     "core-list-scripts",
     "core-run-script-agentix",
-=======
     "core-list-endpoints",
->>>>>>> 48403ce7
 ]
 DATA_PLATFORM_COMMANDS = ["core-get-asset-details"]
 APPSEC_COMMANDS = ["core-enable-scanners", "core-appsec-remediate-issue"]
@@ -2926,7 +2920,6 @@
     raise ValueError(f"Playbook '{playbook_id}' failed for following issues:\n" + "\n".join(error_messages))
 
 
-<<<<<<< HEAD
 def list_scripts_command(client: Client, args: dict) -> CommandResults:
     """
     Retrieves a list of scripts from the platform with optional filtering.
@@ -3057,7 +3050,6 @@
     
     client._base_url = "/api/webapp/public_api/v1"
     return script_run_polling_command({"endpoint_ids": endpoint_ids, "script_uid": script_uid, "parameters": parameters, "is_core": True}, client)
-=======
 def map_endpoint_format(endpoint_list: list) -> list:
     """
     Maps and prepares endpoints data for consistent output formatting.
@@ -3205,7 +3197,6 @@
         raw_response=data,
     )
 
->>>>>>> 48403ce7
 
 def main():  # pragma: no cover
     """
