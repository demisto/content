--- conflicted
+++ resolved
@@ -136,7 +136,6 @@
 
         return reply
 
-<<<<<<< HEAD
     def search_assets(self, filter, page_number, page_size, on_demand_fields):
         reply = self._http_request(
             method="POST",
@@ -160,11 +159,13 @@
             headers=self._headers,
             json_data={"request_data": {"filters": filter}},
             url_suffix="/asset-groups",
-=======
+        )
+
+        return reply
+    
     def update_issue(self, filter_data):
         reply = demisto._apiCall(
             method="POST", data=json.dumps(filter_data), headers=self._headers, path="/api/webapp/alerts/update_alerts"
->>>>>>> 78083555
         )
 
         return reply
