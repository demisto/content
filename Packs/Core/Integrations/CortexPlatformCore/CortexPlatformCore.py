--- conflicted
+++ resolved
@@ -13,12 +13,9 @@
 INTEGRATION_NAME = "Cortex Platform Core"
 MAX_GET_INCIDENTS_LIMIT = 100
 SEARCH_ASSETS_DEFAULT_LIMIT = 100
-<<<<<<< HEAD
+MAX_GET_CASES_LIMIT = 100
 AGENTS_TABLE = "AGENTS_TABLE"
 MAX_GET_ENDPOINTS_LIMIT = 100
-=======
-MAX_GET_CASES_LIMIT = 100
->>>>>>> 0929f2a8
 
 ASSET_FIELDS = {
     "asset_names": "xdm.asset.name",
@@ -51,11 +48,8 @@
     "core-get-asset-coverage-histogram",
     "core-create-appsec-policy",
     "core-get-appsec-issues",
-<<<<<<< HEAD
+    "core-update-case",
     "core-list-endpoints",
-=======
-    "core-update-case",
->>>>>>> 0929f2a8
 ]
 DATA_PLATFORM_COMMANDS = ["core-get-asset-details"]
 APPSEC_COMMANDS = ["core-enable-scanners", "core-appsec-remediate-issue"]
