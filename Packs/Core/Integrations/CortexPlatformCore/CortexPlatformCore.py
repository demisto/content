import demistomock as demisto  # noqa: F401
from CommonServerPython import *  # noqa: F401
from CoreIRApiModule import *
import dateparser
from enum import Enum
import copy

# Disable insecure warnings
urllib3.disable_warnings()

TIME_FORMAT = "%Y-%m-%dT%H:%M:%S"
INTEGRATION_CONTEXT_BRAND = "Core"
INTEGRATION_NAME = "Cortex Platform Core"
MAX_GET_INCIDENTS_LIMIT = 100
SEARCH_ASSETS_DEFAULT_LIMIT = 100


ASSET_FIELDS = {
    "asset_names": "xdm.asset.name",
    "asset_types": "xdm.asset.type.name",
    "asset_tags": "xdm.asset.tags",
    "asset_ids": "xdm.asset.id",
    "asset_providers": "xdm.asset.provider",
    "asset_realms": "xdm.asset.realm",
    "asset_group_ids": "xdm.asset.group_ids",
    "asset_categories": "xdm.asset.type.category",
}
APPSEC_SOURCES = [
    "CAS_CVE_SCANNER",
    "CAS_IAC_SCANNER",
    "CAS_SECRET_SCANNER",
    "CAS_LICENSE_SCANNER",
    "CAS_SAST_SCANNER",
    "CAS_OPERATIONAL_RISK_SCANNER",
    "CAS_CI_CD_RISK_SCANNER",
    "CAS_DRIFT_SCANNER",
]
WEBAPP_COMMANDS = [
    "core-get-vulnerabilities",
    "core-search-asset-groups",
    "core-get-issue-recommendations",
    "core-update-issue",
    "core-get-asset-coverage",
    "core-get-asset-coverage-histogram",
    "core-create-appsec-policy",
    "core-get-appsec-issues",
]
DATA_PLATFORM_COMMANDS = ["core-get-asset-details"]
APPSEC_COMMANDS = ["core-enable-scanners", "core-appsec-remediate-issue"]
<<<<<<< HEAD
AGENTS_COMMANDS = ["core-get-endpoint-support-file"]
=======
XSOAR_COMMANDS = ["core-run-playbook"]
>>>>>>> d5f0af7f

VULNERABLE_ISSUES_TABLE = "VULNERABLE_ISSUES_TABLE"
ASSET_GROUPS_TABLE = "UNIFIED_ASSET_MANAGEMENT_ASSET_GROUPS"
ASSET_COVERAGE_TABLE = "COVERAGE"
APPSEC_RULES_TABLE = "CAS_DETECTION_RULES"


class AppsecIssues:
    class AppsecIssueType:
        def __init__(self, table_name: str, filters: set[str]):
            self.table_name: str = table_name
            self.filters: set = filters or set()

    ISSUE_TYPES = [
        AppsecIssueType("ISSUES_IAC", {"urgency", "repository", "file_path", "automated_fix_available", "sla"}),
        AppsecIssueType(
            "ISSUES_CVES",
            {
                "urgency",
                "repository",
                "file_path",
                "automated_fix_available",
                "sla",
                "cvss_score_gte",
                "epss_score_gte",
                "has_kev",
            },
        ),
        AppsecIssueType("ISSUES_SECRETS", {"urgency", "repository", "file_path", "sla", "validation"}),
        AppsecIssueType("ISSUES_WEAKNESSES", {"urgency", "repository", "file_path", "sla"}),
        AppsecIssueType("ISSUES_OPERATIONAL_RISK", {"repository", "file_path", "sla"}),
        AppsecIssueType("ISSUES_LICENSES", {"repository", "file_path", "sla"}),
        AppsecIssueType("ISSUES_CI_CD", {"sla"}),
    ]

    SPECIAL_FILTERS = {
        # List of filters that aren't a part of every Appsec table
        "urgency",
        "repository",
        "file_path",
        "automated_fix_available",
        "sla",
        "epss_score_gte",
        "cvss_score_gte",
        "has_kev",
        "validation",
    }

    SEVERITY_MAPPINGS = {
        "info": "SEV_010_INFO",
        "low": "SEV_020_LOW",
        "medium": "SEV_030_MEDIUM",
        "high": "SEV_040_HIGH",
        "critical": "SEV_050_CRITICAL",
        "unknown": "SEV_090_UNKNOWN",
    }

    SEVERITY_OUTPUT_MAPPINGS = {
        "SEV_010_INFO": "info",
        "SEV_020_LOW": "low",
        "SEV_030_MEDIUM": "medium",
        "SEV_040_HIGH": "high",
        "SEV_050_CRITICAL": "critical",
        "SEV_090_UNKNOWN": "unknown",
    }

    STATUS_MAPPINGS = {
        "New": "STATUS_010_NEW",
        "In Progress": "STATUS_020_UNDER_INVESTIGATION",
        "Resolved": "STATUS_025_RESOLVED",
    }

    STATUS_OUTPUT_MAPPINGS = {
        "STATUS_010_NEW": "New",
        "STATUS_020_UNDER_INVESTIGATION": "In Progress",
        "STATUS_025_RESOLVED": "Resolved",
    }

    SLA_MAPPING = {
        "Approaching": "APPROACHING",
        "On Track": "IN_SLA",
        "Overdue": "OVERDUE",
    }

    SLA_OUTPUT_MAPPING = {
        "APPROACHING": "Approaching",
        "IN_SLA": "On Track",
        "OVERDUE": "Overdue",
    }

    URGENCY_OUTPUT_MAPPING = {
        "NOT_URGENT": "Not Urgent",
        "N/A": "N/A",
        "TOP_URGENT": "Top Urgent",
        "URGENT": "Urgent",
    }


ASSET_GROUP_FIELDS = {
    "asset_group_name": "XDM__ASSET_GROUP__NAME",
    "asset_group_type": "XDM__ASSET_GROUP__TYPE",
    "asset_group_description": "XDM__ASSET_GROUP__DESCRIPTION",
    "asset_group_id": "XDM__ASSET_GROUP__ID",
}

VULNERABILITIES_SEVERITY_MAPPING = {
    "info": "SEV_030_INFO",
    "low": "SEV_040_LOW",
    "medium": "SEV_050_MEDIUM",
    "high": "SEV_060_HIGH",
    "critical": "SEV_070_CRITICAL",
}

ALLOWED_SCANNERS = [
    "SCA",
    "IAC",
    "SECRETS",
]

COVERAGE_API_FIELDS_MAPPING = {"vendor_name": "asset_provider", "asset_provider": "unified_provider"}
# Policy finding type mapping
POLICY_FINDING_TYPE_MAPPING = {
    "CI/CD Risk": "CAS_CI_CD_RISK_SCANNER",
    "Vulnerabilities": "CAS_CVE_SCANNER",
    "IaC Misconfiguration": "CAS_IAC_SCANNER",
    "Licenses": "CAS_LICENSE_SCANNER",
    "Operational Risk": "CAS_OPERATIONAL_RISK_SCANNER",
    "Secrets": "CAS_SECRET_SCANNER",
    "Weaknesses": "CAS_SAST_SCANNER",
}


# Policy category mapping
POLICY_CATEGORY_MAPPING = {
    "Application": "APPLICATION",
    "Repository": "REPOSITORY",
    "CI/CD Instance": "CICD_INSTANCE",
    "CI/CD Pipeline": "CICD_PIPELINE",
    "VCS Collaborator": "VCS_COLLABORATOR",
    "VCS Organization": "VCS_ORGANIZATION",
}


class FilterBuilder:
    """
    Filter class for creating filter dictionary objects.
    """

    class FilterType(str, Enum):
        operator: str

        """
        Available type options for filter filtering.
        Each member holds its string value and its logical operator for multi-value scenarios.
        """

        def __new__(cls, value, operator):
            obj = str.__new__(cls, value)
            obj._value_ = value
            obj.operator = operator
            return obj

        EQ = ("EQ", "OR")
        RANGE = ("RANGE", "OR")
        CONTAINS = ("CONTAINS", "OR")
        GTE = ("GTE", "OR")
        ARRAY_CONTAINS = ("ARRAY_CONTAINS", "OR")
        JSON_WILDCARD = ("JSON_WILDCARD", "OR")
        IS_EMPTY = ("IS_EMPTY", "OR")
        NIS_EMPTY = ("NIS_EMPTY", "AND")

    AND = "AND"
    OR = "OR"
    FIELD = "SEARCH_FIELD"
    TYPE = "SEARCH_TYPE"
    VALUE = "SEARCH_VALUE"

    class Field:
        def __init__(self, field_name: str, filter_type: "FilterType", values: Any):
            self.field_name = field_name
            self.filter_type = filter_type
            self.values = values

    class MappedValuesField(Field):
        def __init__(self, field_name: str, filter_type: "FilterType", values: Any, mappings: dict[str, "FilterType"]):
            super().__init__(field_name, filter_type, values)
            self.mappings = mappings

    def __init__(self, filter_fields: list[Field] | None = None):
        self.filter_fields = filter_fields or []

    def add_field(self, name: str, type: "FilterType", values: Any, mapper: dict | None = None):
        """
        Adds a new field to the filter.
        Args:
            name (str): The name of the field.
            type (FilterType): The type to use for the field.
            values (Any): The values to filter for.
            mapper (dict | None): An optional dictionary to map values before filtering.
        """
        processed_values = values
        if mapper:
            if not isinstance(values, list):
                values = [values]
            processed_values = [mapper[v] for v in values if v in mapper]

        self.filter_fields.append(FilterBuilder.Field(name, type, processed_values))

    def add_field_with_mappings(self, name: str, type: "FilterType", values: Any, mappings: dict[str, "FilterType"]):
        """
        Adds a new field to the filter with special value mappings.
        Args:
            name (str): The name of the field.
            type (FilterType): The default filter type for non-mapped values.
            values (Any): The values to filter for.
            mappings (dict[str, FilterType]): A dictionary mapping special values to specific filter types.
                Example:
                    mappings = {
                        "unassigned": FilterType.IS_EMPTY,
                        "assigned": FilterType.NIS_EMPTY,
                    }
        """
        self.filter_fields.append(FilterBuilder.MappedValuesField(name, type, values, mappings))

    def add_time_range_field(self, name: str, start_time: str | None, end_time: str | None):
        """
        Adds a time range field to the filter.
        Args:
            name (str): The name of the field.
            start_time (str | None): The start time of the range.
            end_time (str | None): The end time of the range.
        """
        start, end = self._prepare_time_range(start_time, end_time)
        if start and end:
            self.add_field(name, FilterType.RANGE, {"from": start, "to": end})

    def to_dict(self) -> dict[str, list]:
        """
        Creates a filter dict from a list of Field objects.
        The filter will require each field to be one of the values provided.
        Returns:
            dict[str, list]: Filter object.
        """
        filter_structure: dict[str, list] = {FilterBuilder.AND: []}

        for field in self.filter_fields:
            if not isinstance(field.values, list):
                field.values = [field.values]

            search_values = []
            for value in field.values:
                if value is None:
                    continue

                current_filter_type = field.filter_type
                current_value = value

                if isinstance(field, FilterBuilder.MappedValuesField) and value in field.mappings:
                    current_filter_type = field.mappings[value]
                    if current_filter_type in [FilterType.IS_EMPTY, FilterType.NIS_EMPTY]:
                        current_value = "<No Value>"

                search_values.append(
                    {
                        FilterBuilder.FIELD: field.field_name,
                        FilterBuilder.TYPE: current_filter_type.value,
                        FilterBuilder.VALUE: current_value,
                    }
                )

            if search_values:
                search_obj = {field.filter_type.operator: search_values} if len(search_values) > 1 else search_values[0]
                filter_structure[FilterBuilder.AND].append(search_obj)

        if not filter_structure[FilterBuilder.AND]:
            filter_structure = {}

        return filter_structure

    @staticmethod
    def _prepare_time_range(start_time_str: str | None, end_time_str: str | None) -> tuple[int | None, int | None]:
        """Prepare start and end time from args, parsing relative time strings."""
        if end_time_str and not start_time_str:
            raise DemistoException("When 'end_time' is provided, 'start_time' must be provided as well.")

        start_time, end_time = None, None

        if start_time_str:
            if start_dt := dateparser.parse(str(start_time_str)):
                start_time = int(start_dt.timestamp() * 1000)
            else:
                raise ValueError(f"Could not parse start_time: {start_time_str}")

        if end_time_str:
            if end_dt := dateparser.parse(str(end_time_str)):
                end_time = int(end_dt.timestamp() * 1000)
            else:
                raise ValueError(f"Could not parse end_time: {end_time_str}")

        if start_time and not end_time:
            # Set end_time to the current time if only start_time is provided
            end_time = int(datetime.now().timestamp() * 1000)

        return start_time, end_time


FilterType = FilterBuilder.FilterType


def replace_substring(data: dict | str, original: str, new: str) -> str | dict:
    """
    Replace all occurrences of a substring in the keys of a dictionary with a new substring or in a string.

    Args:
        data (dict | str): The dictionary to replace keys in.
        original (str): The substring to be replaced.
        new (str): The substring to replace with.

    Returns:
        dict: The dictionary with all occurrences of `original` replaced by `new` in its keys.
    """

    if isinstance(data, str):
        return data.replace(original, new)
    if isinstance(data, dict):
        for key in list(data.keys()):
            if isinstance(key, str) and original in key:
                new_key = key.replace(original, new)
                data[new_key] = data.pop(key)
    return data


def issue_to_alert(args: dict | str) -> dict | str:
    return replace_substring(args, "issue", "alert")


def alert_to_issue(output: dict | str) -> dict | str:
    return replace_substring(output, "alert", "issue")


def incident_to_case(output: dict | str) -> dict | str:
    return replace_substring(output, "incident", "case")


def case_to_incident(args: dict | str) -> dict | str:
    return replace_substring(args, "case", "incident")


def arg_to_float(arg: Optional[str]):
    """
    Converts an XSOAR argument to a Python float
    """

    if arg is None or arg == "":
        return None

    arg = encode_string_results(arg)

    if isinstance(arg, str):
        try:
            return float(arg)
        except Exception:
            raise ValueError(f'"{arg}" is not a valid number')

    if isinstance(arg, int | float):
        return arg

    raise ValueError(f'"{arg}" is not a valid number')


def preprocess_get_cases_args(args: dict):
    demisto.debug(f"original args: {args}")
    args["limit"] = min(int(args.get("limit", MAX_GET_INCIDENTS_LIMIT)), MAX_GET_INCIDENTS_LIMIT)
    args = issue_to_alert(case_to_incident(args))
    demisto.debug(f"after preprocess_get_cases_args args: {args}")
    return args


def preprocess_get_cases_outputs(outputs: list | dict):
    def process(output: dict | str):
        return alert_to_issue(incident_to_case(output))

    if isinstance(outputs, list):
        return [process(o) for o in outputs]
    return process(outputs)


def preprocess_get_case_extra_data_outputs(outputs: list | dict):
    def process(output: dict | str):
        if isinstance(output, dict):
            if "incident" in output:
                output["incident"] = alert_to_issue(incident_to_case(output.get("incident", {})))
            alerts_data = output.get("alerts", {}).get("data", {})
            modified_alerts_data = [alert_to_issue(incident_to_case(alert)) for alert in alerts_data]
            if "alerts" in output and isinstance(output["alerts"], dict):
                output["alerts"]["data"] = modified_alerts_data
        return alert_to_issue(incident_to_case(output))

    if isinstance(outputs, list):
        return [process(o) for o in outputs]
    return process(outputs)


def filter_context_fields(output_keys: list, context: list):
    """
    Filters only specific keys from the context dictionary based on provided output_keys.
    """
    filtered_context = []
    for alert in context:
        filtered_context.append({key: alert.get(key) for key in output_keys})

    return filtered_context


class Client(CoreClient):
    def test_module(self):
        """
        Performs basic get request to get item samples
        """
        try:
            self.get_endpoints(limit=1)
        except Exception as err:
            if "API request Unauthorized" in str(err):
                # this error is received from the Core server when the client clock is not in sync to the server
                raise DemistoException(f"{err!s} please validate that your both XSOAR and Core server clocks are in sync")
            else:
                raise

    def get_asset_details(self, asset_id):
        reply = self._http_request(
            method="POST",
            json_data={"asset_id": asset_id},
            headers=self._headers,
            url_suffix="/unified-asset-inventory/get_asset/",
        )

        return reply

    def update_issue(self, filter_data):
        return self._http_request(method="POST", json_data=filter_data, url_suffix="/alerts/update_alerts")

    def search_assets(self, filter, page_number, page_size, on_demand_fields):
        reply = self._http_request(
            method="POST",
            headers=self._headers,
            json_data={
                "request_data": {
                    "filters": filter,
                    "search_from": page_number * page_size,
                    "search_to": (page_number + 1) * page_size,
                    "on_demand_fields": on_demand_fields,
                },
            },
            url_suffix="/assets",
        )

        return reply

    def search_asset_groups(self, filter):
        reply = self._http_request(
            method="POST",
            headers=self._headers,
            json_data={"request_data": {"filters": filter}},
            full_url="/api/webapp/public_api/v1/asset-groups",
        )

        return reply

    def get_webapp_data(self, request_data: dict) -> dict:
        return self._http_request(
            method="POST",
            url_suffix="/get_data",
            json_data=request_data,
        )

    def get_webapp_histograms(self, request_data: dict) -> dict:
        return self._http_request(
            method="POST",
            url_suffix="/get_histograms",
            json_data=request_data,
        )

    def enable_scanners(self, payload: dict, repository_id: str) -> dict:
        return self._http_request(
            method="PUT",
            url_suffix=f"/v1/repositories/{repository_id}/scan-configuration",
            json_data=payload,
            headers={
                **self._headers,
                "Content-Type": "application/json",
            },
        )

    def get_playbook_suggestion_by_issue(self, issue_id):
        """
        Get playbook suggestions for a specific issue.
        Args:
            issue_id (str): The ID of the issue to get playbook suggestions for.
        Returns:
            dict: The response containing playbook suggestions.
        """
        reply = self._http_request(
            method="POST",
            json_data={"alert_internal_id": issue_id},
            headers=self._headers,
            url_suffix="/incident/get_playbook_suggestion_by_alert/",
        )

        return reply

    def appsec_remediate_issue(self, request_body):
        return self._http_request(
            method="POST",
            data=request_body,
            headers={**self._headers, "content-type": "application/json"},
            url_suffix="/v1/issues/fix/trigger_fix_pull_request",
        )

    def get_appsec_suggested_fix(self, issue_id: str) -> dict | None:
        reply = self._http_request(
            method="GET",
            headers=self._headers,
            full_url=f"/api/webapp/public_api/appsec/v1/issues/fix/{issue_id}/fix_suggestion",
        )
        return reply

    def create_policy(self, policy_payload: str) -> dict:
        """
        Creates a new policy in Cortex XDR.
        Args:
            policy_payload (str): The policy definition payload.
        Returns:
            dict: The response from the API.
        """
        demisto.debug(f"Policy creation payload: {policy_payload}")
        return self._http_request(
            method="POST",
            data=policy_payload,
            headers={**self._headers, "content-type": "application/json"},
            url_suffix="/public_api/appsec/v1/policies",
        )

<<<<<<< HEAD
    def get_endpoint_support_file(self, request_data: dict[str, Any]) -> dict:
        """
        Retrieve endpoint support file from Cortex XDR.
        Args:
            request_data (dict[str, Any]): The request data containing endpoint information.
        Returns:
            dict: The response containing the endpoint support file data.
        """
        demisto.debug(f"Endpoint support file request payload: {request_data}")
        return self._http_request(
            method="POST",
            data=request_data,
            headers=self._headers,
            url_suffix="/retrieve_endpoint_tsf",
=======
    def run_playbook(self, issue_ids: list, playbook_id: str) -> dict:
        """
        Runs a specific playbook for a given investigation.

        Args:
            issue_ids: The IDs of the issues.
            playbook_id: The ID of the playbook to run.

        Returns:
            dict: The response from running the playbook.
        """
        return self._http_request(
            method="POST",
            url_suffix="/inv-playbook/new",
            headers={
                **self._headers,
                "Content-Type": "application/json",
            },
            json_data={"alertIds": issue_ids, "playbookId": playbook_id},
>>>>>>> d5f0af7f
        )


def get_appsec_suggestion(client: Client, headers: list, issue: dict, recommendation: dict, issue_id: str) -> tuple[list, dict]:
    """
    Append Application Security - related suggestions to the recommendation data.

    Args:
        client (Client): Client instance used to send the request.
        headers (list): Headers for the readable output.
        issue (dict): Details of the issue.
        recommendation (dict): The base remediation recommendation.
        issue_id (str): The issue ID.

    Returns:
        tuple[list, dict]: Updated headers and recommendation including AppSec additions.
    """
    manual_fix = issue.get("extended_fields", {}).get("action")
    recommendation["remediation"] = manual_fix if manual_fix else recommendation.get("remediation")
    fix_suggestion = client.get_appsec_suggested_fix(issue_id)
    demisto.debug(f"AppSec fix suggestion: {fix_suggestion}")

    # Avoid situations where existingCodeBlock is dirty, leaving suggestedCodeBlock empty.
    if fix_suggestion and fix_suggestion.get("suggestedCodeBlock"):
        recommendation.update(
            {
                "existing_code_block": fix_suggestion.get("existingCodeBlock", ""),
                "suggested_code_block": fix_suggestion.get("suggestedCodeBlock", ""),
            }
        )
        headers.append("existing_code_block")
        headers.append("suggested_code_block")

    return headers, recommendation


def get_issue_recommendations_command(client: Client, args: dict) -> CommandResults:
    """
    Get comprehensive recommendations for an issue, including remediation steps and playbook suggestions.
    Retrieves issue data with remediation field using the generic /api/webapp/get_data endpoint.
    """
    issue_id = args.get("issue_id")
    if not issue_id:
        raise DemistoException("issue_id is required.")

    filter_builder = FilterBuilder()
    filter_builder.add_field("internal_id", FilterType.EQ, issue_id)

    request_data = build_webapp_request_data(
        table_name="ALERTS_VIEW_TABLE",
        filter_dict=filter_builder.to_dict(),
        limit=1,
        sort_field="source_insert_ts",
        sort_order="DESC",
        on_demand_fields=[],
    )

    # Get issue data with remediation field
    response = client.get_webapp_data(request_data)
    reply = response.get("reply", {})
    issue_data = reply.get("DATA", [])

    if not issue_data:
        raise DemistoException(f"No issue found with ID: {issue_id}")

    issue = issue_data[0]

    # Get playbook suggestions
    playbook_response = client.get_playbook_suggestion_by_issue(issue_id)
    playbook_suggestions = playbook_response.get("reply", {})
    demisto.debug(f"{playbook_response=}")

    recommendation = {
        "issue_id": issue.get("internal_id") or issue_id,
        "issue_name": issue.get("alert_name"),
        "severity": issue.get("severity"),
        "description": issue.get("alert_description"),
        "remediation": issue.get("remediation"),
        "playbook_suggestions": playbook_suggestions,
    }

    headers = ["issue_id", "issue_name", "severity", "description", "remediation"]

    if issue.get("alert_source") in APPSEC_SOURCES:
        headers, recommendation = get_appsec_suggestion(client, headers, issue, recommendation, issue_id)

    readable_output = tableToMarkdown(
        f"Issue Recommendations for {issue_id}",
        [recommendation],
        headerTransform=string_to_table_header,
        headers=headers,
    )

    if playbook_suggestions:
        readable_output += "\n" + tableToMarkdown(
            "Playbook Suggestions",
            playbook_suggestions,
            headerTransform=string_to_table_header,
        )

    return CommandResults(
        readable_output=readable_output,
        outputs_prefix=f"{INTEGRATION_CONTEXT_BRAND}.IssueRecommendations",
        outputs_key_field="issue_id",
        outputs=recommendation,
        raw_response=response,
    )


def search_asset_groups_command(client: Client, args: dict) -> CommandResults:
    """
    Retrieves asset groups from the Cortex platform based on provided filters.

    Args:
        client (Client): The client instance used to send the request.
        args (dict): Dictionary containing the arguments for the command.
                     Expected to include:
                         - name (str, optional): Filter by asset group names
                         - type (str, optional): Filter by asset group type
                         - description (str, optional): Filter by description
                         - id (str, optional): Filter by asset group ids

    Returns:
        CommandResults: Object containing the formatted asset groups,
                        raw response, and outputs for integration context.
    """
    limit = arg_to_number(args.get("limit")) or 50
    filter_builder = FilterBuilder()
    filter_builder.add_field(ASSET_GROUP_FIELDS["asset_group_name"], FilterType.CONTAINS, argToList(args.get("name")))
    filter_builder.add_field(ASSET_GROUP_FIELDS["asset_group_type"], FilterType.EQ, args.get("type"))
    filter_builder.add_field(
        ASSET_GROUP_FIELDS["asset_group_description"], FilterType.CONTAINS, argToList(args.get("description"))
    )
    filter_builder.add_field(ASSET_GROUP_FIELDS["asset_group_id"], FilterType.EQ, argToList(args.get("id")))

    request_data = build_webapp_request_data(
        table_name=ASSET_GROUPS_TABLE,
        filter_dict=filter_builder.to_dict(),
        limit=limit,
        sort_field="XDM__ASSET_GROUP__LAST_UPDATE_TIME",
    )

    response = client.get_webapp_data(request_data)
    reply = response.get("reply", {})
    data = reply.get("DATA", [])

    data = [
        {(k.replace("XDM__ASSET_GROUP__", "") if k.startswith("XDM__ASSET_GROUP__") else k).lower(): v for k, v in item.items()}
        for item in data
    ]

    return CommandResults(
        readable_output=tableToMarkdown("AssetGroups", data, headerTransform=string_to_table_header),
        outputs_prefix=f"{INTEGRATION_CONTEXT_BRAND}.AssetGroups",
        outputs_key_field="id",
        outputs=data,
        raw_response=response,
    )


def build_webapp_request_data(
    table_name: str,
    filter_dict: dict,
    limit: int,
    sort_field: str | None,
    on_demand_fields: list | None = None,
    sort_order: str | None = "DESC",
) -> dict:
    """
    Builds the request data for the generic /api/webapp/get_data endpoint.
    """
    sort = [{"FIELD": COVERAGE_API_FIELDS_MAPPING.get(sort_field, sort_field), "ORDER": sort_order}] if sort_field else []
    filter_data = {
        "sort": sort,
        "paging": {"from": 0, "to": limit},
        "filter": filter_dict,
    }
    demisto.debug(f"{filter_data=}")

    if on_demand_fields is None:
        on_demand_fields = []

    return {
        "type": "grid",
        "table_name": table_name,
        "filter_data": filter_data,
        "jsons": [],
        "onDemandFields": on_demand_fields,
    }


def build_histogram_request_data(table_name: str, filter_dict: dict, max_values_per_column: int, columns: list) -> dict:
    """
    Builds the request data for the generic /api/webapp//get_histograms endpoint.
    """
    filter_data = {
        "filter": filter_dict,
    }
    demisto.debug(f"{filter_data=}")

    return {
        "table_name": table_name,
        "filter_data": filter_data,
        "max_values_per_column": max_values_per_column,
        "columns": columns,
    }


def get_vulnerabilities_command(client: Client, args: dict) -> CommandResults:
    """
    Retrieves vulnerabilities using the generic /api/webapp/get_data endpoint.
    """
    limit = arg_to_number(args.get("limit")) or 50
    sort_field = args.get("sort_field", "LAST_OBSERVED")
    sort_order = args.get("sort_order", "DESC")

    filter_builder = FilterBuilder()
    filter_builder.add_field("CVE_ID", FilterType.CONTAINS, argToList(args.get("cve_id")))
    filter_builder.add_field("CVSS_SCORE", FilterType.GTE, arg_to_number(args.get("cvss_score_gte")))
    filter_builder.add_field("EPSS_SCORE", FilterType.GTE, arg_to_number(args.get("epss_score_gte")))
    filter_builder.add_field("INTERNET_EXPOSED", FilterType.EQ, arg_to_bool_or_none(args.get("internet_exposed")))
    filter_builder.add_field("EXPLOITABLE", FilterType.EQ, arg_to_bool_or_none(args.get("exploitable")))
    filter_builder.add_field("HAS_KEV", FilterType.EQ, arg_to_bool_or_none(args.get("has_kev")))
    filter_builder.add_field("AFFECTED_SOFTWARE", FilterType.CONTAINS, argToList(args.get("affected_software")))
    filter_builder.add_field(
        "PLATFORM_SEVERITY", FilterType.EQ, argToList(args.get("severity")), VULNERABILITIES_SEVERITY_MAPPING
    )
    filter_builder.add_field("ISSUE_ID", FilterType.CONTAINS, argToList(args.get("issue_id")))
    filter_builder.add_time_range_field("LAST_OBSERVED", args.get("start_time"), args.get("end_time"))
    filter_builder.add_field_with_mappings(
        "ASSIGNED_TO",
        FilterType.CONTAINS,
        argToList(args.get("assignee")),
        {
            "unassigned": FilterType.IS_EMPTY,
            "assigned": FilterType.NIS_EMPTY,
        },
    )

    request_data = build_webapp_request_data(
        table_name=VULNERABLE_ISSUES_TABLE,
        filter_dict=filter_builder.to_dict(),
        limit=limit,
        sort_field=sort_field,
        sort_order=sort_order,
        on_demand_fields=argToList(args.get("on_demand_fields")),
    )
    response = client.get_webapp_data(request_data)
    reply = response.get("reply", {})
    data = reply.get("DATA", [])

    output_keys = [
        "ISSUE_ID",
        "CVE_ID",
        "CVE_DESCRIPTION",
        "ASSET_NAME",
        "PLATFORM_SEVERITY",
        "EPSS_SCORE",
        "CVSS_SCORE",
        "ASSIGNED_TO",
        "ASSIGNED_TO_PRETTY",
        "AFFECTED_SOFTWARE",
        "FIX_AVAILABLE",
        "INTERNET_EXPOSED",
        "HAS_KEV",
        "EXPLOITABLE",
        "ASSET_IDS",
    ]
    filtered_data = [{k: v for k, v in item.items() if k in output_keys} for item in data]

    readable_output = tableToMarkdown(
        "Vulnerabilities", filtered_data, headerTransform=string_to_table_header, sort_headers=False
    )
    return CommandResults(
        readable_output=readable_output,
        outputs_prefix=f"{INTEGRATION_CONTEXT_BRAND}.VulnerabilityIssue",
        outputs_key_field="ISSUE_ID",
        outputs=filtered_data,
        raw_response=response,
    )


def get_asset_details_command(client: Client, args: dict) -> CommandResults:
    """
    Retrieves details of a specific asset by its ID and formats the response.

    Args:
        client (Client): The client instance used to send the request.
        args (dict): Dictionary containing the arguments for the command.
                     Expected to include:
                         - asset_id (str): The ID of the asset to retrieve.

    Returns:
        CommandResults: Object containing the formatted asset details,
                        raw response, and outputs for integration context.
    """
    asset_id = args.get("asset_id")
    response = client.get_asset_details(asset_id)
    if not response:
        raise DemistoException(f"Failed to fetch asset details for {asset_id}. Ensure the asset ID is valid.")

    reply = response.get("reply")
    return CommandResults(
        readable_output=tableToMarkdown("Asset Details", reply, headerTransform=string_to_table_header),
        outputs_prefix=f"{INTEGRATION_CONTEXT_BRAND}.CoreAsset",
        outputs=reply,
        raw_response=reply,
    )


def get_cases_command(client, args):
    """
    Retrieve a list of Cases from XDR, filtered by some filters.
    """
    args = preprocess_get_cases_args(args)
    _, _, raw_incidents = get_incidents_command(client, args)
    mapped_raw_cases = preprocess_get_cases_outputs(raw_incidents)
    return CommandResults(
        readable_output=tableToMarkdown("Cases", mapped_raw_cases, headerTransform=string_to_table_header),
        outputs_prefix="Core.Case",
        outputs_key_field="case_id",
        outputs=mapped_raw_cases,
        raw_response=mapped_raw_cases,
    )


def get_issue_id(args) -> str:
    """Retrieve the issue ID from either provided arguments or calling context.

    Args:
        args (dict): Arguments passed in the command, containing optional issue_id

    Returns:
        str: The extracted issue ID
    """
    issue_id = args.get("id", "")
    if not issue_id:
        issues = demisto.callingContext.get("context", {}).get("Incidents")
        if issues:
            issue = issues[0]
            issue_id = issue.get("id")

    return issue_id


def create_filter_data(issue_id: str, update_args: dict) -> dict:
    """Creates filter data for updating an issue with specified parameters.

    Args:
        issue_id (bool): Issue ID from args or context
        update_args (dict): Dictionary of fields to update

    Returns:
        dict: Object representing updated issue details
    """
    filter_builder = FilterBuilder()
    filter_builder.add_field("internal_id", FilterType.EQ, issue_id)

    filter_data = {"filter_data": {"filter": filter_builder.to_dict()}, "filter_type": "static", "update_data": update_args}
    return filter_data


def update_issue_command(client: Client, args: dict):
    """Updates an issue with specified parameters.

    Args:
        client (Client): Client instance to execute the request
        args (dict): Command arguments for updating an issue
    """
    issue_id = get_issue_id(args)
    if not issue_id:
        raise DemistoException("Issue ID is required for updating an issue.")

    status_map = {
        "New": "STATUS_010_NEW",
        "In Progress": "STATUS_020_UNDER_INVESTIGATION",
        "Resolved - Known Issue": "STATUS_040_RESOLVED_KNOWN_ISSUE",
        "Resolved - Duplicate Issue": "STATUS_050_RESOLVED_DUPLICATE",
        "Resolved - False Positive": "STATUS_060_RESOLVED_FALSE_POSITIVE",
        "Resolved - other": "STATUS_070_RESOLVED_OTHER",
        "Resolved - True Positive": "STATUS_090_RESOLVED_TRUE_POSITIVE",
        "Resolved - Security Testing": "STATUS_100_RESOLVED_SECURITY_TESTING",
        "Resolved - Dismissed": "STATUS_240_RESOLVED_DISMISSED",
        "Resolved - Fixed": "STATUS_250_RESOLVED_FIXED",
        "Resolved - Risk Accepted": "STATUS_130_RESOLVED_RISK_ACCEPTED",
    }
    severity_map = {"low": "SEV_020_LOW", "medium": "SEV_030_MEDIUM", "high": "SEV_040_HIGH", "critical": "SEV_050_CRITICAL"}
    severity_value = args.get("severity")
    status = args.get("status")
    update_args = {
        "assigned_user": args.get("assigned_user_mail"),
        "severity": severity_map.get(severity_value) if severity_value else None,
        "name": args.get("name"),
        "occurred": arg_to_timestamp(args.get("occurred"), ""),
        "phase": args.get("phase"),
        "type": args.get("type"),
        "description": args.get("description"),
        "resolution_status": status_map.get(status) if status else None,
    }

    # Remove None values before sending to API
    filtered_update_args = {k: v for k, v in update_args.items() if v is not None}
    if not filtered_update_args:
        raise DemistoException("Please provide arguments to update the issue.")

    # Send update to API
    filter_data = create_filter_data(issue_id, filtered_update_args)

    demisto.debug(filter_data)
    client.update_issue(filter_data)
    return "done"


def get_extra_data_for_case_id_command(client: CoreClient, args):
    """
    Retrieves extra data for a specific case ID.

    Args:
        client (Client): The client instance used to send the request.
        args (dict): Dictionary containing the arguments for the command.
                     Expected to include:
                         - case_id (str): The ID of the case to retrieve extra data for.
                         - issues_limit (int): The maximum number of issues to return per case. Default is 1000.

    Returns:
        CommandResults: Object containing the formatted extra data,
                        raw response, and outputs for integration context.
    """
    case_id = args.get("case_id")
    issues_limit = min(int(args.get("issues_limit", 1000)), 1000)
    response = client.get_incident_data(case_id, issues_limit)
    mapped_response = preprocess_get_case_extra_data_outputs(response)
    return CommandResults(
        readable_output=tableToMarkdown("Case", mapped_response, headerTransform=string_to_table_header),
        outputs_prefix="Core.CaseExtraData",
        outputs=mapped_response,
        raw_response=mapped_response,
    )


def search_assets_command(client: Client, args):
    """
    Search for assets in XDR based on the provided filters.
    Args:
        client (Client): The client instance used to send the request.
        args (dict): Dictionary containing the arguments for the command.
                     Expected to include:
                         - asset_names (list[str]): List of asset names to search for.
                         - asset_types (list[str]): List of asset types to search for.
                         - asset_tags (list[str]): List of asset tags to search for.
                         - asset_ids (list[str]): List of asset IDs to search for.
                         - asset_providers (list[str]): List of asset providers to search for.
                         - asset_realms (list[str]): List of asset realms to search for.
                         - asset_group_names (list[str]): List of asset group names to search for.
    """
    asset_group_ids = get_asset_group_ids_from_names(client, argToList(args.get("asset_groups", "")))
    filter = FilterBuilder()
    filter.add_field(ASSET_FIELDS["asset_names"], FilterType.CONTAINS, argToList(args.get("asset_names", "")))
    filter.add_field(ASSET_FIELDS["asset_types"], FilterType.EQ, argToList(args.get("asset_types", "")))
    filter.add_field(ASSET_FIELDS["asset_tags"], FilterType.JSON_WILDCARD, safe_load_json(args.get("asset_tags", [])))
    filter.add_field(ASSET_FIELDS["asset_ids"], FilterType.EQ, argToList(args.get("asset_ids", "")))
    filter.add_field(ASSET_FIELDS["asset_providers"], FilterType.EQ, argToList(args.get("asset_providers", "")))
    filter.add_field(ASSET_FIELDS["asset_realms"], FilterType.EQ, argToList(args.get("asset_realms", "")))
    filter.add_field(ASSET_FIELDS["asset_group_ids"], FilterType.ARRAY_CONTAINS, asset_group_ids)
    filter.add_field(ASSET_FIELDS["asset_categories"], FilterType.EQ, argToList(args.get("asset_categories", "")))
    filter_str = filter.to_dict()

    demisto.debug(f"Search Assets Filter: {filter_str}")
    page_size = arg_to_number(args.get("page_size", SEARCH_ASSETS_DEFAULT_LIMIT))
    page_number = arg_to_number(args.get("page_number", 0))
    on_demand_fields = ["xdm.asset.tags"]
    raw_response = client.search_assets(filter_str, page_number, page_size, on_demand_fields).get("reply", {}).get("data", [])
    # Remove "xdm.asset." suffix from all keys in the response
    response = [
        {k.replace("xdm.asset.", "") if k.startswith("xdm.asset.") else k: v for k, v in item.items()} for item in raw_response
    ]
    return CommandResults(
        readable_output=tableToMarkdown("Assets", response, headerTransform=string_to_table_header),
        outputs_prefix=f"{INTEGRATION_CONTEXT_BRAND}.Asset",
        outputs=response,
        raw_response=raw_response,
    )


def validate_scanner_name(scanner_name: str):
    """
    Validate that a scanner name is allowed.

    Args:
        scanner_name (str): The name of the scanner to validate.

    Returns:
        bool: True if the scanner name is valid.

    Raises:
        ValueError: If the scanner name is not in the list of allowed scanners.
    """
    if scanner_name.upper() not in ALLOWED_SCANNERS:
        raise ValueError(f"Invalid scanner '{scanner_name}'. Allowed scanners are: {', '.join(sorted(ALLOWED_SCANNERS))}")


def build_scanner_config_payload(args: dict) -> dict:
    """
    Build a scanner configuration payload for repository scanning.

    Args:
        args (dict): Dictionary containing configuration arguments.
                    Expected to include:
                        - enable_scanners (list): List of scanners to enable.
                        - disable_scanners (list): List of scanners to disable.
                        - pr_scanning (bool): Whether to enable PR scanning.
                        - block_on_error (bool): Whether to block on scanning errors.
                        - tag_resource_blocks (bool): Whether to tag resource blocks.
                        - tag_module_blocks (bool): Whether to tag module blocks.
                        - exclude_paths (list): List of paths to exclude from scanning.

    Returns:
        dict: Scanner configuration payload.

    Raises:
        ValueError: If the same scanner is specified in both enable and disabled lists.
    """
    enabled_scanners = argToList(args.get("enable_scanners", []))
    disabled_scanners = argToList(args.get("disable_scanners", []))
    secret_validation = argToBoolean(args.get("secret_validation", "False"))
    enable_pr_scanning = arg_to_bool_or_none(args.get("pr_scanning"))
    block_on_error = arg_to_bool_or_none(args.get("block_on_error"))
    tag_resource_blocks = arg_to_bool_or_none(args.get("tag_resource_blocks"))
    tag_module_blocks = arg_to_bool_or_none(args.get("tag_module_blocks"))
    exclude_paths = argToList(args.get("exclude_paths", []))

    overlap = set(enabled_scanners) & set(disabled_scanners)
    if overlap:
        raise ValueError(f"Cannot enable and disable the same scanner(s) simultaneously: {', '.join(overlap)}")

    # Build scanners configuration
    scanners = {}
    for scanner in enabled_scanners:
        validate_scanner_name(scanner)
        if scanner.upper() == "SECRETS":
            scanners["SECRETS"] = {"isEnabled": True, "scanOptions": {"secretValidation": secret_validation}}
        else:
            scanners[scanner.upper()] = {"isEnabled": True}

    for scanner in disabled_scanners:
        validate_scanner_name(scanner)
        scanners[scanner.upper()] = {"isEnabled": False}

    # Build scan configuration payload with only relevant arguments
    scan_configuration = {}

    if scanners:
        scan_configuration["scanners"] = scanners

    if args.get("pr_scanning") is not None:
        scan_configuration["prScanning"] = {
            "isEnabled": enable_pr_scanning,
            **({"blockOnError": block_on_error} if block_on_error is not None else {}),
        }

    if args.get("tag_resource_blocks") is not None or args.get("tag_module_blocks") is not None:
        scan_configuration["taggingBot"] = {
            **({"tagResourceBlocks": tag_resource_blocks} if tag_resource_blocks is not None else {}),
            **({"tagModuleBlocks": tag_module_blocks} if tag_module_blocks is not None else {}),
        }

    if exclude_paths:
        scan_configuration["excludedPaths"] = exclude_paths

    demisto.debug(f"{scan_configuration=}")

    return scan_configuration


def enable_scanners_command(client: Client, args: dict):
    """
    Updates repository scan configuration by enabling/disabling scanners and setting scan options.

    Args:
        client (Client): The client instance used to send the request.
        args (dict): Dictionary containing configuration arguments including repository_ids,
                    enabled_scanners, disabled_scanners, and other scan settings.

    Returns:
        CommandResults: Command results with readable output showing update status and raw response.
    """
    repository_ids = argToList(args.get("repository_ids"))
    payload = build_scanner_config_payload(args)

    # Send request to update repository scan configuration
    responses = []
    for repository_id in repository_ids:
        responses.append(client.enable_scanners(payload, repository_id))

    readable_output = f"Successfully updated repositories: {', '.join(repository_ids)}"

    return CommandResults(
        readable_output=readable_output,
        raw_response=responses,
    )


def get_asset_group_ids_from_names(client: Client, group_names: list[str]) -> list[str]:
    """
    Retrieves the IDs of asset groups based on their names.

    Args:
        client (Client): The client instance used to send the request.
        group_names (list[str]): List of asset group names to retrieve IDs for.

    Returns:
        list[str]: List of asset group IDs.
    """
    if not group_names:
        return []

    filter = FilterBuilder()
    filter.add_field("XDM.ASSET_GROUP.NAME", FilterType.EQ, group_names)
    filter_str = filter.to_dict()

    groups = client.search_asset_groups(filter_str).get("reply", {}).get("data", [])

    group_ids = [group.get("XDM.ASSET_GROUP.ID") for group in groups if group.get("XDM.ASSET_GROUP.ID")]

    if len(group_ids) != len(group_names):
        found_groups = [group.get("XDM.ASSET_GROUP.NAME") for group in groups if group.get("XDM.ASSET_GROUP.ID")]
        missing_groups = [name for name in group_names if name not in found_groups]
        raise DemistoException(f"Failed to fetch asset group IDs for {missing_groups}. Ensure the asset group names are valid.")

    return group_ids


def appsec_remediate_issue_command(client: Client, args: dict) -> CommandResults:
    """
    Create automated pull requests to fix multiple security issues in a single bulk operation.

    Args:
        client (Client): The client instance used to send the request.
        args (dict): Dictionary containing the arguments for the command.
                     Expected to include:
                         - issueIds (str): List of issue IDs to fix.
                         - title (str): Title of the PR triggered.

    Returns:
        CommandResults: Object containing the formatted extra data,
                        raw response, and outputs for integration context.
    """
    args = demisto.args()
    issue_ids = argToList(args.get("issue_ids"))
    if len(issue_ids) > 10:
        raise DemistoException("Please provide a maximum of 10 issue IDs per request.")

    triggered_prs = []
    for issue_id in issue_ids:
        request_body = {"issueIds": [issue_id], "title": args.get("title")}
        request_body = remove_empty_elements(request_body)
        current_response = client.appsec_remediate_issue(request_body)
        if current_response and isinstance(current_response, dict):
            current_triggered_prs = current_response.get("triggeredPrs")
            if isinstance(current_triggered_prs, list) and len(current_triggered_prs) > 0:
                triggered_prs.append(current_triggered_prs[0])

    return CommandResults(
        readable_output=tableToMarkdown(name="Triggered PRs", t=triggered_prs),
        outputs_prefix=f"{INTEGRATION_CONTEXT_BRAND}.TriggeredPRs",
        outputs=triggered_prs,
        outputs_key_field="issueId",
        raw_response=triggered_prs,
    )


def build_asset_coverage_filter(args: dict) -> FilterBuilder:
    filter_builder = FilterBuilder()
    filter_builder.add_field("asset_id", FilterType.CONTAINS, argToList(args.get("asset_id")))
    filter_builder.add_field("asset_name", FilterType.CONTAINS, argToList(args.get("asset_name")))
    filter_builder.add_field(
        "business_application_names", FilterType.ARRAY_CONTAINS, argToList(args.get("business_application_names"))
    )
    filter_builder.add_field("status_coverage", FilterType.EQ, argToList(args.get("status_coverage")))
    filter_builder.add_field("is_scanned_by_vulnerabilities", FilterType.EQ, argToList(args.get("is_scanned_by_vulnerabilities")))
    filter_builder.add_field("is_scanned_by_code_weakness", FilterType.EQ, argToList(args.get("is_scanned_by_code_weakness")))
    filter_builder.add_field("is_scanned_by_secrets", FilterType.EQ, argToList(args.get("is_scanned_by_secrets")))
    filter_builder.add_field("is_scanned_by_iac", FilterType.EQ, argToList(args.get("is_scanned_by_iac")))
    filter_builder.add_field("is_scanned_by_malware", FilterType.EQ, argToList(args.get("is_scanned_by_malware")))
    filter_builder.add_field("is_scanned_by_cicd", FilterType.EQ, argToList(args.get("is_scanned_by_cicd")))
    filter_builder.add_field("last_scan_status", FilterType.EQ, argToList(args.get("last_scan_status")))
    filter_builder.add_field("asset_type", FilterType.EQ, argToList(args.get("asset_type")))
    filter_builder.add_field("unified_provider", FilterType.EQ, argToList(args.get("asset_provider")))
    filter_builder.add_field("asset_provider", FilterType.EQ, argToList(args.get("vendor_name")))

    return filter_builder


def get_asset_coverage_command(client: Client, args: dict):
    """
    Retrieves ASPM assets coverage using the generic /api/webapp/get_data endpoint.
    """

    request_data = build_webapp_request_data(
        table_name=ASSET_COVERAGE_TABLE,
        filter_dict=build_asset_coverage_filter(args).to_dict(),
        limit=arg_to_number(args.get("limit")) or 100,
        sort_field=args.get("sort_field"),
        sort_order=args.get("sort_order"),
    )
    response = client.get_webapp_data(request_data)
    reply = response.get("reply", {})
    data = reply.get("DATA", [])

    readable_output = tableToMarkdown("ASPM Coverage", data, headerTransform=string_to_table_header, sort_headers=False)
    return CommandResults(
        readable_output=readable_output,
        outputs_prefix=f"{INTEGRATION_CONTEXT_BRAND}.Coverage.Asset",
        outputs_key_field="asset_id",
        outputs=data,
        raw_response=response,
    )


def get_asset_coverage_histogram_command(client: Client, args: dict):
    """
    Retrieves ASPM assets coverage histogrm using the generic /api/webapp/get_histograms endpoint.
    """
    columns = argToList(args.get("columns"))
    columns = [COVERAGE_API_FIELDS_MAPPING.get(col, col) for col in columns]
    if not columns:
        raise ValueError("Please provide column value to create the histogram.")
    request_data = build_histogram_request_data(
        table_name=ASSET_COVERAGE_TABLE,
        filter_dict=build_asset_coverage_filter(args).to_dict(),
        columns=columns,
        max_values_per_column=arg_to_number(args.get("max_values_per_column")) or 100,
    )

    response = client.get_webapp_histograms(request_data)
    reply = response.get("reply", {})
    outputs = [{"column_name": column_name, "data": data} for column_name, data in reply.items()]

    readable_output = "\n".join(
        tableToMarkdown(
            f"ASPM Coverage {output['column_name']} Histogram",
            output["data"],
            headerTransform=string_to_table_header,
            sort_headers=False,
        )
        for output in outputs
    )

    return CommandResults(
        readable_output=readable_output,
        outputs_prefix=f"{INTEGRATION_CONTEXT_BRAND}.Coverage.Histogram",
        outputs=outputs,
        raw_response=response,
    )


def get_appsec_rule_ids_from_names(client, rule_names: list[str]) -> list[str]:
    """
    Retrieves the IDs of AppSec rules based on their names using exact and partial matching.

    Args:
        client (Client): The client instance used to send the request.
        rule_names (list[str]): List of AppSec rule names to retrieve IDs for.

    Returns:
        list[str]: List of AppSec rule IDs.

    Raises:
        DemistoException: If any rule names cannot be found in the system.
    """
    if not rule_names:
        return []

    fb = FilterBuilder()
    fb.add_field("ruleName", FilterType.EQ, rule_names)
    data = (
        client.get_webapp_data(build_webapp_request_data(APPSEC_RULES_TABLE, fb.to_dict(), limit=200, sort_field="ruleName"))
        .get("reply", {})
        .get("DATA", [])
        or []
    )

    lookup = {r["ruleName"].lower(): r["ruleId"] for r in data if r.get("ruleId")}
    ids, found = [], set()

    for name in rule_names:
        n = name.lower()
        rid = lookup.get(n) or next((v for k, v in lookup.items() if n in k), None)
        if rid:
            ids.append(rid)
            found.add(name)

    missing = set(rule_names) - found
    if missing:
        raise DemistoException(f"Missing AppSec rules: {', '.join(missing)}")

    return ids


def create_policy_command(client: Client, args: dict) -> CommandResults:
    """
    Creates a new policy in Cortex Platform with defined conditions, scope, and triggers.
    Args:
        client: The Cortex Platform client instance.
        args: Dictionary containing policy configuration parameters including:
            - policy_name: Required name for the new policy
            - description: Optional policy description
            - asset_group_names: Asset groups to apply the policy to
            - conditions_*: Various condition parameters (finding type, severity, etc.)
            - scope_*: Policy scope configuration parameters
            - trigger_*: Policy trigger configuration (periodic, PR, CI/CD)

    Returns:
        CommandResults: Results object containing the created policy information with
        readable output, outputs prefix, and raw response data.

    Raises:
        DemistoException: If policy name is missing or no triggers are enabled.
    """
    policy_name = args.get("policy_name")
    if not policy_name:
        raise DemistoException("Policy name is required.")

    description = args.get("description", "")
    group_names = argToList(args.get("asset_group_names"))
    asset_group_ids = get_asset_group_ids_from_names(client, group_names)

    conditions = create_policy_build_conditions(client, args)
    scope = create_policy_build_scope(args)
    triggers = create_policy_build_triggers(args)

    # Ensure at least one trigger is enabled
    if not any(trigger.get("isEnabled") for trigger in triggers.values()):
        raise DemistoException("At least one trigger (periodic, PR, or CI/CD) must be enabled for the policy.")

    payload = {
        "name": policy_name,
        "description": description,
        "conditions": conditions,
        "scope": scope,
        "assetGroupIds": asset_group_ids,
        "triggers": triggers,
    }
    payload = json.dumps(payload)
    demisto.debug(f"{payload=}")

    client.create_policy(payload)

    return CommandResults(readable_output=f"AppSec policy '{policy_name}' created successfully.")


def create_policy_build_conditions(client: Client, args: dict) -> dict:
    """
    Build conditions for create-policy command based on provided arguments.

    Creates a filter structure for policy conditions including finding types, severity,
    developer suppression, backlog status, package information, AppSec rules, CVSS/EPSS scores,
    and various boolean conditions. If no finding types are specified, defaults to all types
    except "CI/CD Risk".

    Args:
        client: The Cortex Platform client instance
        args: Dictionary containing condition arguments from the command

    Returns:
        dict: Filter dictionary containing all specified conditions
    """
    builder = FilterBuilder()

    finding_types = argToList(args.get("conditions_finding_type"))
    if not finding_types:
        # Default to all finding types if none specified
        finding_types = [ft for ft in POLICY_FINDING_TYPE_MAPPING if ft != "CI/CD Risk"]

    builder.add_field("Finding Type", FilterType.EQ, finding_types, POLICY_FINDING_TYPE_MAPPING)

    # Severity
    if severities := argToList(args.get("conditions_severity")):
        builder.add_field("Severity", FilterType.EQ, severities)

    # Developer Suppression
    if dev_supp := arg_to_bool_or_none(args.get("conditions_respect_developer_suppression")):
        builder.add_field("Respect Developer Suppression", FilterType.EQ, dev_supp)

    # Backlog
    if backlog := args.get("conditions_backlog_status"):
        builder.add_field("Backlog Status", FilterType.EQ, backlog)

    # Packages
    for field in ["package_name", "package_version", "package_operational_risk"]:
        if val := args.get(f"conditions_{field}"):
            op = FilterType.CONTAINS if field == "package_name" else FilterType.EQ
            builder.add_field(field.replace("_", " ").title(), op, val)

    # AppSec Rules
    if rule_names := argToList(args.get("conditions_appsec_rule_names")):
        rule_ids = get_appsec_rule_ids_from_names(client, rule_names)
        builder.add_field("AppSec Rule", FilterType.EQ, rule_ids)

    # CVSS / EPSS
    for f, n in [("cvss", "CVSS"), ("epss", "EPSS")]:
        if val := arg_to_number(args.get(f"conditions_{f}")):
            builder.add_field(n, FilterType.GTE, val)

    # Boolean Conditions
    for key, label in {
        "has_a_fix": "HasAFix",
        "is_kev": "IsKev",
    }.items():
        if val := arg_to_bool_or_none(args.get(f"conditions_{key}")):
            builder.add_field(label, FilterType.EQ, val)

    # Secret Validity, License Type
    for key, label in {
        "secret_validity": "SecretValidity",
        "license_type": "LicenseType",
    }.items():
        if vals := argToList(args.get(f"conditions_{key}", [])):
            builder.add_field(label, FilterType.EQ, vals)

    return builder.to_dict()


def create_policy_build_scope(args: dict) -> dict:
    """
    Build scope filters for create-policy.
    Processes various scope parameters including categories, business applications,
    repository settings, and boolean filters like public repository status and
    security characteristics.

    Args:
        args: Dictionary containing scope filter parameters with keys like:
            - scope_category: List of categories to filter by
            - scope_business_application_names: Business application names
            - scope_application_business_criticality: Application criticality level
            - scope_repository_name: Repository name to filter
            - scope_is_public_repository: Boolean for public repository filter
            - scope_has_deployed_assets: Boolean for deployed assets filter
            - scope_has_internet_exposed_deployed_assets: Boolean for internet exposure filter
            - scope_has_sensitive_data_access: Boolean for sensitive data access filter
            - scope_has_privileged_capabilities: Boolean for privileged capabilities filter

    Returns:
        dict: Filter dictionary structure for policy scope, can be empty if no scope filters set
    """
    builder = FilterBuilder()

    # Category
    if categories := argToList(args.get("scope_category", [])):
        builder.add_field("category", FilterType.EQ, categories, POLICY_CATEGORY_MAPPING)

    # Business application names - use the exact field name
    if business_app_names := argToList(args.get("scope_business_application_names")):
        filter_type = FilterType.ARRAY_CONTAINS if len(business_app_names) > 1 else FilterType.CONTAINS
        builder.add_field("business_application_names", filter_type, business_app_names)

    # Application business criticality
    if app_criticality := args.get("scope_application_business_criticality"):
        builder.add_field("application_business_criticality", FilterType.CONTAINS, app_criticality)

    # Repository name
    if repo_name := args.get("scope_repository_name"):
        builder.add_field("repository_name", FilterType.CONTAINS, repo_name)

    # Boolean scope filters
    for key, label in {
        "scope_is_public_repository": "is_public_repository",
        "scope_has_deployed_assets": "has_deployed_assets",
        "scope_has_internet_exposed_deployed_assets": "has_internet_exposed",
        "scope_has_sensitive_data_access": "has_sensitive_data_access",
        "scope_has_privileged_capabilities": "has_privileged_capabilities",
    }.items():
        if val := arg_to_bool_or_none(args.get(key)):
            builder.add_field(label, FilterType.EQ, val)

    # Always return the filter dict (can be empty for scope)
    return builder.to_dict()


def create_policy_build_triggers(args: dict) -> dict:
    """
    Build triggers configuration for policy creation.

    Creates a complete triggers structure with periodic, PR, and CI/CD trigger types.
    Each trigger includes enabled status, actions, and optional severity overrides.

    Args:
        args (dict): Command arguments containing trigger configuration parameters:
            - triggers_periodic_report_issue: Enable periodic issue reporting
            - triggers_periodic_override_severity: Override severity for periodic triggers
            - triggers_pr_report_issue: Enable PR issue reporting
            - triggers_pr_block_pr: Enable PR blocking
            - triggers_pr_report_pr_comment: Enable PR comment reporting
            - triggers_pr_override_severity: Override severity for PR triggers
            - triggers_cicd_report_issue: Enable CI/CD issue reporting
            - triggers_cicd_block_cicd: Enable CI/CD blocking
            - triggers_cicd_report_cicd: Enable CI/CD reporting
            - triggers_cicd_override_severity: Override severity for CI/CD triggers

    Returns:
        dict: Triggers configuration with periodic, PR, and CI/CD sections.
              Each section contains isEnabled flag, actions dict, and overrideIssueSeverity.

    Raises:
        DemistoException: When no triggers are enabled (at least one must be set).

    Note:
        When an override severity is specified, reportIssue is automatically enabled
        for that trigger type.
    """
    # Periodic trigger
    periodic_report_issue = argToBoolean(args.get("triggers_periodic_report_issue", False))
    periodic_override = args.get("triggers_periodic_override_severity")

    # If override is set, reportIssue must be True
    if periodic_override:
        periodic_report_issue = True

    periodic_enabled = periodic_report_issue or bool(periodic_override)

    # PR trigger
    pr_report_issue = argToBoolean(args.get("triggers_pr_report_issue", False))
    pr_block_pr = argToBoolean(args.get("triggers_pr_block_pr", False))
    pr_report_comment = argToBoolean(args.get("triggers_pr_report_pr_comment", False))
    pr_override = args.get("triggers_pr_override_severity")

    # If override is set, reportIssue must be True
    if pr_override:
        pr_report_issue = True

    pr_enabled = pr_report_issue or pr_block_pr or pr_report_comment or bool(pr_override)

    # CI/CD trigger
    cicd_report_issue = argToBoolean(args.get("triggers_cicd_report_issue", False))
    cicd_block_cicd = argToBoolean(args.get("triggers_cicd_block_cicd", False))
    cicd_report_cicd = argToBoolean(args.get("triggers_cicd_report_cicd", False))
    cicd_override = args.get("triggers_cicd_override_severity")

    # If override is set, reportIssue must be True
    if cicd_override:
        cicd_report_issue = True

    cicd_enabled = cicd_report_issue or cicd_block_cicd or cicd_report_cicd or bool(cicd_override)

    triggers = {
        "periodic": {"isEnabled": periodic_enabled, "actions": {"reportIssue": periodic_report_issue}},
        "pr": {
            "isEnabled": pr_enabled,
            "actions": {"reportIssue": pr_report_issue, "blockPr": pr_block_pr, "reportPrComment": pr_report_comment},
        },
        "cicd": {
            "isEnabled": cicd_enabled,
            "actions": {"reportIssue": cicd_report_issue, "blockCicd": cicd_block_cicd, "reportCicd": cicd_report_cicd},
        },
    }

    # Add override severity if specified (and set to null if not specified)
    triggers["periodic"]["overrideIssueSeverity"] = periodic_override if periodic_override else None
    triggers["pr"]["overrideIssueSeverity"] = pr_override if pr_override else None
    triggers["cicd"]["overrideIssueSeverity"] = cicd_override if cicd_override else None

    # Ensure at least one trigger is enabled
    if not any(t["isEnabled"] for t in triggers.values()):
        raise DemistoException("At least one trigger (periodic, PR, or CI/CD) must be set.")

    return triggers


def create_appsec_issues_filter_and_tables(args: dict) -> dict[str, FilterBuilder]:
    """
    Generate a filter and determine applicable tables for fetching AppSec issues based on input filter arguments.

    Args:
        args (dict): Command input args for core-appsec-get-issues.

    Returns:
        tuple[list, FilterBuilder]: A tuple containing:
            - A list of applicable issue type table names
            - A FilterBuilder instance with configured filters
    """
    special_filter_args = {filter for filter in args if filter in AppsecIssues.SPECIAL_FILTERS}
    tables_filters = {}
    filter_builder = FilterBuilder()

    for issue_type in AppsecIssues.ISSUE_TYPES:
        if special_filter_args.issubset(issue_type.filters):
            tables_filters[issue_type.table_name] = filter_builder

    if not tables_filters:
        raise DemistoException(f"No matching issue type found for the given filter combination: {special_filter_args}")

    filter_builder.add_field("cas_issues_cvss_score", FilterType.GTE, arg_to_float(args.get("cvss_score_gte")))
    filter_builder.add_field("cas_issues_epss_score", FilterType.GTE, arg_to_float(args.get("epss_score_gte")))
    filter_builder.add_field("cas_issues_is_kev", FilterType.EQ, arg_to_bool_or_none(args.get("has_kev")))
    filter_builder.add_field("cas_sla_status", FilterType.EQ, argToList(args.get("sla")), AppsecIssues.SLA_MAPPING)
    filter_builder.add_field("cas_issues_is_fixable", FilterType.EQ, arg_to_bool_or_none(args.get("automated_fix_available")))
    filter_builder.add_field("cas_issues_validation", FilterType.EQ, argToList(args.get("validation")))
    filter_builder.add_field("urgency", FilterType.EQ, argToList(args.get("urgency")))
    filter_builder.add_field("severity", FilterType.EQ, argToList(args.get("severity")), AppsecIssues.SEVERITY_MAPPINGS)
    filter_builder.add_field("internal_id", FilterType.CONTAINS, argToList(args.get("issue_id")))
    filter_builder.add_field("alert_name", FilterType.CONTAINS, argToList(args.get("issue_name")))
    filter_builder.add_field("cas_issues_asset_name", FilterType.CONTAINS, argToList(args.get("asset_name")))
    filter_builder.add_field("cas_issues_repository", FilterType.CONTAINS, argToList(args.get("repository")))
    filter_builder.add_field("cas_issues_file_path", FilterType.CONTAINS, argToList(args.get("file_path")))
    filter_builder.add_field("cas_issues_git_user", FilterType.CONTAINS, argToList(args.get("collaborator")))
    filter_builder.add_field("status_progress", FilterType.EQ, argToList(args.get("status")))
    filter_builder.add_time_range_field("local_insert_ts", args.get("start_time"), args.get("end_time"))
    filter_builder.add_field_with_mappings(
        "assigned_to_pretty",
        FilterType.CONTAINS,
        argToList(args.get("assignee")),
        {
            "unassigned": FilterType.IS_EMPTY,
            "assigned": FilterType.NIS_EMPTY,
        },
    )

    if "backlog_status" in args and "ISSUES_CI_CD" in tables_filters:
        # backlog filter is different for the CI/CD issue table
        cicd_filter_builder = copy.deepcopy(filter_builder)
        cicd_filter_builder.add_field("issue_backlog_status", FilterType.EQ, argToList(args.get("backlog_status")))
        tables_filters["ISSUES_CI_CD"] = cicd_filter_builder

    filter_builder.add_field("backlog_status", FilterType.EQ, argToList(args.get("backlog_status")))

    return tables_filters


def normalize_and_filter_appsec_issue(issue: dict) -> dict:
    """
    Transforms raw issue data from the main issue table into the AppSec issues format.

    Args:
        raw_issue (dict): Raw issue data retrieved from the alerts view table.

    Returns:
        dict: issue with standard Appsec fields.
    """
    issue_all_fields = cast(dict, alert_to_issue(issue))

    filtered_output_keys: dict[str, dict] = {
        "internal_id": {"path": ["internal_id"]},
        "severity": {"path": ["severity"], "mapper": AppsecIssues.SEVERITY_OUTPUT_MAPPINGS},
        "issue_name": {"path": ["issue_name"]},
        "issue_source": {"path": ["issue_source"]},
        "issue_category": {"path": ["issue_category"]},
        "issue_domain": {"path": ["issue_domain"]},
        "issue_description": {"path": ["issue_description"]},
        "status": {"path": ["status_progress"], "mapper": AppsecIssues.STATUS_OUTPUT_MAPPINGS},
        "asset_name": {"path": ["cas_issues_asset_name"]},
        "assignee": {"path": ["assigned_to_pretty"]},
        "time_added": {"path": ["source_insert_ts"]},
        "epss_score": {"path": ["cas_issues_extended_fields", "epss_score"]},
        "cvss_score": {"path": ["cas_issues_normalized_fields", "xdm.vulnerability.cvss_score"]},
        "has_kev": {"path": ["cas_issues_is_kev"]},
        "urgency": {"path": ["urgency"], "mapper": AppsecIssues.URGENCY_OUTPUT_MAPPING},
        "sla_status": {"path": ["cas_sla_status"], "mapper": AppsecIssues.SLA_OUTPUT_MAPPING},
        "secret_validation": {"path": ["secret_validation"]},
        "is_fixable": {"path": ["cas_issues_is_fixable"]},
        "repository_name": {"path": ["cas_issues_normalized_fields", "xdm.repository.name"]},
        "repository_organization": {"path": ["cas_issues_normalized_fields", "xdm.repository.organization"]},
        "file_path": {"path": ["cas_issues_normalized_fields", "xdm.file.path"]},
        "collaborator": {"path": ["cas_issues_normalized_fields", "xdm.code.git.commit.author.name"]},
        "is_deployed": {"path": ["cas_issues_extended_fields", "urgency", "metric", "is_deployed"]},
        "backlog_status": {"path": ["backlog_status"]},
    }
    appsec_issue = {}
    for output_key, output_info in filtered_output_keys.items():
        current_value = issue_all_fields
        path = output_info.get("path", {})
        for key in path:
            current_value = current_value.get(key, {})

        if current_value:
            value = current_value if "mapper" not in output_info else output_info.get("mapper", {}).get(current_value)
            appsec_issue[output_key] = value

    return appsec_issue


def get_endpoint_support_file_command(client: Client, args: dict) -> CommandResults:
    endpoint_ids = argToList(args.get("endpoint_ids"))

    filter_builder = FilterBuilder()
    filter_builder.add_field("AGENT_ID", FilterType.EQ, endpoint_ids)
    request_data = {
        "request_data": {
            "filter_data": {"filter": filter_builder.to_dict()},
            "filter_type": "static",
        }
    }

    response = client.get_endpoint_support_file(request_data)

    reply = response.get("reply", {})
    group_action_id = reply.get("group_action_id")

    if not group_action_id:
        raise DemistoException("No group_action_id found in the response")

    readable_output = f"Endpoint support file request submitted successfully. Group Action ID: {group_action_id}"

    return CommandResults(
        readable_output=readable_output,
        outputs_prefix=f"{INTEGRATION_CONTEXT_BRAND}.EndpointSupportFile",
        outputs_key_field="group_action_id",
        outputs=reply,
        raw_response=response,
    )


def get_appsec_issues_command(client: Client, args: dict) -> CommandResults:
    """
    Retrieves application security issues based on specified filters across multiple issue types.
    """
    limit = arg_to_number(args.get("limit")) or 50
    sort_field = args.get("sort_field", "severity")
    sort_order = args.get("sort_order", "DESC")

    tables_filters: dict[str, FilterBuilder] = create_appsec_issues_filter_and_tables(args)

    all_appsec_issues: list[dict] = []
    for table_name, filter_builder in tables_filters.items():
        request_data = build_webapp_request_data(
            table_name=table_name,
            filter_dict=filter_builder.to_dict(),
            limit=limit,
            sort_field=sort_field,
            sort_order=sort_order,
        )
        try:
            demisto.debug(f"Fetching issues from table {table_name}")
            response = client.get_webapp_data(request_data)
            reply = response.get("reply", {})
            data = reply.get("DATA", [])
            all_appsec_issues.extend(data)
        except Exception as e:
            raise DemistoException(f"Failed to retrieve issues from the {table_name} table: {e}")

    sorted_issues = sorted(all_appsec_issues, key=lambda issue: issue.get(sort_field, ""), reverse=(sort_order == "DESC"))
    sorted_issues = sorted_issues[:limit]
    filtered_appsec_issues = [normalize_and_filter_appsec_issue(issue) for issue in sorted_issues]

    readable_output = tableToMarkdown(
        "Application Security Issues", filtered_appsec_issues, headerTransform=string_to_table_header, sort_headers=False
    )

    return CommandResults(
        readable_output=readable_output,
        outputs_prefix=f"{INTEGRATION_CONTEXT_BRAND}.AppsecIssue",
        outputs_key_field="internal_id",
        outputs=filtered_appsec_issues,
        raw_response=all_appsec_issues,
    )


def run_playbook_command(client: Client, args: dict) -> CommandResults:
    """
    Executes a playbook command with specified arguments.

    Args:
        client (Client): The client instance for making API requests.
        args (dict): Arguments for running the playbook.

    Returns:
        CommandResults: Results of the playbook execution.
    """
    playbook_id = args.get("playbook_id", "")
    issue_ids = argToList(args.get("issue_ids", ""))

    response = client.run_playbook(issue_ids, playbook_id)

    # Process the response to determine success or failure
    if not response:
        # Empty response indicates success for all issues
        return CommandResults(
            readable_output=f"Playbook '{playbook_id}' executed successfully for all issue IDs: {', '.join(issue_ids)}",
        )

    error_messages = []

    for issue_id, error_message in response.items():
        error_messages.append(f"Issue ID {issue_id}: {error_message}")

    demisto.debug(f"Playbook run errors: {error_messages}")
    raise ValueError(f"Playbook '{playbook_id}' failed for following issues:\n" + "\n".join(error_messages))


def main():  # pragma: no cover
    """
    Executes an integration command
    """
    command = demisto.command()
    demisto.debug(f"Command being called is {command}")
    args = demisto.args()
    args["integration_context_brand"] = INTEGRATION_CONTEXT_BRAND
    args["integration_name"] = INTEGRATION_NAME
    remove_nulls_from_dictionary(args)
    headers: dict = {}

    webapp_api_url = "/api/webapp"
    public_api_url = f"{webapp_api_url}/public_api/v1"
    data_platform_api_url = f"{webapp_api_url}/data-platform"
    appsec_api_url = f"{webapp_api_url}/public_api/appsec"
<<<<<<< HEAD
    agents_api_url = f"{webapp_api_url}/agents"
=======
    xsoar_api_url = "/xsoar"
>>>>>>> d5f0af7f
    proxy = demisto.params().get("proxy", False)
    verify_cert = not demisto.params().get("insecure", False)

    try:
        timeout = int(demisto.params().get("timeout", 120))
    except ValueError as e:
        demisto.debug(f"Failed casting timeout parameter to int, falling back to 120 - {e}")
        timeout = 120

    client_url = public_api_url
    if command in WEBAPP_COMMANDS:
        client_url = webapp_api_url
    elif command in DATA_PLATFORM_COMMANDS:
        client_url = data_platform_api_url
    elif command in APPSEC_COMMANDS:
        client_url = appsec_api_url
<<<<<<< HEAD
    elif command in AGENTS_COMMANDS:
        client_url = agents_api_url
=======
    elif command in XSOAR_COMMANDS:
        client_url = xsoar_api_url
>>>>>>> d5f0af7f

    client = Client(
        base_url=client_url,
        proxy=proxy,
        verify=verify_cert,
        headers=headers,
        timeout=timeout,
    )

    try:
        if command == "test-module":
            client.test_module()
            demisto.results("ok")

        elif command == "core-get-asset-details":
            return_results(get_asset_details_command(client, args))

        elif command == "core-search-asset-groups":
            return_results(search_asset_groups_command(client, args))

        elif command == "core-get-issues":
            # replace all dict keys that contain issue with alert
            args = issue_to_alert(args)
            # Extract output_keys before calling get_alerts_by_filter_command
            output_keys = argToList(args.pop("output_keys", []))
            assignees = argToList(args.get("assignee", "").lower())
            if "assigned" in assignees or "unassigned" in assignees:
                if len(assignees) > 1:
                    raise DemistoException(
                        f"The assigned/unassigned options can not be used with additional assignees. Received: {assignees}"
                    )

                # Swap assignee arg with the requested special operation
                assignee_filter_option = args.pop("assignee", "")
                args[assignee_filter_option] = True

            issues_command_results: CommandResults = get_alerts_by_filter_command(client, args)
            # Convert alert keys to issue keys
            if issues_command_results.outputs:
                issues_command_results.outputs = [alert_to_issue(output) for output in issues_command_results.outputs]  # type: ignore[attr-defined,arg-type]

            # Apply output_keys filtering if specified
            if output_keys and issues_command_results.outputs:
                issues_command_results.outputs = filter_context_fields(output_keys, issues_command_results.outputs)  # type: ignore[attr-defined,arg-type]

            return_results(issues_command_results)

        elif command == "core-get-cases":
            return_results(get_cases_command(client, args))

        elif command == "core-get-case-extra-data":
            return_results(get_extra_data_for_case_id_command(client, args))

        elif command == "core-search-assets":
            return_results(search_assets_command(client, args))

        elif command == "core-get-vulnerabilities":
            return_results(get_vulnerabilities_command(client, args))

        elif command == "core-update-issue":
            return_results(update_issue_command(client, args))

        elif command == "core-get-issue-recommendations":
            return_results(get_issue_recommendations_command(client, args))

        elif command == "core-enable-scanners":
            return_results(enable_scanners_command(client, args))

        elif command == "core-appsec-remediate-issue":
            return_results(appsec_remediate_issue_command(client, args))

        elif command == "core-get-asset-coverage":
            return_results(get_asset_coverage_command(client, args))

        elif command == "core-get-asset-coverage-histogram":
            return_results(get_asset_coverage_histogram_command(client, args))
        elif command == "core-create-appsec-policy":
            return_results(create_policy_command(client, args))
        elif command == "core-get-appsec-issues":
            return_results(get_appsec_issues_command(client, args))
        elif command == "core-run-playbook":
            return_results(run_playbook_command(client, args))

        elif command == "core-get-endpoint-support-file":
            return_results(get_endpoint_support_file_command(client, args))

    except Exception as err:
        demisto.error(traceback.format_exc())
        return_error(str(err))


if __name__ in ("__main__", "__builtin__", "builtins"):
    main()<|MERGE_RESOLUTION|>--- conflicted
+++ resolved
@@ -47,11 +47,8 @@
 ]
 DATA_PLATFORM_COMMANDS = ["core-get-asset-details"]
 APPSEC_COMMANDS = ["core-enable-scanners", "core-appsec-remediate-issue"]
-<<<<<<< HEAD
 AGENTS_COMMANDS = ["core-get-endpoint-support-file"]
-=======
 XSOAR_COMMANDS = ["core-run-playbook"]
->>>>>>> d5f0af7f
 
 VULNERABLE_ISSUES_TABLE = "VULNERABLE_ISSUES_TABLE"
 ASSET_GROUPS_TABLE = "UNIFIED_ASSET_MANAGEMENT_ASSET_GROUPS"
@@ -594,7 +591,6 @@
             url_suffix="/public_api/appsec/v1/policies",
         )
 
-<<<<<<< HEAD
     def get_endpoint_support_file(self, request_data: dict[str, Any]) -> dict:
         """
         Retrieve endpoint support file from Cortex XDR.
@@ -609,7 +605,8 @@
             data=request_data,
             headers=self._headers,
             url_suffix="/retrieve_endpoint_tsf",
-=======
+        )
+
     def run_playbook(self, issue_ids: list, playbook_id: str) -> dict:
         """
         Runs a specific playbook for a given investigation.
@@ -629,7 +626,6 @@
                 "Content-Type": "application/json",
             },
             json_data={"alertIds": issue_ids, "playbookId": playbook_id},
->>>>>>> d5f0af7f
         )
 
 
@@ -1934,11 +1930,8 @@
     public_api_url = f"{webapp_api_url}/public_api/v1"
     data_platform_api_url = f"{webapp_api_url}/data-platform"
     appsec_api_url = f"{webapp_api_url}/public_api/appsec"
-<<<<<<< HEAD
     agents_api_url = f"{webapp_api_url}/agents"
-=======
     xsoar_api_url = "/xsoar"
->>>>>>> d5f0af7f
     proxy = demisto.params().get("proxy", False)
     verify_cert = not demisto.params().get("insecure", False)
 
@@ -1955,13 +1948,10 @@
         client_url = data_platform_api_url
     elif command in APPSEC_COMMANDS:
         client_url = appsec_api_url
-<<<<<<< HEAD
     elif command in AGENTS_COMMANDS:
         client_url = agents_api_url
-=======
     elif command in XSOAR_COMMANDS:
         client_url = xsoar_api_url
->>>>>>> d5f0af7f
 
     client = Client(
         base_url=client_url,
