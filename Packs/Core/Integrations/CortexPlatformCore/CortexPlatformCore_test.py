import json

import pytest
from pytest_mock import MockerFixture
from unittest.mock import call
import demistomock as demisto

from unittest.mock import Mock, patch
import unittest
from CortexPlatformCore import (
    get_appsec_suggestion,
    populate_playbook_and_quick_action_suggestions,
    map_qa_name_to_data,
    get_issue_recommendations_command,
    map_pb_id_to_data,
    create_issue_recommendations_readable_output,
    Client,
    CommandResults,
    DemistoException,
)

MAX_GET_INCIDENTS_LIMIT = 100


def load_test_data(json_path):
    with open(json_path) as f:
        return json.load(f)


def test_get_asset_details_command_success(mocker: MockerFixture):
    """
    GIVEN:
        A mocked client and valid arguments with an asset ID.
    WHEN:
        The get_asset_details_command function is called.
    THEN:
        The response is parsed, formatted, and returned correctly.
    """
    from CortexPlatformCore import Client, get_asset_details_command

    mock_client = Client(base_url="", headers={})
    mock_get_asset_details = mocker.patch.object(
        mock_client, "_http_request", return_value={"reply": {"id": "1234", "name": "Test Asset"}}
    )

    args = {"asset_id": "1234"}

    result = get_asset_details_command(mock_client, args)

    assert result.outputs == {"id": "1234", "name": "Test Asset"}
    assert "Test Asset" in result.readable_output
    assert mock_get_asset_details.call_count == 1


def test_replace_args_alert_with_issue():
    """
    GIVEN:
        Arguments dictionary with various key types - single issue key, multiple issue keys, and mixed keys.
    WHEN:
        The replace_args_alert_with_issue function is called.
    THEN:
        All 'issue' keys are replaced with 'alert' and values are preserved, while other keys remain unchanged.
    """
    from CortexPlatformCore import issue_to_alert

    # Test single issue key
    args = {"issue_id": "12345"}
    result = issue_to_alert(args)

    assert result == {"alert_id": "12345"}
    assert "issue_id" not in result
    assert "alert_id" in result

    # Test multiple issue keys
    args = {"issue_id": "12345", "issue_status": "open", "issue_priority": "high"}
    result = issue_to_alert(args)

    expected = {"alert_id": "12345", "alert_status": "open", "alert_priority": "high"}
    assert result == expected
    assert "issue_id" not in result
    assert "issue_status" not in result
    assert "issue_priority" not in result

    # Test mixed keys
    args = {"issue_id": "12345", "user_name": "john", "issue_type": "bug", "timestamp": "2023-01-01"}
    result = issue_to_alert(args)

    expected = {"alert_id": "12345", "user_name": "john", "alert_type": "bug", "timestamp": "2023-01-01"}
    assert result == expected
    assert "issue_id" not in result
    assert "issue_type" not in result
    assert result["user_name"] == "john"
    assert result["timestamp"] == "2023-01-01"


def test_alert_to_issue():
    """
    GIVEN:
        A dictionary with alert keys that need to be converted to issue keys.
    WHEN:
        The alert_to_issue function is called.
    THEN:
        All 'alert' keys are replaced with 'issue' keys and values are preserved.
    """
    from CortexPlatformCore import alert_to_issue

    # Test single alert key
    outputs = {"alert_id": "12345"}
    result = alert_to_issue(outputs)

    assert result == {"issue_id": "12345"}
    assert "alert_id" not in result
    assert "issue_id" in result

    # Test multiple alert keys
    outputs = {"alert_id": "12345", "alert_status": "open", "alert_priority": "high"}
    result = alert_to_issue(outputs)

    expected = {"issue_id": "12345", "issue_status": "open", "issue_priority": "high"}
    assert result == expected
    assert "alert_id" not in result
    assert "alert_status" not in result
    assert "alert_priority" not in result

    # Test mixed keys
    outputs = {"alert_id": "12345", "user_name": "john", "alert_type": "bug", "timestamp": "2023-01-01"}
    result = alert_to_issue(outputs)

    expected = {"issue_id": "12345", "user_name": "john", "issue_type": "bug", "timestamp": "2023-01-01"}
    assert result == expected
    assert "alert_id" not in result
    assert "alert_type" not in result
    assert result["user_name"] == "john"
    assert result["timestamp"] == "2023-01-01"


def test_core_get_issues_command(mocker: MockerFixture):
    """
    GIVEN:
        A mocked get_alerts_by_filter_command that returns a CommandResults object with alert data.
    WHEN:
        The core-get-issues command is executed through the main function.
    THEN:
        Arguments are transformed from issue to alert format, get_alerts_by_filter_command is called,
        outputs are transformed back from alert to issue format, and results are returned.
    """
    from CortexPlatformCore import main
    from CommonServerPython import CommandResults

    # Mock demisto functions
    mocker.patch.object(demisto, "command", return_value="core-get-issues")
    mocker.patch.object(demisto, "args", return_value={"issue_id": "12345", "issue_status": "open", "issue_priority": "high"})
    mocker.patch.object(demisto, "params", return_value={"proxy": False, "insecure": False, "timeout": "120"})

    # Create mock CommandResults with alert data that should be converted to issue data
    mock_command_results = CommandResults(
        outputs_prefix="Core.Alert",
        outputs=[
            {
                "alert_id": "12345",
                "alert_status": "open",
                "alert_priority": "high",
                "alert_description": "Test alert",
                "user_name": "john",
            }
        ],
        readable_output="Test alert output",
        raw_response={"alert_id": "12345"},
    )

    # Mock get_alerts_by_filter_command to return our mock CommandResults
    mock_get_alerts = mocker.patch("CortexPlatformCore.get_alerts_by_filter_command", return_value=mock_command_results)
    mock_return_results = mocker.patch("CortexPlatformCore.return_results")
    # Execute the main function
    main()

    # Verify that get_alerts_by_filter_command was called with transformed arguments
    mock_get_alerts.assert_called_once()
    called_args = mock_get_alerts.call_args[0][1]  # Get the args parameter

    # Verify the arguments were transformed from issue to alert format
    assert "alert_id" in called_args
    assert "alert_status" in called_args
    assert "alert_priority" in called_args
    assert called_args["alert_id"] == "12345"
    assert called_args["alert_status"] == "open"
    assert called_args["alert_priority"] == "high"

    # Verify issue keys are not present in the transformed args
    assert "issue_id" not in called_args
    assert "issue_status" not in called_args
    assert "issue_priority" not in called_args

    # Get the CommandResults object that was passed to return_results
    returned_command_results = mock_return_results.call_args[0][0]

    # Verify the outputs were transformed back from alert to issue format
    assert "issue_id" in returned_command_results.outputs[0]
    assert "issue_status" in returned_command_results.outputs[0]
    assert "issue_priority" in returned_command_results.outputs[0]
    assert "issue_description" in returned_command_results.outputs[0]
    assert returned_command_results.outputs[0]["issue_id"] == "12345"
    assert returned_command_results.outputs[0]["issue_status"] == "open"
    assert returned_command_results.outputs[0]["issue_priority"] == "high"
    assert returned_command_results.outputs[0]["issue_description"] == "Test alert"

    # Verify alert keys are not present in the final outputs
    assert "alert_id" not in returned_command_results.outputs[0]
    assert "alert_priority" not in returned_command_results.outputs[0]
    assert "alert_description" not in returned_command_results.outputs[0]

    # Verify non-alert/issue keys are preserved
    assert returned_command_results.outputs[0]["user_name"] == "john"


def test_filter_context_fields():
    from CortexPlatformCore import filter_context_fields

    context_data = [
        {
            "id": "alert_1",
            "name": "Critical Alert",
            "status": "active",
            "severity": "high",
            "timestamp": "2023-10-01T10:00:00Z",
            "internal_field": "should_be_removed",
            "private_data": "confidential",
        },
        {
            "id": "alert_2",
            "name": "Warning Alert",
            "status": "resolved",
            "severity": "medium",
            "timestamp": "2023-10-01T11:00:00Z",
            "internal_field": "should_be_removed",
            "debug_info": "debug_data",
        },
    ]

    output_keys_to_keep = ["id", "name", "status", "severity", "timestamp"]
    filtered_data = filter_context_fields(output_keys_to_keep, context_data)

    expected_result = [
        {"id": "alert_1", "name": "Critical Alert", "status": "active", "severity": "high", "timestamp": "2023-10-01T10:00:00Z"},
        {
            "id": "alert_2",
            "name": "Warning Alert",
            "status": "resolved",
            "severity": "medium",
            "timestamp": "2023-10-01T11:00:00Z",
        },
    ]

    assert expected_result == filtered_data


def test_core_get_issues_command_with_output_keys(mocker: MockerFixture):
    """
    GIVEN:
        A mocked get_alerts_by_filter_command that returns a CommandResults object with alert data
        and output_keys argument is provided to filter specific fields.
    WHEN:
        The core-get-issues command is executed with output_keys parameter.
    THEN:
        Arguments are transformed from issue to alert format, get_alerts_by_filter_command is called,
        outputs are transformed back from alert to issue format, filtered by output_keys, and results are returned.
    """
    from CortexPlatformCore import main
    from CommonServerPython import CommandResults

    # Mock demisto functions with output_keys parameter
    mocker.patch.object(demisto, "command", return_value="core-get-issues")
    mocker.patch.object(
        demisto,
        "args",
        return_value={
            "issue_id": "12345",
            "issue_status": "open",
            "issue_priority": "high",
            "output_keys": "issue_id,issue_status,issue_description",
        },
    )
    mocker.patch.object(demisto, "params", return_value={"proxy": False, "insecure": False, "timeout": "120"})

    # Create mock CommandResults with alert data that should be converted to issue data
    mock_command_results = CommandResults(
        outputs_prefix="Core.Issue",
        outputs=[
            {
                "alert_id": "12345",
                "alert_status": "open",
                "alert_priority": "high",
                "alert_description": "Test alert",
                "alert_severity": "critical",
                "alert_timestamp": "2023-10-01T10:00:00Z",
                "user_name": "john",
                "internal_field": "should_be_filtered_out",
            },
            {
                "alert_id": "67890",
                "alert_status": "closed",
                "alert_priority": "medium",
                "alert_description": "Another test alert",
                "alert_severity": "low",
                "alert_timestamp": "2023-10-01T11:00:00Z",
                "user_name": "jane",
                "internal_field": "should_be_filtered_out",
            },
        ],
        readable_output="Test alert output",
        raw_response={"alert_id": "12345"},
    )

    # Mock get_alerts_by_filter_command to return our mock CommandResults
    mock_get_alerts = mocker.patch("CortexPlatformCore.get_alerts_by_filter_command", return_value=mock_command_results)
    mock_return_results = mocker.patch("CortexPlatformCore.return_results")

    # Execute the main function
    main()

    # Verify that get_alerts_by_filter_command was called with transformed arguments
    mock_get_alerts.assert_called_once()
    called_args = mock_get_alerts.call_args[0][1]  # Get the args parameter

    # Verify the arguments were transformed from issue to alert format and output_keys was removed
    assert "alert_id" in called_args
    assert "alert_status" in called_args
    assert "alert_priority" in called_args
    assert "output_keys" not in called_args  # Should be removed from args passed to get_alerts_by_filter_command
    assert called_args["alert_id"] == "12345"
    assert called_args["alert_status"] == "open"
    assert called_args["alert_priority"] == "high"

    # Get the CommandResults object that was passed to return_results
    returned_command_results = mock_return_results.call_args[0][0]

    # Verify the outputs were transformed back from alert to issue format
    assert len(returned_command_results.outputs) == 2

    # Check first alert/issue
    first_issue = returned_command_results.outputs[0]
    assert "issue_id" in first_issue
    assert "issue_status" in first_issue
    assert "issue_description" in first_issue
    assert first_issue["issue_id"] == "12345"
    assert first_issue["issue_status"] == "open"
    assert first_issue["issue_description"] == "Test alert"

    # Verify that only the specified output_keys are present (after transformation to issue format)
    expected_keys = {"issue_id", "issue_status", "issue_description"}
    assert set(first_issue.keys()) == expected_keys

    # Verify fields that should be filtered out are not present
    assert "issue_priority" not in first_issue
    assert "issue_severity" not in first_issue
    assert "issue_timestamp" not in first_issue
    assert "user_name" not in first_issue
    assert "internal_field" not in first_issue

    # Check second alert/issue
    second_issue = returned_command_results.outputs[1]
    assert "issue_id" in second_issue
    assert "issue_status" in second_issue
    assert "issue_description" in second_issue
    assert second_issue["issue_id"] == "67890"
    assert second_issue["issue_status"] == "closed"
    assert second_issue["issue_description"] == "Another test alert"

    # Verify that only the specified output_keys are present
    assert set(second_issue.keys()) == expected_keys

    # Verify alert keys are not present in the final outputs
    assert "alert_id" not in first_issue
    assert "alert_status" not in first_issue
    assert "alert_description" not in first_issue


def test_get_cases_command_case_id_as_int(mocker: MockerFixture):
    """
    Given:
        - case_id_list as an integer
    When:
        - Calling get_cases_command
    Then:
        - client.get_incidents is called with incident_id_list as a list of string
    """
    from CortexPlatformCore import get_cases_command

    client = mocker.Mock()
    client.get_webapp_data.return_value = {"reply": {"DATA": [{"CASE_ID": 1}]}}  # Changed to int
    client.map_case_format.return_value = [{"case_id": "1"}]  # Mapped to string
    mocker.patch("CortexPlatformCore.tableToMarkdown", return_value="table")

    args = {"case_id_list": 1}
    result = get_cases_command(client, args)
    assert result[1].outputs[0].get("case_id") == "1"
    assert result[1].readable_output.startswith("table")


def test_replace_substring_string():
    """
    GIVEN a string containing or not containing the substring 'issue'.
    WHEN replace_substring is called with 'issue' and 'alert'.
    THEN it replaces all occurrences of 'issue' with 'alert' in the string, or leaves unchanged if not present.
    """
    from CortexPlatformCore import replace_substring

    assert replace_substring("foo_issue_bar", "issue", "alert") == "foo_alert_bar"
    assert replace_substring("nochange", "issue", "alert") == "nochange"


def test_replace_substring_dict():
    """
    GIVEN a dict with keys containing 'issue' and other keys.
    WHEN replace_substring is called with 'issue' and 'alert'.
    THEN it replaces all occurrences of 'issue' in keys with 'alert', values are preserved, and other keys unchanged.
    """
    from CortexPlatformCore import replace_substring

    d = {"issue_id": 1, "other": 2}
    out = replace_substring(d.copy(), "issue", "alert")
    assert out["alert_id"] == 1
    assert "issue_id" not in out
    assert out["other"] == 2


def test_preprocess_get_cases_outputs_list_and_single():
    """
    GIVEN a dict or list of dicts with 'incident_id' and/or 'alert_field'.
    WHEN preprocess_get_cases_outputs is called.
    THEN it returns dict(s) with 'incident' replaced by 'case' and 'alert' replaced by 'issue'.
    """
    from CortexPlatformCore import preprocess_get_cases_outputs

    # Single dict
    data = {"incident_id": 1, "alert_field": "foo"}
    out = preprocess_get_cases_outputs(data.copy())
    assert out["case_id"] == 1
    # List
    data_list = [{"incident_id": 2}, {"incident_id": 3}]
    out_list = preprocess_get_cases_outputs(data_list.copy())
    assert out_list[0]["case_id"] == 2
    assert out_list[1]["case_id"] == 3


def test_preprocess_get_case_extra_data_outputs_basic():
    """
    GIVEN a dict with 'incident' or 'alerts' keys containing dicts with 'incident_id'.
    WHEN preprocess_get_case_extra_data_outputs is called.
    THEN it returns dict(s) with 'incident' replaced by 'case' and 'alert' replaced by 'issue' in all nested dicts.
    """
    from CortexPlatformCore import preprocess_get_case_extra_data_outputs

    # Only incident
    data = {"incident": {"incident_id": 1}}
    out = preprocess_get_case_extra_data_outputs(data.copy())
    assert out["case"]["case_id"] == 1
    # With alerts
    data = {"incident": {"incident_id": 1}, "alerts": {"data": [{"incident_id": 2}, {"incident_id": 3}]}}
    out = preprocess_get_case_extra_data_outputs(data.copy())
    assert out["issues"]["data"][0]["case_id"] == 2
    assert out["issues"]["data"][1]["case_id"] == 3


def test_preprocess_get_case_extra_data_outputs_list():
    """
    GIVEN a list of dicts with 'incident' key.
    WHEN preprocess_get_case_extra_data_outputs is called.
    THEN it returns a list with 'incident' replaced by 'case' in each dict.
    """
    from CortexPlatformCore import preprocess_get_case_extra_data_outputs

    data = [{"incident": {"incident_id": 1}}, {"incident": {"incident_id": 2}}]
    out = preprocess_get_case_extra_data_outputs(data.copy())
    assert out[0]["case"]["case_id"] == 1
    assert out[1]["case"]["case_id"] == 2


def test_preprocess_get_case_extra_data_outputs_edge_cases():
    """
    GIVEN a non-dict/list input, or a dict without 'incident'/'alerts' keys.
    WHEN preprocess_get_case_extra_data_outputs is called.
    THEN it returns the input unchanged or with only top-level keys transformed if possible.
    """
    from CortexPlatformCore import preprocess_get_case_extra_data_outputs

    # Not a dict/list
    assert preprocess_get_case_extra_data_outputs("foo") == "foo"
    # Dict without incident/alerts
    d = {"other": 1}
    out = preprocess_get_case_extra_data_outputs(d.copy())
    assert out["other"] == 1


def test_preprocess_get_cases_args_limit_enforced():
    """
    GIVEN an args dict with 'limit' above and below MAX_GET_INCIDENTS_LIMIT.
    WHEN preprocess_get_cases_args is called.
    THEN it enforces the limit not to exceed MAX_GET_INCIDENTS_LIMIT.
    """
    from CortexPlatformCore import preprocess_get_cases_args

    args = {"limit": 500}
    out = preprocess_get_cases_args(args.copy())
    assert out["limit"] == 100
    args = {"limit": 50}
    out = preprocess_get_cases_args(args.copy())
    assert out["limit"] == 50


def test_get_issue_id_from_args():
    """
    GIVEN:
        Arguments dictionary with issue_id provided.
    WHEN:
        The get_issue_id function is called.
    THEN:
        The issue_id from args is returned.
    """
    from CortexPlatformCore import get_issue_id

    args = {"id": "12345"}
    result = get_issue_id(args)

    assert result == "12345"


def test_get_issue_id_empty_string_in_args(mocker):
    """
    GIVEN:
        Arguments dictionary with empty issue_id and demisto calling context with incident.
    WHEN:
        The get_issue_id function is called.
    THEN:
        The issue_id from calling context is returned.
    """
    from CortexPlatformCore import get_issue_id

    args = {"issue_id": ""}
    mock_calling_context = {"context": {"Incidents": [{"id": "67890"}]}}
    mocker.patch.object(demisto, "callingContext", mock_calling_context)

    result = get_issue_id(args)

    assert result == "67890"


def test_get_issue_id_missing_from_args(mocker):
    """
    GIVEN:
        Arguments dictionary without issue_id and demisto calling context with incident.
    WHEN:
        The get_issue_id function is called.
    THEN:
        The issue_id from calling context is returned.
    """
    from CortexPlatformCore import get_issue_id

    args = {}
    mock_calling_context = {"context": {"Incidents": [{"id": "99999"}]}}
    mocker.patch.object(demisto, "callingContext", mock_calling_context)

    result = get_issue_id(args)

    assert result == "99999"


def test_get_issue_id_from_context_multiple_incidents(mocker):
    """
    GIVEN:
        Arguments dictionary without issue_id and calling context with multiple incidents.
    WHEN:
        The get_issue_id function is called.
    THEN:
        The issue_id from the first incident in calling context is returned.
    """
    from CortexPlatformCore import get_issue_id

    args = {}
    mock_calling_context = {"context": {"Incidents": [{"id": "first_incident"}, {"id": "second_incident"}]}}
    mocker.patch.object(demisto, "callingContext", mock_calling_context)

    result = get_issue_id(args)

    assert result == "first_incident"


def test_create_filter_data_basic():
    """
    GIVEN:
        Issue ID and basic update arguments.
    WHEN:
        The create_filter_data function is called.
    THEN:
        Correct filter data structure is returned with proper formatting.
    """
    from CortexPlatformCore import create_filter_data

    issue_id = "12345"
    update_args = {"name": "Test Issue", "severity": "HIGH"}

    result = create_filter_data(issue_id, update_args)

    expected = {
        "filter_data": {"filter": {"AND": [{"SEARCH_FIELD": "internal_id", "SEARCH_TYPE": "EQ", "SEARCH_VALUE": "12345"}]}},
        "filter_type": "static",
        "update_data": {"name": "Test Issue", "severity": "HIGH"},
    }

    assert result == expected


def test_create_filter_data_empty_update_args():
    """
    GIVEN:
        Issue ID and empty update arguments.
    WHEN:
        The create_filter_data function is called.
    THEN:
        Filter data structure is returned with empty update_data.
    """
    from CortexPlatformCore import create_filter_data

    issue_id = "54321"
    update_args = {}

    result = create_filter_data(issue_id, update_args)

    assert result["filter_data"]["filter"]["AND"][0]["SEARCH_VALUE"] == "54321"
    assert result["filter_type"] == "static"
    assert result["update_data"] == {}


def test_create_filter_data_complex_update_args():
    """
    GIVEN:
        Issue ID and complex update arguments with multiple fields.
    WHEN:
        The create_filter_data function is called.
    THEN:
        Filter data structure contains all update arguments in update_data.
    """
    from CortexPlatformCore import create_filter_data

    issue_id = "98765"
    update_args = {
        "name": "Complex Issue",
        "severity": "CRITICAL",
        "assigned_user": "user@example.com",
        "type": "security",
        "phase": "investigation",
    }

    result = create_filter_data(issue_id, update_args)

    assert result["filter_data"]["filter"]["AND"][0]["SEARCH_VALUE"] == "98765"
    assert result["update_data"] == update_args
    assert result["filter_type"] == "static"


def test_get_asset_group_ids_from_names_success(mocker):
    """
    GIVEN:
        A client and a list of valid asset group names.
    WHEN:
        get_asset_group_ids_from_names is called.
    THEN:
        The corresponding asset group IDs are returned.
    """
    from CortexPlatformCore import Client, get_asset_group_ids_from_names

    mock_client = Client(base_url="", headers={})
    mock_search_asset_groups = mocker.patch.object(
        mock_client,
        "search_asset_groups",
        return_value={
            "reply": {
                "data": [
                    {"XDM.ASSET_GROUP.ID": 1, "XDM.ASSET_GROUP.NAME": "Production Servers"},
                    {"XDM.ASSET_GROUP.ID": 2, "XDM.ASSET_GROUP.NAME": "Development Workstations"},
                ]
            }
        },
    )

    group_names = ["Production Servers", "Development Workstations"]
    result = get_asset_group_ids_from_names(mock_client, group_names)

    assert set(result) == {1, 2}
    assert mock_search_asset_groups.call_count == 1

    filter = mock_search_asset_groups.call_args[0][0]
    expected_filter = {
        "AND": [
            {
                "OR": [
                    {
                        "SEARCH_FIELD": "XDM.ASSET_GROUP.NAME",
                        "SEARCH_TYPE": "EQ",
                        "SEARCH_VALUE": "Production Servers",
                    },
                    {
                        "SEARCH_FIELD": "XDM.ASSET_GROUP.NAME",
                        "SEARCH_TYPE": "EQ",
                        "SEARCH_VALUE": "Development Workstations",
                    },
                ]
            }
        ]
    }
    assert filter == expected_filter


def test_get_asset_group_ids_from_names_empty_list():
    """
    GIVEN:
        A client and an empty list of asset group names.
    WHEN:
        get_asset_group_ids_from_names is called.
    THEN:
        An empty list is returned without making API calls.
    """
    from CortexPlatformCore import Client, get_asset_group_ids_from_names

    mock_client = Client(base_url="", headers={})
    result = get_asset_group_ids_from_names(mock_client, [])

    assert result == []


def test_get_asset_group_ids_from_names_partial_match(mocker):
    """
    GIVEN:
        A client and asset group names where only some are found.
    WHEN:
        get_asset_group_ids_from_names is called.
    THEN:
        A DemistoException is raised indicating invalid group names.
    """
    from CortexPlatformCore import Client, get_asset_group_ids_from_names
    import pytest

    mock_client = Client(base_url="", headers={})
    mocker.patch.object(
        mock_client,
        "search_asset_groups",
        return_value={
            "reply": {
                "data": [
                    {"XDM.ASSET_GROUP.ID": "group-id-1", "XDM.ASSET_GROUP.NAME": "Production Servers"},
                ]
            }
        },
    )

    group_names = ["Production Servers", "Invalid Group"]

    with pytest.raises(Exception) as exc_info:
        get_asset_group_ids_from_names(mock_client, group_names)

    assert "Failed to fetch asset group IDs" in str(exc_info.value)
    assert "Invalid Group" in str(exc_info.value)


def test_search_assets_command_success(mocker):
    """
    GIVEN:
        A client and valid arguments for searching assets.
    WHEN:
        search_assets_command is called.
    THEN:
        Asset group IDs are resolved, filter is created, and assets are searched successfully.
    """
    from CortexPlatformCore import Client, search_assets_command

    mock_client = Client(base_url="", headers={})

    # Mock get_asset_group_ids_from_names
    mock_get_asset_group_ids = mocker.patch("CortexPlatformCore.get_asset_group_ids_from_names", return_value=[1, 2])

    # Mock client.search_assets
    mock_reply = {
        "data": [
            {"xdm.asset.id": "asset-1", "xdm.asset.name": "Server-1", "xdm.asset.type.name": "server"},
            {"xdm.asset.id": "asset-2", "xdm.asset.name": "Server-2", "xdm.asset.type.name": "server"},
        ]
    }
    expected_reply = [
        {"id": "asset-1", "name": "Server-1", "type.name": "server"},
        {"id": "asset-2", "name": "Server-2", "type.name": "server"},
    ]
    mock_search_assets = mocker.patch.object(
        mock_client,
        "search_assets",
        return_value={"reply": mock_reply},
    )

    args = {
        "asset_names": "Server-1,Server-2",
        "asset_types": "server",
        "asset_groups": "Production Servers,Development Workstations",
        "asset_tags": json.dumps([{"tag1": "value1"}, {"tag2": "value2"}]),
        "page_size": "50",
        "page_number": "0",
    }

    result = search_assets_command(mock_client, args)

    assert len(result.outputs) == 2
    assert result.outputs == expected_reply
    mock_search_assets.assert_called_once()
    mock_get_asset_group_ids.assert_called_once_with(mock_client, ["Production Servers", "Development Workstations"])

    filter_arg = mock_search_assets.call_args[0][0]
    expected_filter = {
        "AND": [
            {
                "OR": [
                    {
                        "SEARCH_FIELD": "xdm.asset.name",
                        "SEARCH_TYPE": "CONTAINS",
                        "SEARCH_VALUE": "Server-1",
                    },
                    {
                        "SEARCH_FIELD": "xdm.asset.name",
                        "SEARCH_TYPE": "CONTAINS",
                        "SEARCH_VALUE": "Server-2",
                    },
                ]
            },
            {
                "SEARCH_FIELD": "xdm.asset.type.name",
                "SEARCH_TYPE": "EQ",
                "SEARCH_VALUE": "server",
            },
            {
                "OR": [
                    {
                        "SEARCH_FIELD": "xdm.asset.tags",
                        "SEARCH_TYPE": "JSON_WILDCARD",
                        "SEARCH_VALUE": {"tag1": "value1"},
                    },
                    {
                        "SEARCH_FIELD": "xdm.asset.tags",
                        "SEARCH_TYPE": "JSON_WILDCARD",
                        "SEARCH_VALUE": {"tag2": "value2"},
                    },
                ]
            },
            {
                "OR": [
                    {
                        "SEARCH_FIELD": "xdm.asset.group_ids",
                        "SEARCH_TYPE": "ARRAY_CONTAINS",
                        "SEARCH_VALUE": 1,
                    },
                    {
                        "SEARCH_FIELD": "xdm.asset.group_ids",
                        "SEARCH_TYPE": "ARRAY_CONTAINS",
                        "SEARCH_VALUE": 2,
                    },
                ]
            },
        ]
    }

    assert filter_arg == expected_filter

    # Check other parameters
    assert mock_search_assets.call_args[0][1] == 0  # page_number
    assert mock_search_assets.call_args[0][2] == 50  # page_size


def test_get_vulnerabilities_command_success(mocker: MockerFixture):
    """
    Given:
        A mocked client and valid arguments with vulnerability filters.
    When:
        The get_vulnerabilities_command function is called.
    Then:
        The response is parsed, formatted, and returned correctly with expected outputs.
    """
    from CortexPlatformCore import Client, get_vulnerabilities_command

    mock_client = Client(base_url="", headers={})
    mock_response = {
        "reply": {
            "DATA": [
                {
                    "ISSUE_ID": "vuln_001",
                    "CVE_ID": "CVE-2023-1234",
                    "CVE_DESCRIPTION": "Test vulnerability",
                    "ASSET_NAME": "test-server",
                    "PLATFORM_SEVERITY": "HIGH",
                    "EPSS_SCORE": 0.85,
                    "CVSS_SCORE": 9.1,
                    "ASSIGNED_TO": "admin",
                    "ASSIGNED_TO_PRETTY": "Administrator",
                    "AFFECTED_SOFTWARE": "Apache",
                    "FIX_AVAILABLE": True,
                    "INTERNET_EXPOSED": True,
                    "HAS_KEV": True,
                    "EXPLOITABLE": True,
                    "ASSET_IDS": ["asset_123"],
                    "EXTRA_FIELD": "should_be_filtered",
                }
            ]
        }
    }
    mock_get_webapp_data = mocker.patch.object(mock_client, "get_webapp_data", return_value=mock_response)

    args = {"cve_id": "CVE-2023-1234", "cvss_score_gte": "8.0", "severity": "high", "limit": "10"}

    result = get_vulnerabilities_command(mock_client, args)

    assert len(result.outputs) == 1
    assert result.outputs[0]["ISSUE_ID"] == "vuln_001"
    assert result.outputs[0]["CVE_ID"] == "CVE-2023-1234"
    assert result.outputs[0]["PLATFORM_SEVERITY"] == "HIGH"
    assert "EXTRA_FIELD" not in result.outputs[0]
    assert "Test vulnerability" in result.readable_output
    assert result.outputs_prefix == "Core.VulnerabilityIssue"
    assert result.outputs_key_field == "ISSUE_ID"
    assert mock_get_webapp_data.call_count == 1


def test_get_vulnerabilities_command_empty_response(mocker: MockerFixture):
    """
    Given:
        A mocked client that returns empty data.
    When:
        The get_vulnerabilities_command function is called.
    Then:
        An empty result is returned with proper structure.
    """
    from CortexPlatformCore import Client, get_vulnerabilities_command

    mock_client = Client(base_url="", headers={})
    mock_response = {"reply": {"DATA": []}}
    mocker.patch.object(mock_client, "get_webapp_data", return_value=mock_response)

    args = {"cve_id": "CVE-2023-9999"}

    result = get_vulnerabilities_command(mock_client, args)

    assert result.outputs == []
    assert "Vulnerabilities" in result.readable_output
    assert result.outputs_prefix == "Core.VulnerabilityIssue"


def test_get_vulnerabilities_command_all_filters(mocker: MockerFixture):
    """
    Given:
        A mocked client and arguments with all possible filter combinations.
    When:
        The get_vulnerabilities_command function is called.
    Then:
        All filters are properly applied and the request is built correctly.
    """
    from CortexPlatformCore import Client, get_vulnerabilities_command

    mock_client = Client(base_url="", headers={})
    mock_response = {"reply": {"DATA": []}}
    mock_get_webapp_data = mocker.patch.object(mock_client, "get_webapp_data", return_value=mock_response)

    args = {
        "cve_id": "CVE-2023-1234,CVE-2023-5678",
        "cvss_score_gte": "7.5",
        "epss_score_gte": "0.5",
        "internet_exposed": "true",
        "exploitable": "false",
        "has_kev": "true",
        "affected_software": "Apache,Nginx",
        "severity": "high,critical",
        "issue_id": "issue_001,issue_002",
        "start_time": "2023-01-01T00:00:00Z",
        "end_time": "2023-12-31T23:59:59Z",
        "assignee": "admin,user1",
        "limit": "25",
        "sort_field": "CVSS_SCORE",
        "sort_order": "ASC",
        "on_demand_fields": "field1,field2",
    }

    get_vulnerabilities_command(mock_client, args)

    mock_get_webapp_data.assert_called_once()
    call_args = mock_get_webapp_data.call_args[0][0]

    assert call_args["table_name"] == "VULNERABLE_ISSUES_TABLE"
    assert call_args["filter_data"]["paging"]["to"] == 25
    assert call_args["filter_data"]["sort"][0]["FIELD"] == "CVSS_SCORE"
    assert call_args["filter_data"]["sort"][0]["ORDER"] == "ASC"
    assert call_args["onDemandFields"] == ["field1", "field2"]


def test_get_vulnerabilities_command_boolean_filters(mocker: MockerFixture):
    """
    Given:
        A mocked client and boolean filter arguments.
    When:
        The get_vulnerabilities_command function is called with various boolean values.
    Then:
        Boolean filters are properly converted and applied.
    """
    from CortexPlatformCore import Client, get_vulnerabilities_command

    mock_client = Client(base_url="", headers={})
    mock_response = {"reply": {"DATA": []}}
    mock_get_webapp_data = mocker.patch.object(mock_client, "get_webapp_data", return_value=mock_response)

    args = {"internet_exposed": "false", "exploitable": "true", "has_kev": "false", "cve_id": "CVE-2023-1234"}

    get_vulnerabilities_command(mock_client, args)

    mock_get_webapp_data.assert_called_once()
    call_args = mock_get_webapp_data.call_args[0][0]

    filter_data = call_args["filter_data"]["filter"]
    assert "AND" in filter_data


def test_get_vulnerabilities_command_assignee_special_values(mocker: MockerFixture):
    """
    Given:
        A mocked client and assignee arguments with special values.
    When:
        The get_vulnerabilities_command function is called with 'unassigned' and 'assigned' values.
    Then:
        Special assignee mappings are properly applied.
    """
    from CortexPlatformCore import Client, get_vulnerabilities_command

    mock_client = Client(base_url="", headers={})
    mock_response = {"reply": {"DATA": []}}
    mock_get_webapp_data = mocker.patch.object(mock_client, "get_webapp_data", return_value=mock_response)

    args = {"assignee": "unassigned", "cve_id": "CVE-2023-1234"}

    get_vulnerabilities_command(mock_client, args)

    mock_get_webapp_data.assert_called_once()
    call_args = mock_get_webapp_data.call_args[0][0]

    filter_data = call_args["filter_data"]["filter"]
    assert "AND" in filter_data


def test_get_vulnerabilities_command_default_values(mocker: MockerFixture):
    """
    Given:
        A mocked client and minimal arguments.
    When:
        The get_vulnerabilities_command function is called with only required parameters.
    Then:
        Default values are properly applied for limit, sort_field, and sort_order.
    """
    from CortexPlatformCore import Client, get_vulnerabilities_command

    mock_client = Client(base_url="", headers={})
    mock_response = {"reply": {"DATA": []}}
    mock_get_webapp_data = mocker.patch.object(mock_client, "get_webapp_data", return_value=mock_response)

    args = {"cve_id": "CVE-2023-1234"}

    get_vulnerabilities_command(mock_client, args)

    mock_get_webapp_data.assert_called_once()
    call_args = mock_get_webapp_data.call_args[0][0]

    assert call_args["filter_data"]["paging"]["to"] == 50
    assert call_args["filter_data"]["sort"][0]["FIELD"] == "LAST_OBSERVED"
    assert call_args["filter_data"]["sort"][0]["ORDER"] == "DESC"


def test_get_vulnerabilities_command_output_filtering(mocker: MockerFixture):
    """
    Given:
        A mocked client that returns data with extra fields.
    When:
        The get_vulnerabilities_command function is called.
    Then:
        Only the specified output keys are included in the results.
    """
    from CortexPlatformCore import Client, get_vulnerabilities_command

    mock_client = Client(base_url="", headers={})
    mock_response = {
        "reply": {
            "DATA": [
                {
                    "ISSUE_ID": "vuln_001",
                    "CVE_ID": "CVE-2023-1234",
                    "EXTRA_FIELD_1": "should_be_filtered",
                    "INTERNAL_DATA": "confidential",
                    "PLATFORM_SEVERITY": "HIGH",
                    "DEBUG_INFO": "debug_data",
                    "CVSS_SCORE": 8.5,
                }
            ]
        }
    }
    mocker.patch.object(mock_client, "get_webapp_data", return_value=mock_response)

    args = {"cve_id": "CVE-2023-1234"}

    result = get_vulnerabilities_command(mock_client, args)

    output_item = result.outputs[0]
    expected_keys = {"ISSUE_ID", "CVE_ID", "PLATFORM_SEVERITY", "CVSS_SCORE"}
    actual_keys = set(output_item.keys())

    assert expected_keys.issubset(actual_keys)
    assert "EXTRA_FIELD_1" not in actual_keys
    assert "INTERNAL_DATA" not in actual_keys
    assert "DEBUG_INFO" not in actual_keys


def test_get_vulnerabilities_command_multiple_vulnerabilities(mocker: MockerFixture):
    """
    Given:
        A mocked client that returns multiple vulnerability records.
    When:
        The get_vulnerabilities_command function is called.
    Then:
        All vulnerability records are properly processed and returned.
    """
    from CortexPlatformCore import Client, get_vulnerabilities_command

    mock_client = Client(base_url="", headers={})
    mock_response = {
        "reply": {
            "DATA": [
                {"ISSUE_ID": "vuln_001", "CVE_ID": "CVE-2023-1234", "PLATFORM_SEVERITY": "HIGH", "CVSS_SCORE": 9.1},
                {"ISSUE_ID": "vuln_002", "CVE_ID": "CVE-2023-5678", "PLATFORM_SEVERITY": "MEDIUM", "CVSS_SCORE": 6.5},
                {"ISSUE_ID": "vuln_003", "CVE_ID": "CVE-2023-9999", "PLATFORM_SEVERITY": "CRITICAL", "CVSS_SCORE": 10.0},
            ]
        }
    }
    mocker.patch.object(mock_client, "get_webapp_data", return_value=mock_response)

    args = {"severity": "high,medium,critical"}

    result = get_vulnerabilities_command(mock_client, args)

    assert len(result.outputs) == 3
    assert result.outputs[0]["ISSUE_ID"] == "vuln_001"
    assert result.outputs[1]["ISSUE_ID"] == "vuln_002"
    assert result.outputs[2]["ISSUE_ID"] == "vuln_003"
    assert result.outputs_key_field == "ISSUE_ID"


def test_get_vulnerabilities_command_numeric_filters(mocker: MockerFixture):
    """
    Given:
        A mocked client and numeric filter arguments.
    When:
        The get_vulnerabilities_command function is called with cvss_score_gte and epss_score_gte.
    Then:
        Numeric filters are properly converted and applied.
    """
    from CortexPlatformCore import Client, get_vulnerabilities_command

    mock_client = Client(base_url="", headers={})
    mock_response = {"reply": {"DATA": []}}
    mock_get_webapp_data = mocker.patch.object(mock_client, "get_webapp_data", return_value=mock_response)

    args = {"cvss_score_gte": "7.5", "epss_score_gte": "0.8", "limit": "100", "cve_id": "CVE-2023-1234"}

    get_vulnerabilities_command(mock_client, args)

    mock_get_webapp_data.assert_called_once()
    call_args = mock_get_webapp_data.call_args[0][0]

    assert call_args["filter_data"]["paging"]["to"] == 100
    filter_data = call_args["filter_data"]["filter"]
    assert "AND" in filter_data


def test_get_vulnerabilities_command_severity_mapping(mocker: MockerFixture):
    """
    Given:
        A mocked client and severity arguments with string values.
    When:
        The get_vulnerabilities_command function is called with severity filters.
    Then:
        Severity values are properly mapped to their corresponding constants.
    """
    from CortexPlatformCore import Client, get_vulnerabilities_command

    mock_client = Client(base_url="", headers={})
    mock_response = {"reply": {"DATA": []}}
    mock_get_webapp_data = mocker.patch.object(mock_client, "get_webapp_data", return_value=mock_response)

    args = {"severity": "info,low,medium,high,critical", "cve_id": "CVE-2023-1234"}

    get_vulnerabilities_command(mock_client, args)

    mock_get_webapp_data.assert_called_once()
    call_args = mock_get_webapp_data.call_args[0][0]

    filter_data = call_args["filter_data"]["filter"]
    assert "AND" in filter_data


def test_build_webapp_request_data_with_all_parameters(mocker: MockerFixture):
    """
    Given: All parameters are provided including on_demand_fields.
    When: build_webapp_request_data is called with table_name, filter_dict, limit, sort_field, on_demand_fields, and sort_order.
    Then: A properly formatted request dictionary is returned with all provided values.
    """
    from CortexPlatformCore import build_webapp_request_data

    # Mock demisto.debug to avoid actual debug output during tests
    mocker.patch("CortexPlatformCore.demisto.debug")

    table_name = "TEST_TABLE"
    filter_dict = {"filter_key": "filter_value"}
    limit = 100
    sort_field = "TEST_FIELD"
    on_demand_fields = ["field1", "field2"]
    sort_order = "ASC"

    result = build_webapp_request_data(
        table_name=table_name,
        filter_dict=filter_dict,
        limit=limit,
        sort_field=sort_field,
        on_demand_fields=on_demand_fields,
        sort_order=sort_order,
    )

    expected = {
        "type": "grid",
        "table_name": "TEST_TABLE",
        "filter_data": {
            "sort": [{"FIELD": "TEST_FIELD", "ORDER": "ASC"}],
            "paging": {"from": 0, "to": 100},
            "filter": {"filter_key": "filter_value"},
        },
        "jsons": [],
        "onDemandFields": ["field1", "field2"],
    }

    assert result == expected


def test_build_webapp_request_data_with_none_on_demand_fields(mocker: MockerFixture):
    """
    Given: on_demand_fields parameter is None.
    When: build_webapp_request_data is called with on_demand_fields set to None.
    Then: The returned dictionary has an empty list for onDemandFields.
    """
    from CortexPlatformCore import build_webapp_request_data

    # Mock demisto.debug to avoid actual debug output during tests
    mocker.patch("CortexPlatformCore.demisto.debug")

    table_name = "TEST_TABLE"
    filter_dict = {"filter_key": "filter_value"}
    limit = 50
    sort_field = "TEST_FIELD"
    on_demand_fields = None

    result = build_webapp_request_data(
        table_name=table_name, filter_dict=filter_dict, limit=limit, sort_field=sort_field, on_demand_fields=on_demand_fields
    )

    expected = {
        "type": "grid",
        "table_name": "TEST_TABLE",
        "filter_data": {
            "sort": [{"FIELD": "TEST_FIELD", "ORDER": "DESC"}],
            "paging": {"from": 0, "to": 50},
            "filter": {"filter_key": "filter_value"},
        },
        "jsons": [],
        "onDemandFields": [],
    }

    assert result == expected


def test_build_webapp_request_data_with_default_sort_order(mocker: MockerFixture):
    """
    Given: sort_order parameter is not provided.
    When: build_webapp_request_data is called without specifying sort_order.
    Then: The default sort_order "DESC" is used in the returned dictionary.
    """
    from CortexPlatformCore import build_webapp_request_data

    # Mock demisto.debug to avoid actual debug output during tests
    mocker.patch("CortexPlatformCore.demisto.debug")

    table_name = "TEST_TABLE"
    filter_dict = {}
    limit = 25
    sort_field = "DEFAULT_FIELD"

    result = build_webapp_request_data(table_name=table_name, filter_dict=filter_dict, limit=limit, sort_field=sort_field)

    expected = {
        "type": "grid",
        "table_name": "TEST_TABLE",
        "filter_data": {"sort": [{"FIELD": "DEFAULT_FIELD", "ORDER": "DESC"}], "paging": {"from": 0, "to": 25}, "filter": {}},
        "jsons": [],
        "onDemandFields": [],
    }

    assert result == expected


def test_build_webapp_request_data_with_empty_filter_dict(mocker: MockerFixture):
    """
    Given: filter_dict parameter is an empty dictionary.
    When: build_webapp_request_data is called with an empty filter_dict.
    Then: The returned dictionary contains an empty filter object in filter_data.
    """
    from CortexPlatformCore import build_webapp_request_data

    # Mock demisto.debug to avoid actual debug output during tests
    mocker.patch("CortexPlatformCore.demisto.debug")

    table_name = "EMPTY_FILTER_TABLE"
    filter_dict = {}
    limit = 10
    sort_field = "EMPTY_FIELD"

    result = build_webapp_request_data(table_name=table_name, filter_dict=filter_dict, limit=limit, sort_field=sort_field)

    expected = {
        "type": "grid",
        "table_name": "EMPTY_FILTER_TABLE",
        "filter_data": {"sort": [{"FIELD": "EMPTY_FIELD", "ORDER": "DESC"}], "paging": {"from": 0, "to": 10}, "filter": {}},
        "jsons": [],
        "onDemandFields": [],
    }

    assert result == expected


class TestFilterBuilder:
    def test_add_field_without_mapper(self):
        """
        Given:
            A FilterBuilder instance and field parameters without a mapper.
        When:
            The add_field method is called with name, type, and values.
        Then:
            A new Field should be added to filter_fields with the original values.
        """
        from CortexPlatformCore import FilterBuilder, FilterType

        filter_builder = FilterBuilder()
        values = ["value1", "value2"]

        filter_builder.add_field("test_field", FilterType.EQ, values)

        assert len(filter_builder.filter_fields) == 1
        field = filter_builder.filter_fields[0]
        assert field.field_name == "test_field"
        assert field.filter_type == FilterType.EQ
        assert field.values == values

    def test_add_field_with_mapper_list_values(self):
        """
        Given:
            A FilterBuilder instance, field parameters with a mapper, and list values.
        When:
            The add_field method is called with values that exist in the mapper.
        Then:
            A new Field should be added with mapped values only.
        """
        from CortexPlatformCore import FilterBuilder, FilterType

        filter_builder = FilterBuilder()
        values = ["low", "high", "unknown"]
        mapper = {"low": "SEV_040_LOW", "high": "SEV_060_HIGH"}

        filter_builder.add_field("severity", FilterType.EQ, values, mapper)

        assert len(filter_builder.filter_fields) == 1
        field = filter_builder.filter_fields[0]
        assert field.field_name == "severity"
        assert field.filter_type == FilterType.EQ
        assert field.values == ["SEV_040_LOW", "SEV_060_HIGH"]

    def test_add_field_with_mapper_single_value(self):
        """
        Given:
            A FilterBuilder instance, field parameters with a mapper, and a single value.
        When:
            The add_field method is called with a single value that exists in the mapper.
        Then:
            The single value should be converted to a list and mapped correctly.
        """
        from CortexPlatformCore import FilterBuilder, FilterType

        filter_builder = FilterBuilder()
        value = "medium"
        mapper = {"medium": "SEV_050_MEDIUM", "high": "SEV_060_HIGH"}

        filter_builder.add_field("severity", FilterType.EQ, value, mapper)

        assert len(filter_builder.filter_fields) == 1
        field = filter_builder.filter_fields[0]
        assert field.field_name == "severity"
        assert field.filter_type == FilterType.EQ
        assert field.values == ["SEV_050_MEDIUM"]

    def test_add_field_with_mapper_no_matching_values(self):
        """
        Given:
            A FilterBuilder instance, field parameters with a mapper, and values not in the mapper.
        When:
            The add_field method is called with values that don't exist in the mapper.
        Then:
            A new Field should be added with an empty list of processed values.
        """
        from CortexPlatformCore import FilterBuilder, FilterType

        filter_builder = FilterBuilder()
        values = ["unknown", "invalid"]
        mapper = {"low": "SEV_040_LOW", "high": "SEV_060_HIGH"}

        filter_builder.add_field("severity", FilterType.EQ, values, mapper)

        assert len(filter_builder.filter_fields) == 1
        field = filter_builder.filter_fields[0]
        assert field.field_name == "severity"
        assert field.filter_type == FilterType.EQ
        assert field.values == []

    def test_add_field_with_mappings_single_mapped_value(self):
        """
        Given: A FilterBuilder instance and a single mapped value that exists in the mappings dictionary.
        When: The add_field_with_mappings method is called with a mapped value.
        Then: A MappedValuesField should be added to the filter_fields list with the correct parameters.
        """
        from CortexPlatformCore import FilterBuilder

        filter_builder = FilterBuilder()
        mappings = {
            "unassigned": FilterBuilder.FilterType.IS_EMPTY,
            "assigned": FilterBuilder.FilterType.NIS_EMPTY,
        }

        filter_builder.add_field_with_mappings("assignee", FilterBuilder.FilterType.CONTAINS, "unassigned", mappings)

        assert len(filter_builder.filter_fields) == 1
        field = filter_builder.filter_fields[0]
        assert isinstance(field, FilterBuilder.MappedValuesField)
        assert field.field_name == "assignee"
        assert field.filter_type == FilterBuilder.FilterType.CONTAINS
        assert field.values == "unassigned"
        assert field.mappings == mappings

    def test_add_field_with_mappings_multiple_mapped_values(self):
        """
        Given: A FilterBuilder instance and multiple values that exist in the mappings dictionary.
        When: The add_field_with_mappings method is called with a list of mapped values.
        Then: A MappedValuesField should be added with the list of values and correct mappings.
        """
        from CortexPlatformCore import FilterBuilder

        filter_builder = FilterBuilder()
        mappings = {
            "unassigned": FilterBuilder.FilterType.IS_EMPTY,
            "assigned": FilterBuilder.FilterType.NIS_EMPTY,
            "pending": FilterBuilder.FilterType.CONTAINS,
        }
        values = ["unassigned", "assigned"]

        filter_builder.add_field_with_mappings("status", FilterBuilder.FilterType.EQ, values, mappings)

        assert len(filter_builder.filter_fields) == 1
        field = filter_builder.filter_fields[0]
        assert isinstance(field, FilterBuilder.MappedValuesField)
        assert field.field_name == "status"
        assert field.filter_type == FilterBuilder.FilterType.EQ
        assert field.values == values
        assert field.mappings == mappings

    def test_add_field_with_mappings_unmapped_value(self):
        """
        Given: A FilterBuilder instance and a value that does not exist in the mappings dictionary.
        When: The add_field_with_mappings method is called with an unmapped value.
        Then: A MappedValuesField should be added with the default filter type for unmapped values.
        """
        from CortexPlatformCore import FilterBuilder

        filter_builder = FilterBuilder()
        mappings = {
            "unassigned": FilterBuilder.FilterType.IS_EMPTY,
            "assigned": FilterBuilder.FilterType.NIS_EMPTY,
        }

        filter_builder.add_field_with_mappings("assignee", FilterBuilder.FilterType.CONTAINS, "john.doe", mappings)

        assert len(filter_builder.filter_fields) == 1
        field = filter_builder.filter_fields[0]
        assert isinstance(field, FilterBuilder.MappedValuesField)
        assert field.field_name == "assignee"
        assert field.filter_type == FilterBuilder.FilterType.CONTAINS
        assert field.values == "john.doe"
        assert field.mappings == mappings

    def test_add_field_with_mappings_mixed_values(self):
        """
        Given: A FilterBuilder instance and a list containing both mapped and unmapped values.
        When: The add_field_with_mappings method is called with mixed value types.
        Then: A MappedValuesField should be added containing all values with their respective mappings.
        """
        from CortexPlatformCore import FilterBuilder

        filter_builder = FilterBuilder()
        mappings = {
            "unassigned": FilterBuilder.FilterType.IS_EMPTY,
            "assigned": FilterBuilder.FilterType.NIS_EMPTY,
        }
        values = ["unassigned", "john.doe", "assigned"]

        filter_builder.add_field_with_mappings("assignee", FilterBuilder.FilterType.CONTAINS, values, mappings)

        assert len(filter_builder.filter_fields) == 1
        field = filter_builder.filter_fields[0]
        assert isinstance(field, FilterBuilder.MappedValuesField)
        assert field.field_name == "assignee"
        assert field.filter_type == FilterBuilder.FilterType.CONTAINS
        assert field.values == values
        assert field.mappings == mappings

    def test_add_field_with_mappings_empty_mappings(self):
        """
        Given: A FilterBuilder instance and an empty mappings dictionary.
        When: The add_field_with_mappings method is called with empty mappings.
        Then: A MappedValuesField should be added with the empty mappings dictionary.
        """
        from CortexPlatformCore import FilterBuilder

        filter_builder = FilterBuilder()
        mappings = {}

        filter_builder.add_field_with_mappings("field", FilterBuilder.FilterType.EQ, "value", mappings)

        assert len(filter_builder.filter_fields) == 1
        field = filter_builder.filter_fields[0]
        assert isinstance(field, FilterBuilder.MappedValuesField)
        assert field.field_name == "field"
        assert field.filter_type == FilterBuilder.FilterType.EQ
        assert field.values == "value"
        assert field.mappings == {}

    def test_add_field_with_mappings_none_value(self):
        """
        Given: A FilterBuilder instance and None as the value parameter.
        When: The add_field_with_mappings method is called with None value.
        Then: A MappedValuesField should be added with None as the values.
        """
        from CortexPlatformCore import FilterBuilder

        filter_builder = FilterBuilder()
        mappings = {
            "unassigned": FilterBuilder.FilterType.IS_EMPTY,
        }

        filter_builder.add_field_with_mappings("assignee", FilterBuilder.FilterType.CONTAINS, None, mappings)

        assert len(filter_builder.filter_fields) == 1
        field = filter_builder.filter_fields[0]
        assert isinstance(field, FilterBuilder.MappedValuesField)
        assert field.field_name == "assignee"
        assert field.filter_type == FilterBuilder.FilterType.CONTAINS
        assert field.values is None
        assert field.mappings == mappings

    def test_add_time_range_field_with_valid_start_and_end_time(self, mocker: MockerFixture):
        """
        Given: A FilterBuilder instance and valid start_time and end_time strings.
        When: add_time_range_field is called with both start and end times.
        Then: The method should add a RANGE field with from and to values to the filter.
        """
        from CortexPlatformCore import FilterBuilder, FilterType

        # Arrange
        filter_builder = FilterBuilder()
        mock_prepare_time_range = mocker.patch.object(
            filter_builder, "_prepare_time_range", return_value=(1640995200000, 1641081600000)
        )
        mock_add_field = mocker.patch.object(filter_builder, "add_field")

        # Act
        filter_builder.add_time_range_field("test_field", "2022-01-01T00:00:00", "2022-01-02T00:00:00")

        # Assert
        mock_prepare_time_range.assert_called_once_with("2022-01-01T00:00:00", "2022-01-02T00:00:00")
        mock_add_field.assert_called_once_with("test_field", FilterType.RANGE, {"from": 1640995200000, "to": 1641081600000})

    def test_add_time_range_field_with_none_start_time(self, mocker: MockerFixture):
        """
        Given: A FilterBuilder instance with None start_time and valid end_time.
        When: add_time_range_field is called with start_time as None.
        Then: The method should not add any field to the filter since start is None.
        """
        from CortexPlatformCore import FilterBuilder

        # Arrange
        filter_builder = FilterBuilder()
        mock_prepare_time_range = mocker.patch.object(filter_builder, "_prepare_time_range", return_value=(None, 1641081600000))
        mock_add_field = mocker.patch.object(filter_builder, "add_field")

        # Act
        filter_builder.add_time_range_field("test_field", None, "2022-01-02T00:00:00")

        # Assert
        mock_prepare_time_range.assert_called_once_with(None, "2022-01-02T00:00:00")
        mock_add_field.assert_not_called()

    def test_add_time_range_field_with_none_end_time(self, mocker: MockerFixture):
        """
        Given: A FilterBuilder instance with valid start_time and None end_time.
        When: add_time_range_field is called with end_time as None.
        Then: The method should not add any field to the filter since end is None.
        """
        from CortexPlatformCore import FilterBuilder

        # Arrange
        filter_builder = FilterBuilder()
        mock_prepare_time_range = mocker.patch.object(filter_builder, "_prepare_time_range", return_value=(1640995200000, None))
        mock_add_field = mocker.patch.object(filter_builder, "add_field")

        # Act
        filter_builder.add_time_range_field("test_field", "2022-01-01T00:00:00", None)

        # Assert
        mock_prepare_time_range.assert_called_once_with("2022-01-01T00:00:00", None)
        mock_add_field.assert_not_called()

    def test_add_time_range_field_with_both_none_times(self, mocker: MockerFixture):
        """
        Given: A FilterBuilder instance with both start_time and end_time as None.
        When: add_time_range_field is called with both times as None.
        Then: The method should not add any field to the filter since both values are None.
        """
        from CortexPlatformCore import FilterBuilder

        # Arrange
        filter_builder = FilterBuilder()
        mock_prepare_time_range = mocker.patch.object(filter_builder, "_prepare_time_range", return_value=(None, None))
        mock_add_field = mocker.patch.object(filter_builder, "add_field")

        # Act
        filter_builder.add_time_range_field("test_field", None, None)

        # Assert
        mock_prepare_time_range.assert_called_once_with(None, None)
        mock_add_field.assert_not_called()

    def test_add_time_range_field_with_zero_timestamps(self, mocker: MockerFixture):
        """
        Given: A FilterBuilder instance and _prepare_time_range returning zero timestamps.
        When: add_time_range_field is called and both timestamps are zero (falsy values).
        Then: The method should not add any field to the filter since zero is falsy in the condition.
        """
        from CortexPlatformCore import FilterBuilder

        # Arrange
        filter_builder = FilterBuilder()
        mock_prepare_time_range = mocker.patch.object(filter_builder, "_prepare_time_range", return_value=(0, 0))
        mock_add_field = mocker.patch.object(filter_builder, "add_field")

        # Act
        filter_builder.add_time_range_field("test_field", "some_time", "some_other_time")

        # Assert
        mock_prepare_time_range.assert_called_once_with("some_time", "some_other_time")
        mock_add_field.assert_not_called()

    def test_to_dict_empty_filter_fields(self):
        """
        Given: A FilterBuilder instance with no filter fields.
        When: The to_dict method is called.
        Then: An empty dictionary should be returned.
        """
        from CortexPlatformCore import FilterBuilder

        filter_builder = FilterBuilder()
        result = filter_builder.to_dict()
        assert result == {}

    def test_to_dict_single_field_single_value(self):
        """
        Given: A FilterBuilder with one field containing a single non-list value.
        When: The to_dict method is called.
        Then: A properly structured filter dictionary with one search object should be returned.
        """
        from CortexPlatformCore import FilterBuilder, FilterType

        filter_builder = FilterBuilder()
        filter_builder.add_field("test_field", FilterType.EQ, "test_value")

        result = filter_builder.to_dict()
        expected = {
            FilterBuilder.AND: [
                {FilterBuilder.FIELD: "test_field", FilterBuilder.TYPE: FilterType.EQ.value, FilterBuilder.VALUE: "test_value"}
            ]
        }
        assert result == expected

    def test_to_dict_single_field_multiple_values(self):
        """
        Given: A FilterBuilder with one field containing multiple values in a list.
        When: The to_dict method is called.
        Then: A filter dictionary with OR operator grouping multiple search values should be returned.
        """
        from CortexPlatformCore import FilterBuilder, FilterType

        filter_builder = FilterBuilder()
        filter_builder.add_field("test_field", FilterType.EQ, ["value1", "value2"])

        result = filter_builder.to_dict()
        expected = {
            FilterBuilder.AND: [
                {
                    FilterType.EQ.operator: [
                        {
                            FilterBuilder.FIELD: "test_field",
                            FilterBuilder.TYPE: FilterType.EQ.value,
                            FilterBuilder.VALUE: "value1",
                        },
                        {
                            FilterBuilder.FIELD: "test_field",
                            FilterBuilder.TYPE: FilterType.EQ.value,
                            FilterBuilder.VALUE: "value2",
                        },
                    ]
                }
            ]
        }
        assert result == expected

    def test_to_dict_multiple_fields(self):
        """
        Given: A FilterBuilder with multiple fields each containing different values.
        When: The to_dict method is called.
        Then: A filter dictionary with AND operator containing all field filters should be returned.
        """
        from CortexPlatformCore import FilterBuilder, FilterType

        filter_builder = FilterBuilder()
        filter_builder.add_field("field1", FilterType.EQ, "value1")
        filter_builder.add_field("field2", FilterType.CONTAINS, "value2")

        result = filter_builder.to_dict()
        expected = {
            FilterBuilder.AND: [
                {FilterBuilder.FIELD: "field1", FilterBuilder.TYPE: FilterType.EQ.value, FilterBuilder.VALUE: "value1"},
                {FilterBuilder.FIELD: "field2", FilterBuilder.TYPE: FilterType.CONTAINS.value, FilterBuilder.VALUE: "value2"},
            ]
        }
        assert result == expected

    def test_to_dict_with_none_values_filtered_out(self):
        """
        Given: A FilterBuilder with fields containing None values mixed with valid values.
        When: The to_dict method is called.
        Then: None values should be filtered out and only valid values should appear in the result.
        """
        from CortexPlatformCore import FilterBuilder, FilterType

        filter_builder = FilterBuilder()
        filter_builder.add_field("test_field", FilterType.EQ, [None, "valid_value", None])

        result = filter_builder.to_dict()
        expected = {
            FilterBuilder.AND: [
                {FilterBuilder.FIELD: "test_field", FilterBuilder.TYPE: FilterType.EQ.value, FilterBuilder.VALUE: "valid_value"}
            ]
        }
        assert result == expected

    def test_to_dict_with_all_none_values(self):
        """
        Given: A FilterBuilder with fields containing only None values.
        When: The to_dict method is called.
        Then: An empty dictionary should be returned since all values are filtered out.
        """
        from CortexPlatformCore import FilterBuilder, FilterType

        filter_builder = FilterBuilder()
        filter_builder.add_field("test_field", FilterType.EQ, [None, None])

        result = filter_builder.to_dict()
        assert result == {}

    def test_to_dict_with_mapped_values_field_normal_value(self):
        """
        Given: A MappedValuesField with a value that is not in the mappings dictionary.
        When: The to_dict method is called.
        Then: The default filter type should be used for the unmapped value.
        """
        from CortexPlatformCore import FilterBuilder, FilterType

        filter_builder = FilterBuilder()
        mappings = {"special": FilterType.IS_EMPTY}
        filter_builder.add_field_with_mappings("test_field", FilterType.EQ, "normal_value", mappings)

        result = filter_builder.to_dict()
        expected = {
            FilterBuilder.AND: [
                {FilterBuilder.FIELD: "test_field", FilterBuilder.TYPE: FilterType.EQ.value, FilterBuilder.VALUE: "normal_value"}
            ]
        }
        assert result == expected

    def test_to_dict_with_mapped_values_field_is_empty(self):
        """
        Given: A MappedValuesField with a value mapped to IS_EMPTY filter type.
        When: The to_dict method is called.
        Then: The mapped filter type should be used and value should be set to "<No Value>".
        """
        from CortexPlatformCore import FilterBuilder, FilterType

        filter_builder = FilterBuilder()
        mappings = {"unassigned": FilterType.IS_EMPTY}
        filter_builder.add_field_with_mappings("assignee", FilterType.EQ, "unassigned", mappings)

        result = filter_builder.to_dict()
        expected = {
            FilterBuilder.AND: [
                {
                    FilterBuilder.FIELD: "assignee",
                    FilterBuilder.TYPE: FilterType.IS_EMPTY.value,
                    FilterBuilder.VALUE: "<No Value>",
                }
            ]
        }
        assert result == expected

    def test_to_dict_with_mapped_values_field_nis_empty(self):
        """
        Given: A MappedValuesField with a value mapped to NIS_EMPTY filter type.
        When: The to_dict method is called.
        Then: The mapped filter type should be used and value should be set to "<No Value>".
        """
        from CortexPlatformCore import FilterBuilder, FilterType

        filter_builder = FilterBuilder()
        mappings = {"assigned": FilterType.NIS_EMPTY}
        filter_builder.add_field_with_mappings("assignee", FilterType.EQ, "assigned", mappings)

        result = filter_builder.to_dict()
        expected = {
            FilterBuilder.AND: [
                {
                    FilterBuilder.FIELD: "assignee",
                    FilterBuilder.TYPE: FilterType.NIS_EMPTY.value,
                    FilterBuilder.VALUE: "<No Value>",
                }
            ]
        }
        assert result == expected

    def test_to_dict_with_mixed_mapped_and_normal_values(self):
        """
        Given: A MappedValuesField with both mapped and unmapped values in the same field.
        When: The to_dict method is called.
        Then: Each value should use its appropriate filter type and the results should be grouped with OR operator.
        """
        from CortexPlatformCore import FilterBuilder, FilterType

        filter_builder = FilterBuilder()
        mappings = {"unassigned": FilterType.IS_EMPTY}
        filter_builder.add_field_with_mappings("assignee", FilterType.EQ, ["unassigned", "john.doe"], mappings)

        result = filter_builder.to_dict()
        expected = {
            FilterBuilder.AND: [
                {
                    FilterType.EQ.operator: [
                        {
                            FilterBuilder.FIELD: "assignee",
                            FilterBuilder.TYPE: FilterType.IS_EMPTY.value,
                            FilterBuilder.VALUE: "<No Value>",
                        },
                        {
                            FilterBuilder.FIELD: "assignee",
                            FilterBuilder.TYPE: FilterType.EQ.value,
                            FilterBuilder.VALUE: "john.doe",
                        },
                    ]
                }
            ]
        }
        assert result == expected

    def test_to_dict_converts_non_list_values_to_list(self):
        """
        Given: A FilterBuilder with field values that are not initially in list format.
        When: The to_dict method is called.
        Then: The non-list values should be converted to lists internally for processing.
        """
        from CortexPlatformCore import FilterBuilder, FilterType

        filter_builder = FilterBuilder()
        # Directly create a field with non-list value
        field = FilterBuilder.Field("test_field", FilterType.EQ, "single_value")
        filter_builder.filter_fields = [field]

        result = filter_builder.to_dict()
        expected = {
            FilterBuilder.AND: [
                {FilterBuilder.FIELD: "test_field", FilterBuilder.TYPE: FilterType.EQ.value, FilterBuilder.VALUE: "single_value"}
            ]
        }
        assert result == expected

    def test_prepare_time_range_both_valid_times(self, mocker: MockerFixture):
        """
        Given: Valid start_time and end_time strings that can be parsed by dateparser.
        When: _prepare_time_range is called with both valid time strings.
        Then: Both timestamps should be converted to milliseconds and returned as a tuple.
        """
        from CortexPlatformCore import FilterBuilder
        from datetime import datetime

        # Mock dateparser.parse to return known datetime objects
        start_dt = datetime(2023, 1, 1, 10, 0, 0)
        end_dt = datetime(2023, 1, 2, 15, 30, 0)
        mock_parse = mocker.patch("CortexPlatformCore.dateparser.parse")
        mock_parse.side_effect = [start_dt, end_dt]

        start_time, end_time = FilterBuilder._prepare_time_range("2023-01-01T10:00:00", "2023-01-02T15:30:00")

        assert start_time == int(start_dt.timestamp() * 1000)
        assert end_time == int(end_dt.timestamp() * 1000)
        assert mock_parse.call_count == 2

    def test_prepare_time_range_only_start_time_provided(self, mocker: MockerFixture):
        """
        Given: A valid start_time string and None as end_time.
        When: _prepare_time_range is called with only start_time provided.
        Then: start_time should be converted to milliseconds and end_time should be set to current time.
        """
        from CortexPlatformCore import FilterBuilder
        from datetime import datetime

        # Mock dateparser.parse for start_time
        start_dt = datetime(2023, 1, 1, 10, 0, 0)
        mock_parse = mocker.patch("CortexPlatformCore.dateparser.parse", return_value=start_dt)

        # Mock datetime.now for end_time calculation
        current_dt = datetime(2023, 1, 3, 12, 0, 0)
        mock_now = mocker.patch("CortexPlatformCore.datetime")
        mock_now.now.return_value = current_dt

        start_time, end_time = FilterBuilder._prepare_time_range("2023-01-01T10:00:00", None)

        assert start_time == int(start_dt.timestamp() * 1000)
        assert end_time == int(current_dt.timestamp() * 1000)
        mock_parse.assert_called_once_with("2023-01-01T10:00:00")

    def test_prepare_time_range_both_none_times(self):
        """
        Given: Both start_time_str and end_time_str parameters as None.
        When: _prepare_time_range is called with both parameters as None.
        Then: Both returned timestamps should be None without any parsing attempts.
        """
        from CortexPlatformCore import FilterBuilder

        start_time, end_time = FilterBuilder._prepare_time_range(None, None)

        assert start_time is None
        assert end_time is None

    def test_prepare_time_range_end_time_without_start_time_raises_exception(self):
        """
        Given: None as start_time_str and a valid end_time_str.
        When: _prepare_time_range is called with end_time but no start_time.
        Then: A DemistoException should be raised with appropriate error message.
        """
        from CortexPlatformCore import FilterBuilder
        from CommonServerPython import DemistoException

        with pytest.raises(DemistoException, match="When 'end_time' is provided, 'start_time' must be provided as well."):
            FilterBuilder._prepare_time_range(None, "2023-01-02T15:30:00")

    def test_prepare_time_range_invalid_start_time_raises_value_error(self, mocker: MockerFixture):
        """
        Given: An invalid start_time string that cannot be parsed by dateparser.
        When: _prepare_time_range is called with an unparseable start_time.
        Then: A ValueError should be raised with the invalid start_time in the error message.
        """
        from CortexPlatformCore import FilterBuilder

        # Mock dateparser.parse to return None for invalid input
        mock_parse = mocker.patch("CortexPlatformCore.dateparser.parse", return_value=None)

        with pytest.raises(ValueError, match="Could not parse start_time: invalid_start_time"):
            FilterBuilder._prepare_time_range("invalid_start_time", None)

        mock_parse.assert_called_once_with("invalid_start_time")

    def test_prepare_time_range_invalid_end_time_raises_value_error(self, mocker: MockerFixture):
        """
        Given: A valid start_time and an invalid end_time string that cannot be parsed.
        When: _prepare_time_range is called with valid start_time but unparseable end_time.
        Then: A ValueError should be raised with the invalid end_time in the error message.
        """
        from CortexPlatformCore import FilterBuilder
        from datetime import datetime

        # Mock dateparser.parse to return valid datetime for start_time and None for end_time
        start_dt = datetime(2023, 1, 1, 10, 0, 0)
        mock_parse = mocker.patch("CortexPlatformCore.dateparser.parse")
        mock_parse.side_effect = [start_dt, None]

        with pytest.raises(ValueError, match="Could not parse end_time: invalid_end_time"):
            FilterBuilder._prepare_time_range("2023-01-01T10:00:00", "invalid_end_time")

        assert mock_parse.call_count == 2

    def test_prepare_time_range_string_conversion_for_start_time(self, mocker: MockerFixture):
        """
        Given: A non-string start_time parameter that needs string conversion.
        When: _prepare_time_range is called with start_time that requires str() conversion.
        Then: The start_time should be converted to string before parsing and processed correctly.
        """
        from CortexPlatformCore import FilterBuilder
        from datetime import datetime

        # Mock dateparser.parse to return a valid datetime
        start_dt = datetime(2023, 1, 1, 10, 0, 0)
        mock_parse = mocker.patch("CortexPlatformCore.dateparser.parse", return_value=start_dt)

        # Pass an integer that should be converted to string
        start_time, end_time = FilterBuilder._prepare_time_range(20230101, None)

        # Verify that str() was called on the parameter
        mock_parse.assert_called_with("20230101")
        assert start_time == int(start_dt.timestamp() * 1000)

    def test_prepare_time_range_string_conversion_for_end_time(self, mocker: MockerFixture):
        """
        Given: A non-string end_time parameter along with valid start_time.
        When: _prepare_time_range is called with end_time that requires str() conversion.
        Then: The end_time should be converted to string before parsing and both times processed correctly.
        """
        from CortexPlatformCore import FilterBuilder
        from datetime import datetime

        # Mock dateparser.parse to return valid datetimes
        start_dt = datetime(2023, 1, 1, 10, 0, 0)
        end_dt = datetime(2023, 1, 2, 15, 30, 0)
        mock_parse = mocker.patch("CortexPlatformCore.dateparser.parse")
        mock_parse.side_effect = [start_dt, end_dt]

        # Pass integers that should be converted to strings
        start_time, end_time = FilterBuilder._prepare_time_range(20230101, 20230102)

        # Verify that str() was called on both parameters
        assert mock_parse.call_args_list[0][0][0] == "20230101"
        assert mock_parse.call_args_list[1][0][0] == "20230102"
        assert start_time == int(start_dt.timestamp() * 1000)
        assert end_time == int(end_dt.timestamp() * 1000)

    def test_prepare_time_range_millisecond_conversion_precision(self, mocker: MockerFixture):
        """
        Given: Valid datetime objects returned from dateparser with specific timestamp values.
        When: _prepare_time_range converts the timestamps to milliseconds.
        Then: The conversion should multiply by 1000 and convert to integer with correct precision.
        """
        from CortexPlatformCore import FilterBuilder
        from datetime import datetime

        # Create datetime with known timestamp
        start_dt = datetime(2023, 1, 1, 10, 0, 0)
        end_dt = datetime(2023, 1, 2, 15, 30, 0)
        mock_parse = mocker.patch("CortexPlatformCore.dateparser.parse")
        mock_parse.side_effect = [start_dt, end_dt]

        start_time, end_time = FilterBuilder._prepare_time_range("2023-01-01T10:00:00", "2023-01-02T15:30:00")

        # Verify precise millisecond conversion
        expected_start = int(start_dt.timestamp() * 1000)
        expected_end = int(end_dt.timestamp() * 1000)
        assert start_time == expected_start
        assert end_time == expected_end
        assert isinstance(start_time, int)
        assert isinstance(end_time, int)


def test_search_asset_groups_command_success_with_all_filters(mocker):
    """
    GIVEN:
        A mocked client and arguments with all filter parameters provided.
    WHEN:
        The search_asset_groups_command function is called.
    THEN:
        The request is built correctly with all filters and the response is formatted properly.
    """
    from CortexPlatformCore import Client, search_asset_groups_command

    mock_client = Client(base_url="", headers={})
    mock_response = {
        "reply": {
            "DATA": [
                {
                    "XDM__ASSET_GROUP__ID": "group_1",
                    "XDM__ASSET_GROUP__NAME": "Test Group 1",
                    "XDM__ASSET_GROUP__TYPE": "DYNAMIC",
                    "XDM__ASSET_GROUP__DESCRIPTION": "Test description 1",
                },
                {
                    "XDM__ASSET_GROUP__ID": "group_2",
                    "XDM__ASSET_GROUP__NAME": "Test Group 2",
                    "XDM__ASSET_GROUP__TYPE": "STATIC",
                    "XDM__ASSET_GROUP__DESCRIPTION": "Test description 2",
                },
            ]
        }
    }
    mock_get_webapp_data = mocker.patch.object(mock_client, "get_webapp_data", return_value=mock_response)

    args = {"name": "Test Group", "type": "security", "id": "group_1", "description": "Test description"}

    result = search_asset_groups_command(mock_client, args)

    assert len(result.outputs) == 2
    assert result.outputs[0]["id"] == "group_1"
    assert result.outputs[1]["id"] == "group_2"
    assert result.outputs_prefix == "Core.AssetGroups"
    assert result.outputs_key_field == "id"
    assert "Test Group 1" in result.readable_output
    assert "Test Group 2" in result.readable_output
    assert mock_get_webapp_data.call_count == 1


def test_search_asset_groups_command_success_with_partial_filters(mocker):
    """
    GIVEN:
        A mocked client and arguments with only some filter parameters provided.
    WHEN:
        The search_asset_groups_command function is called.
    THEN:
        The request is built correctly with partial filters and the response is formatted properly.
    """
    from CortexPlatformCore import Client, search_asset_groups_command

    mock_client = Client(base_url="", headers={})
    mock_response = {
        "reply": {
            "DATA": [
                {
                    "XDM__ASSET_GROUP__ID": "group_3",
                    "XDM__ASSET_GROUP__NAME": "Security Group",
                    "XDM__ASSET_GROUP__TYPE": "DYNAMIC",
                    "XDM__ASSET_GROUP__DESCRIPTION": "Security asset group",
                }
            ]
        }
    }
    mock_get_webapp_data = mocker.patch.object(mock_client, "get_webapp_data", return_value=mock_response)

    args = {"name": "Security", "type": "DYNAMIC"}

    result = search_asset_groups_command(mock_client, args)

    assert len(result.outputs) == 1
    assert result.outputs[0]["id"] == "group_3"
    assert result.outputs[0]["name"] == "Security Group"
    assert result.outputs_prefix == "Core.AssetGroups"
    assert "Security Group" in result.readable_output
    assert mock_get_webapp_data.call_count == 1


def test_search_asset_groups_command_success_no_filters(mocker):
    """
    GIVEN:
        A mocked client and empty arguments with no filter parameters.
    WHEN:
        The search_asset_groups_command function is called.
    THEN:
        The request is built with empty filters and returns all asset groups.
    """
    from CortexPlatformCore import Client, search_asset_groups_command

    mock_client = Client(base_url="", headers={})
    mock_response = {
        "reply": {
            "DATA": [
                {
                    "XDM__ASSET_GROUP__ID": "group_all_1",
                    "XDM__ASSET_GROUP__NAME": "All Groups 1",
                    "XDM__ASSET_GROUP__TYPE": "static",
                    "XDM__ASSET_GROUP__DESCRIPTION": "General group",
                },
                {
                    "XDM__ASSET_GROUP__ID": "group_all_2",
                    "XDM__ASSET_GROUP__NAME": "All Groups 2",
                    "XDM__ASSET_GROUP__TYPE": "static",
                    "XDM__ASSET_GROUP__DESCRIPTION": "Special group",
                },
            ]
        }
    }
    mock_get_webapp_data = mocker.patch.object(mock_client, "get_webapp_data", return_value=mock_response)

    args = {}

    result = search_asset_groups_command(mock_client, args)

    assert len(result.outputs) == 2
    assert result.outputs[0]["id"] == "group_all_1"
    assert result.outputs[1]["id"] == "group_all_2"
    assert result.outputs_prefix == "Core.AssetGroups"
    assert "All Groups 1" in result.readable_output
    assert "All Groups 2" in result.readable_output
    assert mock_get_webapp_data.call_count == 1


def test_search_asset_groups_command_empty_response(mocker):
    """
    GIVEN:
        A mocked client that returns an empty response.
    WHEN:
        The search_asset_groups_command function is called.
    THEN:
        The function handles the empty response gracefully and returns empty results.
    """
    from CortexPlatformCore import Client, search_asset_groups_command

    mock_client = Client(base_url="", headers={})
    mock_response = {"reply": {"DATA": []}}
    mock_get_webapp_data = mocker.patch.object(mock_client, "get_webapp_data", return_value=mock_response)

    args = {"name": "NonExistent"}

    result = search_asset_groups_command(mock_client, args)

    assert len(result.outputs) == 0
    assert result.outputs_prefix == "Core.AssetGroups"
    assert result.outputs_key_field == "id"
    assert mock_get_webapp_data.call_count == 1


def test_search_asset_groups_command_missing_reply_key(mocker):
    """
    GIVEN:
        A mocked client that returns a response without the 'reply' key.
    WHEN:
        The search_asset_groups_command function is called.
    THEN:
        The function handles the malformed response gracefully and returns empty results.
    """
    from CortexPlatformCore import Client, search_asset_groups_command

    mock_client = Client(base_url="", headers={})
    mock_response = {}
    mock_get_webapp_data = mocker.patch.object(mock_client, "get_webapp_data", return_value=mock_response)

    args = {"type": "DYNAMIC"}

    result = search_asset_groups_command(mock_client, args)

    assert len(result.outputs) == 0
    assert result.outputs_prefix == "Core.AssetGroups"
    assert result.outputs_key_field == "id"
    assert mock_get_webapp_data.call_count == 1


def test_search_asset_groups_command_missing_data_key(mocker):
    """
    GIVEN:
        A mocked client that returns a response with 'reply' but without 'DATA' key.
    WHEN:
        The search_asset_groups_command function is called.
    THEN:
        The function handles the incomplete response gracefully and returns empty results.
    """
    from CortexPlatformCore import Client, search_asset_groups_command

    mock_client = Client(base_url="", headers={})
    mock_response = {"reply": {}}
    mock_get_webapp_data = mocker.patch.object(mock_client, "get_webapp_data", return_value=mock_response)

    args = {"id": "test_id"}

    result = search_asset_groups_command(mock_client, args)

    assert len(result.outputs) == 0
    assert result.outputs_prefix == "Core.AssetGroups"
    assert result.outputs_key_field == "id"
    assert mock_get_webapp_data.call_count == 1


def test_search_asset_groups_command_multiple_values_in_filters(mocker):
    """
    GIVEN:
        A mocked client and arguments with comma-separated values for filters.
    WHEN:
        The search_asset_groups_command function is called.
    THEN:
        The filters are processed correctly with multiple values and the response is formatted properly.
    """
    from CortexPlatformCore import Client, search_asset_groups_command

    mock_client = Client(base_url="", headers={})
    mock_response = {
        "reply": {
            "DATA": [
                {
                    "XDM__ASSET_GROUP__ID": "group_multi_1",
                    "XDM__ASSET_GROUP__NAME": "Multi Group 1",
                    "XDM__ASSET_GROUP__TYPE": "static",
                    "XDM__ASSET_GROUP__DESCRIPTION": "Multi description 1",
                },
                {
                    "XDM__ASSET_GROUP__ID": "group_multi_2",
                    "XDM__ASSET_GROUP__NAME": "Multi Group 2",
                    "XDM__ASSET_GROUP__TYPE": "STATIC",
                    "XDM__ASSET_GROUP__DESCRIPTION": "Multi description 2",
                },
            ]
        }
    }
    mock_get_webapp_data = mocker.patch.object(mock_client, "get_webapp_data", return_value=mock_response)

    args = {"name": '["Multi Group 1","Multi Group 2"]', "type": "STATIC", "id": "group_multi_1,group_multi_2"}

    result = search_asset_groups_command(mock_client, args)

    assert len(result.outputs) == 2
    assert result.outputs[0]["id"] == "group_multi_1"
    assert result.outputs[1]["id"] == "group_multi_2"
    assert result.outputs_prefix == "Core.AssetGroups"
    assert "Multi Group 1" in result.readable_output
    assert "Multi Group 2" in result.readable_output
    assert mock_get_webapp_data.call_count == 1


def test_update_issue_command_success_all_fields(mocker):
    """
    GIVEN:
        Client instance and arguments with all valid fields.
    WHEN:
        The update_issue_command function is called.
    THEN:
        Issue is updated with all provided fields and returns "done".
    """
    from CortexPlatformCore import update_issue_command, Client

    client = Client(base_url="", headers={})
    mock_update_issue = mocker.patch.object(client, "update_issue")
    mocker.patch.object(demisto, "debug")
    mocker.patch("CortexPlatformCore.arg_to_number", return_value=2)
    mocker.patch("CortexPlatformCore.arg_to_timestamp", return_value="2023-01-01T00:00:00Z")

    args = {
        "id": "12345",
        "assigned_user_mail": "user@example.com",
        "severity": "medium",
        "name": "Test Issue",
        "occurred": "2023-01-01T00:00:00Z",
        "phase": "investigation",
        "status": "New",
    }

    result = update_issue_command(client, args)

    assert result == "done"
    mock_update_issue.assert_called_once()

    call_args = mock_update_issue.call_args[0][0]
    update_data = call_args["update_data"]
    assert update_data["assigned_user"] == "user@example.com"
    assert update_data["severity"] == "SEV_030_MEDIUM"
    assert update_data["name"] == "Test Issue"
    assert update_data["occurred"] == "2023-01-01T00:00:00Z"
    assert update_data["phase"] == "investigation"
    assert update_data["resolution_status"] == "STATUS_010_NEW"


def test_update_issue_command_missing_issue_id_no_context(mocker):
    """
    GIVEN:
        Client instance and arguments without issue_id and no calling context.
    WHEN:
        The update_issue_command function is called.
    THEN:
        DemistoException is raised and update_issue is not called.
    """
    from CortexPlatformCore import update_issue_command, Client
    from CommonServerPython import DemistoException
    import pytest

    client = Client(base_url="", headers={})
    mock_update_issue = mocker.patch.object(client, "update_issue")
    mock_calling_context = {"context": {}}
    mocker.patch.object(demisto, "callingContext", mock_calling_context)

    args = {"name": "Test Issue"}

    with pytest.raises(DemistoException, match="Issue ID is required for updating an issue."):
        update_issue_command(client, args)

    mock_update_issue.assert_not_called()


def test_update_issue_command_empty_issue_id_no_context(mocker):
    """
    GIVEN:
        Client instance and arguments with empty issue_id and no calling context.
    WHEN:
        The update_issue_command function is called.
    THEN:
        DemistoException is raised and update_issue is not called.
    """
    from CortexPlatformCore import update_issue_command, Client
    from CommonServerPython import DemistoException
    import pytest

    client = Client(base_url="", headers={})
    mock_update_issue = mocker.patch.object(client, "update_issue")
    mock_calling_context = {"context": {}}
    mocker.patch.object(demisto, "callingContext", mock_calling_context)

    args = {"id": "", "name": "Test Issue"}

    with pytest.raises(DemistoException, match="Issue ID is required for updating an issue."):
        update_issue_command(client, args)

    mock_update_issue.assert_not_called()


def test_update_issue_command_issue_id_from_context(mocker):
    """
    GIVEN:
        Client instance and arguments without issue_id but with calling context containing incident.
    WHEN:
        The update_issue_command function is called.
    THEN:
        Issue ID is retrieved from context and update succeeds.
    """
    from CortexPlatformCore import update_issue_command, Client

    client = Client(base_url="", headers={})
    mock_update_issue = mocker.patch.object(client, "update_issue")
    mocker.patch.object(demisto, "debug")
    mock_calling_context = {"context": {"Incidents": [{"id": "context_id_123"}]}}
    mocker.patch.object(demisto, "callingContext", mock_calling_context)

    args = {"name": "Test Issue"}

    result = update_issue_command(client, args)

    assert result == "done"
    mock_update_issue.assert_called_once()

    call_args = mock_update_issue.call_args[0][0]
    filter_data = call_args["filter_data"]["filter"]
    # Check that context ID was used in filter
    assert any(field["SEARCH_VALUE"] == "context_id_123" for field in filter_data["AND"])


def test_update_issue_command_severity_low(mocker):
    """
    GIVEN:
        Client instance and arguments with severity level 1 (low).
    WHEN:
        The update_issue_command function is called.
    THEN:
        Severity is mapped to SEV_020_LOW in update_data.
    """
    from CortexPlatformCore import update_issue_command, Client

    client = Client(base_url="", headers={})
    mock_update_issue = mocker.patch.object(client, "update_issue")
    mocker.patch.object(demisto, "debug")
    mocker.patch("CortexPlatformCore.arg_to_number", return_value=1)

    args = {"id": "12345", "severity": "low"}

    update_issue_command(client, args)

    call_args = mock_update_issue.call_args[0][0]
    update_data = call_args["update_data"]
    assert update_data["severity"] == "SEV_020_LOW"


def test_update_issue_command_invalid_severity_mapping(mocker):
    """
    GIVEN:
        Client instance and arguments with invalid severity value.
    WHEN:
        The update_issue_command function is called.
    THEN:
        Severity is not included in update_data when mapping returns None.
    """
    from CortexPlatformCore import update_issue_command, Client

    client = Client(base_url="", headers={})
    mock_update_issue = mocker.patch.object(client, "update_issue")
    mocker.patch.object(demisto, "debug")
    mocker.patch("CortexPlatformCore.arg_to_number", return_value=99)

    args = {"id": "12345", "severity": "99", "name": "Test Issue"}

    update_issue_command(client, args)

    call_args = mock_update_issue.call_args[0][0]
    update_data = call_args["update_data"]
    assert "severity" not in update_data
    assert update_data["name"] == "Test Issue"


def test_update_issue_command_invalid_status_mapping(mocker):
    """
    GIVEN:
        Client instance and arguments with invalid status value.
    WHEN:
        The update_issue_command function is called.
    THEN:
        Status is not included in update_data when mapping returns None.
    """
    from CortexPlatformCore import update_issue_command, Client

    client = Client(base_url="", headers={})
    mock_update_issue = mocker.patch.object(client, "update_issue")
    mocker.patch.object(demisto, "debug")
    mocker.patch("CortexPlatformCore.arg_to_number", return_value=99)

    args = {"id": "12345", "status": "FAKE", "name": "Test Issue"}

    update_issue_command(client, args)

    call_args = mock_update_issue.call_args[0][0]
    update_data = call_args["update_data"]
    assert "resolution_status" not in update_data
    assert update_data["name"] == "Test Issue"


def test_update_issue_command_no_severity(mocker):
    """
    GIVEN:
        Client instance and arguments without severity field.
    WHEN:
        The update_issue_command function is called.
    THEN:
        Severity is not included in update_data.
    """
    from CortexPlatformCore import update_issue_command, Client

    client = Client(base_url="", headers={})
    mock_update_issue = mocker.patch.object(client, "update_issue")
    mocker.patch.object(demisto, "debug")
    mocker.patch("CortexPlatformCore.arg_to_number", return_value=None)

    args = {"id": "12345", "name": "Test Issue"}

    update_issue_command(client, args)

    call_args = mock_update_issue.call_args[0][0]
    update_data = call_args["update_data"]
    assert "severity" not in update_data
    assert update_data["name"] == "Test Issue"


def test_update_issue_command_partial_fields(mocker):
    """
    GIVEN:
        Client instance and arguments with only some fields provided.
    WHEN:
        The update_issue_command function is called.
    THEN:
        Only provided fields are included in update_data.
    """
    from CortexPlatformCore import update_issue_command, Client

    client = Client(base_url="", headers={})
    mock_update_issue = mocker.patch.object(client, "update_issue")
    mocker.patch.object(demisto, "debug")

    args = {"id": "12345", "name": "Updated Issue Name", "phase": "investigation"}

    update_issue_command(client, args)

    call_args = mock_update_issue.call_args[0][0]
    update_data = call_args["update_data"]
    assert update_data["name"] == "Updated Issue Name"
    assert update_data["phase"] == "investigation"
    assert "severity" not in update_data
    assert "assigned_user" not in update_data
    assert "occurred" not in update_data


def test_update_issue_command_none_values_filtered(mocker):
    """
    GIVEN:
        Client instance and arguments where some fields resolve to None.
    WHEN:
        The update_issue_command function is called.
    THEN:
        None values are filtered out of update_data.
    """
    from CortexPlatformCore import update_issue_command, Client

    client = Client(base_url="", headers={})
    mock_update_issue = mocker.patch.object(client, "update_issue")
    mocker.patch.object(demisto, "debug")
    mocker.patch("CortexPlatformCore.arg_to_timestamp", return_value=None)

    args = {"id": "12345", "name": "Test Issue", "occurred": "invalid-date", "assigned_user_mail": None}

    update_issue_command(client, args)

    call_args = mock_update_issue.call_args[0][0]
    update_data = call_args["update_data"]
    assert update_data["name"] == "Test Issue"
    assert "occurred" not in update_data
    assert "assigned_user" not in update_data


def test_update_issue_command_debug_called(mocker):
    """
    GIVEN:
        Client instance and valid arguments.
    WHEN:
        The update_issue_command function is called.
    THEN:
        demisto.debug is called with filter_data.
    """
    from CortexPlatformCore import update_issue_command, Client

    client = Client(base_url="", headers={})
    mock_update_issue = mocker.patch.object(client, "update_issue")
    mock_debug = mocker.patch.object(demisto, "debug")

    args = {"id": "12345", "name": "Test Issue"}

    update_issue_command(client, args)

    mock_debug.assert_called_once()
    mock_update_issue.assert_called_once()


def test_update_issue_command_only_issue_id(mocker):
    """
    GIVEN:
        Client instance and arguments with only issue_id.
    WHEN:
        The update_issue_command function is called.
    THEN:
        update_issue is called with empty update_data.
    """
    from CortexPlatformCore import update_issue_command, Client
    from CommonServerPython import DemistoException

    client = Client(base_url="", headers={})
    mock_update_issue = mocker.patch.object(client, "update_issue")
    mocker.patch.object(demisto, "debug")

    args = {"id": "12345"}
    with pytest.raises(DemistoException, match="Please provide arguments to update the issue."):
        update_issue_command(client, args)

    mock_update_issue.assert_not_called()


def test_enable_scanners_command_single_repository(mocker: MockerFixture):
    """
    Given:
        A client and args with a single repository ID and scanner configuration.
    When:
        enable_scanners_command is called.
    Then:
        The repository configuration is updated successfully and appropriate results are returned.
    """
    from CortexPlatformCore import Client, enable_scanners_command

    mock_client = Client(base_url="", headers={})
    mock_build_payload = mocker.patch("CortexPlatformCore.build_scanner_config_payload", return_value={"test": "payload"})
    mock_enable_scanners = mocker.patch.object(mock_client, "enable_scanners", return_value={"status": "success"})

    args = {"repository_ids": "repo_001", "enabled_scanners": "scanner1,scanner2", "disable_scanners": "scanner3"}

    result = enable_scanners_command(mock_client, args)

    mock_build_payload.assert_called_once_with(args)
    mock_enable_scanners.assert_called_once_with({"test": "payload"}, "repo_001")
    assert "Successfully updated repositories: repo_001" in result.readable_output


def test_enable_scanners_command_repository_ids_as_list(mocker: MockerFixture):
    """
    Given:
        A client and args where repository_ids is already a list.
    When:
        enable_scanners_command is called.
    Then:
        The function handles the list correctly and updates all repositories.
    """
    from CortexPlatformCore import Client, enable_scanners_command

    mock_client = Client(base_url="", headers={})
    mock_build_payload = mocker.patch("CortexPlatformCore.build_scanner_config_payload", return_value={"payload": "test"})
    mock_enable_scanners = mocker.patch.object(mock_client, "enable_scanners", return_value={"success": True})

    args = {"repository_ids": ["repo_alpha", "repo_beta"], "enable_scanners": "vulnerability_scan"}

    result = enable_scanners_command(mock_client, args)

    mock_build_payload.assert_called_with(args)

    expected_calls = [
        call({"payload": "test"}, "repo_alpha"),
        call({"payload": "test"}, "repo_beta"),
    ]
    mock_enable_scanners.assert_has_calls(expected_calls)
    assert "Successfully updated repositories: repo_alpha, repo_beta" in result.readable_output


def test_build_scanner_config_payload_secrets_scanner_with_validation(mocker: MockerFixture):
    """
    Given:
        Args with secrets scanner enable and secret_validation set to True.
    When:
        build_scanner_config_payload is called.
    Then:
        The secrets scanner configuration includes secretValidation option.
    """
    from CortexPlatformCore import build_scanner_config_payload

    mocker.patch("CortexPlatformCore.validate_scanner_name", return_value=True)

    args = {"repository_ids": ["repo1"], "enable_scanners": "secrets", "secret_validation": "True"}

    result = build_scanner_config_payload(args)

    expected = {"scanners": {"SECRETS": {"isEnabled": True, "scanOptions": {"secretValidation": True}}}}

    assert result == expected


def test_build_scanner_config_payload_secrets_scanner_without_validation(mocker: MockerFixture):
    """
    Given:
        Args with secrets scanner enable and secret_validation set to False.
    When:
        build_scanner_config_payload is called.
    Then:
        The secrets scanner configuration includes secretValidation as False.
    """
    from CortexPlatformCore import build_scanner_config_payload

    mocker.patch("CortexPlatformCore.validate_scanner_name", return_value=True)

    args = {"repository_ids": "repo1", "enable_scanners": "secrets", "secret_validation": "False"}

    result = build_scanner_config_payload(args)

    expected = {"scanners": {"SECRETS": {"isEnabled": True, "scanOptions": {"secretValidation": False}}}}

    assert result == expected


def test_build_scanner_config_payload_complete_configuration(mocker: MockerFixture):
    """
    Given:
        Args with all possible configuration options specified.
    When:
        build_scanner_config_payload is called.
    Then:
        A complete configuration payload with all options is returned.
    """
    from CortexPlatformCore import build_scanner_config_payload

    mocker.patch("CortexPlatformCore.validate_scanner_name", return_value=True)
    mocker.patch("CortexPlatformCore.demisto.debug")

    args = {
        "repository_ids": ["repo1", "repo2"],
        "enable_scanners": ["secrets", "iac"],
        "disable_scanners": ["SCA"],
        "secret_validation": "True",
        "pr_scanning": "True",
        "block_on_error": "False",
        "tag_resource_blocks": "True",
        "tag_module_blocks": "False",
        "exclude_paths": ["exclude1", "exclude2"],
    }

    result = build_scanner_config_payload(args)

    expected = {
        "scanners": {
            "SECRETS": {"isEnabled": True, "scanOptions": {"secretValidation": True}},
            "IAC": {"isEnabled": True},
            "SCA": {"isEnabled": False},
        },
        "prScanning": {"isEnabled": True, "blockOnError": False},
        "taggingBot": {"tagResourceBlocks": True, "tagModuleBlocks": False},
        "excludedPaths": ["exclude1", "exclude2"],
    }

    assert result == expected


def test_build_scanner_config_payload_empty_scanners_lists(mocker: MockerFixture):
    """
    Given:
        Args with empty enabled_scanners and disable_scanners lists.
    When:
        build_scanner_config_payload is called.
    Then:
        A configuration payload without scanners section is returned.
    """
    from CortexPlatformCore import build_scanner_config_payload

    mocker.patch("CortexPlatformCore.validate_scanner_name", return_value=True)
    mocker.patch("CortexPlatformCore.demisto.debug")

    args = {"repository_ids": "repo1", "enable_scanners": [], "disable_scanners": []}

    result = build_scanner_config_payload(args)

    expected = {}

    assert result == expected


def test_build_scanner_config_payload_invalid_scanner_names(mocker: MockerFixture):
    """
    Given:
        Args with invalid scanner names that fail validation.
    When:
        build_scanner_config_payload is called.
    Then:
        Invalid scanners are excluded from the configuration.
    """

    def mock_validate_scanner_name(scanner):
        return scanner in [
            "iac",
            "sca",
            "secrets",
        ]

    mocker.patch("CortexPlatformCore.validate_scanner_name", side_effect=mock_validate_scanner_name)


def test_build_scanner_config_payload_enable_and_disable_same_scanner(mocker: MockerFixture):
    """
    Given:
        Args with the same scanner in both enabled_scanners and disable_scanners lists.
    When:
        build_scanner_config_payload is called.
    Then:
        An error is thrown due to conflicting scanner configuration.
    """
    from CortexPlatformCore import build_scanner_config_payload

    mocker.patch("CortexPlatformCore.validate_scanner_name", return_value=True)

    args = {"repository_ids": "repo1", "enable_scanners": ["iac"], "disable_scanners": ["iac"]}

    with pytest.raises(ValueError):
        build_scanner_config_payload(args)


def test_create_policy_command_basic_success(mocker: MockerFixture):
    """
    GIVEN:
        A mocked client and minimal valid arguments for creating a policy.
    WHEN:
        The create_policy_command function is called.
    THEN:
        The policy is created successfully with default values where appropriate.
    """
    from CortexPlatformCore import Client, create_policy_command

    # Mock client and response
    mock_client = Client(base_url="", headers={})
    mock_create_policy = mocker.patch.object(mock_client, "create_policy", return_value=None)

    # Mock helper functions that might be called
    mocker.patch("CortexPlatformCore.get_asset_group_ids_from_names", return_value=[])
    mocker.patch("CortexPlatformCore.get_appsec_rule_ids_from_names", return_value=[])

    # Minimal args with just policy name and one trigger enabled
    args = {"policy_name": "Test Policy", "triggers_periodic_report_issue": "true"}

    result = create_policy_command(mock_client, args)

    # Verify the result is a CommandResults object with correct readable output
    assert hasattr(result, "readable_output")
    assert result.readable_output == "AppSec policy 'Test Policy' created successfully."

    # Verify other attributes are None/default as per actual implementation
    assert result.outputs is None
    assert result.outputs_prefix is None
    assert result.outputs_key_field is None
    assert result.raw_response is None

    # Verify create_policy was called once
    mock_create_policy.assert_called_once()

    # Verify the JSON payload structure passed to create_policy
    call_args = mock_create_policy.call_args
    assert len(call_args[0]) == 1  # Only one positional argument (the JSON string)

    payload_json = call_args[0][0]
    import json

    payload = json.loads(payload_json)

    # Verify basic policy structure
    assert payload["name"] == "Test Policy"
    assert payload["description"] == ""
    assert payload["assetGroupIds"] == []
    assert "conditions" in payload
    assert "scope" in payload
    assert "triggers" in payload

    # Verify triggers structure - periodic should be enabled
    triggers = payload["triggers"]
    assert triggers["periodic"]["isEnabled"] is True
    assert triggers["periodic"]["actions"]["reportIssue"] is True
    assert triggers["pr"]["isEnabled"] is False
    assert triggers["cicd"]["isEnabled"] is False


def test_create_policy_command_missing_policy_name(mocker: MockerFixture):
    """
    GIVEN:
        A mocked client and arguments missing the required policy_name.
    WHEN:
        The create_policy_command function is called.
    THEN:
        A DemistoException is raised indicating policy_name is required.
    """
    from CortexPlatformCore import Client, create_policy_command
    from CommonServerPython import DemistoException

    mock_client = Client(base_url="", headers={})

    # Args missing policy_name
    args = {"triggers_periodic_report_issue": "true"}

    with pytest.raises(DemistoException) as excinfo:
        create_policy_command(mock_client, args)

    assert "Policy name is required" in str(excinfo.value)


def test_create_policy_command_no_triggers_enabled(mocker: MockerFixture):
    """
    GIVEN:
        A mocked client and arguments with no triggers enabled.
    WHEN:
        The create_policy_command function is called.
    THEN:
        A DemistoException is raised indicating at least one trigger must be enabled.
    """
    from CortexPlatformCore import Client, create_policy_command
    from CommonServerPython import DemistoException

    mock_client = Client(base_url="", headers={})
    mocker.patch("CortexPlatformCore.get_asset_group_ids_from_names", return_value=[])
    mocker.patch("CortexPlatformCore.get_appsec_rule_ids_from_names", return_value=[])

    # Args with policy_name but no triggers enabled
    args = {"policy_name": "Test Policy"}

    with pytest.raises(DemistoException) as excinfo:
        create_policy_command(mock_client, args)

    assert "At least one trigger" in str(excinfo.value)


def test_create_policy_command_with_asset_groups(mocker: MockerFixture):
    """
    GIVEN:
        A mocked client and arguments including asset_group_names.
    WHEN:
        The create_policy_command function is called.
    THEN:
        The asset groups are properly resolved and included in the policy.
    """
    from CortexPlatformCore import Client, create_policy_command

    mock_client = Client(base_url="", headers={})
    mock_create_policy = mocker.patch.object(mock_client, "create_policy", return_value=None)

    # Mock asset group resolution
    mock_asset_groups = ["group-1", "group-2"]
    mock_get_asset_groups = mocker.patch("CortexPlatformCore.get_asset_group_ids_from_names", return_value=mock_asset_groups)
    mocker.patch("CortexPlatformCore.get_appsec_rule_ids_from_names", return_value=[])

    args = {"policy_name": "Test Policy", "asset_group_names": "Group 1,Group 2", "triggers_periodic_report_issue": "true"}

    result = create_policy_command(mock_client, args)

    # Verify readable output
    assert result.readable_output == "AppSec policy 'Test Policy' created successfully."

    # Verify asset group resolution was called with correct parameters
    mock_get_asset_groups.assert_called_once_with(mock_client, ["Group 1", "Group 2"])

    # Verify create_policy was called and asset groups were included
    mock_create_policy.assert_called_once()
    payload_json = mock_create_policy.call_args[0][0]
    import json

    payload = json.loads(payload_json)

    # Verify asset groups are included in the policy payload
    assert payload["assetGroupIds"] == ["group-1", "group-2"]
    assert payload["name"] == "Test Policy"


def test_create_policy_command_with_conditions(mocker: MockerFixture):
    """
    GIVEN:
        A mocked client and arguments with various condition parameters.
    WHEN:
        The create_policy_command function is called.
    THEN:
        The conditions are properly built and included in the policy.
    """
    from CortexPlatformCore import Client, create_policy_command

    mock_client = Client(base_url="", headers={})
    mock_create_policy = mocker.patch.object(mock_client, "create_policy", return_value=None)
    mocker.patch("CortexPlatformCore.get_asset_group_ids_from_names", return_value=[])

    # Mock AppSec rule resolution
    mock_rule_ids = ["rule-1", "rule-2"]
    mock_get_appsec_rules = mocker.patch("CortexPlatformCore.get_appsec_rule_ids_from_names", return_value=mock_rule_ids)

    args = {
        "policy_name": "Test Policy",
        "conditions_finding_type": "Vulnerabilities,Secrets",
        "conditions_severity": "high,critical",
        "conditions_respect_developer_suppression": "true",
        "conditions_has_a_fix": "true",
        "conditions_is_kev": "false",
        "conditions_appsec_rule_names": "Rule 1,Rule 2",
        "triggers_periodic_report_issue": "true",
    }

    result = create_policy_command(mock_client, args)

    # Verify readable output
    assert result.readable_output == "AppSec policy 'Test Policy' created successfully."

    # Verify AppSec rule resolution was called with correct parameters
    mock_get_appsec_rules.assert_called_once_with(mock_client, ["Rule 1", "Rule 2"])

    # Verify create_policy was called and examine the payload
    mock_create_policy.assert_called_once()
    payload_json = mock_create_policy.call_args[0][0]
    import json

    payload = json.loads(payload_json)

    # Verify conditions structure is present
    assert "conditions" in payload
    conditions = payload["conditions"]

    # The conditions are built using FilterBuilder, so we need to check the filter structure
    assert "AND" in conditions
    filters = conditions["AND"]

    # Verify that filters were created (exact structure depends on FilterBuilder implementation)
    assert len(filters) > 0


def test_create_policy_command_with_scope(mocker: MockerFixture):
    """
    GIVEN:
        A mocked client and arguments with scope parameters.
    WHEN:
        The create_policy_command function is called.
    THEN:
        The scope is properly built and included in the policy.
    """
    from CortexPlatformCore import Client, create_policy_command

    mock_client = Client(base_url="", headers={})
    mock_create_policy = mocker.patch.object(mock_client, "create_policy", return_value=None)
    mocker.patch("CortexPlatformCore.get_asset_group_ids_from_names", return_value=[])
    mocker.patch("CortexPlatformCore.get_appsec_rule_ids_from_names", return_value=[])

    args = {
        "policy_name": "Test Policy",
        "scope_category": "Application,Repository",
        "scope_business_application_names": "App1,App2",
        "scope_repository_name": "repo1",
        "scope_is_public_repository": "true",
        "scope_has_internet_exposed_deployed_assets": "true",
        "triggers_periodic_report_issue": "true",
    }

    result = create_policy_command(mock_client, args)

    # Verify readable output
    assert result.readable_output == "AppSec policy 'Test Policy' created successfully."

    # Verify create_policy was called and examine the payload
    mock_create_policy.assert_called_once()
    payload_json = mock_create_policy.call_args[0][0]
    import json

    payload = json.loads(payload_json)

    # Verify scope structure is present
    assert "scope" in payload
    scope = payload["scope"]

    # The scope is built using FilterBuilder, so we verify the filter structure exists
    # (exact structure depends on FilterBuilder implementation)
    if scope:  # scope can be empty if no filters are added
        assert "AND" in scope or len(scope) == 0


def test_create_policy_command_with_triggers(mocker: MockerFixture):
    """
    GIVEN:
        A mocked client and arguments with various trigger configurations.
    WHEN:
        The create_policy_command function is called.
    THEN:
        The triggers are properly configured and included in the policy.
    """
    from CortexPlatformCore import Client, create_policy_command

    mock_client = Client(base_url="", headers={})
    mock_create_policy = mocker.patch.object(mock_client, "create_policy", return_value=None)
    mocker.patch("CortexPlatformCore.get_asset_group_ids_from_names", return_value=[])
    mocker.patch("CortexPlatformCore.get_appsec_rule_ids_from_names", return_value=[])

    args = {
        "policy_name": "Test Policy",
        "triggers_periodic_report_issue": "true",
        "triggers_periodic_override_severity": "critical",
        "triggers_pr_report_issue": "true",
        "triggers_pr_block_pr": "true",
        "triggers_pr_report_pr_comment": "false",
        "triggers_cicd_report_issue": "false",
        "triggers_cicd_block_cicd": "true",
    }

    result = create_policy_command(mock_client, args)

    # Verify readable output
    assert result.readable_output == "AppSec policy 'Test Policy' created successfully."

    # Verify create_policy was called and examine the payload
    mock_create_policy.assert_called_once()
    payload_json = mock_create_policy.call_args[0][0]
    import json

    payload = json.loads(payload_json)

    # Verify triggers structure
    triggers = payload["triggers"]

    # Verify periodic trigger
    assert triggers["periodic"]["isEnabled"] is True
    assert triggers["periodic"]["actions"]["reportIssue"] is True
    assert triggers["periodic"]["overrideIssueSeverity"] == "critical"

    # Verify PR trigger
    assert triggers["pr"]["isEnabled"] is True
    assert triggers["pr"]["actions"]["reportIssue"] is True
    assert triggers["pr"]["actions"]["blockPr"] is True
    assert triggers["pr"]["actions"]["reportPrComment"] is False
    assert triggers["pr"]["overrideIssueSeverity"] is None

    # Verify CI/CD trigger
    assert triggers["cicd"]["isEnabled"] is True
    assert triggers["cicd"]["actions"]["reportIssue"] is False
    assert triggers["cicd"]["actions"]["blockCicd"] is True
    assert triggers["cicd"]["actions"]["reportCicd"] is False
    assert triggers["cicd"]["overrideIssueSeverity"] is None


def test_create_policy_command_with_all_parameters(mocker: MockerFixture):
    """
    GIVEN:
        A mocked client and arguments with all possible parameters.
    WHEN:
        The create_policy_command function is called.
    THEN:
        The policy is created with all parameters properly configured.
    """
    from CortexPlatformCore import Client, create_policy_command

    mock_client = Client(base_url="", headers={})
    mock_create_policy = mocker.patch.object(mock_client, "create_policy", return_value=None)

    # Mock asset group resolution
    mock_asset_groups = ["group-1", "group-2"]
    mock_get_asset_groups = mocker.patch("CortexPlatformCore.get_asset_group_ids_from_names", return_value=mock_asset_groups)

    # Mock AppSec rule resolution
    mock_rule_ids = ["rule-1", "rule-2"]
    mock_get_appsec_rules = mocker.patch("CortexPlatformCore.get_appsec_rule_ids_from_names", return_value=mock_rule_ids)

    # Comprehensive args with all parameters
    args = {
        "policy_name": "Comprehensive Policy",
        "description": "A comprehensive policy with all parameters",
        "asset_group_names": "Group 1,Group 2",
        # Conditions
        "conditions_finding_type": "Vulnerabilities,Secrets,Weaknesses",
        "conditions_severity": "high,critical",
        "conditions_respect_developer_suppression": "true",
        "conditions_backlog_status": "active",
        "conditions_package_name": "vulnerable-package",
        "conditions_package_version": "1.0.0",
        "conditions_package_operational_risk": "high",
        "conditions_appsec_rule_names": "Rule 1,Rule 2",
        "conditions_cvss": "7.5",
        "conditions_epss": "0.8",
        "conditions_has_a_fix": "true",
        "conditions_is_kev": "true",
        "conditions_secret_validity": "valid",
        "conditions_license_type": "GPL",
        # Scope
        "scope_category": "Application,Repository",
        "scope_business_application_names": "App1,App2",
        "scope_application_business_criticality": "high",
        "scope_repository_name": "repo1",
        "scope_is_public_repository": "true",
        "scope_has_deployed_assets": "true",
        "scope_has_internet_exposed_deployed_assets": "true",
        "scope_has_sensitive_data_access": "true",
        "scope_has_privileged_capabilities": "false",
        # Triggers
        "triggers_periodic_report_issue": "true",
        "triggers_periodic_override_severity": "critical",
        "triggers_pr_report_issue": "true",
        "triggers_pr_block_pr": "true",
        "triggers_pr_report_pr_comment": "true",
        "triggers_pr_override_severity": "high",
        "triggers_cicd_report_issue": "true",
        "triggers_cicd_block_cicd": "true",
        "triggers_cicd_report_cicd": "true",
        "triggers_cicd_override_severity": "medium",
    }

    result = create_policy_command(mock_client, args)

    # Verify readable output
    assert result.readable_output == "AppSec policy 'Comprehensive Policy' created successfully."

    # Verify create_policy was called once
    mock_create_policy.assert_called_once()

    # Verify helper functions were called with correct parameters
    mock_get_asset_groups.assert_called_once_with(mock_client, ["Group 1", "Group 2"])
    mock_get_appsec_rules.assert_called_once_with(mock_client, ["Rule 1", "Rule 2"])

    # Verify the complete policy payload
    payload_json = mock_create_policy.call_args[0][0]
    import json

    payload = json.loads(payload_json)

    # Verify basic policy info
    assert payload["name"] == "Comprehensive Policy"
    assert payload["description"] == "A comprehensive policy with all parameters"
    assert payload["assetGroupIds"] == ["group-1", "group-2"]

    # Verify triggers configuration
    triggers = payload["triggers"]

    # Periodic trigger
    assert triggers["periodic"]["isEnabled"] is True
    assert triggers["periodic"]["actions"]["reportIssue"] is True
    assert triggers["periodic"]["overrideIssueSeverity"] == "critical"

    # PR trigger
    assert triggers["pr"]["isEnabled"] is True
    assert triggers["pr"]["actions"]["reportIssue"] is True
    assert triggers["pr"]["actions"]["blockPr"] is True
    assert triggers["pr"]["actions"]["reportPrComment"] is True
    assert triggers["pr"]["overrideIssueSeverity"] == "high"

    # CI/CD trigger
    assert triggers["cicd"]["isEnabled"] is True
    assert triggers["cicd"]["actions"]["reportIssue"] is True
    assert triggers["cicd"]["actions"]["blockCicd"] is True
    assert triggers["cicd"]["actions"]["reportCicd"] is True
    assert triggers["cicd"]["overrideIssueSeverity"] == "medium"

    # Verify conditions and scope structures exist (they use FilterBuilder)
    assert "conditions" in payload
    assert "scope" in payload


def test_create_policy_command_non_dict_response(mocker: MockerFixture):
    """
    GIVEN:
        A mocked client that returns a non-dict response.
    WHEN:
        The create_policy_command function is called.
    THEN:
        The function handles the non-dict response gracefully.
    """
    from CortexPlatformCore import Client, create_policy_command

    mock_client = Client(base_url="", headers={})
    # Mock a non-dict response (e.g., string or None)
    mock_response = "Policy created successfully"
    mocker.patch.object(mock_client, "create_policy", return_value=mock_response)
    mocker.patch("CortexPlatformCore.get_asset_group_ids_from_names", return_value=[])
    mocker.patch("CortexPlatformCore.get_appsec_rule_ids_from_names", return_value=[])

    args = {"policy_name": "Test Policy", "triggers_periodic_report_issue": "true"}

    result = create_policy_command(mock_client, args)

    # Verify the function still returns success message regardless of response type
    assert result.readable_output == "AppSec policy 'Test Policy' created successfully."
    assert result.outputs is None
    assert result.raw_response is None


def test_create_policy_command_empty_response(mocker: MockerFixture):
    """
    GIVEN:
        A mocked client that returns an empty dict response.
    WHEN:
        The create_policy_command function is called.
    THEN:
        The function handles the empty response gracefully.
    """
    from CortexPlatformCore import Client, create_policy_command

    mock_client = Client(base_url="", headers={})
    mock_response = {}
    mocker.patch.object(mock_client, "create_policy", return_value=mock_response)
    mocker.patch("CortexPlatformCore.get_asset_group_ids_from_names", return_value=[])
    mocker.patch("CortexPlatformCore.get_appsec_rule_ids_from_names", return_value=[])

    args = {"policy_name": "Test Policy", "triggers_periodic_report_issue": "true"}

    result = create_policy_command(mock_client, args)

    # Verify the function still returns success message regardless of response content
    assert result.readable_output == "AppSec policy 'Test Policy' created successfully."
    assert result.outputs is None
    assert result.raw_response is None


def test_create_policy_command_boolean_parameter_parsing(mocker: MockerFixture):
    """
    GIVEN:
        A mocked client and arguments with various boolean string values.
    WHEN:
        The create_policy_command function is called.
    THEN:
        String boolean values are properly parsed to actual booleans.
    """
    from CortexPlatformCore import Client, create_policy_command

    mock_client = Client(base_url="", headers={})
    mock_create_policy = mocker.patch.object(mock_client, "create_policy", return_value=None)
    mocker.patch("CortexPlatformCore.get_asset_group_ids_from_names", return_value=[])
    mocker.patch("CortexPlatformCore.get_appsec_rule_ids_from_names", return_value=[])

    args = {
        "policy_name": "Boolean Test Policy",
        "triggers_periodic_report_issue": "false",  # String "false" should become boolean False
        "triggers_pr_report_issue": "true",  # String "true" should become boolean True
        "triggers_pr_block_pr": "false",
        "triggers_cicd_report_issue": "true",
    }

    result = create_policy_command(mock_client, args)

    # Verify readable output
    assert result.readable_output == "AppSec policy 'Boolean Test Policy' created successfully."

    # Verify the boolean parsing in the payload
    payload_json = mock_create_policy.call_args[0][0]
    import json

    payload = json.loads(payload_json)

    triggers = payload["triggers"]

    # Verify boolean values are properly parsed (not strings)
    assert triggers["periodic"]["isEnabled"] is False  # Should be boolean False, not string "false"
    assert triggers["periodic"]["actions"]["reportIssue"] is False

    assert triggers["pr"]["isEnabled"] is True  # Should be boolean True, not string "true"
    assert triggers["pr"]["actions"]["reportIssue"] is True
    assert triggers["pr"]["actions"]["blockPr"] is False

    assert triggers["cicd"]["isEnabled"] is True
    assert triggers["cicd"]["actions"]["reportIssue"] is True


def test_create_policy_command_comma_separated_values(mocker: MockerFixture):
    """
    GIVEN:
        A mocked client and arguments with comma-separated string values.
    WHEN:
        The create_policy_command function is called.
    THEN:
        Comma-separated values are properly parsed into lists.
    """
    from CortexPlatformCore import Client, create_policy_command

    mock_client = Client(base_url="", headers={})
    mock_create_policy = mocker.patch.object(mock_client, "create_policy", return_value=None)
    mocker.patch("CortexPlatformCore.get_asset_group_ids_from_names", return_value=[])
    mocker.patch("CortexPlatformCore.get_appsec_rule_ids_from_names", return_value=[])

    args = {
        "policy_name": "Comma Test Policy",
        "conditions_finding_type": "Vulnerabilities,Secrets,Infrastructure as Code",
        "conditions_severity": "high,critical",
        "scope_category": "Application,Repository",
        "scope_business_application_names": "App1,App2,App3",
        "triggers_periodic_report_issue": "true",
    }

    result = create_policy_command(mock_client, args)

    # Verify readable output
    assert result.readable_output == "AppSec policy 'Comma Test Policy' created successfully."

    # Verify create_policy was called
    mock_create_policy.assert_called_once()

    # Note: The actual comma-separated value parsing happens within the FilterBuilder
    # and helper functions, so we verify they were called rather than the exact payload
    # structure since FilterBuilder's output format depends on its implementation


def test_create_policy_command_json_payload_structure(mocker: MockerFixture):
    """
    GIVEN:
        A mocked client and basic arguments.
    WHEN:
        The create_policy_command function is called.
    THEN:
        The JSON payload passed to create_policy has the correct top-level structure.
    """
    from CortexPlatformCore import Client, create_policy_command

    mock_client = Client(base_url="", headers={})
    mock_create_policy = mocker.patch.object(mock_client, "create_policy", return_value=None)
    mocker.patch("CortexPlatformCore.get_asset_group_ids_from_names", return_value=[])
    mocker.patch("CortexPlatformCore.get_appsec_rule_ids_from_names", return_value=[])

    args = {
        "policy_name": "Structure Test Policy",
        "description": "Testing JSON structure",
        "triggers_periodic_report_issue": "true",
    }

    create_policy_command(mock_client, args)

    # Verify create_policy was called with a JSON string
    mock_create_policy.assert_called_once()
    call_args = mock_create_policy.call_args[0]
    assert len(call_args) == 1

    # Verify it's a valid JSON string
    payload_json = call_args[0]
    import json

    payload = json.loads(payload_json)

    # Verify required top-level structure
    required_keys = ["name", "description", "assetGroupIds", "conditions", "scope", "triggers"]
    for key in required_keys:
        assert key in payload, f"Missing required key: {key}"

    # Verify basic values
    assert payload["name"] == "Structure Test Policy"
    assert payload["description"] == "Testing JSON structure"
    assert isinstance(payload["assetGroupIds"], list)
    assert isinstance(payload["triggers"], dict)

    # Verify triggers sub-structure
    triggers = payload["triggers"]
    required_trigger_types = ["periodic", "pr", "cicd"]
    for trigger_type in required_trigger_types:
        assert trigger_type in triggers, f"Missing trigger type: {trigger_type}"
        assert "isEnabled" in triggers[trigger_type]
        assert "actions" in triggers[trigger_type]
        assert isinstance(triggers[trigger_type]["actions"], dict)


def test_get_appsec_rule_ids_from_names_empty_list():
    """
    GIVEN:
        A client and an empty list of AppSec rule names.
    WHEN:
        get_appsec_rule_ids_from_names is called.
    THEN:
        An empty list is returned without making API calls.
    """
    from CortexPlatformCore import Client, get_appsec_rule_ids_from_names

    mock_client = Client(base_url="", headers={})
    result = get_appsec_rule_ids_from_names(mock_client, [])

    assert result == []


def test_create_policy_command_client_create_policy_called_correctly(mocker: MockerFixture):
    """
    GIVEN:
        A mocked client and valid policy arguments.
    WHEN:
        The create_policy_command function is called.
    THEN:
        The client.create_policy method is called with correctly formatted JSON.
    """
    from CortexPlatformCore import Client, create_policy_command
    import json

    mock_client = Client(base_url="", headers={})
    mock_create_policy = mocker.patch.object(mock_client, "create_policy", return_value={"id": "policy_123"})
    mocker.patch("CortexPlatformCore.get_asset_group_ids_from_names", return_value=["group_1"])
    mocker.patch("CortexPlatformCore.get_appsec_rule_ids_from_names", return_value=["rule_1"])

    args = {
        "policy_name": "Test Policy",
        "description": "Test Description",
        "triggers_periodic_report_issue": "true",
    }

    create_policy_command(mock_client, args)

    # Verify create_policy was called once
    mock_create_policy.assert_called_once()

    # Get the JSON payload that was passed
    call_args = mock_create_policy.call_args[0][0]
    payload = json.loads(call_args)

    # Verify the JSON structure is valid and contains expected fields
    assert payload["name"] == "Test Policy"
    assert payload["description"] == "Test Description"
    assert "triggers" in payload
    assert "conditions" in payload
    assert "scope" in payload


def test_create_policy_command_edge_case_empty_asset_groups(mocker: MockerFixture):
    """
    GIVEN:
        A policy creation request with empty asset group names.
    WHEN:
        create_policy_command is called with empty asset_group_names.
    THEN:
        The policy is created with empty assetGroupIds list.
    """
    from CortexPlatformCore import Client, create_policy_command
    import json

    mock_client = Client(base_url="", headers={})
    mock_create_policy = mocker.patch.object(mock_client, "create_policy", return_value=None)
    mocker.patch("CortexPlatformCore.get_asset_group_ids_from_names", return_value=[])
    mocker.patch("CortexPlatformCore.get_appsec_rule_ids_from_names", return_value=[])

    args = {
        "policy_name": "Empty Groups Policy",
        "asset_group_names": "",  # Empty string
        "triggers_periodic_report_issue": "true",
    }

    create_policy_command(mock_client, args)

    # Verify the payload has empty asset group IDs
    call_args = mock_create_policy.call_args[0][0]
    payload = json.loads(call_args)
    assert payload["assetGroupIds"] == []


def test_create_policy_conditions_builder_coverage(mocker: MockerFixture):
    """
    GIVEN:
        Policy creation arguments with various condition parameters.
    WHEN:
        create_policy_command builds the conditions filter.
    THEN:
        All condition parameters are properly processed by FilterBuilder.
    """
    from CortexPlatformCore import Client, create_policy_command

    mock_client = Client(base_url="", headers={})
    mock_create_policy = mocker.patch.object(mock_client, "create_policy", return_value=None)
    mocker.patch("CortexPlatformCore.get_asset_group_ids_from_names", return_value=[])
    mocker.patch("CortexPlatformCore.get_appsec_rule_ids_from_names", return_value=["rule_1"])

    args = {
        "policy_name": "Conditions Test Policy",
        "conditions_finding_type": "Vulnerabilities,Secrets",
        "conditions_severity": "high,critical",
        "conditions_respect_developer_suppression": "true",
        "conditions_backlog_status": "active",
        "conditions_package_name": "vulnerable-package",
        "conditions_package_version": "1.0.0",
        "conditions_package_operational_risk": "high",
        "conditions_appsec_rule_names": "Test Rule",
        "conditions_cvss": "7.5",
        "conditions_epss": "0.8",
        "conditions_has_a_fix": "true",
        "conditions_is_kev": "false",
        "conditions_secret_validity": "valid",
        "conditions_license_type": "GPL",
        "triggers_periodic_report_issue": "true",
    }

    result = create_policy_command(mock_client, args)

    # Verify successful creation
    assert result.readable_output == "AppSec policy 'Conditions Test Policy' created successfully."
    mock_create_policy.assert_called_once()


def test_create_policy_scope_builder_coverage(mocker: MockerFixture):
    """
    GIVEN:
        Policy creation arguments with various scope parameters.
    WHEN:
        create_policy_command builds the scope filter.
    THEN:
        All scope parameters are properly processed by FilterBuilder.
    """
    from CortexPlatformCore import Client, create_policy_command

    mock_client = Client(base_url="", headers={})
    mock_create_policy = mocker.patch.object(mock_client, "create_policy", return_value=None)
    mocker.patch("CortexPlatformCore.get_asset_group_ids_from_names", return_value=[])
    mocker.patch("CortexPlatformCore.get_appsec_rule_ids_from_names", return_value=[])

    args = {
        "policy_name": "Scope Test Policy",
        "scope_category": "Application,Repository",
        "scope_business_application_names": "App1,App2",
        "scope_application_business_criticality": "high",
        "scope_repository_name": "test-repo",
        "scope_is_public_repository": "true",
        "scope_has_deployed_assets": "true",
        "scope_has_internet_exposed_deployed_assets": "false",
        "scope_has_sensitive_data_access": "true",
        "scope_has_privileged_capabilities": "false",
        "triggers_periodic_report_issue": "true",
    }

    result = create_policy_command(mock_client, args)

    # Verify successful creation
    assert result.readable_output == "AppSec policy 'Scope Test Policy' created successfully."
    mock_create_policy.assert_called_once()


def test_create_policy_trigger_configurations_coverage(mocker: MockerFixture):
    """
    GIVEN:
        Policy creation arguments with all trigger configuration combinations.
    WHEN:
        create_policy_command processes trigger parameters.
    THEN:
        All trigger configurations are properly set in the policy payload.
    """
    from CortexPlatformCore import Client, create_policy_command
    import json

    mock_client = Client(base_url="", headers={})
    mock_create_policy = mocker.patch.object(mock_client, "create_policy", return_value=None)
    mocker.patch("CortexPlatformCore.get_asset_group_ids_from_names", return_value=[])
    mocker.patch("CortexPlatformCore.get_appsec_rule_ids_from_names", return_value=[])

    args = {
        "policy_name": "Triggers Test Policy",
        "triggers_periodic_report_issue": "true",
        "triggers_periodic_override_severity": "critical",
        "triggers_pr_report_issue": "false",
        "triggers_pr_block_pr": "true",
        "triggers_pr_report_pr_comment": "true",
        "triggers_pr_override_severity": "high",
        "triggers_cicd_report_issue": "true",
        "triggers_cicd_block_cicd": "false",
        "triggers_cicd_report_cicd": "true",
        "triggers_cicd_override_severity": "medium",
    }

    create_policy_command(mock_client, args)

    # Verify the triggers are configured correctly
    call_args = mock_create_policy.call_args[0][0]
    payload = json.loads(call_args)
    triggers = payload["triggers"]

    # Verify all trigger types are present and configured
    assert "periodic" in triggers
    assert "pr" in triggers
    assert "cicd" in triggers


def test_create_policy_command_trigger_validation_edge_cases(mocker: MockerFixture):
    """
    GIVEN:
        Policy creation with edge cases in trigger validation.
    WHEN:
        create_policy_command validates trigger configurations.
    THEN:
        Edge cases in trigger validation are properly handled.
    """
    from CortexPlatformCore import Client, create_policy_command
    from CommonServerPython import DemistoException

    mock_client = Client(base_url="", headers={})
    mocker.patch("CortexPlatformCore.get_asset_group_ids_from_names", return_value=[])
    mocker.patch("CortexPlatformCore.get_appsec_rule_ids_from_names", return_value=[])

    # Test case where all trigger actions are false but trigger is enabled
    args = {
        "policy_name": "Edge Case Policy",
        "triggers_periodic_report_issue": "false",
        "triggers_pr_report_issue": "false",
        "triggers_pr_block_pr": "false",
        "triggers_pr_report_pr_comment": "false",
        "triggers_cicd_report_issue": "false",
        "triggers_cicd_block_cicd": "false",
        "triggers_cicd_report_cicd": "false",
    }

    with pytest.raises(DemistoException) as excinfo:
        create_policy_command(mock_client, args)

    assert "At least one trigger" in str(excinfo.value)


def test_create_policy_command_conditions_filter_empty(mocker: MockerFixture):
    """
    GIVEN:
        Policy creation where conditions filter results in empty filter.
    WHEN:
        create_policy_command builds conditions with no actual filters.
    THEN:
        Empty conditions filter is handled correctly.
    """
    from CortexPlatformCore import Client, create_policy_command
    import json

    mock_client = Client(base_url="", headers={})
    mock_create_policy = mocker.patch.object(mock_client, "create_policy", return_value=None)
    mocker.patch("CortexPlatformCore.get_asset_group_ids_from_names", return_value=[])
    mocker.patch("CortexPlatformCore.get_appsec_rule_ids_from_names", return_value=[])

    # Args that result in empty conditions filter
    args = {
        "policy_name": "Empty Conditions Policy",
        "conditions_severity": "",  # Empty string should result in no filter
        "conditions_finding_type": None,  # None should result in no filter
        "triggers_periodic_report_issue": "true",
    }

    create_policy_command(mock_client, args)

    # Verify policy was created
    mock_create_policy.assert_called_once()

    # Check that conditions is empty dict when no filters are added
    call_args = mock_create_policy.call_args[0][0]
    payload = json.loads(call_args)

    # Should have conditions key but it might be empty
    assert "conditions" in payload


def test_create_policy_command_scope_filter_empty(mocker: MockerFixture):
    """
    GIVEN:
        Policy creation where scope filter results in empty filter.
    WHEN:
        create_policy_command builds scope with no actual filters.
    THEN:
        Empty scope filter is handled correctly.
    """
    from CortexPlatformCore import Client, create_policy_command
    import json

    mock_client = Client(base_url="", headers={})
    mock_create_policy = mocker.patch.object(mock_client, "create_policy", return_value=None)
    mocker.patch("CortexPlatformCore.get_asset_group_ids_from_names", return_value=[])
    mocker.patch("CortexPlatformCore.get_appsec_rule_ids_from_names", return_value=[])

    # Args that result in empty scope filter
    args = {
        "policy_name": "Empty Scope Policy",
        "scope_category": "",  # Empty string
        "scope_repository_name": None,  # None value
        "triggers_periodic_report_issue": "true",
    }

    create_policy_command(mock_client, args)

    # Verify policy was created
    mock_create_policy.assert_called_once()

    # Check that scope is present (might be empty)
    call_args = mock_create_policy.call_args[0][0]
    payload = json.loads(call_args)

    assert "scope" in payload


def test_create_policy_command_trigger_severity_none_handling(mocker: MockerFixture):
    """
    GIVEN:
        Policy creation with None values for trigger severity overrides.
    WHEN:
        create_policy_command processes trigger severity overrides.
    THEN:
        None values are correctly handled in trigger configuration.
    """
    from CortexPlatformCore import Client, create_policy_command
    import json

    mock_client = Client(base_url="", headers={})
    mock_create_policy = mocker.patch.object(mock_client, "create_policy", return_value=None)
    mocker.patch("CortexPlatformCore.get_asset_group_ids_from_names", return_value=[])
    mocker.patch("CortexPlatformCore.get_appsec_rule_ids_from_names", return_value=[])

    args = {
        "policy_name": "Severity None Policy",
        "triggers_periodic_report_issue": "true",
        "triggers_periodic_override_severity": None,  # Explicitly None
        "triggers_pr_report_issue": "true",
        "triggers_pr_override_severity": "",  # Empty string
        "triggers_cicd_block_cicd": "true",
        # No cicd_override_severity provided (should default to None)
    }

    create_policy_command(mock_client, args)

    call_args = mock_create_policy.call_args[0][0]
    payload = json.loads(call_args)
    triggers = payload["triggers"]

    # Verify None severity overrides are handled correctly
    assert triggers["periodic"]["overrideIssueSeverity"] is None
    assert triggers["pr"]["overrideIssueSeverity"] is None
    assert triggers["cicd"]["overrideIssueSeverity"] is None


def test_create_policy_command_trigger_disabled_actions_false(mocker: MockerFixture):
    """
    GIVEN:
        Policy creation where triggers are enabled but specific actions are disabled.
    WHEN:
        create_policy_command processes trigger actions.
    THEN:
        Disabled actions are correctly set to False in the payload.
    """
    from CortexPlatformCore import Client, create_policy_command
    import json

    mock_client = Client(base_url="", headers={})
    mock_create_policy = mocker.patch.object(mock_client, "create_policy", return_value=None)
    mocker.patch("CortexPlatformCore.get_asset_group_ids_from_names", return_value=[])
    mocker.patch("CortexPlatformCore.get_appsec_rule_ids_from_names", return_value=[])

    args = {
        "policy_name": "Disabled Actions Policy",
        "triggers_periodic_report_issue": "true",  # Enable periodic
        "triggers_pr_report_issue": "false",  # Disable PR report
        "triggers_pr_block_pr": "true",  # Enable PR block (this makes PR trigger enabled)
        "triggers_pr_report_pr_comment": "false",  # Disable PR comment
        "triggers_cicd_report_issue": "false",  # Disable CICD report
        "triggers_cicd_block_cicd": "false",  # Disable CICD block
        "triggers_cicd_report_cicd": "true",  # Enable CICD report (this makes CICD trigger enabled)
    }

    create_policy_command(mock_client, args)

    call_args = mock_create_policy.call_args[0][0]
    payload = json.loads(call_args)
    triggers = payload["triggers"]

    # Verify trigger enablement logic
    assert triggers["periodic"]["isEnabled"] is True
    assert triggers["periodic"]["actions"]["reportIssue"] is True

    assert triggers["pr"]["isEnabled"] is True  # Enabled because block_pr is true
    assert triggers["pr"]["actions"]["reportIssue"] is False
    assert triggers["pr"]["actions"]["blockPr"] is True
    assert triggers["pr"]["actions"]["reportPrComment"] is False

    assert triggers["cicd"]["isEnabled"] is True  # Enabled because report_cicd is true
    assert triggers["cicd"]["actions"]["reportIssue"] is False
    assert triggers["cicd"]["actions"]["blockCicd"] is False
    assert triggers["cicd"]["actions"]["reportCicd"] is True


def test_create_policy_command_appsec_rule_none_handling(mocker: MockerFixture):
    """
    GIVEN:
        Policy creation with None or empty AppSec rule names.
    WHEN:
        create_policy_command processes AppSec rule names.
    THEN:
        None/empty AppSec rules are handled without calling resolution function.
    """
    from CortexPlatformCore import Client, create_policy_command

    mock_client = Client(base_url="", headers={})
    mocker.patch.object(mock_client, "create_policy", return_value=None)
    mocker.patch("CortexPlatformCore.get_asset_group_ids_from_names", return_value=[])
    mock_get_appsec_rules = mocker.patch("CortexPlatformCore.get_appsec_rule_ids_from_names")

    args = {
        "policy_name": "No AppSec Rules Policy",
        "conditions_appsec_rule_names": "",  # Empty string
        "triggers_periodic_report_issue": "true",
    }

    create_policy_command(mock_client, args)

    # Verify get_appsec_rule_ids_from_names was not called for empty string
    mock_get_appsec_rules.assert_not_called()


def test_create_policy_command_json_serialization_edge_cases(mocker: MockerFixture):
    """
    GIVEN:
        Policy creation with complex nested data structures.
    WHEN:
        create_policy_command serializes the policy to JSON.
    THEN:
        Complex data structures are properly serialized.
    """
    from CortexPlatformCore import Client, create_policy_command
    import json

    mock_client = Client(base_url="", headers={})
    mock_create_policy = mocker.patch.object(mock_client, "create_policy", return_value=None)
    mocker.patch("CortexPlatformCore.get_asset_group_ids_from_names", return_value=["group-1", "group-2"])
    mocker.patch("CortexPlatformCore.get_appsec_rule_ids_from_names", return_value=["rule-1"])

    # Complex args that will create nested structures
    args = {
        "policy_name": "Complex JSON Policy",
        "description": "Policy with complex nested structures",
        "asset_group_names": "Group1,Group2",
        "conditions_finding_type": "Vulnerabilities,Secrets,Infrastructure as Code",
        "conditions_severity": "high,critical",
        "conditions_appsec_rule_names": "Rule1",
        "scope_category": "Application,Repository",
        "scope_business_application_names": "App1,App2",
        "triggers_periodic_report_issue": "true",
        "triggers_pr_block_pr": "true",
        "triggers_cicd_report_cicd": "true",
    }

    create_policy_command(mock_client, args)

    # Verify the JSON can be parsed back (tests serialization)
    call_args = mock_create_policy.call_args[0][0]
    payload = json.loads(call_args)  # This will fail if JSON is malformed

    # Verify the structure is complete
    assert payload["name"] == "Complex JSON Policy"
    assert payload["assetGroupIds"] == ["group-1", "group-2"]
    assert isinstance(payload["triggers"], dict)
    assert isinstance(payload["conditions"], dict)
    assert isinstance(payload["scope"], dict)


def test_appsec_remediate_issue_command_single_issue_success(mocker: MockerFixture):
    """
    Given:
        A client and args with a single issue ID and title.
    When:
        appsec_remediate_issue_command is called.
    Then:
        The issue is remediated successfully and appropriate results are returned.
    """
    from CortexPlatformCore import Client, appsec_remediate_issue_command

    mock_client = Client(base_url="", headers={})
    mock_demisto = mocker.patch("CortexPlatformCore.demisto")
    mock_demisto.args.return_value = {"issue_ids": "issue-123", "title": "Fix security vulnerability"}

    mock_remove_empty = mocker.patch(
        "CortexPlatformCore.remove_empty_elements",
        return_value={"issueIds": ["issue-123"], "title": "Fix security vulnerability"},
    )

    mock_appsec_remediate = mocker.patch.object(
        mock_client,
        "appsec_remediate_issue",
        return_value={
            "triggeredPrs": [{"issueId": "issue-123", "prUrl": "https://github.com/repo/pull/456", "status": "created"}]
        },
    )

    result = appsec_remediate_issue_command(mock_client, {})

    mock_remove_empty.assert_called_once_with({"issueIds": ["issue-123"], "title": "Fix security vulnerability"})
    mock_appsec_remediate.assert_called_once_with({"issueIds": ["issue-123"], "title": "Fix security vulnerability"})
    assert result.outputs_prefix == "Core.TriggeredPRs"
    assert result.outputs_key_field == "issueId"
    assert len(result.outputs) == 1
    assert result.outputs[0]["issueId"] == "issue-123"


def test_appsec_remediate_issue_command_multiple_issues_success(mocker: MockerFixture):
    """
    Given:
        A client and args with multiple issue IDs and title.
    When:
        appsec_remediate_issue_command is called.
    Then:
        All issues are remediated successfully and appropriate results are returned.
    """
    from CortexPlatformCore import Client, appsec_remediate_issue_command

    mock_client = Client(base_url="", headers={})
    mock_demisto = mocker.patch("CortexPlatformCore.demisto")
    mock_demisto.args.return_value = {"issue_ids": ["issue-123", "issue-456"], "title": "Fix security vulnerabilities"}

    mock_remove_empty = mocker.patch("CortexPlatformCore.remove_empty_elements")
    mock_remove_empty.side_effect = [
        {"issueIds": ["issue-123"], "title": "Fix security vulnerabilities"},
        {"issueIds": ["issue-456"], "title": "Fix security vulnerabilities"},
    ]

    mock_responses = [
        {"triggeredPrs": [{"issueId": "issue-123", "prUrl": "https://github.com/repo/pull/1"}]},
        {"triggeredPrs": [{"issueId": "issue-456", "prUrl": "https://github.com/repo/pull/2"}]},
    ]
    mock_appsec_remediate = mocker.patch.object(mock_client, "appsec_remediate_issue")
    mock_appsec_remediate.side_effect = mock_responses

    result = appsec_remediate_issue_command(mock_client, {})

    assert mock_appsec_remediate.call_count == 2
    assert len(result.outputs) == 2
    assert result.outputs[0]["issueId"] == "issue-123"
    assert result.outputs[1]["issueId"] == "issue-456"


def test_appsec_remediate_issue_command_too_many_issues_raises_exception(mocker):
    """
    GIVEN:
        Client instance and arguments with only issue_id.
    WHEN:
        The update_issue_command function is called.
    THEN:
        update_issue is called with empty update_data.
    """
    from CortexPlatformCore import appsec_remediate_issue_command, Client
    from CommonServerPython import DemistoException

    mock_client = Client(base_url="", headers={})
    mock_demisto = mocker.patch("CortexPlatformCore.demisto")
    mock_demisto.args.return_value = {
        "issue_ids": [f"issue-{i}" for i in range(11)],  # 11 issues
        "title": "Fix vulnerabilities",
    }

    args = {"id": "12345"}
    with pytest.raises(DemistoException, match="Please provide a maximum of 10 issue IDs per request."):
        appsec_remediate_issue_command(mock_client, args)


def test_appsec_remediate_issue_command_empty_triggered_prs(mocker: MockerFixture):
    """
    Given:
        A client and args with issue ID, but API returns empty triggeredPrs.
    When:
        appsec_remediate_issue_command is called.
    Then:
        The command completes successfully with empty outputs.
    """
    from CortexPlatformCore import Client, appsec_remediate_issue_command

    mock_client = Client(base_url="", headers={})
    mock_demisto = mocker.patch("CortexPlatformCore.demisto")
    mock_demisto.args.return_value = {"issue_ids": "issue-123", "title": "Fix security vulnerability"}

    mocker.patch(
        "CortexPlatformCore.remove_empty_elements",
        return_value={"issueIds": ["issue-123"], "title": "Fix security vulnerability"},
    )

    mocker.patch.object(
        mock_client,
        "appsec_remediate_issue",
        return_value={
            "triggeredPrs": []  # Empty list
        },
    )

    result = appsec_remediate_issue_command(mock_client, {})

    assert len(result.outputs) == 0
    assert result.raw_response == []


def test_appsec_remediate_issue_command_none_response(mocker: MockerFixture):
    """
    Given:
        A client and args with issue ID, but API returns None response.
    When:
        appsec_remediate_issue_command is called.
    Then:
        The command completes successfully with empty outputs.
    """
    from CortexPlatformCore import Client, appsec_remediate_issue_command

    mock_client = Client(base_url="", headers={})
    mock_demisto = mocker.patch("CortexPlatformCore.demisto")
    mock_demisto.args.return_value = {"issue_ids": "issue-123", "title": "Fix security vulnerability"}

    mocker.patch(
        "CortexPlatformCore.remove_empty_elements",
        return_value={"issueIds": ["issue-123"], "title": "Fix security vulnerability"},
    )

    mocker.patch.object(mock_client, "appsec_remediate_issue", return_value=None)

    result = appsec_remediate_issue_command(mock_client, {})

    assert len(result.outputs) == 0


def test_appsec_remediate_issue_command_missing_triggered_prs_key(mocker: MockerFixture):
    """
    Given:
        A client and args with issue ID, but API response lacks triggeredPrs key.
    When:
        appsec_remediate_issue_command is called.
    Then:
        The command completes successfully with empty outputs.
    """
    from CortexPlatformCore import Client, appsec_remediate_issue_command

    mock_client = Client(base_url="", headers={})
    mock_demisto = mocker.patch("CortexPlatformCore.demisto")
    mock_demisto.args.return_value = {"issue_ids": "issue-123", "title": "Fix security vulnerability"}

    mocker.patch(
        "CortexPlatformCore.remove_empty_elements",
        return_value={"issueIds": ["issue-123"], "title": "Fix security vulnerability"},
    )

    mocker.patch.object(
        mock_client,
        "appsec_remediate_issue",
        return_value={
            "status": "success"  # No triggeredPrs key
        },
    )

    result = appsec_remediate_issue_command(mock_client, {})

    assert len(result.outputs) == 0


def test_appsec_remediate_issue_command_non_list_triggered_prs(mocker: MockerFixture):
    """
    Given:
        A client and args with issue ID, but API returns triggeredPrs as non-list.
    When:
        appsec_remediate_issue_command is called.
    Then:
        The command completes successfully with empty outputs.
    """
    from CortexPlatformCore import Client, appsec_remediate_issue_command

    mock_client = Client(base_url="", headers={})
    mock_demisto = mocker.patch("CortexPlatformCore.demisto")
    mock_demisto.args.return_value = {"issue_ids": "issue-123", "title": "Fix security vulnerability"}

    mocker.patch(
        "CortexPlatformCore.remove_empty_elements",
        return_value={"issueIds": ["issue-123"], "title": "Fix security vulnerability"},
    )

    mocker.patch.object(mock_client, "appsec_remediate_issue", return_value={"triggeredPrs": "not a list"})

    result = appsec_remediate_issue_command(mock_client, {})

    assert len(result.outputs) == 0


def test_appsec_remediate_issue_command_mixed_success_failure(mocker: MockerFixture):
    """
    Given:
        A client and args with multiple issue IDs, where some succeed and some fail.
    When:
        appsec_remediate_issue_command is called.
    Then:
        Only successful remediations are included in the outputs.
    """
    from CortexPlatformCore import Client, appsec_remediate_issue_command

    mock_client = Client(base_url="", headers={})
    mock_demisto = mocker.patch("CortexPlatformCore.demisto")
    mock_demisto.args.return_value = {"issue_ids": ["issue-123", "issue-456", "issue-789"], "title": "Fix vulnerabilities"}

    mock_remove_empty = mocker.patch("CortexPlatformCore.remove_empty_elements")
    mock_remove_empty.side_effect = [
        {"issueIds": ["issue-123"], "title": "Fix vulnerabilities"},
        {"issueIds": ["issue-456"], "title": "Fix vulnerabilities"},
        {"issueIds": ["issue-789"], "title": "Fix vulnerabilities"},
    ]

    mock_responses = [
        {"triggeredPrs": [{"issueId": "issue-123", "prUrl": "https://github.com/repo/pull/1"}]},
        {"triggeredPrs": []},  # Failed to trigger PR
        {"triggeredPrs": [{"issueId": "issue-789", "prUrl": "https://github.com/repo/pull/3"}]},
    ]
    mock_appsec_remediate = mocker.patch.object(mock_client, "appsec_remediate_issue")
    mock_appsec_remediate.side_effect = mock_responses

    result = appsec_remediate_issue_command(mock_client, {})

    assert len(result.outputs) == 2  # Only successful ones
    assert result.outputs[0]["issueId"] == "issue-123"
    assert result.outputs[1]["issueId"] == "issue-789"


def test_appsec_remediate_issue_command_none_title_removed(mocker: MockerFixture):
    """
    Given:
        A client and args with issue ID and None title.
    When:
        appsec_remediate_issue_command is called.
    Then:
        remove_empty_elements is called and None title is handled properly.
    """
    from CortexPlatformCore import Client, appsec_remediate_issue_command

    mock_client = Client(base_url="", headers={})
    mock_demisto = mocker.patch("CortexPlatformCore.demisto")
    mock_demisto.args.return_value = {"issue_ids": "issue-123", "title": None}

    mock_remove_empty = mocker.patch(
        "CortexPlatformCore.remove_empty_elements",
        return_value={
            "issueIds": ["issue-123"]  # title removed
        },
    )

    mock_appsec_remediate = mocker.patch.object(
        mock_client,
        "appsec_remediate_issue",
        return_value={"triggeredPrs": [{"issueId": "issue-123", "prUrl": "https://github.com/repo/pull/1"}]},
    )

    appsec_remediate_issue_command(mock_client, {})

    mock_remove_empty.assert_called_with({"issueIds": ["issue-123"], "title": None})
    mock_appsec_remediate.assert_called_with({"issueIds": ["issue-123"]})


def test_appsec_remediate_issue_command_empty_issue_ids_list(mocker: MockerFixture):
    """
    Given:
        A client and args with empty issue IDs list.
    When:
        appsec_remediate_issue_command is called.
    Then:
        The command completes successfully with empty outputs and no API calls.
    """
    from CortexPlatformCore import Client, appsec_remediate_issue_command

    mock_client = Client(base_url="", headers={})
    mock_demisto = mocker.patch("CortexPlatformCore.demisto")
    mock_demisto.args.return_value = {"issue_ids": [], "title": "Fix vulnerabilities"}

    mock_appsec_remediate = mocker.patch.object(mock_client, "appsec_remediate_issue")

    result = appsec_remediate_issue_command(mock_client, {})

    assert len(result.outputs) == 0
    mock_appsec_remediate.assert_not_called()


def test_get_appsec_issues_command_success(mocker: MockerFixture):
    """
    Given:
        A mocked client and valid arguments with appsec issue filters.
    When:
        The get_appsec_issues_command function is called.
    Then:
        The response is parsed, formatted, and returned correctly with expected outputs.
    """
    from CortexPlatformCore import Client, get_appsec_issues_command

    mock_client = Client(base_url="", headers={})
    mock_response = {
        "reply": {
            "DATA": [
                {
                    "internal_id": "issue_001",
                    "severity": "SEV_040_HIGH",
                    "alert_name": "SQL Injection",
                    "status_progress": "STATUS_010_NEW",
                    "cas_issues_normalized_fields": {
                        "xdm.vulnerability.cvss_score": 8.8,
                    },
                }
            ]
        }
    }
    mock_get_webapp_data = mocker.patch.object(
        mock_client,
        "get_webapp_data",
        side_effect=lambda request_data: mock_response
        if request_data.get("table_name") == "ISSUES_CVES"
        else {"reply": {"DATA": []}},
    )

    args = {"severity": "high", "status": "New", "has_kev": "true"}

    result = get_appsec_issues_command(mock_client, args)

    assert len(result.outputs) == 1
    assert result.outputs[0]["internal_id"] == "issue_001"
    assert result.outputs[0]["severity"] == "high"
    assert result.outputs[0]["status"] == "New"
    assert result.outputs[0]["cvss_score"] == 8.8
    assert "SQL Injection" in result.readable_output
    assert result.outputs_prefix == "Core.AppsecIssue"
    assert mock_get_webapp_data.call_count > 0


def test_get_appsec_issues_command_no_issues_found(mocker: MockerFixture):
    """
    Given:
        A mocked client that returns an empty list of issues.
    When:
        The get_appsec_issues_command function is called.
    Then:
        An empty result is returned with the correct structure.
    """
    from CortexPlatformCore import Client, get_appsec_issues_command

    mock_client = Client(base_url="", headers={})
    mock_response = {"reply": {"DATA": []}}
    mocker.patch.object(mock_client, "get_webapp_data", return_value=mock_response)

    args = {"severity": "low"}

    result = get_appsec_issues_command(mock_client, args)

    assert result.outputs == []
    assert "Application Security Issues" in result.readable_output


def test_create_appsec_issues_filter_and_tables_simple_filter():
    """
    Given:
        A simple filter argument.
    When:
        The create_appsec_issues_filter_and_tables function is called.
    Then:
        The function should return the correct list of tables and a FilterBuilder instance.
    """
    from CortexPlatformCore import create_appsec_issues_filter_and_tables

    args = {"urgency": "high"}
    tables_filters = create_appsec_issues_filter_and_tables(args)
    assert set(tables_filters.keys()) == {
        "ISSUES_IAC",
        "ISSUES_CVES",
        "ISSUES_SECRETS",
        "ISSUES_WEAKNESSES",
    }
    for _, filter_builder in tables_filters.items():
        filter_dict = filter_builder.to_dict()
        assert any(
            field.get("SEARCH_VALUE") == "high" and field.get("SEARCH_FIELD") == "urgency" for field in filter_dict.get("AND", [])
        )


def test_create_appsec_issues_filter_and_tables_cves_specific_filter():
    """
    Given:
        A CVES specific filter argument.
    When:
        The create_appsec_issues_filter_and_tables function is called.
    Then:
        The function should return only the ISSUES_CVES table.
    """
    from CortexPlatformCore import create_appsec_issues_filter_and_tables

    args = {"has_kev": "true"}
    tables_filters = create_appsec_issues_filter_and_tables(args)
    assert list(tables_filters.keys()) == ["ISSUES_CVES"]


def test_create_appsec_issues_filter_and_tables_all_filters():
    """
    Given:
        Arguments with all possible filters.
    When:
        The create_appsec_issues_filter_and_tables function is called.
    Then:
        The function should return the correct tables and a comprehensive filter.
    """
    from CortexPlatformCore import create_appsec_issues_filter_and_tables

    args = {
        "cvss_score_gte": "8.0",
        "epss_score_gte": "0.5",
        "has_kev": "true",
        "sla": "breached",
        "fix_available": "true",
        "urgency": "critical",
        "severity": "critical",
        "issue_id": "ISSUE-123",
        "issue_name": "XSS",
        "collaborator": "john.doe",
        "status": "In Progress",
        "start_time": "2023-01-01",
        "end_time": "2023-01-31",
        "assignee": "assigned",
    }
    tables_filters = create_appsec_issues_filter_and_tables(args)
    assert "ISSUES_CVES" in tables_filters
    filter_builder = tables_filters["ISSUES_CVES"]
    filter_dict = filter_builder.to_dict()
    assert len(filter_dict["AND"]) >= 10


def test_normalize_and_filter_appsec_issue():
    """
    Given:
        A raw issue dictionary from the API.
    When:
        The normalize_and_filter_appsec_issue function is called.
    Then:
        The function should return a normalized and filtered dictionary with standard AppSec fields.
    """
    from CortexPlatformCore import normalize_and_filter_appsec_issue

    raw_issue = {
        "internal_id": "issue_001",
        "severity": "SEV_050_CRITICAL",
        "alert_name": "Insecure Configuration",
        "issue_source": "Prisma Cloud",
        "issue_category": "Misconfiguration",
        "status_progress": "STATUS_025_RESOLVED",
        "cas_issues_is_fixable": True,
        "cas_issues_normalized_fields": {
            "xdm.repository.name": "my-app",
            "xdm.repository.organization": "my-org",
            "xdm.vulnerability.cvss_score": 9.5,
        },
        "cas_sla_status": "IN_SLA",
        "extra_field": "should be removed",
    }

    normalized_issue = normalize_and_filter_appsec_issue(raw_issue)

    assert normalized_issue["internal_id"] == "issue_001"
    assert normalized_issue["severity"] == "critical"
    assert normalized_issue["issue_name"] == "Insecure Configuration"
    assert normalized_issue["status"] == "Resolved"
    assert normalized_issue["repository_name"] == "my-app"
    assert normalized_issue["repository_organization"] == "my-org"
    assert normalized_issue["cvss_score"] == 9.5
    assert normalized_issue["is_fixable"] is True
    assert normalized_issue["sla_status"] == "On Track"
    assert "extra_field" not in normalized_issue


def test_create_appsec_issues_filter_and_tables_no_matching_table():
    """
    Given:
        Valid filter arguments that, when combined, do not match any single predefined Appsec issue type table.
    When:
        The create_appsec_issues_filter_and_tables function is called.
    Then:
        A DemistoException should be raised indicating no matching issue type found.
    """
    from CortexPlatformCore import create_appsec_issues_filter_and_tables
    from CommonServerPython import DemistoException

    # This combination of filters (validation and has_kev) does not exist in any single ISSUE_TYPE.filters set.
    args = {"validation": "true", "has_kev": "true"}

    with pytest.raises(DemistoException, match="No matching issue type found for the given filter combination"):
        create_appsec_issues_filter_and_tables(args)


@pytest.mark.parametrize("input_data", ["not a list", [], None])
def test_map_case_format_invalid_input(input_data):
    """
    Given:
        Invalid input data (not a list, empty list, or None).
    When:
        The map_case_format function is called.
    Then:
        An empty dictionary should be returned.
    """
    from CortexPlatformCore import map_case_format

    result = map_case_format(input_data)
    assert result == {}


def test_map_case_format_complete_mapping():
    """
    Given:
        Valid case data in raw format.
    When:
        The map_case_format function is called.
    Then:
        The case data should be correctly mapped to the expected format.
    """
    from CortexPlatformCore import map_case_format

    case_data = [load_test_data("./TestData/case_raw_format.json")]
    result = sorted(map_case_format(case_data))
    expected = sorted([load_test_data("./TestData/case_expected_format.json")])

    assert result == expected


@pytest.mark.parametrize("case_extra_data", [{}, None])
def test_extract_ids_empty_case_extra_data(case_extra_data):
    """
    Given:
        Empty or None case extra data.
    When:
        The extract_ids function is called.
    Then:
        An empty list should be returned.
    """
    from CortexPlatformCore import extract_ids

    result = extract_ids(case_extra_data)
    assert result == []


def test_extract_ids_multiple_valid_issues():
    """
    Given:
        Case extra data containing multiple valid issues with issue_ids.
    When:
        The extract_ids function is called.
    Then:
        A list containing all issue_ids should be returned.
    """

    from CortexPlatformCore import extract_ids

    case_extra_data: dict = {
        "issues": {
            "data": [
                {"issue_id": "12345", "title": "Test Issue 1"},
                {"issue_id": "67890", "title": "Test Issue 2"},
                {"issue_id": "11111", "title": "Test Issue 3"},
            ]
        }
    }
    result = extract_ids(case_extra_data)
    assert result == ["12345", "67890", "11111"]


def test_get_case_extra_data_with_all_fields_present(mocker):
    """
    Given:
        A mock client and case data with all possible fields present.
    When:
        The get_case_extra_data function is called.
    Then:
        All fields should be correctly extracted and returned in the result.
    """
    from CortexPlatformCore import get_case_extra_data

    mock_client = mocker.Mock()
    mock_client._base_url = "original_url"

    mock_case_data = {
        "case": {
            "notes": "Test notes",
            "xdr_url": "https://example.com/xdr",
            "starred_manually": True,
            "manual_description": "Case manual description",
            "detection_time": "2023-01-01T00:00:00Z",
        },
        "manual_description": "Global manual description",
        "network_artifacts": [{"id": "net1", "type": "ip"}],
        "file_artifacts": [{"id": "file1", "hash": "abc123"}],
    }

    mock_command_result = mocker.Mock()
    mock_command_result.outputs = mock_case_data

    mocker.patch("CortexPlatformCore.get_extra_data_for_case_id_command", return_value=mock_command_result)
    mocker.patch("CortexPlatformCore.extract_ids", return_value=["issue1", "issue2"])

    args = {"case_id": "123"}
    result = get_case_extra_data(mock_client, args)

    assert mock_client._base_url == "api/webapp/public_api/v1"
    assert result["issue_ids"] == ["issue1", "issue2"]
    assert result["network_artifacts"] == [{"id": "net1", "type": "ip"}]
    assert result["file_artifacts"] == [{"id": "file1", "hash": "abc123"}]
    assert result["notes"] == "Test notes"
    assert result["xdr_url"] == "https://example.com/xdr"
    assert result["starred_manually"] is True
    assert result["manual_description"] == "Global manual description"
    assert result["detection_time"] == "2023-01-01T00:00:00Z"


def test_get_case_extra_data_client_base_url_modification(mocker):
    """
    Given:
        A mock client with an original base URL.
    When:
        The get_case_extra_data function is called.
    Then:
        The client's base URL should be modified to "api/webapp/public_api/v1".
    """
    from CortexPlatformCore import get_case_extra_data

    mock_client = mocker.Mock()
    original_url = "https://original.api.endpoint"
    mock_client._base_url = original_url

    mock_command_result = mocker.Mock()
    mock_command_result.outputs = {}

    mocker.patch("CortexPlatformCore.get_extra_data_for_case_id_command", return_value=mock_command_result)
    mocker.patch("CortexPlatformCore.extract_ids", return_value=[])

    args = {"case_id": "url_test"}
    get_case_extra_data(mock_client, args)

    assert mock_client._base_url == "api/webapp/public_api/v1"


def test_add_cases_extra_data_single_case(mocker):
    """
    Given:
        A mock client and a list containing a single case.
    When:
        The add_cases_extra_data function is called.
    Then:
        A list with one case containing extra data should be returned and get_case_extra_data should be called once.
    """
    from CortexPlatformCore import add_cases_extra_data

    mock_client = mocker.Mock()
    mock_get_case_extra_data = mocker.patch("CortexPlatformCore.get_case_extra_data")
    mock_get_case_extra_data.return_value = {"extra_field": "extra_value"}

    case_data: list[dict] = [{"case_id": "123", "title": "Test Case"}]
    result = add_cases_extra_data(mock_client, case_data)

    assert len(result) == 1
    assert result[0]["case_id"] == "123"
    assert result[0]["CaseExtraData"] == {"extra_field": "extra_value"}
    mock_get_case_extra_data.assert_called_once_with(mock_client, {"case_id": "123", "limit": 1000})


def test_add_cases_extra_data_multiple_cases(mocker):
    """
    Given:
        A mock client and a list containing multiple cases.
    When:
        The add_cases_extra_data function is called.
    Then:
        A list with all cases containing their respective extra data should be
        returned and get_case_extra_data should be called for each case.
    """
    from CortexPlatformCore import add_cases_extra_data

    mock_client = mocker.Mock()
    mock_get_case_extra_data = mocker.patch("CortexPlatformCore.get_case_extra_data")
    mock_get_case_extra_data.side_effect = [{"extra_field1": "value1"}, {"extra_field2": "value2"}, {"extra_field3": "value3"}]

    case_data = [
        {"case_id": "123", "title": "Case 1"},
        {"case_id": "456", "title": "Case 2"},
        {"case_id": "789", "title": "Case 3"},
    ]
    result = add_cases_extra_data(mock_client, case_data)

    assert len(result) == 3
    assert result[0]["CaseExtraData"] == {"extra_field1": "value1"}
    assert result[1]["CaseExtraData"] == {"extra_field2": "value2"}
    assert result[2]["CaseExtraData"] == {"extra_field3": "value3"}
    assert mock_get_case_extra_data.call_count == 3


def test_add_cases_extra_data_empty_list(mocker):
    """
    Given:
        A mock client and an empty case list.
    When:
        The add_cases_extra_data function is called.
    Then:
        An empty list should be returned and get_case_extra_data should not be called.
    """
    from CortexPlatformCore import add_cases_extra_data

    mock_client = mocker.Mock()
    mock_get_case_extra_data = mocker.patch("CortexPlatformCore.get_case_extra_data")

    case_data = []
    result = add_cases_extra_data(mock_client, case_data)

    assert result == []
    mock_get_case_extra_data.assert_not_called()

    def test_determine_assignee_filter_field_none(self):
        from CortexPlatformCore import determine_assignee_filter_field, CaseManagement

        result = determine_assignee_filter_field([])
        assert result == CaseManagement.FIELDS["assignee"]

    def test_determine_assignee_filter_field_with_email(self):
        from CortexPlatformCore import determine_assignee_filter_field, CaseManagement

        result = determine_assignee_filter_field(["user@example.com"])
        assert result == CaseManagement.FIELDS["assignee_email"]

    def test_determine_assignee_filter_field_with_pretty_name(self):
        from CortexPlatformCore import determine_assignee_filter_field, CaseManagement

        result = determine_assignee_filter_field(["John Doe"])
        assert result == CaseManagement.FIELDS["assignee"]


@pytest.mark.parametrize(
    "custom_fields_json,expected",
    [
        (
            '[{"field1": "value1"}, {"field2": "value2"}, {"field3": "value3"}]',
            {"field1": "value1", "field2": "value2", "field3": "value3"},
        ),
        (
            '[{"field-1": "value1", "field_2": "value2", "field@3": "value3"}]',
            {"field1": "value1", "field2": "value2", "field3": "value3"},
        ),
        ('[{"field-1": "first"}, {"field_1": "second"}]', {"field1": "first"}),
        ("[]", {}),
        ('[{"---": "value1", "@#$": "value2"}]', {}),
        ('[{"123": "value1", "456field": "value2"}]', {"123": "value1", "456field": "value2"}),
        ('[{"": "value1", "field2": "value2"}]', {"field2": "value2"}),
    ],
)
def test_parse_custom_fields(custom_fields_json, expected):
    """
    Given:
        A JSON string containing custom fields and expected parsed result.
    When:
        The parse_custom_fields function is called with the JSON string.
    Then:
        The function should return a dictionary with normalized field names matching the expected result.
    """
    from CortexPlatformCore import parse_custom_fields

    result = parse_custom_fields(custom_fields_json)
    assert result == expected


def test_process_case_response_removes_specified_fields():
    """
    Given:
        A case response containing fields that should be removed (layoutId, layoutRuleName, sourcesList,
        previous_score, previous_score_source).
    When:
        The process_case_response function is called.
    Then:
        The specified fields should be removed from the response while preserving other fields.
    """
    from CortexPlatformCore import process_case_response

    resp = {
        "reply": {
            "layoutId": "layout123",
            "layoutRuleName": "rule456",
            "sourcesList": ["source1", "source2"],
            "caseId": "case789",
            "status": "open",
            "score": {"current_score": 85, "previous_score": 70, "previous_score_source": "manual", "max_score": 100},
        }
    }
    result = process_case_response(resp)
    assert "layoutId" not in result
    assert "layoutRuleName" not in result
    assert "sourcesList" not in result
    assert result["caseId"] == "case789"
    assert result["status"] == "open"
    assert "previous_score" not in result["score"]
    assert "previous_score_source" not in result["score"]
    assert result["score"]["current_score"] == 85
    assert result["score"]["max_score"] == 100


def test_process_case_response_renames_incident_domain_to_case_domain():
    """
    Given:
        A case response containing an incidentDomain field.
    When:
        The process_case_response function is called.
    Then:
        The incidentDomain field should be renamed to caseDomain and the original field should be removed.
    """
    from CortexPlatformCore import process_case_response

    resp = {"reply": {"incidentDomain": "security", "caseId": "case101"}}
    result = process_case_response(resp)
    assert "incidentDomain" not in result
    assert result["caseDomain"] == "security"
    assert result["caseId"] == "case101"


def test_run_playbook_command_empty_response_success():
    """
    Given:
        A mock client that returns an empty response and valid playbook arguments.
    When:
        The run_playbook_command function is called.
    Then:
        The function should return a successful result with appropriate readable output.
    """
    from CortexPlatformCore import run_playbook_command

    mock_client = Mock()
    mock_client.run_playbook.return_value = {}

    args = {"playbook_id": "test_playbook_123", "issue_ids": ["issue_1", "issue_2"]}

    result = run_playbook_command(mock_client, args)

    assert "executed successfully" in result.readable_output
    assert "test_playbook_123" in result.readable_output
    assert "issue_1, issue_2" in result.readable_output


def test_run_playbook_command_multiple_errors_response():
    """
    Given:
        A mock client that returns error responses for multiple issues.
    When:
        The run_playbook_command function is called.
    Then:
        A ValueError should be raised containing all error messages for the issues.
    """
    from CortexPlatformCore import run_playbook_command

    mock_client = Mock()
    mock_client.run_playbook.return_value = {
        "issue_1": "Skipping execution of playbook multi_fail_playbook for alert issue_1, couldn't find alert",
        "issue_2": "Skipping execution of playbook multi_fail_playbook for alert issue_2, failed creating investigation playbook",
        "issue_3": "Skipping execution of playbook multi_fail_playbook for alert issue_3, failed creating investigation playbook",
    }

    args = {"playbook_id": "multi_fail_playbook", "issue_ids": ["issue_1", "issue_2", "issue_3"]}

    with pytest.raises(ValueError) as exc_info:
        run_playbook_command(mock_client, args)

    error_message = str(exc_info.value)
    assert "multi_fail_playbook" in error_message
    assert (
        "Issue ID issue_1: Skipping execution of playbook multi_fail_playbook for alert issue_1, couldn't find alert"
        in error_message
    )
    assert (
        "Issue ID issue_2: Skipping execution of playbook multi_fail_playbook for alert issue_2, "
        "failed creating investigation playbook" in error_message
    )
    assert (
        "Issue ID issue_3: Skipping execution of playbook multi_fail_playbook for alert issue_3, "
        "failed creating investigation playbook" in error_message
    )


def test_run_playbook_command_string_issue_ids():
    """
    Given:
        A mock client and arguments with string issue IDs that need to be converted to a list.
    When:
        The run_playbook_command function is called.
    Then:
        The function should successfully process the string issue IDs and return the expected output.
    """
    from CortexPlatformCore import run_playbook_command

    mock_client = Mock()
    mock_client.run_playbook.return_value = {}

    args = {"playbook_id": "test_playbook", "issue_ids": "issue_1,issue_2,issue_3"}

    result = run_playbook_command(mock_client, args)

    assert "issue_1, issue_2, issue_3" in result.readable_output
    mock_client.run_playbook.assert_called_once()


def test_run_playbook_command_client_call_parameters():
    """
    Given:
        A mock client and valid playbook arguments.
    When:
        The run_playbook_command function is called.
    Then:
        The client.run_playbook method should be called with the correct parameters.
    """
    from CortexPlatformCore import run_playbook_command

    mock_client = Mock()
    mock_client.run_playbook.return_value = {}

    args = {"playbook_id": "param_test_playbook", "issue_ids": ["param_issue_1", "param_issue_2"]}

    run_playbook_command(mock_client, args)

    mock_client.run_playbook.assert_called_once_with(["param_issue_1", "param_issue_2"], "param_test_playbook")


def test_update_issue_command_link_cases_success(mocker: MockerFixture):
    """
    GIVEN:
        Client instance and arguments with issue_id and a list of case_ids to link.
    WHEN:
        The update_issue_command function is called.
    THEN:
        client.link_issue_to_cases is called once with the correct issue_id and case_ids,
        and client.update_issue is NOT called (since no other update args are provided).
    """
    from CortexPlatformCore import update_issue_command, Client

    client = Client(base_url="", headers={})
    mock_update_issue = mocker.patch.object(client, "update_issue")
    mock_link_issue_to_cases = mocker.patch.object(client, "link_issue_to_cases", return_value={"success": True})
    mock_unlink_issue_from_cases = mocker.patch.object(client, "unlink_issue_from_cases")
    mocker.patch.object(demisto, "debug")

    args = {"id": "12345", "link_cases": "901,902"}

    result = update_issue_command(client, args)

    assert result == "done"
    mock_link_issue_to_cases.assert_called_once_with(12345, [901, 902])
    mock_unlink_issue_from_cases.assert_not_called()
    mock_update_issue.assert_not_called()


def test_update_issue_command_unlink_cases_success(mocker: MockerFixture):
    """
    GIVEN:
        Client instance and arguments with issue_id and a list of case_ids to unlink.
    WHEN:
        The update_issue_command function is called.
    THEN:
        client.unlink_issue_from_cases is called once with the correct issue_id and case_ids,
        and client.update_issue is NOT called.
    """
    from CortexPlatformCore import update_issue_command, Client

    client = Client(base_url="", headers={})
    mock_update_issue = mocker.patch.object(client, "update_issue")
    mock_link_issue_to_cases = mocker.patch.object(client, "link_issue_to_cases")
    mock_unlink_issue_from_cases = mocker.patch.object(client, "unlink_issue_from_cases", return_value={"success": True})
    mocker.patch.object(demisto, "debug")

    args = {"id": "12345", "unlink_cases": "903,904"}

    result = update_issue_command(client, args)

    assert result == "done"
    mock_unlink_issue_from_cases.assert_called_once_with(12345, [903, 904])
    mock_link_issue_to_cases.assert_not_called()
    mock_update_issue.assert_not_called()


def test_update_issue_command_link_and_unlink_cases_mixed_with_update_fields(mocker: MockerFixture):
    """
    GIVEN:
        Client instance and arguments including link_cases, unlink_cases, and other update fields.
    WHEN:
        The update_issue_command function is called.
    THEN:
        All three methods (link, unlink, update_issue) are called once with the correct parameters.
    """
    from CortexPlatformCore import update_issue_command, Client

    client = Client(base_url="", headers={})
    mock_update_issue = mocker.patch.object(client, "update_issue")
    mock_link_issue_to_cases = mocker.patch.object(client, "link_issue_to_cases", return_value={"success": True})
    mock_unlink_issue_from_cases = mocker.patch.object(client, "unlink_issue_from_cases", return_value={"success": True})
    mocker.patch.object(demisto, "debug")

    args = {
        "id": "12345",
        "link_cases": "901",
        "unlink_cases": "904,905",
        "name": "Updated Name",
        "severity": "high",
    }

    result = update_issue_command(client, args)

    assert result == "done"
    mock_link_issue_to_cases.assert_called_once_with(12345, [901])
    mock_unlink_issue_from_cases.assert_called_once_with(12345, [904, 905])
    mock_update_issue.assert_called_once()

    call_args = mock_update_issue.call_args[0][0]
    update_data = call_args["update_data"]
    assert update_data["name"] == "Updated Name"
    assert update_data["severity"] == "SEV_040_HIGH"


def test_update_issue_command_only_link_and_unlink_fields(mocker: MockerFixture):
    """
    GIVEN:
        Client instance and arguments with only link_cases and unlink_cases (no other fields).
    WHEN:
        The update_issue_command function is called.
    THEN:
        client.link_issue_to_cases and client.unlink_issue_from_cases are called,
        and client.update_issue is NOT called, and the function returns "done".
    """
    from CortexPlatformCore import update_issue_command, Client

    client = Client(base_url="", headers={})
    mock_update_issue = mocker.patch.object(client, "update_issue")
    mock_link_issue_to_cases = mocker.patch.object(client, "link_issue_to_cases", return_value={"success": True})
    mock_unlink_issue_from_cases = mocker.patch.object(client, "unlink_issue_from_cases", return_value={"success": True})
    mocker.patch.object(demisto, "debug")

    args = {"id": "12345", "link_cases": "901", "unlink_cases": "904"}

    result = update_issue_command(client, args)

    assert result == "done"
    mock_link_issue_to_cases.assert_called_once_with(12345, [901])
    mock_unlink_issue_from_cases.assert_called_once_with(12345, [904])
    mock_update_issue.assert_not_called()


def test_update_issue_command_link_case_ids_arg_to_list(mocker: MockerFixture):
    """
    GIVEN:
        Client instance and arguments where link_cases is a single string of comma-separated IDs.
    WHEN:
        The update_issue_command function is called.
    THEN:
        The link_cases argument is correctly parsed into a list of integers and passed to the client.
    """
    from CortexPlatformCore import update_issue_command, Client

    client = Client(base_url="", headers={})
    mocker.patch.object(client, "update_issue")
    mock_link_issue_to_cases = mocker.patch.object(client, "link_issue_to_cases", return_value={"success": True})
    mocker.patch.object(client, "unlink_issue_from_cases")
    mocker.patch.object(demisto, "debug")

    args = {"id": "12345", "link_cases": "901, 902,1000"}

    update_issue_command(client, args)

    mock_link_issue_to_cases.assert_called_once_with(12345, [901, 902, 1000])


def test_update_issue_command_link_cases_empty_list_no_other_updates(mocker: MockerFixture):
    """
    GIVEN:
        Client instance and arguments with empty link_cases and empty unlink_cases, and no other updates.
    WHEN:
        The update_issue_command function is called.
    THEN:
        DemistoException is raised because no updates are provided.
    """
    from CortexPlatformCore import update_issue_command, Client
    from CommonServerPython import DemistoException
    import pytest

    client = Client(base_url="", headers={})
    mock_update_issue = mocker.patch.object(client, "update_issue")
    mock_link_issue_to_cases = mocker.patch.object(client, "link_issue_to_cases")
    mock_unlink_issue_from_cases = mocker.patch.object(client, "unlink_issue_from_cases")
    mocker.patch.object(demisto, "debug")

    args = {"id": "12345", "link_cases": "", "unlink_cases": None}

    with pytest.raises(DemistoException, match="Please provide arguments to update the issue."):
        update_issue_command(client, args)

    mock_link_issue_to_cases.assert_not_called()
    mock_unlink_issue_from_cases.assert_not_called()
    mock_update_issue.assert_not_called()


<<<<<<< HEAD
def test_list_scripts_command_with_multiple_platforms():
    """
    GIVEN:
        A client with a mock response containing a script that supports multiple platforms.
    WHEN:
        The list_scripts_command function is called with platform filters.
    THEN:
        The script is returned with correct platform support flags.
    """
    from CortexPlatformCore import list_scripts_command

    client = Mock()
    mock_response = {
        "reply": {
            "DATA": [
                {
                    "NAME": "test_script",
                    "PLATFORM": "AGENT_OS_WINDOWS,AGENT_OS_LINUX",
                    "GUID": "test-guid-123",
                    "ID": "script-id-1",
                    "ENTRY_POINT_DEFINITION": {"input_params": [{"name": "param1", "type": "string"}]},
                }
            ]
        }
    }
    client.get_webapp_data.return_value = mock_response

    args = {"script_platforms": ["windows", "linux"], "limit": 50}

    result = list_scripts_command(client, args)

    assert len(result.outputs) == 1
    assert result.outputs[0]["windows_supported"] is True
    assert result.outputs[0]["linux_supported"] is True
    assert result.outputs[0]["macos_supported"] is False


def test_list_scripts_command_with_script_name_filter():
    """
    GIVEN:
        A client with a mock response containing a script with the specified name.
    WHEN:
        The list_scripts_command function is called with a script name filter.
    THEN:
        The script with matching name is returned and the client method is called once.
    """
    from CortexPlatformCore import list_scripts_command

    client = Mock()
    mock_response = {
        "reply": {
            "DATA": [
                {
                    "NAME": "test_script",
                    "PLATFORM": "AGENT_OS_WINDOWS,AGENT_OS_LINUX",
                    "GUID": "test-guid-123",
                    "ID": "script-id-1",
                    "ENTRY_POINT_DEFINITION": {"input_params": []},
                }
            ]
        }
    }
    client.get_webapp_data.return_value = mock_response

    args = {"script_name": "test_script"}

    result = list_scripts_command(client, args)

    client.get_webapp_data.assert_called_once()
    assert len(result.outputs) == 1
    assert result.outputs[0]["name"] == "test_script"


def test_list_scripts_command_outputs_structure():
    """
    GIVEN:
        A client with a mock response containing a complete script with all platform support and input parameters.
    WHEN:
        The list_scripts_command function is called without arguments.
    THEN:
        The result contains the correct output structure with proper key field, raw response, and expected script data.
    """
    from CortexPlatformCore import list_scripts_command

    client = Mock()
    mock_response = {
        "reply": {
            "DATA": [
                {
                    "NAME": "complete_script",
                    "PLATFORM": "AGENT_OS_WINDOWS,AGENT_OS_LINUX,AGENT_OS_MAC",
                    "GUID": "complete-guid-456",
                    "ID": "complete-id-2",
                    "ENTRY_POINT_DEFINITION": {
                        "input_params": [{"name": "param1", "type": "string"}, {"name": "param2", "type": "int"}]
                    },
                }
            ]
        }
    }
    client.get_webapp_data.return_value = mock_response

    args = {}

    result = list_scripts_command(client, args)

    assert result.outputs_key_field == "script_id"
    assert result.raw_response == mock_response
    expected_script = {
        "name": "complete_script",
        "windows_supported": True,
        "linux_supported": True,
        "macos_supported": True,
        "script_uid": "complete-guid-456",
        "script_id": "complete-id-2",
        "script_inputs": [{"name": "param1", "type": "string"}, {"name": "param2", "type": "int"}],
    }
    assert result.outputs[0] == expected_script
=======
class TestGetAppsecSuggestion(unittest.TestCase):
    def setUp(self):
        self.mock_client = Mock(spec=Client)
        self.issue_id = "test-issue-123"

    @patch("CortexPlatformCore.demisto")
    def test_get_appsec_suggestion_with_manual_fix_and_code_blocks(self, mock_demisto):
        """Test get_appsec_suggestion with manual fix and code blocks"""
        issue = {
            "alert_source": "CAS_CVE_SCANNER",  # Valid AppSec source
            "extended_fields": {"action": "Manual fix required: Update dependency"},
        }
        fix_suggestion = {"existingCodeBlock": "old code", "suggestedCodeBlock": "new code"}
        self.mock_client.get_appsec_suggested_fix.return_value = fix_suggestion

        result = get_appsec_suggestion(self.mock_client, issue, self.issue_id)

        expected = {
            "remediation": "Manual fix required: Update dependency",
            "existing_code_block": "old code",
            "suggested_code_block": "new code",
        }
        assert result == expected
        self.mock_client.get_appsec_suggested_fix.assert_called_once_with(self.issue_id)
        assert mock_demisto.debug.call_count == 2  # Called twice in the function

    @patch("CortexPlatformCore.demisto")
    def test_get_appsec_suggestion_without_manual_fix(self, mock_demisto):
        """Test get_appsec_suggestion without manual fix but with code blocks"""
        issue = {
            "alert_source": "CAS_SAST_SCANNER",  # Valid AppSec source
            "extended_fields": {},
        }
        fix_suggestion = {"existingCodeBlock": "existing code", "suggestedCodeBlock": "suggested code"}
        self.mock_client.get_appsec_suggested_fix.return_value = fix_suggestion

        result = get_appsec_suggestion(self.mock_client, issue, self.issue_id)

        expected = {"existing_code_block": "existing code", "suggested_code_block": "suggested code"}
        assert result == expected

    @patch("CortexPlatformCore.demisto")
    def test_get_appsec_suggestion_empty_fix_suggestion(self, mock_demisto):
        """Test get_appsec_suggestion with empty fix suggestion"""
        issue = {
            "alert_source": "CAS_SECRET_SCANNER",  # Valid AppSec source
            "extended_fields": {"action": "manual fix"},
        }
        self.mock_client.get_appsec_suggested_fix.return_value = None

        result = get_appsec_suggestion(self.mock_client, issue, self.issue_id)

        expected = {"remediation": "manual fix"}
        assert result == expected

    @patch("CortexPlatformCore.demisto")
    def test_get_appsec_suggestion_no_suggested_code_block(self, mock_demisto):
        """Test get_appsec_suggestion when suggestedCodeBlock is missing"""
        issue = {
            "alert_source": "CAS_IAC_SCANNER",  # Valid AppSec source
            "extended_fields": {"action": "manual fix"},
        }
        fix_suggestion = {"existingCodeBlock": "old code"}  # Missing suggestedCodeBlock
        self.mock_client.get_appsec_suggested_fix.return_value = fix_suggestion

        result = get_appsec_suggestion(self.mock_client, issue, self.issue_id)

        expected = {"remediation": "manual fix"}
        assert result == expected

    @patch("CortexPlatformCore.demisto")
    def test_get_appsec_suggestion_missing_existing_code_block(self, mock_demisto):
        """Test get_appsec_suggestion when existingCodeBlock is missing"""
        issue = {
            "alert_source": "CAS_LICENSE_SCANNER",  # Valid AppSec source
        }
        fix_suggestion = {"suggestedCodeBlock": "new code"}
        self.mock_client.get_appsec_suggested_fix.return_value = fix_suggestion

        result = get_appsec_suggestion(self.mock_client, issue, self.issue_id)

        expected = {"existing_code_block": "", "suggested_code_block": "new code"}
        assert result == expected

    @patch("CortexPlatformCore.demisto")
    def test_get_appsec_suggestion_non_appsec_source(self, mock_demisto):
        """Test get_appsec_suggestion with non-AppSec source returns empty dict"""
        issue = {
            "alert_source": "XDR",  # Non-AppSec source
            "extended_fields": {"action": "manual fix"},
        }

        result = get_appsec_suggestion(self.mock_client, issue, self.issue_id)

        expected = {}
        assert result == expected
        # Should not call the API for non-AppSec sources
        self.mock_client.get_appsec_suggested_fix.assert_not_called()

    @patch("CortexPlatformCore.demisto")
    def test_get_appsec_suggestion_missing_alert_source(self, mock_demisto):
        """Test get_appsec_suggestion when alert_source is missing"""
        issue = {"extended_fields": {"action": "manual fix"}}

        result = get_appsec_suggestion(self.mock_client, issue, self.issue_id)

        expected = {}
        assert result == expected
        # Should not call the API when alert_source is missing
        self.mock_client.get_appsec_suggested_fix.assert_not_called()

    @patch("CortexPlatformCore.demisto")
    def test_get_appsec_suggestion_invalid_fix_suggestion_type(self, mock_demisto):
        """Test get_appsec_suggestion when fix_suggestion is not a dict"""
        issue = {
            "alert_source": "CAS_OPERATIONAL_RISK_SCANNER",  # Valid AppSec source
            "extended_fields": {"action": "manual fix"},
        }
        self.mock_client.get_appsec_suggested_fix.return_value = "invalid_response"

        result = get_appsec_suggestion(self.mock_client, issue, self.issue_id)

        expected = {"remediation": "manual fix"}
        assert result == expected

    @patch("CortexPlatformCore.demisto")
    def test_get_appsec_suggestion_empty_manual_fix_with_code_blocks(self, mock_demisto):
        """Test get_appsec_suggestion with no manual fix but valid code blocks"""
        issue = {
            "alert_source": "CAS_CI_CD_RISK_SCANNER",  # Valid AppSec source
            "extended_fields": {"action": ""},  # Empty action
        }
        fix_suggestion = {"existingCodeBlock": "old code", "suggestedCodeBlock": "new code"}
        self.mock_client.get_appsec_suggested_fix.return_value = fix_suggestion

        result = get_appsec_suggestion(self.mock_client, issue, self.issue_id)

        expected = {
            "existing_code_block": "old code",
            "suggested_code_block": "new code",
        }
        assert result == expected


class TestPopulatePlaybookAndQuickActionSuggestions(unittest.TestCase):
    def setUp(self):
        self.mock_client = Mock(spec=Client)
        self.issue_id = "test-issue-123"
        self.pb_id_to_data = {
            "pb-1": {"name": "Security Playbook", "comment": "Main security playbook"},
            "pb-2": {"name": "Incident Response", "comment": "IR playbook"},
        }
        self.qa_name_to_data = {
            "isolate_endpoint": {
                "brand": "CrowdStrike",
                "category": "endpoint",
                "description": "Isolate endpoint",
                "pretty_name": "Isolate Endpoint",
            }
        }

    @patch("CortexPlatformCore.demisto")
    def test_populate_suggestions_with_both_playbook_and_quick_action(self, mock_demisto):
        """Test with both playbook and quick action suggestions"""
        response = {
            "reply": {
                "playbook_id": "pb-1",
                "suggestion_rule_id": "rule-123",
                "quick_action_id": "isolate_endpoint",
                "quick_action_suggestion_rule_id": "qa-rule-456",
            }
        }
        self.mock_client.get_playbook_suggestion_by_issue.return_value = response

        recommendation = populate_playbook_and_quick_action_suggestions(
            self.mock_client, self.issue_id, self.pb_id_to_data, self.qa_name_to_data
        )

        expected_recommendation = {
            "playbook_suggestions": {
                "playbook_id": "pb-1",
                "suggestion_rule_id": "rule-123",
                "name": "Security Playbook",
                "comment": "Main security playbook",
            },
            "quick_action_suggestions": {
                "name": "isolate_endpoint",
                "suggestion_rule_id": "qa-rule-456",
                "brand": "CrowdStrike",
                "category": "endpoint",
                "description": "Isolate endpoint",
                "pretty_name": "Isolate Endpoint",
            },
        }

        assert recommendation == expected_recommendation

    @patch("CortexPlatformCore.demisto")
    def test_populate_suggestions_empty_response(self, mock_demisto):
        """Test with empty response"""
        response = {"reply": {}}
        self.mock_client.get_playbook_suggestion_by_issue.return_value = response

        recommendation = populate_playbook_and_quick_action_suggestions(
            self.mock_client, self.issue_id, self.pb_id_to_data, self.qa_name_to_data
        )

        assert recommendation == {}

    @patch("CortexPlatformCore.demisto")
    def test_populate_suggestions_only_playbook(self, mock_demisto):
        """Test with only playbook suggestion"""
        response = {"reply": {"playbook_id": "pb-2", "suggestion_rule_id": "rule-789"}}
        self.mock_client.get_playbook_suggestion_by_issue.return_value = response

        recommendation = populate_playbook_and_quick_action_suggestions(
            self.mock_client, self.issue_id, self.pb_id_to_data, self.qa_name_to_data
        )

        expected_recommendation = {
            "playbook_suggestions": {
                "playbook_id": "pb-2",
                "suggestion_rule_id": "rule-789",
                "name": "Incident Response",
                "comment": "IR playbook",
            }
        }

        assert recommendation == expected_recommendation

    @patch("CortexPlatformCore.demisto")
    def test_populate_suggestions_only_quick_action(self, mock_demisto):
        """Test with only quick action suggestion"""
        response = {
            "reply": {
                "quick_action_id": "isolate_endpoint",
                "quick_action_suggestion_rule_id": "qa-rule-456",
            }
        }
        self.mock_client.get_playbook_suggestion_by_issue.return_value = response

        recommendation = populate_playbook_and_quick_action_suggestions(
            self.mock_client, self.issue_id, self.pb_id_to_data, self.qa_name_to_data
        )

        expected_recommendation = {
            "quick_action_suggestions": {
                "name": "isolate_endpoint",
                "suggestion_rule_id": "qa-rule-456",
                "brand": "CrowdStrike",
                "category": "endpoint",
                "description": "Isolate endpoint",
                "pretty_name": "Isolate Endpoint",
            }
        }

        assert recommendation == expected_recommendation

    @patch("CortexPlatformCore.demisto")
    def test_populate_suggestions_playbook_not_in_metadata(self, mock_demisto):
        """Test with playbook ID not found in metadata"""
        response = {"reply": {"playbook_id": "pb-unknown", "suggestion_rule_id": "rule-999"}}
        self.mock_client.get_playbook_suggestion_by_issue.return_value = response

        recommendation = populate_playbook_and_quick_action_suggestions(
            self.mock_client, self.issue_id, self.pb_id_to_data, self.qa_name_to_data
        )

        expected_recommendation = {"playbook_suggestions": {"playbook_id": "pb-unknown", "suggestion_rule_id": "rule-999"}}

        assert recommendation == expected_recommendation

    @patch("CortexPlatformCore.demisto")
    def test_populate_suggestions_quick_action_not_in_metadata(self, mock_demisto):
        """Test with quick action ID not found in metadata"""
        response = {
            "reply": {
                "quick_action_id": "unknown_action",
                "quick_action_suggestion_rule_id": "qa-rule-999",
            }
        }
        self.mock_client.get_playbook_suggestion_by_issue.return_value = response

        recommendation = populate_playbook_and_quick_action_suggestions(
            self.mock_client, self.issue_id, self.pb_id_to_data, self.qa_name_to_data
        )

        expected_recommendation = {
            "quick_action_suggestions": {
                "name": "unknown_action",
                "suggestion_rule_id": "qa-rule-999",
            }
        }

        assert recommendation == expected_recommendation


class TestMapQaNameToData(unittest.TestCase):
    def test_map_qa_name_to_data_success(self):
        """Test successful mapping of QA metadata"""
        qas_metadata = [
            {
                "brand": "CrowdStrike",
                "category": "endpoint",
                "commands": [
                    {"name": "isolate_endpoint", "description": "Isolate an endpoint", "prettyName": "Isolate Endpoint"},
                    {"name": "quarantine_file", "description": "Quarantine a file", "prettyName": "Quarantine File"},
                ],
            },
            {
                "brand": "Splunk",
                "category": "siem",
                "commands": [{"name": "search_logs", "description": "Search logs", "prettyName": "Search Logs"}],
            },
        ]

        result = map_qa_name_to_data(qas_metadata)

        expected = {
            "isolate_endpoint": {
                "brand": "CrowdStrike",
                "category": "endpoint",
                "description": "Isolate an endpoint",
                "pretty_name": "Isolate Endpoint",
            },
            "quarantine_file": {
                "brand": "CrowdStrike",
                "category": "endpoint",
                "description": "Quarantine a file",
                "pretty_name": "Quarantine File",
            },
            "search_logs": {"brand": "Splunk", "category": "siem", "description": "Search logs", "pretty_name": "Search Logs"},
        }

        assert result == expected

    def test_map_qa_name_to_data_empty_metadata(self):
        """Test with empty metadata"""
        result = map_qa_name_to_data([])
        assert result == {}

    def test_map_qa_name_to_data_missing_commands(self):
        """Test with missing commands field"""
        qas_metadata = [
            {
                "brand": "TestBrand",
                "category": "test",
                # Missing commands field
            }
        ]

        result = map_qa_name_to_data(qas_metadata)
        assert result == {}


class TestGetIssueRecommendationsCommand:
    def setup_method(self):
        self.mock_client = Mock(spec=Client)

    @patch("CortexPlatformCore.demisto")
    @patch("CortexPlatformCore.get_appsec_suggestion")
    @patch("CortexPlatformCore.populate_playbook_and_quick_action_suggestions")
    @patch("CortexPlatformCore.map_qa_name_to_data")
    @patch("CortexPlatformCore.map_pb_id_to_data")
    @patch("CortexPlatformCore.argToList")
    @patch("CortexPlatformCore.FilterBuilder")
    @patch("CortexPlatformCore.build_webapp_request_data")
    @patch("CortexPlatformCore.create_issue_recommendations_readable_output")
    def test_get_issue_recommendations_command_success(
        self,
        mock_create_readable_output,
        mock_build_webapp_request_data,
        mock_filter_builder,
        mock_arg_to_list,
        mock_map_pb_id_to_data,
        mock_map_qa_name_to_data,
        mock_populate_pb_qa,
        mock_get_appsec_suggestion,
        mock_demisto,
    ):
        """Test successful execution of get_issue_recommendations_command"""
        # Setup mocks
        mock_arg_to_list.return_value = ["issue-1", "issue-2"]
        mock_filter_builder_instance = Mock()
        mock_filter_builder.return_value = mock_filter_builder_instance
        mock_filter_builder_instance.to_dict.return_value = {}
        mock_build_webapp_request_data.return_value = {}

        issue_data = [
            {
                "internal_id": "issue-1",
                "alert_name": "SQL Injection",
                "severity": "High",
                "alert_description": "SQL injection vulnerability",
                "remediation": "Use parameterized queries",
                "alert_source": "CAS_SAST_SCANNER",  # Valid AppSec source
            },
            {
                "internal_id": "issue-2",
                "alert_name": "Malware Detection",
                "severity": "Critical",
                "alert_description": "Malware detected",
                "remediation": "Isolate endpoint",
                "alert_source": "XDR",
            },
        ]

        self.mock_client.get_webapp_data.return_value = {"reply": {"DATA": issue_data}}
        self.mock_client.get_playbooks_metadata.return_value = []
        self.mock_client.get_quick_actions_metadata.return_value = []
        mock_map_pb_id_to_data.return_value = {}
        mock_map_qa_name_to_data.return_value = {}

        # Updated to return only recommendation dict
        mock_populate_pb_qa.return_value = {}
        mock_get_appsec_suggestion.return_value = {"existing_code_block": "old code", "suggested_code_block": "new code"}
        mock_create_readable_output.return_value = "Mock table output"

        args = {"issue_ids": "issue-1,issue-2"}

        # Execute
        result = get_issue_recommendations_command(self.mock_client, args)

        # Verify
        assert isinstance(result, CommandResults)
        assert result.readable_output == "Mock table output"
        self.mock_client.get_webapp_data.assert_called_once()
        self.mock_client.get_playbooks_metadata.assert_called_once()
        self.mock_client.get_quick_actions_metadata.assert_called_once()
        assert mock_get_appsec_suggestion.call_count == 2  # Called for both issues
        mock_create_readable_output.assert_called_once()

    @patch("CortexPlatformCore.argToList")
    def test_get_issue_recommendations_command_too_many_issues(self, mock_arg_to_list):
        """Test error when more than 10 issue IDs provided"""
        mock_arg_to_list.return_value = [f"issue-{i}" for i in range(11)]
        args = {"issue_ids": ",".join([f"issue-{i}" for i in range(11)])}

        with pytest.raises(DemistoException, match="maximum of 10 issue IDs"):
            get_issue_recommendations_command(self.mock_client, args)

    @patch("CortexPlatformCore.argToList")
    @patch("CortexPlatformCore.FilterBuilder")
    @patch("CortexPlatformCore.build_webapp_request_data")
    def test_get_issue_recommendations_command_no_issues_found(
        self, mock_build_webapp_request_data, mock_filter_builder, mock_arg_to_list
    ):
        """Test error when no issues found"""
        mock_arg_to_list.return_value = ["nonexistent-issue"]
        mock_filter_builder_instance = Mock()
        mock_filter_builder.return_value = mock_filter_builder_instance
        mock_filter_builder_instance.to_dict.return_value = {}
        mock_build_webapp_request_data.return_value = {}

        self.mock_client.get_webapp_data.return_value = {"reply": {"DATA": []}}

        args = {"issue_ids": "nonexistent-issue"}

        with pytest.raises(DemistoException, match="No issues found with IDs"):
            get_issue_recommendations_command(self.mock_client, args)

    @patch("CortexPlatformCore.demisto")
    @patch("CortexPlatformCore.get_appsec_suggestion")
    @patch("CortexPlatformCore.populate_playbook_and_quick_action_suggestions")
    @patch("CortexPlatformCore.map_qa_name_to_data")
    @patch("CortexPlatformCore.map_pb_id_to_data")
    @patch("CortexPlatformCore.argToList")
    @patch("CortexPlatformCore.FilterBuilder")
    @patch("CortexPlatformCore.build_webapp_request_data")
    @patch("CortexPlatformCore.create_issue_recommendations_readable_output")
    def test_get_issue_recommendations_command_with_all_headers(
        self,
        mock_create_readable_output,
        mock_build_webapp_request_data,
        mock_filter_builder,
        mock_arg_to_list,
        mock_map_pb_id_to_data,
        mock_map_qa_name_to_data,
        mock_populate_pb_qa,
        mock_get_appsec_suggestion,
        mock_demisto,
    ):
        """Test command with all types of suggestions to verify recommendations content"""
        # Setup mocks
        mock_arg_to_list.return_value = ["issue-1"]
        mock_filter_builder_instance = Mock()
        mock_filter_builder.return_value = mock_filter_builder_instance
        mock_filter_builder_instance.to_dict.return_value = {}
        mock_build_webapp_request_data.return_value = {}

        issue_data = [
            {
                "internal_id": "issue-1",
                "alert_name": "Test Issue",
                "severity": "High",
                "alert_description": "Test description",
                "remediation": "Test remediation",
                "alert_source": "CAS_CVE_SCANNER",  # Valid AppSec source
            }
        ]

        self.mock_client.get_webapp_data.return_value = {"reply": {"DATA": issue_data}}
        self.mock_client.get_playbooks_metadata.return_value = []
        self.mock_client.get_quick_actions_metadata.return_value = []
        mock_map_pb_id_to_data.return_value = {}
        mock_map_qa_name_to_data.return_value = {}

        # Return both playbook and quick action suggestions
        mock_populate_pb_qa.return_value = {
            "playbook_suggestions": {"playbook_id": "pb-1", "name": "Test Playbook"},
            "quick_action_suggestions": {"name": "qa-1", "pretty_name": "Test QA"},
        }

        # Return AppSec suggestions
        mock_get_appsec_suggestion.return_value = {
            "existing_code_block": "old code",
            "suggested_code_block": "new code",
        }

        def capture_recommendations(issue_ids, all_recommendations):
            # Verify the recommendations contain all expected data
            assert len(all_recommendations) == 1
            rec = all_recommendations[0]
            assert "issue_id" in rec
            assert "playbook_suggestions" in rec
            assert "quick_action_suggestions" in rec
            assert "existing_code_block" in rec
            assert "suggested_code_block" in rec
            return "Mock table with all headers"

        mock_create_readable_output.side_effect = capture_recommendations

        args = {"issue_ids": "issue-1"}

        # Execute
        result = get_issue_recommendations_command(self.mock_client, args)

        # Verify
        assert isinstance(result, CommandResults)
        mock_create_readable_output.assert_called_once()

    @patch("CortexPlatformCore.demisto")
    @patch("CortexPlatformCore.get_appsec_suggestion")
    @patch("CortexPlatformCore.populate_playbook_and_quick_action_suggestions")
    @patch("CortexPlatformCore.map_qa_name_to_data")
    @patch("CortexPlatformCore.map_pb_id_to_data")
    @patch("CortexPlatformCore.argToList")
    @patch("CortexPlatformCore.FilterBuilder")
    @patch("CortexPlatformCore.build_webapp_request_data")
    @patch("CortexPlatformCore.create_issue_recommendations_readable_output")
    def test_get_issue_recommendations_command_non_appsec_source(
        self,
        mock_create_readable_output,
        mock_build_webapp_request_data,
        mock_filter_builder,
        mock_arg_to_list,
        mock_map_pb_id_to_data,
        mock_map_qa_name_to_data,
        mock_populate_pb_qa,
        mock_get_appsec_suggestion,
        mock_demisto,
    ):
        """Test command with non-AppSec source (should call AppSec suggestions but return empty)"""
        # Setup mocks
        mock_arg_to_list.return_value = ["issue-1"]
        mock_filter_builder_instance = Mock()
        mock_filter_builder.return_value = mock_filter_builder_instance
        mock_filter_builder_instance.to_dict.return_value = {}
        mock_build_webapp_request_data.return_value = {}

        issue_data = [
            {
                "internal_id": "issue-1",
                "alert_name": "Test Issue",
                "severity": "High",
                "alert_description": "Test description",
                "remediation": "Test remediation",
                "alert_source": "XDR",  # Non-AppSec source
            }
        ]

        self.mock_client.get_webapp_data.return_value = {"reply": {"DATA": issue_data}}
        self.mock_client.get_playbooks_metadata.return_value = []
        self.mock_client.get_quick_actions_metadata.return_value = []
        mock_map_pb_id_to_data.return_value = {}
        mock_map_qa_name_to_data.return_value = {}

        mock_populate_pb_qa.return_value = {}
        mock_get_appsec_suggestion.return_value = {}  # Empty AppSec suggestions
        mock_create_readable_output.return_value = "Mock table output"

        args = {"issue_ids": "issue-1"}

        # Execute
        result = get_issue_recommendations_command(self.mock_client, args)

        # Verify AppSec suggestion was called but returned empty
        mock_get_appsec_suggestion.assert_called_once()
        assert isinstance(result, CommandResults)

    @patch("CortexPlatformCore.demisto")
    @patch("CortexPlatformCore.get_appsec_suggestion")
    @patch("CortexPlatformCore.populate_playbook_and_quick_action_suggestions")
    @patch("CortexPlatformCore.map_qa_name_to_data")
    @patch("CortexPlatformCore.map_pb_id_to_data")
    @patch("CortexPlatformCore.argToList")
    @patch("CortexPlatformCore.FilterBuilder")
    @patch("CortexPlatformCore.build_webapp_request_data")
    @patch("CortexPlatformCore.create_issue_recommendations_readable_output")
    def test_get_issue_recommendations_command_empty_metadata(
        self,
        mock_create_readable_output,
        mock_build_webapp_request_data,
        mock_filter_builder,
        mock_arg_to_list,
        mock_map_pb_id_to_data,
        mock_map_qa_name_to_data,
        mock_populate_pb_qa,
        mock_get_appsec_suggestion,
        mock_demisto,
    ):
        """Test command when playbooks/quick actions metadata is None"""
        # Setup mocks
        mock_arg_to_list.return_value = ["issue-1"]
        mock_filter_builder_instance = Mock()
        mock_filter_builder.return_value = mock_filter_builder_instance
        mock_filter_builder_instance.to_dict.return_value = {}
        mock_build_webapp_request_data.return_value = {}

        issue_data = [
            {
                "internal_id": "issue-1",
                "alert_name": "Test Issue",
                "severity": "High",
                "alert_description": "Test description",
                "remediation": "Test remediation",
                "alert_source": "XDR",
            }
        ]

        self.mock_client.get_webapp_data.return_value = {"reply": {"DATA": issue_data}}

        # Return None for metadata
        self.mock_client.get_playbooks_metadata.return_value = None
        self.mock_client.get_quick_actions_metadata.return_value = None
        mock_map_pb_id_to_data.return_value = {}
        mock_map_qa_name_to_data.return_value = {}

        mock_populate_pb_qa.return_value = {}
        mock_get_appsec_suggestion.return_value = {}
        mock_create_readable_output.return_value = "Mock table output"

        args = {"issue_ids": "issue-1"}

        # Execute - should not raise exception
        result = get_issue_recommendations_command(self.mock_client, args)

        # Verify
        assert isinstance(result, CommandResults)
        # Verify map functions were called with empty lists due to the `or []` fallback
        mock_map_pb_id_to_data.assert_called_with([])
        mock_map_qa_name_to_data.assert_called_with([])


class TestMapPbIdToData(unittest.TestCase):
    @patch("CortexPlatformCore.remove_empty_elements")
    def test_map_pb_id_to_data_valid_input(self, mock_remove_empty_elements):
        """Test map_pb_id_to_data with valid playbook metadata"""
        mock_remove_empty_elements.side_effect = lambda x: x  # Return input unchanged

        pbs_metadata = [
            {"id": "pb-1", "name": "Security Playbook", "comment": "Main security playbook"},
            {"id": "pb-2", "name": "Incident Response", "comment": "IR playbook"},
            {"id": "pb-3", "name": "Investigation", "comment": None},  # Will be filtered out
        ]

        result = map_pb_id_to_data(pbs_metadata)

        expected = {
            "pb-1": {"name": "Security Playbook", "comment": "Main security playbook"},
            "pb-2": {"name": "Incident Response", "comment": "IR playbook"},
            "pb-3": {"name": "Investigation", "comment": None},
        }

        assert result == expected
        assert mock_remove_empty_elements.call_count == 3

    @patch("CortexPlatformCore.remove_empty_elements")
    def test_map_pb_id_to_data_missing_id(self, mock_remove_empty_elements):
        """Test map_pb_id_to_data with playbooks missing ID"""
        mock_remove_empty_elements.side_effect = lambda x: x

        pbs_metadata = [
            {"id": "pb-1", "name": "Valid Playbook", "comment": "Valid"},
            {"name": "No ID Playbook", "comment": "Missing ID"},  # No ID
            {"id": "", "name": "Empty ID", "comment": "Empty ID"},  # Empty ID
            {"id": None, "name": "None ID", "comment": "None ID"},  # None ID
        ]

        result = map_pb_id_to_data(pbs_metadata)

        expected = {
            "pb-1": {"name": "Valid Playbook", "comment": "Valid"},
        }

        assert result == expected
        assert mock_remove_empty_elements.call_count == 1

    def test_map_pb_id_to_data_empty_list(self):
        """Test map_pb_id_to_data with empty list"""
        result = map_pb_id_to_data([])
        assert result == {}

    def test_map_pb_id_to_data_none_input(self):
        """Test map_pb_id_to_data with None input"""
        result = map_pb_id_to_data(None)
        assert result == {}

    def test_map_pb_id_to_data_invalid_input_types(self):
        """Test map_pb_id_to_data with invalid input types"""
        invalid_inputs = ["string", 123, {"dict": "value"}, True]

        for invalid_input in invalid_inputs:
            result = map_pb_id_to_data(invalid_input)
            assert result == {}

    @patch("CortexPlatformCore.remove_empty_elements")
    def test_map_pb_id_to_data_missing_name_and_comment(self, mock_remove_empty_elements):
        """Test map_pb_id_to_data with playbooks missing name and comment"""
        mock_remove_empty_elements.side_effect = lambda x: x

        pbs_metadata = [
            {"id": "pb-1"},  # Only ID
            {"id": "pb-2", "name": "Only Name"},  # Only name
            {"id": "pb-3", "comment": "Only Comment"},  # Only comment
        ]

        result = map_pb_id_to_data(pbs_metadata)

        expected = {
            "pb-1": {"name": None, "comment": None},
            "pb-2": {"name": "Only Name", "comment": None},
            "pb-3": {"name": None, "comment": "Only Comment"},
        }

        assert result == expected

    @patch("CortexPlatformCore.remove_empty_elements")
    def test_map_pb_id_to_data_duplicate_ids(self, mock_remove_empty_elements):
        """Test map_pb_id_to_data with duplicate IDs (last one wins)"""
        mock_remove_empty_elements.side_effect = lambda x: x

        pbs_metadata = [
            {"id": "pb-1", "name": "First Playbook", "comment": "First"},
            {"id": "pb-1", "name": "Second Playbook", "comment": "Second"},  # Duplicate ID
        ]

        result = map_pb_id_to_data(pbs_metadata)

        expected = {
            "pb-1": {"name": "Second Playbook", "comment": "Second"},  # Last one overwrites
        }

        assert result == expected


class TestCreateIssueRecommendationsReadableOutput(unittest.TestCase):
    @patch("CortexPlatformCore.tableToMarkdown")
    @patch("CortexPlatformCore.string_to_table_header")
    def test_create_readable_output_base_headers_only(self, mock_string_to_table_header, mock_table_to_markdown):
        """Test with recommendations containing only base fields"""
        mock_table_to_markdown.return_value = "Mock table output"

        issue_ids = ["issue-1", "issue-2"]
        all_recommendations = [
            {
                "issue_id": "issue-1",
                "issue_name": "Test Issue 1",
                "severity": "High",
                "description": "Test description 1",
                "remediation": "Test remediation 1",
            },
            {
                "issue_id": "issue-2",
                "issue_name": "Test Issue 2",
                "severity": "Medium",
                "description": "Test description 2",
                "remediation": "Test remediation 2",
            },
        ]

        result = create_issue_recommendations_readable_output(issue_ids, all_recommendations)

        assert result == "Mock table output"

        # Verify tableToMarkdown was called with correct parameters
        mock_table_to_markdown.assert_called_once()
        call_args = mock_table_to_markdown.call_args

        assert call_args[0][0] == "Issue Recommendations for ['issue-1', 'issue-2']"
        assert len(call_args[0][1]) == 2  # readable_recommendations
        assert call_args[1]["headers"] == ["issue_id", "issue_name", "severity", "description", "remediation"]

    @patch("CortexPlatformCore.tableToMarkdown")
    @patch("CortexPlatformCore.string_to_table_header")
    def test_create_readable_output_with_all_headers(self, mock_string_to_table_header, mock_table_to_markdown):
        """Test with recommendations containing all types of suggestions"""
        mock_table_to_markdown.return_value = "Mock comprehensive table"

        issue_ids = ["issue-1"]
        all_recommendations = [
            {
                "issue_id": "issue-1",
                "issue_name": "Comprehensive Issue",
                "severity": "Critical",
                "description": "Test description",
                "remediation": "Test remediation",
                "existing_code_block": "old code",
                "suggested_code_block": "new code",
                "playbook_suggestions": {"playbook_id": "pb-1", "name": "Security Playbook", "description": "Full description"},
                "quick_action_suggestions": {
                    "name": "isolate_endpoint",
                    "pretty_name": "Isolate Endpoint",
                    "brand": "CrowdStrike",
                },
            }
        ]

        result = create_issue_recommendations_readable_output(issue_ids, all_recommendations)

        assert result == "Mock comprehensive table"

        # Verify headers include all types
        call_args = mock_table_to_markdown.call_args
        expected_headers = [
            "issue_id",
            "issue_name",
            "severity",
            "description",
            "remediation",
            "existing_code_block",
            "suggested_code_block",
            "playbook_suggestions",
            "quick_action_suggestions",
        ]
        assert call_args[1]["headers"] == expected_headers

        # Verify readable recommendations are simplified
        readable_recs = call_args[0][1]
        assert len(readable_recs) == 1

        pb_suggestions = readable_recs[0]["playbook_suggestions"]
        assert pb_suggestions == {"name": "Security Playbook", "playbook_id": "pb-1"}

        qa_suggestions = readable_recs[0]["quick_action_suggestions"]
        assert qa_suggestions == {"name": "isolate_endpoint", "pretty_name": "Isolate Endpoint"}

    @patch("CortexPlatformCore.tableToMarkdown")
    @patch("CortexPlatformCore.string_to_table_header")
    def test_create_readable_output_partial_appsec_headers(self, mock_string_to_table_header, mock_table_to_markdown):
        """Test with only some AppSec headers present"""
        mock_table_to_markdown.return_value = "Mock partial table"

        issue_ids = ["issue-1", "issue-2"]
        all_recommendations = [
            {
                "issue_id": "issue-1",
                "issue_name": "Issue 1",
                "existing_code_block": "old code",  # Only existing code block
            },
            {
                "issue_id": "issue-2",
                "issue_name": "Issue 2",
                "suggested_code_block": "new code",  # Only suggested code block
            },
        ]

        create_issue_recommendations_readable_output(issue_ids, all_recommendations)

        # Should still add both AppSec headers if any AppSec content is found
        call_args = mock_table_to_markdown.call_args
        headers = call_args[1]["headers"]
        assert "existing_code_block" in headers
        assert "suggested_code_block" in headers

    @patch("CortexPlatformCore.tableToMarkdown")
    @patch("CortexPlatformCore.string_to_table_header")
    def test_create_readable_output_empty_recommendations(self, mock_string_to_table_header, mock_table_to_markdown):
        """Test with empty recommendations list"""
        mock_table_to_markdown.return_value = "Empty table"

        issue_ids = ["issue-1"]
        all_recommendations = []

        result = create_issue_recommendations_readable_output(issue_ids, all_recommendations)

        assert result == "Empty table"

        # Should only have base headers
        call_args = mock_table_to_markdown.call_args
        assert call_args[1]["headers"] == ["issue_id", "issue_name", "severity", "description", "remediation"]

    @patch("CortexPlatformCore.tableToMarkdown")
    @patch("CortexPlatformCore.string_to_table_header")
    def test_create_readable_output_non_dict_suggestions(self, mock_string_to_table_header, mock_table_to_markdown):
        """Test with non-dict suggestion values"""
        mock_table_to_markdown.return_value = "Mock table"

        issue_ids = ["issue-1"]
        all_recommendations = [
            {
                "issue_id": "issue-1",
                "playbook_suggestions": "not a dict",  # Should be ignored
                "quick_action_suggestions": None,  # Should be ignored
            }
        ]

        create_issue_recommendations_readable_output(issue_ids, all_recommendations)

        # Should still detect headers but not modify the values
        call_args = mock_table_to_markdown.call_args
        headers = call_args[1]["headers"]
        assert "playbook_suggestions" in headers
        assert "quick_action_suggestions" in headers

        # Values should remain unchanged
        readable_recs = call_args[0][1]
        assert readable_recs[0]["playbook_suggestions"] == "not a dict"
        assert readable_recs[0]["quick_action_suggestions"] is None

    @patch("CortexPlatformCore.tableToMarkdown")
    @patch("CortexPlatformCore.string_to_table_header")
    def test_create_readable_output_missing_suggestion_fields(self, mock_string_to_table_header, mock_table_to_markdown):
        """Test with suggestion dicts missing expected fields"""
        mock_table_to_markdown.return_value = "Mock table"

        issue_ids = ["issue-1"]
        all_recommendations = [
            {
                "issue_id": "issue-1",
                "playbook_suggestions": {"description": "Only description"},  # Missing name and playbook_id
                "quick_action_suggestions": {"brand": "Only brand"},  # Missing name and pretty_name
            }
        ]

        create_issue_recommendations_readable_output(issue_ids, all_recommendations)

        call_args = mock_table_to_markdown.call_args
        readable_recs = call_args[0][1]

        # Should use empty strings for missing fields
        assert readable_recs[0]["playbook_suggestions"] == {"name": "", "playbook_id": ""}
        assert readable_recs[0]["quick_action_suggestions"] == {"name": "", "pretty_name": ""}

    @patch("CortexPlatformCore.tableToMarkdown")
    @patch("CortexPlatformCore.string_to_table_header")
    def test_create_readable_output_mixed_recommendations(self, mock_string_to_table_header, mock_table_to_markdown):
        """Test with mixed recommendations (some with suggestions, some without)"""
        mock_table_to_markdown.return_value = "Mock mixed table"

        issue_ids = ["issue-1", "issue-2", "issue-3"]
        all_recommendations = [
            {
                "issue_id": "issue-1",
                "issue_name": "Basic Issue",
            },
            {
                "issue_id": "issue-2",
                "issue_name": "AppSec Issue",
                "existing_code_block": "old code",
            },
            {
                "issue_id": "issue-3",
                "issue_name": "Playbook Issue",
                "playbook_suggestions": {"playbook_id": "pb-1", "name": "Test PB"},
            },
        ]

        create_issue_recommendations_readable_output(issue_ids, all_recommendations)

        # Should include headers for the types that exist
        call_args = mock_table_to_markdown.call_args
        headers = call_args[1]["headers"]
        base_headers = ["issue_id", "issue_name", "severity", "description", "remediation"]

        assert all(h in headers for h in base_headers)
        assert "existing_code_block" in headers
        assert "suggested_code_block" in headers
        assert "playbook_suggestions" in headers
>>>>>>> 01820af1
<|MERGE_RESOLUTION|>--- conflicted
+++ resolved
@@ -5110,7 +5110,6 @@
     mock_update_issue.assert_not_called()
 
 
-<<<<<<< HEAD
 def test_list_scripts_command_with_multiple_platforms():
     """
     GIVEN:
@@ -5133,7 +5132,9 @@
                     "ID": "script-id-1",
                     "ENTRY_POINT_DEFINITION": {"input_params": [{"name": "param1", "type": "string"}]},
                 }
-            ]
+            ],
+            "FILTER_COUNT": 1,
+            "TOTAL_COUNT": 1,
         }
     }
     client.get_webapp_data.return_value = mock_response
@@ -5142,10 +5143,11 @@
 
     result = list_scripts_command(client, args)
 
-    assert len(result.outputs) == 1
-    assert result.outputs[0]["windows_supported"] is True
-    assert result.outputs[0]["linux_supported"] is True
-    assert result.outputs[0]["macos_supported"] is False
+    scripts = result.outputs["Scripts"]
+    assert len(scripts) == 1
+    assert scripts[0]["windows_supported"] is True
+    assert scripts[0]["linux_supported"] is True
+    assert scripts[0]["macos_supported"] is False
 
 
 def test_list_scripts_command_with_script_name_filter():
@@ -5170,7 +5172,9 @@
                     "ID": "script-id-1",
                     "ENTRY_POINT_DEFINITION": {"input_params": []},
                 }
-            ]
+            ],
+            "FILTER_COUNT": 1,
+            "TOTAL_COUNT": 1,
         }
     }
     client.get_webapp_data.return_value = mock_response
@@ -5180,8 +5184,9 @@
     result = list_scripts_command(client, args)
 
     client.get_webapp_data.assert_called_once()
-    assert len(result.outputs) == 1
-    assert result.outputs[0]["name"] == "test_script"
+    scripts = result.outputs["Scripts"]
+    assert len(scripts) == 1
+    assert scripts[0]["name"] == "test_script"
 
 
 def test_list_scripts_command_outputs_structure():
@@ -5208,7 +5213,9 @@
                         "input_params": [{"name": "param1", "type": "string"}, {"name": "param2", "type": "int"}]
                     },
                 }
-            ]
+            ],
+            "FILTER_COUNT": 1,
+            "TOTAL_COUNT": 1,
         }
     }
     client.get_webapp_data.return_value = mock_response
@@ -5228,8 +5235,7 @@
         "script_id": "complete-id-2",
         "script_inputs": [{"name": "param1", "type": "string"}, {"name": "param2", "type": "int"}],
     }
-    assert result.outputs[0] == expected_script
-=======
+    assert result.outputs["Scripts"][0] == expected_script
 class TestGetAppsecSuggestion(unittest.TestCase):
     def setUp(self):
         self.mock_client = Mock(spec=Client)
@@ -6218,5 +6224,4 @@
         assert all(h in headers for h in base_headers)
         assert "existing_code_block" in headers
         assert "suggested_code_block" in headers
-        assert "playbook_suggestions" in headers
->>>>>>> 01820af1
+        assert "playbook_suggestions" in headers