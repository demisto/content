--- conflicted
+++ resolved
@@ -5031,7 +5031,6 @@
     mock_client.run_playbook.assert_called_once_with(["param_issue_1", "param_issue_2"], "param_test_playbook")
 
 
-<<<<<<< HEAD
 class TestMapEndpointFormat:
     """Test cases for map_endpoint_format function"""
 
@@ -5603,7 +5602,6 @@
     # Verify exception is propagated
     with pytest.raises(Exception, match="Server error"):
         core_list_endpoints_command(mock_client, args)
-=======
 def test_get_endpoint_support_file_command_success(mocker):
     """
     Given: A client and valid endpoint IDs to retrieve support files for.
@@ -5701,5 +5699,4 @@
     args = {"endpoint_ids": ["endpoint1"]}
 
     with pytest.raises(DemistoException, match="No group_action_id found in the response"):
-        get_endpoint_support_file_command(mock_client, args)
->>>>>>> 3b581726
+        get_endpoint_support_file_command(mock_client, args)