import json

import pytest
from pytest_mock import MockerFixture
from unittest.mock import call
import demistomock as demisto

from unittest.mock import Mock, patch
import unittest
from CortexPlatformCore import (
    get_appsec_suggestion,
    populate_playbook_and_quick_action_suggestions,
    map_qa_name_to_data,
    get_issue_recommendations_command,
    map_pb_id_to_data,
    create_issue_recommendations_readable_output,
    Client,
    CommandResults,
    DemistoException,
    validate_start_end_times,
    transform_distributions,
    get_endpoint_update_version_command,
    update_endpoint_version_command,
    FilterType,
)

MAX_GET_INCIDENTS_LIMIT = 100


def load_test_data(json_path):
    with open(json_path) as f:
        return json.load(f)


def test_get_asset_details_command_success(mocker: MockerFixture):
    """
    GIVEN:
        A mocked client and valid arguments with an asset ID.
    WHEN:
        The get_asset_details_command function is called.
    THEN:
        The response is parsed, formatted, and returned correctly.
    """
    from CortexPlatformCore import Client, get_asset_details_command

    mock_client = Client(base_url="", headers={})
    mock_get_asset_details = mocker.patch.object(
        mock_client, "_http_request", return_value={"reply": {"id": "1234", "name": "Test Asset"}}
    )

    args = {"asset_id": "1234"}

    result = get_asset_details_command(mock_client, args)

    assert result.outputs == {"id": "1234", "name": "Test Asset"}
    assert "Test Asset" in result.readable_output
    assert mock_get_asset_details.call_count == 1


def test_replace_args_alert_with_issue():
    """
    GIVEN:
        Arguments dictionary with various key types - single issue key, multiple issue keys, and mixed keys.
    WHEN:
        The replace_args_alert_with_issue function is called.
    THEN:
        All 'issue' keys are replaced with 'alert' and values are preserved, while other keys remain unchanged.
    """
    from CortexPlatformCore import issue_to_alert

    # Test single issue key
    args = {"issue_id": "12345"}
    result = issue_to_alert(args)

    assert result == {"alert_id": "12345"}
    assert "issue_id" not in result
    assert "alert_id" in result

    # Test multiple issue keys
    args = {"issue_id": "12345", "issue_status": "open", "issue_priority": "high"}
    result = issue_to_alert(args)

    expected = {"alert_id": "12345", "alert_status": "open", "alert_priority": "high"}
    assert result == expected
    assert "issue_id" not in result
    assert "issue_status" not in result
    assert "issue_priority" not in result

    # Test mixed keys
    args = {"issue_id": "12345", "user_name": "john", "issue_type": "bug", "timestamp": "2023-01-01"}
    result = issue_to_alert(args)

    expected = {"alert_id": "12345", "user_name": "john", "alert_type": "bug", "timestamp": "2023-01-01"}
    assert result == expected
    assert "issue_id" not in result
    assert "issue_type" not in result
    assert result["user_name"] == "john"
    assert result["timestamp"] == "2023-01-01"


def test_alert_to_issue():
    """
    GIVEN:
        A dictionary with alert keys that need to be converted to issue keys.
    WHEN:
        The alert_to_issue function is called.
    THEN:
        All 'alert' keys are replaced with 'issue' keys and values are preserved.
    """
    from CortexPlatformCore import alert_to_issue

    # Test single alert key
    outputs = {"alert_id": "12345"}
    result = alert_to_issue(outputs)

    assert result == {"issue_id": "12345"}
    assert "alert_id" not in result
    assert "issue_id" in result

    # Test multiple alert keys
    outputs = {"alert_id": "12345", "alert_status": "open", "alert_priority": "high"}
    result = alert_to_issue(outputs)

    expected = {"issue_id": "12345", "issue_status": "open", "issue_priority": "high"}
    assert result == expected
    assert "alert_id" not in result
    assert "alert_status" not in result
    assert "alert_priority" not in result

    # Test mixed keys
    outputs = {"alert_id": "12345", "user_name": "john", "alert_type": "bug", "timestamp": "2023-01-01"}
    result = alert_to_issue(outputs)

    expected = {"issue_id": "12345", "user_name": "john", "issue_type": "bug", "timestamp": "2023-01-01"}
    assert result == expected
    assert "alert_id" not in result
    assert "alert_type" not in result
    assert result["user_name"] == "john"
    assert result["timestamp"] == "2023-01-01"


def test_core_get_issues_command(mocker: MockerFixture):
    """
    GIVEN:
        A mocked get_alerts_by_filter_command that returns a CommandResults object with alert data.
    WHEN:
        The core-get-issues command is executed through the main function.
    THEN:
        Arguments are transformed from issue to alert format, get_alerts_by_filter_command is called,
        outputs are transformed back from alert to issue format, and results are returned.
    """
    from CortexPlatformCore import main
    from CommonServerPython import CommandResults

    # Mock demisto functions
    mocker.patch.object(demisto, "command", return_value="core-get-issues")
    mocker.patch.object(demisto, "args", return_value={"issue_id": "12345", "issue_status": "open", "issue_priority": "high"})
    mocker.patch.object(demisto, "params", return_value={"proxy": False, "insecure": False, "timeout": "120"})

    # Create mock CommandResults with alert data that should be converted to issue data
    mock_command_results = CommandResults(
        outputs_prefix="Core.Alert",
        outputs=[
            {
                "alert_id": "12345",
                "alert_status": "open",
                "alert_priority": "high",
                "alert_description": "Test alert",
                "user_name": "john",
            }
        ],
        readable_output="Test alert output",
        raw_response={"alert_id": "12345"},
    )

    # Mock get_alerts_by_filter_command to return our mock CommandResults
    mock_get_alerts = mocker.patch("CortexPlatformCore.get_alerts_by_filter_command", return_value=mock_command_results)
    mock_return_results = mocker.patch("CortexPlatformCore.return_results")
    # Execute the main function
    main()

    # Verify that get_alerts_by_filter_command was called with transformed arguments
    mock_get_alerts.assert_called_once()
    called_args = mock_get_alerts.call_args[0][1]  # Get the args parameter

    # Verify the arguments were transformed from issue to alert format
    assert "alert_id" in called_args
    assert "alert_status" in called_args
    assert "alert_priority" in called_args
    assert called_args["alert_id"] == "12345"
    assert called_args["alert_status"] == "open"
    assert called_args["alert_priority"] == "high"

    # Verify issue keys are not present in the transformed args
    assert "issue_id" not in called_args
    assert "issue_status" not in called_args
    assert "issue_priority" not in called_args

    # Get the CommandResults object that was passed to return_results
    returned_command_results = mock_return_results.call_args[0][0]

    # Verify the outputs were transformed back from alert to issue format
    assert "issue_id" in returned_command_results.outputs[0]
    assert "issue_status" in returned_command_results.outputs[0]
    assert "issue_priority" in returned_command_results.outputs[0]
    assert "issue_description" in returned_command_results.outputs[0]
    assert returned_command_results.outputs[0]["issue_id"] == "12345"
    assert returned_command_results.outputs[0]["issue_status"] == "open"
    assert returned_command_results.outputs[0]["issue_priority"] == "high"
    assert returned_command_results.outputs[0]["issue_description"] == "Test alert"

    # Verify alert keys are not present in the final outputs
    assert "alert_id" not in returned_command_results.outputs[0]
    assert "alert_priority" not in returned_command_results.outputs[0]
    assert "alert_description" not in returned_command_results.outputs[0]

    # Verify non-alert/issue keys are preserved
    assert returned_command_results.outputs[0]["user_name"] == "john"


def test_filter_context_fields():
    from CortexPlatformCore import filter_context_fields

    context_data = [
        {
            "id": "alert_1",
            "name": "Critical Alert",
            "status": "active",
            "severity": "high",
            "timestamp": "2023-10-01T10:00:00Z",
            "internal_field": "should_be_removed",
            "private_data": "confidential",
        },
        {
            "id": "alert_2",
            "name": "Warning Alert",
            "status": "resolved",
            "severity": "medium",
            "timestamp": "2023-10-01T11:00:00Z",
            "internal_field": "should_be_removed",
            "debug_info": "debug_data",
        },
    ]

    output_keys_to_keep = ["id", "name", "status", "severity", "timestamp"]
    filtered_data = filter_context_fields(output_keys_to_keep, context_data)

    expected_result = [
        {"id": "alert_1", "name": "Critical Alert", "status": "active", "severity": "high", "timestamp": "2023-10-01T10:00:00Z"},
        {
            "id": "alert_2",
            "name": "Warning Alert",
            "status": "resolved",
            "severity": "medium",
            "timestamp": "2023-10-01T11:00:00Z",
        },
    ]

    assert expected_result == filtered_data


def test_core_get_issues_command_with_output_keys(mocker: MockerFixture):
    """
    GIVEN:
        A mocked get_alerts_by_filter_command that returns a CommandResults object with alert data
        and output_keys argument is provided to filter specific fields.
    WHEN:
        The core-get-issues command is executed with output_keys parameter.
    THEN:
        Arguments are transformed from issue to alert format, get_alerts_by_filter_command is called,
        outputs are transformed back from alert to issue format, filtered by output_keys, and results are returned.
    """
    from CortexPlatformCore import main
    from CommonServerPython import CommandResults

    # Mock demisto functions with output_keys parameter
    mocker.patch.object(demisto, "command", return_value="core-get-issues")
    mocker.patch.object(
        demisto,
        "args",
        return_value={
            "issue_id": "12345",
            "issue_status": "open",
            "issue_priority": "high",
            "output_keys": "issue_id,issue_status,issue_description",
        },
    )
    mocker.patch.object(demisto, "params", return_value={"proxy": False, "insecure": False, "timeout": "120"})

    # Create mock CommandResults with alert data that should be converted to issue data
    mock_command_results = CommandResults(
        outputs_prefix="Core.Issue",
        outputs=[
            {
                "alert_id": "12345",
                "alert_status": "open",
                "alert_priority": "high",
                "alert_description": "Test alert",
                "alert_severity": "critical",
                "alert_timestamp": "2023-10-01T10:00:00Z",
                "user_name": "john",
                "internal_field": "should_be_filtered_out",
            },
            {
                "alert_id": "67890",
                "alert_status": "closed",
                "alert_priority": "medium",
                "alert_description": "Another test alert",
                "alert_severity": "low",
                "alert_timestamp": "2023-10-01T11:00:00Z",
                "user_name": "jane",
                "internal_field": "should_be_filtered_out",
            },
        ],
        readable_output="Test alert output",
        raw_response={"alert_id": "12345"},
    )

    # Mock get_alerts_by_filter_command to return our mock CommandResults
    mock_get_alerts = mocker.patch("CortexPlatformCore.get_alerts_by_filter_command", return_value=mock_command_results)
    mock_return_results = mocker.patch("CortexPlatformCore.return_results")

    # Execute the main function
    main()

    # Verify that get_alerts_by_filter_command was called with transformed arguments
    mock_get_alerts.assert_called_once()
    called_args = mock_get_alerts.call_args[0][1]  # Get the args parameter

    # Verify the arguments were transformed from issue to alert format and output_keys was removed
    assert "alert_id" in called_args
    assert "alert_status" in called_args
    assert "alert_priority" in called_args
    assert "output_keys" not in called_args  # Should be removed from args passed to get_alerts_by_filter_command
    assert called_args["alert_id"] == "12345"
    assert called_args["alert_status"] == "open"
    assert called_args["alert_priority"] == "high"

    # Get the CommandResults object that was passed to return_results
    returned_command_results = mock_return_results.call_args[0][0]

    # Verify the outputs were transformed back from alert to issue format
    assert len(returned_command_results.outputs) == 2

    # Check first alert/issue
    first_issue = returned_command_results.outputs[0]
    assert "issue_id" in first_issue
    assert "issue_status" in first_issue
    assert "issue_description" in first_issue
    assert first_issue["issue_id"] == "12345"
    assert first_issue["issue_status"] == "open"
    assert first_issue["issue_description"] == "Test alert"

    # Verify that only the specified output_keys are present (after transformation to issue format)
    expected_keys = {"issue_id", "issue_status", "issue_description"}
    assert set(first_issue.keys()) == expected_keys

    # Verify fields that should be filtered out are not present
    assert "issue_priority" not in first_issue
    assert "issue_severity" not in first_issue
    assert "issue_timestamp" not in first_issue
    assert "user_name" not in first_issue
    assert "internal_field" not in first_issue

    # Check second alert/issue
    second_issue = returned_command_results.outputs[1]
    assert "issue_id" in second_issue
    assert "issue_status" in second_issue
    assert "issue_description" in second_issue
    assert second_issue["issue_id"] == "67890"
    assert second_issue["issue_status"] == "closed"
    assert second_issue["issue_description"] == "Another test alert"

    # Verify that only the specified output_keys are present
    assert set(second_issue.keys()) == expected_keys

    # Verify alert keys are not present in the final outputs
    assert "alert_id" not in first_issue
    assert "alert_status" not in first_issue
    assert "alert_description" not in first_issue


def test_get_cases_command_case_id_as_int(mocker: MockerFixture):
    """
    Given:
        - case_id_list as an integer
    When:
        - Calling get_cases_command
    Then:
        - client.get_incidents is called with incident_id_list as a list of string
    """
    from CortexPlatformCore import get_cases_command

    client = mocker.Mock()
    client.get_webapp_data.return_value = {"reply": {"DATA": [{"CASE_ID": 1}]}}  # Changed to int
    client.map_case_format.return_value = [{"case_id": "1"}]  # Mapped to string
    mocker.patch("CortexPlatformCore.tableToMarkdown", return_value="table")

    args = {"case_id_list": 1}
    result = get_cases_command(client, args)
    assert result[1].outputs[0].get("case_id") == "1"
    assert result[1].readable_output.startswith("table")


def test_replace_substring_string():
    """
    GIVEN a string containing or not containing the substring 'issue'.
    WHEN replace_substring is called with 'issue' and 'alert'.
    THEN it replaces all occurrences of 'issue' with 'alert' in the string, or leaves unchanged if not present.
    """
    from CortexPlatformCore import replace_substring

    assert replace_substring("foo_issue_bar", "issue", "alert") == "foo_alert_bar"
    assert replace_substring("nochange", "issue", "alert") == "nochange"


def test_replace_substring_dict():
    """
    GIVEN a dict with keys containing 'issue' and other keys.
    WHEN replace_substring is called with 'issue' and 'alert'.
    THEN it replaces all occurrences of 'issue' in keys with 'alert', values are preserved, and other keys unchanged.
    """
    from CortexPlatformCore import replace_substring

    d = {"issue_id": 1, "other": 2}
    out = replace_substring(d.copy(), "issue", "alert")
    assert out["alert_id"] == 1
    assert "issue_id" not in out
    assert out["other"] == 2


def test_preprocess_get_cases_outputs_list_and_single():
    """
    GIVEN a dict or list of dicts with 'incident_id' and/or 'alert_field'.
    WHEN preprocess_get_cases_outputs is called.
    THEN it returns dict(s) with 'incident' replaced by 'case' and 'alert' replaced by 'issue'.
    """
    from CortexPlatformCore import preprocess_get_cases_outputs

    # Single dict
    data = {"incident_id": 1, "alert_field": "foo"}
    out = preprocess_get_cases_outputs(data.copy())
    assert out["case_id"] == 1
    # List
    data_list = [{"incident_id": 2}, {"incident_id": 3}]
    out_list = preprocess_get_cases_outputs(data_list.copy())
    assert out_list[0]["case_id"] == 2
    assert out_list[1]["case_id"] == 3


def test_preprocess_get_case_extra_data_outputs_basic():
    """
    GIVEN a dict with 'incident' or 'alerts' keys containing dicts with 'incident_id'.
    WHEN preprocess_get_case_extra_data_outputs is called.
    THEN it returns dict(s) with 'incident' replaced by 'case' and 'alert' replaced by 'issue' in all nested dicts.
    """
    from CortexPlatformCore import preprocess_get_case_extra_data_outputs

    # Only incident
    data = {"incident": {"incident_id": 1}}
    out = preprocess_get_case_extra_data_outputs(data.copy())
    assert out["case"]["case_id"] == 1
    # With alerts
    data = {"incident": {"incident_id": 1}, "alerts": {"data": [{"incident_id": 2}, {"incident_id": 3}]}}
    out = preprocess_get_case_extra_data_outputs(data.copy())
    assert out["issues"]["data"][0]["case_id"] == 2
    assert out["issues"]["data"][1]["case_id"] == 3


def test_preprocess_get_case_extra_data_outputs_list():
    """
    GIVEN a list of dicts with 'incident' key.
    WHEN preprocess_get_case_extra_data_outputs is called.
    THEN it returns a list with 'incident' replaced by 'case' in each dict.
    """
    from CortexPlatformCore import preprocess_get_case_extra_data_outputs

    data = [{"incident": {"incident_id": 1}}, {"incident": {"incident_id": 2}}]
    out = preprocess_get_case_extra_data_outputs(data.copy())
    assert out[0]["case"]["case_id"] == 1
    assert out[1]["case"]["case_id"] == 2


def test_preprocess_get_case_extra_data_outputs_edge_cases():
    """
    GIVEN a non-dict/list input, or a dict without 'incident'/'alerts' keys.
    WHEN preprocess_get_case_extra_data_outputs is called.
    THEN it returns the input unchanged or with only top-level keys transformed if possible.
    """
    from CortexPlatformCore import preprocess_get_case_extra_data_outputs

    # Not a dict/list
    assert preprocess_get_case_extra_data_outputs("foo") == "foo"
    # Dict without incident/alerts
    d = {"other": 1}
    out = preprocess_get_case_extra_data_outputs(d.copy())
    assert out["other"] == 1


def test_preprocess_get_cases_args_limit_enforced():
    """
    GIVEN an args dict with 'limit' above and below MAX_GET_INCIDENTS_LIMIT.
    WHEN preprocess_get_cases_args is called.
    THEN it enforces the limit not to exceed MAX_GET_INCIDENTS_LIMIT.
    """
    from CortexPlatformCore import preprocess_get_cases_args

    args = {"limit": 500}
    out = preprocess_get_cases_args(args.copy())
    assert out["limit"] == 100
    args = {"limit": 50}
    out = preprocess_get_cases_args(args.copy())
    assert out["limit"] == 50


def test_get_issue_id_from_args():
    """
    GIVEN:
        Arguments dictionary with issue_id provided.
    WHEN:
        The get_issue_id function is called.
    THEN:
        The issue_id from args is returned.
    """
    from CortexPlatformCore import get_issue_id

    args = {"id": "12345"}
    result = get_issue_id(args)

    assert result == "12345"


def test_get_issue_id_empty_string_in_args(mocker):
    """
    GIVEN:
        Arguments dictionary with empty issue_id and demisto calling context with incident.
    WHEN:
        The get_issue_id function is called.
    THEN:
        The issue_id from calling context is returned.
    """
    from CortexPlatformCore import get_issue_id

    args = {"issue_id": ""}
    mock_calling_context = {"context": {"Incidents": [{"id": "67890"}]}}
    mocker.patch.object(demisto, "callingContext", mock_calling_context)

    result = get_issue_id(args)

    assert result == "67890"


def test_get_issue_id_missing_from_args(mocker):
    """
    GIVEN:
        Arguments dictionary without issue_id and demisto calling context with incident.
    WHEN:
        The get_issue_id function is called.
    THEN:
        The issue_id from calling context is returned.
    """
    from CortexPlatformCore import get_issue_id

    args = {}
    mock_calling_context = {"context": {"Incidents": [{"id": "99999"}]}}
    mocker.patch.object(demisto, "callingContext", mock_calling_context)

    result = get_issue_id(args)

    assert result == "99999"


def test_get_issue_id_from_context_multiple_incidents(mocker):
    """
    GIVEN:
        Arguments dictionary without issue_id and calling context with multiple incidents.
    WHEN:
        The get_issue_id function is called.
    THEN:
        The issue_id from the first incident in calling context is returned.
    """
    from CortexPlatformCore import get_issue_id

    args = {}
    mock_calling_context = {"context": {"Incidents": [{"id": "first_incident"}, {"id": "second_incident"}]}}
    mocker.patch.object(demisto, "callingContext", mock_calling_context)

    result = get_issue_id(args)

    assert result == "first_incident"


def test_create_filter_data_basic():
    """
    GIVEN:
        Issue ID and basic update arguments.
    WHEN:
        The create_filter_data function is called.
    THEN:
        Correct filter data structure is returned with proper formatting.
    """
    from CortexPlatformCore import create_filter_data

    issue_id = "12345"
    update_args = {"name": "Test Issue", "severity": "HIGH"}

    result = create_filter_data(issue_id, update_args)

    expected = {
        "filter_data": {"filter": {"AND": [{"SEARCH_FIELD": "internal_id", "SEARCH_TYPE": "EQ", "SEARCH_VALUE": "12345"}]}},
        "filter_type": "static",
        "update_data": {"name": "Test Issue", "severity": "HIGH"},
    }

    assert result == expected


def test_create_filter_data_empty_update_args():
    """
    GIVEN:
        Issue ID and empty update arguments.
    WHEN:
        The create_filter_data function is called.
    THEN:
        Filter data structure is returned with empty update_data.
    """
    from CortexPlatformCore import create_filter_data

    issue_id = "54321"
    update_args = {}

    result = create_filter_data(issue_id, update_args)

    assert result["filter_data"]["filter"]["AND"][0]["SEARCH_VALUE"] == "54321"
    assert result["filter_type"] == "static"
    assert result["update_data"] == {}


def test_create_filter_data_complex_update_args():
    """
    GIVEN:
        Issue ID and complex update arguments with multiple fields.
    WHEN:
        The create_filter_data function is called.
    THEN:
        Filter data structure contains all update arguments in update_data.
    """
    from CortexPlatformCore import create_filter_data

    issue_id = "98765"
    update_args = {
        "name": "Complex Issue",
        "severity": "CRITICAL",
        "assigned_user": "user@example.com",
        "type": "security",
        "phase": "investigation",
    }

    result = create_filter_data(issue_id, update_args)

    assert result["filter_data"]["filter"]["AND"][0]["SEARCH_VALUE"] == "98765"
    assert result["update_data"] == update_args
    assert result["filter_type"] == "static"


def test_get_asset_group_ids_from_names_success(mocker):
    """
    GIVEN:
        A client and a list of valid asset group names.
    WHEN:
        get_asset_group_ids_from_names is called.
    THEN:
        The corresponding asset group IDs are returned.
    """
    from CortexPlatformCore import Client, get_asset_group_ids_from_names

    mock_client = Client(base_url="", headers={})
    mock_search_asset_groups = mocker.patch.object(
        mock_client,
        "search_asset_groups",
        return_value={
            "reply": {
                "data": [
                    {"XDM.ASSET_GROUP.ID": 1, "XDM.ASSET_GROUP.NAME": "Production Servers"},
                    {"XDM.ASSET_GROUP.ID": 2, "XDM.ASSET_GROUP.NAME": "Development Workstations"},
                ]
            }
        },
    )

    group_names = ["Production Servers", "Development Workstations"]
    result = get_asset_group_ids_from_names(mock_client, group_names)

    assert set(result) == {1, 2}
    assert mock_search_asset_groups.call_count == 1

    filter = mock_search_asset_groups.call_args[0][0]
    expected_filter = {
        "AND": [
            {
                "OR": [
                    {
                        "SEARCH_FIELD": "XDM.ASSET_GROUP.NAME",
                        "SEARCH_TYPE": "EQ",
                        "SEARCH_VALUE": "Production Servers",
                    },
                    {
                        "SEARCH_FIELD": "XDM.ASSET_GROUP.NAME",
                        "SEARCH_TYPE": "EQ",
                        "SEARCH_VALUE": "Development Workstations",
                    },
                ]
            }
        ]
    }
    assert filter == expected_filter


def test_get_asset_group_ids_from_names_empty_list():
    """
    GIVEN:
        A client and an empty list of asset group names.
    WHEN:
        get_asset_group_ids_from_names is called.
    THEN:
        An empty list is returned without making API calls.
    """
    from CortexPlatformCore import Client, get_asset_group_ids_from_names

    mock_client = Client(base_url="", headers={})
    result = get_asset_group_ids_from_names(mock_client, [])

    assert result == []


def test_get_asset_group_ids_from_names_partial_match(mocker):
    """
    GIVEN:
        A client and asset group names where only some are found.
    WHEN:
        get_asset_group_ids_from_names is called.
    THEN:
        A DemistoException is raised indicating invalid group names.
    """
    from CortexPlatformCore import Client, get_asset_group_ids_from_names
    import pytest

    mock_client = Client(base_url="", headers={})
    mocker.patch.object(
        mock_client,
        "search_asset_groups",
        return_value={
            "reply": {
                "data": [
                    {"XDM.ASSET_GROUP.ID": "group-id-1", "XDM.ASSET_GROUP.NAME": "Production Servers"},
                ]
            }
        },
    )

    group_names = ["Production Servers", "Invalid Group"]

    with pytest.raises(Exception) as exc_info:
        get_asset_group_ids_from_names(mock_client, group_names)

    assert "Failed to fetch asset group IDs" in str(exc_info.value)
    assert "Invalid Group" in str(exc_info.value)


def test_search_assets_command_success(mocker):
    """
    GIVEN:
        A client and valid arguments for searching assets.
    WHEN:
        search_assets_command is called.
    THEN:
        Asset group IDs are resolved, filter is created, and assets are searched successfully.
    """
    from CortexPlatformCore import Client, search_assets_command

    mock_client = Client(base_url="", headers={})

    # Mock get_asset_group_ids_from_names
    mock_get_asset_group_ids = mocker.patch("CortexPlatformCore.get_asset_group_ids_from_names", return_value=[1, 2])

    # Mock client.search_assets
    mock_reply = {
        "data": [
            {"xdm.asset.id": "asset-1", "xdm.asset.name": "Server-1", "xdm.asset.type.name": "server"},
            {"xdm.asset.id": "asset-2", "xdm.asset.name": "Server-2", "xdm.asset.type.name": "server"},
        ]
    }
    expected_reply = [
        {"id": "asset-1", "name": "Server-1", "type.name": "server"},
        {"id": "asset-2", "name": "Server-2", "type.name": "server"},
    ]
    mock_search_assets = mocker.patch.object(
        mock_client,
        "search_assets",
        return_value={"reply": mock_reply},
    )

    args = {
        "asset_names": "Server-1,Server-2",
        "asset_types": "server",
        "asset_groups": "Production Servers,Development Workstations",
        "asset_tags": json.dumps([{"tag1": "value1"}, {"tag2": "value2"}]),
        "page_size": "50",
        "page_number": "0",
    }

    result = search_assets_command(mock_client, args)

    assert len(result.outputs) == 2
    assert result.outputs == expected_reply
    mock_search_assets.assert_called_once()
    mock_get_asset_group_ids.assert_called_once_with(mock_client, ["Production Servers", "Development Workstations"])

    filter_arg = mock_search_assets.call_args[0][0]
    expected_filter = {
        "AND": [
            {
                "OR": [
                    {
                        "SEARCH_FIELD": "xdm.asset.name",
                        "SEARCH_TYPE": "CONTAINS",
                        "SEARCH_VALUE": "Server-1",
                    },
                    {
                        "SEARCH_FIELD": "xdm.asset.name",
                        "SEARCH_TYPE": "CONTAINS",
                        "SEARCH_VALUE": "Server-2",
                    },
                ]
            },
            {
                "SEARCH_FIELD": "xdm.asset.type.name",
                "SEARCH_TYPE": "EQ",
                "SEARCH_VALUE": "server",
            },
            {
                "OR": [
                    {
                        "SEARCH_FIELD": "xdm.asset.tags",
                        "SEARCH_TYPE": "JSON_WILDCARD",
                        "SEARCH_VALUE": {"tag1": "value1"},
                    },
                    {
                        "SEARCH_FIELD": "xdm.asset.tags",
                        "SEARCH_TYPE": "JSON_WILDCARD",
                        "SEARCH_VALUE": {"tag2": "value2"},
                    },
                ]
            },
            {
                "OR": [
                    {
                        "SEARCH_FIELD": "xdm.asset.group_ids",
                        "SEARCH_TYPE": "ARRAY_CONTAINS",
                        "SEARCH_VALUE": 1,
                    },
                    {
                        "SEARCH_FIELD": "xdm.asset.group_ids",
                        "SEARCH_TYPE": "ARRAY_CONTAINS",
                        "SEARCH_VALUE": 2,
                    },
                ]
            },
        ]
    }

    assert filter_arg == expected_filter

    # Check other parameters
    assert mock_search_assets.call_args[0][1] == 0  # page_number
    assert mock_search_assets.call_args[0][2] == 50  # page_size


def test_get_vulnerabilities_command_success(mocker: MockerFixture):
    """
    Given:
        A mocked client and valid arguments with vulnerability filters.
    When:
        The get_vulnerabilities_command function is called.
    Then:
        The response is parsed, formatted, and returned correctly with expected outputs.
    """
    from CortexPlatformCore import Client, get_vulnerabilities_command

    mock_client = Client(base_url="", headers={})
    mock_response = {
        "reply": {
            "DATA": [
                {
                    "ISSUE_ID": "vuln_001",
                    "CVE_ID": "CVE-2023-1234",
                    "CVE_DESCRIPTION": "Test vulnerability",
                    "ASSET_NAME": "test-server",
                    "PLATFORM_SEVERITY": "HIGH",
                    "EPSS_SCORE": 0.85,
                    "CVSS_SCORE": 9.1,
                    "ASSIGNED_TO": "admin",
                    "ASSIGNED_TO_PRETTY": "Administrator",
                    "AFFECTED_SOFTWARE": "Apache",
                    "FIX_AVAILABLE": True,
                    "INTERNET_EXPOSED": True,
                    "HAS_KEV": True,
                    "EXPLOITABLE": True,
                    "ASSET_IDS": ["asset_123"],
                    "EXTRA_FIELD": "should_be_filtered",
                }
            ]
        }
    }
    mock_get_webapp_data = mocker.patch.object(mock_client, "get_webapp_data", return_value=mock_response)

    args = {"cve_id": "CVE-2023-1234", "cvss_score_gte": "8.0", "severity": "high", "limit": "10"}

    result = get_vulnerabilities_command(mock_client, args)

    assert len(result.outputs) == 1
    assert result.outputs[0]["ISSUE_ID"] == "vuln_001"
    assert result.outputs[0]["CVE_ID"] == "CVE-2023-1234"
    assert result.outputs[0]["PLATFORM_SEVERITY"] == "HIGH"
    assert "EXTRA_FIELD" not in result.outputs[0]
    assert "Test vulnerability" in result.readable_output
    assert result.outputs_prefix == "Core.VulnerabilityIssue"
    assert result.outputs_key_field == "ISSUE_ID"
    assert mock_get_webapp_data.call_count == 1


def test_get_vulnerabilities_command_empty_response(mocker: MockerFixture):
    """
    Given:
        A mocked client that returns empty data.
    When:
        The get_vulnerabilities_command function is called.
    Then:
        An empty result is returned with proper structure.
    """
    from CortexPlatformCore import Client, get_vulnerabilities_command

    mock_client = Client(base_url="", headers={})
    mock_response = {"reply": {"DATA": []}}
    mocker.patch.object(mock_client, "get_webapp_data", return_value=mock_response)

    args = {"cve_id": "CVE-2023-9999"}

    result = get_vulnerabilities_command(mock_client, args)

    assert result.outputs == []
    assert "Vulnerabilities" in result.readable_output
    assert result.outputs_prefix == "Core.VulnerabilityIssue"


def test_get_vulnerabilities_command_all_filters(mocker: MockerFixture):
    """
    Given:
        A mocked client and arguments with all possible filter combinations.
    When:
        The get_vulnerabilities_command function is called.
    Then:
        All filters are properly applied and the request is built correctly.
    """
    from CortexPlatformCore import Client, get_vulnerabilities_command

    mock_client = Client(base_url="", headers={})
    mock_response = {"reply": {"DATA": []}}
    mock_get_webapp_data = mocker.patch.object(mock_client, "get_webapp_data", return_value=mock_response)

    args = {
        "cve_id": "CVE-2023-1234,CVE-2023-5678",
        "cvss_score_gte": "7.5",
        "epss_score_gte": "0.5",
        "internet_exposed": "true",
        "exploitable": "false",
        "has_kev": "true",
        "affected_software": "Apache,Nginx",
        "severity": "high,critical",
        "issue_id": "issue_001,issue_002",
        "start_time": "2023-01-01T00:00:00Z",
        "end_time": "2023-12-31T23:59:59Z",
        "assignee": "admin,user1",
        "limit": "25",
        "sort_field": "CVSS_SCORE",
        "sort_order": "ASC",
        "on_demand_fields": "field1,field2",
    }

    get_vulnerabilities_command(mock_client, args)

    mock_get_webapp_data.assert_called_once()
    call_args = mock_get_webapp_data.call_args[0][0]

    assert call_args["table_name"] == "VULNERABLE_ISSUES_TABLE"
    assert call_args["filter_data"]["paging"]["to"] == 25
    assert call_args["filter_data"]["sort"][0]["FIELD"] == "CVSS_SCORE"
    assert call_args["filter_data"]["sort"][0]["ORDER"] == "ASC"
    assert call_args["onDemandFields"] == ["field1", "field2"]


def test_get_vulnerabilities_command_boolean_filters(mocker: MockerFixture):
    """
    Given:
        A mocked client and boolean filter arguments.
    When:
        The get_vulnerabilities_command function is called with various boolean values.
    Then:
        Boolean filters are properly converted and applied.
    """
    from CortexPlatformCore import Client, get_vulnerabilities_command

    mock_client = Client(base_url="", headers={})
    mock_response = {"reply": {"DATA": []}}
    mock_get_webapp_data = mocker.patch.object(mock_client, "get_webapp_data", return_value=mock_response)

    args = {"internet_exposed": "false", "exploitable": "true", "has_kev": "false", "cve_id": "CVE-2023-1234"}

    get_vulnerabilities_command(mock_client, args)

    mock_get_webapp_data.assert_called_once()
    call_args = mock_get_webapp_data.call_args[0][0]

    filter_data = call_args["filter_data"]["filter"]
    assert "AND" in filter_data


def test_get_vulnerabilities_command_assignee_special_values(mocker: MockerFixture):
    """
    Given:
        A mocked client and assignee arguments with special values.
    When:
        The get_vulnerabilities_command function is called with 'unassigned' and 'assigned' values.
    Then:
        Special assignee mappings are properly applied.
    """
    from CortexPlatformCore import Client, get_vulnerabilities_command

    mock_client = Client(base_url="", headers={})
    mock_response = {"reply": {"DATA": []}}
    mock_get_webapp_data = mocker.patch.object(mock_client, "get_webapp_data", return_value=mock_response)

    args = {"assignee": "unassigned", "cve_id": "CVE-2023-1234"}

    get_vulnerabilities_command(mock_client, args)

    mock_get_webapp_data.assert_called_once()
    call_args = mock_get_webapp_data.call_args[0][0]

    filter_data = call_args["filter_data"]["filter"]
    assert "AND" in filter_data


def test_get_vulnerabilities_command_default_values(mocker: MockerFixture):
    """
    Given:
        A mocked client and minimal arguments.
    When:
        The get_vulnerabilities_command function is called with only required parameters.
    Then:
        Default values are properly applied for limit, sort_field, and sort_order.
    """
    from CortexPlatformCore import Client, get_vulnerabilities_command

    mock_client = Client(base_url="", headers={})
    mock_response = {"reply": {"DATA": []}}
    mock_get_webapp_data = mocker.patch.object(mock_client, "get_webapp_data", return_value=mock_response)

    args = {"cve_id": "CVE-2023-1234"}

    get_vulnerabilities_command(mock_client, args)

    mock_get_webapp_data.assert_called_once()
    call_args = mock_get_webapp_data.call_args[0][0]

    assert call_args["filter_data"]["paging"]["to"] == 50
    assert call_args["filter_data"]["sort"][0]["FIELD"] == "LAST_OBSERVED"
    assert call_args["filter_data"]["sort"][0]["ORDER"] == "DESC"


def test_get_vulnerabilities_command_output_filtering(mocker: MockerFixture):
    """
    Given:
        A mocked client that returns data with extra fields.
    When:
        The get_vulnerabilities_command function is called.
    Then:
        Only the specified output keys are included in the results.
    """
    from CortexPlatformCore import Client, get_vulnerabilities_command

    mock_client = Client(base_url="", headers={})
    mock_response = {
        "reply": {
            "DATA": [
                {
                    "ISSUE_ID": "vuln_001",
                    "CVE_ID": "CVE-2023-1234",
                    "EXTRA_FIELD_1": "should_be_filtered",
                    "INTERNAL_DATA": "confidential",
                    "PLATFORM_SEVERITY": "HIGH",
                    "DEBUG_INFO": "debug_data",
                    "CVSS_SCORE": 8.5,
                }
            ]
        }
    }
    mocker.patch.object(mock_client, "get_webapp_data", return_value=mock_response)

    args = {"cve_id": "CVE-2023-1234"}

    result = get_vulnerabilities_command(mock_client, args)

    output_item = result.outputs[0]
    expected_keys = {"ISSUE_ID", "CVE_ID", "PLATFORM_SEVERITY", "CVSS_SCORE"}
    actual_keys = set(output_item.keys())

    assert expected_keys.issubset(actual_keys)
    assert "EXTRA_FIELD_1" not in actual_keys
    assert "INTERNAL_DATA" not in actual_keys
    assert "DEBUG_INFO" not in actual_keys


def test_get_vulnerabilities_command_multiple_vulnerabilities(mocker: MockerFixture):
    """
    Given:
        A mocked client that returns multiple vulnerability records.
    When:
        The get_vulnerabilities_command function is called.
    Then:
        All vulnerability records are properly processed and returned.
    """
    from CortexPlatformCore import Client, get_vulnerabilities_command

    mock_client = Client(base_url="", headers={})
    mock_response = {
        "reply": {
            "DATA": [
                {"ISSUE_ID": "vuln_001", "CVE_ID": "CVE-2023-1234", "PLATFORM_SEVERITY": "HIGH", "CVSS_SCORE": 9.1},
                {"ISSUE_ID": "vuln_002", "CVE_ID": "CVE-2023-5678", "PLATFORM_SEVERITY": "MEDIUM", "CVSS_SCORE": 6.5},
                {"ISSUE_ID": "vuln_003", "CVE_ID": "CVE-2023-9999", "PLATFORM_SEVERITY": "CRITICAL", "CVSS_SCORE": 10.0},
            ]
        }
    }
    mocker.patch.object(mock_client, "get_webapp_data", return_value=mock_response)

    args = {"severity": "high,medium,critical"}

    result = get_vulnerabilities_command(mock_client, args)

    assert len(result.outputs) == 3
    assert result.outputs[0]["ISSUE_ID"] == "vuln_001"
    assert result.outputs[1]["ISSUE_ID"] == "vuln_002"
    assert result.outputs[2]["ISSUE_ID"] == "vuln_003"
    assert result.outputs_key_field == "ISSUE_ID"


def test_get_vulnerabilities_command_numeric_filters(mocker: MockerFixture):
    """
    Given:
        A mocked client and numeric filter arguments.
    When:
        The get_vulnerabilities_command function is called with cvss_score_gte and epss_score_gte.
    Then:
        Numeric filters are properly converted and applied.
    """
    from CortexPlatformCore import Client, get_vulnerabilities_command

    mock_client = Client(base_url="", headers={})
    mock_response = {"reply": {"DATA": []}}
    mock_get_webapp_data = mocker.patch.object(mock_client, "get_webapp_data", return_value=mock_response)

    args = {"cvss_score_gte": "7.5", "epss_score_gte": "0.8", "limit": "100", "cve_id": "CVE-2023-1234"}

    get_vulnerabilities_command(mock_client, args)

    mock_get_webapp_data.assert_called_once()
    call_args = mock_get_webapp_data.call_args[0][0]

    assert call_args["filter_data"]["paging"]["to"] == 100
    filter_data = call_args["filter_data"]["filter"]
    assert "AND" in filter_data


def test_get_vulnerabilities_command_severity_mapping(mocker: MockerFixture):
    """
    Given:
        A mocked client and severity arguments with string values.
    When:
        The get_vulnerabilities_command function is called with severity filters.
    Then:
        Severity values are properly mapped to their corresponding constants.
    """
    from CortexPlatformCore import Client, get_vulnerabilities_command

    mock_client = Client(base_url="", headers={})
    mock_response = {"reply": {"DATA": []}}
    mock_get_webapp_data = mocker.patch.object(mock_client, "get_webapp_data", return_value=mock_response)

    args = {"severity": "info,low,medium,high,critical", "cve_id": "CVE-2023-1234"}

    get_vulnerabilities_command(mock_client, args)

    mock_get_webapp_data.assert_called_once()
    call_args = mock_get_webapp_data.call_args[0][0]

    filter_data = call_args["filter_data"]["filter"]
    assert "AND" in filter_data


def test_build_webapp_request_data_with_all_parameters(mocker: MockerFixture):
    """
    Given: All parameters are provided including on_demand_fields.
    When: build_webapp_request_data is called with table_name, filter_dict, limit, sort_field, on_demand_fields, and sort_order.
    Then: A properly formatted request dictionary is returned with all provided values.
    """
    from CortexPlatformCore import build_webapp_request_data

    # Mock demisto.debug to avoid actual debug output during tests
    mocker.patch("CortexPlatformCore.demisto.debug")

    table_name = "TEST_TABLE"
    filter_dict = {"filter_key": "filter_value"}
    limit = 100
    sort_field = "TEST_FIELD"
    on_demand_fields = ["field1", "field2"]
    sort_order = "ASC"

    result = build_webapp_request_data(
        table_name=table_name,
        filter_dict=filter_dict,
        limit=limit,
        sort_field=sort_field,
        on_demand_fields=on_demand_fields,
        sort_order=sort_order,
    )

    expected = {
        "type": "grid",
        "table_name": "TEST_TABLE",
        "filter_data": {
            "sort": [{"FIELD": "TEST_FIELD", "ORDER": "ASC"}],
            "paging": {"from": 0, "to": 100},
            "filter": {"filter_key": "filter_value"},
        },
        "jsons": [],
        "onDemandFields": ["field1", "field2"],
    }

    assert result == expected


def test_build_webapp_request_data_with_none_on_demand_fields(mocker: MockerFixture):
    """
    Given: on_demand_fields parameter is None.
    When: build_webapp_request_data is called with on_demand_fields set to None.
    Then: The returned dictionary has an empty list for onDemandFields.
    """
    from CortexPlatformCore import build_webapp_request_data

    # Mock demisto.debug to avoid actual debug output during tests
    mocker.patch("CortexPlatformCore.demisto.debug")

    table_name = "TEST_TABLE"
    filter_dict = {"filter_key": "filter_value"}
    limit = 50
    sort_field = "TEST_FIELD"
    on_demand_fields = None

    result = build_webapp_request_data(
        table_name=table_name, filter_dict=filter_dict, limit=limit, sort_field=sort_field, on_demand_fields=on_demand_fields
    )

    expected = {
        "type": "grid",
        "table_name": "TEST_TABLE",
        "filter_data": {
            "sort": [{"FIELD": "TEST_FIELD", "ORDER": "DESC"}],
            "paging": {"from": 0, "to": 50},
            "filter": {"filter_key": "filter_value"},
        },
        "jsons": [],
        "onDemandFields": [],
    }

    assert result == expected


def test_build_webapp_request_data_with_default_sort_order(mocker: MockerFixture):
    """
    Given: sort_order parameter is not provided.
    When: build_webapp_request_data is called without specifying sort_order.
    Then: The default sort_order "DESC" is used in the returned dictionary.
    """
    from CortexPlatformCore import build_webapp_request_data

    # Mock demisto.debug to avoid actual debug output during tests
    mocker.patch("CortexPlatformCore.demisto.debug")

    table_name = "TEST_TABLE"
    filter_dict = {}
    limit = 25
    sort_field = "DEFAULT_FIELD"

    result = build_webapp_request_data(table_name=table_name, filter_dict=filter_dict, limit=limit, sort_field=sort_field)

    expected = {
        "type": "grid",
        "table_name": "TEST_TABLE",
        "filter_data": {"sort": [{"FIELD": "DEFAULT_FIELD", "ORDER": "DESC"}], "paging": {"from": 0, "to": 25}, "filter": {}},
        "jsons": [],
        "onDemandFields": [],
    }

    assert result == expected


def test_build_webapp_request_data_with_empty_filter_dict(mocker: MockerFixture):
    """
    Given: filter_dict parameter is an empty dictionary.
    When: build_webapp_request_data is called with an empty filter_dict.
    Then: The returned dictionary contains an empty filter object in filter_data.
    """
    from CortexPlatformCore import build_webapp_request_data

    # Mock demisto.debug to avoid actual debug output during tests
    mocker.patch("CortexPlatformCore.demisto.debug")

    table_name = "EMPTY_FILTER_TABLE"
    filter_dict = {}
    limit = 10
    sort_field = "EMPTY_FIELD"

    result = build_webapp_request_data(table_name=table_name, filter_dict=filter_dict, limit=limit, sort_field=sort_field)

    expected = {
        "type": "grid",
        "table_name": "EMPTY_FILTER_TABLE",
        "filter_data": {"sort": [{"FIELD": "EMPTY_FIELD", "ORDER": "DESC"}], "paging": {"from": 0, "to": 10}, "filter": {}},
        "jsons": [],
        "onDemandFields": [],
    }

    assert result == expected


class TestFilterBuilder:
    def test_add_field_without_mapper(self):
        """
        Given:
            A FilterBuilder instance and field parameters without a mapper.
        When:
            The add_field method is called with name, type, and values.
        Then:
            A new Field should be added to filter_fields with the original values.
        """
        from CortexPlatformCore import FilterBuilder, FilterType

        filter_builder = FilterBuilder()
        values = ["value1", "value2"]

        filter_builder.add_field("test_field", FilterType.EQ, values)

        assert len(filter_builder.filter_fields) == 1
        field = filter_builder.filter_fields[0]
        assert field.field_name == "test_field"
        assert field.filter_type == FilterType.EQ
        assert field.values == values

    def test_add_field_with_mapper_list_values(self):
        """
        Given:
            A FilterBuilder instance, field parameters with a mapper, and list values.
        When:
            The add_field method is called with values that exist in the mapper.
        Then:
            A new Field should be added with mapped values only.
        """
        from CortexPlatformCore import FilterBuilder, FilterType

        filter_builder = FilterBuilder()
        values = ["low", "high", "unknown"]
        mapper = {"low": "SEV_040_LOW", "high": "SEV_060_HIGH"}

        filter_builder.add_field("severity", FilterType.EQ, values, mapper)

        assert len(filter_builder.filter_fields) == 1
        field = filter_builder.filter_fields[0]
        assert field.field_name == "severity"
        assert field.filter_type == FilterType.EQ
        assert field.values == ["SEV_040_LOW", "SEV_060_HIGH"]

    def test_add_field_with_mapper_single_value(self):
        """
        Given:
            A FilterBuilder instance, field parameters with a mapper, and a single value.
        When:
            The add_field method is called with a single value that exists in the mapper.
        Then:
            The single value should be converted to a list and mapped correctly.
        """
        from CortexPlatformCore import FilterBuilder, FilterType

        filter_builder = FilterBuilder()
        value = "medium"
        mapper = {"medium": "SEV_050_MEDIUM", "high": "SEV_060_HIGH"}

        filter_builder.add_field("severity", FilterType.EQ, value, mapper)

        assert len(filter_builder.filter_fields) == 1
        field = filter_builder.filter_fields[0]
        assert field.field_name == "severity"
        assert field.filter_type == FilterType.EQ
        assert field.values == ["SEV_050_MEDIUM"]

    def test_add_field_with_mapper_no_matching_values(self):
        """
        Given:
            A FilterBuilder instance, field parameters with a mapper, and values not in the mapper.
        When:
            The add_field method is called with values that don't exist in the mapper.
        Then:
            A new Field should be added with an empty list of processed values.
        """
        from CortexPlatformCore import FilterBuilder, FilterType

        filter_builder = FilterBuilder()
        values = ["unknown", "invalid"]
        mapper = {"low": "SEV_040_LOW", "high": "SEV_060_HIGH"}

        filter_builder.add_field("severity", FilterType.EQ, values, mapper)

        assert len(filter_builder.filter_fields) == 1
        field = filter_builder.filter_fields[0]
        assert field.field_name == "severity"
        assert field.filter_type == FilterType.EQ
        assert field.values == []

    def test_add_field_with_mappings_single_mapped_value(self):
        """
        Given: A FilterBuilder instance and a single mapped value that exists in the mappings dictionary.
        When: The add_field_with_mappings method is called with a mapped value.
        Then: A MappedValuesField should be added to the filter_fields list with the correct parameters.
        """
        from CortexPlatformCore import FilterBuilder

        filter_builder = FilterBuilder()
        mappings = {
            "unassigned": FilterBuilder.FilterType.IS_EMPTY,
            "assigned": FilterBuilder.FilterType.NIS_EMPTY,
        }

        filter_builder.add_field_with_mappings("assignee", FilterBuilder.FilterType.CONTAINS, "unassigned", mappings)

        assert len(filter_builder.filter_fields) == 1
        field = filter_builder.filter_fields[0]
        assert isinstance(field, FilterBuilder.MappedValuesField)
        assert field.field_name == "assignee"
        assert field.filter_type == FilterBuilder.FilterType.CONTAINS
        assert field.values == "unassigned"
        assert field.mappings == mappings

    def test_add_field_with_mappings_multiple_mapped_values(self):
        """
        Given: A FilterBuilder instance and multiple values that exist in the mappings dictionary.
        When: The add_field_with_mappings method is called with a list of mapped values.
        Then: A MappedValuesField should be added with the list of values and correct mappings.
        """
        from CortexPlatformCore import FilterBuilder

        filter_builder = FilterBuilder()
        mappings = {
            "unassigned": FilterBuilder.FilterType.IS_EMPTY,
            "assigned": FilterBuilder.FilterType.NIS_EMPTY,
            "pending": FilterBuilder.FilterType.CONTAINS,
        }
        values = ["unassigned", "assigned"]

        filter_builder.add_field_with_mappings("status", FilterBuilder.FilterType.EQ, values, mappings)

        assert len(filter_builder.filter_fields) == 1
        field = filter_builder.filter_fields[0]
        assert isinstance(field, FilterBuilder.MappedValuesField)
        assert field.field_name == "status"
        assert field.filter_type == FilterBuilder.FilterType.EQ
        assert field.values == values
        assert field.mappings == mappings

    def test_add_field_with_mappings_unmapped_value(self):
        """
        Given: A FilterBuilder instance and a value that does not exist in the mappings dictionary.
        When: The add_field_with_mappings method is called with an unmapped value.
        Then: A MappedValuesField should be added with the default filter type for unmapped values.
        """
        from CortexPlatformCore import FilterBuilder

        filter_builder = FilterBuilder()
        mappings = {
            "unassigned": FilterBuilder.FilterType.IS_EMPTY,
            "assigned": FilterBuilder.FilterType.NIS_EMPTY,
        }

        filter_builder.add_field_with_mappings("assignee", FilterBuilder.FilterType.CONTAINS, "john.doe", mappings)

        assert len(filter_builder.filter_fields) == 1
        field = filter_builder.filter_fields[0]
        assert isinstance(field, FilterBuilder.MappedValuesField)
        assert field.field_name == "assignee"
        assert field.filter_type == FilterBuilder.FilterType.CONTAINS
        assert field.values == "john.doe"
        assert field.mappings == mappings

    def test_add_field_with_mappings_mixed_values(self):
        """
        Given: A FilterBuilder instance and a list containing both mapped and unmapped values.
        When: The add_field_with_mappings method is called with mixed value types.
        Then: A MappedValuesField should be added containing all values with their respective mappings.
        """
        from CortexPlatformCore import FilterBuilder

        filter_builder = FilterBuilder()
        mappings = {
            "unassigned": FilterBuilder.FilterType.IS_EMPTY,
            "assigned": FilterBuilder.FilterType.NIS_EMPTY,
        }
        values = ["unassigned", "john.doe", "assigned"]

        filter_builder.add_field_with_mappings("assignee", FilterBuilder.FilterType.CONTAINS, values, mappings)

        assert len(filter_builder.filter_fields) == 1
        field = filter_builder.filter_fields[0]
        assert isinstance(field, FilterBuilder.MappedValuesField)
        assert field.field_name == "assignee"
        assert field.filter_type == FilterBuilder.FilterType.CONTAINS
        assert field.values == values
        assert field.mappings == mappings

    def test_add_field_with_mappings_empty_mappings(self):
        """
        Given: A FilterBuilder instance and an empty mappings dictionary.
        When: The add_field_with_mappings method is called with empty mappings.
        Then: A MappedValuesField should be added with the empty mappings dictionary.
        """
        from CortexPlatformCore import FilterBuilder

        filter_builder = FilterBuilder()
        mappings = {}

        filter_builder.add_field_with_mappings("field", FilterBuilder.FilterType.EQ, "value", mappings)

        assert len(filter_builder.filter_fields) == 1
        field = filter_builder.filter_fields[0]
        assert isinstance(field, FilterBuilder.MappedValuesField)
        assert field.field_name == "field"
        assert field.filter_type == FilterBuilder.FilterType.EQ
        assert field.values == "value"
        assert field.mappings == {}

    def test_add_field_with_mappings_none_value(self):
        """
        Given: A FilterBuilder instance and None as the value parameter.
        When: The add_field_with_mappings method is called with None value.
        Then: A MappedValuesField should be added with None as the values.
        """
        from CortexPlatformCore import FilterBuilder

        filter_builder = FilterBuilder()
        mappings = {
            "unassigned": FilterBuilder.FilterType.IS_EMPTY,
        }

        filter_builder.add_field_with_mappings("assignee", FilterBuilder.FilterType.CONTAINS, None, mappings)

        assert len(filter_builder.filter_fields) == 1
        field = filter_builder.filter_fields[0]
        assert isinstance(field, FilterBuilder.MappedValuesField)
        assert field.field_name == "assignee"
        assert field.filter_type == FilterBuilder.FilterType.CONTAINS
        assert field.values is None
        assert field.mappings == mappings

    def test_add_time_range_field_with_valid_start_and_end_time(self, mocker: MockerFixture):
        """
        Given: A FilterBuilder instance and valid start_time and end_time strings.
        When: add_time_range_field is called with both start and end times.
        Then: The method should add a RANGE field with from and to values to the filter.
        """
        from CortexPlatformCore import FilterBuilder, FilterType

        # Arrange
        filter_builder = FilterBuilder()
        mock_prepare_time_range = mocker.patch.object(
            filter_builder, "_prepare_time_range", return_value=(1640995200000, 1641081600000)
        )
        mock_add_field = mocker.patch.object(filter_builder, "add_field")

        # Act
        filter_builder.add_time_range_field("test_field", "2022-01-01T00:00:00", "2022-01-02T00:00:00")

        # Assert
        mock_prepare_time_range.assert_called_once_with("2022-01-01T00:00:00", "2022-01-02T00:00:00")
        mock_add_field.assert_called_once_with("test_field", FilterType.RANGE, {"from": 1640995200000, "to": 1641081600000})

    def test_add_time_range_field_with_none_start_time(self, mocker: MockerFixture):
        """
        Given: A FilterBuilder instance with None start_time and valid end_time.
        When: add_time_range_field is called with start_time as None.
        Then: The method should not add any field to the filter since start is None.
        """
        from CortexPlatformCore import FilterBuilder

        # Arrange
        filter_builder = FilterBuilder()
        mock_prepare_time_range = mocker.patch.object(filter_builder, "_prepare_time_range", return_value=(None, 1641081600000))
        mock_add_field = mocker.patch.object(filter_builder, "add_field")

        # Act
        filter_builder.add_time_range_field("test_field", None, "2022-01-02T00:00:00")

        # Assert
        mock_prepare_time_range.assert_called_once_with(None, "2022-01-02T00:00:00")
        mock_add_field.assert_not_called()

    def test_add_time_range_field_with_none_end_time(self, mocker: MockerFixture):
        """
        Given: A FilterBuilder instance with valid start_time and None end_time.
        When: add_time_range_field is called with end_time as None.
        Then: The method should not add any field to the filter since end is None.
        """
        from CortexPlatformCore import FilterBuilder

        # Arrange
        filter_builder = FilterBuilder()
        mock_prepare_time_range = mocker.patch.object(filter_builder, "_prepare_time_range", return_value=(1640995200000, None))
        mock_add_field = mocker.patch.object(filter_builder, "add_field")

        # Act
        filter_builder.add_time_range_field("test_field", "2022-01-01T00:00:00", None)

        # Assert
        mock_prepare_time_range.assert_called_once_with("2022-01-01T00:00:00", None)
        mock_add_field.assert_not_called()

    def test_add_time_range_field_with_both_none_times(self, mocker: MockerFixture):
        """
        Given: A FilterBuilder instance with both start_time and end_time as None.
        When: add_time_range_field is called with both times as None.
        Then: The method should not add any field to the filter since both values are None.
        """
        from CortexPlatformCore import FilterBuilder

        # Arrange
        filter_builder = FilterBuilder()
        mock_prepare_time_range = mocker.patch.object(filter_builder, "_prepare_time_range", return_value=(None, None))
        mock_add_field = mocker.patch.object(filter_builder, "add_field")

        # Act
        filter_builder.add_time_range_field("test_field", None, None)

        # Assert
        mock_prepare_time_range.assert_called_once_with(None, None)
        mock_add_field.assert_not_called()

    def test_add_time_range_field_with_zero_timestamps(self, mocker: MockerFixture):
        """
        Given: A FilterBuilder instance and _prepare_time_range returning zero timestamps.
        When: add_time_range_field is called and both timestamps are zero (falsy values).
        Then: The method should not add any field to the filter since zero is falsy in the condition.
        """
        from CortexPlatformCore import FilterBuilder

        # Arrange
        filter_builder = FilterBuilder()
        mock_prepare_time_range = mocker.patch.object(filter_builder, "_prepare_time_range", return_value=(0, 0))
        mock_add_field = mocker.patch.object(filter_builder, "add_field")

        # Act
        filter_builder.add_time_range_field("test_field", "some_time", "some_other_time")

        # Assert
        mock_prepare_time_range.assert_called_once_with("some_time", "some_other_time")
        mock_add_field.assert_not_called()

    def test_to_dict_empty_filter_fields(self):
        """
        Given: A FilterBuilder instance with no filter fields.
        When: The to_dict method is called.
        Then: An empty dictionary should be returned.
        """
        from CortexPlatformCore import FilterBuilder

        filter_builder = FilterBuilder()
        result = filter_builder.to_dict()
        assert result == {}

    def test_to_dict_single_field_single_value(self):
        """
        Given: A FilterBuilder with one field containing a single non-list value.
        When: The to_dict method is called.
        Then: A properly structured filter dictionary with one search object should be returned.
        """
        from CortexPlatformCore import FilterBuilder, FilterType

        filter_builder = FilterBuilder()
        filter_builder.add_field("test_field", FilterType.EQ, "test_value")

        result = filter_builder.to_dict()
        expected = {
            FilterBuilder.AND: [
                {FilterBuilder.FIELD: "test_field", FilterBuilder.TYPE: FilterType.EQ.value, FilterBuilder.VALUE: "test_value"}
            ]
        }
        assert result == expected

    def test_to_dict_single_field_multiple_values(self):
        """
        Given: A FilterBuilder with one field containing multiple values in a list.
        When: The to_dict method is called.
        Then: A filter dictionary with OR operator grouping multiple search values should be returned.
        """
        from CortexPlatformCore import FilterBuilder, FilterType

        filter_builder = FilterBuilder()
        filter_builder.add_field("test_field", FilterType.EQ, ["value1", "value2"])

        result = filter_builder.to_dict()
        expected = {
            FilterBuilder.AND: [
                {
                    FilterType.EQ.operator: [
                        {
                            FilterBuilder.FIELD: "test_field",
                            FilterBuilder.TYPE: FilterType.EQ.value,
                            FilterBuilder.VALUE: "value1",
                        },
                        {
                            FilterBuilder.FIELD: "test_field",
                            FilterBuilder.TYPE: FilterType.EQ.value,
                            FilterBuilder.VALUE: "value2",
                        },
                    ]
                }
            ]
        }
        assert result == expected

    def test_to_dict_multiple_fields(self):
        """
        Given: A FilterBuilder with multiple fields each containing different values.
        When: The to_dict method is called.
        Then: A filter dictionary with AND operator containing all field filters should be returned.
        """
        from CortexPlatformCore import FilterBuilder, FilterType

        filter_builder = FilterBuilder()
        filter_builder.add_field("field1", FilterType.EQ, "value1")
        filter_builder.add_field("field2", FilterType.CONTAINS, "value2")

        result = filter_builder.to_dict()
        expected = {
            FilterBuilder.AND: [
                {FilterBuilder.FIELD: "field1", FilterBuilder.TYPE: FilterType.EQ.value, FilterBuilder.VALUE: "value1"},
                {FilterBuilder.FIELD: "field2", FilterBuilder.TYPE: FilterType.CONTAINS.value, FilterBuilder.VALUE: "value2"},
            ]
        }
        assert result == expected

    def test_to_dict_with_none_values_filtered_out(self):
        """
        Given: A FilterBuilder with fields containing None values mixed with valid values.
        When: The to_dict method is called.
        Then: None values should be filtered out and only valid values should appear in the result.
        """
        from CortexPlatformCore import FilterBuilder, FilterType

        filter_builder = FilterBuilder()
        filter_builder.add_field("test_field", FilterType.EQ, [None, "valid_value", None])

        result = filter_builder.to_dict()
        expected = {
            FilterBuilder.AND: [
                {FilterBuilder.FIELD: "test_field", FilterBuilder.TYPE: FilterType.EQ.value, FilterBuilder.VALUE: "valid_value"}
            ]
        }
        assert result == expected

    def test_to_dict_with_all_none_values(self):
        """
        Given: A FilterBuilder with fields containing only None values.
        When: The to_dict method is called.
        Then: An empty dictionary should be returned since all values are filtered out.
        """
        from CortexPlatformCore import FilterBuilder, FilterType

        filter_builder = FilterBuilder()
        filter_builder.add_field("test_field", FilterType.EQ, [None, None])

        result = filter_builder.to_dict()
        assert result == {}

    def test_to_dict_with_mapped_values_field_normal_value(self):
        """
        Given: A MappedValuesField with a value that is not in the mappings dictionary.
        When: The to_dict method is called.
        Then: The default filter type should be used for the unmapped value.
        """
        from CortexPlatformCore import FilterBuilder, FilterType

        filter_builder = FilterBuilder()
        mappings = {"special": FilterType.IS_EMPTY}
        filter_builder.add_field_with_mappings("test_field", FilterType.EQ, "normal_value", mappings)

        result = filter_builder.to_dict()
        expected = {
            FilterBuilder.AND: [
                {FilterBuilder.FIELD: "test_field", FilterBuilder.TYPE: FilterType.EQ.value, FilterBuilder.VALUE: "normal_value"}
            ]
        }
        assert result == expected

    def test_to_dict_with_mapped_values_field_is_empty(self):
        """
        Given: A MappedValuesField with a value mapped to IS_EMPTY filter type.
        When: The to_dict method is called.
        Then: The mapped filter type should be used and value should be set to "<No Value>".
        """
        from CortexPlatformCore import FilterBuilder, FilterType

        filter_builder = FilterBuilder()
        mappings = {"unassigned": FilterType.IS_EMPTY}
        filter_builder.add_field_with_mappings("assignee", FilterType.EQ, "unassigned", mappings)

        result = filter_builder.to_dict()
        expected = {
            FilterBuilder.AND: [
                {
                    FilterBuilder.FIELD: "assignee",
                    FilterBuilder.TYPE: FilterType.IS_EMPTY.value,
                    FilterBuilder.VALUE: "<No Value>",
                }
            ]
        }
        assert result == expected

    def test_to_dict_with_mapped_values_field_nis_empty(self):
        """
        Given: A MappedValuesField with a value mapped to NIS_EMPTY filter type.
        When: The to_dict method is called.
        Then: The mapped filter type should be used and value should be set to "<No Value>".
        """
        from CortexPlatformCore import FilterBuilder, FilterType

        filter_builder = FilterBuilder()
        mappings = {"assigned": FilterType.NIS_EMPTY}
        filter_builder.add_field_with_mappings("assignee", FilterType.EQ, "assigned", mappings)

        result = filter_builder.to_dict()
        expected = {
            FilterBuilder.AND: [
                {
                    FilterBuilder.FIELD: "assignee",
                    FilterBuilder.TYPE: FilterType.NIS_EMPTY.value,
                    FilterBuilder.VALUE: "<No Value>",
                }
            ]
        }
        assert result == expected

    def test_to_dict_with_mixed_mapped_and_normal_values(self):
        """
        Given: A MappedValuesField with both mapped and unmapped values in the same field.
        When: The to_dict method is called.
        Then: Each value should use its appropriate filter type and the results should be grouped with OR operator.
        """
        from CortexPlatformCore import FilterBuilder, FilterType

        filter_builder = FilterBuilder()
        mappings = {"unassigned": FilterType.IS_EMPTY}
        filter_builder.add_field_with_mappings("assignee", FilterType.EQ, ["unassigned", "john.doe"], mappings)

        result = filter_builder.to_dict()
        expected = {
            FilterBuilder.AND: [
                {
                    FilterType.EQ.operator: [
                        {
                            FilterBuilder.FIELD: "assignee",
                            FilterBuilder.TYPE: FilterType.IS_EMPTY.value,
                            FilterBuilder.VALUE: "<No Value>",
                        },
                        {
                            FilterBuilder.FIELD: "assignee",
                            FilterBuilder.TYPE: FilterType.EQ.value,
                            FilterBuilder.VALUE: "john.doe",
                        },
                    ]
                }
            ]
        }
        assert result == expected

    def test_to_dict_converts_non_list_values_to_list(self):
        """
        Given: A FilterBuilder with field values that are not initially in list format.
        When: The to_dict method is called.
        Then: The non-list values should be converted to lists internally for processing.
        """
        from CortexPlatformCore import FilterBuilder, FilterType

        filter_builder = FilterBuilder()
        # Directly create a field with non-list value
        field = FilterBuilder.Field("test_field", FilterType.EQ, "single_value")
        filter_builder.filter_fields = [field]

        result = filter_builder.to_dict()
        expected = {
            FilterBuilder.AND: [
                {FilterBuilder.FIELD: "test_field", FilterBuilder.TYPE: FilterType.EQ.value, FilterBuilder.VALUE: "single_value"}
            ]
        }
        assert result == expected

    def test_prepare_time_range_both_valid_times(self, mocker: MockerFixture):
        """
        Given: Valid start_time and end_time strings that can be parsed by dateparser.
        When: _prepare_time_range is called with both valid time strings.
        Then: Both timestamps should be converted to milliseconds and returned as a tuple.
        """
        from CortexPlatformCore import FilterBuilder
        from datetime import datetime

        # Mock dateparser.parse to return known datetime objects
        start_dt = datetime(2023, 1, 1, 10, 0, 0)
        end_dt = datetime(2023, 1, 2, 15, 30, 0)
        mock_parse = mocker.patch("CortexPlatformCore.dateparser.parse")
        mock_parse.side_effect = [start_dt, end_dt]

        start_time, end_time = FilterBuilder._prepare_time_range("2023-01-01T10:00:00", "2023-01-02T15:30:00")

        assert start_time == int(start_dt.timestamp() * 1000)
        assert end_time == int(end_dt.timestamp() * 1000)
        assert mock_parse.call_count == 2

    def test_prepare_time_range_only_start_time_provided(self, mocker: MockerFixture):
        """
        Given: A valid start_time string and None as end_time.
        When: _prepare_time_range is called with only start_time provided.
        Then: start_time should be converted to milliseconds and end_time should be set to current time.
        """
        from CortexPlatformCore import FilterBuilder
        from datetime import datetime

        # Mock dateparser.parse for start_time
        start_dt = datetime(2023, 1, 1, 10, 0, 0)
        mock_parse = mocker.patch("CortexPlatformCore.dateparser.parse", return_value=start_dt)

        # Mock datetime.now for end_time calculation
        current_dt = datetime(2023, 1, 3, 12, 0, 0)
        mock_now = mocker.patch("CortexPlatformCore.datetime")
        mock_now.now.return_value = current_dt

        start_time, end_time = FilterBuilder._prepare_time_range("2023-01-01T10:00:00", None)

        assert start_time == int(start_dt.timestamp() * 1000)
        assert end_time == int(current_dt.timestamp() * 1000)
        mock_parse.assert_called_once_with("2023-01-01T10:00:00")

    def test_prepare_time_range_both_none_times(self):
        """
        Given: Both start_time_str and end_time_str parameters as None.
        When: _prepare_time_range is called with both parameters as None.
        Then: Both returned timestamps should be None without any parsing attempts.
        """
        from CortexPlatformCore import FilterBuilder

        start_time, end_time = FilterBuilder._prepare_time_range(None, None)

        assert start_time is None
        assert end_time is None

    def test_prepare_time_range_end_time_without_start_time_raises_exception(self):
        """
        Given: None as start_time_str and a valid end_time_str.
        When: _prepare_time_range is called with end_time but no start_time.
        Then: A DemistoException should be raised with appropriate error message.
        """
        from CortexPlatformCore import FilterBuilder
        from CommonServerPython import DemistoException

        with pytest.raises(DemistoException, match="When 'end_time' is provided, 'start_time' must be provided as well."):
            FilterBuilder._prepare_time_range(None, "2023-01-02T15:30:00")

    def test_prepare_time_range_invalid_start_time_raises_value_error(self, mocker: MockerFixture):
        """
        Given: An invalid start_time string that cannot be parsed by dateparser.
        When: _prepare_time_range is called with an unparseable start_time.
        Then: A ValueError should be raised with the invalid start_time in the error message.
        """
        from CortexPlatformCore import FilterBuilder

        # Mock dateparser.parse to return None for invalid input
        mock_parse = mocker.patch("CortexPlatformCore.dateparser.parse", return_value=None)

        with pytest.raises(ValueError, match="Could not parse start_time: invalid_start_time"):
            FilterBuilder._prepare_time_range("invalid_start_time", None)

        mock_parse.assert_called_once_with("invalid_start_time")

    def test_prepare_time_range_invalid_end_time_raises_value_error(self, mocker: MockerFixture):
        """
        Given: A valid start_time and an invalid end_time string that cannot be parsed.
        When: _prepare_time_range is called with valid start_time but unparseable end_time.
        Then: A ValueError should be raised with the invalid end_time in the error message.
        """
        from CortexPlatformCore import FilterBuilder
        from datetime import datetime

        # Mock dateparser.parse to return valid datetime for start_time and None for end_time
        start_dt = datetime(2023, 1, 1, 10, 0, 0)
        mock_parse = mocker.patch("CortexPlatformCore.dateparser.parse")
        mock_parse.side_effect = [start_dt, None]

        with pytest.raises(ValueError, match="Could not parse end_time: invalid_end_time"):
            FilterBuilder._prepare_time_range("2023-01-01T10:00:00", "invalid_end_time")

        assert mock_parse.call_count == 2

    def test_prepare_time_range_string_conversion_for_start_time(self, mocker: MockerFixture):
        """
        Given: A non-string start_time parameter that needs string conversion.
        When: _prepare_time_range is called with start_time that requires str() conversion.
        Then: The start_time should be converted to string before parsing and processed correctly.
        """
        from CortexPlatformCore import FilterBuilder
        from datetime import datetime

        # Mock dateparser.parse to return a valid datetime
        start_dt = datetime(2023, 1, 1, 10, 0, 0)
        mock_parse = mocker.patch("CortexPlatformCore.dateparser.parse", return_value=start_dt)

        # Pass an integer that should be converted to string
        start_time, end_time = FilterBuilder._prepare_time_range(20230101, None)

        # Verify that str() was called on the parameter
        mock_parse.assert_called_with("20230101")
        assert start_time == int(start_dt.timestamp() * 1000)

    def test_prepare_time_range_string_conversion_for_end_time(self, mocker: MockerFixture):
        """
        Given: A non-string end_time parameter along with valid start_time.
        When: _prepare_time_range is called with end_time that requires str() conversion.
        Then: The end_time should be converted to string before parsing and both times processed correctly.
        """
        from CortexPlatformCore import FilterBuilder
        from datetime import datetime

        # Mock dateparser.parse to return valid datetimes
        start_dt = datetime(2023, 1, 1, 10, 0, 0)
        end_dt = datetime(2023, 1, 2, 15, 30, 0)
        mock_parse = mocker.patch("CortexPlatformCore.dateparser.parse")
        mock_parse.side_effect = [start_dt, end_dt]

        # Pass integers that should be converted to strings
        start_time, end_time = FilterBuilder._prepare_time_range(20230101, 20230102)

        # Verify that str() was called on both parameters
        assert mock_parse.call_args_list[0][0][0] == "20230101"
        assert mock_parse.call_args_list[1][0][0] == "20230102"
        assert start_time == int(start_dt.timestamp() * 1000)
        assert end_time == int(end_dt.timestamp() * 1000)

    def test_prepare_time_range_millisecond_conversion_precision(self, mocker: MockerFixture):
        """
        Given: Valid datetime objects returned from dateparser with specific timestamp values.
        When: _prepare_time_range converts the timestamps to milliseconds.
        Then: The conversion should multiply by 1000 and convert to integer with correct precision.
        """
        from CortexPlatformCore import FilterBuilder
        from datetime import datetime

        # Create datetime with known timestamp
        start_dt = datetime(2023, 1, 1, 10, 0, 0)
        end_dt = datetime(2023, 1, 2, 15, 30, 0)
        mock_parse = mocker.patch("CortexPlatformCore.dateparser.parse")
        mock_parse.side_effect = [start_dt, end_dt]

        start_time, end_time = FilterBuilder._prepare_time_range("2023-01-01T10:00:00", "2023-01-02T15:30:00")

        # Verify precise millisecond conversion
        expected_start = int(start_dt.timestamp() * 1000)
        expected_end = int(end_dt.timestamp() * 1000)
        assert start_time == expected_start
        assert end_time == expected_end
        assert isinstance(start_time, int)
        assert isinstance(end_time, int)


def test_search_asset_groups_command_success_with_all_filters(mocker):
    """
    GIVEN:
        A mocked client and arguments with all filter parameters provided.
    WHEN:
        The search_asset_groups_command function is called.
    THEN:
        The request is built correctly with all filters and the response is formatted properly.
    """
    from CortexPlatformCore import Client, search_asset_groups_command

    mock_client = Client(base_url="", headers={})
    mock_response = {
        "reply": {
            "DATA": [
                {
                    "XDM__ASSET_GROUP__ID": "group_1",
                    "XDM__ASSET_GROUP__NAME": "Test Group 1",
                    "XDM__ASSET_GROUP__TYPE": "DYNAMIC",
                    "XDM__ASSET_GROUP__DESCRIPTION": "Test description 1",
                },
                {
                    "XDM__ASSET_GROUP__ID": "group_2",
                    "XDM__ASSET_GROUP__NAME": "Test Group 2",
                    "XDM__ASSET_GROUP__TYPE": "STATIC",
                    "XDM__ASSET_GROUP__DESCRIPTION": "Test description 2",
                },
            ]
        }
    }
    mock_get_webapp_data = mocker.patch.object(mock_client, "get_webapp_data", return_value=mock_response)

    args = {"name": "Test Group", "type": "security", "id": "group_1", "description": "Test description"}

    result = search_asset_groups_command(mock_client, args)

    assert len(result.outputs) == 2
    assert result.outputs[0]["id"] == "group_1"
    assert result.outputs[1]["id"] == "group_2"
    assert result.outputs_prefix == "Core.AssetGroups"
    assert result.outputs_key_field == "id"
    assert "Test Group 1" in result.readable_output
    assert "Test Group 2" in result.readable_output
    assert mock_get_webapp_data.call_count == 1


def test_search_asset_groups_command_success_with_partial_filters(mocker):
    """
    GIVEN:
        A mocked client and arguments with only some filter parameters provided.
    WHEN:
        The search_asset_groups_command function is called.
    THEN:
        The request is built correctly with partial filters and the response is formatted properly.
    """
    from CortexPlatformCore import Client, search_asset_groups_command

    mock_client = Client(base_url="", headers={})
    mock_response = {
        "reply": {
            "DATA": [
                {
                    "XDM__ASSET_GROUP__ID": "group_3",
                    "XDM__ASSET_GROUP__NAME": "Security Group",
                    "XDM__ASSET_GROUP__TYPE": "DYNAMIC",
                    "XDM__ASSET_GROUP__DESCRIPTION": "Security asset group",
                }
            ]
        }
    }
    mock_get_webapp_data = mocker.patch.object(mock_client, "get_webapp_data", return_value=mock_response)

    args = {"name": "Security", "type": "DYNAMIC"}

    result = search_asset_groups_command(mock_client, args)

    assert len(result.outputs) == 1
    assert result.outputs[0]["id"] == "group_3"
    assert result.outputs[0]["name"] == "Security Group"
    assert result.outputs_prefix == "Core.AssetGroups"
    assert "Security Group" in result.readable_output
    assert mock_get_webapp_data.call_count == 1


def test_search_asset_groups_command_success_no_filters(mocker):
    """
    GIVEN:
        A mocked client and empty arguments with no filter parameters.
    WHEN:
        The search_asset_groups_command function is called.
    THEN:
        The request is built with empty filters and returns all asset groups.
    """
    from CortexPlatformCore import Client, search_asset_groups_command

    mock_client = Client(base_url="", headers={})
    mock_response = {
        "reply": {
            "DATA": [
                {
                    "XDM__ASSET_GROUP__ID": "group_all_1",
                    "XDM__ASSET_GROUP__NAME": "All Groups 1",
                    "XDM__ASSET_GROUP__TYPE": "static",
                    "XDM__ASSET_GROUP__DESCRIPTION": "General group",
                },
                {
                    "XDM__ASSET_GROUP__ID": "group_all_2",
                    "XDM__ASSET_GROUP__NAME": "All Groups 2",
                    "XDM__ASSET_GROUP__TYPE": "static",
                    "XDM__ASSET_GROUP__DESCRIPTION": "Special group",
                },
            ]
        }
    }
    mock_get_webapp_data = mocker.patch.object(mock_client, "get_webapp_data", return_value=mock_response)

    args = {}

    result = search_asset_groups_command(mock_client, args)

    assert len(result.outputs) == 2
    assert result.outputs[0]["id"] == "group_all_1"
    assert result.outputs[1]["id"] == "group_all_2"
    assert result.outputs_prefix == "Core.AssetGroups"
    assert "All Groups 1" in result.readable_output
    assert "All Groups 2" in result.readable_output
    assert mock_get_webapp_data.call_count == 1


def test_search_asset_groups_command_empty_response(mocker):
    """
    GIVEN:
        A mocked client that returns an empty response.
    WHEN:
        The search_asset_groups_command function is called.
    THEN:
        The function handles the empty response gracefully and returns empty results.
    """
    from CortexPlatformCore import Client, search_asset_groups_command

    mock_client = Client(base_url="", headers={})
    mock_response = {"reply": {"DATA": []}}
    mock_get_webapp_data = mocker.patch.object(mock_client, "get_webapp_data", return_value=mock_response)

    args = {"name": "NonExistent"}

    result = search_asset_groups_command(mock_client, args)

    assert len(result.outputs) == 0
    assert result.outputs_prefix == "Core.AssetGroups"
    assert result.outputs_key_field == "id"
    assert mock_get_webapp_data.call_count == 1


def test_search_asset_groups_command_missing_reply_key(mocker):
    """
    GIVEN:
        A mocked client that returns a response without the 'reply' key.
    WHEN:
        The search_asset_groups_command function is called.
    THEN:
        The function handles the malformed response gracefully and returns empty results.
    """
    from CortexPlatformCore import Client, search_asset_groups_command

    mock_client = Client(base_url="", headers={})
    mock_response = {}
    mock_get_webapp_data = mocker.patch.object(mock_client, "get_webapp_data", return_value=mock_response)

    args = {"type": "DYNAMIC"}

    result = search_asset_groups_command(mock_client, args)

    assert len(result.outputs) == 0
    assert result.outputs_prefix == "Core.AssetGroups"
    assert result.outputs_key_field == "id"
    assert mock_get_webapp_data.call_count == 1


def test_search_asset_groups_command_missing_data_key(mocker):
    """
    GIVEN:
        A mocked client that returns a response with 'reply' but without 'DATA' key.
    WHEN:
        The search_asset_groups_command function is called.
    THEN:
        The function handles the incomplete response gracefully and returns empty results.
    """
    from CortexPlatformCore import Client, search_asset_groups_command

    mock_client = Client(base_url="", headers={})
    mock_response = {"reply": {}}
    mock_get_webapp_data = mocker.patch.object(mock_client, "get_webapp_data", return_value=mock_response)

    args = {"id": "test_id"}

    result = search_asset_groups_command(mock_client, args)

    assert len(result.outputs) == 0
    assert result.outputs_prefix == "Core.AssetGroups"
    assert result.outputs_key_field == "id"
    assert mock_get_webapp_data.call_count == 1


def test_search_asset_groups_command_multiple_values_in_filters(mocker):
    """
    GIVEN:
        A mocked client and arguments with comma-separated values for filters.
    WHEN:
        The search_asset_groups_command function is called.
    THEN:
        The filters are processed correctly with multiple values and the response is formatted properly.
    """
    from CortexPlatformCore import Client, search_asset_groups_command

    mock_client = Client(base_url="", headers={})
    mock_response = {
        "reply": {
            "DATA": [
                {
                    "XDM__ASSET_GROUP__ID": "group_multi_1",
                    "XDM__ASSET_GROUP__NAME": "Multi Group 1",
                    "XDM__ASSET_GROUP__TYPE": "static",
                    "XDM__ASSET_GROUP__DESCRIPTION": "Multi description 1",
                },
                {
                    "XDM__ASSET_GROUP__ID": "group_multi_2",
                    "XDM__ASSET_GROUP__NAME": "Multi Group 2",
                    "XDM__ASSET_GROUP__TYPE": "STATIC",
                    "XDM__ASSET_GROUP__DESCRIPTION": "Multi description 2",
                },
            ]
        }
    }
    mock_get_webapp_data = mocker.patch.object(mock_client, "get_webapp_data", return_value=mock_response)

    args = {"name": '["Multi Group 1","Multi Group 2"]', "type": "STATIC", "id": "group_multi_1,group_multi_2"}

    result = search_asset_groups_command(mock_client, args)

    assert len(result.outputs) == 2
    assert result.outputs[0]["id"] == "group_multi_1"
    assert result.outputs[1]["id"] == "group_multi_2"
    assert result.outputs_prefix == "Core.AssetGroups"
    assert "Multi Group 1" in result.readable_output
    assert "Multi Group 2" in result.readable_output
    assert mock_get_webapp_data.call_count == 1


def test_update_issue_command_success_all_fields(mocker):
    """
    GIVEN:
        Client instance and arguments with all valid fields.
    WHEN:
        The update_issue_command function is called.
    THEN:
        Issue is updated with all provided fields and returns "done".
    """
    from CortexPlatformCore import update_issue_command, Client

    client = Client(base_url="", headers={})
    mock_update_issue = mocker.patch.object(client, "update_issue")
    mocker.patch.object(demisto, "debug")
    mocker.patch("CortexPlatformCore.arg_to_number", return_value=2)
    mocker.patch("CortexPlatformCore.arg_to_timestamp", return_value="2023-01-01T00:00:00Z")

    args = {
        "id": "12345",
        "assigned_user_mail": "user@example.com",
        "severity": "medium",
        "name": "Test Issue",
        "occurred": "2023-01-01T00:00:00Z",
        "phase": "investigation",
        "status": "New",
    }

    result = update_issue_command(client, args)

    assert result == "done"
    mock_update_issue.assert_called_once()

    call_args = mock_update_issue.call_args[0][0]
    update_data = call_args["update_data"]
    assert update_data["assigned_user"] == "user@example.com"
    assert update_data["severity"] == "SEV_030_MEDIUM"
    assert update_data["name"] == "Test Issue"
    assert update_data["occurred"] == "2023-01-01T00:00:00Z"
    assert update_data["phase"] == "investigation"
    assert update_data["resolution_status"] == "STATUS_010_NEW"


def test_update_issue_command_missing_issue_id_no_context(mocker):
    """
    GIVEN:
        Client instance and arguments without issue_id and no calling context.
    WHEN:
        The update_issue_command function is called.
    THEN:
        DemistoException is raised and update_issue is not called.
    """
    from CortexPlatformCore import update_issue_command, Client
    from CommonServerPython import DemistoException
    import pytest

    client = Client(base_url="", headers={})
    mock_update_issue = mocker.patch.object(client, "update_issue")
    mock_calling_context = {"context": {}}
    mocker.patch.object(demisto, "callingContext", mock_calling_context)

    args = {"name": "Test Issue"}

    with pytest.raises(DemistoException, match="Issue ID is required for updating an issue."):
        update_issue_command(client, args)

    mock_update_issue.assert_not_called()


def test_update_issue_command_empty_issue_id_no_context(mocker):
    """
    GIVEN:
        Client instance and arguments with empty issue_id and no calling context.
    WHEN:
        The update_issue_command function is called.
    THEN:
        DemistoException is raised and update_issue is not called.
    """
    from CortexPlatformCore import update_issue_command, Client
    from CommonServerPython import DemistoException
    import pytest

    client = Client(base_url="", headers={})
    mock_update_issue = mocker.patch.object(client, "update_issue")
    mock_calling_context = {"context": {}}
    mocker.patch.object(demisto, "callingContext", mock_calling_context)

    args = {"id": "", "name": "Test Issue"}

    with pytest.raises(DemistoException, match="Issue ID is required for updating an issue."):
        update_issue_command(client, args)

    mock_update_issue.assert_not_called()


def test_update_issue_command_issue_id_from_context(mocker):
    """
    GIVEN:
        Client instance and arguments without issue_id but with calling context containing incident.
    WHEN:
        The update_issue_command function is called.
    THEN:
        Issue ID is retrieved from context and update succeeds.
    """
    from CortexPlatformCore import update_issue_command, Client

    client = Client(base_url="", headers={})
    mock_update_issue = mocker.patch.object(client, "update_issue")
    mocker.patch.object(demisto, "debug")
    mock_calling_context = {"context": {"Incidents": [{"id": "context_id_123"}]}}
    mocker.patch.object(demisto, "callingContext", mock_calling_context)

    args = {"name": "Test Issue"}

    result = update_issue_command(client, args)

    assert result == "done"
    mock_update_issue.assert_called_once()

    call_args = mock_update_issue.call_args[0][0]
    filter_data = call_args["filter_data"]["filter"]
    # Check that context ID was used in filter
    assert any(field["SEARCH_VALUE"] == "context_id_123" for field in filter_data["AND"])


def test_update_issue_command_severity_low(mocker):
    """
    GIVEN:
        Client instance and arguments with severity level 1 (low).
    WHEN:
        The update_issue_command function is called.
    THEN:
        Severity is mapped to SEV_020_LOW in update_data.
    """
    from CortexPlatformCore import update_issue_command, Client

    client = Client(base_url="", headers={})
    mock_update_issue = mocker.patch.object(client, "update_issue")
    mocker.patch.object(demisto, "debug")
    mocker.patch("CortexPlatformCore.arg_to_number", return_value=1)

    args = {"id": "12345", "severity": "low"}

    update_issue_command(client, args)

    call_args = mock_update_issue.call_args[0][0]
    update_data = call_args["update_data"]
    assert update_data["severity"] == "SEV_020_LOW"


def test_update_issue_command_invalid_severity_mapping(mocker):
    """
    GIVEN:
        Client instance and arguments with invalid severity value.
    WHEN:
        The update_issue_command function is called.
    THEN:
        Severity is not included in update_data when mapping returns None.
    """
    from CortexPlatformCore import update_issue_command, Client

    client = Client(base_url="", headers={})
    mock_update_issue = mocker.patch.object(client, "update_issue")
    mocker.patch.object(demisto, "debug")
    mocker.patch("CortexPlatformCore.arg_to_number", return_value=99)

    args = {"id": "12345", "severity": "99", "name": "Test Issue"}

    update_issue_command(client, args)

    call_args = mock_update_issue.call_args[0][0]
    update_data = call_args["update_data"]
    assert "severity" not in update_data
    assert update_data["name"] == "Test Issue"


def test_update_issue_command_invalid_status_mapping(mocker):
    """
    GIVEN:
        Client instance and arguments with invalid status value.
    WHEN:
        The update_issue_command function is called.
    THEN:
        Status is not included in update_data when mapping returns None.
    """
    from CortexPlatformCore import update_issue_command, Client

    client = Client(base_url="", headers={})
    mock_update_issue = mocker.patch.object(client, "update_issue")
    mocker.patch.object(demisto, "debug")
    mocker.patch("CortexPlatformCore.arg_to_number", return_value=99)

    args = {"id": "12345", "status": "FAKE", "name": "Test Issue"}

    update_issue_command(client, args)

    call_args = mock_update_issue.call_args[0][0]
    update_data = call_args["update_data"]
    assert "resolution_status" not in update_data
    assert update_data["name"] == "Test Issue"


def test_update_issue_command_no_severity(mocker):
    """
    GIVEN:
        Client instance and arguments without severity field.
    WHEN:
        The update_issue_command function is called.
    THEN:
        Severity is not included in update_data.
    """
    from CortexPlatformCore import update_issue_command, Client

    client = Client(base_url="", headers={})
    mock_update_issue = mocker.patch.object(client, "update_issue")
    mocker.patch.object(demisto, "debug")
    mocker.patch("CortexPlatformCore.arg_to_number", return_value=None)

    args = {"id": "12345", "name": "Test Issue"}

    update_issue_command(client, args)

    call_args = mock_update_issue.call_args[0][0]
    update_data = call_args["update_data"]
    assert "severity" not in update_data
    assert update_data["name"] == "Test Issue"


def test_update_issue_command_partial_fields(mocker):
    """
    GIVEN:
        Client instance and arguments with only some fields provided.
    WHEN:
        The update_issue_command function is called.
    THEN:
        Only provided fields are included in update_data.
    """
    from CortexPlatformCore import update_issue_command, Client

    client = Client(base_url="", headers={})
    mock_update_issue = mocker.patch.object(client, "update_issue")
    mocker.patch.object(demisto, "debug")

    args = {"id": "12345", "name": "Updated Issue Name", "phase": "investigation"}

    update_issue_command(client, args)

    call_args = mock_update_issue.call_args[0][0]
    update_data = call_args["update_data"]
    assert update_data["name"] == "Updated Issue Name"
    assert update_data["phase"] == "investigation"
    assert "severity" not in update_data
    assert "assigned_user" not in update_data
    assert "occurred" not in update_data


def test_update_issue_command_none_values_filtered(mocker):
    """
    GIVEN:
        Client instance and arguments where some fields resolve to None.
    WHEN:
        The update_issue_command function is called.
    THEN:
        None values are filtered out of update_data.
    """
    from CortexPlatformCore import update_issue_command, Client

    client = Client(base_url="", headers={})
    mock_update_issue = mocker.patch.object(client, "update_issue")
    mocker.patch.object(demisto, "debug")
    mocker.patch("CortexPlatformCore.arg_to_timestamp", return_value=None)

    args = {"id": "12345", "name": "Test Issue", "occurred": "invalid-date", "assigned_user_mail": None}

    update_issue_command(client, args)

    call_args = mock_update_issue.call_args[0][0]
    update_data = call_args["update_data"]
    assert update_data["name"] == "Test Issue"
    assert "occurred" not in update_data
    assert "assigned_user" not in update_data


def test_update_issue_command_debug_called(mocker):
    """
    GIVEN:
        Client instance and valid arguments.
    WHEN:
        The update_issue_command function is called.
    THEN:
        demisto.debug is called with filter_data.
    """
    from CortexPlatformCore import update_issue_command, Client

    client = Client(base_url="", headers={})
    mock_update_issue = mocker.patch.object(client, "update_issue")
    mock_debug = mocker.patch.object(demisto, "debug")

    args = {"id": "12345", "name": "Test Issue"}

    update_issue_command(client, args)

    mock_debug.assert_called_once()
    mock_update_issue.assert_called_once()


def test_update_issue_command_only_issue_id(mocker):
    """
    GIVEN:
        Client instance and arguments with only issue_id.
    WHEN:
        The update_issue_command function is called.
    THEN:
        update_issue is called with empty update_data.
    """
    from CortexPlatformCore import update_issue_command, Client
    from CommonServerPython import DemistoException

    client = Client(base_url="", headers={})
    mock_update_issue = mocker.patch.object(client, "update_issue")
    mocker.patch.object(demisto, "debug")

    args = {"id": "12345"}
    with pytest.raises(DemistoException, match="Please provide arguments to update the issue."):
        update_issue_command(client, args)

    mock_update_issue.assert_not_called()


def test_enable_scanners_command_single_repository(mocker: MockerFixture):
    """
    Given:
        A client and args with a single repository ID and scanner configuration.
    When:
        enable_scanners_command is called.
    Then:
        The repository configuration is updated successfully and appropriate results are returned.
    """
    from CortexPlatformCore import Client, enable_scanners_command

    mock_client = Client(base_url="", headers={})
    mock_build_payload = mocker.patch("CortexPlatformCore.build_scanner_config_payload", return_value={"test": "payload"})
    mock_enable_scanners = mocker.patch.object(mock_client, "enable_scanners", return_value={"status": "success"})

    args = {"repository_ids": "repo_001", "enabled_scanners": "scanner1,scanner2", "disable_scanners": "scanner3"}

    result = enable_scanners_command(mock_client, args)

    mock_build_payload.assert_called_once_with(args)
    mock_enable_scanners.assert_called_once_with({"test": "payload"}, "repo_001")
    assert "Successfully updated repositories: repo_001" in result.readable_output


def test_enable_scanners_command_repository_ids_as_list(mocker: MockerFixture):
    """
    Given:
        A client and args where repository_ids is already a list.
    When:
        enable_scanners_command is called.
    Then:
        The function handles the list correctly and updates all repositories.
    """
    from CortexPlatformCore import Client, enable_scanners_command

    mock_client = Client(base_url="", headers={})
    mock_build_payload = mocker.patch("CortexPlatformCore.build_scanner_config_payload", return_value={"payload": "test"})
    mock_enable_scanners = mocker.patch.object(mock_client, "enable_scanners", return_value={"success": True})

    args = {"repository_ids": ["repo_alpha", "repo_beta"], "enable_scanners": "vulnerability_scan"}

    result = enable_scanners_command(mock_client, args)

    mock_build_payload.assert_called_with(args)

    expected_calls = [
        call({"payload": "test"}, "repo_alpha"),
        call({"payload": "test"}, "repo_beta"),
    ]
    mock_enable_scanners.assert_has_calls(expected_calls)
    assert "Successfully updated repositories: repo_alpha, repo_beta" in result.readable_output


def test_build_scanner_config_payload_secrets_scanner_with_validation(mocker: MockerFixture):
    """
    Given:
        Args with secrets scanner enable and secret_validation set to True.
    When:
        build_scanner_config_payload is called.
    Then:
        The secrets scanner configuration includes secretValidation option.
    """
    from CortexPlatformCore import build_scanner_config_payload

    mocker.patch("CortexPlatformCore.validate_scanner_name", return_value=True)

    args = {"repository_ids": ["repo1"], "enable_scanners": "secrets", "secret_validation": "True"}

    result = build_scanner_config_payload(args)

    expected = {"scanners": {"SECRETS": {"isEnabled": True, "scanOptions": {"secretValidation": True}}}}

    assert result == expected


def test_build_scanner_config_payload_secrets_scanner_without_validation(mocker: MockerFixture):
    """
    Given:
        Args with secrets scanner enable and secret_validation set to False.
    When:
        build_scanner_config_payload is called.
    Then:
        The secrets scanner configuration includes secretValidation as False.
    """
    from CortexPlatformCore import build_scanner_config_payload

    mocker.patch("CortexPlatformCore.validate_scanner_name", return_value=True)

    args = {"repository_ids": "repo1", "enable_scanners": "secrets", "secret_validation": "False"}

    result = build_scanner_config_payload(args)

    expected = {"scanners": {"SECRETS": {"isEnabled": True, "scanOptions": {"secretValidation": False}}}}

    assert result == expected


def test_build_scanner_config_payload_complete_configuration(mocker: MockerFixture):
    """
    Given:
        Args with all possible configuration options specified.
    When:
        build_scanner_config_payload is called.
    Then:
        A complete configuration payload with all options is returned.
    """
    from CortexPlatformCore import build_scanner_config_payload

    mocker.patch("CortexPlatformCore.validate_scanner_name", return_value=True)
    mocker.patch("CortexPlatformCore.demisto.debug")

    args = {
        "repository_ids": ["repo1", "repo2"],
        "enable_scanners": ["secrets", "iac"],
        "disable_scanners": ["SCA"],
        "secret_validation": "True",
        "pr_scanning": "True",
        "block_on_error": "False",
        "tag_resource_blocks": "True",
        "tag_module_blocks": "False",
        "exclude_paths": ["exclude1", "exclude2"],
    }

    result = build_scanner_config_payload(args)

    expected = {
        "scanners": {
            "SECRETS": {"isEnabled": True, "scanOptions": {"secretValidation": True}},
            "IAC": {"isEnabled": True},
            "SCA": {"isEnabled": False},
        },
        "prScanning": {"isEnabled": True, "blockOnError": False},
        "taggingBot": {"tagResourceBlocks": True, "tagModuleBlocks": False},
        "excludedPaths": ["exclude1", "exclude2"],
    }

    assert result == expected


def test_build_scanner_config_payload_empty_scanners_lists(mocker: MockerFixture):
    """
    Given:
        Args with empty enabled_scanners and disable_scanners lists.
    When:
        build_scanner_config_payload is called.
    Then:
        A configuration payload without scanners section is returned.
    """
    from CortexPlatformCore import build_scanner_config_payload

    mocker.patch("CortexPlatformCore.validate_scanner_name", return_value=True)
    mocker.patch("CortexPlatformCore.demisto.debug")

    args = {"repository_ids": "repo1", "enable_scanners": [], "disable_scanners": []}

    result = build_scanner_config_payload(args)

    expected = {}

    assert result == expected


def test_build_scanner_config_payload_invalid_scanner_names(mocker: MockerFixture):
    """
    Given:
        Args with invalid scanner names that fail validation.
    When:
        build_scanner_config_payload is called.
    Then:
        Invalid scanners are excluded from the configuration.
    """

    def mock_validate_scanner_name(scanner):
        return scanner in [
            "iac",
            "sca",
            "secrets",
        ]

    mocker.patch("CortexPlatformCore.validate_scanner_name", side_effect=mock_validate_scanner_name)


def test_build_scanner_config_payload_enable_and_disable_same_scanner(mocker: MockerFixture):
    """
    Given:
        Args with the same scanner in both enabled_scanners and disable_scanners lists.
    When:
        build_scanner_config_payload is called.
    Then:
        An error is thrown due to conflicting scanner configuration.
    """
    from CortexPlatformCore import build_scanner_config_payload

    mocker.patch("CortexPlatformCore.validate_scanner_name", return_value=True)

    args = {"repository_ids": "repo1", "enable_scanners": ["iac"], "disable_scanners": ["iac"]}

    with pytest.raises(ValueError):
        build_scanner_config_payload(args)


def test_create_policy_command_basic_success(mocker: MockerFixture):
    """
    GIVEN:
        A mocked client and minimal valid arguments for creating a policy.
    WHEN:
        The create_policy_command function is called.
    THEN:
        The policy is created successfully with default values where appropriate.
    """
    from CortexPlatformCore import Client, create_policy_command

    # Mock client and response
    mock_client = Client(base_url="", headers={})
    mock_create_policy = mocker.patch.object(mock_client, "create_policy", return_value=None)

    # Mock helper functions that might be called
    mocker.patch("CortexPlatformCore.get_asset_group_ids_from_names", return_value=[])
    mocker.patch("CortexPlatformCore.get_appsec_rule_ids_from_names", return_value=[])

    # Minimal args with just policy name and one trigger enabled
    args = {"policy_name": "Test Policy", "triggers_periodic_report_issue": "true"}

    result = create_policy_command(mock_client, args)

    # Verify the result is a CommandResults object with correct readable output
    assert hasattr(result, "readable_output")
    assert result.readable_output == "AppSec policy 'Test Policy' created successfully."

    # Verify other attributes are None/default as per actual implementation
    assert result.outputs is None
    assert result.outputs_prefix is None
    assert result.outputs_key_field is None
    assert result.raw_response is None

    # Verify create_policy was called once
    mock_create_policy.assert_called_once()

    # Verify the JSON payload structure passed to create_policy
    call_args = mock_create_policy.call_args
    assert len(call_args[0]) == 1  # Only one positional argument (the JSON string)

    payload_json = call_args[0][0]
    import json

    payload = json.loads(payload_json)

    # Verify basic policy structure
    assert payload["name"] == "Test Policy"
    assert payload["description"] == ""
    assert payload["assetGroupIds"] == []
    assert "conditions" in payload
    assert "scope" in payload
    assert "triggers" in payload

    # Verify triggers structure - periodic should be enabled
    triggers = payload["triggers"]
    assert triggers["periodic"]["isEnabled"] is True
    assert triggers["periodic"]["actions"]["reportIssue"] is True
    assert triggers["pr"]["isEnabled"] is False
    assert triggers["cicd"]["isEnabled"] is False


def test_create_policy_command_missing_policy_name(mocker: MockerFixture):
    """
    GIVEN:
        A mocked client and arguments missing the required policy_name.
    WHEN:
        The create_policy_command function is called.
    THEN:
        A DemistoException is raised indicating policy_name is required.
    """
    from CortexPlatformCore import Client, create_policy_command
    from CommonServerPython import DemistoException

    mock_client = Client(base_url="", headers={})

    # Args missing policy_name
    args = {"triggers_periodic_report_issue": "true"}

    with pytest.raises(DemistoException) as excinfo:
        create_policy_command(mock_client, args)

    assert "Policy name is required" in str(excinfo.value)


def test_create_policy_command_no_triggers_enabled(mocker: MockerFixture):
    """
    GIVEN:
        A mocked client and arguments with no triggers enabled.
    WHEN:
        The create_policy_command function is called.
    THEN:
        A DemistoException is raised indicating at least one trigger must be enabled.
    """
    from CortexPlatformCore import Client, create_policy_command
    from CommonServerPython import DemistoException

    mock_client = Client(base_url="", headers={})
    mocker.patch("CortexPlatformCore.get_asset_group_ids_from_names", return_value=[])
    mocker.patch("CortexPlatformCore.get_appsec_rule_ids_from_names", return_value=[])

    # Args with policy_name but no triggers enabled
    args = {"policy_name": "Test Policy"}

    with pytest.raises(DemistoException) as excinfo:
        create_policy_command(mock_client, args)

    assert "At least one trigger" in str(excinfo.value)


def test_create_policy_command_with_asset_groups(mocker: MockerFixture):
    """
    GIVEN:
        A mocked client and arguments including asset_group_names.
    WHEN:
        The create_policy_command function is called.
    THEN:
        The asset groups are properly resolved and included in the policy.
    """
    from CortexPlatformCore import Client, create_policy_command

    mock_client = Client(base_url="", headers={})
    mock_create_policy = mocker.patch.object(mock_client, "create_policy", return_value=None)

    # Mock asset group resolution
    mock_asset_groups = ["group-1", "group-2"]
    mock_get_asset_groups = mocker.patch("CortexPlatformCore.get_asset_group_ids_from_names", return_value=mock_asset_groups)
    mocker.patch("CortexPlatformCore.get_appsec_rule_ids_from_names", return_value=[])

    args = {"policy_name": "Test Policy", "asset_group_names": "Group 1,Group 2", "triggers_periodic_report_issue": "true"}

    result = create_policy_command(mock_client, args)

    # Verify readable output
    assert result.readable_output == "AppSec policy 'Test Policy' created successfully."

    # Verify asset group resolution was called with correct parameters
    mock_get_asset_groups.assert_called_once_with(mock_client, ["Group 1", "Group 2"])

    # Verify create_policy was called and asset groups were included
    mock_create_policy.assert_called_once()
    payload_json = mock_create_policy.call_args[0][0]
    import json

    payload = json.loads(payload_json)

    # Verify asset groups are included in the policy payload
    assert payload["assetGroupIds"] == ["group-1", "group-2"]
    assert payload["name"] == "Test Policy"


def test_create_policy_command_with_conditions(mocker: MockerFixture):
    """
    GIVEN:
        A mocked client and arguments with various condition parameters.
    WHEN:
        The create_policy_command function is called.
    THEN:
        The conditions are properly built and included in the policy.
    """
    from CortexPlatformCore import Client, create_policy_command

    mock_client = Client(base_url="", headers={})
    mock_create_policy = mocker.patch.object(mock_client, "create_policy", return_value=None)
    mocker.patch("CortexPlatformCore.get_asset_group_ids_from_names", return_value=[])

    # Mock AppSec rule resolution
    mock_rule_ids = ["rule-1", "rule-2"]
    mock_get_appsec_rules = mocker.patch("CortexPlatformCore.get_appsec_rule_ids_from_names", return_value=mock_rule_ids)

    args = {
        "policy_name": "Test Policy",
        "conditions_finding_type": "Vulnerabilities,Secrets",
        "conditions_severity": "high,critical",
        "conditions_respect_developer_suppression": "true",
        "conditions_has_a_fix": "true",
        "conditions_is_kev": "false",
        "conditions_appsec_rule_names": "Rule 1,Rule 2",
        "triggers_periodic_report_issue": "true",
    }

    result = create_policy_command(mock_client, args)

    # Verify readable output
    assert result.readable_output == "AppSec policy 'Test Policy' created successfully."

    # Verify AppSec rule resolution was called with correct parameters
    mock_get_appsec_rules.assert_called_once_with(mock_client, ["Rule 1", "Rule 2"])

    # Verify create_policy was called and examine the payload
    mock_create_policy.assert_called_once()
    payload_json = mock_create_policy.call_args[0][0]
    import json

    payload = json.loads(payload_json)

    # Verify conditions structure is present
    assert "conditions" in payload
    conditions = payload["conditions"]

    # The conditions are built using FilterBuilder, so we need to check the filter structure
    assert "AND" in conditions
    filters = conditions["AND"]

    # Verify that filters were created (exact structure depends on FilterBuilder implementation)
    assert len(filters) > 0


def test_create_policy_command_with_scope(mocker: MockerFixture):
    """
    GIVEN:
        A mocked client and arguments with scope parameters.
    WHEN:
        The create_policy_command function is called.
    THEN:
        The scope is properly built and included in the policy.
    """
    from CortexPlatformCore import Client, create_policy_command

    mock_client = Client(base_url="", headers={})
    mock_create_policy = mocker.patch.object(mock_client, "create_policy", return_value=None)
    mocker.patch("CortexPlatformCore.get_asset_group_ids_from_names", return_value=[])
    mocker.patch("CortexPlatformCore.get_appsec_rule_ids_from_names", return_value=[])

    args = {
        "policy_name": "Test Policy",
        "scope_category": "Application,Repository",
        "scope_business_application_names": "App1,App2",
        "scope_repository_name": "repo1",
        "scope_is_public_repository": "true",
        "scope_has_internet_exposed_deployed_assets": "true",
        "triggers_periodic_report_issue": "true",
    }

    result = create_policy_command(mock_client, args)

    # Verify readable output
    assert result.readable_output == "AppSec policy 'Test Policy' created successfully."

    # Verify create_policy was called and examine the payload
    mock_create_policy.assert_called_once()
    payload_json = mock_create_policy.call_args[0][0]
    import json

    payload = json.loads(payload_json)

    # Verify scope structure is present
    assert "scope" in payload
    scope = payload["scope"]

    # The scope is built using FilterBuilder, so we verify the filter structure exists
    # (exact structure depends on FilterBuilder implementation)
    if scope:  # scope can be empty if no filters are added
        assert "AND" in scope or len(scope) == 0


def test_create_policy_command_with_triggers(mocker: MockerFixture):
    """
    GIVEN:
        A mocked client and arguments with various trigger configurations.
    WHEN:
        The create_policy_command function is called.
    THEN:
        The triggers are properly configured and included in the policy.
    """
    from CortexPlatformCore import Client, create_policy_command

    mock_client = Client(base_url="", headers={})
    mock_create_policy = mocker.patch.object(mock_client, "create_policy", return_value=None)
    mocker.patch("CortexPlatformCore.get_asset_group_ids_from_names", return_value=[])
    mocker.patch("CortexPlatformCore.get_appsec_rule_ids_from_names", return_value=[])

    args = {
        "policy_name": "Test Policy",
        "triggers_periodic_report_issue": "true",
        "triggers_periodic_override_severity": "critical",
        "triggers_pr_report_issue": "true",
        "triggers_pr_block_pr": "true",
        "triggers_pr_report_pr_comment": "false",
        "triggers_cicd_report_issue": "false",
        "triggers_cicd_block_cicd": "true",
    }

    result = create_policy_command(mock_client, args)

    # Verify readable output
    assert result.readable_output == "AppSec policy 'Test Policy' created successfully."

    # Verify create_policy was called and examine the payload
    mock_create_policy.assert_called_once()
    payload_json = mock_create_policy.call_args[0][0]
    import json

    payload = json.loads(payload_json)

    # Verify triggers structure
    triggers = payload["triggers"]

    # Verify periodic trigger
    assert triggers["periodic"]["isEnabled"] is True
    assert triggers["periodic"]["actions"]["reportIssue"] is True
    assert triggers["periodic"]["overrideIssueSeverity"] == "critical"

    # Verify PR trigger
    assert triggers["pr"]["isEnabled"] is True
    assert triggers["pr"]["actions"]["reportIssue"] is True
    assert triggers["pr"]["actions"]["blockPr"] is True
    assert triggers["pr"]["actions"]["reportPrComment"] is False
    assert triggers["pr"]["overrideIssueSeverity"] is None

    # Verify CI/CD trigger
    assert triggers["cicd"]["isEnabled"] is True
    assert triggers["cicd"]["actions"]["reportIssue"] is False
    assert triggers["cicd"]["actions"]["blockCicd"] is True
    assert triggers["cicd"]["actions"]["reportCicd"] is False
    assert triggers["cicd"]["overrideIssueSeverity"] is None


def test_create_policy_command_with_all_parameters(mocker: MockerFixture):
    """
    GIVEN:
        A mocked client and arguments with all possible parameters.
    WHEN:
        The create_policy_command function is called.
    THEN:
        The policy is created with all parameters properly configured.
    """
    from CortexPlatformCore import Client, create_policy_command

    mock_client = Client(base_url="", headers={})
    mock_create_policy = mocker.patch.object(mock_client, "create_policy", return_value=None)

    # Mock asset group resolution
    mock_asset_groups = ["group-1", "group-2"]
    mock_get_asset_groups = mocker.patch("CortexPlatformCore.get_asset_group_ids_from_names", return_value=mock_asset_groups)

    # Mock AppSec rule resolution
    mock_rule_ids = ["rule-1", "rule-2"]
    mock_get_appsec_rules = mocker.patch("CortexPlatformCore.get_appsec_rule_ids_from_names", return_value=mock_rule_ids)

    # Comprehensive args with all parameters
    args = {
        "policy_name": "Comprehensive Policy",
        "description": "A comprehensive policy with all parameters",
        "asset_group_names": "Group 1,Group 2",
        # Conditions
        "conditions_finding_type": "Vulnerabilities,Secrets,Weaknesses",
        "conditions_severity": "high,critical",
        "conditions_respect_developer_suppression": "true",
        "conditions_backlog_status": "active",
        "conditions_package_name": "vulnerable-package",
        "conditions_package_version": "1.0.0",
        "conditions_package_operational_risk": "high",
        "conditions_appsec_rule_names": "Rule 1,Rule 2",
        "conditions_cvss": "7.5",
        "conditions_epss": "0.8",
        "conditions_has_a_fix": "true",
        "conditions_is_kev": "true",
        "conditions_secret_validity": "valid",
        "conditions_license_type": "GPL",
        # Scope
        "scope_category": "Application,Repository",
        "scope_business_application_names": "App1,App2",
        "scope_application_business_criticality": "high",
        "scope_repository_name": "repo1",
        "scope_is_public_repository": "true",
        "scope_has_deployed_assets": "true",
        "scope_has_internet_exposed_deployed_assets": "true",
        "scope_has_sensitive_data_access": "true",
        "scope_has_privileged_capabilities": "false",
        # Triggers
        "triggers_periodic_report_issue": "true",
        "triggers_periodic_override_severity": "critical",
        "triggers_pr_report_issue": "true",
        "triggers_pr_block_pr": "true",
        "triggers_pr_report_pr_comment": "true",
        "triggers_pr_override_severity": "high",
        "triggers_cicd_report_issue": "true",
        "triggers_cicd_block_cicd": "true",
        "triggers_cicd_report_cicd": "true",
        "triggers_cicd_override_severity": "medium",
    }

    result = create_policy_command(mock_client, args)

    # Verify readable output
    assert result.readable_output == "AppSec policy 'Comprehensive Policy' created successfully."

    # Verify create_policy was called once
    mock_create_policy.assert_called_once()

    # Verify helper functions were called with correct parameters
    mock_get_asset_groups.assert_called_once_with(mock_client, ["Group 1", "Group 2"])
    mock_get_appsec_rules.assert_called_once_with(mock_client, ["Rule 1", "Rule 2"])

    # Verify the complete policy payload
    payload_json = mock_create_policy.call_args[0][0]
    import json

    payload = json.loads(payload_json)

    # Verify basic policy info
    assert payload["name"] == "Comprehensive Policy"
    assert payload["description"] == "A comprehensive policy with all parameters"
    assert payload["assetGroupIds"] == ["group-1", "group-2"]

    # Verify triggers configuration
    triggers = payload["triggers"]

    # Periodic trigger
    assert triggers["periodic"]["isEnabled"] is True
    assert triggers["periodic"]["actions"]["reportIssue"] is True
    assert triggers["periodic"]["overrideIssueSeverity"] == "critical"

    # PR trigger
    assert triggers["pr"]["isEnabled"] is True
    assert triggers["pr"]["actions"]["reportIssue"] is True
    assert triggers["pr"]["actions"]["blockPr"] is True
    assert triggers["pr"]["actions"]["reportPrComment"] is True
    assert triggers["pr"]["overrideIssueSeverity"] == "high"

    # CI/CD trigger
    assert triggers["cicd"]["isEnabled"] is True
    assert triggers["cicd"]["actions"]["reportIssue"] is True
    assert triggers["cicd"]["actions"]["blockCicd"] is True
    assert triggers["cicd"]["actions"]["reportCicd"] is True
    assert triggers["cicd"]["overrideIssueSeverity"] == "medium"

    # Verify conditions and scope structures exist (they use FilterBuilder)
    assert "conditions" in payload
    assert "scope" in payload


def test_create_policy_command_non_dict_response(mocker: MockerFixture):
    """
    GIVEN:
        A mocked client that returns a non-dict response.
    WHEN:
        The create_policy_command function is called.
    THEN:
        The function handles the non-dict response gracefully.
    """
    from CortexPlatformCore import Client, create_policy_command

    mock_client = Client(base_url="", headers={})
    # Mock a non-dict response (e.g., string or None)
    mock_response = "Policy created successfully"
    mocker.patch.object(mock_client, "create_policy", return_value=mock_response)
    mocker.patch("CortexPlatformCore.get_asset_group_ids_from_names", return_value=[])
    mocker.patch("CortexPlatformCore.get_appsec_rule_ids_from_names", return_value=[])

    args = {"policy_name": "Test Policy", "triggers_periodic_report_issue": "true"}

    result = create_policy_command(mock_client, args)

    # Verify the function still returns success message regardless of response type
    assert result.readable_output == "AppSec policy 'Test Policy' created successfully."
    assert result.outputs is None
    assert result.raw_response is None


def test_create_policy_command_empty_response(mocker: MockerFixture):
    """
    GIVEN:
        A mocked client that returns an empty dict response.
    WHEN:
        The create_policy_command function is called.
    THEN:
        The function handles the empty response gracefully.
    """
    from CortexPlatformCore import Client, create_policy_command

    mock_client = Client(base_url="", headers={})
    mock_response = {}
    mocker.patch.object(mock_client, "create_policy", return_value=mock_response)
    mocker.patch("CortexPlatformCore.get_asset_group_ids_from_names", return_value=[])
    mocker.patch("CortexPlatformCore.get_appsec_rule_ids_from_names", return_value=[])

    args = {"policy_name": "Test Policy", "triggers_periodic_report_issue": "true"}

    result = create_policy_command(mock_client, args)

    # Verify the function still returns success message regardless of response content
    assert result.readable_output == "AppSec policy 'Test Policy' created successfully."
    assert result.outputs is None
    assert result.raw_response is None


def test_create_policy_command_boolean_parameter_parsing(mocker: MockerFixture):
    """
    GIVEN:
        A mocked client and arguments with various boolean string values.
    WHEN:
        The create_policy_command function is called.
    THEN:
        String boolean values are properly parsed to actual booleans.
    """
    from CortexPlatformCore import Client, create_policy_command

    mock_client = Client(base_url="", headers={})
    mock_create_policy = mocker.patch.object(mock_client, "create_policy", return_value=None)
    mocker.patch("CortexPlatformCore.get_asset_group_ids_from_names", return_value=[])
    mocker.patch("CortexPlatformCore.get_appsec_rule_ids_from_names", return_value=[])

    args = {
        "policy_name": "Boolean Test Policy",
        "triggers_periodic_report_issue": "false",  # String "false" should become boolean False
        "triggers_pr_report_issue": "true",  # String "true" should become boolean True
        "triggers_pr_block_pr": "false",
        "triggers_cicd_report_issue": "true",
    }

    result = create_policy_command(mock_client, args)

    # Verify readable output
    assert result.readable_output == "AppSec policy 'Boolean Test Policy' created successfully."

    # Verify the boolean parsing in the payload
    payload_json = mock_create_policy.call_args[0][0]
    import json

    payload = json.loads(payload_json)

    triggers = payload["triggers"]

    # Verify boolean values are properly parsed (not strings)
    assert triggers["periodic"]["isEnabled"] is False  # Should be boolean False, not string "false"
    assert triggers["periodic"]["actions"]["reportIssue"] is False

    assert triggers["pr"]["isEnabled"] is True  # Should be boolean True, not string "true"
    assert triggers["pr"]["actions"]["reportIssue"] is True
    assert triggers["pr"]["actions"]["blockPr"] is False

    assert triggers["cicd"]["isEnabled"] is True
    assert triggers["cicd"]["actions"]["reportIssue"] is True


def test_create_policy_command_comma_separated_values(mocker: MockerFixture):
    """
    GIVEN:
        A mocked client and arguments with comma-separated string values.
    WHEN:
        The create_policy_command function is called.
    THEN:
        Comma-separated values are properly parsed into lists.
    """
    from CortexPlatformCore import Client, create_policy_command

    mock_client = Client(base_url="", headers={})
    mock_create_policy = mocker.patch.object(mock_client, "create_policy", return_value=None)
    mocker.patch("CortexPlatformCore.get_asset_group_ids_from_names", return_value=[])
    mocker.patch("CortexPlatformCore.get_appsec_rule_ids_from_names", return_value=[])

    args = {
        "policy_name": "Comma Test Policy",
        "conditions_finding_type": "Vulnerabilities,Secrets,Infrastructure as Code",
        "conditions_severity": "high,critical",
        "scope_category": "Application,Repository",
        "scope_business_application_names": "App1,App2,App3",
        "triggers_periodic_report_issue": "true",
    }

    result = create_policy_command(mock_client, args)

    # Verify readable output
    assert result.readable_output == "AppSec policy 'Comma Test Policy' created successfully."

    # Verify create_policy was called
    mock_create_policy.assert_called_once()

    # Note: The actual comma-separated value parsing happens within the FilterBuilder
    # and helper functions, so we verify they were called rather than the exact payload
    # structure since FilterBuilder's output format depends on its implementation


def test_create_policy_command_json_payload_structure(mocker: MockerFixture):
    """
    GIVEN:
        A mocked client and basic arguments.
    WHEN:
        The create_policy_command function is called.
    THEN:
        The JSON payload passed to create_policy has the correct top-level structure.
    """
    from CortexPlatformCore import Client, create_policy_command

    mock_client = Client(base_url="", headers={})
    mock_create_policy = mocker.patch.object(mock_client, "create_policy", return_value=None)
    mocker.patch("CortexPlatformCore.get_asset_group_ids_from_names", return_value=[])
    mocker.patch("CortexPlatformCore.get_appsec_rule_ids_from_names", return_value=[])

    args = {
        "policy_name": "Structure Test Policy",
        "description": "Testing JSON structure",
        "triggers_periodic_report_issue": "true",
    }

    create_policy_command(mock_client, args)

    # Verify create_policy was called with a JSON string
    mock_create_policy.assert_called_once()
    call_args = mock_create_policy.call_args[0]
    assert len(call_args) == 1

    # Verify it's a valid JSON string
    payload_json = call_args[0]
    import json

    payload = json.loads(payload_json)

    # Verify required top-level structure
    required_keys = ["name", "description", "assetGroupIds", "conditions", "scope", "triggers"]
    for key in required_keys:
        assert key in payload, f"Missing required key: {key}"

    # Verify basic values
    assert payload["name"] == "Structure Test Policy"
    assert payload["description"] == "Testing JSON structure"
    assert isinstance(payload["assetGroupIds"], list)
    assert isinstance(payload["triggers"], dict)

    # Verify triggers sub-structure
    triggers = payload["triggers"]
    required_trigger_types = ["periodic", "pr", "cicd"]
    for trigger_type in required_trigger_types:
        assert trigger_type in triggers, f"Missing trigger type: {trigger_type}"
        assert "isEnabled" in triggers[trigger_type]
        assert "actions" in triggers[trigger_type]
        assert isinstance(triggers[trigger_type]["actions"], dict)


def test_get_appsec_rule_ids_from_names_empty_list():
    """
    GIVEN:
        A client and an empty list of AppSec rule names.
    WHEN:
        get_appsec_rule_ids_from_names is called.
    THEN:
        An empty list is returned without making API calls.
    """
    from CortexPlatformCore import Client, get_appsec_rule_ids_from_names

    mock_client = Client(base_url="", headers={})
    result = get_appsec_rule_ids_from_names(mock_client, [])

    assert result == []


def test_create_policy_command_client_create_policy_called_correctly(mocker: MockerFixture):
    """
    GIVEN:
        A mocked client and valid policy arguments.
    WHEN:
        The create_policy_command function is called.
    THEN:
        The client.create_policy method is called with correctly formatted JSON.
    """
    from CortexPlatformCore import Client, create_policy_command
    import json

    mock_client = Client(base_url="", headers={})
    mock_create_policy = mocker.patch.object(mock_client, "create_policy", return_value={"id": "policy_123"})
    mocker.patch("CortexPlatformCore.get_asset_group_ids_from_names", return_value=["group_1"])
    mocker.patch("CortexPlatformCore.get_appsec_rule_ids_from_names", return_value=["rule_1"])

    args = {
        "policy_name": "Test Policy",
        "description": "Test Description",
        "triggers_periodic_report_issue": "true",
    }

    create_policy_command(mock_client, args)

    # Verify create_policy was called once
    mock_create_policy.assert_called_once()

    # Get the JSON payload that was passed
    call_args = mock_create_policy.call_args[0][0]
    payload = json.loads(call_args)

    # Verify the JSON structure is valid and contains expected fields
    assert payload["name"] == "Test Policy"
    assert payload["description"] == "Test Description"
    assert "triggers" in payload
    assert "conditions" in payload
    assert "scope" in payload


def test_create_policy_command_edge_case_empty_asset_groups(mocker: MockerFixture):
    """
    GIVEN:
        A policy creation request with empty asset group names.
    WHEN:
        create_policy_command is called with empty asset_group_names.
    THEN:
        The policy is created with empty assetGroupIds list.
    """
    from CortexPlatformCore import Client, create_policy_command
    import json

    mock_client = Client(base_url="", headers={})
    mock_create_policy = mocker.patch.object(mock_client, "create_policy", return_value=None)
    mocker.patch("CortexPlatformCore.get_asset_group_ids_from_names", return_value=[])
    mocker.patch("CortexPlatformCore.get_appsec_rule_ids_from_names", return_value=[])

    args = {
        "policy_name": "Empty Groups Policy",
        "asset_group_names": "",  # Empty string
        "triggers_periodic_report_issue": "true",
    }

    create_policy_command(mock_client, args)

    # Verify the payload has empty asset group IDs
    call_args = mock_create_policy.call_args[0][0]
    payload = json.loads(call_args)
    assert payload["assetGroupIds"] == []


def test_create_policy_conditions_builder_coverage(mocker: MockerFixture):
    """
    GIVEN:
        Policy creation arguments with various condition parameters.
    WHEN:
        create_policy_command builds the conditions filter.
    THEN:
        All condition parameters are properly processed by FilterBuilder.
    """
    from CortexPlatformCore import Client, create_policy_command

    mock_client = Client(base_url="", headers={})
    mock_create_policy = mocker.patch.object(mock_client, "create_policy", return_value=None)
    mocker.patch("CortexPlatformCore.get_asset_group_ids_from_names", return_value=[])
    mocker.patch("CortexPlatformCore.get_appsec_rule_ids_from_names", return_value=["rule_1"])

    args = {
        "policy_name": "Conditions Test Policy",
        "conditions_finding_type": "Vulnerabilities,Secrets",
        "conditions_severity": "high,critical",
        "conditions_respect_developer_suppression": "true",
        "conditions_backlog_status": "active",
        "conditions_package_name": "vulnerable-package",
        "conditions_package_version": "1.0.0",
        "conditions_package_operational_risk": "high",
        "conditions_appsec_rule_names": "Test Rule",
        "conditions_cvss": "7.5",
        "conditions_epss": "0.8",
        "conditions_has_a_fix": "true",
        "conditions_is_kev": "false",
        "conditions_secret_validity": "valid",
        "conditions_license_type": "GPL",
        "triggers_periodic_report_issue": "true",
    }

    result = create_policy_command(mock_client, args)

    # Verify successful creation
    assert result.readable_output == "AppSec policy 'Conditions Test Policy' created successfully."
    mock_create_policy.assert_called_once()


def test_create_policy_scope_builder_coverage(mocker: MockerFixture):
    """
    GIVEN:
        Policy creation arguments with various scope parameters.
    WHEN:
        create_policy_command builds the scope filter.
    THEN:
        All scope parameters are properly processed by FilterBuilder.
    """
    from CortexPlatformCore import Client, create_policy_command

    mock_client = Client(base_url="", headers={})
    mock_create_policy = mocker.patch.object(mock_client, "create_policy", return_value=None)
    mocker.patch("CortexPlatformCore.get_asset_group_ids_from_names", return_value=[])
    mocker.patch("CortexPlatformCore.get_appsec_rule_ids_from_names", return_value=[])

    args = {
        "policy_name": "Scope Test Policy",
        "scope_category": "Application,Repository",
        "scope_business_application_names": "App1,App2",
        "scope_application_business_criticality": "high",
        "scope_repository_name": "test-repo",
        "scope_is_public_repository": "true",
        "scope_has_deployed_assets": "true",
        "scope_has_internet_exposed_deployed_assets": "false",
        "scope_has_sensitive_data_access": "true",
        "scope_has_privileged_capabilities": "false",
        "triggers_periodic_report_issue": "true",
    }

    result = create_policy_command(mock_client, args)

    # Verify successful creation
    assert result.readable_output == "AppSec policy 'Scope Test Policy' created successfully."
    mock_create_policy.assert_called_once()


def test_create_policy_trigger_configurations_coverage(mocker: MockerFixture):
    """
    GIVEN:
        Policy creation arguments with all trigger configuration combinations.
    WHEN:
        create_policy_command processes trigger parameters.
    THEN:
        All trigger configurations are properly set in the policy payload.
    """
    from CortexPlatformCore import Client, create_policy_command
    import json

    mock_client = Client(base_url="", headers={})
    mock_create_policy = mocker.patch.object(mock_client, "create_policy", return_value=None)
    mocker.patch("CortexPlatformCore.get_asset_group_ids_from_names", return_value=[])
    mocker.patch("CortexPlatformCore.get_appsec_rule_ids_from_names", return_value=[])

    args = {
        "policy_name": "Triggers Test Policy",
        "triggers_periodic_report_issue": "true",
        "triggers_periodic_override_severity": "critical",
        "triggers_pr_report_issue": "false",
        "triggers_pr_block_pr": "true",
        "triggers_pr_report_pr_comment": "true",
        "triggers_pr_override_severity": "high",
        "triggers_cicd_report_issue": "true",
        "triggers_cicd_block_cicd": "false",
        "triggers_cicd_report_cicd": "true",
        "triggers_cicd_override_severity": "medium",
    }

    create_policy_command(mock_client, args)

    # Verify the triggers are configured correctly
    call_args = mock_create_policy.call_args[0][0]
    payload = json.loads(call_args)
    triggers = payload["triggers"]

    # Verify all trigger types are present and configured
    assert "periodic" in triggers
    assert "pr" in triggers
    assert "cicd" in triggers


def test_create_policy_command_trigger_validation_edge_cases(mocker: MockerFixture):
    """
    GIVEN:
        Policy creation with edge cases in trigger validation.
    WHEN:
        create_policy_command validates trigger configurations.
    THEN:
        Edge cases in trigger validation are properly handled.
    """
    from CortexPlatformCore import Client, create_policy_command
    from CommonServerPython import DemistoException

    mock_client = Client(base_url="", headers={})
    mocker.patch("CortexPlatformCore.get_asset_group_ids_from_names", return_value=[])
    mocker.patch("CortexPlatformCore.get_appsec_rule_ids_from_names", return_value=[])

    # Test case where all trigger actions are false but trigger is enabled
    args = {
        "policy_name": "Edge Case Policy",
        "triggers_periodic_report_issue": "false",
        "triggers_pr_report_issue": "false",
        "triggers_pr_block_pr": "false",
        "triggers_pr_report_pr_comment": "false",
        "triggers_cicd_report_issue": "false",
        "triggers_cicd_block_cicd": "false",
        "triggers_cicd_report_cicd": "false",
    }

    with pytest.raises(DemistoException) as excinfo:
        create_policy_command(mock_client, args)

    assert "At least one trigger" in str(excinfo.value)


def test_create_policy_command_conditions_filter_empty(mocker: MockerFixture):
    """
    GIVEN:
        Policy creation where conditions filter results in empty filter.
    WHEN:
        create_policy_command builds conditions with no actual filters.
    THEN:
        Empty conditions filter is handled correctly.
    """
    from CortexPlatformCore import Client, create_policy_command
    import json

    mock_client = Client(base_url="", headers={})
    mock_create_policy = mocker.patch.object(mock_client, "create_policy", return_value=None)
    mocker.patch("CortexPlatformCore.get_asset_group_ids_from_names", return_value=[])
    mocker.patch("CortexPlatformCore.get_appsec_rule_ids_from_names", return_value=[])

    # Args that result in empty conditions filter
    args = {
        "policy_name": "Empty Conditions Policy",
        "conditions_severity": "",  # Empty string should result in no filter
        "conditions_finding_type": None,  # None should result in no filter
        "triggers_periodic_report_issue": "true",
    }

    create_policy_command(mock_client, args)

    # Verify policy was created
    mock_create_policy.assert_called_once()

    # Check that conditions is empty dict when no filters are added
    call_args = mock_create_policy.call_args[0][0]
    payload = json.loads(call_args)

    # Should have conditions key but it might be empty
    assert "conditions" in payload


def test_create_policy_command_scope_filter_empty(mocker: MockerFixture):
    """
    GIVEN:
        Policy creation where scope filter results in empty filter.
    WHEN:
        create_policy_command builds scope with no actual filters.
    THEN:
        Empty scope filter is handled correctly.
    """
    from CortexPlatformCore import Client, create_policy_command
    import json

    mock_client = Client(base_url="", headers={})
    mock_create_policy = mocker.patch.object(mock_client, "create_policy", return_value=None)
    mocker.patch("CortexPlatformCore.get_asset_group_ids_from_names", return_value=[])
    mocker.patch("CortexPlatformCore.get_appsec_rule_ids_from_names", return_value=[])

    # Args that result in empty scope filter
    args = {
        "policy_name": "Empty Scope Policy",
        "scope_category": "",  # Empty string
        "scope_repository_name": None,  # None value
        "triggers_periodic_report_issue": "true",
    }

    create_policy_command(mock_client, args)

    # Verify policy was created
    mock_create_policy.assert_called_once()

    # Check that scope is present (might be empty)
    call_args = mock_create_policy.call_args[0][0]
    payload = json.loads(call_args)

    assert "scope" in payload


def test_create_policy_command_trigger_severity_none_handling(mocker: MockerFixture):
    """
    GIVEN:
        Policy creation with None values for trigger severity overrides.
    WHEN:
        create_policy_command processes trigger severity overrides.
    THEN:
        None values are correctly handled in trigger configuration.
    """
    from CortexPlatformCore import Client, create_policy_command
    import json

    mock_client = Client(base_url="", headers={})
    mock_create_policy = mocker.patch.object(mock_client, "create_policy", return_value=None)
    mocker.patch("CortexPlatformCore.get_asset_group_ids_from_names", return_value=[])
    mocker.patch("CortexPlatformCore.get_appsec_rule_ids_from_names", return_value=[])

    args = {
        "policy_name": "Severity None Policy",
        "triggers_periodic_report_issue": "true",
        "triggers_periodic_override_severity": None,  # Explicitly None
        "triggers_pr_report_issue": "true",
        "triggers_pr_override_severity": "",  # Empty string
        "triggers_cicd_block_cicd": "true",
        # No cicd_override_severity provided (should default to None)
    }

    create_policy_command(mock_client, args)

    call_args = mock_create_policy.call_args[0][0]
    payload = json.loads(call_args)
    triggers = payload["triggers"]

    # Verify None severity overrides are handled correctly
    assert triggers["periodic"]["overrideIssueSeverity"] is None
    assert triggers["pr"]["overrideIssueSeverity"] is None
    assert triggers["cicd"]["overrideIssueSeverity"] is None


def test_create_policy_command_trigger_disabled_actions_false(mocker: MockerFixture):
    """
    GIVEN:
        Policy creation where triggers are enabled but specific actions are disabled.
    WHEN:
        create_policy_command processes trigger actions.
    THEN:
        Disabled actions are correctly set to False in the payload.
    """
    from CortexPlatformCore import Client, create_policy_command
    import json

    mock_client = Client(base_url="", headers={})
    mock_create_policy = mocker.patch.object(mock_client, "create_policy", return_value=None)
    mocker.patch("CortexPlatformCore.get_asset_group_ids_from_names", return_value=[])
    mocker.patch("CortexPlatformCore.get_appsec_rule_ids_from_names", return_value=[])

    args = {
        "policy_name": "Disabled Actions Policy",
        "triggers_periodic_report_issue": "true",  # Enable periodic
        "triggers_pr_report_issue": "false",  # Disable PR report
        "triggers_pr_block_pr": "true",  # Enable PR block (this makes PR trigger enabled)
        "triggers_pr_report_pr_comment": "false",  # Disable PR comment
        "triggers_cicd_report_issue": "false",  # Disable CICD report
        "triggers_cicd_block_cicd": "false",  # Disable CICD block
        "triggers_cicd_report_cicd": "true",  # Enable CICD report (this makes CICD trigger enabled)
    }

    create_policy_command(mock_client, args)

    call_args = mock_create_policy.call_args[0][0]
    payload = json.loads(call_args)
    triggers = payload["triggers"]

    # Verify trigger enablement logic
    assert triggers["periodic"]["isEnabled"] is True
    assert triggers["periodic"]["actions"]["reportIssue"] is True

    assert triggers["pr"]["isEnabled"] is True  # Enabled because block_pr is true
    assert triggers["pr"]["actions"]["reportIssue"] is False
    assert triggers["pr"]["actions"]["blockPr"] is True
    assert triggers["pr"]["actions"]["reportPrComment"] is False

    assert triggers["cicd"]["isEnabled"] is True  # Enabled because report_cicd is true
    assert triggers["cicd"]["actions"]["reportIssue"] is False
    assert triggers["cicd"]["actions"]["blockCicd"] is False
    assert triggers["cicd"]["actions"]["reportCicd"] is True


def test_create_policy_command_appsec_rule_none_handling(mocker: MockerFixture):
    """
    GIVEN:
        Policy creation with None or empty AppSec rule names.
    WHEN:
        create_policy_command processes AppSec rule names.
    THEN:
        None/empty AppSec rules are handled without calling resolution function.
    """
    from CortexPlatformCore import Client, create_policy_command

    mock_client = Client(base_url="", headers={})
    mocker.patch.object(mock_client, "create_policy", return_value=None)
    mocker.patch("CortexPlatformCore.get_asset_group_ids_from_names", return_value=[])
    mock_get_appsec_rules = mocker.patch("CortexPlatformCore.get_appsec_rule_ids_from_names")

    args = {
        "policy_name": "No AppSec Rules Policy",
        "conditions_appsec_rule_names": "",  # Empty string
        "triggers_periodic_report_issue": "true",
    }

    create_policy_command(mock_client, args)

    # Verify get_appsec_rule_ids_from_names was not called for empty string
    mock_get_appsec_rules.assert_not_called()


def test_create_policy_command_json_serialization_edge_cases(mocker: MockerFixture):
    """
    GIVEN:
        Policy creation with complex nested data structures.
    WHEN:
        create_policy_command serializes the policy to JSON.
    THEN:
        Complex data structures are properly serialized.
    """
    from CortexPlatformCore import Client, create_policy_command
    import json

    mock_client = Client(base_url="", headers={})
    mock_create_policy = mocker.patch.object(mock_client, "create_policy", return_value=None)
    mocker.patch("CortexPlatformCore.get_asset_group_ids_from_names", return_value=["group-1", "group-2"])
    mocker.patch("CortexPlatformCore.get_appsec_rule_ids_from_names", return_value=["rule-1"])

    # Complex args that will create nested structures
    args = {
        "policy_name": "Complex JSON Policy",
        "description": "Policy with complex nested structures",
        "asset_group_names": "Group1,Group2",
        "conditions_finding_type": "Vulnerabilities,Secrets,Infrastructure as Code",
        "conditions_severity": "high,critical",
        "conditions_appsec_rule_names": "Rule1",
        "scope_category": "Application,Repository",
        "scope_business_application_names": "App1,App2",
        "triggers_periodic_report_issue": "true",
        "triggers_pr_block_pr": "true",
        "triggers_cicd_report_cicd": "true",
    }

    create_policy_command(mock_client, args)

    # Verify the JSON can be parsed back (tests serialization)
    call_args = mock_create_policy.call_args[0][0]
    payload = json.loads(call_args)  # This will fail if JSON is malformed

    # Verify the structure is complete
    assert payload["name"] == "Complex JSON Policy"
    assert payload["assetGroupIds"] == ["group-1", "group-2"]
    assert isinstance(payload["triggers"], dict)
    assert isinstance(payload["conditions"], dict)
    assert isinstance(payload["scope"], dict)


def test_appsec_remediate_issue_command_single_issue_success(mocker: MockerFixture):
    """
    Given:
        A client and args with a single issue ID and title.
    When:
        appsec_remediate_issue_command is called.
    Then:
        The issue is remediated successfully and appropriate results are returned.
    """
    from CortexPlatformCore import Client, appsec_remediate_issue_command

    mock_client = Client(base_url="", headers={})
    mock_demisto = mocker.patch("CortexPlatformCore.demisto")
    mock_demisto.args.return_value = {"issue_ids": "issue-123", "title": "Fix security vulnerability"}

    mock_remove_empty = mocker.patch(
        "CortexPlatformCore.remove_empty_elements",
        return_value={"issueIds": ["issue-123"], "title": "Fix security vulnerability"},
    )

    mock_appsec_remediate = mocker.patch.object(
        mock_client,
        "appsec_remediate_issue",
        return_value={
            "triggeredPrs": [{"issueId": "issue-123", "prUrl": "https://github.com/repo/pull/456", "status": "created"}]
        },
    )

    result = appsec_remediate_issue_command(mock_client, {})

    mock_remove_empty.assert_called_once_with({"issueIds": ["issue-123"], "title": "Fix security vulnerability"})
    mock_appsec_remediate.assert_called_once_with({"issueIds": ["issue-123"], "title": "Fix security vulnerability"})
    assert result.outputs_prefix == "Core.TriggeredPRs"
    assert result.outputs_key_field == "issueId"
    assert len(result.outputs) == 1
    assert result.outputs[0]["issueId"] == "issue-123"


def test_appsec_remediate_issue_command_multiple_issues_success(mocker: MockerFixture):
    """
    Given:
        A client and args with multiple issue IDs and title.
    When:
        appsec_remediate_issue_command is called.
    Then:
        All issues are remediated successfully and appropriate results are returned.
    """
    from CortexPlatformCore import Client, appsec_remediate_issue_command

    mock_client = Client(base_url="", headers={})
    mock_demisto = mocker.patch("CortexPlatformCore.demisto")
    mock_demisto.args.return_value = {"issue_ids": ["issue-123", "issue-456"], "title": "Fix security vulnerabilities"}

    mock_remove_empty = mocker.patch("CortexPlatformCore.remove_empty_elements")
    mock_remove_empty.side_effect = [
        {"issueIds": ["issue-123"], "title": "Fix security vulnerabilities"},
        {"issueIds": ["issue-456"], "title": "Fix security vulnerabilities"},
    ]

    mock_responses = [
        {"triggeredPrs": [{"issueId": "issue-123", "prUrl": "https://github.com/repo/pull/1"}]},
        {"triggeredPrs": [{"issueId": "issue-456", "prUrl": "https://github.com/repo/pull/2"}]},
    ]
    mock_appsec_remediate = mocker.patch.object(mock_client, "appsec_remediate_issue")
    mock_appsec_remediate.side_effect = mock_responses

    result = appsec_remediate_issue_command(mock_client, {})

    assert mock_appsec_remediate.call_count == 2
    assert len(result.outputs) == 2
    assert result.outputs[0]["issueId"] == "issue-123"
    assert result.outputs[1]["issueId"] == "issue-456"


def test_appsec_remediate_issue_command_too_many_issues_raises_exception(mocker):
    """
    GIVEN:
        Client instance and arguments with only issue_id.
    WHEN:
        The update_issue_command function is called.
    THEN:
        update_issue is called with empty update_data.
    """
    from CortexPlatformCore import appsec_remediate_issue_command, Client
    from CommonServerPython import DemistoException

    mock_client = Client(base_url="", headers={})
    mock_demisto = mocker.patch("CortexPlatformCore.demisto")
    mock_demisto.args.return_value = {
        "issue_ids": [f"issue-{i}" for i in range(11)],  # 11 issues
        "title": "Fix vulnerabilities",
    }

    args = {"id": "12345"}
    with pytest.raises(DemistoException, match="Please provide a maximum of 10 issue IDs per request."):
        appsec_remediate_issue_command(mock_client, args)


def test_appsec_remediate_issue_command_empty_triggered_prs(mocker: MockerFixture):
    """
    Given:
        A client and args with issue ID, but API returns empty triggeredPrs.
    When:
        appsec_remediate_issue_command is called.
    Then:
        The command completes successfully with empty outputs.
    """
    from CortexPlatformCore import Client, appsec_remediate_issue_command

    mock_client = Client(base_url="", headers={})
    mock_demisto = mocker.patch("CortexPlatformCore.demisto")
    mock_demisto.args.return_value = {"issue_ids": "issue-123", "title": "Fix security vulnerability"}

    mocker.patch(
        "CortexPlatformCore.remove_empty_elements",
        return_value={"issueIds": ["issue-123"], "title": "Fix security vulnerability"},
    )

    mocker.patch.object(
        mock_client,
        "appsec_remediate_issue",
        return_value={
            "triggeredPrs": []  # Empty list
        },
    )

    result = appsec_remediate_issue_command(mock_client, {})

    assert len(result.outputs) == 0
    assert result.raw_response == []


def test_appsec_remediate_issue_command_none_response(mocker: MockerFixture):
    """
    Given:
        A client and args with issue ID, but API returns None response.
    When:
        appsec_remediate_issue_command is called.
    Then:
        The command completes successfully with empty outputs.
    """
    from CortexPlatformCore import Client, appsec_remediate_issue_command

    mock_client = Client(base_url="", headers={})
    mock_demisto = mocker.patch("CortexPlatformCore.demisto")
    mock_demisto.args.return_value = {"issue_ids": "issue-123", "title": "Fix security vulnerability"}

    mocker.patch(
        "CortexPlatformCore.remove_empty_elements",
        return_value={"issueIds": ["issue-123"], "title": "Fix security vulnerability"},
    )

    mocker.patch.object(mock_client, "appsec_remediate_issue", return_value=None)

    result = appsec_remediate_issue_command(mock_client, {})

    assert len(result.outputs) == 0


def test_appsec_remediate_issue_command_missing_triggered_prs_key(mocker: MockerFixture):
    """
    Given:
        A client and args with issue ID, but API response lacks triggeredPrs key.
    When:
        appsec_remediate_issue_command is called.
    Then:
        The command completes successfully with empty outputs.
    """
    from CortexPlatformCore import Client, appsec_remediate_issue_command

    mock_client = Client(base_url="", headers={})
    mock_demisto = mocker.patch("CortexPlatformCore.demisto")
    mock_demisto.args.return_value = {"issue_ids": "issue-123", "title": "Fix security vulnerability"}

    mocker.patch(
        "CortexPlatformCore.remove_empty_elements",
        return_value={"issueIds": ["issue-123"], "title": "Fix security vulnerability"},
    )

    mocker.patch.object(
        mock_client,
        "appsec_remediate_issue",
        return_value={
            "status": "success"  # No triggeredPrs key
        },
    )

    result = appsec_remediate_issue_command(mock_client, {})

    assert len(result.outputs) == 0


def test_appsec_remediate_issue_command_non_list_triggered_prs(mocker: MockerFixture):
    """
    Given:
        A client and args with issue ID, but API returns triggeredPrs as non-list.
    When:
        appsec_remediate_issue_command is called.
    Then:
        The command completes successfully with empty outputs.
    """
    from CortexPlatformCore import Client, appsec_remediate_issue_command

    mock_client = Client(base_url="", headers={})
    mock_demisto = mocker.patch("CortexPlatformCore.demisto")
    mock_demisto.args.return_value = {"issue_ids": "issue-123", "title": "Fix security vulnerability"}

    mocker.patch(
        "CortexPlatformCore.remove_empty_elements",
        return_value={"issueIds": ["issue-123"], "title": "Fix security vulnerability"},
    )

    mocker.patch.object(mock_client, "appsec_remediate_issue", return_value={"triggeredPrs": "not a list"})

    result = appsec_remediate_issue_command(mock_client, {})

    assert len(result.outputs) == 0


def test_appsec_remediate_issue_command_mixed_success_failure(mocker: MockerFixture):
    """
    Given:
        A client and args with multiple issue IDs, where some succeed and some fail.
    When:
        appsec_remediate_issue_command is called.
    Then:
        Only successful remediations are included in the outputs.
    """
    from CortexPlatformCore import Client, appsec_remediate_issue_command

    mock_client = Client(base_url="", headers={})
    mock_demisto = mocker.patch("CortexPlatformCore.demisto")
    mock_demisto.args.return_value = {"issue_ids": ["issue-123", "issue-456", "issue-789"], "title": "Fix vulnerabilities"}

    mock_remove_empty = mocker.patch("CortexPlatformCore.remove_empty_elements")
    mock_remove_empty.side_effect = [
        {"issueIds": ["issue-123"], "title": "Fix vulnerabilities"},
        {"issueIds": ["issue-456"], "title": "Fix vulnerabilities"},
        {"issueIds": ["issue-789"], "title": "Fix vulnerabilities"},
    ]

    mock_responses = [
        {"triggeredPrs": [{"issueId": "issue-123", "prUrl": "https://github.com/repo/pull/1"}]},
        {"triggeredPrs": []},  # Failed to trigger PR
        {"triggeredPrs": [{"issueId": "issue-789", "prUrl": "https://github.com/repo/pull/3"}]},
    ]
    mock_appsec_remediate = mocker.patch.object(mock_client, "appsec_remediate_issue")
    mock_appsec_remediate.side_effect = mock_responses

    result = appsec_remediate_issue_command(mock_client, {})

    assert len(result.outputs) == 2  # Only successful ones
    assert result.outputs[0]["issueId"] == "issue-123"
    assert result.outputs[1]["issueId"] == "issue-789"


def test_appsec_remediate_issue_command_none_title_removed(mocker: MockerFixture):
    """
    Given:
        A client and args with issue ID and None title.
    When:
        appsec_remediate_issue_command is called.
    Then:
        remove_empty_elements is called and None title is handled properly.
    """
    from CortexPlatformCore import Client, appsec_remediate_issue_command

    mock_client = Client(base_url="", headers={})
    mock_demisto = mocker.patch("CortexPlatformCore.demisto")
    mock_demisto.args.return_value = {"issue_ids": "issue-123", "title": None}

    mock_remove_empty = mocker.patch(
        "CortexPlatformCore.remove_empty_elements",
        return_value={
            "issueIds": ["issue-123"]  # title removed
        },
    )

    mock_appsec_remediate = mocker.patch.object(
        mock_client,
        "appsec_remediate_issue",
        return_value={"triggeredPrs": [{"issueId": "issue-123", "prUrl": "https://github.com/repo/pull/1"}]},
    )

    appsec_remediate_issue_command(mock_client, {})

    mock_remove_empty.assert_called_with({"issueIds": ["issue-123"], "title": None})
    mock_appsec_remediate.assert_called_with({"issueIds": ["issue-123"]})


def test_appsec_remediate_issue_command_empty_issue_ids_list(mocker: MockerFixture):
    """
    Given:
        A client and args with empty issue IDs list.
    When:
        appsec_remediate_issue_command is called.
    Then:
        The command completes successfully with empty outputs and no API calls.
    """
    from CortexPlatformCore import Client, appsec_remediate_issue_command

    mock_client = Client(base_url="", headers={})
    mock_demisto = mocker.patch("CortexPlatformCore.demisto")
    mock_demisto.args.return_value = {"issue_ids": [], "title": "Fix vulnerabilities"}

    mock_appsec_remediate = mocker.patch.object(mock_client, "appsec_remediate_issue")

    result = appsec_remediate_issue_command(mock_client, {})

    assert len(result.outputs) == 0
    mock_appsec_remediate.assert_not_called()


def test_get_appsec_issues_command_success(mocker: MockerFixture):
    """
    Given:
        A mocked client and valid arguments with appsec issue filters.
    When:
        The get_appsec_issues_command function is called.
    Then:
        The response is parsed, formatted, and returned correctly with expected outputs.
    """
    from CortexPlatformCore import Client, get_appsec_issues_command

    mock_client = Client(base_url="", headers={})
    mock_response = {
        "reply": {
            "DATA": [
                {
                    "internal_id": "issue_001",
                    "severity": "SEV_040_HIGH",
                    "alert_name": "SQL Injection",
                    "status_progress": "STATUS_010_NEW",
                    "cas_issues_normalized_fields": {
                        "xdm.vulnerability.cvss_score": 8.8,
                    },
                }
            ]
        }
    }
    mock_get_webapp_data = mocker.patch.object(
        mock_client,
        "get_webapp_data",
        side_effect=lambda request_data: mock_response
        if request_data.get("table_name") == "ISSUES_CVES"
        else {"reply": {"DATA": []}},
    )

    args = {"severity": "high", "status": "New", "has_kev": "true"}

    result = get_appsec_issues_command(mock_client, args)

    assert len(result.outputs) == 1
    assert result.outputs[0]["internal_id"] == "issue_001"
    assert result.outputs[0]["severity"] == "high"
    assert result.outputs[0]["status"] == "New"
    assert result.outputs[0]["cvss_score"] == 8.8
    assert "SQL Injection" in result.readable_output
    assert result.outputs_prefix == "Core.AppsecIssue"
    assert mock_get_webapp_data.call_count > 0


def test_get_appsec_issues_command_no_issues_found(mocker: MockerFixture):
    """
    Given:
        A mocked client that returns an empty list of issues.
    When:
        The get_appsec_issues_command function is called.
    Then:
        An empty result is returned with the correct structure.
    """
    from CortexPlatformCore import Client, get_appsec_issues_command

    mock_client = Client(base_url="", headers={})
    mock_response = {"reply": {"DATA": []}}
    mocker.patch.object(mock_client, "get_webapp_data", return_value=mock_response)

    args = {"severity": "low"}

    result = get_appsec_issues_command(mock_client, args)

    assert result.outputs == []
    assert "Application Security Issues" in result.readable_output


def test_create_appsec_issues_filter_and_tables_simple_filter():
    """
    Given:
        A simple filter argument.
    When:
        The create_appsec_issues_filter_and_tables function is called.
    Then:
        The function should return the correct list of tables and a FilterBuilder instance.
    """
    from CortexPlatformCore import create_appsec_issues_filter_and_tables

    args = {"urgency": "high"}
    tables_filters = create_appsec_issues_filter_and_tables(args)
    assert set(tables_filters.keys()) == {
        "ISSUES_IAC",
        "ISSUES_CVES",
        "ISSUES_SECRETS",
        "ISSUES_WEAKNESSES",
    }
    for _, filter_builder in tables_filters.items():
        filter_dict = filter_builder.to_dict()
        assert any(
            field.get("SEARCH_VALUE") == "high" and field.get("SEARCH_FIELD") == "urgency" for field in filter_dict.get("AND", [])
        )


def test_create_appsec_issues_filter_and_tables_cves_specific_filter():
    """
    Given:
        A CVES specific filter argument.
    When:
        The create_appsec_issues_filter_and_tables function is called.
    Then:
        The function should return only the ISSUES_CVES table.
    """
    from CortexPlatformCore import create_appsec_issues_filter_and_tables

    args = {"has_kev": "true"}
    tables_filters = create_appsec_issues_filter_and_tables(args)
    assert list(tables_filters.keys()) == ["ISSUES_CVES"]


def test_create_appsec_issues_filter_and_tables_all_filters():
    """
    Given:
        Arguments with all possible filters.
    When:
        The create_appsec_issues_filter_and_tables function is called.
    Then:
        The function should return the correct tables and a comprehensive filter.
    """
    from CortexPlatformCore import create_appsec_issues_filter_and_tables

    args = {
        "cvss_score_gte": "8.0",
        "epss_score_gte": "0.5",
        "has_kev": "true",
        "sla": "breached",
        "fix_available": "true",
        "urgency": "critical",
        "severity": "critical",
        "issue_id": "ISSUE-123",
        "issue_name": "XSS",
        "collaborator": "john.doe",
        "status": "In Progress",
        "start_time": "2023-01-01",
        "end_time": "2023-01-31",
        "assignee": "assigned",
    }
    tables_filters = create_appsec_issues_filter_and_tables(args)
    assert "ISSUES_CVES" in tables_filters
    filter_builder = tables_filters["ISSUES_CVES"]
    filter_dict = filter_builder.to_dict()
    assert len(filter_dict["AND"]) >= 10


def test_normalize_and_filter_appsec_issue():
    """
    Given:
        A raw issue dictionary from the API.
    When:
        The normalize_and_filter_appsec_issue function is called.
    Then:
        The function should return a normalized and filtered dictionary with standard AppSec fields.
    """
    from CortexPlatformCore import normalize_and_filter_appsec_issue

    raw_issue = {
        "internal_id": "issue_001",
        "severity": "SEV_050_CRITICAL",
        "alert_name": "Insecure Configuration",
        "issue_source": "Prisma Cloud",
        "issue_category": "Misconfiguration",
        "status_progress": "STATUS_025_RESOLVED",
        "cas_issues_is_fixable": True,
        "cas_issues_normalized_fields": {
            "xdm.repository.name": "my-app",
            "xdm.repository.organization": "my-org",
            "xdm.vulnerability.cvss_score": 9.5,
        },
        "cas_sla_status": "IN_SLA",
        "extra_field": "should be removed",
    }

    normalized_issue = normalize_and_filter_appsec_issue(raw_issue)

    assert normalized_issue["internal_id"] == "issue_001"
    assert normalized_issue["severity"] == "critical"
    assert normalized_issue["issue_name"] == "Insecure Configuration"
    assert normalized_issue["status"] == "Resolved"
    assert normalized_issue["repository_name"] == "my-app"
    assert normalized_issue["repository_organization"] == "my-org"
    assert normalized_issue["cvss_score"] == 9.5
    assert normalized_issue["is_fixable"] is True
    assert normalized_issue["sla_status"] == "On Track"
    assert "extra_field" not in normalized_issue


def test_create_appsec_issues_filter_and_tables_no_matching_table():
    """
    Given:
        Valid filter arguments that, when combined, do not match any single predefined Appsec issue type table.
    When:
        The create_appsec_issues_filter_and_tables function is called.
    Then:
        A DemistoException should be raised indicating no matching issue type found.
    """
    from CortexPlatformCore import create_appsec_issues_filter_and_tables
    from CommonServerPython import DemistoException

    # This combination of filters (validation and has_kev) does not exist in any single ISSUE_TYPE.filters set.
    args = {"validation": "true", "has_kev": "true"}

    with pytest.raises(DemistoException, match="No matching issue type found for the given filter combination"):
        create_appsec_issues_filter_and_tables(args)


@pytest.mark.parametrize("input_data", ["not a list", [], None])
def test_map_case_format_invalid_input(input_data):
    """
    Given:
        Invalid input data (not a list, empty list, or None).
    When:
        The map_case_format function is called.
    Then:
        An empty dictionary should be returned.
    """
    from CortexPlatformCore import map_case_format

    result = map_case_format(input_data)
    assert result == {}


def test_map_case_format_complete_mapping():
    """
    Given:
        Valid case data in raw format.
    When:
        The map_case_format function is called.
    Then:
        The case data should be correctly mapped to the expected format.
    """
    from CortexPlatformCore import map_case_format

    case_data = [load_test_data("./TestData/case_raw_format.json")]
    result = sorted(map_case_format(case_data))
    expected = sorted([load_test_data("./TestData/case_expected_format.json")])

    assert result == expected


@pytest.mark.parametrize("case_extra_data", [{}, None])
def test_extract_ids_empty_case_extra_data(case_extra_data):
    """
    Given:
        Empty or None case extra data.
    When:
        The extract_ids function is called.
    Then:
        An empty list should be returned.
    """
    from CortexPlatformCore import extract_ids

    result = extract_ids(case_extra_data)
    assert result == []


def test_extract_ids_multiple_valid_issues():
    """
    Given:
        Case extra data containing multiple valid issues with issue_ids.
    When:
        The extract_ids function is called.
    Then:
        A list containing all issue_ids should be returned.
    """

    from CortexPlatformCore import extract_ids

    case_extra_data: dict = {
        "issues": {
            "data": [
                {"issue_id": "12345", "title": "Test Issue 1"},
                {"issue_id": "67890", "title": "Test Issue 2"},
                {"issue_id": "11111", "title": "Test Issue 3"},
            ]
        }
    }
    result = extract_ids(case_extra_data)
    assert result == ["12345", "67890", "11111"]


def test_get_case_extra_data_with_all_fields_present(mocker):
    """
    Given:
        A mock client and case data with all possible fields present.
    When:
        The get_case_extra_data function is called.
    Then:
        All fields should be correctly extracted and returned in the result.
    """
    from CortexPlatformCore import get_case_extra_data

    mock_client = mocker.Mock()
    mock_client._base_url = "original_url"

    mock_case_data = {
        "case": {
            "notes": "Test notes",
            "xdr_url": "https://example.com/xdr",
            "starred_manually": True,
            "manual_description": "Case manual description",
            "detection_time": "2023-01-01T00:00:00Z",
        },
        "manual_description": "Global manual description",
        "network_artifacts": [{"id": "net1", "type": "ip"}],
        "file_artifacts": [{"id": "file1", "hash": "abc123"}],
    }

    mock_command_result = mocker.Mock()
    mock_command_result.outputs = mock_case_data

    mocker.patch("CortexPlatformCore.get_extra_data_for_case_id_command", return_value=mock_command_result)
    mocker.patch("CortexPlatformCore.extract_ids", return_value=["issue1", "issue2"])

    args = {"case_id": "123"}
    result = get_case_extra_data(mock_client, args)

    assert mock_client._base_url == "api/webapp/public_api/v1"
    assert result["issue_ids"] == ["issue1", "issue2"]
    assert result["network_artifacts"] == [{"id": "net1", "type": "ip"}]
    assert result["file_artifacts"] == [{"id": "file1", "hash": "abc123"}]
    assert result["notes"] == "Test notes"
    assert result["xdr_url"] == "https://example.com/xdr"
    assert result["starred_manually"] is True
    assert result["manual_description"] == "Global manual description"
    assert result["detection_time"] == "2023-01-01T00:00:00Z"


def test_get_case_extra_data_client_base_url_modification(mocker):
    """
    Given:
        A mock client with an original base URL.
    When:
        The get_case_extra_data function is called.
    Then:
        The client's base URL should be modified to "api/webapp/public_api/v1".
    """
    from CortexPlatformCore import get_case_extra_data

    mock_client = mocker.Mock()
    original_url = "https://original.api.endpoint"
    mock_client._base_url = original_url

    mock_command_result = mocker.Mock()
    mock_command_result.outputs = {}

    mocker.patch("CortexPlatformCore.get_extra_data_for_case_id_command", return_value=mock_command_result)
    mocker.patch("CortexPlatformCore.extract_ids", return_value=[])

    args = {"case_id": "url_test"}
    get_case_extra_data(mock_client, args)

    assert mock_client._base_url == "api/webapp/public_api/v1"


def test_add_cases_extra_data_single_case(mocker):
    """
    Given:
        A mock client and a list containing a single case.
    When:
        The add_cases_extra_data function is called.
    Then:
        A list with one case containing extra data should be returned and get_case_extra_data should be called once.
    """
    from CortexPlatformCore import add_cases_extra_data

    mock_client = mocker.Mock()
    mock_get_case_extra_data = mocker.patch("CortexPlatformCore.get_case_extra_data")
    mock_get_case_extra_data.return_value = {"extra_field": "extra_value"}

    case_data: list[dict] = [{"case_id": "123", "title": "Test Case"}]
    result = add_cases_extra_data(mock_client, case_data)

    assert len(result) == 1
    assert result[0]["case_id"] == "123"
    assert result[0]["CaseExtraData"] == {"extra_field": "extra_value"}
    mock_get_case_extra_data.assert_called_once_with(mock_client, {"case_id": "123", "limit": 1000})


def test_add_cases_extra_data_multiple_cases(mocker):
    """
    Given:
        A mock client and a list containing multiple cases.
    When:
        The add_cases_extra_data function is called.
    Then:
        A list with all cases containing their respective extra data should be
        returned and get_case_extra_data should be called for each case.
    """
    from CortexPlatformCore import add_cases_extra_data

    mock_client = mocker.Mock()
    mock_get_case_extra_data = mocker.patch("CortexPlatformCore.get_case_extra_data")
    mock_get_case_extra_data.side_effect = [{"extra_field1": "value1"}, {"extra_field2": "value2"}, {"extra_field3": "value3"}]

    case_data = [
        {"case_id": "123", "title": "Case 1"},
        {"case_id": "456", "title": "Case 2"},
        {"case_id": "789", "title": "Case 3"},
    ]
    result = add_cases_extra_data(mock_client, case_data)

    assert len(result) == 3
    assert result[0]["CaseExtraData"] == {"extra_field1": "value1"}
    assert result[1]["CaseExtraData"] == {"extra_field2": "value2"}
    assert result[2]["CaseExtraData"] == {"extra_field3": "value3"}
    assert mock_get_case_extra_data.call_count == 3


def test_add_cases_extra_data_empty_list(mocker):
    """
    Given:
        A mock client and an empty case list.
    When:
        The add_cases_extra_data function is called.
    Then:
        An empty list should be returned and get_case_extra_data should not be called.
    """
    from CortexPlatformCore import add_cases_extra_data

    mock_client = mocker.Mock()
    mock_get_case_extra_data = mocker.patch("CortexPlatformCore.get_case_extra_data")

    case_data = []
    result = add_cases_extra_data(mock_client, case_data)

    assert result == []
    mock_get_case_extra_data.assert_not_called()

    def test_determine_assignee_filter_field_none(self):
        from CortexPlatformCore import determine_assignee_filter_field, CaseManagement

        result = determine_assignee_filter_field([])
        assert result == CaseManagement.FIELDS["assignee"]

    def test_determine_assignee_filter_field_with_email(self):
        from CortexPlatformCore import determine_assignee_filter_field, CaseManagement

        result = determine_assignee_filter_field(["user@example.com"])
        assert result == CaseManagement.FIELDS["assignee_email"]

    def test_determine_assignee_filter_field_with_pretty_name(self):
        from CortexPlatformCore import determine_assignee_filter_field, CaseManagement

        result = determine_assignee_filter_field(["John Doe"])
        assert result == CaseManagement.FIELDS["assignee"]


@pytest.mark.parametrize(
    "custom_fields_json,expected",
    [
        (
            '[{"field1": "value1"}, {"field2": "value2"}, {"field3": "value3"}]',
            {"field1": "value1", "field2": "value2", "field3": "value3"},
        ),
        (
            '[{"field-1": "value1", "field_2": "value2", "field@3": "value3"}]',
            {"field1": "value1", "field2": "value2", "field3": "value3"},
        ),
        ('[{"field-1": "first"}, {"field_1": "second"}]', {"field1": "first"}),
        ("[]", {}),
        ('[{"---": "value1", "@#$": "value2"}]', {}),
        ('[{"123": "value1", "456field": "value2"}]', {"123": "value1", "456field": "value2"}),
        ('[{"": "value1", "field2": "value2"}]', {"field2": "value2"}),
    ],
)
def test_parse_custom_fields(custom_fields_json, expected):
    """
    Given:
        A JSON string containing custom fields and expected parsed result.
    When:
        The parse_custom_fields function is called with the JSON string.
    Then:
        The function should return a dictionary with normalized field names matching the expected result.
    """
    from CortexPlatformCore import parse_custom_fields

    result = parse_custom_fields(custom_fields_json)
    assert result == expected


def test_process_case_response_removes_specified_fields():
    """
    Given:
        A case response containing fields that should be removed (layoutId, layoutRuleName, sourcesList,
        previous_score, previous_score_source).
    When:
        The process_case_response function is called.
    Then:
        The specified fields should be removed from the response while preserving other fields.
    """
    from CortexPlatformCore import process_case_response

    resp = {
        "reply": {
            "layoutId": "layout123",
            "layoutRuleName": "rule456",
            "sourcesList": ["source1", "source2"],
            "caseId": "case789",
            "status": "open",
            "score": {"current_score": 85, "previous_score": 70, "previous_score_source": "manual", "max_score": 100},
        }
    }
    result = process_case_response(resp)
    assert "layoutId" not in result
    assert "layoutRuleName" not in result
    assert "sourcesList" not in result
    assert result["caseId"] == "case789"
    assert result["status"] == "open"
    assert "previous_score" not in result["score"]
    assert "previous_score_source" not in result["score"]
    assert result["score"]["current_score"] == 85
    assert result["score"]["max_score"] == 100


def test_process_case_response_renames_incident_domain_to_case_domain():
    """
    Given:
        A case response containing an incidentDomain field.
    When:
        The process_case_response function is called.
    Then:
        The incidentDomain field should be renamed to caseDomain and the original field should be removed.
    """
    from CortexPlatformCore import process_case_response

    resp = {"reply": {"incidentDomain": "security", "caseId": "case101"}}
    result = process_case_response(resp)
    assert "incidentDomain" not in result
    assert result["caseDomain"] == "security"
    assert result["caseId"] == "case101"


def test_run_playbook_command_empty_response_success():
    """
    Given:
        A mock client that returns an empty response and valid playbook arguments.
    When:
        The run_playbook_command function is called.
    Then:
        The function should return a successful result with appropriate readable output.
    """
    from CortexPlatformCore import run_playbook_command

    mock_client = Mock()
    mock_client.run_playbook.return_value = {}

    args = {"playbook_id": "test_playbook_123", "issue_ids": ["issue_1", "issue_2"]}

    result = run_playbook_command(mock_client, args)

    assert "executed successfully" in result.readable_output
    assert "test_playbook_123" in result.readable_output
    assert "issue_1, issue_2" in result.readable_output


def test_run_playbook_command_multiple_errors_response():
    """
    Given:
        A mock client that returns error responses for multiple issues.
    When:
        The run_playbook_command function is called.
    Then:
        A ValueError should be raised containing all error messages for the issues.
    """
    from CortexPlatformCore import run_playbook_command

    mock_client = Mock()
    mock_client.run_playbook.return_value = {
        "issue_1": "Skipping execution of playbook multi_fail_playbook for alert issue_1, couldn't find alert",
        "issue_2": "Skipping execution of playbook multi_fail_playbook for alert issue_2, failed creating investigation playbook",
        "issue_3": "Skipping execution of playbook multi_fail_playbook for alert issue_3, failed creating investigation playbook",
    }

    args = {"playbook_id": "multi_fail_playbook", "issue_ids": ["issue_1", "issue_2", "issue_3"]}

    with pytest.raises(ValueError) as exc_info:
        run_playbook_command(mock_client, args)

    error_message = str(exc_info.value)
    assert "multi_fail_playbook" in error_message
    assert (
        "Issue ID issue_1: Skipping execution of playbook multi_fail_playbook for alert issue_1, couldn't find alert"
        in error_message
    )
    assert (
        "Issue ID issue_2: Skipping execution of playbook multi_fail_playbook for alert issue_2, "
        "failed creating investigation playbook" in error_message
    )
    assert (
        "Issue ID issue_3: Skipping execution of playbook multi_fail_playbook for alert issue_3, "
        "failed creating investigation playbook" in error_message
    )


def test_run_playbook_command_string_issue_ids():
    """
    Given:
        A mock client and arguments with string issue IDs that need to be converted to a list.
    When:
        The run_playbook_command function is called.
    Then:
        The function should successfully process the string issue IDs and return the expected output.
    """
    from CortexPlatformCore import run_playbook_command

    mock_client = Mock()
    mock_client.run_playbook.return_value = {}

    args = {"playbook_id": "test_playbook", "issue_ids": "issue_1,issue_2,issue_3"}

    result = run_playbook_command(mock_client, args)

    assert "issue_1, issue_2, issue_3" in result.readable_output
    mock_client.run_playbook.assert_called_once()


def test_run_playbook_command_client_call_parameters():
    """
    Given:
        A mock client and valid playbook arguments.
    When:
        The run_playbook_command function is called.
    Then:
        The client.run_playbook method should be called with the correct parameters.
    """
    from CortexPlatformCore import run_playbook_command

    mock_client = Mock()
    mock_client.run_playbook.return_value = {}

    args = {"playbook_id": "param_test_playbook", "issue_ids": ["param_issue_1", "param_issue_2"]}

    run_playbook_command(mock_client, args)

    mock_client.run_playbook.assert_called_once_with(["param_issue_1", "param_issue_2"], "param_test_playbook")


def test_update_issue_command_link_cases_success(mocker: MockerFixture):
    """
    GIVEN:
        Client instance and arguments with issue_id and a list of case_ids to link.
    WHEN:
        The update_issue_command function is called.
    THEN:
        client.link_issue_to_cases is called once with the correct issue_id and case_ids,
        and client.update_issue is NOT called (since no other update args are provided).
    """
    from CortexPlatformCore import update_issue_command, Client

    client = Client(base_url="", headers={})
    mock_update_issue = mocker.patch.object(client, "update_issue")
    mock_link_issue_to_cases = mocker.patch.object(client, "link_issue_to_cases", return_value={"success": True})
    mock_unlink_issue_from_cases = mocker.patch.object(client, "unlink_issue_from_cases")
    mocker.patch.object(demisto, "debug")

    args = {"id": "12345", "link_cases": "901,902"}

    result = update_issue_command(client, args)

    assert result == "done"
    mock_link_issue_to_cases.assert_called_once_with(12345, [901, 902])
    mock_unlink_issue_from_cases.assert_not_called()
    mock_update_issue.assert_not_called()


def test_update_issue_command_unlink_cases_success(mocker: MockerFixture):
    """
    GIVEN:
        Client instance and arguments with issue_id and a list of case_ids to unlink.
    WHEN:
        The update_issue_command function is called.
    THEN:
        client.unlink_issue_from_cases is called once with the correct issue_id and case_ids,
        and client.update_issue is NOT called.
    """
    from CortexPlatformCore import update_issue_command, Client

    client = Client(base_url="", headers={})
    mock_update_issue = mocker.patch.object(client, "update_issue")
    mock_link_issue_to_cases = mocker.patch.object(client, "link_issue_to_cases")
    mock_unlink_issue_from_cases = mocker.patch.object(client, "unlink_issue_from_cases", return_value={"success": True})
    mocker.patch.object(demisto, "debug")

    args = {"id": "12345", "unlink_cases": "903,904"}

    result = update_issue_command(client, args)

    assert result == "done"
    mock_unlink_issue_from_cases.assert_called_once_with(12345, [903, 904])
    mock_link_issue_to_cases.assert_not_called()
    mock_update_issue.assert_not_called()


def test_update_issue_command_link_and_unlink_cases_mixed_with_update_fields(mocker: MockerFixture):
    """
    GIVEN:
        Client instance and arguments including link_cases, unlink_cases, and other update fields.
    WHEN:
        The update_issue_command function is called.
    THEN:
        All three methods (link, unlink, update_issue) are called once with the correct parameters.
    """
    from CortexPlatformCore import update_issue_command, Client

    client = Client(base_url="", headers={})
    mock_update_issue = mocker.patch.object(client, "update_issue")
    mock_link_issue_to_cases = mocker.patch.object(client, "link_issue_to_cases", return_value={"success": True})
    mock_unlink_issue_from_cases = mocker.patch.object(client, "unlink_issue_from_cases", return_value={"success": True})
    mocker.patch.object(demisto, "debug")

    args = {
        "id": "12345",
        "link_cases": "901",
        "unlink_cases": "904,905",
        "name": "Updated Name",
        "severity": "high",
    }

    result = update_issue_command(client, args)

    assert result == "done"
    mock_link_issue_to_cases.assert_called_once_with(12345, [901])
    mock_unlink_issue_from_cases.assert_called_once_with(12345, [904, 905])
    mock_update_issue.assert_called_once()

    call_args = mock_update_issue.call_args[0][0]
    update_data = call_args["update_data"]
    assert update_data["name"] == "Updated Name"
    assert update_data["severity"] == "SEV_040_HIGH"


def test_update_issue_command_only_link_and_unlink_fields(mocker: MockerFixture):
    """
    GIVEN:
        Client instance and arguments with only link_cases and unlink_cases (no other fields).
    WHEN:
        The update_issue_command function is called.
    THEN:
        client.link_issue_to_cases and client.unlink_issue_from_cases are called,
        and client.update_issue is NOT called, and the function returns "done".
    """
    from CortexPlatformCore import update_issue_command, Client

    client = Client(base_url="", headers={})
    mock_update_issue = mocker.patch.object(client, "update_issue")
    mock_link_issue_to_cases = mocker.patch.object(client, "link_issue_to_cases", return_value={"success": True})
    mock_unlink_issue_from_cases = mocker.patch.object(client, "unlink_issue_from_cases", return_value={"success": True})
    mocker.patch.object(demisto, "debug")

    args = {"id": "12345", "link_cases": "901", "unlink_cases": "904"}

    result = update_issue_command(client, args)

    assert result == "done"
    mock_link_issue_to_cases.assert_called_once_with(12345, [901])
    mock_unlink_issue_from_cases.assert_called_once_with(12345, [904])
    mock_update_issue.assert_not_called()


def test_update_issue_command_link_case_ids_arg_to_list(mocker: MockerFixture):
    """
    GIVEN:
        Client instance and arguments where link_cases is a single string of comma-separated IDs.
    WHEN:
        The update_issue_command function is called.
    THEN:
        The link_cases argument is correctly parsed into a list of integers and passed to the client.
    """
    from CortexPlatformCore import update_issue_command, Client

    client = Client(base_url="", headers={})
    mocker.patch.object(client, "update_issue")
    mock_link_issue_to_cases = mocker.patch.object(client, "link_issue_to_cases", return_value={"success": True})
    mocker.patch.object(client, "unlink_issue_from_cases")
    mocker.patch.object(demisto, "debug")

    args = {"id": "12345", "link_cases": "901, 902,1000"}

    update_issue_command(client, args)

    mock_link_issue_to_cases.assert_called_once_with(12345, [901, 902, 1000])


def test_update_issue_command_link_cases_empty_list_no_other_updates(mocker: MockerFixture):
    """
    GIVEN:
        Client instance and arguments with empty link_cases and empty unlink_cases, and no other updates.
    WHEN:
        The update_issue_command function is called.
    THEN:
        DemistoException is raised because no updates are provided.
    """
    from CortexPlatformCore import update_issue_command, Client
    from CommonServerPython import DemistoException
    import pytest

    client = Client(base_url="", headers={})
    mock_update_issue = mocker.patch.object(client, "update_issue")
    mock_link_issue_to_cases = mocker.patch.object(client, "link_issue_to_cases")
    mock_unlink_issue_from_cases = mocker.patch.object(client, "unlink_issue_from_cases")
    mocker.patch.object(demisto, "debug")

    args = {"id": "12345", "link_cases": "", "unlink_cases": None}

    with pytest.raises(DemistoException, match="Please provide arguments to update the issue."):
        update_issue_command(client, args)

    mock_link_issue_to_cases.assert_not_called()
    mock_unlink_issue_from_cases.assert_not_called()
    mock_update_issue.assert_not_called()


class TestGetAppsecSuggestion(unittest.TestCase):
    def setUp(self):
        self.mock_client = Mock(spec=Client)
        self.issue_id = "test-issue-123"

    @patch("CortexPlatformCore.demisto")
    def test_get_appsec_suggestion_with_manual_fix_and_code_blocks(self, mock_demisto):
        """Test get_appsec_suggestion with manual fix and code blocks"""
        issue = {
            "alert_source": "CAS_CVE_SCANNER",  # Valid AppSec source
            "extended_fields": {"action": "Manual fix required: Update dependency"},
        }
        fix_suggestion = {"existingCodeBlock": "old code", "suggestedCodeBlock": "new code"}
        self.mock_client.get_appsec_suggested_fix.return_value = fix_suggestion

        result = get_appsec_suggestion(self.mock_client, issue, self.issue_id)

        expected = {
            "remediation": "Manual fix required: Update dependency",
            "existing_code_block": "old code",
            "suggested_code_block": "new code",
        }
        assert result == expected
        self.mock_client.get_appsec_suggested_fix.assert_called_once_with(self.issue_id)
        assert mock_demisto.debug.call_count == 2  # Called twice in the function

    @patch("CortexPlatformCore.demisto")
    def test_get_appsec_suggestion_without_manual_fix(self, mock_demisto):
        """Test get_appsec_suggestion without manual fix but with code blocks"""
        issue = {
            "alert_source": "CAS_SAST_SCANNER",  # Valid AppSec source
            "extended_fields": {},
        }
        fix_suggestion = {"existingCodeBlock": "existing code", "suggestedCodeBlock": "suggested code"}
        self.mock_client.get_appsec_suggested_fix.return_value = fix_suggestion

        result = get_appsec_suggestion(self.mock_client, issue, self.issue_id)

        expected = {"existing_code_block": "existing code", "suggested_code_block": "suggested code"}
        assert result == expected

    @patch("CortexPlatformCore.demisto")
    def test_get_appsec_suggestion_empty_fix_suggestion(self, mock_demisto):
        """Test get_appsec_suggestion with empty fix suggestion"""
        issue = {
            "alert_source": "CAS_SECRET_SCANNER",  # Valid AppSec source
            "extended_fields": {"action": "manual fix"},
        }
        self.mock_client.get_appsec_suggested_fix.return_value = None

        result = get_appsec_suggestion(self.mock_client, issue, self.issue_id)

        expected = {"remediation": "manual fix"}
        assert result == expected

    @patch("CortexPlatformCore.demisto")
    def test_get_appsec_suggestion_no_suggested_code_block(self, mock_demisto):
        """Test get_appsec_suggestion when suggestedCodeBlock is missing"""
        issue = {
            "alert_source": "CAS_IAC_SCANNER",  # Valid AppSec source
            "extended_fields": {"action": "manual fix"},
        }
        fix_suggestion = {"existingCodeBlock": "old code"}  # Missing suggestedCodeBlock
        self.mock_client.get_appsec_suggested_fix.return_value = fix_suggestion

        result = get_appsec_suggestion(self.mock_client, issue, self.issue_id)

        expected = {"remediation": "manual fix"}
        assert result == expected

    @patch("CortexPlatformCore.demisto")
    def test_get_appsec_suggestion_missing_existing_code_block(self, mock_demisto):
        """Test get_appsec_suggestion when existingCodeBlock is missing"""
        issue = {
            "alert_source": "CAS_LICENSE_SCANNER",  # Valid AppSec source
        }
        fix_suggestion = {"suggestedCodeBlock": "new code"}
        self.mock_client.get_appsec_suggested_fix.return_value = fix_suggestion

        result = get_appsec_suggestion(self.mock_client, issue, self.issue_id)

        expected = {"existing_code_block": "", "suggested_code_block": "new code"}
        assert result == expected

    @patch("CortexPlatformCore.demisto")
    def test_get_appsec_suggestion_non_appsec_source(self, mock_demisto):
        """Test get_appsec_suggestion with non-AppSec source returns empty dict"""
        issue = {
            "alert_source": "XDR",  # Non-AppSec source
            "extended_fields": {"action": "manual fix"},
        }

        result = get_appsec_suggestion(self.mock_client, issue, self.issue_id)

        expected = {}
        assert result == expected
        # Should not call the API for non-AppSec sources
        self.mock_client.get_appsec_suggested_fix.assert_not_called()

    @patch("CortexPlatformCore.demisto")
    def test_get_appsec_suggestion_missing_alert_source(self, mock_demisto):
        """Test get_appsec_suggestion when alert_source is missing"""
        issue = {"extended_fields": {"action": "manual fix"}}

        result = get_appsec_suggestion(self.mock_client, issue, self.issue_id)

        expected = {}
        assert result == expected
        # Should not call the API when alert_source is missing
        self.mock_client.get_appsec_suggested_fix.assert_not_called()

    @patch("CortexPlatformCore.demisto")
    def test_get_appsec_suggestion_invalid_fix_suggestion_type(self, mock_demisto):
        """Test get_appsec_suggestion when fix_suggestion is not a dict"""
        issue = {
            "alert_source": "CAS_OPERATIONAL_RISK_SCANNER",  # Valid AppSec source
            "extended_fields": {"action": "manual fix"},
        }
        self.mock_client.get_appsec_suggested_fix.return_value = "invalid_response"

        result = get_appsec_suggestion(self.mock_client, issue, self.issue_id)

        expected = {"remediation": "manual fix"}
        assert result == expected

    @patch("CortexPlatformCore.demisto")
    def test_get_appsec_suggestion_empty_manual_fix_with_code_blocks(self, mock_demisto):
        """Test get_appsec_suggestion with no manual fix but valid code blocks"""
        issue = {
            "alert_source": "CAS_CI_CD_RISK_SCANNER",  # Valid AppSec source
            "extended_fields": {"action": ""},  # Empty action
        }
        fix_suggestion = {"existingCodeBlock": "old code", "suggestedCodeBlock": "new code"}
        self.mock_client.get_appsec_suggested_fix.return_value = fix_suggestion

        result = get_appsec_suggestion(self.mock_client, issue, self.issue_id)

        expected = {
            "existing_code_block": "old code",
            "suggested_code_block": "new code",
        }
        assert result == expected


class TestPopulatePlaybookAndQuickActionSuggestions(unittest.TestCase):
    def setUp(self):
        self.mock_client = Mock(spec=Client)
        self.issue_id = "test-issue-123"
        self.pb_id_to_data = {
            "pb-1": {"name": "Security Playbook", "comment": "Main security playbook"},
            "pb-2": {"name": "Incident Response", "comment": "IR playbook"},
        }
        self.qa_name_to_data = {
            "isolate_endpoint": {
                "brand": "CrowdStrike",
                "category": "endpoint",
                "description": "Isolate endpoint",
                "pretty_name": "Isolate Endpoint",
            }
        }

    @patch("CortexPlatformCore.demisto")
    def test_populate_suggestions_with_both_playbook_and_quick_action(self, mock_demisto):
        """Test with both playbook and quick action suggestions"""
        response = {
            "reply": {
                "playbook_id": "pb-1",
                "suggestion_rule_id": "rule-123",
                "quick_action_id": "isolate_endpoint",
                "quick_action_suggestion_rule_id": "qa-rule-456",
            }
        }
        self.mock_client.get_playbook_suggestion_by_issue.return_value = response

        recommendation = populate_playbook_and_quick_action_suggestions(
            self.mock_client, self.issue_id, self.pb_id_to_data, self.qa_name_to_data
        )

        expected_recommendation = {
            "playbook_suggestions": {
                "playbook_id": "pb-1",
                "suggestion_rule_id": "rule-123",
                "name": "Security Playbook",
                "comment": "Main security playbook",
            },
            "quick_action_suggestions": {
                "name": "isolate_endpoint",
                "suggestion_rule_id": "qa-rule-456",
                "brand": "CrowdStrike",
                "category": "endpoint",
                "description": "Isolate endpoint",
                "pretty_name": "Isolate Endpoint",
            },
        }

        assert recommendation == expected_recommendation

    @patch("CortexPlatformCore.demisto")
    def test_populate_suggestions_empty_response(self, mock_demisto):
        """Test with empty response"""
        response = {"reply": {}}
        self.mock_client.get_playbook_suggestion_by_issue.return_value = response

        recommendation = populate_playbook_and_quick_action_suggestions(
            self.mock_client, self.issue_id, self.pb_id_to_data, self.qa_name_to_data
        )

        assert recommendation == {}

    @patch("CortexPlatformCore.demisto")
    def test_populate_suggestions_only_playbook(self, mock_demisto):
        """Test with only playbook suggestion"""
        response = {"reply": {"playbook_id": "pb-2", "suggestion_rule_id": "rule-789"}}
        self.mock_client.get_playbook_suggestion_by_issue.return_value = response

        recommendation = populate_playbook_and_quick_action_suggestions(
            self.mock_client, self.issue_id, self.pb_id_to_data, self.qa_name_to_data
        )

        expected_recommendation = {
            "playbook_suggestions": {
                "playbook_id": "pb-2",
                "suggestion_rule_id": "rule-789",
                "name": "Incident Response",
                "comment": "IR playbook",
            }
        }

        assert recommendation == expected_recommendation

    @patch("CortexPlatformCore.demisto")
    def test_populate_suggestions_only_quick_action(self, mock_demisto):
        """Test with only quick action suggestion"""
        response = {
            "reply": {
                "quick_action_id": "isolate_endpoint",
                "quick_action_suggestion_rule_id": "qa-rule-456",
            }
        }
        self.mock_client.get_playbook_suggestion_by_issue.return_value = response

        recommendation = populate_playbook_and_quick_action_suggestions(
            self.mock_client, self.issue_id, self.pb_id_to_data, self.qa_name_to_data
        )

        expected_recommendation = {
            "quick_action_suggestions": {
                "name": "isolate_endpoint",
                "suggestion_rule_id": "qa-rule-456",
                "brand": "CrowdStrike",
                "category": "endpoint",
                "description": "Isolate endpoint",
                "pretty_name": "Isolate Endpoint",
            }
        }

        assert recommendation == expected_recommendation

    @patch("CortexPlatformCore.demisto")
    def test_populate_suggestions_playbook_not_in_metadata(self, mock_demisto):
        """Test with playbook ID not found in metadata"""
        response = {"reply": {"playbook_id": "pb-unknown", "suggestion_rule_id": "rule-999"}}
        self.mock_client.get_playbook_suggestion_by_issue.return_value = response

        recommendation = populate_playbook_and_quick_action_suggestions(
            self.mock_client, self.issue_id, self.pb_id_to_data, self.qa_name_to_data
        )

        expected_recommendation = {"playbook_suggestions": {"playbook_id": "pb-unknown", "suggestion_rule_id": "rule-999"}}

        assert recommendation == expected_recommendation

    @patch("CortexPlatformCore.demisto")
    def test_populate_suggestions_quick_action_not_in_metadata(self, mock_demisto):
        """Test with quick action ID not found in metadata"""
        response = {
            "reply": {
                "quick_action_id": "unknown_action",
                "quick_action_suggestion_rule_id": "qa-rule-999",
            }
        }
        self.mock_client.get_playbook_suggestion_by_issue.return_value = response

        recommendation = populate_playbook_and_quick_action_suggestions(
            self.mock_client, self.issue_id, self.pb_id_to_data, self.qa_name_to_data
        )

        expected_recommendation = {
            "quick_action_suggestions": {
                "name": "unknown_action",
                "suggestion_rule_id": "qa-rule-999",
            }
        }

        assert recommendation == expected_recommendation


class TestMapQaNameToData(unittest.TestCase):
    def test_map_qa_name_to_data_success(self):
        """Test successful mapping of QA metadata"""
        qas_metadata = [
            {
                "brand": "CrowdStrike",
                "category": "endpoint",
                "commands": [
                    {"name": "isolate_endpoint", "description": "Isolate an endpoint", "prettyName": "Isolate Endpoint"},
                    {"name": "quarantine_file", "description": "Quarantine a file", "prettyName": "Quarantine File"},
                ],
            },
            {
                "brand": "Splunk",
                "category": "siem",
                "commands": [{"name": "search_logs", "description": "Search logs", "prettyName": "Search Logs"}],
            },
        ]

        result = map_qa_name_to_data(qas_metadata)

        expected = {
            "isolate_endpoint": {
                "brand": "CrowdStrike",
                "category": "endpoint",
                "description": "Isolate an endpoint",
                "pretty_name": "Isolate Endpoint",
            },
            "quarantine_file": {
                "brand": "CrowdStrike",
                "category": "endpoint",
                "description": "Quarantine a file",
                "pretty_name": "Quarantine File",
            },
            "search_logs": {"brand": "Splunk", "category": "siem", "description": "Search logs", "pretty_name": "Search Logs"},
        }

        assert result == expected

    def test_map_qa_name_to_data_empty_metadata(self):
        """Test with empty metadata"""
        result = map_qa_name_to_data([])
        assert result == {}

    def test_map_qa_name_to_data_missing_commands(self):
        """Test with missing commands field"""
        qas_metadata = [
            {
                "brand": "TestBrand",
                "category": "test",
                # Missing commands field
            }
        ]

        result = map_qa_name_to_data(qas_metadata)
        assert result == {}


class TestGetIssueRecommendationsCommand:
    def setup_method(self):
        self.mock_client = Mock(spec=Client)

    @patch("CortexPlatformCore.demisto")
    @patch("CortexPlatformCore.get_appsec_suggestion")
    @patch("CortexPlatformCore.populate_playbook_and_quick_action_suggestions")
    @patch("CortexPlatformCore.map_qa_name_to_data")
    @patch("CortexPlatformCore.map_pb_id_to_data")
    @patch("CortexPlatformCore.argToList")
    @patch("CortexPlatformCore.FilterBuilder")
    @patch("CortexPlatformCore.build_webapp_request_data")
    @patch("CortexPlatformCore.create_issue_recommendations_readable_output")
    def test_get_issue_recommendations_command_success(
        self,
        mock_create_readable_output,
        mock_build_webapp_request_data,
        mock_filter_builder,
        mock_arg_to_list,
        mock_map_pb_id_to_data,
        mock_map_qa_name_to_data,
        mock_populate_pb_qa,
        mock_get_appsec_suggestion,
        mock_demisto,
    ):
        """Test successful execution of get_issue_recommendations_command"""
        # Setup mocks
        mock_arg_to_list.return_value = ["issue-1", "issue-2"]
        mock_filter_builder_instance = Mock()
        mock_filter_builder.return_value = mock_filter_builder_instance
        mock_filter_builder_instance.to_dict.return_value = {}
        mock_build_webapp_request_data.return_value = {}

        issue_data = [
            {
                "internal_id": "issue-1",
                "alert_name": "SQL Injection",
                "severity": "High",
                "alert_description": "SQL injection vulnerability",
                "remediation": "Use parameterized queries",
                "alert_source": "CAS_SAST_SCANNER",  # Valid AppSec source
            },
            {
                "internal_id": "issue-2",
                "alert_name": "Malware Detection",
                "severity": "Critical",
                "alert_description": "Malware detected",
                "remediation": "Isolate endpoint",
                "alert_source": "XDR",
            },
        ]

        self.mock_client.get_webapp_data.return_value = {"reply": {"DATA": issue_data}}
        self.mock_client.get_playbooks_metadata.return_value = []
        self.mock_client.get_quick_actions_metadata.return_value = []
        mock_map_pb_id_to_data.return_value = {}
        mock_map_qa_name_to_data.return_value = {}

        # Updated to return only recommendation dict
        mock_populate_pb_qa.return_value = {}
        mock_get_appsec_suggestion.return_value = {"existing_code_block": "old code", "suggested_code_block": "new code"}
        mock_create_readable_output.return_value = "Mock table output"

        args = {"issue_ids": "issue-1,issue-2"}

        # Execute
        result = get_issue_recommendations_command(self.mock_client, args)

        # Verify
        assert isinstance(result, CommandResults)
        assert result.readable_output == "Mock table output"
        self.mock_client.get_webapp_data.assert_called_once()
        self.mock_client.get_playbooks_metadata.assert_called_once()
        self.mock_client.get_quick_actions_metadata.assert_called_once()
        assert mock_get_appsec_suggestion.call_count == 2  # Called for both issues
        mock_create_readable_output.assert_called_once()

    @patch("CortexPlatformCore.argToList")
    def test_get_issue_recommendations_command_too_many_issues(self, mock_arg_to_list):
        """Test error when more than 10 issue IDs provided"""
        mock_arg_to_list.return_value = [f"issue-{i}" for i in range(11)]
        args = {"issue_ids": ",".join([f"issue-{i}" for i in range(11)])}

        with pytest.raises(DemistoException, match="maximum of 10 issue IDs"):
            get_issue_recommendations_command(self.mock_client, args)

    @patch("CortexPlatformCore.argToList")
    @patch("CortexPlatformCore.FilterBuilder")
    @patch("CortexPlatformCore.build_webapp_request_data")
    def test_get_issue_recommendations_command_no_issues_found(
        self, mock_build_webapp_request_data, mock_filter_builder, mock_arg_to_list
    ):
        """Test error when no issues found"""
        mock_arg_to_list.return_value = ["nonexistent-issue"]
        mock_filter_builder_instance = Mock()
        mock_filter_builder.return_value = mock_filter_builder_instance
        mock_filter_builder_instance.to_dict.return_value = {}
        mock_build_webapp_request_data.return_value = {}

        self.mock_client.get_webapp_data.return_value = {"reply": {"DATA": []}}

        args = {"issue_ids": "nonexistent-issue"}

        with pytest.raises(DemistoException, match="No issues found with IDs"):
            get_issue_recommendations_command(self.mock_client, args)

    @patch("CortexPlatformCore.demisto")
    @patch("CortexPlatformCore.get_appsec_suggestion")
    @patch("CortexPlatformCore.populate_playbook_and_quick_action_suggestions")
    @patch("CortexPlatformCore.map_qa_name_to_data")
    @patch("CortexPlatformCore.map_pb_id_to_data")
    @patch("CortexPlatformCore.argToList")
    @patch("CortexPlatformCore.FilterBuilder")
    @patch("CortexPlatformCore.build_webapp_request_data")
    @patch("CortexPlatformCore.create_issue_recommendations_readable_output")
    def test_get_issue_recommendations_command_with_all_headers(
        self,
        mock_create_readable_output,
        mock_build_webapp_request_data,
        mock_filter_builder,
        mock_arg_to_list,
        mock_map_pb_id_to_data,
        mock_map_qa_name_to_data,
        mock_populate_pb_qa,
        mock_get_appsec_suggestion,
        mock_demisto,
    ):
        """Test command with all types of suggestions to verify recommendations content"""
        # Setup mocks
        mock_arg_to_list.return_value = ["issue-1"]
        mock_filter_builder_instance = Mock()
        mock_filter_builder.return_value = mock_filter_builder_instance
        mock_filter_builder_instance.to_dict.return_value = {}
        mock_build_webapp_request_data.return_value = {}

        issue_data = [
            {
                "internal_id": "issue-1",
                "alert_name": "Test Issue",
                "severity": "High",
                "alert_description": "Test description",
                "remediation": "Test remediation",
                "alert_source": "CAS_CVE_SCANNER",  # Valid AppSec source
            }
        ]

        self.mock_client.get_webapp_data.return_value = {"reply": {"DATA": issue_data}}
        self.mock_client.get_playbooks_metadata.return_value = []
        self.mock_client.get_quick_actions_metadata.return_value = []
        mock_map_pb_id_to_data.return_value = {}
        mock_map_qa_name_to_data.return_value = {}

        # Return both playbook and quick action suggestions
        mock_populate_pb_qa.return_value = {
            "playbook_suggestions": {"playbook_id": "pb-1", "name": "Test Playbook"},
            "quick_action_suggestions": {"name": "qa-1", "pretty_name": "Test QA"},
        }

        # Return AppSec suggestions
        mock_get_appsec_suggestion.return_value = {
            "existing_code_block": "old code",
            "suggested_code_block": "new code",
        }

        def capture_recommendations(issue_ids, all_recommendations):
            # Verify the recommendations contain all expected data
            assert len(all_recommendations) == 1
            rec = all_recommendations[0]
            assert "issue_id" in rec
            assert "playbook_suggestions" in rec
            assert "quick_action_suggestions" in rec
            assert "existing_code_block" in rec
            assert "suggested_code_block" in rec
            return "Mock table with all headers"

        mock_create_readable_output.side_effect = capture_recommendations

        args = {"issue_ids": "issue-1"}

        # Execute
        result = get_issue_recommendations_command(self.mock_client, args)

        # Verify
        assert isinstance(result, CommandResults)
        mock_create_readable_output.assert_called_once()

    @patch("CortexPlatformCore.demisto")
    @patch("CortexPlatformCore.get_appsec_suggestion")
    @patch("CortexPlatformCore.populate_playbook_and_quick_action_suggestions")
    @patch("CortexPlatformCore.map_qa_name_to_data")
    @patch("CortexPlatformCore.map_pb_id_to_data")
    @patch("CortexPlatformCore.argToList")
    @patch("CortexPlatformCore.FilterBuilder")
    @patch("CortexPlatformCore.build_webapp_request_data")
    @patch("CortexPlatformCore.create_issue_recommendations_readable_output")
    def test_get_issue_recommendations_command_non_appsec_source(
        self,
        mock_create_readable_output,
        mock_build_webapp_request_data,
        mock_filter_builder,
        mock_arg_to_list,
        mock_map_pb_id_to_data,
        mock_map_qa_name_to_data,
        mock_populate_pb_qa,
        mock_get_appsec_suggestion,
        mock_demisto,
    ):
        """Test command with non-AppSec source (should call AppSec suggestions but return empty)"""
        # Setup mocks
        mock_arg_to_list.return_value = ["issue-1"]
        mock_filter_builder_instance = Mock()
        mock_filter_builder.return_value = mock_filter_builder_instance
        mock_filter_builder_instance.to_dict.return_value = {}
        mock_build_webapp_request_data.return_value = {}

        issue_data = [
            {
                "internal_id": "issue-1",
                "alert_name": "Test Issue",
                "severity": "High",
                "alert_description": "Test description",
                "remediation": "Test remediation",
                "alert_source": "XDR",  # Non-AppSec source
            }
        ]

        self.mock_client.get_webapp_data.return_value = {"reply": {"DATA": issue_data}}
        self.mock_client.get_playbooks_metadata.return_value = []
        self.mock_client.get_quick_actions_metadata.return_value = []
        mock_map_pb_id_to_data.return_value = {}
        mock_map_qa_name_to_data.return_value = {}

        mock_populate_pb_qa.return_value = {}
        mock_get_appsec_suggestion.return_value = {}  # Empty AppSec suggestions
        mock_create_readable_output.return_value = "Mock table output"

        args = {"issue_ids": "issue-1"}

        # Execute
        result = get_issue_recommendations_command(self.mock_client, args)

        # Verify AppSec suggestion was called but returned empty
        mock_get_appsec_suggestion.assert_called_once()
        assert isinstance(result, CommandResults)

    @patch("CortexPlatformCore.demisto")
    @patch("CortexPlatformCore.get_appsec_suggestion")
    @patch("CortexPlatformCore.populate_playbook_and_quick_action_suggestions")
    @patch("CortexPlatformCore.map_qa_name_to_data")
    @patch("CortexPlatformCore.map_pb_id_to_data")
    @patch("CortexPlatformCore.argToList")
    @patch("CortexPlatformCore.FilterBuilder")
    @patch("CortexPlatformCore.build_webapp_request_data")
    @patch("CortexPlatformCore.create_issue_recommendations_readable_output")
    def test_get_issue_recommendations_command_empty_metadata(
        self,
        mock_create_readable_output,
        mock_build_webapp_request_data,
        mock_filter_builder,
        mock_arg_to_list,
        mock_map_pb_id_to_data,
        mock_map_qa_name_to_data,
        mock_populate_pb_qa,
        mock_get_appsec_suggestion,
        mock_demisto,
    ):
        """Test command when playbooks/quick actions metadata is None"""
        # Setup mocks
        mock_arg_to_list.return_value = ["issue-1"]
        mock_filter_builder_instance = Mock()
        mock_filter_builder.return_value = mock_filter_builder_instance
        mock_filter_builder_instance.to_dict.return_value = {}
        mock_build_webapp_request_data.return_value = {}

        issue_data = [
            {
                "internal_id": "issue-1",
                "alert_name": "Test Issue",
                "severity": "High",
                "alert_description": "Test description",
                "remediation": "Test remediation",
                "alert_source": "XDR",
            }
        ]

        self.mock_client.get_webapp_data.return_value = {"reply": {"DATA": issue_data}}

        # Return None for metadata
        self.mock_client.get_playbooks_metadata.return_value = None
        self.mock_client.get_quick_actions_metadata.return_value = None
        mock_map_pb_id_to_data.return_value = {}
        mock_map_qa_name_to_data.return_value = {}

        mock_populate_pb_qa.return_value = {}
        mock_get_appsec_suggestion.return_value = {}
        mock_create_readable_output.return_value = "Mock table output"

        args = {"issue_ids": "issue-1"}

        # Execute - should not raise exception
        result = get_issue_recommendations_command(self.mock_client, args)

        # Verify
        assert isinstance(result, CommandResults)
        # Verify map functions were called with empty lists due to the `or []` fallback
        mock_map_pb_id_to_data.assert_called_with([])
        mock_map_qa_name_to_data.assert_called_with([])


class TestMapPbIdToData(unittest.TestCase):
    @patch("CortexPlatformCore.remove_empty_elements")
    def test_map_pb_id_to_data_valid_input(self, mock_remove_empty_elements):
        """Test map_pb_id_to_data with valid playbook metadata"""
        mock_remove_empty_elements.side_effect = lambda x: x  # Return input unchanged

        pbs_metadata = [
            {"id": "pb-1", "name": "Security Playbook", "comment": "Main security playbook"},
            {"id": "pb-2", "name": "Incident Response", "comment": "IR playbook"},
            {"id": "pb-3", "name": "Investigation", "comment": None},  # Will be filtered out
        ]

        result = map_pb_id_to_data(pbs_metadata)

        expected = {
            "pb-1": {"name": "Security Playbook", "comment": "Main security playbook"},
            "pb-2": {"name": "Incident Response", "comment": "IR playbook"},
            "pb-3": {"name": "Investigation", "comment": None},
        }

        assert result == expected
        assert mock_remove_empty_elements.call_count == 3

    @patch("CortexPlatformCore.remove_empty_elements")
    def test_map_pb_id_to_data_missing_id(self, mock_remove_empty_elements):
        """Test map_pb_id_to_data with playbooks missing ID"""
        mock_remove_empty_elements.side_effect = lambda x: x

        pbs_metadata = [
            {"id": "pb-1", "name": "Valid Playbook", "comment": "Valid"},
            {"name": "No ID Playbook", "comment": "Missing ID"},  # No ID
            {"id": "", "name": "Empty ID", "comment": "Empty ID"},  # Empty ID
            {"id": None, "name": "None ID", "comment": "None ID"},  # None ID
        ]

        result = map_pb_id_to_data(pbs_metadata)

        expected = {
            "pb-1": {"name": "Valid Playbook", "comment": "Valid"},
        }

        assert result == expected
        assert mock_remove_empty_elements.call_count == 1

    def test_map_pb_id_to_data_empty_list(self):
        """Test map_pb_id_to_data with empty list"""
        result = map_pb_id_to_data([])
        assert result == {}

    def test_map_pb_id_to_data_none_input(self):
        """Test map_pb_id_to_data with None input"""
        result = map_pb_id_to_data(None)
        assert result == {}

    def test_map_pb_id_to_data_invalid_input_types(self):
        """Test map_pb_id_to_data with invalid input types"""
        invalid_inputs = ["string", 123, {"dict": "value"}, True]

        for invalid_input in invalid_inputs:
            result = map_pb_id_to_data(invalid_input)
            assert result == {}

    @patch("CortexPlatformCore.remove_empty_elements")
    def test_map_pb_id_to_data_missing_name_and_comment(self, mock_remove_empty_elements):
        """Test map_pb_id_to_data with playbooks missing name and comment"""
        mock_remove_empty_elements.side_effect = lambda x: x

        pbs_metadata = [
            {"id": "pb-1"},  # Only ID
            {"id": "pb-2", "name": "Only Name"},  # Only name
            {"id": "pb-3", "comment": "Only Comment"},  # Only comment
        ]

        result = map_pb_id_to_data(pbs_metadata)

        expected = {
            "pb-1": {"name": None, "comment": None},
            "pb-2": {"name": "Only Name", "comment": None},
            "pb-3": {"name": None, "comment": "Only Comment"},
        }

        assert result == expected

    @patch("CortexPlatformCore.remove_empty_elements")
    def test_map_pb_id_to_data_duplicate_ids(self, mock_remove_empty_elements):
        """Test map_pb_id_to_data with duplicate IDs (last one wins)"""
        mock_remove_empty_elements.side_effect = lambda x: x

        pbs_metadata = [
            {"id": "pb-1", "name": "First Playbook", "comment": "First"},
            {"id": "pb-1", "name": "Second Playbook", "comment": "Second"},  # Duplicate ID
        ]

        result = map_pb_id_to_data(pbs_metadata)

        expected = {
            "pb-1": {"name": "Second Playbook", "comment": "Second"},  # Last one overwrites
        }

        assert result == expected


class TestCreateIssueRecommendationsReadableOutput(unittest.TestCase):
    @patch("CortexPlatformCore.tableToMarkdown")
    @patch("CortexPlatformCore.string_to_table_header")
    def test_create_readable_output_base_headers_only(self, mock_string_to_table_header, mock_table_to_markdown):
        """Test with recommendations containing only base fields"""
        mock_table_to_markdown.return_value = "Mock table output"

        issue_ids = ["issue-1", "issue-2"]
        all_recommendations = [
            {
                "issue_id": "issue-1",
                "issue_name": "Test Issue 1",
                "severity": "High",
                "description": "Test description 1",
                "remediation": "Test remediation 1",
            },
            {
                "issue_id": "issue-2",
                "issue_name": "Test Issue 2",
                "severity": "Medium",
                "description": "Test description 2",
                "remediation": "Test remediation 2",
            },
        ]

        result = create_issue_recommendations_readable_output(issue_ids, all_recommendations)

        assert result == "Mock table output"

        # Verify tableToMarkdown was called with correct parameters
        mock_table_to_markdown.assert_called_once()
        call_args = mock_table_to_markdown.call_args

        assert call_args[0][0] == "Issue Recommendations for ['issue-1', 'issue-2']"
        assert len(call_args[0][1]) == 2  # readable_recommendations
        assert call_args[1]["headers"] == ["issue_id", "issue_name", "severity", "description", "remediation"]

    @patch("CortexPlatformCore.tableToMarkdown")
    @patch("CortexPlatformCore.string_to_table_header")
    def test_create_readable_output_with_all_headers(self, mock_string_to_table_header, mock_table_to_markdown):
        """Test with recommendations containing all types of suggestions"""
        mock_table_to_markdown.return_value = "Mock comprehensive table"

        issue_ids = ["issue-1"]
        all_recommendations = [
            {
                "issue_id": "issue-1",
                "issue_name": "Comprehensive Issue",
                "severity": "Critical",
                "description": "Test description",
                "remediation": "Test remediation",
                "existing_code_block": "old code",
                "suggested_code_block": "new code",
                "playbook_suggestions": {"playbook_id": "pb-1", "name": "Security Playbook", "description": "Full description"},
                "quick_action_suggestions": {
                    "name": "isolate_endpoint",
                    "pretty_name": "Isolate Endpoint",
                    "brand": "CrowdStrike",
                },
            }
        ]

        result = create_issue_recommendations_readable_output(issue_ids, all_recommendations)

        assert result == "Mock comprehensive table"

        # Verify headers include all types
        call_args = mock_table_to_markdown.call_args
        expected_headers = [
            "issue_id",
            "issue_name",
            "severity",
            "description",
            "remediation",
            "existing_code_block",
            "suggested_code_block",
            "playbook_suggestions",
            "quick_action_suggestions",
        ]
        assert call_args[1]["headers"] == expected_headers

        # Verify readable recommendations are simplified
        readable_recs = call_args[0][1]
        assert len(readable_recs) == 1

        pb_suggestions = readable_recs[0]["playbook_suggestions"]
        assert pb_suggestions == {"name": "Security Playbook", "playbook_id": "pb-1"}

        qa_suggestions = readable_recs[0]["quick_action_suggestions"]
        assert qa_suggestions == {"name": "isolate_endpoint", "pretty_name": "Isolate Endpoint"}

    @patch("CortexPlatformCore.tableToMarkdown")
    @patch("CortexPlatformCore.string_to_table_header")
    def test_create_readable_output_partial_appsec_headers(self, mock_string_to_table_header, mock_table_to_markdown):
        """Test with only some AppSec headers present"""
        mock_table_to_markdown.return_value = "Mock partial table"

        issue_ids = ["issue-1", "issue-2"]
        all_recommendations = [
            {
                "issue_id": "issue-1",
                "issue_name": "Issue 1",
                "existing_code_block": "old code",  # Only existing code block
            },
            {
                "issue_id": "issue-2",
                "issue_name": "Issue 2",
                "suggested_code_block": "new code",  # Only suggested code block
            },
        ]

        create_issue_recommendations_readable_output(issue_ids, all_recommendations)

        # Should still add both AppSec headers if any AppSec content is found
        call_args = mock_table_to_markdown.call_args
        headers = call_args[1]["headers"]
        assert "existing_code_block" in headers
        assert "suggested_code_block" in headers

    @patch("CortexPlatformCore.tableToMarkdown")
    @patch("CortexPlatformCore.string_to_table_header")
    def test_create_readable_output_empty_recommendations(self, mock_string_to_table_header, mock_table_to_markdown):
        """Test with empty recommendations list"""
        mock_table_to_markdown.return_value = "Empty table"

        issue_ids = ["issue-1"]
        all_recommendations = []

        result = create_issue_recommendations_readable_output(issue_ids, all_recommendations)

        assert result == "Empty table"

        # Should only have base headers
        call_args = mock_table_to_markdown.call_args
        assert call_args[1]["headers"] == ["issue_id", "issue_name", "severity", "description", "remediation"]

    @patch("CortexPlatformCore.tableToMarkdown")
    @patch("CortexPlatformCore.string_to_table_header")
    def test_create_readable_output_non_dict_suggestions(self, mock_string_to_table_header, mock_table_to_markdown):
        """Test with non-dict suggestion values"""
        mock_table_to_markdown.return_value = "Mock table"

        issue_ids = ["issue-1"]
        all_recommendations = [
            {
                "issue_id": "issue-1",
                "playbook_suggestions": "not a dict",  # Should be ignored
                "quick_action_suggestions": None,  # Should be ignored
            }
        ]

        create_issue_recommendations_readable_output(issue_ids, all_recommendations)

        # Should still detect headers but not modify the values
        call_args = mock_table_to_markdown.call_args
        headers = call_args[1]["headers"]
        assert "playbook_suggestions" in headers
        assert "quick_action_suggestions" in headers

        # Values should remain unchanged
        readable_recs = call_args[0][1]
        assert readable_recs[0]["playbook_suggestions"] == "not a dict"
        assert readable_recs[0]["quick_action_suggestions"] is None

    @patch("CortexPlatformCore.tableToMarkdown")
    @patch("CortexPlatformCore.string_to_table_header")
    def test_create_readable_output_missing_suggestion_fields(self, mock_string_to_table_header, mock_table_to_markdown):
        """Test with suggestion dicts missing expected fields"""
        mock_table_to_markdown.return_value = "Mock table"

        issue_ids = ["issue-1"]
        all_recommendations = [
            {
                "issue_id": "issue-1",
                "playbook_suggestions": {"description": "Only description"},  # Missing name and playbook_id
                "quick_action_suggestions": {"brand": "Only brand"},  # Missing name and pretty_name
            }
        ]

        create_issue_recommendations_readable_output(issue_ids, all_recommendations)

        call_args = mock_table_to_markdown.call_args
        readable_recs = call_args[0][1]

        # Should use empty strings for missing fields
        assert readable_recs[0]["playbook_suggestions"] == {"name": "", "playbook_id": ""}
        assert readable_recs[0]["quick_action_suggestions"] == {"name": "", "pretty_name": ""}

    @patch("CortexPlatformCore.tableToMarkdown")
    @patch("CortexPlatformCore.string_to_table_header")
    def test_create_readable_output_mixed_recommendations(self, mock_string_to_table_header, mock_table_to_markdown):
        """Test with mixed recommendations (some with suggestions, some without)"""
        mock_table_to_markdown.return_value = "Mock mixed table"

        issue_ids = ["issue-1", "issue-2", "issue-3"]
        all_recommendations = [
            {
                "issue_id": "issue-1",
                "issue_name": "Basic Issue",
            },
            {
                "issue_id": "issue-2",
                "issue_name": "AppSec Issue",
                "existing_code_block": "old code",
            },
            {
                "issue_id": "issue-3",
                "issue_name": "Playbook Issue",
                "playbook_suggestions": {"playbook_id": "pb-1", "name": "Test PB"},
            },
        ]

        create_issue_recommendations_readable_output(issue_ids, all_recommendations)

        # Should include headers for the types that exist
        call_args = mock_table_to_markdown.call_args
        headers = call_args[1]["headers"]
        base_headers = ["issue_id", "issue_name", "severity", "description", "remediation"]

        assert all(h in headers for h in base_headers)
        assert "existing_code_block" in headers
        assert "suggested_code_block" in headers
        assert "playbook_suggestions" in headers


class TestMapEndpointFormat:
    """Test cases for map_endpoint_format function"""

    def test_map_endpoint_format_full_data(self):
        """
        Given:
            - A list of raw endpoint data with all fields
        When:
            - Calling map_endpoint_format
        Then:
            - Returns properly mapped endpoint data with friendly field names and values
        """
        from CortexPlatformCore import map_endpoint_format

        raw_endpoint_list = [
            {
                "AGENT_ID": "endpoint-123",
                "HOST_NAME": "test-host-1",
                "AGENT_TYPE": "AGENT_TYPE_SERVER",
                "AGENT_STATUS": "STATUS_010_CONNECTED",
                "OS_TYPE": "AGENT_OS_WINDOWS",
                "OPERATIONAL_STATUS": "PROTECTED",  # Changed from OPERATIONAL_STATUS_PROTECTED to PROTECTED
                "ACTIVE_POLICY": "PREVENTION_POLICY_ENABLED",
                "SUPPORTED_VERSION": False,
                "AGENT_VERSION": "7.8.0",
                "DOMAIN": "corp.local",
            }
        ]

        result = map_endpoint_format(raw_endpoint_list)

        expected = [
            {
                "endpoint_id": "endpoint-123",
                "endpoint_name": "test-host-1",
                "endpoint_type": "server",  # Maps from AGENT_TYPE_SERVER
                "endpoint_status": "connected",  # Maps from STATUS_010_CONNECTED
                "platform": "windows",  # Maps from AGENT_OS_WINDOWS
                "operational_status": "protected",  # Maps from PROTECTED
                "assigned_prevention_policy": "PREVENTION_POLICY_ENABLED",  # No mapping found, uses original
                "agent_eol": False,
                "agent_version": "7.8.0",
                "domain": "corp.local",
            }
        ]

        assert result == expected

    def test_map_endpoint_format_missing_fields(self):
        """
        Given:
            - A list of raw endpoint data with some missing fields
        When:
            - Calling map_endpoint_format
        Then:
            - Returns mapped data only for existing fields
        """
        from CortexPlatformCore import map_endpoint_format

        raw_endpoint_list = [
            {
                "AGENT_ID": "endpoint-456",
                "HOST_NAME": "test-host-2",  # Changed from AGENT_HOSTNAME
                "UNKNOWN_FIELD": "ignored_value",
            }
        ]

        result = map_endpoint_format(raw_endpoint_list)

        expected = [{"endpoint_id": "endpoint-456", "endpoint_name": "test-host-2"}]

        assert result == expected

    def test_map_endpoint_format_unmapped_values(self):
        """
        Given:
            - Raw endpoint data with values not in mapping dictionaries
        When:
            - Calling map_endpoint_format
        Then:
            - Returns original values for unmapped items
        """
        from CortexPlatformCore import map_endpoint_format

        raw_endpoint_list = [{"AGENT_ID": "endpoint-789", "AGENT_TYPE": "UNKNOWN_TYPE", "AGENT_STATUS": "UNKNOWN_STATUS"}]

        result = map_endpoint_format(raw_endpoint_list)

        expected = [{"endpoint_id": "endpoint-789", "endpoint_type": "UNKNOWN_TYPE", "endpoint_status": "UNKNOWN_STATUS"}]

        assert result == expected

    def test_map_endpoint_format_empty_list(self):
        """
        Given:
            - An empty endpoint list
        When:
            - Calling map_endpoint_format
        Then:
            - Returns empty list
        """
        from CortexPlatformCore import map_endpoint_format

        result = map_endpoint_format([])
        assert result == []

    def test_map_endpoint_format_multiple_endpoints(self):
        """
        Given:
            - Multiple raw endpoints
        When:
            - Calling map_endpoint_format
        Then:
            - Returns mapped data for all endpoints
        """
        from CortexPlatformCore import map_endpoint_format

        raw_endpoint_list = [
            {
                "AGENT_ID": "endpoint-1",
                "HOST_NAME": "host-1",  # Changed from AGENT_HOSTNAME
                "SUPPORTED_VERSION": True,  # Changed from AGENT_EOL
            },
            {
                "AGENT_ID": "endpoint-2",
                "HOST_NAME": "host-2",  # Changed from AGENT_HOSTNAME
                "SUPPORTED_VERSION": False,  # Changed from AGENT_EOL
            },
        ]

        result = map_endpoint_format(raw_endpoint_list)

        expected = [
            {
                "endpoint_id": "endpoint-1",
                "endpoint_name": "host-1",
                "agent_eol": True,
            },
            {
                "endpoint_id": "endpoint-2",
                "endpoint_name": "host-2",
                "agent_eol": False,
            },
        ]

        assert result == expected


def test_build_endpoint_filters_all_args(mocker):
    """
    Given:
        - Arguments with all possible filter parameters populated.
    When:
        - Calling build_endpoint_filters with complete args.
    Then:
        - FilterBuilder is configured with all filters correctly applied.
    """
    from CortexPlatformCore import build_endpoint_filters

    # Mock dependencies
    mock_filter_builder = mocker.patch("CortexPlatformCore.FilterBuilder")
    mock_filter_instance = mocker.Mock()
    mock_filter_builder.return_value = mock_filter_instance
    mock_filter_instance.to_dict.return_value = {"mock": "filter_dict"}

    mock_arg_to_list = mocker.patch("CortexPlatformCore.argToList")
    mock_arg_to_bool = mocker.patch("CortexPlatformCore.arg_to_bool_or_none")

    # Configure mocks
    mock_arg_to_list.side_effect = lambda x: [x] if x else []
    mock_arg_to_bool.return_value = True

    args = {
        "operational_status": "protected",  # Changed from "Protected" to match ENDPOINT_OPERATIONAL_STATUS key
        "endpoint_type": "server",  # Changed from "Server" to match ENDPOINT_TYPE key
        "endpoint_status": "connected",  # Changed from "Connected" to match ENDPOINT_STATUS key
        "platform": "windows",  # Changed from "Windows" to match ENDPOINT_PLATFORM key
        "assigned_prevention_policy": "Windows Default",  # Changed to match ASSIGNED_PREVENTION_POLICY key
        "agent_eol": "false",
        "endpoint_name": "test-endpoint",
        "operating_system": "Windows 10",
        "agent_version": "7.8.0",
        "os_version": "10.0.19041",
        "ip_address": "192.168.1.100",
        "domain": "corp.local",
        "tags": "production",
        "endpoint_id": "endpoint-123",
        "cloud_provider": "AWS",
        "cloud_region": "us-east-1",
    }

    result = build_endpoint_filters(args)

    # Verify FilterBuilder was instantiated and configured
    mock_filter_builder.assert_called_once()
    assert mock_filter_instance.add_field.call_count == 16
    mock_filter_instance.to_dict.assert_called_once()
    assert result == {"mock": "filter_dict"}


def test_build_endpoint_filters_minimal_args(mocker):
    """
    Given:
        - Empty arguments dictionary.
    When:
        - Calling build_endpoint_filters with no filter parameters.
    Then:
        - FilterBuilder is configured with empty/None values for all fields.
    """
    from CortexPlatformCore import build_endpoint_filters

    # Mock dependencies
    mock_filter_builder = mocker.patch("CortexPlatformCore.FilterBuilder")
    mock_filter_instance = mocker.Mock()
    mock_filter_builder.return_value = mock_filter_instance
    mock_filter_instance.to_dict.return_value = {"empty": "filter"}

    mock_arg_to_list = mocker.patch("CortexPlatformCore.argToList")
    mock_arg_to_bool = mocker.patch("CortexPlatformCore.arg_to_bool_or_none")

    mock_arg_to_list.return_value = []
    mock_arg_to_bool.return_value = None

    args = {}

    result = build_endpoint_filters(args)

    mock_filter_builder.assert_called_once()
    assert mock_filter_instance.add_field.call_count == 16
    mock_filter_instance.to_dict.assert_called_once()
    assert result == {"empty": "filter"}


def test_build_endpoint_filters_agent_eol(mocker):
    """
    Given:
    - Arguments with agent_eol parameter set to True.
    When:
    - Calling build_endpoint_filters with agent_eol=True.
    Then:
    - supported_version filter is set to True.
    """
    from CortexPlatformCore import build_endpoint_filters, Endpoints

    # Mock dependencies
    mock_filter_builder = mocker.patch("CortexPlatformCore.FilterBuilder")
    mock_filter_instance = mocker.Mock()
    mock_filter_builder.return_value = mock_filter_instance
    mock_filter_instance.to_dict.return_value = {}
    mock_arg_to_list = mocker.patch("CortexPlatformCore.argToList")
    mock_arg_to_bool = mocker.patch("CortexPlatformCore.arg_to_bool_or_none")

    mock_arg_to_list.return_value = []
    mock_arg_to_bool.return_value = True  # agent_eol = True

    args = {"agent_eol": "true"}
    build_endpoint_filters(args)

    # Verify supported_version (not agent_eol) was passed correctly
    calls = mock_filter_instance.add_field.call_args_list
    agent_eol_call = None
    for current_call in calls:
        if current_call[0][0] == Endpoints.ENDPOINT_FIELDS["agent_eol"]:
            agent_eol_call = current_call
            break

    assert agent_eol_call is not None
    assert agent_eol_call[0][2] is True


def test_core_list_endpoints_command_success(mocker):
    """
    Given:
    - Valid arguments and successful client response with endpoint data.
    When:
    - Calling core_list_endpoints_command.
    Then:
    - Returns list of CommandResults with properly formatted endpoint data and readable output.
    """
    from CortexPlatformCore import core_list_endpoints_command, Client, INTEGRATION_CONTEXT_BRAND

    # Mock dependencies
    mock_arg_to_number = mocker.patch("CortexPlatformCore.arg_to_number")
    mock_build_endpoint_filters = mocker.patch("CortexPlatformCore.build_endpoint_filters")
    mock_build_webapp_request_data = mocker.patch("CortexPlatformCore.build_webapp_request_data")
    mock_map_endpoint_format = mocker.patch("CortexPlatformCore.map_endpoint_format")
    mock_table_to_markdown = mocker.patch("CortexPlatformCore.tableToMarkdown")
    mocker.patch("CortexPlatformCore.demisto")

    # Configure mocks
    mock_arg_to_number.side_effect = lambda x: int(x) if x and x.isdigit() else None
    mock_build_endpoint_filters.return_value = {"test": "filters"}
    mock_build_webapp_request_data.return_value = {"test": "request_data"}
    mock_table_to_markdown.return_value = "Mock table output"

    raw_data = [{"AGENT_ID": "endpoint-1", "HOST_NAME": "host-1"}]
    mapped_data = [{"endpoint_id": "endpoint-1", "endpoint_name": "host-1"}]

    mock_client = mocker.Mock(spec=Client)
    mock_client.get_webapp_data.return_value = {"reply": {"DATA": raw_data, "FILTER_COUNT": "1"}}
    mock_map_endpoint_format.return_value = mapped_data

    args = {"page": "0", "page_size": "50", "endpoint_name": "test"}
    result = core_list_endpoints_command(mock_client, args)

    assert result.readable_output == "Mock table output"
    assert result.outputs == mapped_data
    assert result.outputs_prefix == f"{INTEGRATION_CONTEXT_BRAND}.Endpoint"
    assert result.outputs_key_field == "endpoint_id"
    assert result.raw_response == mapped_data

    # Verify function calls
    mock_build_endpoint_filters.assert_called_once_with(args)
    mock_build_webapp_request_data.assert_called_once()
    mock_client.get_webapp_data.assert_called_once()
    mock_map_endpoint_format.assert_called_once_with(raw_data)


def test_core_list_endpoints_command_default_pagination(mocker):
    """
    Given:
    - Arguments without page and page_size specified.
    When:
    - Calling core_list_endpoints_command with default pagination.
    Then:
    - Uses default pagination values (page=0, limit=100).
    """
    from CortexPlatformCore import core_list_endpoints_command, Client, MAX_GET_ENDPOINTS_LIMIT

    # Mock dependencies
    mock_arg_to_number = mocker.patch("CortexPlatformCore.arg_to_number")
    mock_build_endpoint_filters = mocker.patch("CortexPlatformCore.build_endpoint_filters")
    mock_build_webapp_request_data = mocker.patch("CortexPlatformCore.build_webapp_request_data")
    mock_map_endpoint_format = mocker.patch("CortexPlatformCore.map_endpoint_format")
    mock_table_to_markdown = mocker.patch("CortexPlatformCore.tableToMarkdown")
    mocker.patch("CortexPlatformCore.demisto")

    # Configure mocks
    mock_arg_to_number.return_value = None
    mock_build_endpoint_filters.return_value = {}
    mock_build_webapp_request_data.return_value = {}
    mock_table_to_markdown.return_value = "Empty table"

    mock_client = mocker.Mock(spec=Client)
    mock_client.get_webapp_data.return_value = {"reply": {"DATA": [], "FILTER_COUNT": "0"}}
    mock_map_endpoint_format.return_value = []

    args = {}
    result = core_list_endpoints_command(mock_client, args)

    # Verify default pagination was used
    call_kwargs = mock_build_webapp_request_data.call_args[1]
    assert call_kwargs["limit"] == MAX_GET_ENDPOINTS_LIMIT
    assert call_kwargs["start_page"] == 0
    assert result.outputs == []


def test_core_list_endpoints_command_empty_response(mocker):
    """
    Given:
    - Client returns empty DATA response.
    When:
    - Calling core_list_endpoints_command with empty server response.
    Then:
    - Returns CommandResults with empty outputs and handles gracefully.
    """
    from CortexPlatformCore import core_list_endpoints_command, Client

    mock_arg_to_number = mocker.patch("CortexPlatformCore.arg_to_number")
    mock_build_endpoint_filters = mocker.patch("CortexPlatformCore.build_endpoint_filters")
    mock_build_webapp_request_data = mocker.patch("CortexPlatformCore.build_webapp_request_data")
    mock_map_endpoint_format = mocker.patch("CortexPlatformCore.map_endpoint_format")
    mock_table_to_markdown = mocker.patch("CortexPlatformCore.tableToMarkdown")
    mocker.patch("CortexPlatformCore.demisto")

    # Configure mocks
    mock_arg_to_number.return_value = None
    mock_build_endpoint_filters.return_value = {}
    mock_build_webapp_request_data.return_value = {}
    mock_table_to_markdown.return_value = "No endpoints found"

    mock_client = mocker.Mock(spec=Client)
    mock_client.get_webapp_data.return_value = {"reply": {"DATA": [], "FILTER_COUNT": "0"}}
    mock_map_endpoint_format.return_value = []

    args = {}
    result = core_list_endpoints_command(mock_client, args)

    assert result.readable_output == "No endpoints found"
    assert result.outputs == []
    assert result.raw_response == []

    # Verify map_endpoint_format was called with empty list
    mock_map_endpoint_format.assert_called_once_with([])


def test_core_list_endpoints_command_custom_pagination(mocker):
    """
    Given:
    - Arguments with custom page and page_size values.
    When:
    - Calling core_list_endpoints_command with page=2, page_size=10.
    Then:
    - Uses correct pagination calculations (page_from=20, page_to=30).
    """
    from CortexPlatformCore import core_list_endpoints_command, Client, CommandResults

    # Mock dependencies
    mock_arg_to_number = mocker.patch("CortexPlatformCore.arg_to_number")
    mock_build_endpoint_filters = mocker.patch("CortexPlatformCore.build_endpoint_filters")
    mock_build_webapp_request_data = mocker.patch("CortexPlatformCore.build_webapp_request_data")
    mock_map_endpoint_format = mocker.patch("CortexPlatformCore.map_endpoint_format")
    mock_table_to_markdown = mocker.patch("CortexPlatformCore.tableToMarkdown")
    mocker.patch("CortexPlatformCore.demisto")

    # Configure mocks for custom pagination
    def mock_arg_to_number_side_effect(x):
        if x == "2":
            return 2
        elif x == "10":
            return 10
        return None

    mock_arg_to_number.side_effect = mock_arg_to_number_side_effect
    mock_build_endpoint_filters.return_value = {}
    mock_build_webapp_request_data.return_value = {}
    mock_table_to_markdown.return_value = "Page 2 table"

    mock_client = mocker.Mock(spec=Client)
    mock_client.get_webapp_data.return_value = {"reply": {"DATA": [], "FILTER_COUNT": "0"}}
    mock_map_endpoint_format.return_value = []

    args = {"page": "2", "page_size": "10"}
    result = core_list_endpoints_command(mock_client, args)

    # Verify pagination calculations: page_from=2*10=20, page_to=2*10+10=30
    call_kwargs = mock_build_webapp_request_data.call_args[1]
    assert call_kwargs["limit"] == 30  # page_to
    assert call_kwargs["start_page"] == 20  # page_from
    assert isinstance(result, CommandResults)


def test_core_list_endpoints_command_missing_reply_field(mocker):
    """
    Given:
    - Client returns response without 'reply' field.
    When:
    - Calling core_list_endpoints_command with malformed server response.
    Then:
    - Handles missing reply gracefully and returns empty results.
    """
    from CortexPlatformCore import core_list_endpoints_command, Client

    # Mock dependencies
    mock_arg_to_number = mocker.patch("CortexPlatformCore.arg_to_number")
    mock_build_endpoint_filters = mocker.patch("CortexPlatformCore.build_endpoint_filters")
    mock_build_webapp_request_data = mocker.patch("CortexPlatformCore.build_webapp_request_data")
    mock_map_endpoint_format = mocker.patch("CortexPlatformCore.map_endpoint_format")
    mock_table_to_markdown = mocker.patch("CortexPlatformCore.tableToMarkdown")
    mocker.patch("CortexPlatformCore.demisto")

    # Configure mocks
    mock_arg_to_number.return_value = None
    mock_build_endpoint_filters.return_value = {}
    mock_build_webapp_request_data.return_value = {}
    mock_table_to_markdown.return_value = "No data available"

    mock_client = mocker.Mock(spec=Client)
    mock_client.get_webapp_data.return_value = {}  # Missing 'reply' field
    mock_map_endpoint_format.return_value = []

    args = {}
    result = core_list_endpoints_command(mock_client, args)

    assert result.outputs == []

    # Verify map_endpoint_format was called with empty list (from missing DATA)
    mock_map_endpoint_format.assert_called_once_with([])


def test_core_list_endpoints_command_with_filters(mocker):
    """
    Given:
    - Arguments with multiple filter parameters.
    When:
    - Calling core_list_endpoints_command with endpoint filters.
    Then:
    - Filters are properly applied and data is correctly processed.
    """
    from CortexPlatformCore import core_list_endpoints_command, Client

    # Mock dependencies
    mock_arg_to_number = mocker.patch("CortexPlatformCore.arg_to_number")
    mock_build_endpoint_filters = mocker.patch("CortexPlatformCore.build_endpoint_filters")
    mock_build_webapp_request_data = mocker.patch("CortexPlatformCore.build_webapp_request_data")
    mock_map_endpoint_format = mocker.patch("CortexPlatformCore.map_endpoint_format")
    mock_table_to_markdown = mocker.patch("CortexPlatformCore.tableToMarkdown")
    mock_demisto = mocker.patch("CortexPlatformCore.demisto")

    # Configure mocks
    mock_arg_to_number.return_value = None
    mock_build_endpoint_filters.return_value = {"AGENT_STATUS": ["STATUS_010_CONNECTED"], "AGENT_TYPE": ["AGENT_TYPE_SERVER"]}
    mock_build_webapp_request_data.return_value = {"table": "agents", "filters": {}}
    mock_table_to_markdown.return_value = "Filtered endpoints table"

    raw_data = [{"AGENT_ID": "filtered-endpoint", "HOST_NAME": "server-01"}]
    mapped_data = [{"endpoint_id": "filtered-endpoint", "endpoint_name": "server-01"}]

    mock_client = mocker.Mock(spec=Client)
    mock_client.get_webapp_data.return_value = {"reply": {"DATA": raw_data, "FILTER_COUNT": "1"}}
    mock_map_endpoint_format.return_value = mapped_data

    args = {"endpoint_status": "connected", "endpoint_type": "server", "endpoint_name": "server-01"}
    result = core_list_endpoints_command(mock_client, args)

    # Verify filters were applied
    mock_build_endpoint_filters.assert_called_once_with(args)

    # Verify result
    assert result.outputs == mapped_data
    assert result.readable_output == "Filtered endpoints table"

    # Verify logging was called
    assert mock_demisto.info.called
    assert mock_demisto.debug.called


def test_core_list_endpoints_command_error_handling(mocker):
    """
    Given:
        - Client raises an exception during data retrieval.
    When:
        - Calling core_list_endpoints_command with failing client.
    Then:
        - Exception is properly propagated without being caught.
    """
    from CortexPlatformCore import core_list_endpoints_command, Client

    # Mock dependencies
    mock_arg_to_number = mocker.patch("CortexPlatformCore.arg_to_number")
    mock_build_endpoint_filters = mocker.patch("CortexPlatformCore.build_endpoint_filters")
    mock_build_webapp_request_data = mocker.patch("CortexPlatformCore.build_webapp_request_data")
    mocker.patch("CortexPlatformCore.demisto")

    # Configure mocks
    mock_arg_to_number.return_value = None
    mock_build_endpoint_filters.return_value = {}
    mock_build_webapp_request_data.return_value = {}

    mock_client = mocker.Mock(spec=Client)
    mock_client.get_webapp_data.side_effect = Exception("Server error")

    args = {}

    # Verify exception is propagated
    with pytest.raises(Exception, match="Server error"):
        core_list_endpoints_command(mock_client, args)


<<<<<<< HEAD
class TestValidateStartEndTimes:
    def test_validate_start_end_times_both_none(self):
        """Test with both start_time and end_time as None - should pass"""
        # Should not raise any exception
        validate_start_end_times(None, None)

    def test_validate_start_end_times_both_empty_strings(self):
        """Test with both start_time and end_time as empty strings - should pass"""
        # Should not raise any exception
        validate_start_end_times("", "")

    def test_validate_start_end_times_both_falsy(self):
        """Test with both start_time and end_time as falsy values - should pass"""
        # Should not raise any exception
        validate_start_end_times(None, "")
        validate_start_end_times("", None)

    def test_validate_start_end_times_only_start_provided(self):
        """Test with only start_time provided - should raise exception"""
        from CommonServerPython import DemistoException

        with pytest.raises(DemistoException) as exc_info:
            validate_start_end_times("10:00", None)
        assert "Both start_time and end_time must be provided together." in str(exc_info.value)

        with pytest.raises(DemistoException) as exc_info:
            validate_start_end_times("10:00", "")
        assert "Both start_time and end_time must be provided together." in str(exc_info.value)

    def test_validate_start_end_times_only_end_provided(self):
        """Test with only end_time provided - should raise exception"""
        from CommonServerPython import DemistoException

        with pytest.raises(DemistoException) as exc_info:
            validate_start_end_times(None, "15:00")
        assert "Both start_time and end_time must be provided together." in str(exc_info.value)

        with pytest.raises(DemistoException) as exc_info:
            validate_start_end_times("", "15:00")
        assert "Both start_time and end_time must be provided together." in str(exc_info.value)

    def test_validate_start_end_times_valid_same_day_sufficient_gap(self):
        """Test with valid times on same day with sufficient gap (>= 2 hours)"""
        # Exactly 2 hours apart - should pass
        validate_start_end_times("10:00", "12:00")

        # More than 2 hours apart - should pass
        validate_start_end_times("09:00", "14:00")
        validate_start_end_times("08:30", "11:15")
        validate_start_end_times("00:00", "02:00")

    def test_validate_start_end_times_valid_cross_day_sufficient_gap(self):
        """Test with times crossing midnight with sufficient gap"""
        # 23:00 to 01:00 next day = 2 hours - should pass
        validate_start_end_times("23:00", "01:00")

        # 22:00 to 02:00 next day = 4 hours - should pass
        validate_start_end_times("22:00", "02:00")

        # 20:00 to 01:00 next day = 5 hours - should pass
        validate_start_end_times("20:00", "01:00")

    def test_validate_start_end_times_insufficient_gap_same_day(self):
        """Test with insufficient gap between times on same day"""
        from CommonServerPython import DemistoException

        with pytest.raises(DemistoException) as exc_info:
            validate_start_end_times("10:00", "11:30")  # 1.5 hours
        assert "A minimum of two hours is required" in str(exc_info.value)

        with pytest.raises(DemistoException) as exc_info:
            validate_start_end_times("10:00", "11:59")  # 1 hour 59 minutes
        assert "A minimum of two hours is required" in str(exc_info.value)

        with pytest.raises(DemistoException) as exc_info:
            validate_start_end_times("14:30", "15:45")  # 1 hour 15 minutes
        assert "A minimum of two hours is required" in str(exc_info.value)

    def test_validate_start_end_times_insufficient_gap_cross_day(self):
        """Test with insufficient gap crossing midnight"""
        from CommonServerPython import DemistoException

        with pytest.raises(DemistoException) as exc_info:
            validate_start_end_times("23:30", "00:30")  # 1 hour
        assert "A minimum of two hours is required" in str(exc_info.value)

        with pytest.raises(DemistoException) as exc_info:
            validate_start_end_times("23:15", "01:00")  # 1 hour 45 minutes
        assert "A minimum of two hours is required" in str(exc_info.value)

    def test_validate_start_end_times_same_time(self):
        """Test with identical start and end times"""
        from CommonServerPython import DemistoException

        with pytest.raises(DemistoException) as exc_info:
            validate_start_end_times("10:00", "10:00")
        assert "A minimum of two hours is required" in str(exc_info.value)

    def test_validate_start_end_times_invalid_time_format(self):
        """Test with invalid time formats - should raise ValueError"""
        with pytest.raises(ValueError):
            validate_start_end_times("25:00", "12:00")  # Invalid hour

        with pytest.raises(ValueError):
            validate_start_end_times("10:70", "12:00")  # Invalid minute

        with pytest.raises(ValueError):
            validate_start_end_times("invalid", "12:00")  # Invalid format

        with pytest.raises(ValueError):
            validate_start_end_times("10:00", "not-a-time")  # Invalid format

        with pytest.raises(ValueError):
            validate_start_end_times("10", "12:00")  # Incomplete format

    def test_validate_start_end_times_edge_cases_valid(self):
        """Test edge cases that should be valid"""
        # Midnight to 2 AM
        validate_start_end_times("00:00", "02:00")

        # 10 PM to midnight next day (2 hours)
        validate_start_end_times("22:00", "00:00")

        # Almost full day (22 hours)
        validate_start_end_times("01:00", "23:00")

    def test_validate_start_end_times_edge_cases_invalid(self):
        """Test edge cases that should be invalid"""
        from CommonServerPython import DemistoException

        # 1 minute gap
        with pytest.raises(DemistoException):
            validate_start_end_times("10:00", "10:01")

        # 1 hour 59 minutes 59 seconds would round to 1 hour 59 minutes in strptime
        with pytest.raises(DemistoException):
            validate_start_end_times("10:00", "11:59")

    def test_validate_start_end_times_boundary_conditions(self):
        """Test boundary conditions around the 2-hour requirement"""
        from CommonServerPython import DemistoException

        # Exactly 2 hours - should pass
        validate_start_end_times("10:00", "12:00")

        # 1 minute less than 2 hours - should fail
        with pytest.raises(DemistoException):
            validate_start_end_times("10:00", "11:59")

        # 1 minute more than 2 hours - should pass
        validate_start_end_times("10:00", "12:01")

    def test_validate_start_end_times_cross_midnight_boundary(self):
        """Test the cross-midnight calculation boundary"""
        from CommonServerPython import DemistoException

        # 22:00 to 00:00 next day = exactly 2 hours - should pass
        validate_start_end_times("22:00", "00:00")

        # 22:01 to 00:00 next day = 1 hour 59 minutes - should fail
        with pytest.raises(DemistoException):
            validate_start_end_times("22:01", "00:00")

        # 21:59 to 00:00 next day = 2 hours 1 minute - should pass
        validate_start_end_times("21:59", "00:00")

    def test_validate_start_end_times_various_time_formats(self):
        """Test with various valid time formats"""
        # Single digit hours and minutes
        validate_start_end_times("9:00", "11:00")
        validate_start_end_times("09:0", "11:0")  # This might fail depending on strptime behavior

    def test_validate_start_end_times_whitespace_handling(self):
        """Test with whitespace in time strings"""
        # Note: strptime might be sensitive to whitespace
        validate_start_end_times("10:00", "12:00")

        # Test with potential whitespace (these might raise ValueError)
        with pytest.raises(ValueError):
            validate_start_end_times(" 10:00 ", "12:00")


class TestTransformDistributions:
    """Test cases for transform_distributions function."""

    def test_transform_distributions_basic(self):
        """Test basic transformation of distributions."""
        response = {
            "platform_count": 2,
            "total_count": 100,
            "distributions": {
                "windows": [{"less": 10, "greater": 20, "equal": 70, "version": "1.0.0", "is_beta": False, "unsupported_os": 0}],
                "linux": [{"less": 5, "greater": 15, "equal": 80, "version": "2.0.0", "is_beta": False, "unsupported_os": 0}],
            },
        }

        result = transform_distributions(response)

        expected = {
            "platform_count": 2,
            "total_count": 100,
            "distributions": [
                {"platform": "windows", "less": 10, "greater": 20, "equal": 70, "version": "1.0.0"},
                {"platform": "linux", "less": 5, "greater": 15, "equal": 80, "version": "2.0.0"},
            ],
        }

        assert result == expected

    def test_transform_distributions_filters_beta(self):
        """Test that beta versions are filtered out."""
        response = {
            "platform_count": 1,
            "total_count": 100,
            "distributions": {
                "windows": [
                    {"less": 10, "greater": 20, "equal": 70, "version": "1.0.0", "is_beta": True, "unsupported_os": 0},
                    {"less": 5, "greater": 15, "equal": 80, "version": "2.0.0", "is_beta": False, "unsupported_os": 0},
                ]
            },
        }

        result = transform_distributions(response)

        assert len(result["distributions"]) == 1
        assert result["distributions"][0]["version"] == "2.0.0"

    def test_transform_distributions_filters_zero_less(self):
        """Test that items with less=0 are filtered out."""
        response = {
            "platform_count": 1,
            "total_count": 100,
            "distributions": {
                "windows": [
                    {"less": 0, "greater": 20, "equal": 80, "version": "1.0.0", "is_beta": False, "unsupported_os": 0},
                    {"less": 10, "greater": 20, "equal": 70, "version": "2.0.0", "is_beta": False, "unsupported_os": 0},
                ]
            },
        }

        result = transform_distributions(response)

        assert len(result["distributions"]) == 1
        assert result["distributions"][0]["version"] == "2.0.0"

    def test_transform_distributions_filters_unsupported_os(self):
        """Test that items where unsupported_os equals total_count are filtered out."""
        response = {
            "platform_count": 1,
            "total_count": 100,
            "distributions": {
                "windows": [
                    {"less": 10, "greater": 20, "equal": 70, "version": "1.0.0", "is_beta": False, "unsupported_os": 100},
                    {"less": 5, "greater": 15, "equal": 80, "version": "2.0.0", "is_beta": False, "unsupported_os": 50},
                ]
            },
        }

        result = transform_distributions(response)

        assert len(result["distributions"]) == 1
        assert result["distributions"][0]["version"] == "2.0.0"

    def test_transform_distributions_empty_distributions(self):
        """Test handling of empty distributions."""
        response = {"platform_count": 0, "total_count": 0, "distributions": {}}

        result = transform_distributions(response)

        expected = {"platform_count": 0, "total_count": 0, "distributions": []}

        assert result == expected

    def test_transform_distributions_missing_fields(self):
        """Test handling of missing optional fields."""
        response = {
            "platform_count": 1,
            "total_count": 100,
            "distributions": {
                "windows": [
                    {
                        "version": "1.0.0"
                        # Missing other fields
                    }
                ]
            },
        }

        result = transform_distributions(response)

        expected_item = {"platform": "windows", "version": "1.0.0"}

        assert len(result["distributions"]) == 1
        assert result["distributions"][0] == expected_item

    def test_transform_distributions_none_total_count(self):
        """Test handling when total_count is None."""
        response = {
            "platform_count": 1,
            "total_count": None,
            "distributions": {
                "windows": [{"less": 10, "greater": 20, "equal": 70, "version": "1.0.0", "is_beta": False, "unsupported_os": 0}]
            },
        }

        result = transform_distributions(response)

        assert result["total_count"] is None
        assert len(result["distributions"]) == 1


class TestGetEndpointUpdateVersionCommand:
    """Test cases for get_endpoint_update_version_command function."""

    @patch("CortexPlatformCore.FilterBuilder")
    @patch("CortexPlatformCore.transform_distributions")
    @patch("CortexPlatformCore.tableToMarkdown")
    def test_get_endpoint_update_version_command_success(self, mock_table_to_markdown, mock_transform, mock_filter_builder):
        """Test successful endpoint update version retrieval."""
        # Setup mocks
        mock_client = Mock()
        mock_filter_instance = Mock()
        mock_filter_builder.return_value = mock_filter_instance
        mock_filter_instance.to_dict.return_value = {"test": "filter"}

        api_response = {"distributions": {"windows": []}, "total_count": 100}
        transformed_response = {"distributions": [{"platform": "windows"}], "total_count": 100}

        mock_client.get_endpoint_update_version.return_value = api_response
        mock_transform.return_value = transformed_response
        mock_table_to_markdown.return_value = "Test Table"

        args = {"endpoint_ids": "endpoint1,endpoint2"}

        result = get_endpoint_update_version_command(mock_client, args)

        # Assertions
        mock_filter_instance.add_field.assert_called_once_with("AGENT_ID", FilterType.EQ, ["endpoint1", "endpoint2"])
        mock_client.get_endpoint_update_version.assert_called_once()
        mock_transform.assert_called_once_with(api_response)

        assert isinstance(result, CommandResults)
        assert result.outputs == transformed_response
        assert result.outputs_prefix == "Core.EndpointUpdateVersion"


class TestUpdateEndpointVersionCommand:
    """Test cases for update_endpoint_version_command function."""

    @patch("CortexPlatformCore.FilterBuilder")
    @patch("CortexPlatformCore.validate_start_end_times")
    @patch("CortexPlatformCore.argToList")
    def test_update_endpoint_version_command_success(self, mock_arg_to_list, mock_validate_times, mock_filter_builder):
        """Test successful endpoint version update."""
        # Setup mocks
        mock_client = Mock()
        mock_filter_instance = Mock()
        mock_filter_builder.return_value = mock_filter_instance
        mock_filter_instance.to_dict.return_value = {"test": "filter"}

        mock_arg_to_list.side_effect = [
            ["endpoint1", "endpoint2"],  # endpoint_ids
            ["monday", "tuesday"],  # days
        ]

        mock_client.update_endpoint_version.return_value = {"reply": {"group_action_id": "action123"}}

        args = {
            "endpoint_ids": "endpoint1,endpoint2",
            "platform": "windows",
            "version": "1.0.0",
            "days": "monday,tuesday",
            "start_time": "2023-01-01",
            "end_time": "2023-01-02",
        }

        with patch("CortexPlatformCore.DAYS_MAPPING", {"monday": 1, "tuesday": 2}):
            result = update_endpoint_version_command(mock_client, args)

        # Assertions
        mock_validate_times.assert_called_once_with("2023-01-01", "2023-01-02")
        mock_filter_instance.add_field.assert_called_once_with("AGENT_ID", FilterType.EQ, ["endpoint1", "endpoint2"])

        expected_request_data = {
            "filter_data": {"filter": {"test": "filter"}},
            "filter_type": "static",
            "versions": {"windows": "1.0.0"},
            "upgrade_to_pkg_manager": False,
            "schedule_data": {"START_TIME": "2023-01-01", "END_TIME": "2023-01-02", "DAYS": [1, 2]},
        }

        mock_client.update_endpoint_version.assert_called_once_with(expected_request_data)

        assert isinstance(result, CommandResults)
        assert "Successfully updated" in result.readable_output
        assert "action123" in result.readable_output
        assert result.outputs["action_id"] == "action123"
        assert result.outputs["endpoint_ids"] == ["endpoint1", "endpoint2"]

    @patch("CortexPlatformCore.FilterBuilder")
    @patch("CortexPlatformCore.validate_start_end_times")
    @patch("CortexPlatformCore.argToList")
    def test_update_endpoint_version_command_no_action_id(self, mock_arg_to_list, mock_validate_times, mock_filter_builder):
        """Test when no group_action_id is returned."""
        mock_client = Mock()
        mock_filter_instance = Mock()
        mock_filter_builder.return_value = mock_filter_instance
        mock_filter_instance.to_dict.return_value = {"test": "filter"}

        mock_arg_to_list.side_effect = [
            ["endpoint1"],  # endpoint_ids
            [],  # days (empty)
        ]

        mock_client.update_endpoint_version.return_value = {"reply": {"group_action_id": 0}}

        args = {"endpoint_ids": "endpoint1", "platform": "linux", "version": "2.0.0"}

        result = update_endpoint_version_command(mock_client, args)

        assert "Failed to update" in result.readable_output
        assert result.outputs["action_id"] == 0

    @patch("CortexPlatformCore.FilterBuilder")
    @patch("CortexPlatformCore.validate_start_end_times")
    @patch("CortexPlatformCore.argToList")
    def test_update_endpoint_version_command_no_days(self, mock_arg_to_list, mock_validate_times, mock_filter_builder):
        """Test with no days specified."""
        mock_client = Mock()
        mock_filter_instance = Mock()
        mock_filter_builder.return_value = mock_filter_instance
        mock_filter_instance.to_dict.return_value = {"test": "filter"}

        mock_arg_to_list.side_effect = [
            ["endpoint1"],  # endpoint_ids
            [],  # days (empty)
        ]

        mock_client.update_endpoint_version.return_value = {"reply": {"group_action_id": "action123"}}

        args = {"endpoint_ids": "endpoint1", "platform": "windows", "version": "1.0.0"}

        update_endpoint_version_command(mock_client, args)

        # Verify that DAYS is set to None when no days are provided
        call_args = mock_client.update_endpoint_version.call_args[0][0]
        assert call_args["schedule_data"]["DAYS"] is None

    @patch("CortexPlatformCore.FilterBuilder")
    @patch("CortexPlatformCore.validate_start_end_times")
    @patch("CortexPlatformCore.argToList")
    def test_update_endpoint_version_command_all_invalid_days(self, mock_arg_to_list, mock_validate_times, mock_filter_builder):
        """Test when all day names are invalid."""
        mock_client = Mock()
        mock_filter_instance = Mock()
        mock_filter_builder.return_value = mock_filter_instance
        mock_filter_instance.to_dict.return_value = {"test": "filter"}

        mock_arg_to_list.side_effect = [
            ["endpoint1"],  # endpoint_ids
            ["invalidday1", "invalidday2"],  # all invalid days
        ]

        mock_client.update_endpoint_version.return_value = {"reply": {"group_action_id": "action123"}}

        args = {"endpoint_ids": "endpoint1", "platform": "windows", "version": "1.0.0", "days": "invalidday1,invalidday2"}

        with pytest.raises(DemistoException, match="Please provide valid days."):
            update_endpoint_version_command(mock_client, args)

        mock_arg_to_list.side_effect = [
            ["endpoint1"],  # endpoint_ids
            ["monday", "invalidday2"],  # all invalid days
        ]

        mock_client.update_endpoint_version.return_value = {"reply": {"group_action_id": "action123"}}

        args = {"endpoint_ids": "endpoint1", "platform": "windows", "version": "1.0.0", "days": "monday,invalidday2"}

        with pytest.raises(DemistoException, match="Please provide valid days."):
            update_endpoint_version_command(mock_client, args)


class TestEndpointUpdateVersionIntegration:
    """Integration tests that test the functions working together."""

    @patch("CortexPlatformCore.FilterBuilder")
    @patch("CortexPlatformCore.validate_start_end_times")
    @patch("CortexPlatformCore.argToList")
    @patch("CortexPlatformCore.tableToMarkdown")
    def test_full_endpoint_update_workflow(
        self, mock_table_to_markdown, mock_arg_to_list, mock_validate_times, mock_filter_builder
    ):
        """Test a complete workflow of getting and updating endpoint versions."""
        mock_client = Mock()
        mock_filter_instance = Mock()
        mock_filter_builder.return_value = mock_filter_instance
        mock_filter_instance.to_dict.return_value = {"AGENT_ID": {"EQ": ["endpoint1"]}}

        # Mock the get endpoint version response
        get_response = {
            "platform_count": 1,
            "total_count": 100,
            "distributions": {
                "windows": [{"less": 10, "greater": 20, "equal": 70, "version": "1.0.0", "is_beta": False, "unsupported_os": 0}]
            },
        }

        # Mock the update response
        update_response = {"reply": {"group_action_id": "action123"}}

        mock_client.get_endpoint_update_version.return_value = get_response
        mock_client.update_endpoint_version.return_value = update_response
        mock_table_to_markdown.return_value = "Test Table"

        # Test get endpoint version
        get_args = {"endpoint_ids": "endpoint1"}
        get_result = get_endpoint_update_version_command(mock_client, get_args)

        assert isinstance(get_result, CommandResults)
        assert get_result.outputs["total_count"] == 100
        assert len(get_result.outputs["distributions"]) == 1
        assert get_result.outputs["distributions"][0]["platform"] == "windows"

        # Test update endpoint version
        mock_arg_to_list.side_effect = [
            ["endpoint1"],  # endpoint_ids
            ["monday"],  # days
        ]

        update_args = {"endpoint_ids": "endpoint1", "platform": "windows", "version": "2.0.0", "days": "monday"}

        with patch("CortexPlatformCore.DAYS_MAPPING", {"monday": 1}):
            update_result = update_endpoint_version_command(mock_client, update_args)

        assert isinstance(update_result, CommandResults)
        assert "Successfully updated" in update_result.readable_output
        assert update_result.outputs["action_id"] == "action123"


# Test fixtures and utilities
@pytest.fixture
def sample_distributions_response():
    """Fixture providing sample distributions response."""
    return {
        "platform_count": 3,
        "total_count": 500,
        "distributions": {
            "windows": [
                {"less": 50, "greater": 100, "equal": 200, "version": "1.0.0", "is_beta": False, "unsupported_os": 0},
                {
                    "less": 25,
                    "greater": 75,
                    "equal": 150,
                    "version": "1.1.0",
                    "is_beta": True,  # Should be filtered out
                    "unsupported_os": 0,
                },
            ],
            "linux": [
                {
                    "less": 0,  # Should be filtered out
                    "greater": 50,
                    "equal": 100,
                    "version": "2.0.0",
                    "is_beta": False,
                    "unsupported_os": 0,
                },
                {
                    "less": 30,
                    "greater": 70,
                    "equal": 100,
                    "version": "2.1.0",
                    "is_beta": False,
                    "unsupported_os": 500,  # Should be filtered out (equals total_count)
                },
            ],
            "macos": [{"less": 10, "greater": 20, "equal": 30, "version": "3.0.0", "is_beta": False, "unsupported_os": 5}],
        },
    }


def test_transform_distributions_with_fixture(sample_distributions_response):
    """Test transform_distributions using the fixture."""
    result = transform_distributions(sample_distributions_response)

    # Only windows 1.0.0 and macos 3.0.0 should remain after filtering
    assert len(result["distributions"]) == 2
    assert result["platform_count"] == 3
    assert result["total_count"] == 500

    platforms = [item["platform"] for item in result["distributions"]]
    versions = [item["version"] for item in result["distributions"]]

    assert "windows" in platforms
    assert "macos" in platforms
    assert "1.0.0" in versions
    assert "3.0.0" in versions
    assert "1.1.0" not in versions  # Filtered out (beta)
    assert "2.0.0" not in versions  # Filtered out (less=0)
    assert "2.1.0" not in versions  # Filtered out (unsupported_os=total_count)


# Edge case tests
class TestEdgeCases:
    """Test edge cases and error conditions."""

    def test_transform_distributions_string_numbers(self):
        """Test that string numbers are handled properly."""
        response = {
            "platform_count": "2",
            "total_count": "100",
            "distributions": {
                "windows": [
                    {"less": "10", "greater": "20", "equal": "70", "version": "1.0.0", "is_beta": False, "unsupported_os": "0"}
                ]
            },
        }

        result = transform_distributions(response)

        assert result["total_count"] == 100  # Should be converted to int
        assert len(result["distributions"]) == 1

    def test_get_endpoint_update_version_command_malformed_response(self):
        """Test handling of malformed API response."""
        mock_client = Mock()
        mock_client.get_endpoint_update_version.return_value = None

        args = {"endpoint_ids": "endpoint1"}

        with (
            patch("CortexPlatformCore.FilterBuilder"),
            patch("CortexPlatformCore.transform_distributions") as mock_transform,
            patch("CortexPlatformCore.tableToMarkdown"),
        ):
            mock_transform.return_value = {"distributions": []}
            result = get_endpoint_update_version_command(mock_client, args)

            mock_transform.assert_called_once_with(None)
            assert isinstance(result, CommandResults)
=======
def test_normalize_key_with_xdm_asset_prefix():
    """Test normalization of keys with 'xdm.asset.' prefix."""
    from CortexPlatformCore import normalize_key

    assert normalize_key("xdm.asset.name") == "name"
    assert normalize_key("xdm.asset.id") == "id"
    assert normalize_key("xdm.asset.type") == "type"

    assert normalize_key("xdm.asset.type.name") == "type.name"
    assert normalize_key("xdm.asset.group.id") == "group.id"
    assert normalize_key("xdm.asset.provider.region") == "provider.region"


def test_normalize_key_with_xdm_prefix():
    """Test normalization of keys with 'xdm.' prefix (but not 'xdm.asset.')."""
    from CortexPlatformCore import normalize_key

    assert normalize_key("xdm.source.ip") == "source.ip"
    assert normalize_key("xdm.target.host") == "target.host"
    assert normalize_key("xdm.event.type") == "event.type"


def test_normalize_key_without_prefix():
    """Test that keys without XDM prefixes are returned unchanged."""
    from CortexPlatformCore import normalize_key

    # Regular field names
    assert normalize_key("name") == "name"
    assert normalize_key("id") == "id"
    assert normalize_key("status") == "status"

    # Nested field names
    assert normalize_key("user.name") == "user.name"
    assert normalize_key("network.interface.type") == "network.interface.type"

    # Field names that contain 'xdm' but don't start with it
    assert normalize_key("field.xdm.name") == "field.xdm.name"
    assert normalize_key("some_xdm_field") == "some_xdm_field"
>>>>>>> 5b405bee
<|MERGE_RESOLUTION|>--- conflicted
+++ resolved
@@ -6665,7 +6665,46 @@
         core_list_endpoints_command(mock_client, args)
 
 
-<<<<<<< HEAD
+def test_normalize_key_with_xdm_asset_prefix():
+    """Test normalization of keys with 'xdm.asset.' prefix."""
+    from CortexPlatformCore import normalize_key
+
+    assert normalize_key("xdm.asset.name") == "name"
+    assert normalize_key("xdm.asset.id") == "id"
+    assert normalize_key("xdm.asset.type") == "type"
+
+    assert normalize_key("xdm.asset.type.name") == "type.name"
+    assert normalize_key("xdm.asset.group.id") == "group.id"
+    assert normalize_key("xdm.asset.provider.region") == "provider.region"
+
+
+def test_normalize_key_with_xdm_prefix():
+    """Test normalization of keys with 'xdm.' prefix (but not 'xdm.asset.')."""
+    from CortexPlatformCore import normalize_key
+
+    assert normalize_key("xdm.source.ip") == "source.ip"
+    assert normalize_key("xdm.target.host") == "target.host"
+    assert normalize_key("xdm.event.type") == "event.type"
+
+
+def test_normalize_key_without_prefix():
+    """Test that keys without XDM prefixes are returned unchanged."""
+    from CortexPlatformCore import normalize_key
+
+    # Regular field names
+    assert normalize_key("name") == "name"
+    assert normalize_key("id") == "id"
+    assert normalize_key("status") == "status"
+
+    # Nested field names
+    assert normalize_key("user.name") == "user.name"
+    assert normalize_key("network.interface.type") == "network.interface.type"
+
+    # Field names that contain 'xdm' but don't start with it
+    assert normalize_key("field.xdm.name") == "field.xdm.name"
+    assert normalize_key("some_xdm_field") == "some_xdm_field"
+
+
 class TestValidateStartEndTimes:
     def test_validate_start_end_times_both_none(self):
         """Test with both start_time and end_time as None - should pass"""
@@ -7306,44 +7345,4 @@
             result = get_endpoint_update_version_command(mock_client, args)
 
             mock_transform.assert_called_once_with(None)
-            assert isinstance(result, CommandResults)
-=======
-def test_normalize_key_with_xdm_asset_prefix():
-    """Test normalization of keys with 'xdm.asset.' prefix."""
-    from CortexPlatformCore import normalize_key
-
-    assert normalize_key("xdm.asset.name") == "name"
-    assert normalize_key("xdm.asset.id") == "id"
-    assert normalize_key("xdm.asset.type") == "type"
-
-    assert normalize_key("xdm.asset.type.name") == "type.name"
-    assert normalize_key("xdm.asset.group.id") == "group.id"
-    assert normalize_key("xdm.asset.provider.region") == "provider.region"
-
-
-def test_normalize_key_with_xdm_prefix():
-    """Test normalization of keys with 'xdm.' prefix (but not 'xdm.asset.')."""
-    from CortexPlatformCore import normalize_key
-
-    assert normalize_key("xdm.source.ip") == "source.ip"
-    assert normalize_key("xdm.target.host") == "target.host"
-    assert normalize_key("xdm.event.type") == "event.type"
-
-
-def test_normalize_key_without_prefix():
-    """Test that keys without XDM prefixes are returned unchanged."""
-    from CortexPlatformCore import normalize_key
-
-    # Regular field names
-    assert normalize_key("name") == "name"
-    assert normalize_key("id") == "id"
-    assert normalize_key("status") == "status"
-
-    # Nested field names
-    assert normalize_key("user.name") == "user.name"
-    assert normalize_key("network.interface.type") == "network.interface.type"
-
-    # Field names that contain 'xdm' but don't start with it
-    assert normalize_key("field.xdm.name") == "field.xdm.name"
-    assert normalize_key("some_xdm_field") == "some_xdm_field"
->>>>>>> 5b405bee
+            assert isinstance(result, CommandResults)