--- conflicted
+++ resolved
@@ -561,7 +561,6 @@
     assert out["limit"] == 50
 
 
-<<<<<<< HEAD
 def test_create_filter_from_fields_single_value():
     """
     GIVEN:
@@ -1207,239 +1206,4 @@
     update_data = call_args["update_data"]
 
     assert "severity" not in update_data
-    assert update_data["name"] == "Test Issue"
-=======
-def test_search_asset_groups_command_success_with_all_filters(mocker):
-    """
-    GIVEN:
-        A mocked client and arguments with all filter parameters provided.
-    WHEN:
-        The search_asset_groups_command function is called.
-    THEN:
-        The request is built correctly with all filters and the response is formatted properly.
-    """
-    mock_client = Client(base_url="", headers={})
-    mock_response = {
-        "reply": {
-            "DATA": [
-                {
-                    "XDM__ASSET_GROUP__ID": "group_1",
-                    "XDM__ASSET_GROUP__NAME": "Test Group 1",
-                    "XDM__ASSET_GROUP__TYPE": "security",
-                    "XDM__ASSET_GROUP__DESCRIPTION": "Test description 1",
-                },
-                {
-                    "XDM__ASSET_GROUP__ID": "group_2",
-                    "XDM__ASSET_GROUP__NAME": "Test Group 2",
-                    "XDM__ASSET_GROUP__TYPE": "network",
-                    "XDM__ASSET_GROUP__DESCRIPTION": "Test description 2",
-                },
-            ]
-        }
-    }
-    mock_get_webapp_data = mocker.patch.object(mock_client, "get_webapp_data", return_value=mock_response)
-
-    args = {"name": "Test Group", "type": "security", "id": "group_1", "description": "Test description"}
-
-    result = search_asset_groups_command(mock_client, args)
-
-    assert len(result.outputs) == 2
-    assert result.outputs[0]["XDM__ASSET_GROUP__ID"] == "group_1"
-    assert result.outputs[1]["XDM__ASSET_GROUP__ID"] == "group_2"
-    assert result.outputs_prefix == "Core.AssetGroups"
-    assert result.outputs_key_field == "XDM__ASSET_GROUP__ID"
-    assert "Test Group 1" in result.readable_output
-    assert "Test Group 2" in result.readable_output
-    assert mock_get_webapp_data.call_count == 1
-
-
-def test_search_asset_groups_command_success_with_partial_filters(mocker):
-    """
-    GIVEN:
-        A mocked client and arguments with only some filter parameters provided.
-    WHEN:
-        The search_asset_groups_command function is called.
-    THEN:
-        The request is built correctly with partial filters and the response is formatted properly.
-    """
-    mock_client = Client(base_url="", headers={})
-    mock_response = {
-        "reply": {
-            "DATA": [
-                {
-                    "XDM__ASSET_GROUP__ID": "group_3",
-                    "XDM__ASSET_GROUP__NAME": "Security Group",
-                    "XDM__ASSET_GROUP__TYPE": "security",
-                    "XDM__ASSET_GROUP__DESCRIPTION": "Security asset group",
-                }
-            ]
-        }
-    }
-    mock_get_webapp_data = mocker.patch.object(mock_client, "get_webapp_data", return_value=mock_response)
-
-    args = {"name": "Security", "type": "security"}
-
-    result = search_asset_groups_command(mock_client, args)
-
-    assert len(result.outputs) == 1
-    assert result.outputs[0]["XDM__ASSET_GROUP__ID"] == "group_3"
-    assert result.outputs[0]["XDM__ASSET_GROUP__NAME"] == "Security Group"
-    assert result.outputs_prefix == "Core.AssetGroups"
-    assert "Security Group" in result.readable_output
-    assert mock_get_webapp_data.call_count == 1
-
-
-def test_search_asset_groups_command_success_no_filters(mocker):
-    """
-    GIVEN:
-        A mocked client and empty arguments with no filter parameters.
-    WHEN:
-        The search_asset_groups_command function is called.
-    THEN:
-        The request is built with empty filters and returns all asset groups.
-    """
-    mock_client = Client(base_url="", headers={})
-    mock_response = {
-        "reply": {
-            "DATA": [
-                {
-                    "XDM__ASSET_GROUP__ID": "group_all_1",
-                    "XDM__ASSET_GROUP__NAME": "All Groups 1",
-                    "XDM__ASSET_GROUP__TYPE": "general",
-                    "XDM__ASSET_GROUP__DESCRIPTION": "General group",
-                },
-                {
-                    "XDM__ASSET_GROUP__ID": "group_all_2",
-                    "XDM__ASSET_GROUP__NAME": "All Groups 2",
-                    "XDM__ASSET_GROUP__TYPE": "special",
-                    "XDM__ASSET_GROUP__DESCRIPTION": "Special group",
-                },
-            ]
-        }
-    }
-    mock_get_webapp_data = mocker.patch.object(mock_client, "get_webapp_data", return_value=mock_response)
-
-    args = {}
-
-    result = search_asset_groups_command(mock_client, args)
-
-    assert len(result.outputs) == 2
-    assert result.outputs[0]["XDM__ASSET_GROUP__ID"] == "group_all_1"
-    assert result.outputs[1]["XDM__ASSET_GROUP__ID"] == "group_all_2"
-    assert result.outputs_prefix == "Core.AssetGroups"
-    assert "All Groups 1" in result.readable_output
-    assert "All Groups 2" in result.readable_output
-    assert mock_get_webapp_data.call_count == 1
-
-
-def test_search_asset_groups_command_empty_response(mocker):
-    """
-    GIVEN:
-        A mocked client that returns an empty response.
-    WHEN:
-        The search_asset_groups_command function is called.
-    THEN:
-        The function handles the empty response gracefully and returns empty results.
-    """
-    mock_client = Client(base_url="", headers={})
-    mock_response = {"reply": {"DATA": []}}
-    mock_get_webapp_data = mocker.patch.object(mock_client, "get_webapp_data", return_value=mock_response)
-
-    args = {"name": "NonExistent"}
-
-    result = search_asset_groups_command(mock_client, args)
-
-    assert len(result.outputs) == 0
-    assert result.outputs_prefix == "Core.AssetGroups"
-    assert result.outputs_key_field == "XDM__ASSET_GROUP__ID"
-    assert mock_get_webapp_data.call_count == 1
-
-
-def test_search_asset_groups_command_missing_reply_key(mocker):
-    """
-    GIVEN:
-        A mocked client that returns a response without the 'reply' key.
-    WHEN:
-        The search_asset_groups_command function is called.
-    THEN:
-        The function handles the malformed response gracefully and returns empty results.
-    """
-    mock_client = Client(base_url="", headers={})
-    mock_response = {}
-    mock_get_webapp_data = mocker.patch.object(mock_client, "get_webapp_data", return_value=mock_response)
-
-    args = {"type": "security"}
-
-    result = search_asset_groups_command(mock_client, args)
-
-    assert len(result.outputs) == 0
-    assert result.outputs_prefix == "Core.AssetGroups"
-    assert result.outputs_key_field == "XDM__ASSET_GROUP__ID"
-    assert mock_get_webapp_data.call_count == 1
-
-
-def test_search_asset_groups_command_missing_data_key(mocker):
-    """
-    GIVEN:
-        A mocked client that returns a response with 'reply' but without 'DATA' key.
-    WHEN:
-        The search_asset_groups_command function is called.
-    THEN:
-        The function handles the incomplete response gracefully and returns empty results.
-    """
-    mock_client = Client(base_url="", headers={})
-    mock_response = {"reply": {}}
-    mock_get_webapp_data = mocker.patch.object(mock_client, "get_webapp_data", return_value=mock_response)
-
-    args = {"id": "test_id"}
-
-    result = search_asset_groups_command(mock_client, args)
-
-    assert len(result.outputs) == 0
-    assert result.outputs_prefix == "Core.AssetGroups"
-    assert result.outputs_key_field == "XDM__ASSET_GROUP__ID"
-    assert mock_get_webapp_data.call_count == 1
-
-
-def test_search_asset_groups_command_multiple_values_in_filters(mocker):
-    """
-    GIVEN:
-        A mocked client and arguments with comma-separated values for filters.
-    WHEN:
-        The search_asset_groups_command function is called.
-    THEN:
-        The filters are processed correctly with multiple values and the response is formatted properly.
-    """
-    mock_client = Client(base_url="", headers={})
-    mock_response = {
-        "reply": {
-            "DATA": [
-                {
-                    "XDM__ASSET_GROUP__ID": "group_multi_1",
-                    "XDM__ASSET_GROUP__NAME": "Multi Group 1",
-                    "XDM__ASSET_GROUP__TYPE": "security",
-                    "XDM__ASSET_GROUP__DESCRIPTION": "Multi description 1",
-                },
-                {
-                    "XDM__ASSET_GROUP__ID": "group_multi_2",
-                    "XDM__ASSET_GROUP__NAME": "Multi Group 2",
-                    "XDM__ASSET_GROUP__TYPE": "network",
-                    "XDM__ASSET_GROUP__DESCRIPTION": "Multi description 2",
-                },
-            ]
-        }
-    }
-    mock_get_webapp_data = mocker.patch.object(mock_client, "get_webapp_data", return_value=mock_response)
-
-    args = {"name": "Multi Group 1,Multi Group 2", "type": "security,network", "id": "group_multi_1,group_multi_2"}
-
-    result = search_asset_groups_command(mock_client, args)
-
-    assert len(result.outputs) == 2
-    assert result.outputs[0]["XDM__ASSET_GROUP__ID"] == "group_multi_1"
-    assert result.outputs[1]["XDM__ASSET_GROUP__ID"] == "group_multi_2"
-    assert result.outputs_prefix == "Core.AssetGroups"
-    assert "Multi Group 1" in result.readable_output
-    assert "Multi Group 2" in result.readable_output
-    assert mock_get_webapp_data.call_count == 1
->>>>>>> b6dd62fb
+    assert update_data["name"] == "Test Issue"