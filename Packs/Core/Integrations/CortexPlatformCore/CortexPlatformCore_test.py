import json

import pytest
from pytest_mock import MockerFixture
from unittest.mock import call
import demistomock as demisto

from unittest.mock import Mock, patch
import unittest
from CortexPlatformCore import (
    get_appsec_suggestion,
    populate_playbook_and_quick_action_suggestions,
    map_qa_name_to_data,
    get_issue_recommendations_command,
    map_pb_id_to_data,
    create_issue_recommendations_readable_output,
    Client,
    CommandResults,
    DemistoException,
)

MAX_GET_INCIDENTS_LIMIT = 100


def load_test_data(json_path):
    with open(json_path) as f:
        return json.load(f)


def test_get_asset_details_command_success(mocker: MockerFixture):
    """
    GIVEN:
        A mocked client and valid arguments with an asset ID.
    WHEN:
        The get_asset_details_command function is called.
    THEN:
        The response is parsed, formatted, and returned correctly.
    """
    from CortexPlatformCore import Client, get_asset_details_command

    mock_client = Client(base_url="", headers={})
    mock_get_asset_details = mocker.patch.object(
        mock_client, "_http_request", return_value={"reply": {"id": "1234", "name": "Test Asset"}}
    )

    args = {"asset_id": "1234"}

    result = get_asset_details_command(mock_client, args)

    assert result.outputs == {"id": "1234", "name": "Test Asset"}
    assert "Test Asset" in result.readable_output
    assert mock_get_asset_details.call_count == 1


def test_replace_args_alert_with_issue():
    """
    GIVEN:
        Arguments dictionary with various key types - single issue key, multiple issue keys, and mixed keys.
    WHEN:
        The replace_args_alert_with_issue function is called.
    THEN:
        All 'issue' keys are replaced with 'alert' and values are preserved, while other keys remain unchanged.
    """
    from CortexPlatformCore import issue_to_alert

    # Test single issue key
    args = {"issue_id": "12345"}
    result = issue_to_alert(args)

    assert result == {"alert_id": "12345"}
    assert "issue_id" not in result
    assert "alert_id" in result

    # Test multiple issue keys
    args = {"issue_id": "12345", "issue_status": "open", "issue_priority": "high"}
    result = issue_to_alert(args)

    expected = {"alert_id": "12345", "alert_status": "open", "alert_priority": "high"}
    assert result == expected
    assert "issue_id" not in result
    assert "issue_status" not in result
    assert "issue_priority" not in result

    # Test mixed keys
    args = {"issue_id": "12345", "user_name": "john", "issue_type": "bug", "timestamp": "2023-01-01"}
    result = issue_to_alert(args)

    expected = {"alert_id": "12345", "user_name": "john", "alert_type": "bug", "timestamp": "2023-01-01"}
    assert result == expected
    assert "issue_id" not in result
    assert "issue_type" not in result
    assert result["user_name"] == "john"
    assert result["timestamp"] == "2023-01-01"


def test_alert_to_issue():
    """
    GIVEN:
        A dictionary with alert keys that need to be converted to issue keys.
    WHEN:
        The alert_to_issue function is called.
    THEN:
        All 'alert' keys are replaced with 'issue' keys and values are preserved.
    """
    from CortexPlatformCore import alert_to_issue

    # Test single alert key
    outputs = {"alert_id": "12345"}
    result = alert_to_issue(outputs)

    assert result == {"issue_id": "12345"}
    assert "alert_id" not in result
    assert "issue_id" in result

    # Test multiple alert keys
    outputs = {"alert_id": "12345", "alert_status": "open", "alert_priority": "high"}
    result = alert_to_issue(outputs)

    expected = {"issue_id": "12345", "issue_status": "open", "issue_priority": "high"}
    assert result == expected
    assert "alert_id" not in result
    assert "alert_status" not in result
    assert "alert_priority" not in result

    # Test mixed keys
    outputs = {"alert_id": "12345", "user_name": "john", "alert_type": "bug", "timestamp": "2023-01-01"}
    result = alert_to_issue(outputs)

    expected = {"issue_id": "12345", "user_name": "john", "issue_type": "bug", "timestamp": "2023-01-01"}
    assert result == expected
    assert "alert_id" not in result
    assert "alert_type" not in result
    assert result["user_name"] == "john"
    assert result["timestamp"] == "2023-01-01"


def test_core_get_issues_command(mocker: MockerFixture):
    """
    GIVEN:
        A mocked get_alerts_by_filter_command that returns a CommandResults object with alert data.
    WHEN:
        The core-get-issues command is executed through the main function.
    THEN:
        Arguments are transformed from issue to alert format, get_alerts_by_filter_command is called,
        outputs are transformed back from alert to issue format, and results are returned.
    """
    from CortexPlatformCore import main
    from CommonServerPython import CommandResults

    # Mock demisto functions
    mocker.patch.object(demisto, "command", return_value="core-get-issues")
    mocker.patch.object(demisto, "args", return_value={"issue_id": "12345", "issue_status": "open", "issue_priority": "high"})
    mocker.patch.object(demisto, "params", return_value={"proxy": False, "insecure": False, "timeout": "120"})

    # Create mock CommandResults with alert data that should be converted to issue data
    mock_command_results = CommandResults(
        outputs_prefix="Core.Alert",
        outputs=[
            {
                "alert_id": "12345",
                "alert_status": "open",
                "alert_priority": "high",
                "alert_description": "Test alert",
                "user_name": "john",
            }
        ],
        readable_output="Test alert output",
        raw_response={"alert_id": "12345"},
    )

    # Mock get_alerts_by_filter_command to return our mock CommandResults
    mock_get_alerts = mocker.patch("CortexPlatformCore.get_alerts_by_filter_command", return_value=mock_command_results)
    mock_return_results = mocker.patch("CortexPlatformCore.return_results")
    # Execute the main function
    main()

    # Verify that get_alerts_by_filter_command was called with transformed arguments
    mock_get_alerts.assert_called_once()
    called_args = mock_get_alerts.call_args[0][1]  # Get the args parameter

    # Verify the arguments were transformed from issue to alert format
    assert "alert_id" in called_args
    assert "alert_status" in called_args
    assert "alert_priority" in called_args
    assert called_args["alert_id"] == "12345"
    assert called_args["alert_status"] == "open"
    assert called_args["alert_priority"] == "high"

    # Verify issue keys are not present in the transformed args
    assert "issue_id" not in called_args
    assert "issue_status" not in called_args
    assert "issue_priority" not in called_args

    # Get the CommandResults object that was passed to return_results
    returned_command_results = mock_return_results.call_args[0][0]

    # Verify the outputs were transformed back from alert to issue format
    assert "issue_id" in returned_command_results.outputs[0]
    assert "issue_status" in returned_command_results.outputs[0]
    assert "issue_priority" in returned_command_results.outputs[0]
    assert "issue_description" in returned_command_results.outputs[0]
    assert returned_command_results.outputs[0]["issue_id"] == "12345"
    assert returned_command_results.outputs[0]["issue_status"] == "open"
    assert returned_command_results.outputs[0]["issue_priority"] == "high"
    assert returned_command_results.outputs[0]["issue_description"] == "Test alert"

    # Verify alert keys are not present in the final outputs
    assert "alert_id" not in returned_command_results.outputs[0]
    assert "alert_priority" not in returned_command_results.outputs[0]
    assert "alert_description" not in returned_command_results.outputs[0]

    # Verify non-alert/issue keys are preserved
    assert returned_command_results.outputs[0]["user_name"] == "john"


def test_filter_context_fields():
    from CortexPlatformCore import filter_context_fields

    context_data = [
        {
            "id": "alert_1",
            "name": "Critical Alert",
            "status": "active",
            "severity": "high",
            "timestamp": "2023-10-01T10:00:00Z",
            "internal_field": "should_be_removed",
            "private_data": "confidential",
        },
        {
            "id": "alert_2",
            "name": "Warning Alert",
            "status": "resolved",
            "severity": "medium",
            "timestamp": "2023-10-01T11:00:00Z",
            "internal_field": "should_be_removed",
            "debug_info": "debug_data",
        },
    ]

    output_keys_to_keep = ["id", "name", "status", "severity", "timestamp"]
    filtered_data = filter_context_fields(output_keys_to_keep, context_data)

    expected_result = [
        {"id": "alert_1", "name": "Critical Alert", "status": "active", "severity": "high", "timestamp": "2023-10-01T10:00:00Z"},
        {
            "id": "alert_2",
            "name": "Warning Alert",
            "status": "resolved",
            "severity": "medium",
            "timestamp": "2023-10-01T11:00:00Z",
        },
    ]

    assert expected_result == filtered_data


def test_core_get_issues_command_with_output_keys(mocker: MockerFixture):
    """
    GIVEN:
        A mocked get_alerts_by_filter_command that returns a CommandResults object with alert data
        and output_keys argument is provided to filter specific fields.
    WHEN:
        The core-get-issues command is executed with output_keys parameter.
    THEN:
        Arguments are transformed from issue to alert format, get_alerts_by_filter_command is called,
        outputs are transformed back from alert to issue format, filtered by output_keys, and results are returned.
    """
    from CortexPlatformCore import main
    from CommonServerPython import CommandResults

    # Mock demisto functions with output_keys parameter
    mocker.patch.object(demisto, "command", return_value="core-get-issues")
    mocker.patch.object(
        demisto,
        "args",
        return_value={
            "issue_id": "12345",
            "issue_status": "open",
            "issue_priority": "high",
            "output_keys": "issue_id,issue_status,issue_description",
        },
    )
    mocker.patch.object(demisto, "params", return_value={"proxy": False, "insecure": False, "timeout": "120"})

    # Create mock CommandResults with alert data that should be converted to issue data
    mock_command_results = CommandResults(
        outputs_prefix="Core.Issue",
        outputs=[
            {
                "alert_id": "12345",
                "alert_status": "open",
                "alert_priority": "high",
                "alert_description": "Test alert",
                "alert_severity": "critical",
                "alert_timestamp": "2023-10-01T10:00:00Z",
                "user_name": "john",
                "internal_field": "should_be_filtered_out",
            },
            {
                "alert_id": "67890",
                "alert_status": "closed",
                "alert_priority": "medium",
                "alert_description": "Another test alert",
                "alert_severity": "low",
                "alert_timestamp": "2023-10-01T11:00:00Z",
                "user_name": "jane",
                "internal_field": "should_be_filtered_out",
            },
        ],
        readable_output="Test alert output",
        raw_response={"alert_id": "12345"},
    )

    # Mock get_alerts_by_filter_command to return our mock CommandResults
    mock_get_alerts = mocker.patch("CortexPlatformCore.get_alerts_by_filter_command", return_value=mock_command_results)
    mock_return_results = mocker.patch("CortexPlatformCore.return_results")

    # Execute the main function
    main()

    # Verify that get_alerts_by_filter_command was called with transformed arguments
    mock_get_alerts.assert_called_once()
    called_args = mock_get_alerts.call_args[0][1]  # Get the args parameter

    # Verify the arguments were transformed from issue to alert format and output_keys was removed
    assert "alert_id" in called_args
    assert "alert_status" in called_args
    assert "alert_priority" in called_args
    assert "output_keys" not in called_args  # Should be removed from args passed to get_alerts_by_filter_command
    assert called_args["alert_id"] == "12345"
    assert called_args["alert_status"] == "open"
    assert called_args["alert_priority"] == "high"

    # Get the CommandResults object that was passed to return_results
    returned_command_results = mock_return_results.call_args[0][0]

    # Verify the outputs were transformed back from alert to issue format
    assert len(returned_command_results.outputs) == 2

    # Check first alert/issue
    first_issue = returned_command_results.outputs[0]
    assert "issue_id" in first_issue
    assert "issue_status" in first_issue
    assert "issue_description" in first_issue
    assert first_issue["issue_id"] == "12345"
    assert first_issue["issue_status"] == "open"
    assert first_issue["issue_description"] == "Test alert"

    # Verify that only the specified output_keys are present (after transformation to issue format)
    expected_keys = {"issue_id", "issue_status", "issue_description"}
    assert set(first_issue.keys()) == expected_keys

    # Verify fields that should be filtered out are not present
    assert "issue_priority" not in first_issue
    assert "issue_severity" not in first_issue
    assert "issue_timestamp" not in first_issue
    assert "user_name" not in first_issue
    assert "internal_field" not in first_issue

    # Check second alert/issue
    second_issue = returned_command_results.outputs[1]
    assert "issue_id" in second_issue
    assert "issue_status" in second_issue
    assert "issue_description" in second_issue
    assert second_issue["issue_id"] == "67890"
    assert second_issue["issue_status"] == "closed"
    assert second_issue["issue_description"] == "Another test alert"

    # Verify that only the specified output_keys are present
    assert set(second_issue.keys()) == expected_keys

    # Verify alert keys are not present in the final outputs
    assert "alert_id" not in first_issue
    assert "alert_status" not in first_issue
    assert "alert_description" not in first_issue


def test_get_cases_command_case_id_as_int(mocker: MockerFixture):
    """
    Given:
        - case_id_list as an integer
    When:
        - Calling get_cases_command
    Then:
        - client.get_incidents is called with incident_id_list as a list of string
    """
    from CortexPlatformCore import get_cases_command

    client = mocker.Mock()
    client.get_webapp_data.return_value = {"reply": {"DATA": [{"CASE_ID": 1}]}}  # Changed to int
    client.map_case_format.return_value = [{"case_id": "1"}]  # Mapped to string
    mocker.patch("CortexPlatformCore.tableToMarkdown", return_value="table")

    args = {"case_id_list": 1}
    result = get_cases_command(client, args)
    assert result[1].outputs[0].get("case_id") == "1"
    assert result[1].readable_output.startswith("table")


def test_replace_substring_string():
    """
    GIVEN a string containing or not containing the substring 'issue'.
    WHEN replace_substring is called with 'issue' and 'alert'.
    THEN it replaces all occurrences of 'issue' with 'alert' in the string, or leaves unchanged if not present.
    """
    from CortexPlatformCore import replace_substring

    assert replace_substring("foo_issue_bar", "issue", "alert") == "foo_alert_bar"
    assert replace_substring("nochange", "issue", "alert") == "nochange"


def test_replace_substring_dict():
    """
    GIVEN a dict with keys containing 'issue' and other keys.
    WHEN replace_substring is called with 'issue' and 'alert'.
    THEN it replaces all occurrences of 'issue' in keys with 'alert', values are preserved, and other keys unchanged.
    """
    from CortexPlatformCore import replace_substring

    d = {"issue_id": 1, "other": 2}
    out = replace_substring(d.copy(), "issue", "alert")
    assert out["alert_id"] == 1
    assert "issue_id" not in out
    assert out["other"] == 2


def test_preprocess_get_cases_outputs_list_and_single():
    """
    GIVEN a dict or list of dicts with 'incident_id' and/or 'alert_field'.
    WHEN preprocess_get_cases_outputs is called.
    THEN it returns dict(s) with 'incident' replaced by 'case' and 'alert' replaced by 'issue'.
    """
    from CortexPlatformCore import preprocess_get_cases_outputs

    # Single dict
    data = {"incident_id": 1, "alert_field": "foo"}
    out = preprocess_get_cases_outputs(data.copy())
    assert out["case_id"] == 1
    # List
    data_list = [{"incident_id": 2}, {"incident_id": 3}]
    out_list = preprocess_get_cases_outputs(data_list.copy())
    assert out_list[0]["case_id"] == 2
    assert out_list[1]["case_id"] == 3


def test_preprocess_get_case_extra_data_outputs_basic():
    """
    GIVEN a dict with 'incident' or 'alerts' keys containing dicts with 'incident_id'.
    WHEN preprocess_get_case_extra_data_outputs is called.
    THEN it returns dict(s) with 'incident' replaced by 'case' and 'alert' replaced by 'issue' in all nested dicts.
    """
    from CortexPlatformCore import preprocess_get_case_extra_data_outputs

    # Only incident
    data = {"incident": {"incident_id": 1}}
    out = preprocess_get_case_extra_data_outputs(data.copy())
    assert out["case"]["case_id"] == 1
    # With alerts
    data = {"incident": {"incident_id": 1}, "alerts": {"data": [{"incident_id": 2}, {"incident_id": 3}]}}
    out = preprocess_get_case_extra_data_outputs(data.copy())
    assert out["issues"]["data"][0]["case_id"] == 2
    assert out["issues"]["data"][1]["case_id"] == 3


def test_preprocess_get_case_extra_data_outputs_list():
    """
    GIVEN a list of dicts with 'incident' key.
    WHEN preprocess_get_case_extra_data_outputs is called.
    THEN it returns a list with 'incident' replaced by 'case' in each dict.
    """
    from CortexPlatformCore import preprocess_get_case_extra_data_outputs

    data = [{"incident": {"incident_id": 1}}, {"incident": {"incident_id": 2}}]
    out = preprocess_get_case_extra_data_outputs(data.copy())
    assert out[0]["case"]["case_id"] == 1
    assert out[1]["case"]["case_id"] == 2


def test_preprocess_get_case_extra_data_outputs_edge_cases():
    """
    GIVEN a non-dict/list input, or a dict without 'incident'/'alerts' keys.
    WHEN preprocess_get_case_extra_data_outputs is called.
    THEN it returns the input unchanged or with only top-level keys transformed if possible.
    """
    from CortexPlatformCore import preprocess_get_case_extra_data_outputs

    # Not a dict/list
    assert preprocess_get_case_extra_data_outputs("foo") == "foo"
    # Dict without incident/alerts
    d = {"other": 1}
    out = preprocess_get_case_extra_data_outputs(d.copy())
    assert out["other"] == 1


def test_preprocess_get_cases_args_limit_enforced():
    """
    GIVEN an args dict with 'limit' above and below MAX_GET_INCIDENTS_LIMIT.
    WHEN preprocess_get_cases_args is called.
    THEN it enforces the limit not to exceed MAX_GET_INCIDENTS_LIMIT.
    """
    from CortexPlatformCore import preprocess_get_cases_args

    args = {"limit": 500}
    out = preprocess_get_cases_args(args.copy())
    assert out["limit"] == 100
    args = {"limit": 50}
    out = preprocess_get_cases_args(args.copy())
    assert out["limit"] == 50


def test_get_issue_id_from_args():
    """
    GIVEN:
        Arguments dictionary with issue_id provided.
    WHEN:
        The get_issue_id function is called.
    THEN:
        The issue_id from args is returned.
    """
    from CortexPlatformCore import get_issue_id

    args = {"id": "12345"}
    result = get_issue_id(args)

    assert result == "12345"


def test_get_issue_id_empty_string_in_args(mocker):
    """
    GIVEN:
        Arguments dictionary with empty issue_id and demisto calling context with incident.
    WHEN:
        The get_issue_id function is called.
    THEN:
        The issue_id from calling context is returned.
    """
    from CortexPlatformCore import get_issue_id

    args = {"issue_id": ""}
    mock_calling_context = {"context": {"Incidents": [{"id": "67890"}]}}
    mocker.patch.object(demisto, "callingContext", mock_calling_context)

    result = get_issue_id(args)

    assert result == "67890"


def test_get_issue_id_missing_from_args(mocker):
    """
    GIVEN:
        Arguments dictionary without issue_id and demisto calling context with incident.
    WHEN:
        The get_issue_id function is called.
    THEN:
        The issue_id from calling context is returned.
    """
    from CortexPlatformCore import get_issue_id

    args = {}
    mock_calling_context = {"context": {"Incidents": [{"id": "99999"}]}}
    mocker.patch.object(demisto, "callingContext", mock_calling_context)

    result = get_issue_id(args)

    assert result == "99999"


def test_get_issue_id_from_context_multiple_incidents(mocker):
    """
    GIVEN:
        Arguments dictionary without issue_id and calling context with multiple incidents.
    WHEN:
        The get_issue_id function is called.
    THEN:
        The issue_id from the first incident in calling context is returned.
    """
    from CortexPlatformCore import get_issue_id

    args = {}
    mock_calling_context = {"context": {"Incidents": [{"id": "first_incident"}, {"id": "second_incident"}]}}
    mocker.patch.object(demisto, "callingContext", mock_calling_context)

    result = get_issue_id(args)

    assert result == "first_incident"


def test_create_filter_data_basic():
    """
    GIVEN:
        Issue ID and basic update arguments.
    WHEN:
        The create_filter_data function is called.
    THEN:
        Correct filter data structure is returned with proper formatting.
    """
    from CortexPlatformCore import create_filter_data

    issue_id = "12345"
    update_args = {"name": "Test Issue", "severity": "HIGH"}

    result = create_filter_data(issue_id, update_args)

    expected = {
        "filter_data": {"filter": {"AND": [{"SEARCH_FIELD": "internal_id", "SEARCH_TYPE": "EQ", "SEARCH_VALUE": "12345"}]}},
        "filter_type": "static",
        "update_data": {"name": "Test Issue", "severity": "HIGH"},
    }

    assert result == expected


def test_create_filter_data_empty_update_args():
    """
    GIVEN:
        Issue ID and empty update arguments.
    WHEN:
        The create_filter_data function is called.
    THEN:
        Filter data structure is returned with empty update_data.
    """
    from CortexPlatformCore import create_filter_data

    issue_id = "54321"
    update_args = {}

    result = create_filter_data(issue_id, update_args)

    assert result["filter_data"]["filter"]["AND"][0]["SEARCH_VALUE"] == "54321"
    assert result["filter_type"] == "static"
    assert result["update_data"] == {}


def test_create_filter_data_complex_update_args():
    """
    GIVEN:
        Issue ID and complex update arguments with multiple fields.
    WHEN:
        The create_filter_data function is called.
    THEN:
        Filter data structure contains all update arguments in update_data.
    """
    from CortexPlatformCore import create_filter_data

    issue_id = "98765"
    update_args = {
        "name": "Complex Issue",
        "severity": "CRITICAL",
        "assigned_user": "user@example.com",
        "type": "security",
        "phase": "investigation",
    }

    result = create_filter_data(issue_id, update_args)

    assert result["filter_data"]["filter"]["AND"][0]["SEARCH_VALUE"] == "98765"
    assert result["update_data"] == update_args
    assert result["filter_type"] == "static"


def test_get_asset_group_ids_from_names_success(mocker):
    """
    GIVEN:
        A client and a list of valid asset group names.
    WHEN:
        get_asset_group_ids_from_names is called.
    THEN:
        The corresponding asset group IDs are returned.
    """
    from CortexPlatformCore import Client, get_asset_group_ids_from_names

    mock_client = Client(base_url="", headers={})
    mock_search_asset_groups = mocker.patch.object(
        mock_client,
        "search_asset_groups",
        return_value={
            "reply": {
                "data": [
                    {"XDM.ASSET_GROUP.ID": 1, "XDM.ASSET_GROUP.NAME": "Production Servers"},
                    {"XDM.ASSET_GROUP.ID": 2, "XDM.ASSET_GROUP.NAME": "Development Workstations"},
                ]
            }
        },
    )

    group_names = ["Production Servers", "Development Workstations"]
    result = get_asset_group_ids_from_names(mock_client, group_names)

    assert set(result) == {1, 2}
    assert mock_search_asset_groups.call_count == 1

    filter = mock_search_asset_groups.call_args[0][0]
    expected_filter = {
        "AND": [
            {
                "OR": [
                    {
                        "SEARCH_FIELD": "XDM.ASSET_GROUP.NAME",
                        "SEARCH_TYPE": "EQ",
                        "SEARCH_VALUE": "Production Servers",
                    },
                    {
                        "SEARCH_FIELD": "XDM.ASSET_GROUP.NAME",
                        "SEARCH_TYPE": "EQ",
                        "SEARCH_VALUE": "Development Workstations",
                    },
                ]
            }
        ]
    }
    assert filter == expected_filter


def test_get_asset_group_ids_from_names_empty_list():
    """
    GIVEN:
        A client and an empty list of asset group names.
    WHEN:
        get_asset_group_ids_from_names is called.
    THEN:
        An empty list is returned without making API calls.
    """
    from CortexPlatformCore import Client, get_asset_group_ids_from_names

    mock_client = Client(base_url="", headers={})
    result = get_asset_group_ids_from_names(mock_client, [])

    assert result == []


def test_get_asset_group_ids_from_names_partial_match(mocker):
    """
    GIVEN:
        A client and asset group names where only some are found.
    WHEN:
        get_asset_group_ids_from_names is called.
    THEN:
        A DemistoException is raised indicating invalid group names.
    """
    from CortexPlatformCore import Client, get_asset_group_ids_from_names
    import pytest

    mock_client = Client(base_url="", headers={})
    mocker.patch.object(
        mock_client,
        "search_asset_groups",
        return_value={
            "reply": {
                "data": [
                    {"XDM.ASSET_GROUP.ID": "group-id-1", "XDM.ASSET_GROUP.NAME": "Production Servers"},
                ]
            }
        },
    )

    group_names = ["Production Servers", "Invalid Group"]

    with pytest.raises(Exception) as exc_info:
        get_asset_group_ids_from_names(mock_client, group_names)

    assert "Failed to fetch asset group IDs" in str(exc_info.value)
    assert "Invalid Group" in str(exc_info.value)


def test_search_assets_command_success(mocker):
    """
    GIVEN:
        A client and valid arguments for searching assets.
    WHEN:
        search_assets_command is called.
    THEN:
        Asset group IDs are resolved, filter is created, and assets are searched successfully.
    """
    from CortexPlatformCore import Client, search_assets_command

    mock_client = Client(base_url="", headers={})

    # Mock get_asset_group_ids_from_names
    mock_get_asset_group_ids = mocker.patch("CortexPlatformCore.get_asset_group_ids_from_names", return_value=[1, 2])

    # Mock client.search_assets
    mock_reply = {
        "data": [
            {"xdm.asset.id": "asset-1", "xdm.asset.name": "Server-1", "xdm.asset.type.name": "server"},
            {"xdm.asset.id": "asset-2", "xdm.asset.name": "Server-2", "xdm.asset.type.name": "server"},
        ]
    }
    expected_reply = [
        {"id": "asset-1", "name": "Server-1", "type.name": "server"},
        {"id": "asset-2", "name": "Server-2", "type.name": "server"},
    ]
    mock_search_assets = mocker.patch.object(
        mock_client,
        "search_assets",
        return_value={"reply": mock_reply},
    )

    args = {
        "asset_names": "Server-1,Server-2",
        "asset_types": "server",
        "asset_groups": "Production Servers,Development Workstations",
        "asset_tags": json.dumps([{"tag1": "value1"}, {"tag2": "value2"}]),
        "page_size": "50",
        "page_number": "0",
    }

    result = search_assets_command(mock_client, args)

    assert len(result.outputs) == 2
    assert result.outputs == expected_reply
    mock_search_assets.assert_called_once()
    mock_get_asset_group_ids.assert_called_once_with(mock_client, ["Production Servers", "Development Workstations"])

    filter_arg = mock_search_assets.call_args[0][0]
    expected_filter = {
        "AND": [
            {
                "OR": [
                    {
                        "SEARCH_FIELD": "xdm.asset.name",
                        "SEARCH_TYPE": "CONTAINS",
                        "SEARCH_VALUE": "Server-1",
                    },
                    {
                        "SEARCH_FIELD": "xdm.asset.name",
                        "SEARCH_TYPE": "CONTAINS",
                        "SEARCH_VALUE": "Server-2",
                    },
                ]
            },
            {
                "SEARCH_FIELD": "xdm.asset.type.name",
                "SEARCH_TYPE": "EQ",
                "SEARCH_VALUE": "server",
            },
            {
                "OR": [
                    {
                        "SEARCH_FIELD": "xdm.asset.tags",
                        "SEARCH_TYPE": "JSON_WILDCARD",
                        "SEARCH_VALUE": {"tag1": "value1"},
                    },
                    {
                        "SEARCH_FIELD": "xdm.asset.tags",
                        "SEARCH_TYPE": "JSON_WILDCARD",
                        "SEARCH_VALUE": {"tag2": "value2"},
                    },
                ]
            },
            {
                "OR": [
                    {
                        "SEARCH_FIELD": "xdm.asset.group_ids",
                        "SEARCH_TYPE": "ARRAY_CONTAINS",
                        "SEARCH_VALUE": 1,
                    },
                    {
                        "SEARCH_FIELD": "xdm.asset.group_ids",
                        "SEARCH_TYPE": "ARRAY_CONTAINS",
                        "SEARCH_VALUE": 2,
                    },
                ]
            },
        ]
    }

    assert filter_arg == expected_filter

    # Check other parameters
    assert mock_search_assets.call_args[0][1] == 0  # page_number
    assert mock_search_assets.call_args[0][2] == 50  # page_size


def test_get_vulnerabilities_command_success(mocker: MockerFixture):
    """
    Given:
        A mocked client and valid arguments with vulnerability filters.
    When:
        The get_vulnerabilities_command function is called.
    Then:
        The response is parsed, formatted, and returned correctly with expected outputs.
    """
    from CortexPlatformCore import Client, get_vulnerabilities_command

    mock_client = Client(base_url="", headers={})
    mock_response = {
        "reply": {
            "DATA": [
                {
                    "ISSUE_ID": "vuln_001",
                    "CVE_ID": "CVE-2023-1234",
                    "CVE_DESCRIPTION": "Test vulnerability",
                    "ASSET_NAME": "test-server",
                    "PLATFORM_SEVERITY": "HIGH",
                    "EPSS_SCORE": 0.85,
                    "CVSS_SCORE": 9.1,
                    "ASSIGNED_TO": "admin",
                    "ASSIGNED_TO_PRETTY": "Administrator",
                    "AFFECTED_SOFTWARE": "Apache",
                    "FIX_AVAILABLE": True,
                    "INTERNET_EXPOSED": True,
                    "HAS_KEV": True,
                    "EXPLOITABLE": True,
                    "ASSET_IDS": ["asset_123"],
                    "EXTRA_FIELD": "should_be_filtered",
                }
            ]
        }
    }
    mock_get_webapp_data = mocker.patch.object(mock_client, "get_webapp_data", return_value=mock_response)

    args = {"cve_id": "CVE-2023-1234", "cvss_score_gte": "8.0", "severity": "high", "limit": "10"}

    result = get_vulnerabilities_command(mock_client, args)

    assert len(result.outputs) == 1
    assert result.outputs[0]["ISSUE_ID"] == "vuln_001"
    assert result.outputs[0]["CVE_ID"] == "CVE-2023-1234"
    assert result.outputs[0]["PLATFORM_SEVERITY"] == "HIGH"
    assert "EXTRA_FIELD" not in result.outputs[0]
    assert "Test vulnerability" in result.readable_output
    assert result.outputs_prefix == "Core.VulnerabilityIssue"
    assert result.outputs_key_field == "ISSUE_ID"
    assert mock_get_webapp_data.call_count == 1


def test_get_vulnerabilities_command_empty_response(mocker: MockerFixture):
    """
    Given:
        A mocked client that returns empty data.
    When:
        The get_vulnerabilities_command function is called.
    Then:
        An empty result is returned with proper structure.
    """
    from CortexPlatformCore import Client, get_vulnerabilities_command

    mock_client = Client(base_url="", headers={})
    mock_response = {"reply": {"DATA": []}}
    mocker.patch.object(mock_client, "get_webapp_data", return_value=mock_response)

    args = {"cve_id": "CVE-2023-9999"}

    result = get_vulnerabilities_command(mock_client, args)

    assert result.outputs == []
    assert "Vulnerabilities" in result.readable_output
    assert result.outputs_prefix == "Core.VulnerabilityIssue"


def test_get_vulnerabilities_command_all_filters(mocker: MockerFixture):
    """
    Given:
        A mocked client and arguments with all possible filter combinations.
    When:
        The get_vulnerabilities_command function is called.
    Then:
        All filters are properly applied and the request is built correctly.
    """
    from CortexPlatformCore import Client, get_vulnerabilities_command

    mock_client = Client(base_url="", headers={})
    mock_response = {"reply": {"DATA": []}}
    mock_get_webapp_data = mocker.patch.object(mock_client, "get_webapp_data", return_value=mock_response)

    args = {
        "cve_id": "CVE-2023-1234,CVE-2023-5678",
        "cvss_score_gte": "7.5",
        "epss_score_gte": "0.5",
        "internet_exposed": "true",
        "exploitable": "false",
        "has_kev": "true",
        "affected_software": "Apache,Nginx",
        "severity": "high,critical",
        "issue_id": "issue_001,issue_002",
        "start_time": "2023-01-01T00:00:00Z",
        "end_time": "2023-12-31T23:59:59Z",
        "assignee": "admin,user1",
        "limit": "25",
        "sort_field": "CVSS_SCORE",
        "sort_order": "ASC",
        "on_demand_fields": "field1,field2",
    }

    get_vulnerabilities_command(mock_client, args)

    mock_get_webapp_data.assert_called_once()
    call_args = mock_get_webapp_data.call_args[0][0]

    assert call_args["table_name"] == "VULNERABLE_ISSUES_TABLE"
    assert call_args["filter_data"]["paging"]["to"] == 25
    assert call_args["filter_data"]["sort"][0]["FIELD"] == "CVSS_SCORE"
    assert call_args["filter_data"]["sort"][0]["ORDER"] == "ASC"
    assert call_args["onDemandFields"] == ["field1", "field2"]


def test_get_vulnerabilities_command_boolean_filters(mocker: MockerFixture):
    """
    Given:
        A mocked client and boolean filter arguments.
    When:
        The get_vulnerabilities_command function is called with various boolean values.
    Then:
        Boolean filters are properly converted and applied.
    """
    from CortexPlatformCore import Client, get_vulnerabilities_command

    mock_client = Client(base_url="", headers={})
    mock_response = {"reply": {"DATA": []}}
    mock_get_webapp_data = mocker.patch.object(mock_client, "get_webapp_data", return_value=mock_response)

    args = {"internet_exposed": "false", "exploitable": "true", "has_kev": "false", "cve_id": "CVE-2023-1234"}

    get_vulnerabilities_command(mock_client, args)

    mock_get_webapp_data.assert_called_once()
    call_args = mock_get_webapp_data.call_args[0][0]

    filter_data = call_args["filter_data"]["filter"]
    assert "AND" in filter_data


def test_get_vulnerabilities_command_assignee_special_values(mocker: MockerFixture):
    """
    Given:
        A mocked client and assignee arguments with special values.
    When:
        The get_vulnerabilities_command function is called with 'unassigned' and 'assigned' values.
    Then:
        Special assignee mappings are properly applied.
    """
    from CortexPlatformCore import Client, get_vulnerabilities_command

    mock_client = Client(base_url="", headers={})
    mock_response = {"reply": {"DATA": []}}
    mock_get_webapp_data = mocker.patch.object(mock_client, "get_webapp_data", return_value=mock_response)

    args = {"assignee": "unassigned", "cve_id": "CVE-2023-1234"}

    get_vulnerabilities_command(mock_client, args)

    mock_get_webapp_data.assert_called_once()
    call_args = mock_get_webapp_data.call_args[0][0]

    filter_data = call_args["filter_data"]["filter"]
    assert "AND" in filter_data


def test_get_vulnerabilities_command_default_values(mocker: MockerFixture):
    """
    Given:
        A mocked client and minimal arguments.
    When:
        The get_vulnerabilities_command function is called with only required parameters.
    Then:
        Default values are properly applied for limit, sort_field, and sort_order.
    """
    from CortexPlatformCore import Client, get_vulnerabilities_command

    mock_client = Client(base_url="", headers={})
    mock_response = {"reply": {"DATA": []}}
    mock_get_webapp_data = mocker.patch.object(mock_client, "get_webapp_data", return_value=mock_response)

    args = {"cve_id": "CVE-2023-1234"}

    get_vulnerabilities_command(mock_client, args)

    mock_get_webapp_data.assert_called_once()
    call_args = mock_get_webapp_data.call_args[0][0]

    assert call_args["filter_data"]["paging"]["to"] == 50
    assert call_args["filter_data"]["sort"][0]["FIELD"] == "LAST_OBSERVED"
    assert call_args["filter_data"]["sort"][0]["ORDER"] == "DESC"


def test_get_vulnerabilities_command_output_filtering(mocker: MockerFixture):
    """
    Given:
        A mocked client that returns data with extra fields.
    When:
        The get_vulnerabilities_command function is called.
    Then:
        Only the specified output keys are included in the results.
    """
    from CortexPlatformCore import Client, get_vulnerabilities_command

    mock_client = Client(base_url="", headers={})
    mock_response = {
        "reply": {
            "DATA": [
                {
                    "ISSUE_ID": "vuln_001",
                    "CVE_ID": "CVE-2023-1234",
                    "EXTRA_FIELD_1": "should_be_filtered",
                    "INTERNAL_DATA": "confidential",
                    "PLATFORM_SEVERITY": "HIGH",
                    "DEBUG_INFO": "debug_data",
                    "CVSS_SCORE": 8.5,
                }
            ]
        }
    }
    mocker.patch.object(mock_client, "get_webapp_data", return_value=mock_response)

    args = {"cve_id": "CVE-2023-1234"}

    result = get_vulnerabilities_command(mock_client, args)

    output_item = result.outputs[0]
    expected_keys = {"ISSUE_ID", "CVE_ID", "PLATFORM_SEVERITY", "CVSS_SCORE"}
    actual_keys = set(output_item.keys())

    assert expected_keys.issubset(actual_keys)
    assert "EXTRA_FIELD_1" not in actual_keys
    assert "INTERNAL_DATA" not in actual_keys
    assert "DEBUG_INFO" not in actual_keys


def test_get_vulnerabilities_command_multiple_vulnerabilities(mocker: MockerFixture):
    """
    Given:
        A mocked client that returns multiple vulnerability records.
    When:
        The get_vulnerabilities_command function is called.
    Then:
        All vulnerability records are properly processed and returned.
    """
    from CortexPlatformCore import Client, get_vulnerabilities_command

    mock_client = Client(base_url="", headers={})
    mock_response = {
        "reply": {
            "DATA": [
                {"ISSUE_ID": "vuln_001", "CVE_ID": "CVE-2023-1234", "PLATFORM_SEVERITY": "HIGH", "CVSS_SCORE": 9.1},
                {"ISSUE_ID": "vuln_002", "CVE_ID": "CVE-2023-5678", "PLATFORM_SEVERITY": "MEDIUM", "CVSS_SCORE": 6.5},
                {"ISSUE_ID": "vuln_003", "CVE_ID": "CVE-2023-9999", "PLATFORM_SEVERITY": "CRITICAL", "CVSS_SCORE": 10.0},
            ]
        }
    }
    mocker.patch.object(mock_client, "get_webapp_data", return_value=mock_response)

    args = {"severity": "high,medium,critical"}

    result = get_vulnerabilities_command(mock_client, args)

    assert len(result.outputs) == 3
    assert result.outputs[0]["ISSUE_ID"] == "vuln_001"
    assert result.outputs[1]["ISSUE_ID"] == "vuln_002"
    assert result.outputs[2]["ISSUE_ID"] == "vuln_003"
    assert result.outputs_key_field == "ISSUE_ID"


def test_get_vulnerabilities_command_numeric_filters(mocker: MockerFixture):
    """
    Given:
        A mocked client and numeric filter arguments.
    When:
        The get_vulnerabilities_command function is called with cvss_score_gte and epss_score_gte.
    Then:
        Numeric filters are properly converted and applied.
    """
    from CortexPlatformCore import Client, get_vulnerabilities_command

    mock_client = Client(base_url="", headers={})
    mock_response = {"reply": {"DATA": []}}
    mock_get_webapp_data = mocker.patch.object(mock_client, "get_webapp_data", return_value=mock_response)

    args = {"cvss_score_gte": "7.5", "epss_score_gte": "0.8", "limit": "100", "cve_id": "CVE-2023-1234"}

    get_vulnerabilities_command(mock_client, args)

    mock_get_webapp_data.assert_called_once()
    call_args = mock_get_webapp_data.call_args[0][0]

    assert call_args["filter_data"]["paging"]["to"] == 100
    filter_data = call_args["filter_data"]["filter"]
    assert "AND" in filter_data


def test_get_vulnerabilities_command_severity_mapping(mocker: MockerFixture):
    """
    Given:
        A mocked client and severity arguments with string values.
    When:
        The get_vulnerabilities_command function is called with severity filters.
    Then:
        Severity values are properly mapped to their corresponding constants.
    """
    from CortexPlatformCore import Client, get_vulnerabilities_command

    mock_client = Client(base_url="", headers={})
    mock_response = {"reply": {"DATA": []}}
    mock_get_webapp_data = mocker.patch.object(mock_client, "get_webapp_data", return_value=mock_response)

    args = {"severity": "info,low,medium,high,critical", "cve_id": "CVE-2023-1234"}

    get_vulnerabilities_command(mock_client, args)

    mock_get_webapp_data.assert_called_once()
    call_args = mock_get_webapp_data.call_args[0][0]

    filter_data = call_args["filter_data"]["filter"]
    assert "AND" in filter_data


def test_build_webapp_request_data_with_all_parameters(mocker: MockerFixture):
    """
    Given: All parameters are provided including on_demand_fields.
    When: build_webapp_request_data is called with table_name, filter_dict, limit, sort_field, on_demand_fields, and sort_order.
    Then: A properly formatted request dictionary is returned with all provided values.
    """
    from CortexPlatformCore import build_webapp_request_data

    # Mock demisto.debug to avoid actual debug output during tests
    mocker.patch("CortexPlatformCore.demisto.debug")

    table_name = "TEST_TABLE"
    filter_dict = {"filter_key": "filter_value"}
    limit = 100
    sort_field = "TEST_FIELD"
    on_demand_fields = ["field1", "field2"]
    sort_order = "ASC"

    result = build_webapp_request_data(
        table_name=table_name,
        filter_dict=filter_dict,
        limit=limit,
        sort_field=sort_field,
        on_demand_fields=on_demand_fields,
        sort_order=sort_order,
    )

    expected = {
        "type": "grid",
        "table_name": "TEST_TABLE",
        "filter_data": {
            "sort": [{"FIELD": "TEST_FIELD", "ORDER": "ASC"}],
            "paging": {"from": 0, "to": 100},
            "filter": {"filter_key": "filter_value"},
        },
        "jsons": [],
        "onDemandFields": ["field1", "field2"],
    }

    assert result == expected


def test_build_webapp_request_data_with_none_on_demand_fields(mocker: MockerFixture):
    """
    Given: on_demand_fields parameter is None.
    When: build_webapp_request_data is called with on_demand_fields set to None.
    Then: The returned dictionary has an empty list for onDemandFields.
    """
    from CortexPlatformCore import build_webapp_request_data

    # Mock demisto.debug to avoid actual debug output during tests
    mocker.patch("CortexPlatformCore.demisto.debug")

    table_name = "TEST_TABLE"
    filter_dict = {"filter_key": "filter_value"}
    limit = 50
    sort_field = "TEST_FIELD"
    on_demand_fields = None

    result = build_webapp_request_data(
        table_name=table_name, filter_dict=filter_dict, limit=limit, sort_field=sort_field, on_demand_fields=on_demand_fields
    )

    expected = {
        "type": "grid",
        "table_name": "TEST_TABLE",
        "filter_data": {
            "sort": [{"FIELD": "TEST_FIELD", "ORDER": "DESC"}],
            "paging": {"from": 0, "to": 50},
            "filter": {"filter_key": "filter_value"},
        },
        "jsons": [],
        "onDemandFields": [],
    }

    assert result == expected


def test_build_webapp_request_data_with_default_sort_order(mocker: MockerFixture):
    """
    Given: sort_order parameter is not provided.
    When: build_webapp_request_data is called without specifying sort_order.
    Then: The default sort_order "DESC" is used in the returned dictionary.
    """
    from CortexPlatformCore import build_webapp_request_data

    # Mock demisto.debug to avoid actual debug output during tests
    mocker.patch("CortexPlatformCore.demisto.debug")

    table_name = "TEST_TABLE"
    filter_dict = {}
    limit = 25
    sort_field = "DEFAULT_FIELD"

    result = build_webapp_request_data(table_name=table_name, filter_dict=filter_dict, limit=limit, sort_field=sort_field)

    expected = {
        "type": "grid",
        "table_name": "TEST_TABLE",
        "filter_data": {"sort": [{"FIELD": "DEFAULT_FIELD", "ORDER": "DESC"}], "paging": {"from": 0, "to": 25}, "filter": {}},
        "jsons": [],
        "onDemandFields": [],
    }

    assert result == expected


def test_build_webapp_request_data_with_empty_filter_dict(mocker: MockerFixture):
    """
    Given: filter_dict parameter is an empty dictionary.
    When: build_webapp_request_data is called with an empty filter_dict.
    Then: The returned dictionary contains an empty filter object in filter_data.
    """
    from CortexPlatformCore import build_webapp_request_data

    # Mock demisto.debug to avoid actual debug output during tests
    mocker.patch("CortexPlatformCore.demisto.debug")

    table_name = "EMPTY_FILTER_TABLE"
    filter_dict = {}
    limit = 10
    sort_field = "EMPTY_FIELD"

    result = build_webapp_request_data(table_name=table_name, filter_dict=filter_dict, limit=limit, sort_field=sort_field)

    expected = {
        "type": "grid",
        "table_name": "EMPTY_FILTER_TABLE",
        "filter_data": {"sort": [{"FIELD": "EMPTY_FIELD", "ORDER": "DESC"}], "paging": {"from": 0, "to": 10}, "filter": {}},
        "jsons": [],
        "onDemandFields": [],
    }

    assert result == expected


class TestFilterBuilder:
    def test_add_field_without_mapper(self):
        """
        Given:
            A FilterBuilder instance and field parameters without a mapper.
        When:
            The add_field method is called with name, type, and values.
        Then:
            A new Field should be added to filter_fields with the original values.
        """
        from CortexPlatformCore import FilterBuilder, FilterType

        filter_builder = FilterBuilder()
        values = ["value1", "value2"]

        filter_builder.add_field("test_field", FilterType.EQ, values)

        assert len(filter_builder.filter_fields) == 1
        field = filter_builder.filter_fields[0]
        assert field.field_name == "test_field"
        assert field.filter_type == FilterType.EQ
        assert field.values == values

    def test_add_field_with_mapper_list_values(self):
        """
        Given:
            A FilterBuilder instance, field parameters with a mapper, and list values.
        When:
            The add_field method is called with values that exist in the mapper.
        Then:
            A new Field should be added with mapped values only.
        """
        from CortexPlatformCore import FilterBuilder, FilterType

        filter_builder = FilterBuilder()
        values = ["low", "high", "unknown"]
        mapper = {"low": "SEV_040_LOW", "high": "SEV_060_HIGH"}

        filter_builder.add_field("severity", FilterType.EQ, values, mapper)

        assert len(filter_builder.filter_fields) == 1
        field = filter_builder.filter_fields[0]
        assert field.field_name == "severity"
        assert field.filter_type == FilterType.EQ
        assert field.values == ["SEV_040_LOW", "SEV_060_HIGH"]

    def test_add_field_with_mapper_single_value(self):
        """
        Given:
            A FilterBuilder instance, field parameters with a mapper, and a single value.
        When:
            The add_field method is called with a single value that exists in the mapper.
        Then:
            The single value should be converted to a list and mapped correctly.
        """
        from CortexPlatformCore import FilterBuilder, FilterType

        filter_builder = FilterBuilder()
        value = "medium"
        mapper = {"medium": "SEV_050_MEDIUM", "high": "SEV_060_HIGH"}

        filter_builder.add_field("severity", FilterType.EQ, value, mapper)

        assert len(filter_builder.filter_fields) == 1
        field = filter_builder.filter_fields[0]
        assert field.field_name == "severity"
        assert field.filter_type == FilterType.EQ
        assert field.values == ["SEV_050_MEDIUM"]

    def test_add_field_with_mapper_no_matching_values(self):
        """
        Given:
            A FilterBuilder instance, field parameters with a mapper, and values not in the mapper.
        When:
            The add_field method is called with values that don't exist in the mapper.
        Then:
            A new Field should be added with an empty list of processed values.
        """
        from CortexPlatformCore import FilterBuilder, FilterType

        filter_builder = FilterBuilder()
        values = ["unknown", "invalid"]
        mapper = {"low": "SEV_040_LOW", "high": "SEV_060_HIGH"}

        filter_builder.add_field("severity", FilterType.EQ, values, mapper)

        assert len(filter_builder.filter_fields) == 1
        field = filter_builder.filter_fields[0]
        assert field.field_name == "severity"
        assert field.filter_type == FilterType.EQ
        assert field.values == []

    def test_add_field_with_mappings_single_mapped_value(self):
        """
        Given: A FilterBuilder instance and a single mapped value that exists in the mappings dictionary.
        When: The add_field_with_mappings method is called with a mapped value.
        Then: A MappedValuesField should be added to the filter_fields list with the correct parameters.
        """
        from CortexPlatformCore import FilterBuilder

        filter_builder = FilterBuilder()
        mappings = {
            "unassigned": FilterBuilder.FilterType.IS_EMPTY,
            "assigned": FilterBuilder.FilterType.NIS_EMPTY,
        }

        filter_builder.add_field_with_mappings("assignee", FilterBuilder.FilterType.CONTAINS, "unassigned", mappings)

        assert len(filter_builder.filter_fields) == 1
        field = filter_builder.filter_fields[0]
        assert isinstance(field, FilterBuilder.MappedValuesField)
        assert field.field_name == "assignee"
        assert field.filter_type == FilterBuilder.FilterType.CONTAINS
        assert field.values == "unassigned"
        assert field.mappings == mappings

    def test_add_field_with_mappings_multiple_mapped_values(self):
        """
        Given: A FilterBuilder instance and multiple values that exist in the mappings dictionary.
        When: The add_field_with_mappings method is called with a list of mapped values.
        Then: A MappedValuesField should be added with the list of values and correct mappings.
        """
        from CortexPlatformCore import FilterBuilder

        filter_builder = FilterBuilder()
        mappings = {
            "unassigned": FilterBuilder.FilterType.IS_EMPTY,
            "assigned": FilterBuilder.FilterType.NIS_EMPTY,
            "pending": FilterBuilder.FilterType.CONTAINS,
        }
        values = ["unassigned", "assigned"]

        filter_builder.add_field_with_mappings("status", FilterBuilder.FilterType.EQ, values, mappings)

        assert len(filter_builder.filter_fields) == 1
        field = filter_builder.filter_fields[0]
        assert isinstance(field, FilterBuilder.MappedValuesField)
        assert field.field_name == "status"
        assert field.filter_type == FilterBuilder.FilterType.EQ
        assert field.values == values
        assert field.mappings == mappings

    def test_add_field_with_mappings_unmapped_value(self):
        """
        Given: A FilterBuilder instance and a value that does not exist in the mappings dictionary.
        When: The add_field_with_mappings method is called with an unmapped value.
        Then: A MappedValuesField should be added with the default filter type for unmapped values.
        """
        from CortexPlatformCore import FilterBuilder

        filter_builder = FilterBuilder()
        mappings = {
            "unassigned": FilterBuilder.FilterType.IS_EMPTY,
            "assigned": FilterBuilder.FilterType.NIS_EMPTY,
        }

        filter_builder.add_field_with_mappings("assignee", FilterBuilder.FilterType.CONTAINS, "john.doe", mappings)

        assert len(filter_builder.filter_fields) == 1
        field = filter_builder.filter_fields[0]
        assert isinstance(field, FilterBuilder.MappedValuesField)
        assert field.field_name == "assignee"
        assert field.filter_type == FilterBuilder.FilterType.CONTAINS
        assert field.values == "john.doe"
        assert field.mappings == mappings

    def test_add_field_with_mappings_mixed_values(self):
        """
        Given: A FilterBuilder instance and a list containing both mapped and unmapped values.
        When: The add_field_with_mappings method is called with mixed value types.
        Then: A MappedValuesField should be added containing all values with their respective mappings.
        """
        from CortexPlatformCore import FilterBuilder

        filter_builder = FilterBuilder()
        mappings = {
            "unassigned": FilterBuilder.FilterType.IS_EMPTY,
            "assigned": FilterBuilder.FilterType.NIS_EMPTY,
        }
        values = ["unassigned", "john.doe", "assigned"]

        filter_builder.add_field_with_mappings("assignee", FilterBuilder.FilterType.CONTAINS, values, mappings)

        assert len(filter_builder.filter_fields) == 1
        field = filter_builder.filter_fields[0]
        assert isinstance(field, FilterBuilder.MappedValuesField)
        assert field.field_name == "assignee"
        assert field.filter_type == FilterBuilder.FilterType.CONTAINS
        assert field.values == values
        assert field.mappings == mappings

    def test_add_field_with_mappings_empty_mappings(self):
        """
        Given: A FilterBuilder instance and an empty mappings dictionary.
        When: The add_field_with_mappings method is called with empty mappings.
        Then: A MappedValuesField should be added with the empty mappings dictionary.
        """
        from CortexPlatformCore import FilterBuilder

        filter_builder = FilterBuilder()
        mappings = {}

        filter_builder.add_field_with_mappings("field", FilterBuilder.FilterType.EQ, "value", mappings)

        assert len(filter_builder.filter_fields) == 1
        field = filter_builder.filter_fields[0]
        assert isinstance(field, FilterBuilder.MappedValuesField)
        assert field.field_name == "field"
        assert field.filter_type == FilterBuilder.FilterType.EQ
        assert field.values == "value"
        assert field.mappings == {}

    def test_add_field_with_mappings_none_value(self):
        """
        Given: A FilterBuilder instance and None as the value parameter.
        When: The add_field_with_mappings method is called with None value.
        Then: A MappedValuesField should be added with None as the values.
        """
        from CortexPlatformCore import FilterBuilder

        filter_builder = FilterBuilder()
        mappings = {
            "unassigned": FilterBuilder.FilterType.IS_EMPTY,
        }

        filter_builder.add_field_with_mappings("assignee", FilterBuilder.FilterType.CONTAINS, None, mappings)

        assert len(filter_builder.filter_fields) == 1
        field = filter_builder.filter_fields[0]
        assert isinstance(field, FilterBuilder.MappedValuesField)
        assert field.field_name == "assignee"
        assert field.filter_type == FilterBuilder.FilterType.CONTAINS
        assert field.values is None
        assert field.mappings == mappings

    def test_add_time_range_field_with_valid_start_and_end_time(self, mocker: MockerFixture):
        """
        Given: A FilterBuilder instance and valid start_time and end_time strings.
        When: add_time_range_field is called with both start and end times.
        Then: The method should add a RANGE field with from and to values to the filter.
        """
        from CortexPlatformCore import FilterBuilder, FilterType

        # Arrange
        filter_builder = FilterBuilder()
        mock_prepare_time_range = mocker.patch.object(
            filter_builder, "_prepare_time_range", return_value=(1640995200000, 1641081600000)
        )
        mock_add_field = mocker.patch.object(filter_builder, "add_field")

        # Act
        filter_builder.add_time_range_field("test_field", "2022-01-01T00:00:00", "2022-01-02T00:00:00")

        # Assert
        mock_prepare_time_range.assert_called_once_with("2022-01-01T00:00:00", "2022-01-02T00:00:00")
        mock_add_field.assert_called_once_with("test_field", FilterType.RANGE, {"from": 1640995200000, "to": 1641081600000})

    def test_add_time_range_field_with_none_start_time(self, mocker: MockerFixture):
        """
        Given: A FilterBuilder instance with None start_time and valid end_time.
        When: add_time_range_field is called with start_time as None.
        Then: The method should not add any field to the filter since start is None.
        """
        from CortexPlatformCore import FilterBuilder

        # Arrange
        filter_builder = FilterBuilder()
        mock_prepare_time_range = mocker.patch.object(filter_builder, "_prepare_time_range", return_value=(None, 1641081600000))
        mock_add_field = mocker.patch.object(filter_builder, "add_field")

        # Act
        filter_builder.add_time_range_field("test_field", None, "2022-01-02T00:00:00")

        # Assert
        mock_prepare_time_range.assert_called_once_with(None, "2022-01-02T00:00:00")
        mock_add_field.assert_not_called()

    def test_add_time_range_field_with_none_end_time(self, mocker: MockerFixture):
        """
        Given: A FilterBuilder instance with valid start_time and None end_time.
        When: add_time_range_field is called with end_time as None.
        Then: The method should not add any field to the filter since end is None.
        """
        from CortexPlatformCore import FilterBuilder

        # Arrange
        filter_builder = FilterBuilder()
        mock_prepare_time_range = mocker.patch.object(filter_builder, "_prepare_time_range", return_value=(1640995200000, None))
        mock_add_field = mocker.patch.object(filter_builder, "add_field")

        # Act
        filter_builder.add_time_range_field("test_field", "2022-01-01T00:00:00", None)

        # Assert
        mock_prepare_time_range.assert_called_once_with("2022-01-01T00:00:00", None)
        mock_add_field.assert_not_called()

    def test_add_time_range_field_with_both_none_times(self, mocker: MockerFixture):
        """
        Given: A FilterBuilder instance with both start_time and end_time as None.
        When: add_time_range_field is called with both times as None.
        Then: The method should not add any field to the filter since both values are None.
        """
        from CortexPlatformCore import FilterBuilder

        # Arrange
        filter_builder = FilterBuilder()
        mock_prepare_time_range = mocker.patch.object(filter_builder, "_prepare_time_range", return_value=(None, None))
        mock_add_field = mocker.patch.object(filter_builder, "add_field")

        # Act
        filter_builder.add_time_range_field("test_field", None, None)

        # Assert
        mock_prepare_time_range.assert_called_once_with(None, None)
        mock_add_field.assert_not_called()

    def test_add_time_range_field_with_zero_timestamps(self, mocker: MockerFixture):
        """
        Given: A FilterBuilder instance and _prepare_time_range returning zero timestamps.
        When: add_time_range_field is called and both timestamps are zero (falsy values).
        Then: The method should not add any field to the filter since zero is falsy in the condition.
        """
        from CortexPlatformCore import FilterBuilder

        # Arrange
        filter_builder = FilterBuilder()
        mock_prepare_time_range = mocker.patch.object(filter_builder, "_prepare_time_range", return_value=(0, 0))
        mock_add_field = mocker.patch.object(filter_builder, "add_field")

        # Act
        filter_builder.add_time_range_field("test_field", "some_time", "some_other_time")

        # Assert
        mock_prepare_time_range.assert_called_once_with("some_time", "some_other_time")
        mock_add_field.assert_not_called()

    def test_to_dict_empty_filter_fields(self):
        """
        Given: A FilterBuilder instance with no filter fields.
        When: The to_dict method is called.
        Then: An empty dictionary should be returned.
        """
        from CortexPlatformCore import FilterBuilder

        filter_builder = FilterBuilder()
        result = filter_builder.to_dict()
        assert result == {}

    def test_to_dict_single_field_single_value(self):
        """
        Given: A FilterBuilder with one field containing a single non-list value.
        When: The to_dict method is called.
        Then: A properly structured filter dictionary with one search object should be returned.
        """
        from CortexPlatformCore import FilterBuilder, FilterType

        filter_builder = FilterBuilder()
        filter_builder.add_field("test_field", FilterType.EQ, "test_value")

        result = filter_builder.to_dict()
        expected = {
            FilterBuilder.AND: [
                {FilterBuilder.FIELD: "test_field", FilterBuilder.TYPE: FilterType.EQ.value, FilterBuilder.VALUE: "test_value"}
            ]
        }
        assert result == expected

    def test_to_dict_single_field_multiple_values(self):
        """
        Given: A FilterBuilder with one field containing multiple values in a list.
        When: The to_dict method is called.
        Then: A filter dictionary with OR operator grouping multiple search values should be returned.
        """
        from CortexPlatformCore import FilterBuilder, FilterType

        filter_builder = FilterBuilder()
        filter_builder.add_field("test_field", FilterType.EQ, ["value1", "value2"])

        result = filter_builder.to_dict()
        expected = {
            FilterBuilder.AND: [
                {
                    FilterType.EQ.operator: [
                        {
                            FilterBuilder.FIELD: "test_field",
                            FilterBuilder.TYPE: FilterType.EQ.value,
                            FilterBuilder.VALUE: "value1",
                        },
                        {
                            FilterBuilder.FIELD: "test_field",
                            FilterBuilder.TYPE: FilterType.EQ.value,
                            FilterBuilder.VALUE: "value2",
                        },
                    ]
                }
            ]
        }
        assert result == expected

    def test_to_dict_multiple_fields(self):
        """
        Given: A FilterBuilder with multiple fields each containing different values.
        When: The to_dict method is called.
        Then: A filter dictionary with AND operator containing all field filters should be returned.
        """
        from CortexPlatformCore import FilterBuilder, FilterType

        filter_builder = FilterBuilder()
        filter_builder.add_field("field1", FilterType.EQ, "value1")
        filter_builder.add_field("field2", FilterType.CONTAINS, "value2")

        result = filter_builder.to_dict()
        expected = {
            FilterBuilder.AND: [
                {FilterBuilder.FIELD: "field1", FilterBuilder.TYPE: FilterType.EQ.value, FilterBuilder.VALUE: "value1"},
                {FilterBuilder.FIELD: "field2", FilterBuilder.TYPE: FilterType.CONTAINS.value, FilterBuilder.VALUE: "value2"},
            ]
        }
        assert result == expected

    def test_to_dict_with_none_values_filtered_out(self):
        """
        Given: A FilterBuilder with fields containing None values mixed with valid values.
        When: The to_dict method is called.
        Then: None values should be filtered out and only valid values should appear in the result.
        """
        from CortexPlatformCore import FilterBuilder, FilterType

        filter_builder = FilterBuilder()
        filter_builder.add_field("test_field", FilterType.EQ, [None, "valid_value", None])

        result = filter_builder.to_dict()
        expected = {
            FilterBuilder.AND: [
                {FilterBuilder.FIELD: "test_field", FilterBuilder.TYPE: FilterType.EQ.value, FilterBuilder.VALUE: "valid_value"}
            ]
        }
        assert result == expected

    def test_to_dict_with_all_none_values(self):
        """
        Given: A FilterBuilder with fields containing only None values.
        When: The to_dict method is called.
        Then: An empty dictionary should be returned since all values are filtered out.
        """
        from CortexPlatformCore import FilterBuilder, FilterType

        filter_builder = FilterBuilder()
        filter_builder.add_field("test_field", FilterType.EQ, [None, None])

        result = filter_builder.to_dict()
        assert result == {}

    def test_to_dict_with_mapped_values_field_normal_value(self):
        """
        Given: A MappedValuesField with a value that is not in the mappings dictionary.
        When: The to_dict method is called.
        Then: The default filter type should be used for the unmapped value.
        """
        from CortexPlatformCore import FilterBuilder, FilterType

        filter_builder = FilterBuilder()
        mappings = {"special": FilterType.IS_EMPTY}
        filter_builder.add_field_with_mappings("test_field", FilterType.EQ, "normal_value", mappings)

        result = filter_builder.to_dict()
        expected = {
            FilterBuilder.AND: [
                {FilterBuilder.FIELD: "test_field", FilterBuilder.TYPE: FilterType.EQ.value, FilterBuilder.VALUE: "normal_value"}
            ]
        }
        assert result == expected

    def test_to_dict_with_mapped_values_field_is_empty(self):
        """
        Given: A MappedValuesField with a value mapped to IS_EMPTY filter type.
        When: The to_dict method is called.
        Then: The mapped filter type should be used and value should be set to "<No Value>".
        """
        from CortexPlatformCore import FilterBuilder, FilterType

        filter_builder = FilterBuilder()
        mappings = {"unassigned": FilterType.IS_EMPTY}
        filter_builder.add_field_with_mappings("assignee", FilterType.EQ, "unassigned", mappings)

        result = filter_builder.to_dict()
        expected = {
            FilterBuilder.AND: [
                {
                    FilterBuilder.FIELD: "assignee",
                    FilterBuilder.TYPE: FilterType.IS_EMPTY.value,
                    FilterBuilder.VALUE: "<No Value>",
                }
            ]
        }
        assert result == expected

    def test_to_dict_with_mapped_values_field_nis_empty(self):
        """
        Given: A MappedValuesField with a value mapped to NIS_EMPTY filter type.
        When: The to_dict method is called.
        Then: The mapped filter type should be used and value should be set to "<No Value>".
        """
        from CortexPlatformCore import FilterBuilder, FilterType

        filter_builder = FilterBuilder()
        mappings = {"assigned": FilterType.NIS_EMPTY}
        filter_builder.add_field_with_mappings("assignee", FilterType.EQ, "assigned", mappings)

        result = filter_builder.to_dict()
        expected = {
            FilterBuilder.AND: [
                {
                    FilterBuilder.FIELD: "assignee",
                    FilterBuilder.TYPE: FilterType.NIS_EMPTY.value,
                    FilterBuilder.VALUE: "<No Value>",
                }
            ]
        }
        assert result == expected

    def test_to_dict_with_mixed_mapped_and_normal_values(self):
        """
        Given: A MappedValuesField with both mapped and unmapped values in the same field.
        When: The to_dict method is called.
        Then: Each value should use its appropriate filter type and the results should be grouped with OR operator.
        """
        from CortexPlatformCore import FilterBuilder, FilterType

        filter_builder = FilterBuilder()
        mappings = {"unassigned": FilterType.IS_EMPTY}
        filter_builder.add_field_with_mappings("assignee", FilterType.EQ, ["unassigned", "john.doe"], mappings)

        result = filter_builder.to_dict()
        expected = {
            FilterBuilder.AND: [
                {
                    FilterType.EQ.operator: [
                        {
                            FilterBuilder.FIELD: "assignee",
                            FilterBuilder.TYPE: FilterType.IS_EMPTY.value,
                            FilterBuilder.VALUE: "<No Value>",
                        },
                        {
                            FilterBuilder.FIELD: "assignee",
                            FilterBuilder.TYPE: FilterType.EQ.value,
                            FilterBuilder.VALUE: "john.doe",
                        },
                    ]
                }
            ]
        }
        assert result == expected

    def test_to_dict_converts_non_list_values_to_list(self):
        """
        Given: A FilterBuilder with field values that are not initially in list format.
        When: The to_dict method is called.
        Then: The non-list values should be converted to lists internally for processing.
        """
        from CortexPlatformCore import FilterBuilder, FilterType

        filter_builder = FilterBuilder()
        # Directly create a field with non-list value
        field = FilterBuilder.Field("test_field", FilterType.EQ, "single_value")
        filter_builder.filter_fields = [field]

        result = filter_builder.to_dict()
        expected = {
            FilterBuilder.AND: [
                {FilterBuilder.FIELD: "test_field", FilterBuilder.TYPE: FilterType.EQ.value, FilterBuilder.VALUE: "single_value"}
            ]
        }
        assert result == expected

    def test_prepare_time_range_both_valid_times(self, mocker: MockerFixture):
        """
        Given: Valid start_time and end_time strings that can be parsed by dateparser.
        When: _prepare_time_range is called with both valid time strings.
        Then: Both timestamps should be converted to milliseconds and returned as a tuple.
        """
        from CortexPlatformCore import FilterBuilder
        from datetime import datetime

        # Mock dateparser.parse to return known datetime objects
        start_dt = datetime(2023, 1, 1, 10, 0, 0)
        end_dt = datetime(2023, 1, 2, 15, 30, 0)
        mock_parse = mocker.patch("CortexPlatformCore.dateparser.parse")
        mock_parse.side_effect = [start_dt, end_dt]

        start_time, end_time = FilterBuilder._prepare_time_range("2023-01-01T10:00:00", "2023-01-02T15:30:00")

        assert start_time == int(start_dt.timestamp() * 1000)
        assert end_time == int(end_dt.timestamp() * 1000)
        assert mock_parse.call_count == 2

    def test_prepare_time_range_only_start_time_provided(self, mocker: MockerFixture):
        """
        Given: A valid start_time string and None as end_time.
        When: _prepare_time_range is called with only start_time provided.
        Then: start_time should be converted to milliseconds and end_time should be set to current time.
        """
        from CortexPlatformCore import FilterBuilder
        from datetime import datetime

        # Mock dateparser.parse for start_time
        start_dt = datetime(2023, 1, 1, 10, 0, 0)
        mock_parse = mocker.patch("CortexPlatformCore.dateparser.parse", return_value=start_dt)

        # Mock datetime.now for end_time calculation
        current_dt = datetime(2023, 1, 3, 12, 0, 0)
        mock_now = mocker.patch("CortexPlatformCore.datetime")
        mock_now.now.return_value = current_dt

        start_time, end_time = FilterBuilder._prepare_time_range("2023-01-01T10:00:00", None)

        assert start_time == int(start_dt.timestamp() * 1000)
        assert end_time == int(current_dt.timestamp() * 1000)
        mock_parse.assert_called_once_with("2023-01-01T10:00:00")

    def test_prepare_time_range_both_none_times(self):
        """
        Given: Both start_time_str and end_time_str parameters as None.
        When: _prepare_time_range is called with both parameters as None.
        Then: Both returned timestamps should be None without any parsing attempts.
        """
        from CortexPlatformCore import FilterBuilder

        start_time, end_time = FilterBuilder._prepare_time_range(None, None)

        assert start_time is None
        assert end_time is None

    def test_prepare_time_range_end_time_without_start_time_raises_exception(self):
        """
        Given: None as start_time_str and a valid end_time_str.
        When: _prepare_time_range is called with end_time but no start_time.
        Then: A DemistoException should be raised with appropriate error message.
        """
        from CortexPlatformCore import FilterBuilder
        from CommonServerPython import DemistoException

        with pytest.raises(DemistoException, match="When 'end_time' is provided, 'start_time' must be provided as well."):
            FilterBuilder._prepare_time_range(None, "2023-01-02T15:30:00")

    def test_prepare_time_range_invalid_start_time_raises_value_error(self, mocker: MockerFixture):
        """
        Given: An invalid start_time string that cannot be parsed by dateparser.
        When: _prepare_time_range is called with an unparseable start_time.
        Then: A ValueError should be raised with the invalid start_time in the error message.
        """
        from CortexPlatformCore import FilterBuilder

        # Mock dateparser.parse to return None for invalid input
        mock_parse = mocker.patch("CortexPlatformCore.dateparser.parse", return_value=None)

        with pytest.raises(ValueError, match="Could not parse start_time: invalid_start_time"):
            FilterBuilder._prepare_time_range("invalid_start_time", None)

        mock_parse.assert_called_once_with("invalid_start_time")

    def test_prepare_time_range_invalid_end_time_raises_value_error(self, mocker: MockerFixture):
        """
        Given: A valid start_time and an invalid end_time string that cannot be parsed.
        When: _prepare_time_range is called with valid start_time but unparseable end_time.
        Then: A ValueError should be raised with the invalid end_time in the error message.
        """
        from CortexPlatformCore import FilterBuilder
        from datetime import datetime

        # Mock dateparser.parse to return valid datetime for start_time and None for end_time
        start_dt = datetime(2023, 1, 1, 10, 0, 0)
        mock_parse = mocker.patch("CortexPlatformCore.dateparser.parse")
        mock_parse.side_effect = [start_dt, None]

        with pytest.raises(ValueError, match="Could not parse end_time: invalid_end_time"):
            FilterBuilder._prepare_time_range("2023-01-01T10:00:00", "invalid_end_time")

        assert mock_parse.call_count == 2

    def test_prepare_time_range_string_conversion_for_start_time(self, mocker: MockerFixture):
        """
        Given: A non-string start_time parameter that needs string conversion.
        When: _prepare_time_range is called with start_time that requires str() conversion.
        Then: The start_time should be converted to string before parsing and processed correctly.
        """
        from CortexPlatformCore import FilterBuilder
        from datetime import datetime

        # Mock dateparser.parse to return a valid datetime
        start_dt = datetime(2023, 1, 1, 10, 0, 0)
        mock_parse = mocker.patch("CortexPlatformCore.dateparser.parse", return_value=start_dt)

        # Pass an integer that should be converted to string
        start_time, end_time = FilterBuilder._prepare_time_range(20230101, None)

        # Verify that str() was called on the parameter
        mock_parse.assert_called_with("20230101")
        assert start_time == int(start_dt.timestamp() * 1000)

    def test_prepare_time_range_string_conversion_for_end_time(self, mocker: MockerFixture):
        """
        Given: A non-string end_time parameter along with valid start_time.
        When: _prepare_time_range is called with end_time that requires str() conversion.
        Then: The end_time should be converted to string before parsing and both times processed correctly.
        """
        from CortexPlatformCore import FilterBuilder
        from datetime import datetime

        # Mock dateparser.parse to return valid datetimes
        start_dt = datetime(2023, 1, 1, 10, 0, 0)
        end_dt = datetime(2023, 1, 2, 15, 30, 0)
        mock_parse = mocker.patch("CortexPlatformCore.dateparser.parse")
        mock_parse.side_effect = [start_dt, end_dt]

        # Pass integers that should be converted to strings
        start_time, end_time = FilterBuilder._prepare_time_range(20230101, 20230102)

        # Verify that str() was called on both parameters
        assert mock_parse.call_args_list[0][0][0] == "20230101"
        assert mock_parse.call_args_list[1][0][0] == "20230102"
        assert start_time == int(start_dt.timestamp() * 1000)
        assert end_time == int(end_dt.timestamp() * 1000)

    def test_prepare_time_range_millisecond_conversion_precision(self, mocker: MockerFixture):
        """
        Given: Valid datetime objects returned from dateparser with specific timestamp values.
        When: _prepare_time_range converts the timestamps to milliseconds.
        Then: The conversion should multiply by 1000 and convert to integer with correct precision.
        """
        from CortexPlatformCore import FilterBuilder
        from datetime import datetime

        # Create datetime with known timestamp
        start_dt = datetime(2023, 1, 1, 10, 0, 0)
        end_dt = datetime(2023, 1, 2, 15, 30, 0)
        mock_parse = mocker.patch("CortexPlatformCore.dateparser.parse")
        mock_parse.side_effect = [start_dt, end_dt]

        start_time, end_time = FilterBuilder._prepare_time_range("2023-01-01T10:00:00", "2023-01-02T15:30:00")

        # Verify precise millisecond conversion
        expected_start = int(start_dt.timestamp() * 1000)
        expected_end = int(end_dt.timestamp() * 1000)
        assert start_time == expected_start
        assert end_time == expected_end
        assert isinstance(start_time, int)
        assert isinstance(end_time, int)


def test_search_asset_groups_command_success_with_all_filters(mocker):
    """
    GIVEN:
        A mocked client and arguments with all filter parameters provided.
    WHEN:
        The search_asset_groups_command function is called.
    THEN:
        The request is built correctly with all filters and the response is formatted properly.
    """
    from CortexPlatformCore import Client, search_asset_groups_command

    mock_client = Client(base_url="", headers={})
    mock_response = {
        "reply": {
            "DATA": [
                {
                    "XDM__ASSET_GROUP__ID": "group_1",
                    "XDM__ASSET_GROUP__NAME": "Test Group 1",
                    "XDM__ASSET_GROUP__TYPE": "DYNAMIC",
                    "XDM__ASSET_GROUP__DESCRIPTION": "Test description 1",
                },
                {
                    "XDM__ASSET_GROUP__ID": "group_2",
                    "XDM__ASSET_GROUP__NAME": "Test Group 2",
                    "XDM__ASSET_GROUP__TYPE": "STATIC",
                    "XDM__ASSET_GROUP__DESCRIPTION": "Test description 2",
                },
            ]
        }
    }
    mock_get_webapp_data = mocker.patch.object(mock_client, "get_webapp_data", return_value=mock_response)

    args = {"name": "Test Group", "type": "security", "id": "group_1", "description": "Test description"}

    result = search_asset_groups_command(mock_client, args)

    assert len(result.outputs) == 2
    assert result.outputs[0]["id"] == "group_1"
    assert result.outputs[1]["id"] == "group_2"
    assert result.outputs_prefix == "Core.AssetGroups"
    assert result.outputs_key_field == "id"
    assert "Test Group 1" in result.readable_output
    assert "Test Group 2" in result.readable_output
    assert mock_get_webapp_data.call_count == 1


def test_search_asset_groups_command_success_with_partial_filters(mocker):
    """
    GIVEN:
        A mocked client and arguments with only some filter parameters provided.
    WHEN:
        The search_asset_groups_command function is called.
    THEN:
        The request is built correctly with partial filters and the response is formatted properly.
    """
    from CortexPlatformCore import Client, search_asset_groups_command

    mock_client = Client(base_url="", headers={})
    mock_response = {
        "reply": {
            "DATA": [
                {
                    "XDM__ASSET_GROUP__ID": "group_3",
                    "XDM__ASSET_GROUP__NAME": "Security Group",
                    "XDM__ASSET_GROUP__TYPE": "DYNAMIC",
                    "XDM__ASSET_GROUP__DESCRIPTION": "Security asset group",
                }
            ]
        }
    }
    mock_get_webapp_data = mocker.patch.object(mock_client, "get_webapp_data", return_value=mock_response)

    args = {"name": "Security", "type": "DYNAMIC"}

    result = search_asset_groups_command(mock_client, args)

    assert len(result.outputs) == 1
    assert result.outputs[0]["id"] == "group_3"
    assert result.outputs[0]["name"] == "Security Group"
    assert result.outputs_prefix == "Core.AssetGroups"
    assert "Security Group" in result.readable_output
    assert mock_get_webapp_data.call_count == 1


def test_search_asset_groups_command_success_no_filters(mocker):
    """
    GIVEN:
        A mocked client and empty arguments with no filter parameters.
    WHEN:
        The search_asset_groups_command function is called.
    THEN:
        The request is built with empty filters and returns all asset groups.
    """
    from CortexPlatformCore import Client, search_asset_groups_command

    mock_client = Client(base_url="", headers={})
    mock_response = {
        "reply": {
            "DATA": [
                {
                    "XDM__ASSET_GROUP__ID": "group_all_1",
                    "XDM__ASSET_GROUP__NAME": "All Groups 1",
                    "XDM__ASSET_GROUP__TYPE": "static",
                    "XDM__ASSET_GROUP__DESCRIPTION": "General group",
                },
                {
                    "XDM__ASSET_GROUP__ID": "group_all_2",
                    "XDM__ASSET_GROUP__NAME": "All Groups 2",
                    "XDM__ASSET_GROUP__TYPE": "static",
                    "XDM__ASSET_GROUP__DESCRIPTION": "Special group",
                },
            ]
        }
    }
    mock_get_webapp_data = mocker.patch.object(mock_client, "get_webapp_data", return_value=mock_response)

    args = {}

    result = search_asset_groups_command(mock_client, args)

    assert len(result.outputs) == 2
    assert result.outputs[0]["id"] == "group_all_1"
    assert result.outputs[1]["id"] == "group_all_2"
    assert result.outputs_prefix == "Core.AssetGroups"
    assert "All Groups 1" in result.readable_output
    assert "All Groups 2" in result.readable_output
    assert mock_get_webapp_data.call_count == 1


def test_search_asset_groups_command_empty_response(mocker):
    """
    GIVEN:
        A mocked client that returns an empty response.
    WHEN:
        The search_asset_groups_command function is called.
    THEN:
        The function handles the empty response gracefully and returns empty results.
    """
    from CortexPlatformCore import Client, search_asset_groups_command

    mock_client = Client(base_url="", headers={})
    mock_response = {"reply": {"DATA": []}}
    mock_get_webapp_data = mocker.patch.object(mock_client, "get_webapp_data", return_value=mock_response)

    args = {"name": "NonExistent"}

    result = search_asset_groups_command(mock_client, args)

    assert len(result.outputs) == 0
    assert result.outputs_prefix == "Core.AssetGroups"
    assert result.outputs_key_field == "id"
    assert mock_get_webapp_data.call_count == 1


def test_search_asset_groups_command_missing_reply_key(mocker):
    """
    GIVEN:
        A mocked client that returns a response without the 'reply' key.
    WHEN:
        The search_asset_groups_command function is called.
    THEN:
        The function handles the malformed response gracefully and returns empty results.
    """
    from CortexPlatformCore import Client, search_asset_groups_command

    mock_client = Client(base_url="", headers={})
    mock_response = {}
    mock_get_webapp_data = mocker.patch.object(mock_client, "get_webapp_data", return_value=mock_response)

    args = {"type": "DYNAMIC"}

    result = search_asset_groups_command(mock_client, args)

    assert len(result.outputs) == 0
    assert result.outputs_prefix == "Core.AssetGroups"
    assert result.outputs_key_field == "id"
    assert mock_get_webapp_data.call_count == 1


def test_search_asset_groups_command_missing_data_key(mocker):
    """
    GIVEN:
        A mocked client that returns a response with 'reply' but without 'DATA' key.
    WHEN:
        The search_asset_groups_command function is called.
    THEN:
        The function handles the incomplete response gracefully and returns empty results.
    """
    from CortexPlatformCore import Client, search_asset_groups_command

    mock_client = Client(base_url="", headers={})
    mock_response = {"reply": {}}
    mock_get_webapp_data = mocker.patch.object(mock_client, "get_webapp_data", return_value=mock_response)

    args = {"id": "test_id"}

    result = search_asset_groups_command(mock_client, args)

    assert len(result.outputs) == 0
    assert result.outputs_prefix == "Core.AssetGroups"
    assert result.outputs_key_field == "id"
    assert mock_get_webapp_data.call_count == 1


def test_search_asset_groups_command_multiple_values_in_filters(mocker):
    """
    GIVEN:
        A mocked client and arguments with comma-separated values for filters.
    WHEN:
        The search_asset_groups_command function is called.
    THEN:
        The filters are processed correctly with multiple values and the response is formatted properly.
    """
    from CortexPlatformCore import Client, search_asset_groups_command

    mock_client = Client(base_url="", headers={})
    mock_response = {
        "reply": {
            "DATA": [
                {
                    "XDM__ASSET_GROUP__ID": "group_multi_1",
                    "XDM__ASSET_GROUP__NAME": "Multi Group 1",
                    "XDM__ASSET_GROUP__TYPE": "static",
                    "XDM__ASSET_GROUP__DESCRIPTION": "Multi description 1",
                },
                {
                    "XDM__ASSET_GROUP__ID": "group_multi_2",
                    "XDM__ASSET_GROUP__NAME": "Multi Group 2",
                    "XDM__ASSET_GROUP__TYPE": "STATIC",
                    "XDM__ASSET_GROUP__DESCRIPTION": "Multi description 2",
                },
            ]
        }
    }
    mock_get_webapp_data = mocker.patch.object(mock_client, "get_webapp_data", return_value=mock_response)

    args = {"name": '["Multi Group 1","Multi Group 2"]', "type": "STATIC", "id": "group_multi_1,group_multi_2"}

    result = search_asset_groups_command(mock_client, args)

    assert len(result.outputs) == 2
    assert result.outputs[0]["id"] == "group_multi_1"
    assert result.outputs[1]["id"] == "group_multi_2"
    assert result.outputs_prefix == "Core.AssetGroups"
    assert "Multi Group 1" in result.readable_output
    assert "Multi Group 2" in result.readable_output
    assert mock_get_webapp_data.call_count == 1


def test_update_issue_command_success_all_fields(mocker):
    """
    GIVEN:
        Client instance and arguments with all valid fields.
    WHEN:
        The update_issue_command function is called.
    THEN:
        Issue is updated with all provided fields and returns "done".
    """
    from CortexPlatformCore import update_issue_command, Client

    client = Client(base_url="", headers={})
    mock_update_issue = mocker.patch.object(client, "update_issue")
    mocker.patch.object(demisto, "debug")
    mocker.patch("CortexPlatformCore.arg_to_number", return_value=2)
    mocker.patch("CortexPlatformCore.arg_to_timestamp", return_value="2023-01-01T00:00:00Z")

    args = {
        "id": "12345",
        "assigned_user_mail": "user@example.com",
        "severity": "medium",
        "name": "Test Issue",
        "occurred": "2023-01-01T00:00:00Z",
        "phase": "investigation",
        "status": "New",
    }

    result = update_issue_command(client, args)

    assert result == "done"
    mock_update_issue.assert_called_once()

    call_args = mock_update_issue.call_args[0][0]
    update_data = call_args["update_data"]
    assert update_data["assigned_user"] == "user@example.com"
    assert update_data["severity"] == "SEV_030_MEDIUM"
    assert update_data["name"] == "Test Issue"
    assert update_data["occurred"] == "2023-01-01T00:00:00Z"
    assert update_data["phase"] == "investigation"
    assert update_data["resolution_status"] == "STATUS_010_NEW"


def test_update_issue_command_missing_issue_id_no_context(mocker):
    """
    GIVEN:
        Client instance and arguments without issue_id and no calling context.
    WHEN:
        The update_issue_command function is called.
    THEN:
        DemistoException is raised and update_issue is not called.
    """
    from CortexPlatformCore import update_issue_command, Client
    from CommonServerPython import DemistoException
    import pytest

    client = Client(base_url="", headers={})
    mock_update_issue = mocker.patch.object(client, "update_issue")
    mock_calling_context = {"context": {}}
    mocker.patch.object(demisto, "callingContext", mock_calling_context)

    args = {"name": "Test Issue"}

    with pytest.raises(DemistoException, match="Issue ID is required for updating an issue."):
        update_issue_command(client, args)

    mock_update_issue.assert_not_called()


def test_update_issue_command_empty_issue_id_no_context(mocker):
    """
    GIVEN:
        Client instance and arguments with empty issue_id and no calling context.
    WHEN:
        The update_issue_command function is called.
    THEN:
        DemistoException is raised and update_issue is not called.
    """
    from CortexPlatformCore import update_issue_command, Client
    from CommonServerPython import DemistoException
    import pytest

    client = Client(base_url="", headers={})
    mock_update_issue = mocker.patch.object(client, "update_issue")
    mock_calling_context = {"context": {}}
    mocker.patch.object(demisto, "callingContext", mock_calling_context)

    args = {"id": "", "name": "Test Issue"}

    with pytest.raises(DemistoException, match="Issue ID is required for updating an issue."):
        update_issue_command(client, args)

    mock_update_issue.assert_not_called()


def test_update_issue_command_issue_id_from_context(mocker):
    """
    GIVEN:
        Client instance and arguments without issue_id but with calling context containing incident.
    WHEN:
        The update_issue_command function is called.
    THEN:
        Issue ID is retrieved from context and update succeeds.
    """
    from CortexPlatformCore import update_issue_command, Client

    client = Client(base_url="", headers={})
    mock_update_issue = mocker.patch.object(client, "update_issue")
    mocker.patch.object(demisto, "debug")
    mock_calling_context = {"context": {"Incidents": [{"id": "context_id_123"}]}}
    mocker.patch.object(demisto, "callingContext", mock_calling_context)

    args = {"name": "Test Issue"}

    result = update_issue_command(client, args)

    assert result == "done"
    mock_update_issue.assert_called_once()

    call_args = mock_update_issue.call_args[0][0]
    filter_data = call_args["filter_data"]["filter"]
    # Check that context ID was used in filter
    assert any(field["SEARCH_VALUE"] == "context_id_123" for field in filter_data["AND"])


def test_update_issue_command_severity_low(mocker):
    """
    GIVEN:
        Client instance and arguments with severity level 1 (low).
    WHEN:
        The update_issue_command function is called.
    THEN:
        Severity is mapped to SEV_020_LOW in update_data.
    """
    from CortexPlatformCore import update_issue_command, Client

    client = Client(base_url="", headers={})
    mock_update_issue = mocker.patch.object(client, "update_issue")
    mocker.patch.object(demisto, "debug")
    mocker.patch("CortexPlatformCore.arg_to_number", return_value=1)

    args = {"id": "12345", "severity": "low"}

    update_issue_command(client, args)

    call_args = mock_update_issue.call_args[0][0]
    update_data = call_args["update_data"]
    assert update_data["severity"] == "SEV_020_LOW"


def test_update_issue_command_invalid_severity_mapping(mocker):
    """
    GIVEN:
        Client instance and arguments with invalid severity value.
    WHEN:
        The update_issue_command function is called.
    THEN:
        Severity is not included in update_data when mapping returns None.
    """
    from CortexPlatformCore import update_issue_command, Client

    client = Client(base_url="", headers={})
    mock_update_issue = mocker.patch.object(client, "update_issue")
    mocker.patch.object(demisto, "debug")
    mocker.patch("CortexPlatformCore.arg_to_number", return_value=99)

    args = {"id": "12345", "severity": "99", "name": "Test Issue"}

    update_issue_command(client, args)

    call_args = mock_update_issue.call_args[0][0]
    update_data = call_args["update_data"]
    assert "severity" not in update_data
    assert update_data["name"] == "Test Issue"


def test_update_issue_command_invalid_status_mapping(mocker):
    """
    GIVEN:
        Client instance and arguments with invalid status value.
    WHEN:
        The update_issue_command function is called.
    THEN:
        Status is not included in update_data when mapping returns None.
    """
    from CortexPlatformCore import update_issue_command, Client

    client = Client(base_url="", headers={})
    mock_update_issue = mocker.patch.object(client, "update_issue")
    mocker.patch.object(demisto, "debug")
    mocker.patch("CortexPlatformCore.arg_to_number", return_value=99)

    args = {"id": "12345", "status": "FAKE", "name": "Test Issue"}

    update_issue_command(client, args)

    call_args = mock_update_issue.call_args[0][0]
    update_data = call_args["update_data"]
    assert "resolution_status" not in update_data
    assert update_data["name"] == "Test Issue"


def test_update_issue_command_no_severity(mocker):
    """
    GIVEN:
        Client instance and arguments without severity field.
    WHEN:
        The update_issue_command function is called.
    THEN:
        Severity is not included in update_data.
    """
    from CortexPlatformCore import update_issue_command, Client

    client = Client(base_url="", headers={})
    mock_update_issue = mocker.patch.object(client, "update_issue")
    mocker.patch.object(demisto, "debug")
    mocker.patch("CortexPlatformCore.arg_to_number", return_value=None)

    args = {"id": "12345", "name": "Test Issue"}

    update_issue_command(client, args)

    call_args = mock_update_issue.call_args[0][0]
    update_data = call_args["update_data"]
    assert "severity" not in update_data
    assert update_data["name"] == "Test Issue"


def test_update_issue_command_partial_fields(mocker):
    """
    GIVEN:
        Client instance and arguments with only some fields provided.
    WHEN:
        The update_issue_command function is called.
    THEN:
        Only provided fields are included in update_data.
    """
    from CortexPlatformCore import update_issue_command, Client

    client = Client(base_url="", headers={})
    mock_update_issue = mocker.patch.object(client, "update_issue")
    mocker.patch.object(demisto, "debug")

    args = {"id": "12345", "name": "Updated Issue Name", "phase": "investigation"}

    update_issue_command(client, args)

    call_args = mock_update_issue.call_args[0][0]
    update_data = call_args["update_data"]
    assert update_data["name"] == "Updated Issue Name"
    assert update_data["phase"] == "investigation"
    assert "severity" not in update_data
    assert "assigned_user" not in update_data
    assert "occurred" not in update_data


def test_update_issue_command_none_values_filtered(mocker):
    """
    GIVEN:
        Client instance and arguments where some fields resolve to None.
    WHEN:
        The update_issue_command function is called.
    THEN:
        None values are filtered out of update_data.
    """
    from CortexPlatformCore import update_issue_command, Client

    client = Client(base_url="", headers={})
    mock_update_issue = mocker.patch.object(client, "update_issue")
    mocker.patch.object(demisto, "debug")
    mocker.patch("CortexPlatformCore.arg_to_timestamp", return_value=None)

    args = {"id": "12345", "name": "Test Issue", "occurred": "invalid-date", "assigned_user_mail": None}

    update_issue_command(client, args)

    call_args = mock_update_issue.call_args[0][0]
    update_data = call_args["update_data"]
    assert update_data["name"] == "Test Issue"
    assert "occurred" not in update_data
    assert "assigned_user" not in update_data


def test_update_issue_command_debug_called(mocker):
    """
    GIVEN:
        Client instance and valid arguments.
    WHEN:
        The update_issue_command function is called.
    THEN:
        demisto.debug is called with filter_data.
    """
    from CortexPlatformCore import update_issue_command, Client

    client = Client(base_url="", headers={})
    mock_update_issue = mocker.patch.object(client, "update_issue")
    mock_debug = mocker.patch.object(demisto, "debug")

    args = {"id": "12345", "name": "Test Issue"}

    update_issue_command(client, args)

    mock_debug.assert_called_once()
    mock_update_issue.assert_called_once()


def test_update_issue_command_only_issue_id(mocker):
    """
    GIVEN:
        Client instance and arguments with only issue_id.
    WHEN:
        The update_issue_command function is called.
    THEN:
        update_issue is called with empty update_data.
    """
    from CortexPlatformCore import update_issue_command, Client
    from CommonServerPython import DemistoException

    client = Client(base_url="", headers={})
    mock_update_issue = mocker.patch.object(client, "update_issue")
    mocker.patch.object(demisto, "debug")

    args = {"id": "12345"}
    with pytest.raises(DemistoException, match="Please provide arguments to update the issue."):
        update_issue_command(client, args)

    mock_update_issue.assert_not_called()


def test_enable_scanners_command_single_repository(mocker: MockerFixture):
    """
    Given:
        A client and args with a single repository ID and scanner configuration.
    When:
        enable_scanners_command is called.
    Then:
        The repository configuration is updated successfully and appropriate results are returned.
    """
    from CortexPlatformCore import Client, enable_scanners_command

    mock_client = Client(base_url="", headers={})
    mock_build_payload = mocker.patch("CortexPlatformCore.build_scanner_config_payload", return_value={"test": "payload"})
    mock_enable_scanners = mocker.patch.object(mock_client, "enable_scanners", return_value={"status": "success"})

    args = {"repository_ids": "repo_001", "enabled_scanners": "scanner1,scanner2", "disable_scanners": "scanner3"}

    result = enable_scanners_command(mock_client, args)

    mock_build_payload.assert_called_once_with(args)
    mock_enable_scanners.assert_called_once_with({"test": "payload"}, "repo_001")
    assert "Successfully updated repositories: repo_001" in result.readable_output


def test_enable_scanners_command_repository_ids_as_list(mocker: MockerFixture):
    """
    Given:
        A client and args where repository_ids is already a list.
    When:
        enable_scanners_command is called.
    Then:
        The function handles the list correctly and updates all repositories.
    """
    from CortexPlatformCore import Client, enable_scanners_command

    mock_client = Client(base_url="", headers={})
    mock_build_payload = mocker.patch("CortexPlatformCore.build_scanner_config_payload", return_value={"payload": "test"})
    mock_enable_scanners = mocker.patch.object(mock_client, "enable_scanners", return_value={"success": True})

    args = {"repository_ids": ["repo_alpha", "repo_beta"], "enable_scanners": "vulnerability_scan"}

    result = enable_scanners_command(mock_client, args)

    mock_build_payload.assert_called_with(args)

    expected_calls = [
        call({"payload": "test"}, "repo_alpha"),
        call({"payload": "test"}, "repo_beta"),
    ]
    mock_enable_scanners.assert_has_calls(expected_calls)
    assert "Successfully updated repositories: repo_alpha, repo_beta" in result.readable_output


def test_build_scanner_config_payload_secrets_scanner_with_validation(mocker: MockerFixture):
    """
    Given:
        Args with secrets scanner enable and secret_validation set to True.
    When:
        build_scanner_config_payload is called.
    Then:
        The secrets scanner configuration includes secretValidation option.
    """
    from CortexPlatformCore import build_scanner_config_payload

    mocker.patch("CortexPlatformCore.validate_scanner_name", return_value=True)

    args = {"repository_ids": ["repo1"], "enable_scanners": "secrets", "secret_validation": "True"}

    result = build_scanner_config_payload(args)

    expected = {"scanners": {"SECRETS": {"isEnabled": True, "scanOptions": {"secretValidation": True}}}}

    assert result == expected


def test_build_scanner_config_payload_secrets_scanner_without_validation(mocker: MockerFixture):
    """
    Given:
        Args with secrets scanner enable and secret_validation set to False.
    When:
        build_scanner_config_payload is called.
    Then:
        The secrets scanner configuration includes secretValidation as False.
    """
    from CortexPlatformCore import build_scanner_config_payload

    mocker.patch("CortexPlatformCore.validate_scanner_name", return_value=True)

    args = {"repository_ids": "repo1", "enable_scanners": "secrets", "secret_validation": "False"}

    result = build_scanner_config_payload(args)

    expected = {"scanners": {"SECRETS": {"isEnabled": True, "scanOptions": {"secretValidation": False}}}}

    assert result == expected


def test_build_scanner_config_payload_complete_configuration(mocker: MockerFixture):
    """
    Given:
        Args with all possible configuration options specified.
    When:
        build_scanner_config_payload is called.
    Then:
        A complete configuration payload with all options is returned.
    """
    from CortexPlatformCore import build_scanner_config_payload

    mocker.patch("CortexPlatformCore.validate_scanner_name", return_value=True)
    mocker.patch("CortexPlatformCore.demisto.debug")

    args = {
        "repository_ids": ["repo1", "repo2"],
        "enable_scanners": ["secrets", "iac"],
        "disable_scanners": ["SCA"],
        "secret_validation": "True",
        "pr_scanning": "True",
        "block_on_error": "False",
        "tag_resource_blocks": "True",
        "tag_module_blocks": "False",
        "exclude_paths": ["exclude1", "exclude2"],
    }

    result = build_scanner_config_payload(args)

    expected = {
        "scanners": {
            "SECRETS": {"isEnabled": True, "scanOptions": {"secretValidation": True}},
            "IAC": {"isEnabled": True},
            "SCA": {"isEnabled": False},
        },
        "prScanning": {"isEnabled": True, "blockOnError": False},
        "taggingBot": {"tagResourceBlocks": True, "tagModuleBlocks": False},
        "excludedPaths": ["exclude1", "exclude2"],
    }

    assert result == expected


def test_build_scanner_config_payload_empty_scanners_lists(mocker: MockerFixture):
    """
    Given:
        Args with empty enabled_scanners and disable_scanners lists.
    When:
        build_scanner_config_payload is called.
    Then:
        A configuration payload without scanners section is returned.
    """
    from CortexPlatformCore import build_scanner_config_payload

    mocker.patch("CortexPlatformCore.validate_scanner_name", return_value=True)
    mocker.patch("CortexPlatformCore.demisto.debug")

    args = {"repository_ids": "repo1", "enable_scanners": [], "disable_scanners": []}

    result = build_scanner_config_payload(args)

    expected = {}

    assert result == expected


def test_build_scanner_config_payload_invalid_scanner_names(mocker: MockerFixture):
    """
    Given:
        Args with invalid scanner names that fail validation.
    When:
        build_scanner_config_payload is called.
    Then:
        Invalid scanners are excluded from the configuration.
    """

    def mock_validate_scanner_name(scanner):
        return scanner in [
            "iac",
            "sca",
            "secrets",
        ]

    mocker.patch("CortexPlatformCore.validate_scanner_name", side_effect=mock_validate_scanner_name)


def test_build_scanner_config_payload_enable_and_disable_same_scanner(mocker: MockerFixture):
    """
    Given:
        Args with the same scanner in both enabled_scanners and disable_scanners lists.
    When:
        build_scanner_config_payload is called.
    Then:
        An error is thrown due to conflicting scanner configuration.
    """
    from CortexPlatformCore import build_scanner_config_payload

    mocker.patch("CortexPlatformCore.validate_scanner_name", return_value=True)

    args = {"repository_ids": "repo1", "enable_scanners": ["iac"], "disable_scanners": ["iac"]}

    with pytest.raises(ValueError):
        build_scanner_config_payload(args)


def test_create_policy_command_basic_success(mocker: MockerFixture):
    """
    GIVEN:
        A mocked client and minimal valid arguments for creating a policy.
    WHEN:
        The create_policy_command function is called.
    THEN:
        The policy is created successfully with default values where appropriate.
    """
    from CortexPlatformCore import Client, create_policy_command

    # Mock client and response
    mock_client = Client(base_url="", headers={})
    mock_create_policy = mocker.patch.object(mock_client, "create_policy", return_value=None)

    # Mock helper functions that might be called
    mocker.patch("CortexPlatformCore.get_asset_group_ids_from_names", return_value=[])
    mocker.patch("CortexPlatformCore.get_appsec_rule_ids_from_names", return_value=[])

    # Minimal args with just policy name and one trigger enabled
    args = {"policy_name": "Test Policy", "triggers_periodic_report_issue": "true"}

    result = create_policy_command(mock_client, args)

    # Verify the result is a CommandResults object with correct readable output
    assert hasattr(result, "readable_output")
    assert result.readable_output == "AppSec policy 'Test Policy' created successfully."

    # Verify other attributes are None/default as per actual implementation
    assert result.outputs is None
    assert result.outputs_prefix is None
    assert result.outputs_key_field is None
    assert result.raw_response is None

    # Verify create_policy was called once
    mock_create_policy.assert_called_once()

    # Verify the JSON payload structure passed to create_policy
    call_args = mock_create_policy.call_args
    assert len(call_args[0]) == 1  # Only one positional argument (the JSON string)

    payload_json = call_args[0][0]
    import json

    payload = json.loads(payload_json)

    # Verify basic policy structure
    assert payload["name"] == "Test Policy"
    assert payload["description"] == ""
    assert payload["assetGroupIds"] == []
    assert "conditions" in payload
    assert "scope" in payload
    assert "triggers" in payload

    # Verify triggers structure - periodic should be enabled
    triggers = payload["triggers"]
    assert triggers["periodic"]["isEnabled"] is True
    assert triggers["periodic"]["actions"]["reportIssue"] is True
    assert triggers["pr"]["isEnabled"] is False
    assert triggers["cicd"]["isEnabled"] is False


def test_create_policy_command_missing_policy_name(mocker: MockerFixture):
    """
    GIVEN:
        A mocked client and arguments missing the required policy_name.
    WHEN:
        The create_policy_command function is called.
    THEN:
        A DemistoException is raised indicating policy_name is required.
    """
    from CortexPlatformCore import Client, create_policy_command
    from CommonServerPython import DemistoException

    mock_client = Client(base_url="", headers={})

    # Args missing policy_name
    args = {"triggers_periodic_report_issue": "true"}

    with pytest.raises(DemistoException) as excinfo:
        create_policy_command(mock_client, args)

    assert "Policy name is required" in str(excinfo.value)


def test_create_policy_command_no_triggers_enabled(mocker: MockerFixture):
    """
    GIVEN:
        A mocked client and arguments with no triggers enabled.
    WHEN:
        The create_policy_command function is called.
    THEN:
        A DemistoException is raised indicating at least one trigger must be enabled.
    """
    from CortexPlatformCore import Client, create_policy_command
    from CommonServerPython import DemistoException

    mock_client = Client(base_url="", headers={})
    mocker.patch("CortexPlatformCore.get_asset_group_ids_from_names", return_value=[])
    mocker.patch("CortexPlatformCore.get_appsec_rule_ids_from_names", return_value=[])

    # Args with policy_name but no triggers enabled
    args = {"policy_name": "Test Policy"}

    with pytest.raises(DemistoException) as excinfo:
        create_policy_command(mock_client, args)

    assert "At least one trigger" in str(excinfo.value)


def test_create_policy_command_with_asset_groups(mocker: MockerFixture):
    """
    GIVEN:
        A mocked client and arguments including asset_group_names.
    WHEN:
        The create_policy_command function is called.
    THEN:
        The asset groups are properly resolved and included in the policy.
    """
    from CortexPlatformCore import Client, create_policy_command

    mock_client = Client(base_url="", headers={})
    mock_create_policy = mocker.patch.object(mock_client, "create_policy", return_value=None)

    # Mock asset group resolution
    mock_asset_groups = ["group-1", "group-2"]
    mock_get_asset_groups = mocker.patch("CortexPlatformCore.get_asset_group_ids_from_names", return_value=mock_asset_groups)
    mocker.patch("CortexPlatformCore.get_appsec_rule_ids_from_names", return_value=[])

    args = {"policy_name": "Test Policy", "asset_group_names": "Group 1,Group 2", "triggers_periodic_report_issue": "true"}

    result = create_policy_command(mock_client, args)

    # Verify readable output
    assert result.readable_output == "AppSec policy 'Test Policy' created successfully."

    # Verify asset group resolution was called with correct parameters
    mock_get_asset_groups.assert_called_once_with(mock_client, ["Group 1", "Group 2"])

    # Verify create_policy was called and asset groups were included
    mock_create_policy.assert_called_once()
    payload_json = mock_create_policy.call_args[0][0]
    import json

    payload = json.loads(payload_json)

    # Verify asset groups are included in the policy payload
    assert payload["assetGroupIds"] == ["group-1", "group-2"]
    assert payload["name"] == "Test Policy"


def test_create_policy_command_with_conditions(mocker: MockerFixture):
    """
    GIVEN:
        A mocked client and arguments with various condition parameters.
    WHEN:
        The create_policy_command function is called.
    THEN:
        The conditions are properly built and included in the policy.
    """
    from CortexPlatformCore import Client, create_policy_command

    mock_client = Client(base_url="", headers={})
    mock_create_policy = mocker.patch.object(mock_client, "create_policy", return_value=None)
    mocker.patch("CortexPlatformCore.get_asset_group_ids_from_names", return_value=[])

    # Mock AppSec rule resolution
    mock_rule_ids = ["rule-1", "rule-2"]
    mock_get_appsec_rules = mocker.patch("CortexPlatformCore.get_appsec_rule_ids_from_names", return_value=mock_rule_ids)

    args = {
        "policy_name": "Test Policy",
        "conditions_finding_type": "Vulnerabilities,Secrets",
        "conditions_severity": "high,critical",
        "conditions_respect_developer_suppression": "true",
        "conditions_has_a_fix": "true",
        "conditions_is_kev": "false",
        "conditions_appsec_rule_names": "Rule 1,Rule 2",
        "triggers_periodic_report_issue": "true",
    }

    result = create_policy_command(mock_client, args)

    # Verify readable output
    assert result.readable_output == "AppSec policy 'Test Policy' created successfully."

    # Verify AppSec rule resolution was called with correct parameters
    mock_get_appsec_rules.assert_called_once_with(mock_client, ["Rule 1", "Rule 2"])

    # Verify create_policy was called and examine the payload
    mock_create_policy.assert_called_once()
    payload_json = mock_create_policy.call_args[0][0]
    import json

    payload = json.loads(payload_json)

    # Verify conditions structure is present
    assert "conditions" in payload
    conditions = payload["conditions"]

    # The conditions are built using FilterBuilder, so we need to check the filter structure
    assert "AND" in conditions
    filters = conditions["AND"]

    # Verify that filters were created (exact structure depends on FilterBuilder implementation)
    assert len(filters) > 0


def test_create_policy_command_with_scope(mocker: MockerFixture):
    """
    GIVEN:
        A mocked client and arguments with scope parameters.
    WHEN:
        The create_policy_command function is called.
    THEN:
        The scope is properly built and included in the policy.
    """
    from CortexPlatformCore import Client, create_policy_command

    mock_client = Client(base_url="", headers={})
    mock_create_policy = mocker.patch.object(mock_client, "create_policy", return_value=None)
    mocker.patch("CortexPlatformCore.get_asset_group_ids_from_names", return_value=[])
    mocker.patch("CortexPlatformCore.get_appsec_rule_ids_from_names", return_value=[])

    args = {
        "policy_name": "Test Policy",
        "scope_category": "Application,Repository",
        "scope_business_application_names": "App1,App2",
        "scope_repository_name": "repo1",
        "scope_is_public_repository": "true",
        "scope_has_internet_exposed_deployed_assets": "true",
        "triggers_periodic_report_issue": "true",
    }

    result = create_policy_command(mock_client, args)

    # Verify readable output
    assert result.readable_output == "AppSec policy 'Test Policy' created successfully."

    # Verify create_policy was called and examine the payload
    mock_create_policy.assert_called_once()
    payload_json = mock_create_policy.call_args[0][0]
    import json

    payload = json.loads(payload_json)

    # Verify scope structure is present
    assert "scope" in payload
    scope = payload["scope"]

    # The scope is built using FilterBuilder, so we verify the filter structure exists
    # (exact structure depends on FilterBuilder implementation)
    if scope:  # scope can be empty if no filters are added
        assert "AND" in scope or len(scope) == 0


def test_create_policy_command_with_triggers(mocker: MockerFixture):
    """
    GIVEN:
        A mocked client and arguments with various trigger configurations.
    WHEN:
        The create_policy_command function is called.
    THEN:
        The triggers are properly configured and included in the policy.
    """
    from CortexPlatformCore import Client, create_policy_command

    mock_client = Client(base_url="", headers={})
    mock_create_policy = mocker.patch.object(mock_client, "create_policy", return_value=None)
    mocker.patch("CortexPlatformCore.get_asset_group_ids_from_names", return_value=[])
    mocker.patch("CortexPlatformCore.get_appsec_rule_ids_from_names", return_value=[])

    args = {
        "policy_name": "Test Policy",
        "triggers_periodic_report_issue": "true",
        "triggers_periodic_override_severity": "critical",
        "triggers_pr_report_issue": "true",
        "triggers_pr_block_pr": "true",
        "triggers_pr_report_pr_comment": "false",
        "triggers_cicd_report_issue": "false",
        "triggers_cicd_block_cicd": "true",
    }

    result = create_policy_command(mock_client, args)

    # Verify readable output
    assert result.readable_output == "AppSec policy 'Test Policy' created successfully."

    # Verify create_policy was called and examine the payload
    mock_create_policy.assert_called_once()
    payload_json = mock_create_policy.call_args[0][0]
    import json

    payload = json.loads(payload_json)

    # Verify triggers structure
    triggers = payload["triggers"]

    # Verify periodic trigger
    assert triggers["periodic"]["isEnabled"] is True
    assert triggers["periodic"]["actions"]["reportIssue"] is True
    assert triggers["periodic"]["overrideIssueSeverity"] == "critical"

    # Verify PR trigger
    assert triggers["pr"]["isEnabled"] is True
    assert triggers["pr"]["actions"]["reportIssue"] is True
    assert triggers["pr"]["actions"]["blockPr"] is True
    assert triggers["pr"]["actions"]["reportPrComment"] is False
    assert triggers["pr"]["overrideIssueSeverity"] is None

    # Verify CI/CD trigger
    assert triggers["cicd"]["isEnabled"] is True
    assert triggers["cicd"]["actions"]["reportIssue"] is False
    assert triggers["cicd"]["actions"]["blockCicd"] is True
    assert triggers["cicd"]["actions"]["reportCicd"] is False
    assert triggers["cicd"]["overrideIssueSeverity"] is None


def test_create_policy_command_with_all_parameters(mocker: MockerFixture):
    """
    GIVEN:
        A mocked client and arguments with all possible parameters.
    WHEN:
        The create_policy_command function is called.
    THEN:
        The policy is created with all parameters properly configured.
    """
    from CortexPlatformCore import Client, create_policy_command

    mock_client = Client(base_url="", headers={})
    mock_create_policy = mocker.patch.object(mock_client, "create_policy", return_value=None)

    # Mock asset group resolution
    mock_asset_groups = ["group-1", "group-2"]
    mock_get_asset_groups = mocker.patch("CortexPlatformCore.get_asset_group_ids_from_names", return_value=mock_asset_groups)

    # Mock AppSec rule resolution
    mock_rule_ids = ["rule-1", "rule-2"]
    mock_get_appsec_rules = mocker.patch("CortexPlatformCore.get_appsec_rule_ids_from_names", return_value=mock_rule_ids)

    # Comprehensive args with all parameters
    args = {
        "policy_name": "Comprehensive Policy",
        "description": "A comprehensive policy with all parameters",
        "asset_group_names": "Group 1,Group 2",
        # Conditions
        "conditions_finding_type": "Vulnerabilities,Secrets,Weaknesses",
        "conditions_severity": "high,critical",
        "conditions_respect_developer_suppression": "true",
        "conditions_backlog_status": "active",
        "conditions_package_name": "vulnerable-package",
        "conditions_package_version": "1.0.0",
        "conditions_package_operational_risk": "high",
        "conditions_appsec_rule_names": "Rule 1,Rule 2",
        "conditions_cvss": "7.5",
        "conditions_epss": "0.8",
        "conditions_has_a_fix": "true",
        "conditions_is_kev": "true",
        "conditions_secret_validity": "valid",
        "conditions_license_type": "GPL",
        # Scope
        "scope_category": "Application,Repository",
        "scope_business_application_names": "App1,App2",
        "scope_application_business_criticality": "high",
        "scope_repository_name": "repo1",
        "scope_is_public_repository": "true",
        "scope_has_deployed_assets": "true",
        "scope_has_internet_exposed_deployed_assets": "true",
        "scope_has_sensitive_data_access": "true",
        "scope_has_privileged_capabilities": "false",
        # Triggers
        "triggers_periodic_report_issue": "true",
        "triggers_periodic_override_severity": "critical",
        "triggers_pr_report_issue": "true",
        "triggers_pr_block_pr": "true",
        "triggers_pr_report_pr_comment": "true",
        "triggers_pr_override_severity": "high",
        "triggers_cicd_report_issue": "true",
        "triggers_cicd_block_cicd": "true",
        "triggers_cicd_report_cicd": "true",
        "triggers_cicd_override_severity": "medium",
    }

    result = create_policy_command(mock_client, args)

    # Verify readable output
    assert result.readable_output == "AppSec policy 'Comprehensive Policy' created successfully."

    # Verify create_policy was called once
    mock_create_policy.assert_called_once()

    # Verify helper functions were called with correct parameters
    mock_get_asset_groups.assert_called_once_with(mock_client, ["Group 1", "Group 2"])
    mock_get_appsec_rules.assert_called_once_with(mock_client, ["Rule 1", "Rule 2"])

    # Verify the complete policy payload
    payload_json = mock_create_policy.call_args[0][0]
    import json

    payload = json.loads(payload_json)

    # Verify basic policy info
    assert payload["name"] == "Comprehensive Policy"
    assert payload["description"] == "A comprehensive policy with all parameters"
    assert payload["assetGroupIds"] == ["group-1", "group-2"]

    # Verify triggers configuration
    triggers = payload["triggers"]

    # Periodic trigger
    assert triggers["periodic"]["isEnabled"] is True
    assert triggers["periodic"]["actions"]["reportIssue"] is True
    assert triggers["periodic"]["overrideIssueSeverity"] == "critical"

    # PR trigger
    assert triggers["pr"]["isEnabled"] is True
    assert triggers["pr"]["actions"]["reportIssue"] is True
    assert triggers["pr"]["actions"]["blockPr"] is True
    assert triggers["pr"]["actions"]["reportPrComment"] is True
    assert triggers["pr"]["overrideIssueSeverity"] == "high"

    # CI/CD trigger
    assert triggers["cicd"]["isEnabled"] is True
    assert triggers["cicd"]["actions"]["reportIssue"] is True
    assert triggers["cicd"]["actions"]["blockCicd"] is True
    assert triggers["cicd"]["actions"]["reportCicd"] is True
    assert triggers["cicd"]["overrideIssueSeverity"] == "medium"

    # Verify conditions and scope structures exist (they use FilterBuilder)
    assert "conditions" in payload
    assert "scope" in payload


def test_create_policy_command_non_dict_response(mocker: MockerFixture):
    """
    GIVEN:
        A mocked client that returns a non-dict response.
    WHEN:
        The create_policy_command function is called.
    THEN:
        The function handles the non-dict response gracefully.
    """
    from CortexPlatformCore import Client, create_policy_command

    mock_client = Client(base_url="", headers={})
    # Mock a non-dict response (e.g., string or None)
    mock_response = "Policy created successfully"
    mocker.patch.object(mock_client, "create_policy", return_value=mock_response)
    mocker.patch("CortexPlatformCore.get_asset_group_ids_from_names", return_value=[])
    mocker.patch("CortexPlatformCore.get_appsec_rule_ids_from_names", return_value=[])

    args = {"policy_name": "Test Policy", "triggers_periodic_report_issue": "true"}

    result = create_policy_command(mock_client, args)

    # Verify the function still returns success message regardless of response type
    assert result.readable_output == "AppSec policy 'Test Policy' created successfully."
    assert result.outputs is None
    assert result.raw_response is None


def test_create_policy_command_empty_response(mocker: MockerFixture):
    """
    GIVEN:
        A mocked client that returns an empty dict response.
    WHEN:
        The create_policy_command function is called.
    THEN:
        The function handles the empty response gracefully.
    """
    from CortexPlatformCore import Client, create_policy_command

    mock_client = Client(base_url="", headers={})
    mock_response = {}
    mocker.patch.object(mock_client, "create_policy", return_value=mock_response)
    mocker.patch("CortexPlatformCore.get_asset_group_ids_from_names", return_value=[])
    mocker.patch("CortexPlatformCore.get_appsec_rule_ids_from_names", return_value=[])

    args = {"policy_name": "Test Policy", "triggers_periodic_report_issue": "true"}

    result = create_policy_command(mock_client, args)

    # Verify the function still returns success message regardless of response content
    assert result.readable_output == "AppSec policy 'Test Policy' created successfully."
    assert result.outputs is None
    assert result.raw_response is None


def test_create_policy_command_boolean_parameter_parsing(mocker: MockerFixture):
    """
    GIVEN:
        A mocked client and arguments with various boolean string values.
    WHEN:
        The create_policy_command function is called.
    THEN:
        String boolean values are properly parsed to actual booleans.
    """
    from CortexPlatformCore import Client, create_policy_command

    mock_client = Client(base_url="", headers={})
    mock_create_policy = mocker.patch.object(mock_client, "create_policy", return_value=None)
    mocker.patch("CortexPlatformCore.get_asset_group_ids_from_names", return_value=[])
    mocker.patch("CortexPlatformCore.get_appsec_rule_ids_from_names", return_value=[])

    args = {
        "policy_name": "Boolean Test Policy",
        "triggers_periodic_report_issue": "false",  # String "false" should become boolean False
        "triggers_pr_report_issue": "true",  # String "true" should become boolean True
        "triggers_pr_block_pr": "false",
        "triggers_cicd_report_issue": "true",
    }

    result = create_policy_command(mock_client, args)

    # Verify readable output
    assert result.readable_output == "AppSec policy 'Boolean Test Policy' created successfully."

    # Verify the boolean parsing in the payload
    payload_json = mock_create_policy.call_args[0][0]
    import json

    payload = json.loads(payload_json)

    triggers = payload["triggers"]

    # Verify boolean values are properly parsed (not strings)
    assert triggers["periodic"]["isEnabled"] is False  # Should be boolean False, not string "false"
    assert triggers["periodic"]["actions"]["reportIssue"] is False

    assert triggers["pr"]["isEnabled"] is True  # Should be boolean True, not string "true"
    assert triggers["pr"]["actions"]["reportIssue"] is True
    assert triggers["pr"]["actions"]["blockPr"] is False

    assert triggers["cicd"]["isEnabled"] is True
    assert triggers["cicd"]["actions"]["reportIssue"] is True


def test_create_policy_command_comma_separated_values(mocker: MockerFixture):
    """
    GIVEN:
        A mocked client and arguments with comma-separated string values.
    WHEN:
        The create_policy_command function is called.
    THEN:
        Comma-separated values are properly parsed into lists.
    """
    from CortexPlatformCore import Client, create_policy_command

    mock_client = Client(base_url="", headers={})
    mock_create_policy = mocker.patch.object(mock_client, "create_policy", return_value=None)
    mocker.patch("CortexPlatformCore.get_asset_group_ids_from_names", return_value=[])
    mocker.patch("CortexPlatformCore.get_appsec_rule_ids_from_names", return_value=[])

    args = {
        "policy_name": "Comma Test Policy",
        "conditions_finding_type": "Vulnerabilities,Secrets,Infrastructure as Code",
        "conditions_severity": "high,critical",
        "scope_category": "Application,Repository",
        "scope_business_application_names": "App1,App2,App3",
        "triggers_periodic_report_issue": "true",
    }

    result = create_policy_command(mock_client, args)

    # Verify readable output
    assert result.readable_output == "AppSec policy 'Comma Test Policy' created successfully."

    # Verify create_policy was called
    mock_create_policy.assert_called_once()

    # Note: The actual comma-separated value parsing happens within the FilterBuilder
    # and helper functions, so we verify they were called rather than the exact payload
    # structure since FilterBuilder's output format depends on its implementation


def test_create_policy_command_json_payload_structure(mocker: MockerFixture):
    """
    GIVEN:
        A mocked client and basic arguments.
    WHEN:
        The create_policy_command function is called.
    THEN:
        The JSON payload passed to create_policy has the correct top-level structure.
    """
    from CortexPlatformCore import Client, create_policy_command

    mock_client = Client(base_url="", headers={})
    mock_create_policy = mocker.patch.object(mock_client, "create_policy", return_value=None)
    mocker.patch("CortexPlatformCore.get_asset_group_ids_from_names", return_value=[])
    mocker.patch("CortexPlatformCore.get_appsec_rule_ids_from_names", return_value=[])

    args = {
        "policy_name": "Structure Test Policy",
        "description": "Testing JSON structure",
        "triggers_periodic_report_issue": "true",
    }

    create_policy_command(mock_client, args)

    # Verify create_policy was called with a JSON string
    mock_create_policy.assert_called_once()
    call_args = mock_create_policy.call_args[0]
    assert len(call_args) == 1

    # Verify it's a valid JSON string
    payload_json = call_args[0]
    import json

    payload = json.loads(payload_json)

    # Verify required top-level structure
    required_keys = ["name", "description", "assetGroupIds", "conditions", "scope", "triggers"]
    for key in required_keys:
        assert key in payload, f"Missing required key: {key}"

    # Verify basic values
    assert payload["name"] == "Structure Test Policy"
    assert payload["description"] == "Testing JSON structure"
    assert isinstance(payload["assetGroupIds"], list)
    assert isinstance(payload["triggers"], dict)

    # Verify triggers sub-structure
    triggers = payload["triggers"]
    required_trigger_types = ["periodic", "pr", "cicd"]
    for trigger_type in required_trigger_types:
        assert trigger_type in triggers, f"Missing trigger type: {trigger_type}"
        assert "isEnabled" in triggers[trigger_type]
        assert "actions" in triggers[trigger_type]
        assert isinstance(triggers[trigger_type]["actions"], dict)


def test_get_appsec_rule_ids_from_names_empty_list():
    """
    GIVEN:
        A client and an empty list of AppSec rule names.
    WHEN:
        get_appsec_rule_ids_from_names is called.
    THEN:
        An empty list is returned without making API calls.
    """
    from CortexPlatformCore import Client, get_appsec_rule_ids_from_names

    mock_client = Client(base_url="", headers={})
    result = get_appsec_rule_ids_from_names(mock_client, [])

    assert result == []


def test_create_policy_command_client_create_policy_called_correctly(mocker: MockerFixture):
    """
    GIVEN:
        A mocked client and valid policy arguments.
    WHEN:
        The create_policy_command function is called.
    THEN:
        The client.create_policy method is called with correctly formatted JSON.
    """
    from CortexPlatformCore import Client, create_policy_command
    import json

    mock_client = Client(base_url="", headers={})
    mock_create_policy = mocker.patch.object(mock_client, "create_policy", return_value={"id": "policy_123"})
    mocker.patch("CortexPlatformCore.get_asset_group_ids_from_names", return_value=["group_1"])
    mocker.patch("CortexPlatformCore.get_appsec_rule_ids_from_names", return_value=["rule_1"])

    args = {
        "policy_name": "Test Policy",
        "description": "Test Description",
        "triggers_periodic_report_issue": "true",
    }

    create_policy_command(mock_client, args)

    # Verify create_policy was called once
    mock_create_policy.assert_called_once()

    # Get the JSON payload that was passed
    call_args = mock_create_policy.call_args[0][0]
    payload = json.loads(call_args)

    # Verify the JSON structure is valid and contains expected fields
    assert payload["name"] == "Test Policy"
    assert payload["description"] == "Test Description"
    assert "triggers" in payload
    assert "conditions" in payload
    assert "scope" in payload


def test_create_policy_command_edge_case_empty_asset_groups(mocker: MockerFixture):
    """
    GIVEN:
        A policy creation request with empty asset group names.
    WHEN:
        create_policy_command is called with empty asset_group_names.
    THEN:
        The policy is created with empty assetGroupIds list.
    """
    from CortexPlatformCore import Client, create_policy_command
    import json

    mock_client = Client(base_url="", headers={})
    mock_create_policy = mocker.patch.object(mock_client, "create_policy", return_value=None)
    mocker.patch("CortexPlatformCore.get_asset_group_ids_from_names", return_value=[])
    mocker.patch("CortexPlatformCore.get_appsec_rule_ids_from_names", return_value=[])

    args = {
        "policy_name": "Empty Groups Policy",
        "asset_group_names": "",  # Empty string
        "triggers_periodic_report_issue": "true",
    }

    create_policy_command(mock_client, args)

    # Verify the payload has empty asset group IDs
    call_args = mock_create_policy.call_args[0][0]
    payload = json.loads(call_args)
    assert payload["assetGroupIds"] == []


def test_create_policy_conditions_builder_coverage(mocker: MockerFixture):
    """
    GIVEN:
        Policy creation arguments with various condition parameters.
    WHEN:
        create_policy_command builds the conditions filter.
    THEN:
        All condition parameters are properly processed by FilterBuilder.
    """
    from CortexPlatformCore import Client, create_policy_command

    mock_client = Client(base_url="", headers={})
    mock_create_policy = mocker.patch.object(mock_client, "create_policy", return_value=None)
    mocker.patch("CortexPlatformCore.get_asset_group_ids_from_names", return_value=[])
    mocker.patch("CortexPlatformCore.get_appsec_rule_ids_from_names", return_value=["rule_1"])

    args = {
        "policy_name": "Conditions Test Policy",
        "conditions_finding_type": "Vulnerabilities,Secrets",
        "conditions_severity": "high,critical",
        "conditions_respect_developer_suppression": "true",
        "conditions_backlog_status": "active",
        "conditions_package_name": "vulnerable-package",
        "conditions_package_version": "1.0.0",
        "conditions_package_operational_risk": "high",
        "conditions_appsec_rule_names": "Test Rule",
        "conditions_cvss": "7.5",
        "conditions_epss": "0.8",
        "conditions_has_a_fix": "true",
        "conditions_is_kev": "false",
        "conditions_secret_validity": "valid",
        "conditions_license_type": "GPL",
        "triggers_periodic_report_issue": "true",
    }

    result = create_policy_command(mock_client, args)

    # Verify successful creation
    assert result.readable_output == "AppSec policy 'Conditions Test Policy' created successfully."
    mock_create_policy.assert_called_once()


def test_create_policy_scope_builder_coverage(mocker: MockerFixture):
    """
    GIVEN:
        Policy creation arguments with various scope parameters.
    WHEN:
        create_policy_command builds the scope filter.
    THEN:
        All scope parameters are properly processed by FilterBuilder.
    """
    from CortexPlatformCore import Client, create_policy_command

    mock_client = Client(base_url="", headers={})
    mock_create_policy = mocker.patch.object(mock_client, "create_policy", return_value=None)
    mocker.patch("CortexPlatformCore.get_asset_group_ids_from_names", return_value=[])
    mocker.patch("CortexPlatformCore.get_appsec_rule_ids_from_names", return_value=[])

    args = {
        "policy_name": "Scope Test Policy",
        "scope_category": "Application,Repository",
        "scope_business_application_names": "App1,App2",
        "scope_application_business_criticality": "high",
        "scope_repository_name": "test-repo",
        "scope_is_public_repository": "true",
        "scope_has_deployed_assets": "true",
        "scope_has_internet_exposed_deployed_assets": "false",
        "scope_has_sensitive_data_access": "true",
        "scope_has_privileged_capabilities": "false",
        "triggers_periodic_report_issue": "true",
    }

    result = create_policy_command(mock_client, args)

    # Verify successful creation
    assert result.readable_output == "AppSec policy 'Scope Test Policy' created successfully."
    mock_create_policy.assert_called_once()


def test_create_policy_trigger_configurations_coverage(mocker: MockerFixture):
    """
    GIVEN:
        Policy creation arguments with all trigger configuration combinations.
    WHEN:
        create_policy_command processes trigger parameters.
    THEN:
        All trigger configurations are properly set in the policy payload.
    """
    from CortexPlatformCore import Client, create_policy_command
    import json

    mock_client = Client(base_url="", headers={})
    mock_create_policy = mocker.patch.object(mock_client, "create_policy", return_value=None)
    mocker.patch("CortexPlatformCore.get_asset_group_ids_from_names", return_value=[])
    mocker.patch("CortexPlatformCore.get_appsec_rule_ids_from_names", return_value=[])

    args = {
        "policy_name": "Triggers Test Policy",
        "triggers_periodic_report_issue": "true",
        "triggers_periodic_override_severity": "critical",
        "triggers_pr_report_issue": "false",
        "triggers_pr_block_pr": "true",
        "triggers_pr_report_pr_comment": "true",
        "triggers_pr_override_severity": "high",
        "triggers_cicd_report_issue": "true",
        "triggers_cicd_block_cicd": "false",
        "triggers_cicd_report_cicd": "true",
        "triggers_cicd_override_severity": "medium",
    }

    create_policy_command(mock_client, args)

    # Verify the triggers are configured correctly
    call_args = mock_create_policy.call_args[0][0]
    payload = json.loads(call_args)
    triggers = payload["triggers"]

    # Verify all trigger types are present and configured
    assert "periodic" in triggers
    assert "pr" in triggers
    assert "cicd" in triggers


def test_create_policy_command_trigger_validation_edge_cases(mocker: MockerFixture):
    """
    GIVEN:
        Policy creation with edge cases in trigger validation.
    WHEN:
        create_policy_command validates trigger configurations.
    THEN:
        Edge cases in trigger validation are properly handled.
    """
    from CortexPlatformCore import Client, create_policy_command
    from CommonServerPython import DemistoException

    mock_client = Client(base_url="", headers={})
    mocker.patch("CortexPlatformCore.get_asset_group_ids_from_names", return_value=[])
    mocker.patch("CortexPlatformCore.get_appsec_rule_ids_from_names", return_value=[])

    # Test case where all trigger actions are false but trigger is enabled
    args = {
        "policy_name": "Edge Case Policy",
        "triggers_periodic_report_issue": "false",
        "triggers_pr_report_issue": "false",
        "triggers_pr_block_pr": "false",
        "triggers_pr_report_pr_comment": "false",
        "triggers_cicd_report_issue": "false",
        "triggers_cicd_block_cicd": "false",
        "triggers_cicd_report_cicd": "false",
    }

    with pytest.raises(DemistoException) as excinfo:
        create_policy_command(mock_client, args)

    assert "At least one trigger" in str(excinfo.value)


def test_create_policy_command_conditions_filter_empty(mocker: MockerFixture):
    """
    GIVEN:
        Policy creation where conditions filter results in empty filter.
    WHEN:
        create_policy_command builds conditions with no actual filters.
    THEN:
        Empty conditions filter is handled correctly.
    """
    from CortexPlatformCore import Client, create_policy_command
    import json

    mock_client = Client(base_url="", headers={})
    mock_create_policy = mocker.patch.object(mock_client, "create_policy", return_value=None)
    mocker.patch("CortexPlatformCore.get_asset_group_ids_from_names", return_value=[])
    mocker.patch("CortexPlatformCore.get_appsec_rule_ids_from_names", return_value=[])

    # Args that result in empty conditions filter
    args = {
        "policy_name": "Empty Conditions Policy",
        "conditions_severity": "",  # Empty string should result in no filter
        "conditions_finding_type": None,  # None should result in no filter
        "triggers_periodic_report_issue": "true",
    }

    create_policy_command(mock_client, args)

    # Verify policy was created
    mock_create_policy.assert_called_once()

    # Check that conditions is empty dict when no filters are added
    call_args = mock_create_policy.call_args[0][0]
    payload = json.loads(call_args)

    # Should have conditions key but it might be empty
    assert "conditions" in payload


def test_create_policy_command_scope_filter_empty(mocker: MockerFixture):
    """
    GIVEN:
        Policy creation where scope filter results in empty filter.
    WHEN:
        create_policy_command builds scope with no actual filters.
    THEN:
        Empty scope filter is handled correctly.
    """
    from CortexPlatformCore import Client, create_policy_command
    import json

    mock_client = Client(base_url="", headers={})
    mock_create_policy = mocker.patch.object(mock_client, "create_policy", return_value=None)
    mocker.patch("CortexPlatformCore.get_asset_group_ids_from_names", return_value=[])
    mocker.patch("CortexPlatformCore.get_appsec_rule_ids_from_names", return_value=[])

    # Args that result in empty scope filter
    args = {
        "policy_name": "Empty Scope Policy",
        "scope_category": "",  # Empty string
        "scope_repository_name": None,  # None value
        "triggers_periodic_report_issue": "true",
    }

    create_policy_command(mock_client, args)

    # Verify policy was created
    mock_create_policy.assert_called_once()

    # Check that scope is present (might be empty)
    call_args = mock_create_policy.call_args[0][0]
    payload = json.loads(call_args)

    assert "scope" in payload


def test_create_policy_command_trigger_severity_none_handling(mocker: MockerFixture):
    """
    GIVEN:
        Policy creation with None values for trigger severity overrides.
    WHEN:
        create_policy_command processes trigger severity overrides.
    THEN:
        None values are correctly handled in trigger configuration.
    """
    from CortexPlatformCore import Client, create_policy_command
    import json

    mock_client = Client(base_url="", headers={})
    mock_create_policy = mocker.patch.object(mock_client, "create_policy", return_value=None)
    mocker.patch("CortexPlatformCore.get_asset_group_ids_from_names", return_value=[])
    mocker.patch("CortexPlatformCore.get_appsec_rule_ids_from_names", return_value=[])

    args = {
        "policy_name": "Severity None Policy",
        "triggers_periodic_report_issue": "true",
        "triggers_periodic_override_severity": None,  # Explicitly None
        "triggers_pr_report_issue": "true",
        "triggers_pr_override_severity": "",  # Empty string
        "triggers_cicd_block_cicd": "true",
        # No cicd_override_severity provided (should default to None)
    }

    create_policy_command(mock_client, args)

    call_args = mock_create_policy.call_args[0][0]
    payload = json.loads(call_args)
    triggers = payload["triggers"]

    # Verify None severity overrides are handled correctly
    assert triggers["periodic"]["overrideIssueSeverity"] is None
    assert triggers["pr"]["overrideIssueSeverity"] is None
    assert triggers["cicd"]["overrideIssueSeverity"] is None


def test_create_policy_command_trigger_disabled_actions_false(mocker: MockerFixture):
    """
    GIVEN:
        Policy creation where triggers are enabled but specific actions are disabled.
    WHEN:
        create_policy_command processes trigger actions.
    THEN:
        Disabled actions are correctly set to False in the payload.
    """
    from CortexPlatformCore import Client, create_policy_command
    import json

    mock_client = Client(base_url="", headers={})
    mock_create_policy = mocker.patch.object(mock_client, "create_policy", return_value=None)
    mocker.patch("CortexPlatformCore.get_asset_group_ids_from_names", return_value=[])
    mocker.patch("CortexPlatformCore.get_appsec_rule_ids_from_names", return_value=[])

    args = {
        "policy_name": "Disabled Actions Policy",
        "triggers_periodic_report_issue": "true",  # Enable periodic
        "triggers_pr_report_issue": "false",  # Disable PR report
        "triggers_pr_block_pr": "true",  # Enable PR block (this makes PR trigger enabled)
        "triggers_pr_report_pr_comment": "false",  # Disable PR comment
        "triggers_cicd_report_issue": "false",  # Disable CICD report
        "triggers_cicd_block_cicd": "false",  # Disable CICD block
        "triggers_cicd_report_cicd": "true",  # Enable CICD report (this makes CICD trigger enabled)
    }

    create_policy_command(mock_client, args)

    call_args = mock_create_policy.call_args[0][0]
    payload = json.loads(call_args)
    triggers = payload["triggers"]

    # Verify trigger enablement logic
    assert triggers["periodic"]["isEnabled"] is True
    assert triggers["periodic"]["actions"]["reportIssue"] is True

    assert triggers["pr"]["isEnabled"] is True  # Enabled because block_pr is true
    assert triggers["pr"]["actions"]["reportIssue"] is False
    assert triggers["pr"]["actions"]["blockPr"] is True
    assert triggers["pr"]["actions"]["reportPrComment"] is False

    assert triggers["cicd"]["isEnabled"] is True  # Enabled because report_cicd is true
    assert triggers["cicd"]["actions"]["reportIssue"] is False
    assert triggers["cicd"]["actions"]["blockCicd"] is False
    assert triggers["cicd"]["actions"]["reportCicd"] is True


def test_create_policy_command_appsec_rule_none_handling(mocker: MockerFixture):
    """
    GIVEN:
        Policy creation with None or empty AppSec rule names.
    WHEN:
        create_policy_command processes AppSec rule names.
    THEN:
        None/empty AppSec rules are handled without calling resolution function.
    """
    from CortexPlatformCore import Client, create_policy_command

    mock_client = Client(base_url="", headers={})
    mocker.patch.object(mock_client, "create_policy", return_value=None)
    mocker.patch("CortexPlatformCore.get_asset_group_ids_from_names", return_value=[])
    mock_get_appsec_rules = mocker.patch("CortexPlatformCore.get_appsec_rule_ids_from_names")

    args = {
        "policy_name": "No AppSec Rules Policy",
        "conditions_appsec_rule_names": "",  # Empty string
        "triggers_periodic_report_issue": "true",
    }

    create_policy_command(mock_client, args)

    # Verify get_appsec_rule_ids_from_names was not called for empty string
    mock_get_appsec_rules.assert_not_called()


def test_create_policy_command_json_serialization_edge_cases(mocker: MockerFixture):
    """
    GIVEN:
        Policy creation with complex nested data structures.
    WHEN:
        create_policy_command serializes the policy to JSON.
    THEN:
        Complex data structures are properly serialized.
    """
    from CortexPlatformCore import Client, create_policy_command
    import json

    mock_client = Client(base_url="", headers={})
    mock_create_policy = mocker.patch.object(mock_client, "create_policy", return_value=None)
    mocker.patch("CortexPlatformCore.get_asset_group_ids_from_names", return_value=["group-1", "group-2"])
    mocker.patch("CortexPlatformCore.get_appsec_rule_ids_from_names", return_value=["rule-1"])

    # Complex args that will create nested structures
    args = {
        "policy_name": "Complex JSON Policy",
        "description": "Policy with complex nested structures",
        "asset_group_names": "Group1,Group2",
        "conditions_finding_type": "Vulnerabilities,Secrets,Infrastructure as Code",
        "conditions_severity": "high,critical",
        "conditions_appsec_rule_names": "Rule1",
        "scope_category": "Application,Repository",
        "scope_business_application_names": "App1,App2",
        "triggers_periodic_report_issue": "true",
        "triggers_pr_block_pr": "true",
        "triggers_cicd_report_cicd": "true",
    }

    create_policy_command(mock_client, args)

    # Verify the JSON can be parsed back (tests serialization)
    call_args = mock_create_policy.call_args[0][0]
    payload = json.loads(call_args)  # This will fail if JSON is malformed

    # Verify the structure is complete
    assert payload["name"] == "Complex JSON Policy"
    assert payload["assetGroupIds"] == ["group-1", "group-2"]
    assert isinstance(payload["triggers"], dict)
    assert isinstance(payload["conditions"], dict)
    assert isinstance(payload["scope"], dict)


def test_appsec_remediate_issue_command_single_issue_success(mocker: MockerFixture):
    """
    Given:
        A client and args with a single issue ID and title.
    When:
        appsec_remediate_issue_command is called.
    Then:
        The issue is remediated successfully and appropriate results are returned.
    """
    from CortexPlatformCore import Client, appsec_remediate_issue_command

    mock_client = Client(base_url="", headers={})
    mock_demisto = mocker.patch("CortexPlatformCore.demisto")
    mock_demisto.args.return_value = {"issue_ids": "issue-123", "title": "Fix security vulnerability"}

    mock_remove_empty = mocker.patch(
        "CortexPlatformCore.remove_empty_elements",
        return_value={"issueIds": ["issue-123"], "title": "Fix security vulnerability"},
    )

    mock_appsec_remediate = mocker.patch.object(
        mock_client,
        "appsec_remediate_issue",
        return_value={
            "triggeredPrs": [{"issueId": "issue-123", "prUrl": "https://github.com/repo/pull/456", "status": "created"}]
        },
    )

    result = appsec_remediate_issue_command(mock_client, {})

    mock_remove_empty.assert_called_once_with({"issueIds": ["issue-123"], "title": "Fix security vulnerability"})
    mock_appsec_remediate.assert_called_once_with({"issueIds": ["issue-123"], "title": "Fix security vulnerability"})
    assert result.outputs_prefix == "Core.TriggeredPRs"
    assert result.outputs_key_field == "issueId"
    assert len(result.outputs) == 1
    assert result.outputs[0]["issueId"] == "issue-123"


def test_appsec_remediate_issue_command_multiple_issues_success(mocker: MockerFixture):
    """
    Given:
        A client and args with multiple issue IDs and title.
    When:
        appsec_remediate_issue_command is called.
    Then:
        All issues are remediated successfully and appropriate results are returned.
    """
    from CortexPlatformCore import Client, appsec_remediate_issue_command

    mock_client = Client(base_url="", headers={})
    mock_demisto = mocker.patch("CortexPlatformCore.demisto")
    mock_demisto.args.return_value = {"issue_ids": ["issue-123", "issue-456"], "title": "Fix security vulnerabilities"}

    mock_remove_empty = mocker.patch("CortexPlatformCore.remove_empty_elements")
    mock_remove_empty.side_effect = [
        {"issueIds": ["issue-123"], "title": "Fix security vulnerabilities"},
        {"issueIds": ["issue-456"], "title": "Fix security vulnerabilities"},
    ]

    mock_responses = [
        {"triggeredPrs": [{"issueId": "issue-123", "prUrl": "https://github.com/repo/pull/1"}]},
        {"triggeredPrs": [{"issueId": "issue-456", "prUrl": "https://github.com/repo/pull/2"}]},
    ]
    mock_appsec_remediate = mocker.patch.object(mock_client, "appsec_remediate_issue")
    mock_appsec_remediate.side_effect = mock_responses

    result = appsec_remediate_issue_command(mock_client, {})

    assert mock_appsec_remediate.call_count == 2
    assert len(result.outputs) == 2
    assert result.outputs[0]["issueId"] == "issue-123"
    assert result.outputs[1]["issueId"] == "issue-456"


def test_appsec_remediate_issue_command_too_many_issues_raises_exception(mocker):
    """
    GIVEN:
        Client instance and arguments with only issue_id.
    WHEN:
        The update_issue_command function is called.
    THEN:
        update_issue is called with empty update_data.
    """
    from CortexPlatformCore import appsec_remediate_issue_command, Client
    from CommonServerPython import DemistoException

    mock_client = Client(base_url="", headers={})
    mock_demisto = mocker.patch("CortexPlatformCore.demisto")
    mock_demisto.args.return_value = {
        "issue_ids": [f"issue-{i}" for i in range(11)],  # 11 issues
        "title": "Fix vulnerabilities",
    }

    args = {"id": "12345"}
    with pytest.raises(DemistoException, match="Please provide a maximum of 10 issue IDs per request."):
        appsec_remediate_issue_command(mock_client, args)


def test_appsec_remediate_issue_command_empty_triggered_prs(mocker: MockerFixture):
    """
    Given:
        A client and args with issue ID, but API returns empty triggeredPrs.
    When:
        appsec_remediate_issue_command is called.
    Then:
        The command completes successfully with empty outputs.
    """
    from CortexPlatformCore import Client, appsec_remediate_issue_command

    mock_client = Client(base_url="", headers={})
    mock_demisto = mocker.patch("CortexPlatformCore.demisto")
    mock_demisto.args.return_value = {"issue_ids": "issue-123", "title": "Fix security vulnerability"}

    mocker.patch(
        "CortexPlatformCore.remove_empty_elements",
        return_value={"issueIds": ["issue-123"], "title": "Fix security vulnerability"},
    )

    mocker.patch.object(
        mock_client,
        "appsec_remediate_issue",
        return_value={
            "triggeredPrs": []  # Empty list
        },
    )

    result = appsec_remediate_issue_command(mock_client, {})

    assert len(result.outputs) == 0
    assert result.raw_response == []


def test_appsec_remediate_issue_command_none_response(mocker: MockerFixture):
    """
    Given:
        A client and args with issue ID, but API returns None response.
    When:
        appsec_remediate_issue_command is called.
    Then:
        The command completes successfully with empty outputs.
    """
    from CortexPlatformCore import Client, appsec_remediate_issue_command

    mock_client = Client(base_url="", headers={})
    mock_demisto = mocker.patch("CortexPlatformCore.demisto")
    mock_demisto.args.return_value = {"issue_ids": "issue-123", "title": "Fix security vulnerability"}

    mocker.patch(
        "CortexPlatformCore.remove_empty_elements",
        return_value={"issueIds": ["issue-123"], "title": "Fix security vulnerability"},
    )

    mocker.patch.object(mock_client, "appsec_remediate_issue", return_value=None)

    result = appsec_remediate_issue_command(mock_client, {})

    assert len(result.outputs) == 0


def test_appsec_remediate_issue_command_missing_triggered_prs_key(mocker: MockerFixture):
    """
    Given:
        A client and args with issue ID, but API response lacks triggeredPrs key.
    When:
        appsec_remediate_issue_command is called.
    Then:
        The command completes successfully with empty outputs.
    """
    from CortexPlatformCore import Client, appsec_remediate_issue_command

    mock_client = Client(base_url="", headers={})
    mock_demisto = mocker.patch("CortexPlatformCore.demisto")
    mock_demisto.args.return_value = {"issue_ids": "issue-123", "title": "Fix security vulnerability"}

    mocker.patch(
        "CortexPlatformCore.remove_empty_elements",
        return_value={"issueIds": ["issue-123"], "title": "Fix security vulnerability"},
    )

    mocker.patch.object(
        mock_client,
        "appsec_remediate_issue",
        return_value={
            "status": "success"  # No triggeredPrs key
        },
    )

    result = appsec_remediate_issue_command(mock_client, {})

    assert len(result.outputs) == 0


def test_appsec_remediate_issue_command_non_list_triggered_prs(mocker: MockerFixture):
    """
    Given:
        A client and args with issue ID, but API returns triggeredPrs as non-list.
    When:
        appsec_remediate_issue_command is called.
    Then:
        The command completes successfully with empty outputs.
    """
    from CortexPlatformCore import Client, appsec_remediate_issue_command

    mock_client = Client(base_url="", headers={})
    mock_demisto = mocker.patch("CortexPlatformCore.demisto")
    mock_demisto.args.return_value = {"issue_ids": "issue-123", "title": "Fix security vulnerability"}

    mocker.patch(
        "CortexPlatformCore.remove_empty_elements",
        return_value={"issueIds": ["issue-123"], "title": "Fix security vulnerability"},
    )

    mocker.patch.object(mock_client, "appsec_remediate_issue", return_value={"triggeredPrs": "not a list"})

    result = appsec_remediate_issue_command(mock_client, {})

    assert len(result.outputs) == 0


def test_appsec_remediate_issue_command_mixed_success_failure(mocker: MockerFixture):
    """
    Given:
        A client and args with multiple issue IDs, where some succeed and some fail.
    When:
        appsec_remediate_issue_command is called.
    Then:
        Only successful remediations are included in the outputs.
    """
    from CortexPlatformCore import Client, appsec_remediate_issue_command

    mock_client = Client(base_url="", headers={})
    mock_demisto = mocker.patch("CortexPlatformCore.demisto")
    mock_demisto.args.return_value = {"issue_ids": ["issue-123", "issue-456", "issue-789"], "title": "Fix vulnerabilities"}

    mock_remove_empty = mocker.patch("CortexPlatformCore.remove_empty_elements")
    mock_remove_empty.side_effect = [
        {"issueIds": ["issue-123"], "title": "Fix vulnerabilities"},
        {"issueIds": ["issue-456"], "title": "Fix vulnerabilities"},
        {"issueIds": ["issue-789"], "title": "Fix vulnerabilities"},
    ]

    mock_responses = [
        {"triggeredPrs": [{"issueId": "issue-123", "prUrl": "https://github.com/repo/pull/1"}]},
        {"triggeredPrs": []},  # Failed to trigger PR
        {"triggeredPrs": [{"issueId": "issue-789", "prUrl": "https://github.com/repo/pull/3"}]},
    ]
    mock_appsec_remediate = mocker.patch.object(mock_client, "appsec_remediate_issue")
    mock_appsec_remediate.side_effect = mock_responses

    result = appsec_remediate_issue_command(mock_client, {})

    assert len(result.outputs) == 2  # Only successful ones
    assert result.outputs[0]["issueId"] == "issue-123"
    assert result.outputs[1]["issueId"] == "issue-789"


def test_appsec_remediate_issue_command_none_title_removed(mocker: MockerFixture):
    """
    Given:
        A client and args with issue ID and None title.
    When:
        appsec_remediate_issue_command is called.
    Then:
        remove_empty_elements is called and None title is handled properly.
    """
    from CortexPlatformCore import Client, appsec_remediate_issue_command

    mock_client = Client(base_url="", headers={})
    mock_demisto = mocker.patch("CortexPlatformCore.demisto")
    mock_demisto.args.return_value = {"issue_ids": "issue-123", "title": None}

    mock_remove_empty = mocker.patch(
        "CortexPlatformCore.remove_empty_elements",
        return_value={
            "issueIds": ["issue-123"]  # title removed
        },
    )

    mock_appsec_remediate = mocker.patch.object(
        mock_client,
        "appsec_remediate_issue",
        return_value={"triggeredPrs": [{"issueId": "issue-123", "prUrl": "https://github.com/repo/pull/1"}]},
    )

    appsec_remediate_issue_command(mock_client, {})

    mock_remove_empty.assert_called_with({"issueIds": ["issue-123"], "title": None})
    mock_appsec_remediate.assert_called_with({"issueIds": ["issue-123"]})


def test_appsec_remediate_issue_command_empty_issue_ids_list(mocker: MockerFixture):
    """
    Given:
        A client and args with empty issue IDs list.
    When:
        appsec_remediate_issue_command is called.
    Then:
        The command completes successfully with empty outputs and no API calls.
    """
    from CortexPlatformCore import Client, appsec_remediate_issue_command

    mock_client = Client(base_url="", headers={})
    mock_demisto = mocker.patch("CortexPlatformCore.demisto")
    mock_demisto.args.return_value = {"issue_ids": [], "title": "Fix vulnerabilities"}

    mock_appsec_remediate = mocker.patch.object(mock_client, "appsec_remediate_issue")

    result = appsec_remediate_issue_command(mock_client, {})

    assert len(result.outputs) == 0
    mock_appsec_remediate.assert_not_called()


def test_get_appsec_issues_command_success(mocker: MockerFixture):
    """
    Given:
        A mocked client and valid arguments with appsec issue filters.
    When:
        The get_appsec_issues_command function is called.
    Then:
        The response is parsed, formatted, and returned correctly with expected outputs.
    """
    from CortexPlatformCore import Client, get_appsec_issues_command

    mock_client = Client(base_url="", headers={})
    mock_response = {
        "reply": {
            "DATA": [
                {
                    "internal_id": "issue_001",
                    "severity": "SEV_040_HIGH",
                    "alert_name": "SQL Injection",
                    "status_progress": "STATUS_010_NEW",
                    "cas_issues_normalized_fields": {
                        "xdm.vulnerability.cvss_score": 8.8,
                    },
                }
            ]
        }
    }
    mock_get_webapp_data = mocker.patch.object(
        mock_client,
        "get_webapp_data",
        side_effect=lambda request_data: mock_response
        if request_data.get("table_name") == "ISSUES_CVES"
        else {"reply": {"DATA": []}},
    )

    args = {"severity": "high", "status": "New", "has_kev": "true"}

    result = get_appsec_issues_command(mock_client, args)

    assert len(result.outputs) == 1
    assert result.outputs[0]["internal_id"] == "issue_001"
    assert result.outputs[0]["severity"] == "high"
    assert result.outputs[0]["status"] == "New"
    assert result.outputs[0]["cvss_score"] == 8.8
    assert "SQL Injection" in result.readable_output
    assert result.outputs_prefix == "Core.AppsecIssue"
    assert mock_get_webapp_data.call_count > 0


def test_get_appsec_issues_command_no_issues_found(mocker: MockerFixture):
    """
    Given:
        A mocked client that returns an empty list of issues.
    When:
        The get_appsec_issues_command function is called.
    Then:
        An empty result is returned with the correct structure.
    """
    from CortexPlatformCore import Client, get_appsec_issues_command

    mock_client = Client(base_url="", headers={})
    mock_response = {"reply": {"DATA": []}}
    mocker.patch.object(mock_client, "get_webapp_data", return_value=mock_response)

    args = {"severity": "low"}

    result = get_appsec_issues_command(mock_client, args)

    assert result.outputs == []
    assert "Application Security Issues" in result.readable_output


def test_create_appsec_issues_filter_and_tables_simple_filter():
    """
    Given:
        A simple filter argument.
    When:
        The create_appsec_issues_filter_and_tables function is called.
    Then:
        The function should return the correct list of tables and a FilterBuilder instance.
    """
    from CortexPlatformCore import create_appsec_issues_filter_and_tables

    args = {"urgency": "high"}
    tables_filters = create_appsec_issues_filter_and_tables(args)
    assert set(tables_filters.keys()) == {
        "ISSUES_IAC",
        "ISSUES_CVES",
        "ISSUES_SECRETS",
        "ISSUES_WEAKNESSES",
    }
    for _, filter_builder in tables_filters.items():
        filter_dict = filter_builder.to_dict()
        assert any(
            field.get("SEARCH_VALUE") == "high" and field.get("SEARCH_FIELD") == "urgency" for field in filter_dict.get("AND", [])
        )


def test_create_appsec_issues_filter_and_tables_cves_specific_filter():
    """
    Given:
        A CVES specific filter argument.
    When:
        The create_appsec_issues_filter_and_tables function is called.
    Then:
        The function should return only the ISSUES_CVES table.
    """
    from CortexPlatformCore import create_appsec_issues_filter_and_tables

    args = {"has_kev": "true"}
    tables_filters = create_appsec_issues_filter_and_tables(args)
    assert list(tables_filters.keys()) == ["ISSUES_CVES"]


def test_create_appsec_issues_filter_and_tables_all_filters():
    """
    Given:
        Arguments with all possible filters.
    When:
        The create_appsec_issues_filter_and_tables function is called.
    Then:
        The function should return the correct tables and a comprehensive filter.
    """
    from CortexPlatformCore import create_appsec_issues_filter_and_tables

    args = {
        "cvss_score_gte": "8.0",
        "epss_score_gte": "0.5",
        "has_kev": "true",
        "sla": "breached",
        "fix_available": "true",
        "urgency": "critical",
        "severity": "critical",
        "issue_id": "ISSUE-123",
        "issue_name": "XSS",
        "collaborator": "john.doe",
        "status": "In Progress",
        "start_time": "2023-01-01",
        "end_time": "2023-01-31",
        "assignee": "assigned",
    }
    tables_filters = create_appsec_issues_filter_and_tables(args)
    assert "ISSUES_CVES" in tables_filters
    filter_builder = tables_filters["ISSUES_CVES"]
    filter_dict = filter_builder.to_dict()
    assert len(filter_dict["AND"]) >= 10


def test_normalize_and_filter_appsec_issue():
    """
    Given:
        A raw issue dictionary from the API.
    When:
        The normalize_and_filter_appsec_issue function is called.
    Then:
        The function should return a normalized and filtered dictionary with standard AppSec fields.
    """
    from CortexPlatformCore import normalize_and_filter_appsec_issue

    raw_issue = {
        "internal_id": "issue_001",
        "severity": "SEV_050_CRITICAL",
        "alert_name": "Insecure Configuration",
        "issue_source": "Prisma Cloud",
        "issue_category": "Misconfiguration",
        "status_progress": "STATUS_025_RESOLVED",
        "cas_issues_is_fixable": True,
        "cas_issues_normalized_fields": {
            "xdm.repository.name": "my-app",
            "xdm.repository.organization": "my-org",
            "xdm.vulnerability.cvss_score": 9.5,
        },
        "cas_sla_status": "IN_SLA",
        "extra_field": "should be removed",
    }

    normalized_issue = normalize_and_filter_appsec_issue(raw_issue)

    assert normalized_issue["internal_id"] == "issue_001"
    assert normalized_issue["severity"] == "critical"
    assert normalized_issue["issue_name"] == "Insecure Configuration"
    assert normalized_issue["status"] == "Resolved"
    assert normalized_issue["repository_name"] == "my-app"
    assert normalized_issue["repository_organization"] == "my-org"
    assert normalized_issue["cvss_score"] == 9.5
    assert normalized_issue["is_fixable"] is True
    assert normalized_issue["sla_status"] == "On Track"
    assert "extra_field" not in normalized_issue


def test_create_appsec_issues_filter_and_tables_no_matching_table():
    """
    Given:
        Valid filter arguments that, when combined, do not match any single predefined Appsec issue type table.
    When:
        The create_appsec_issues_filter_and_tables function is called.
    Then:
        A DemistoException should be raised indicating no matching issue type found.
    """
    from CortexPlatformCore import create_appsec_issues_filter_and_tables
    from CommonServerPython import DemistoException

    # This combination of filters (validation and has_kev) does not exist in any single ISSUE_TYPE.filters set.
    args = {"validation": "true", "has_kev": "true"}

    with pytest.raises(DemistoException, match="No matching issue type found for the given filter combination"):
        create_appsec_issues_filter_and_tables(args)


@pytest.mark.parametrize("input_data", ["not a list", [], None])
def test_map_case_format_invalid_input(input_data):
    """
    Given:
        Invalid input data (not a list, empty list, or None).
    When:
        The map_case_format function is called.
    Then:
        An empty dictionary should be returned.
    """
    from CortexPlatformCore import map_case_format

    result = map_case_format(input_data)
    assert result == {}


def test_map_case_format_complete_mapping():
    """
    Given:
        Valid case data in raw format.
    When:
        The map_case_format function is called.
    Then:
        The case data should be correctly mapped to the expected format.
    """
    from CortexPlatformCore import map_case_format

    case_data = [load_test_data("./TestData/case_raw_format.json")]
    result = sorted(map_case_format(case_data))
    expected = sorted([load_test_data("./TestData/case_expected_format.json")])

    assert result == expected


@pytest.mark.parametrize("case_extra_data", [{}, None])
def test_extract_ids_empty_case_extra_data(case_extra_data):
    """
    Given:
        Empty or None case extra data.
    When:
        The extract_ids function is called.
    Then:
        An empty list should be returned.
    """
    from CortexPlatformCore import extract_ids

    result = extract_ids(case_extra_data)
    assert result == []


def test_extract_ids_multiple_valid_issues():
    """
    Given:
        Case extra data containing multiple valid issues with issue_ids.
    When:
        The extract_ids function is called.
    Then:
        A list containing all issue_ids should be returned.
    """

    from CortexPlatformCore import extract_ids

    case_extra_data: dict = {
        "issues": {
            "data": [
                {"issue_id": "12345", "title": "Test Issue 1"},
                {"issue_id": "67890", "title": "Test Issue 2"},
                {"issue_id": "11111", "title": "Test Issue 3"},
            ]
        }
    }
    result = extract_ids(case_extra_data)
    assert result == ["12345", "67890", "11111"]


def test_get_case_extra_data_with_all_fields_present(mocker):
    """
    Given:
        A mock client and case data with all possible fields present.
    When:
        The get_case_extra_data function is called.
    Then:
        All fields should be correctly extracted and returned in the result.
    """
    from CortexPlatformCore import get_case_extra_data

    mock_client = mocker.Mock()
    mock_client._base_url = "original_url"

    mock_case_data = {
        "case": {
            "notes": "Test notes",
            "xdr_url": "https://example.com/xdr",
            "starred_manually": True,
            "manual_description": "Case manual description",
            "detection_time": "2023-01-01T00:00:00Z",
        },
        "manual_description": "Global manual description",
        "network_artifacts": [{"id": "net1", "type": "ip"}],
        "file_artifacts": [{"id": "file1", "hash": "abc123"}],
    }

    mock_command_result = mocker.Mock()
    mock_command_result.outputs = mock_case_data

    mocker.patch("CortexPlatformCore.get_extra_data_for_case_id_command", return_value=mock_command_result)
    mocker.patch("CortexPlatformCore.extract_ids", return_value=["issue1", "issue2"])

    args = {"case_id": "123"}
    result = get_case_extra_data(mock_client, args)

    assert mock_client._base_url == "api/webapp/public_api/v1"
    assert result["issue_ids"] == ["issue1", "issue2"]
    assert result["network_artifacts"] == [{"id": "net1", "type": "ip"}]
    assert result["file_artifacts"] == [{"id": "file1", "hash": "abc123"}]
    assert result["notes"] == "Test notes"
    assert result["xdr_url"] == "https://example.com/xdr"
    assert result["starred_manually"] is True
    assert result["manual_description"] == "Global manual description"
    assert result["detection_time"] == "2023-01-01T00:00:00Z"


def test_get_case_extra_data_client_base_url_modification(mocker):
    """
    Given:
        A mock client with an original base URL.
    When:
        The get_case_extra_data function is called.
    Then:
        The client's base URL should be modified to "api/webapp/public_api/v1".
    """
    from CortexPlatformCore import get_case_extra_data

    mock_client = mocker.Mock()
    original_url = "https://original.api.endpoint"
    mock_client._base_url = original_url

    mock_command_result = mocker.Mock()
    mock_command_result.outputs = {}

    mocker.patch("CortexPlatformCore.get_extra_data_for_case_id_command", return_value=mock_command_result)
    mocker.patch("CortexPlatformCore.extract_ids", return_value=[])

    args = {"case_id": "url_test"}
    get_case_extra_data(mock_client, args)

    assert mock_client._base_url == "api/webapp/public_api/v1"


def test_add_cases_extra_data_single_case(mocker):
    """
    Given:
        A mock client and a list containing a single case.
    When:
        The add_cases_extra_data function is called.
    Then:
        A list with one case containing extra data should be returned and get_case_extra_data should be called once.
    """
    from CortexPlatformCore import add_cases_extra_data

    mock_client = mocker.Mock()
    mock_get_case_extra_data = mocker.patch("CortexPlatformCore.get_case_extra_data")
    mock_get_case_extra_data.return_value = {"extra_field": "extra_value"}

    case_data: list[dict] = [{"case_id": "123", "title": "Test Case"}]
    result = add_cases_extra_data(mock_client, case_data)

    assert len(result) == 1
    assert result[0]["case_id"] == "123"
    assert result[0]["CaseExtraData"] == {"extra_field": "extra_value"}
    mock_get_case_extra_data.assert_called_once_with(mock_client, {"case_id": "123", "limit": 1000})


def test_add_cases_extra_data_multiple_cases(mocker):
    """
    Given:
        A mock client and a list containing multiple cases.
    When:
        The add_cases_extra_data function is called.
    Then:
        A list with all cases containing their respective extra data should be
        returned and get_case_extra_data should be called for each case.
    """
    from CortexPlatformCore import add_cases_extra_data

    mock_client = mocker.Mock()
    mock_get_case_extra_data = mocker.patch("CortexPlatformCore.get_case_extra_data")
    mock_get_case_extra_data.side_effect = [{"extra_field1": "value1"}, {"extra_field2": "value2"}, {"extra_field3": "value3"}]

    case_data = [
        {"case_id": "123", "title": "Case 1"},
        {"case_id": "456", "title": "Case 2"},
        {"case_id": "789", "title": "Case 3"},
    ]
    result = add_cases_extra_data(mock_client, case_data)

    assert len(result) == 3
    assert result[0]["CaseExtraData"] == {"extra_field1": "value1"}
    assert result[1]["CaseExtraData"] == {"extra_field2": "value2"}
    assert result[2]["CaseExtraData"] == {"extra_field3": "value3"}
    assert mock_get_case_extra_data.call_count == 3


def test_add_cases_extra_data_empty_list(mocker):
    """
    Given:
        A mock client and an empty case list.
    When:
        The add_cases_extra_data function is called.
    Then:
        An empty list should be returned and get_case_extra_data should not be called.
    """
    from CortexPlatformCore import add_cases_extra_data

    mock_client = mocker.Mock()
    mock_get_case_extra_data = mocker.patch("CortexPlatformCore.get_case_extra_data")

    case_data = []
    result = add_cases_extra_data(mock_client, case_data)

    assert result == []
    mock_get_case_extra_data.assert_not_called()

    def test_determine_assignee_filter_field_none(self):
        from CortexPlatformCore import determine_assignee_filter_field, CaseManagement

        result = determine_assignee_filter_field([])
        assert result == CaseManagement.FIELDS["assignee"]

    def test_determine_assignee_filter_field_with_email(self):
        from CortexPlatformCore import determine_assignee_filter_field, CaseManagement

        result = determine_assignee_filter_field(["user@example.com"])
        assert result == CaseManagement.FIELDS["assignee_email"]

    def test_determine_assignee_filter_field_with_pretty_name(self):
        from CortexPlatformCore import determine_assignee_filter_field, CaseManagement

        result = determine_assignee_filter_field(["John Doe"])
        assert result == CaseManagement.FIELDS["assignee"]


@pytest.mark.parametrize(
    "custom_fields_json,expected",
    [
        (
            '[{"field1": "value1"}, {"field2": "value2"}, {"field3": "value3"}]',
            {"field1": "value1", "field2": "value2", "field3": "value3"},
        ),
        (
            '[{"field-1": "value1", "field_2": "value2", "field@3": "value3"}]',
            {"field1": "value1", "field2": "value2", "field3": "value3"},
        ),
        ('[{"field-1": "first"}, {"field_1": "second"}]', {"field1": "first"}),
        ("[]", {}),
        ('[{"---": "value1", "@#$": "value2"}]', {}),
        ('[{"123": "value1", "456field": "value2"}]', {"123": "value1", "456field": "value2"}),
        ('[{"": "value1", "field2": "value2"}]', {"field2": "value2"}),
    ],
)
def test_parse_custom_fields(custom_fields_json, expected):
    """
    Given:
        A JSON string containing custom fields and expected parsed result.
    When:
        The parse_custom_fields function is called with the JSON string.
    Then:
        The function should return a dictionary with normalized field names matching the expected result.
    """
    from CortexPlatformCore import parse_custom_fields

    result = parse_custom_fields(custom_fields_json)
    assert result == expected


def test_process_case_response_removes_specified_fields():
    """
    Given:
        A case response containing fields that should be removed (layoutId, layoutRuleName, sourcesList,
        previous_score, previous_score_source).
    When:
        The process_case_response function is called.
    Then:
        The specified fields should be removed from the response while preserving other fields.
    """
    from CortexPlatformCore import process_case_response

    resp = {
        "reply": {
            "layoutId": "layout123",
            "layoutRuleName": "rule456",
            "sourcesList": ["source1", "source2"],
            "caseId": "case789",
            "status": "open",
            "score": {"current_score": 85, "previous_score": 70, "previous_score_source": "manual", "max_score": 100},
        }
    }
    result = process_case_response(resp)
    assert "layoutId" not in result
    assert "layoutRuleName" not in result
    assert "sourcesList" not in result
    assert result["caseId"] == "case789"
    assert result["status"] == "open"
    assert "previous_score" not in result["score"]
    assert "previous_score_source" not in result["score"]
    assert result["score"]["current_score"] == 85
    assert result["score"]["max_score"] == 100


def test_process_case_response_renames_incident_domain_to_case_domain():
    """
    Given:
        A case response containing an incidentDomain field.
    When:
        The process_case_response function is called.
    Then:
        The incidentDomain field should be renamed to caseDomain and the original field should be removed.
    """
    from CortexPlatformCore import process_case_response

    resp = {"reply": {"incidentDomain": "security", "caseId": "case101"}}
    result = process_case_response(resp)
    assert "incidentDomain" not in result
    assert result["caseDomain"] == "security"
    assert result["caseId"] == "case101"


def test_run_playbook_command_empty_response_success():
    """
    Given:
        A mock client that returns an empty response and valid playbook arguments.
    When:
        The run_playbook_command function is called.
    Then:
        The function should return a successful result with appropriate readable output.
    """
    from CortexPlatformCore import run_playbook_command

    mock_client = Mock()
    mock_client.run_playbook.return_value = {}

    args = {"playbook_id": "test_playbook_123", "issue_ids": ["issue_1", "issue_2"]}

    result = run_playbook_command(mock_client, args)

    assert "executed successfully" in result.readable_output
    assert "test_playbook_123" in result.readable_output
    assert "issue_1, issue_2" in result.readable_output


def test_run_playbook_command_multiple_errors_response():
    """
    Given:
        A mock client that returns error responses for multiple issues.
    When:
        The run_playbook_command function is called.
    Then:
        A ValueError should be raised containing all error messages for the issues.
    """
    from CortexPlatformCore import run_playbook_command

    mock_client = Mock()
    mock_client.run_playbook.return_value = {
        "issue_1": "Skipping execution of playbook multi_fail_playbook for alert issue_1, couldn't find alert",
        "issue_2": "Skipping execution of playbook multi_fail_playbook for alert issue_2, failed creating investigation playbook",
        "issue_3": "Skipping execution of playbook multi_fail_playbook for alert issue_3, failed creating investigation playbook",
    }

    args = {"playbook_id": "multi_fail_playbook", "issue_ids": ["issue_1", "issue_2", "issue_3"]}

    with pytest.raises(ValueError) as exc_info:
        run_playbook_command(mock_client, args)

    error_message = str(exc_info.value)
    assert "multi_fail_playbook" in error_message
    assert (
        "Issue ID issue_1: Skipping execution of playbook multi_fail_playbook for alert issue_1, couldn't find alert"
        in error_message
    )
    assert (
        "Issue ID issue_2: Skipping execution of playbook multi_fail_playbook for alert issue_2, "
        "failed creating investigation playbook" in error_message
    )
    assert (
        "Issue ID issue_3: Skipping execution of playbook multi_fail_playbook for alert issue_3, "
        "failed creating investigation playbook" in error_message
    )


def test_run_playbook_command_string_issue_ids():
    """
    Given:
        A mock client and arguments with string issue IDs that need to be converted to a list.
    When:
        The run_playbook_command function is called.
    Then:
        The function should successfully process the string issue IDs and return the expected output.
    """
    from CortexPlatformCore import run_playbook_command

    mock_client = Mock()
    mock_client.run_playbook.return_value = {}

    args = {"playbook_id": "test_playbook", "issue_ids": "issue_1,issue_2,issue_3"}

    result = run_playbook_command(mock_client, args)

    assert "issue_1, issue_2, issue_3" in result.readable_output
    mock_client.run_playbook.assert_called_once()


def test_run_playbook_command_client_call_parameters():
    """
    Given:
        A mock client and valid playbook arguments.
    When:
        The run_playbook_command function is called.
    Then:
        The client.run_playbook method should be called with the correct parameters.
    """
    from CortexPlatformCore import run_playbook_command

    mock_client = Mock()
    mock_client.run_playbook.return_value = {}

    args = {"playbook_id": "param_test_playbook", "issue_ids": ["param_issue_1", "param_issue_2"]}

    run_playbook_command(mock_client, args)

    mock_client.run_playbook.assert_called_once_with(["param_issue_1", "param_issue_2"], "param_test_playbook")


<<<<<<< HEAD
def test_get_endpoint_support_file_command_success(mocker):
    """
    Given: A client and valid endpoint IDs to retrieve support files for.
    When: The get_endpoint_support_file_command is called with valid parameters.
    Then: It should return a CommandResults object with the correct group_action_id and readable output.
    """
    from CortexPlatformCore import get_endpoint_support_file_command, Client

    # Mock the client and its method
    mock_client = mocker.Mock(spec=Client)
    mock_response = {
        "reply": {
            "group_action_id": "test-group-123",
        }
    }
    mock_client.get_endpoint_support_file.return_value = mock_response

    # Test arguments
    args = {"endpoint_ids": ["endpoint1", "endpoint2", "endpoint3"]}

    # Execute the command
    result = get_endpoint_support_file_command(mock_client, args)

    # Verify the client was called with correct parameters
    expected_request_data = {
        "request_data": {
            "filter_data": {
                "filter": {
                    "AND": [
                        {
                            "OR": [
                                {"SEARCH_FIELD": "AGENT_ID", "SEARCH_TYPE": "EQ", "SEARCH_VALUE": "endpoint1"},
                                {"SEARCH_FIELD": "AGENT_ID", "SEARCH_TYPE": "EQ", "SEARCH_VALUE": "endpoint2"},
                                {"SEARCH_FIELD": "AGENT_ID", "SEARCH_TYPE": "EQ", "SEARCH_VALUE": "endpoint3"},
                            ]
                        }
                    ]
                }
            },
            "filter_type": "static",
        }
    }

    mock_client.get_endpoint_support_file.assert_called_once_with(expected_request_data)

    # Verify the result
    assert result.readable_output == "Endpoint support file request submitted successfully. Group Action ID: test-group-123"
    assert result.outputs_prefix == "Core.EndpointSupportFile"
    assert result.outputs_key_field == "group_action_id"
    assert result.outputs == mock_response["reply"]
    assert result.raw_response == mock_response


def test_get_endpoint_support_file_command_single_endpoint(mocker):
    """
    Given: A client and a single endpoint ID as a string to retrieve support file for.
    When: The get_endpoint_support_file_command is called with a single endpoint ID.
    Then: It should correctly convert the single ID to a list and process the request successfully.
    """
    from CortexPlatformCore import get_endpoint_support_file_command, Client

    mock_client = mocker.Mock(spec=Client)
    mock_response = {"reply": {"group_action_id": "single-endpoint-456"}}
    mock_client.get_endpoint_support_file.return_value = mock_response

    args = {"endpoint_ids": "single-endpoint"}

    result = get_endpoint_support_file_command(mock_client, args)

    # Verify single endpoint was converted to list in the filter
    expected_request_data = {
        "request_data": {
            "filter_data": {
                "filter": {"AND": [{"SEARCH_FIELD": "AGENT_ID", "SEARCH_TYPE": "EQ", "SEARCH_VALUE": "single-endpoint"}]}
            },
            "filter_type": "static",
        }
    }
    mock_client.get_endpoint_support_file.assert_called_once_with(expected_request_data)
    assert result.outputs["group_action_id"] == "single-endpoint-456"


def test_get_endpoint_support_file_command_missing_group_action_id(mocker):
    """
    Given: A client that returns a response without a group_action_id in the reply.
    When: The get_endpoint_support_file_command is called and the group_action_id is zero.
    Then: It should raise a DemistoException indicating the missing group_action_id.
    """
    from CortexPlatformCore import get_endpoint_support_file_command, DemistoException

    mock_client = mocker.Mock(spec=Client)
    mock_response = {"reply": {"group_action_id": 0}}
    mock_client.get_endpoint_support_file.return_value = mock_response

    args = {"endpoint_ids": ["endpoint1"]}

    with pytest.raises(DemistoException, match="No group_action_id found in the response"):
        get_endpoint_support_file_command(mock_client, args)
=======
def test_update_issue_command_link_cases_success(mocker: MockerFixture):
    """
    GIVEN:
        Client instance and arguments with issue_id and a list of case_ids to link.
    WHEN:
        The update_issue_command function is called.
    THEN:
        client.link_issue_to_cases is called once with the correct issue_id and case_ids,
        and client.update_issue is NOT called (since no other update args are provided).
    """
    from CortexPlatformCore import update_issue_command, Client

    client = Client(base_url="", headers={})
    mock_update_issue = mocker.patch.object(client, "update_issue")
    mock_link_issue_to_cases = mocker.patch.object(client, "link_issue_to_cases", return_value={"success": True})
    mock_unlink_issue_from_cases = mocker.patch.object(client, "unlink_issue_from_cases")
    mocker.patch.object(demisto, "debug")

    args = {"id": "12345", "link_cases": "901,902"}

    result = update_issue_command(client, args)

    assert result == "done"
    mock_link_issue_to_cases.assert_called_once_with(12345, [901, 902])
    mock_unlink_issue_from_cases.assert_not_called()
    mock_update_issue.assert_not_called()


def test_update_issue_command_unlink_cases_success(mocker: MockerFixture):
    """
    GIVEN:
        Client instance and arguments with issue_id and a list of case_ids to unlink.
    WHEN:
        The update_issue_command function is called.
    THEN:
        client.unlink_issue_from_cases is called once with the correct issue_id and case_ids,
        and client.update_issue is NOT called.
    """
    from CortexPlatformCore import update_issue_command, Client

    client = Client(base_url="", headers={})
    mock_update_issue = mocker.patch.object(client, "update_issue")
    mock_link_issue_to_cases = mocker.patch.object(client, "link_issue_to_cases")
    mock_unlink_issue_from_cases = mocker.patch.object(client, "unlink_issue_from_cases", return_value={"success": True})
    mocker.patch.object(demisto, "debug")

    args = {"id": "12345", "unlink_cases": "903,904"}

    result = update_issue_command(client, args)

    assert result == "done"
    mock_unlink_issue_from_cases.assert_called_once_with(12345, [903, 904])
    mock_link_issue_to_cases.assert_not_called()
    mock_update_issue.assert_not_called()


def test_update_issue_command_link_and_unlink_cases_mixed_with_update_fields(mocker: MockerFixture):
    """
    GIVEN:
        Client instance and arguments including link_cases, unlink_cases, and other update fields.
    WHEN:
        The update_issue_command function is called.
    THEN:
        All three methods (link, unlink, update_issue) are called once with the correct parameters.
    """
    from CortexPlatformCore import update_issue_command, Client

    client = Client(base_url="", headers={})
    mock_update_issue = mocker.patch.object(client, "update_issue")
    mock_link_issue_to_cases = mocker.patch.object(client, "link_issue_to_cases", return_value={"success": True})
    mock_unlink_issue_from_cases = mocker.patch.object(client, "unlink_issue_from_cases", return_value={"success": True})
    mocker.patch.object(demisto, "debug")

    args = {
        "id": "12345",
        "link_cases": "901",
        "unlink_cases": "904,905",
        "name": "Updated Name",
        "severity": "high",
    }

    result = update_issue_command(client, args)

    assert result == "done"
    mock_link_issue_to_cases.assert_called_once_with(12345, [901])
    mock_unlink_issue_from_cases.assert_called_once_with(12345, [904, 905])
    mock_update_issue.assert_called_once()

    call_args = mock_update_issue.call_args[0][0]
    update_data = call_args["update_data"]
    assert update_data["name"] == "Updated Name"
    assert update_data["severity"] == "SEV_040_HIGH"


def test_update_issue_command_only_link_and_unlink_fields(mocker: MockerFixture):
    """
    GIVEN:
        Client instance and arguments with only link_cases and unlink_cases (no other fields).
    WHEN:
        The update_issue_command function is called.
    THEN:
        client.link_issue_to_cases and client.unlink_issue_from_cases are called,
        and client.update_issue is NOT called, and the function returns "done".
    """
    from CortexPlatformCore import update_issue_command, Client

    client = Client(base_url="", headers={})
    mock_update_issue = mocker.patch.object(client, "update_issue")
    mock_link_issue_to_cases = mocker.patch.object(client, "link_issue_to_cases", return_value={"success": True})
    mock_unlink_issue_from_cases = mocker.patch.object(client, "unlink_issue_from_cases", return_value={"success": True})
    mocker.patch.object(demisto, "debug")

    args = {"id": "12345", "link_cases": "901", "unlink_cases": "904"}

    result = update_issue_command(client, args)

    assert result == "done"
    mock_link_issue_to_cases.assert_called_once_with(12345, [901])
    mock_unlink_issue_from_cases.assert_called_once_with(12345, [904])
    mock_update_issue.assert_not_called()


def test_update_issue_command_link_case_ids_arg_to_list(mocker: MockerFixture):
    """
    GIVEN:
        Client instance and arguments where link_cases is a single string of comma-separated IDs.
    WHEN:
        The update_issue_command function is called.
    THEN:
        The link_cases argument is correctly parsed into a list of integers and passed to the client.
    """
    from CortexPlatformCore import update_issue_command, Client

    client = Client(base_url="", headers={})
    mocker.patch.object(client, "update_issue")
    mock_link_issue_to_cases = mocker.patch.object(client, "link_issue_to_cases", return_value={"success": True})
    mocker.patch.object(client, "unlink_issue_from_cases")
    mocker.patch.object(demisto, "debug")

    args = {"id": "12345", "link_cases": "901, 902,1000"}

    update_issue_command(client, args)

    mock_link_issue_to_cases.assert_called_once_with(12345, [901, 902, 1000])


def test_update_issue_command_link_cases_empty_list_no_other_updates(mocker: MockerFixture):
    """
    GIVEN:
        Client instance and arguments with empty link_cases and empty unlink_cases, and no other updates.
    WHEN:
        The update_issue_command function is called.
    THEN:
        DemistoException is raised because no updates are provided.
    """
    from CortexPlatformCore import update_issue_command, Client
    from CommonServerPython import DemistoException
    import pytest

    client = Client(base_url="", headers={})
    mock_update_issue = mocker.patch.object(client, "update_issue")
    mock_link_issue_to_cases = mocker.patch.object(client, "link_issue_to_cases")
    mock_unlink_issue_from_cases = mocker.patch.object(client, "unlink_issue_from_cases")
    mocker.patch.object(demisto, "debug")

    args = {"id": "12345", "link_cases": "", "unlink_cases": None}

    with pytest.raises(DemistoException, match="Please provide arguments to update the issue."):
        update_issue_command(client, args)

    mock_link_issue_to_cases.assert_not_called()
    mock_unlink_issue_from_cases.assert_not_called()
    mock_update_issue.assert_not_called()


class TestGetAppsecSuggestion(unittest.TestCase):
    def setUp(self):
        self.mock_client = Mock(spec=Client)
        self.issue_id = "test-issue-123"

    @patch("CortexPlatformCore.demisto")
    def test_get_appsec_suggestion_with_manual_fix_and_code_blocks(self, mock_demisto):
        """Test get_appsec_suggestion with manual fix and code blocks"""
        issue = {
            "alert_source": "CAS_CVE_SCANNER",  # Valid AppSec source
            "extended_fields": {"action": "Manual fix required: Update dependency"},
        }
        fix_suggestion = {"existingCodeBlock": "old code", "suggestedCodeBlock": "new code"}
        self.mock_client.get_appsec_suggested_fix.return_value = fix_suggestion

        result = get_appsec_suggestion(self.mock_client, issue, self.issue_id)

        expected = {
            "remediation": "Manual fix required: Update dependency",
            "existing_code_block": "old code",
            "suggested_code_block": "new code",
        }
        assert result == expected
        self.mock_client.get_appsec_suggested_fix.assert_called_once_with(self.issue_id)
        assert mock_demisto.debug.call_count == 2  # Called twice in the function

    @patch("CortexPlatformCore.demisto")
    def test_get_appsec_suggestion_without_manual_fix(self, mock_demisto):
        """Test get_appsec_suggestion without manual fix but with code blocks"""
        issue = {
            "alert_source": "CAS_SAST_SCANNER",  # Valid AppSec source
            "extended_fields": {},
        }
        fix_suggestion = {"existingCodeBlock": "existing code", "suggestedCodeBlock": "suggested code"}
        self.mock_client.get_appsec_suggested_fix.return_value = fix_suggestion

        result = get_appsec_suggestion(self.mock_client, issue, self.issue_id)

        expected = {"existing_code_block": "existing code", "suggested_code_block": "suggested code"}
        assert result == expected

    @patch("CortexPlatformCore.demisto")
    def test_get_appsec_suggestion_empty_fix_suggestion(self, mock_demisto):
        """Test get_appsec_suggestion with empty fix suggestion"""
        issue = {
            "alert_source": "CAS_SECRET_SCANNER",  # Valid AppSec source
            "extended_fields": {"action": "manual fix"},
        }
        self.mock_client.get_appsec_suggested_fix.return_value = None

        result = get_appsec_suggestion(self.mock_client, issue, self.issue_id)

        expected = {"remediation": "manual fix"}
        assert result == expected

    @patch("CortexPlatformCore.demisto")
    def test_get_appsec_suggestion_no_suggested_code_block(self, mock_demisto):
        """Test get_appsec_suggestion when suggestedCodeBlock is missing"""
        issue = {
            "alert_source": "CAS_IAC_SCANNER",  # Valid AppSec source
            "extended_fields": {"action": "manual fix"},
        }
        fix_suggestion = {"existingCodeBlock": "old code"}  # Missing suggestedCodeBlock
        self.mock_client.get_appsec_suggested_fix.return_value = fix_suggestion

        result = get_appsec_suggestion(self.mock_client, issue, self.issue_id)

        expected = {"remediation": "manual fix"}
        assert result == expected

    @patch("CortexPlatformCore.demisto")
    def test_get_appsec_suggestion_missing_existing_code_block(self, mock_demisto):
        """Test get_appsec_suggestion when existingCodeBlock is missing"""
        issue = {
            "alert_source": "CAS_LICENSE_SCANNER",  # Valid AppSec source
        }
        fix_suggestion = {"suggestedCodeBlock": "new code"}
        self.mock_client.get_appsec_suggested_fix.return_value = fix_suggestion

        result = get_appsec_suggestion(self.mock_client, issue, self.issue_id)

        expected = {"existing_code_block": "", "suggested_code_block": "new code"}
        assert result == expected

    @patch("CortexPlatformCore.demisto")
    def test_get_appsec_suggestion_non_appsec_source(self, mock_demisto):
        """Test get_appsec_suggestion with non-AppSec source returns empty dict"""
        issue = {
            "alert_source": "XDR",  # Non-AppSec source
            "extended_fields": {"action": "manual fix"},
        }

        result = get_appsec_suggestion(self.mock_client, issue, self.issue_id)

        expected = {}
        assert result == expected
        # Should not call the API for non-AppSec sources
        self.mock_client.get_appsec_suggested_fix.assert_not_called()

    @patch("CortexPlatformCore.demisto")
    def test_get_appsec_suggestion_missing_alert_source(self, mock_demisto):
        """Test get_appsec_suggestion when alert_source is missing"""
        issue = {"extended_fields": {"action": "manual fix"}}

        result = get_appsec_suggestion(self.mock_client, issue, self.issue_id)

        expected = {}
        assert result == expected
        # Should not call the API when alert_source is missing
        self.mock_client.get_appsec_suggested_fix.assert_not_called()

    @patch("CortexPlatformCore.demisto")
    def test_get_appsec_suggestion_invalid_fix_suggestion_type(self, mock_demisto):
        """Test get_appsec_suggestion when fix_suggestion is not a dict"""
        issue = {
            "alert_source": "CAS_OPERATIONAL_RISK_SCANNER",  # Valid AppSec source
            "extended_fields": {"action": "manual fix"},
        }
        self.mock_client.get_appsec_suggested_fix.return_value = "invalid_response"

        result = get_appsec_suggestion(self.mock_client, issue, self.issue_id)

        expected = {"remediation": "manual fix"}
        assert result == expected

    @patch("CortexPlatformCore.demisto")
    def test_get_appsec_suggestion_empty_manual_fix_with_code_blocks(self, mock_demisto):
        """Test get_appsec_suggestion with no manual fix but valid code blocks"""
        issue = {
            "alert_source": "CAS_CI_CD_RISK_SCANNER",  # Valid AppSec source
            "extended_fields": {"action": ""},  # Empty action
        }
        fix_suggestion = {"existingCodeBlock": "old code", "suggestedCodeBlock": "new code"}
        self.mock_client.get_appsec_suggested_fix.return_value = fix_suggestion

        result = get_appsec_suggestion(self.mock_client, issue, self.issue_id)

        expected = {
            "existing_code_block": "old code",
            "suggested_code_block": "new code",
        }
        assert result == expected


class TestPopulatePlaybookAndQuickActionSuggestions(unittest.TestCase):
    def setUp(self):
        self.mock_client = Mock(spec=Client)
        self.issue_id = "test-issue-123"
        self.pb_id_to_data = {
            "pb-1": {"name": "Security Playbook", "comment": "Main security playbook"},
            "pb-2": {"name": "Incident Response", "comment": "IR playbook"},
        }
        self.qa_name_to_data = {
            "isolate_endpoint": {
                "brand": "CrowdStrike",
                "category": "endpoint",
                "description": "Isolate endpoint",
                "pretty_name": "Isolate Endpoint",
            }
        }

    @patch("CortexPlatformCore.demisto")
    def test_populate_suggestions_with_both_playbook_and_quick_action(self, mock_demisto):
        """Test with both playbook and quick action suggestions"""
        response = {
            "reply": {
                "playbook_id": "pb-1",
                "suggestion_rule_id": "rule-123",
                "quick_action_id": "isolate_endpoint",
                "quick_action_suggestion_rule_id": "qa-rule-456",
            }
        }
        self.mock_client.get_playbook_suggestion_by_issue.return_value = response

        recommendation = populate_playbook_and_quick_action_suggestions(
            self.mock_client, self.issue_id, self.pb_id_to_data, self.qa_name_to_data
        )

        expected_recommendation = {
            "playbook_suggestions": {
                "playbook_id": "pb-1",
                "suggestion_rule_id": "rule-123",
                "name": "Security Playbook",
                "comment": "Main security playbook",
            },
            "quick_action_suggestions": {
                "name": "isolate_endpoint",
                "suggestion_rule_id": "qa-rule-456",
                "brand": "CrowdStrike",
                "category": "endpoint",
                "description": "Isolate endpoint",
                "pretty_name": "Isolate Endpoint",
            },
        }

        assert recommendation == expected_recommendation

    @patch("CortexPlatformCore.demisto")
    def test_populate_suggestions_empty_response(self, mock_demisto):
        """Test with empty response"""
        response = {"reply": {}}
        self.mock_client.get_playbook_suggestion_by_issue.return_value = response

        recommendation = populate_playbook_and_quick_action_suggestions(
            self.mock_client, self.issue_id, self.pb_id_to_data, self.qa_name_to_data
        )

        assert recommendation == {}

    @patch("CortexPlatformCore.demisto")
    def test_populate_suggestions_only_playbook(self, mock_demisto):
        """Test with only playbook suggestion"""
        response = {"reply": {"playbook_id": "pb-2", "suggestion_rule_id": "rule-789"}}
        self.mock_client.get_playbook_suggestion_by_issue.return_value = response

        recommendation = populate_playbook_and_quick_action_suggestions(
            self.mock_client, self.issue_id, self.pb_id_to_data, self.qa_name_to_data
        )

        expected_recommendation = {
            "playbook_suggestions": {
                "playbook_id": "pb-2",
                "suggestion_rule_id": "rule-789",
                "name": "Incident Response",
                "comment": "IR playbook",
            }
        }

        assert recommendation == expected_recommendation

    @patch("CortexPlatformCore.demisto")
    def test_populate_suggestions_only_quick_action(self, mock_demisto):
        """Test with only quick action suggestion"""
        response = {
            "reply": {
                "quick_action_id": "isolate_endpoint",
                "quick_action_suggestion_rule_id": "qa-rule-456",
            }
        }
        self.mock_client.get_playbook_suggestion_by_issue.return_value = response

        recommendation = populate_playbook_and_quick_action_suggestions(
            self.mock_client, self.issue_id, self.pb_id_to_data, self.qa_name_to_data
        )

        expected_recommendation = {
            "quick_action_suggestions": {
                "name": "isolate_endpoint",
                "suggestion_rule_id": "qa-rule-456",
                "brand": "CrowdStrike",
                "category": "endpoint",
                "description": "Isolate endpoint",
                "pretty_name": "Isolate Endpoint",
            }
        }

        assert recommendation == expected_recommendation

    @patch("CortexPlatformCore.demisto")
    def test_populate_suggestions_playbook_not_in_metadata(self, mock_demisto):
        """Test with playbook ID not found in metadata"""
        response = {"reply": {"playbook_id": "pb-unknown", "suggestion_rule_id": "rule-999"}}
        self.mock_client.get_playbook_suggestion_by_issue.return_value = response

        recommendation = populate_playbook_and_quick_action_suggestions(
            self.mock_client, self.issue_id, self.pb_id_to_data, self.qa_name_to_data
        )

        expected_recommendation = {"playbook_suggestions": {"playbook_id": "pb-unknown", "suggestion_rule_id": "rule-999"}}

        assert recommendation == expected_recommendation

    @patch("CortexPlatformCore.demisto")
    def test_populate_suggestions_quick_action_not_in_metadata(self, mock_demisto):
        """Test with quick action ID not found in metadata"""
        response = {
            "reply": {
                "quick_action_id": "unknown_action",
                "quick_action_suggestion_rule_id": "qa-rule-999",
            }
        }
        self.mock_client.get_playbook_suggestion_by_issue.return_value = response

        recommendation = populate_playbook_and_quick_action_suggestions(
            self.mock_client, self.issue_id, self.pb_id_to_data, self.qa_name_to_data
        )

        expected_recommendation = {
            "quick_action_suggestions": {
                "name": "unknown_action",
                "suggestion_rule_id": "qa-rule-999",
            }
        }

        assert recommendation == expected_recommendation


class TestMapQaNameToData(unittest.TestCase):
    def test_map_qa_name_to_data_success(self):
        """Test successful mapping of QA metadata"""
        qas_metadata = [
            {
                "brand": "CrowdStrike",
                "category": "endpoint",
                "commands": [
                    {"name": "isolate_endpoint", "description": "Isolate an endpoint", "prettyName": "Isolate Endpoint"},
                    {"name": "quarantine_file", "description": "Quarantine a file", "prettyName": "Quarantine File"},
                ],
            },
            {
                "brand": "Splunk",
                "category": "siem",
                "commands": [{"name": "search_logs", "description": "Search logs", "prettyName": "Search Logs"}],
            },
        ]

        result = map_qa_name_to_data(qas_metadata)

        expected = {
            "isolate_endpoint": {
                "brand": "CrowdStrike",
                "category": "endpoint",
                "description": "Isolate an endpoint",
                "pretty_name": "Isolate Endpoint",
            },
            "quarantine_file": {
                "brand": "CrowdStrike",
                "category": "endpoint",
                "description": "Quarantine a file",
                "pretty_name": "Quarantine File",
            },
            "search_logs": {"brand": "Splunk", "category": "siem", "description": "Search logs", "pretty_name": "Search Logs"},
        }

        assert result == expected

    def test_map_qa_name_to_data_empty_metadata(self):
        """Test with empty metadata"""
        result = map_qa_name_to_data([])
        assert result == {}

    def test_map_qa_name_to_data_missing_commands(self):
        """Test with missing commands field"""
        qas_metadata = [
            {
                "brand": "TestBrand",
                "category": "test",
                # Missing commands field
            }
        ]

        result = map_qa_name_to_data(qas_metadata)
        assert result == {}


class TestGetIssueRecommendationsCommand:
    def setup_method(self):
        self.mock_client = Mock(spec=Client)

    @patch("CortexPlatformCore.demisto")
    @patch("CortexPlatformCore.get_appsec_suggestion")
    @patch("CortexPlatformCore.populate_playbook_and_quick_action_suggestions")
    @patch("CortexPlatformCore.map_qa_name_to_data")
    @patch("CortexPlatformCore.map_pb_id_to_data")
    @patch("CortexPlatformCore.argToList")
    @patch("CortexPlatformCore.FilterBuilder")
    @patch("CortexPlatformCore.build_webapp_request_data")
    @patch("CortexPlatformCore.create_issue_recommendations_readable_output")
    def test_get_issue_recommendations_command_success(
        self,
        mock_create_readable_output,
        mock_build_webapp_request_data,
        mock_filter_builder,
        mock_arg_to_list,
        mock_map_pb_id_to_data,
        mock_map_qa_name_to_data,
        mock_populate_pb_qa,
        mock_get_appsec_suggestion,
        mock_demisto,
    ):
        """Test successful execution of get_issue_recommendations_command"""
        # Setup mocks
        mock_arg_to_list.return_value = ["issue-1", "issue-2"]
        mock_filter_builder_instance = Mock()
        mock_filter_builder.return_value = mock_filter_builder_instance
        mock_filter_builder_instance.to_dict.return_value = {}
        mock_build_webapp_request_data.return_value = {}

        issue_data = [
            {
                "internal_id": "issue-1",
                "alert_name": "SQL Injection",
                "severity": "High",
                "alert_description": "SQL injection vulnerability",
                "remediation": "Use parameterized queries",
                "alert_source": "CAS_SAST_SCANNER",  # Valid AppSec source
            },
            {
                "internal_id": "issue-2",
                "alert_name": "Malware Detection",
                "severity": "Critical",
                "alert_description": "Malware detected",
                "remediation": "Isolate endpoint",
                "alert_source": "XDR",
            },
        ]

        self.mock_client.get_webapp_data.return_value = {"reply": {"DATA": issue_data}}
        self.mock_client.get_playbooks_metadata.return_value = []
        self.mock_client.get_quick_actions_metadata.return_value = []
        mock_map_pb_id_to_data.return_value = {}
        mock_map_qa_name_to_data.return_value = {}

        # Updated to return only recommendation dict
        mock_populate_pb_qa.return_value = {}
        mock_get_appsec_suggestion.return_value = {"existing_code_block": "old code", "suggested_code_block": "new code"}
        mock_create_readable_output.return_value = "Mock table output"

        args = {"issue_ids": "issue-1,issue-2"}

        # Execute
        result = get_issue_recommendations_command(self.mock_client, args)

        # Verify
        assert isinstance(result, CommandResults)
        assert result.readable_output == "Mock table output"
        self.mock_client.get_webapp_data.assert_called_once()
        self.mock_client.get_playbooks_metadata.assert_called_once()
        self.mock_client.get_quick_actions_metadata.assert_called_once()
        assert mock_get_appsec_suggestion.call_count == 2  # Called for both issues
        mock_create_readable_output.assert_called_once()

    @patch("CortexPlatformCore.argToList")
    def test_get_issue_recommendations_command_too_many_issues(self, mock_arg_to_list):
        """Test error when more than 10 issue IDs provided"""
        mock_arg_to_list.return_value = [f"issue-{i}" for i in range(11)]
        args = {"issue_ids": ",".join([f"issue-{i}" for i in range(11)])}

        with pytest.raises(DemistoException, match="maximum of 10 issue IDs"):
            get_issue_recommendations_command(self.mock_client, args)

    @patch("CortexPlatformCore.argToList")
    @patch("CortexPlatformCore.FilterBuilder")
    @patch("CortexPlatformCore.build_webapp_request_data")
    def test_get_issue_recommendations_command_no_issues_found(
        self, mock_build_webapp_request_data, mock_filter_builder, mock_arg_to_list
    ):
        """Test error when no issues found"""
        mock_arg_to_list.return_value = ["nonexistent-issue"]
        mock_filter_builder_instance = Mock()
        mock_filter_builder.return_value = mock_filter_builder_instance
        mock_filter_builder_instance.to_dict.return_value = {}
        mock_build_webapp_request_data.return_value = {}

        self.mock_client.get_webapp_data.return_value = {"reply": {"DATA": []}}

        args = {"issue_ids": "nonexistent-issue"}

        with pytest.raises(DemistoException, match="No issues found with IDs"):
            get_issue_recommendations_command(self.mock_client, args)

    @patch("CortexPlatformCore.demisto")
    @patch("CortexPlatformCore.get_appsec_suggestion")
    @patch("CortexPlatformCore.populate_playbook_and_quick_action_suggestions")
    @patch("CortexPlatformCore.map_qa_name_to_data")
    @patch("CortexPlatformCore.map_pb_id_to_data")
    @patch("CortexPlatformCore.argToList")
    @patch("CortexPlatformCore.FilterBuilder")
    @patch("CortexPlatformCore.build_webapp_request_data")
    @patch("CortexPlatformCore.create_issue_recommendations_readable_output")
    def test_get_issue_recommendations_command_with_all_headers(
        self,
        mock_create_readable_output,
        mock_build_webapp_request_data,
        mock_filter_builder,
        mock_arg_to_list,
        mock_map_pb_id_to_data,
        mock_map_qa_name_to_data,
        mock_populate_pb_qa,
        mock_get_appsec_suggestion,
        mock_demisto,
    ):
        """Test command with all types of suggestions to verify recommendations content"""
        # Setup mocks
        mock_arg_to_list.return_value = ["issue-1"]
        mock_filter_builder_instance = Mock()
        mock_filter_builder.return_value = mock_filter_builder_instance
        mock_filter_builder_instance.to_dict.return_value = {}
        mock_build_webapp_request_data.return_value = {}

        issue_data = [
            {
                "internal_id": "issue-1",
                "alert_name": "Test Issue",
                "severity": "High",
                "alert_description": "Test description",
                "remediation": "Test remediation",
                "alert_source": "CAS_CVE_SCANNER",  # Valid AppSec source
            }
        ]

        self.mock_client.get_webapp_data.return_value = {"reply": {"DATA": issue_data}}
        self.mock_client.get_playbooks_metadata.return_value = []
        self.mock_client.get_quick_actions_metadata.return_value = []
        mock_map_pb_id_to_data.return_value = {}
        mock_map_qa_name_to_data.return_value = {}

        # Return both playbook and quick action suggestions
        mock_populate_pb_qa.return_value = {
            "playbook_suggestions": {"playbook_id": "pb-1", "name": "Test Playbook"},
            "quick_action_suggestions": {"name": "qa-1", "pretty_name": "Test QA"},
        }

        # Return AppSec suggestions
        mock_get_appsec_suggestion.return_value = {
            "existing_code_block": "old code",
            "suggested_code_block": "new code",
        }

        def capture_recommendations(issue_ids, all_recommendations):
            # Verify the recommendations contain all expected data
            assert len(all_recommendations) == 1
            rec = all_recommendations[0]
            assert "issue_id" in rec
            assert "playbook_suggestions" in rec
            assert "quick_action_suggestions" in rec
            assert "existing_code_block" in rec
            assert "suggested_code_block" in rec
            return "Mock table with all headers"

        mock_create_readable_output.side_effect = capture_recommendations

        args = {"issue_ids": "issue-1"}

        # Execute
        result = get_issue_recommendations_command(self.mock_client, args)

        # Verify
        assert isinstance(result, CommandResults)
        mock_create_readable_output.assert_called_once()

    @patch("CortexPlatformCore.demisto")
    @patch("CortexPlatformCore.get_appsec_suggestion")
    @patch("CortexPlatformCore.populate_playbook_and_quick_action_suggestions")
    @patch("CortexPlatformCore.map_qa_name_to_data")
    @patch("CortexPlatformCore.map_pb_id_to_data")
    @patch("CortexPlatformCore.argToList")
    @patch("CortexPlatformCore.FilterBuilder")
    @patch("CortexPlatformCore.build_webapp_request_data")
    @patch("CortexPlatformCore.create_issue_recommendations_readable_output")
    def test_get_issue_recommendations_command_non_appsec_source(
        self,
        mock_create_readable_output,
        mock_build_webapp_request_data,
        mock_filter_builder,
        mock_arg_to_list,
        mock_map_pb_id_to_data,
        mock_map_qa_name_to_data,
        mock_populate_pb_qa,
        mock_get_appsec_suggestion,
        mock_demisto,
    ):
        """Test command with non-AppSec source (should call AppSec suggestions but return empty)"""
        # Setup mocks
        mock_arg_to_list.return_value = ["issue-1"]
        mock_filter_builder_instance = Mock()
        mock_filter_builder.return_value = mock_filter_builder_instance
        mock_filter_builder_instance.to_dict.return_value = {}
        mock_build_webapp_request_data.return_value = {}

        issue_data = [
            {
                "internal_id": "issue-1",
                "alert_name": "Test Issue",
                "severity": "High",
                "alert_description": "Test description",
                "remediation": "Test remediation",
                "alert_source": "XDR",  # Non-AppSec source
            }
        ]

        self.mock_client.get_webapp_data.return_value = {"reply": {"DATA": issue_data}}
        self.mock_client.get_playbooks_metadata.return_value = []
        self.mock_client.get_quick_actions_metadata.return_value = []
        mock_map_pb_id_to_data.return_value = {}
        mock_map_qa_name_to_data.return_value = {}

        mock_populate_pb_qa.return_value = {}
        mock_get_appsec_suggestion.return_value = {}  # Empty AppSec suggestions
        mock_create_readable_output.return_value = "Mock table output"

        args = {"issue_ids": "issue-1"}

        # Execute
        result = get_issue_recommendations_command(self.mock_client, args)

        # Verify AppSec suggestion was called but returned empty
        mock_get_appsec_suggestion.assert_called_once()
        assert isinstance(result, CommandResults)

    @patch("CortexPlatformCore.demisto")
    @patch("CortexPlatformCore.get_appsec_suggestion")
    @patch("CortexPlatformCore.populate_playbook_and_quick_action_suggestions")
    @patch("CortexPlatformCore.map_qa_name_to_data")
    @patch("CortexPlatformCore.map_pb_id_to_data")
    @patch("CortexPlatformCore.argToList")
    @patch("CortexPlatformCore.FilterBuilder")
    @patch("CortexPlatformCore.build_webapp_request_data")
    @patch("CortexPlatformCore.create_issue_recommendations_readable_output")
    def test_get_issue_recommendations_command_empty_metadata(
        self,
        mock_create_readable_output,
        mock_build_webapp_request_data,
        mock_filter_builder,
        mock_arg_to_list,
        mock_map_pb_id_to_data,
        mock_map_qa_name_to_data,
        mock_populate_pb_qa,
        mock_get_appsec_suggestion,
        mock_demisto,
    ):
        """Test command when playbooks/quick actions metadata is None"""
        # Setup mocks
        mock_arg_to_list.return_value = ["issue-1"]
        mock_filter_builder_instance = Mock()
        mock_filter_builder.return_value = mock_filter_builder_instance
        mock_filter_builder_instance.to_dict.return_value = {}
        mock_build_webapp_request_data.return_value = {}

        issue_data = [
            {
                "internal_id": "issue-1",
                "alert_name": "Test Issue",
                "severity": "High",
                "alert_description": "Test description",
                "remediation": "Test remediation",
                "alert_source": "XDR",
            }
        ]

        self.mock_client.get_webapp_data.return_value = {"reply": {"DATA": issue_data}}

        # Return None for metadata
        self.mock_client.get_playbooks_metadata.return_value = None
        self.mock_client.get_quick_actions_metadata.return_value = None
        mock_map_pb_id_to_data.return_value = {}
        mock_map_qa_name_to_data.return_value = {}

        mock_populate_pb_qa.return_value = {}
        mock_get_appsec_suggestion.return_value = {}
        mock_create_readable_output.return_value = "Mock table output"

        args = {"issue_ids": "issue-1"}

        # Execute - should not raise exception
        result = get_issue_recommendations_command(self.mock_client, args)

        # Verify
        assert isinstance(result, CommandResults)
        # Verify map functions were called with empty lists due to the `or []` fallback
        mock_map_pb_id_to_data.assert_called_with([])
        mock_map_qa_name_to_data.assert_called_with([])


class TestMapPbIdToData(unittest.TestCase):
    @patch("CortexPlatformCore.remove_empty_elements")
    def test_map_pb_id_to_data_valid_input(self, mock_remove_empty_elements):
        """Test map_pb_id_to_data with valid playbook metadata"""
        mock_remove_empty_elements.side_effect = lambda x: x  # Return input unchanged

        pbs_metadata = [
            {"id": "pb-1", "name": "Security Playbook", "comment": "Main security playbook"},
            {"id": "pb-2", "name": "Incident Response", "comment": "IR playbook"},
            {"id": "pb-3", "name": "Investigation", "comment": None},  # Will be filtered out
        ]

        result = map_pb_id_to_data(pbs_metadata)

        expected = {
            "pb-1": {"name": "Security Playbook", "comment": "Main security playbook"},
            "pb-2": {"name": "Incident Response", "comment": "IR playbook"},
            "pb-3": {"name": "Investigation", "comment": None},
        }

        assert result == expected
        assert mock_remove_empty_elements.call_count == 3

    @patch("CortexPlatformCore.remove_empty_elements")
    def test_map_pb_id_to_data_missing_id(self, mock_remove_empty_elements):
        """Test map_pb_id_to_data with playbooks missing ID"""
        mock_remove_empty_elements.side_effect = lambda x: x

        pbs_metadata = [
            {"id": "pb-1", "name": "Valid Playbook", "comment": "Valid"},
            {"name": "No ID Playbook", "comment": "Missing ID"},  # No ID
            {"id": "", "name": "Empty ID", "comment": "Empty ID"},  # Empty ID
            {"id": None, "name": "None ID", "comment": "None ID"},  # None ID
        ]

        result = map_pb_id_to_data(pbs_metadata)

        expected = {
            "pb-1": {"name": "Valid Playbook", "comment": "Valid"},
        }

        assert result == expected
        assert mock_remove_empty_elements.call_count == 1

    def test_map_pb_id_to_data_empty_list(self):
        """Test map_pb_id_to_data with empty list"""
        result = map_pb_id_to_data([])
        assert result == {}

    def test_map_pb_id_to_data_none_input(self):
        """Test map_pb_id_to_data with None input"""
        result = map_pb_id_to_data(None)
        assert result == {}

    def test_map_pb_id_to_data_invalid_input_types(self):
        """Test map_pb_id_to_data with invalid input types"""
        invalid_inputs = ["string", 123, {"dict": "value"}, True]

        for invalid_input in invalid_inputs:
            result = map_pb_id_to_data(invalid_input)
            assert result == {}

    @patch("CortexPlatformCore.remove_empty_elements")
    def test_map_pb_id_to_data_missing_name_and_comment(self, mock_remove_empty_elements):
        """Test map_pb_id_to_data with playbooks missing name and comment"""
        mock_remove_empty_elements.side_effect = lambda x: x

        pbs_metadata = [
            {"id": "pb-1"},  # Only ID
            {"id": "pb-2", "name": "Only Name"},  # Only name
            {"id": "pb-3", "comment": "Only Comment"},  # Only comment
        ]

        result = map_pb_id_to_data(pbs_metadata)

        expected = {
            "pb-1": {"name": None, "comment": None},
            "pb-2": {"name": "Only Name", "comment": None},
            "pb-3": {"name": None, "comment": "Only Comment"},
        }

        assert result == expected

    @patch("CortexPlatformCore.remove_empty_elements")
    def test_map_pb_id_to_data_duplicate_ids(self, mock_remove_empty_elements):
        """Test map_pb_id_to_data with duplicate IDs (last one wins)"""
        mock_remove_empty_elements.side_effect = lambda x: x

        pbs_metadata = [
            {"id": "pb-1", "name": "First Playbook", "comment": "First"},
            {"id": "pb-1", "name": "Second Playbook", "comment": "Second"},  # Duplicate ID
        ]

        result = map_pb_id_to_data(pbs_metadata)

        expected = {
            "pb-1": {"name": "Second Playbook", "comment": "Second"},  # Last one overwrites
        }

        assert result == expected


class TestCreateIssueRecommendationsReadableOutput(unittest.TestCase):
    @patch("CortexPlatformCore.tableToMarkdown")
    @patch("CortexPlatformCore.string_to_table_header")
    def test_create_readable_output_base_headers_only(self, mock_string_to_table_header, mock_table_to_markdown):
        """Test with recommendations containing only base fields"""
        mock_table_to_markdown.return_value = "Mock table output"

        issue_ids = ["issue-1", "issue-2"]
        all_recommendations = [
            {
                "issue_id": "issue-1",
                "issue_name": "Test Issue 1",
                "severity": "High",
                "description": "Test description 1",
                "remediation": "Test remediation 1",
            },
            {
                "issue_id": "issue-2",
                "issue_name": "Test Issue 2",
                "severity": "Medium",
                "description": "Test description 2",
                "remediation": "Test remediation 2",
            },
        ]

        result = create_issue_recommendations_readable_output(issue_ids, all_recommendations)

        assert result == "Mock table output"

        # Verify tableToMarkdown was called with correct parameters
        mock_table_to_markdown.assert_called_once()
        call_args = mock_table_to_markdown.call_args

        assert call_args[0][0] == "Issue Recommendations for ['issue-1', 'issue-2']"
        assert len(call_args[0][1]) == 2  # readable_recommendations
        assert call_args[1]["headers"] == ["issue_id", "issue_name", "severity", "description", "remediation"]

    @patch("CortexPlatformCore.tableToMarkdown")
    @patch("CortexPlatformCore.string_to_table_header")
    def test_create_readable_output_with_all_headers(self, mock_string_to_table_header, mock_table_to_markdown):
        """Test with recommendations containing all types of suggestions"""
        mock_table_to_markdown.return_value = "Mock comprehensive table"

        issue_ids = ["issue-1"]
        all_recommendations = [
            {
                "issue_id": "issue-1",
                "issue_name": "Comprehensive Issue",
                "severity": "Critical",
                "description": "Test description",
                "remediation": "Test remediation",
                "existing_code_block": "old code",
                "suggested_code_block": "new code",
                "playbook_suggestions": {"playbook_id": "pb-1", "name": "Security Playbook", "description": "Full description"},
                "quick_action_suggestions": {
                    "name": "isolate_endpoint",
                    "pretty_name": "Isolate Endpoint",
                    "brand": "CrowdStrike",
                },
            }
        ]

        result = create_issue_recommendations_readable_output(issue_ids, all_recommendations)

        assert result == "Mock comprehensive table"

        # Verify headers include all types
        call_args = mock_table_to_markdown.call_args
        expected_headers = [
            "issue_id",
            "issue_name",
            "severity",
            "description",
            "remediation",
            "existing_code_block",
            "suggested_code_block",
            "playbook_suggestions",
            "quick_action_suggestions",
        ]
        assert call_args[1]["headers"] == expected_headers

        # Verify readable recommendations are simplified
        readable_recs = call_args[0][1]
        assert len(readable_recs) == 1

        pb_suggestions = readable_recs[0]["playbook_suggestions"]
        assert pb_suggestions == {"name": "Security Playbook", "playbook_id": "pb-1"}

        qa_suggestions = readable_recs[0]["quick_action_suggestions"]
        assert qa_suggestions == {"name": "isolate_endpoint", "pretty_name": "Isolate Endpoint"}

    @patch("CortexPlatformCore.tableToMarkdown")
    @patch("CortexPlatformCore.string_to_table_header")
    def test_create_readable_output_partial_appsec_headers(self, mock_string_to_table_header, mock_table_to_markdown):
        """Test with only some AppSec headers present"""
        mock_table_to_markdown.return_value = "Mock partial table"

        issue_ids = ["issue-1", "issue-2"]
        all_recommendations = [
            {
                "issue_id": "issue-1",
                "issue_name": "Issue 1",
                "existing_code_block": "old code",  # Only existing code block
            },
            {
                "issue_id": "issue-2",
                "issue_name": "Issue 2",
                "suggested_code_block": "new code",  # Only suggested code block
            },
        ]

        create_issue_recommendations_readable_output(issue_ids, all_recommendations)

        # Should still add both AppSec headers if any AppSec content is found
        call_args = mock_table_to_markdown.call_args
        headers = call_args[1]["headers"]
        assert "existing_code_block" in headers
        assert "suggested_code_block" in headers

    @patch("CortexPlatformCore.tableToMarkdown")
    @patch("CortexPlatformCore.string_to_table_header")
    def test_create_readable_output_empty_recommendations(self, mock_string_to_table_header, mock_table_to_markdown):
        """Test with empty recommendations list"""
        mock_table_to_markdown.return_value = "Empty table"

        issue_ids = ["issue-1"]
        all_recommendations = []

        result = create_issue_recommendations_readable_output(issue_ids, all_recommendations)

        assert result == "Empty table"

        # Should only have base headers
        call_args = mock_table_to_markdown.call_args
        assert call_args[1]["headers"] == ["issue_id", "issue_name", "severity", "description", "remediation"]

    @patch("CortexPlatformCore.tableToMarkdown")
    @patch("CortexPlatformCore.string_to_table_header")
    def test_create_readable_output_non_dict_suggestions(self, mock_string_to_table_header, mock_table_to_markdown):
        """Test with non-dict suggestion values"""
        mock_table_to_markdown.return_value = "Mock table"

        issue_ids = ["issue-1"]
        all_recommendations = [
            {
                "issue_id": "issue-1",
                "playbook_suggestions": "not a dict",  # Should be ignored
                "quick_action_suggestions": None,  # Should be ignored
            }
        ]

        create_issue_recommendations_readable_output(issue_ids, all_recommendations)

        # Should still detect headers but not modify the values
        call_args = mock_table_to_markdown.call_args
        headers = call_args[1]["headers"]
        assert "playbook_suggestions" in headers
        assert "quick_action_suggestions" in headers

        # Values should remain unchanged
        readable_recs = call_args[0][1]
        assert readable_recs[0]["playbook_suggestions"] == "not a dict"
        assert readable_recs[0]["quick_action_suggestions"] is None

    @patch("CortexPlatformCore.tableToMarkdown")
    @patch("CortexPlatformCore.string_to_table_header")
    def test_create_readable_output_missing_suggestion_fields(self, mock_string_to_table_header, mock_table_to_markdown):
        """Test with suggestion dicts missing expected fields"""
        mock_table_to_markdown.return_value = "Mock table"

        issue_ids = ["issue-1"]
        all_recommendations = [
            {
                "issue_id": "issue-1",
                "playbook_suggestions": {"description": "Only description"},  # Missing name and playbook_id
                "quick_action_suggestions": {"brand": "Only brand"},  # Missing name and pretty_name
            }
        ]

        create_issue_recommendations_readable_output(issue_ids, all_recommendations)

        call_args = mock_table_to_markdown.call_args
        readable_recs = call_args[0][1]

        # Should use empty strings for missing fields
        assert readable_recs[0]["playbook_suggestions"] == {"name": "", "playbook_id": ""}
        assert readable_recs[0]["quick_action_suggestions"] == {"name": "", "pretty_name": ""}

    @patch("CortexPlatformCore.tableToMarkdown")
    @patch("CortexPlatformCore.string_to_table_header")
    def test_create_readable_output_mixed_recommendations(self, mock_string_to_table_header, mock_table_to_markdown):
        """Test with mixed recommendations (some with suggestions, some without)"""
        mock_table_to_markdown.return_value = "Mock mixed table"

        issue_ids = ["issue-1", "issue-2", "issue-3"]
        all_recommendations = [
            {
                "issue_id": "issue-1",
                "issue_name": "Basic Issue",
            },
            {
                "issue_id": "issue-2",
                "issue_name": "AppSec Issue",
                "existing_code_block": "old code",
            },
            {
                "issue_id": "issue-3",
                "issue_name": "Playbook Issue",
                "playbook_suggestions": {"playbook_id": "pb-1", "name": "Test PB"},
            },
        ]

        create_issue_recommendations_readable_output(issue_ids, all_recommendations)

        # Should include headers for the types that exist
        call_args = mock_table_to_markdown.call_args
        headers = call_args[1]["headers"]
        base_headers = ["issue_id", "issue_name", "severity", "description", "remediation"]

        assert all(h in headers for h in base_headers)
        assert "existing_code_block" in headers
        assert "suggested_code_block" in headers
        assert "playbook_suggestions" in headers


class TestMapEndpointFormat:
    """Test cases for map_endpoint_format function"""

    def test_map_endpoint_format_full_data(self):
        """
        Given:
            - A list of raw endpoint data with all fields
        When:
            - Calling map_endpoint_format
        Then:
            - Returns properly mapped endpoint data with friendly field names and values
        """
        from CortexPlatformCore import map_endpoint_format

        raw_endpoint_list = [
            {
                "AGENT_ID": "endpoint-123",
                "HOST_NAME": "test-host-1",
                "AGENT_TYPE": "AGENT_TYPE_SERVER",
                "AGENT_STATUS": "STATUS_010_CONNECTED",
                "OS_TYPE": "AGENT_OS_WINDOWS",
                "OPERATIONAL_STATUS": "PROTECTED",  # Changed from OPERATIONAL_STATUS_PROTECTED to PROTECTED
                "ACTIVE_POLICY": "PREVENTION_POLICY_ENABLED",
                "SUPPORTED_VERSION": False,
                "AGENT_VERSION": "7.8.0",
                "DOMAIN": "corp.local",
            }
        ]

        result = map_endpoint_format(raw_endpoint_list)

        expected = [
            {
                "endpoint_id": "endpoint-123",
                "endpoint_name": "test-host-1",
                "endpoint_type": "server",  # Maps from AGENT_TYPE_SERVER
                "endpoint_status": "connected",  # Maps from STATUS_010_CONNECTED
                "platform": "windows",  # Maps from AGENT_OS_WINDOWS
                "operational_status": "protected",  # Maps from PROTECTED
                "assigned_prevention_policy": "PREVENTION_POLICY_ENABLED",  # No mapping found, uses original
                "agent_eol": False,
                "agent_version": "7.8.0",
                "domain": "corp.local",
            }
        ]

        assert result == expected

    def test_map_endpoint_format_missing_fields(self):
        """
        Given:
            - A list of raw endpoint data with some missing fields
        When:
            - Calling map_endpoint_format
        Then:
            - Returns mapped data only for existing fields
        """
        from CortexPlatformCore import map_endpoint_format

        raw_endpoint_list = [
            {
                "AGENT_ID": "endpoint-456",
                "HOST_NAME": "test-host-2",  # Changed from AGENT_HOSTNAME
                "UNKNOWN_FIELD": "ignored_value",
            }
        ]

        result = map_endpoint_format(raw_endpoint_list)

        expected = [{"endpoint_id": "endpoint-456", "endpoint_name": "test-host-2"}]

        assert result == expected

    def test_map_endpoint_format_unmapped_values(self):
        """
        Given:
            - Raw endpoint data with values not in mapping dictionaries
        When:
            - Calling map_endpoint_format
        Then:
            - Returns original values for unmapped items
        """
        from CortexPlatformCore import map_endpoint_format

        raw_endpoint_list = [{"AGENT_ID": "endpoint-789", "AGENT_TYPE": "UNKNOWN_TYPE", "AGENT_STATUS": "UNKNOWN_STATUS"}]

        result = map_endpoint_format(raw_endpoint_list)

        expected = [{"endpoint_id": "endpoint-789", "endpoint_type": "UNKNOWN_TYPE", "endpoint_status": "UNKNOWN_STATUS"}]

        assert result == expected

    def test_map_endpoint_format_empty_list(self):
        """
        Given:
            - An empty endpoint list
        When:
            - Calling map_endpoint_format
        Then:
            - Returns empty list
        """
        from CortexPlatformCore import map_endpoint_format

        result = map_endpoint_format([])
        assert result == []

    def test_map_endpoint_format_multiple_endpoints(self):
        """
        Given:
            - Multiple raw endpoints
        When:
            - Calling map_endpoint_format
        Then:
            - Returns mapped data for all endpoints
        """
        from CortexPlatformCore import map_endpoint_format

        raw_endpoint_list = [
            {
                "AGENT_ID": "endpoint-1",
                "HOST_NAME": "host-1",  # Changed from AGENT_HOSTNAME
                "SUPPORTED_VERSION": True,  # Changed from AGENT_EOL
            },
            {
                "AGENT_ID": "endpoint-2",
                "HOST_NAME": "host-2",  # Changed from AGENT_HOSTNAME
                "SUPPORTED_VERSION": False,  # Changed from AGENT_EOL
            },
        ]

        result = map_endpoint_format(raw_endpoint_list)

        expected = [
            {
                "endpoint_id": "endpoint-1",
                "endpoint_name": "host-1",
                "agent_eol": True,
            },
            {
                "endpoint_id": "endpoint-2",
                "endpoint_name": "host-2",
                "agent_eol": False,
            },
        ]

        assert result == expected


def test_build_endpoint_filters_all_args(mocker):
    """
    Given:
        - Arguments with all possible filter parameters populated.
    When:
        - Calling build_endpoint_filters with complete args.
    Then:
        - FilterBuilder is configured with all filters correctly applied.
    """
    from CortexPlatformCore import build_endpoint_filters

    # Mock dependencies
    mock_filter_builder = mocker.patch("CortexPlatformCore.FilterBuilder")
    mock_filter_instance = mocker.Mock()
    mock_filter_builder.return_value = mock_filter_instance
    mock_filter_instance.to_dict.return_value = {"mock": "filter_dict"}

    mock_arg_to_list = mocker.patch("CortexPlatformCore.argToList")
    mock_arg_to_bool = mocker.patch("CortexPlatformCore.arg_to_bool_or_none")

    # Configure mocks
    mock_arg_to_list.side_effect = lambda x: [x] if x else []
    mock_arg_to_bool.return_value = True

    args = {
        "operational_status": "protected",  # Changed from "Protected" to match ENDPOINT_OPERATIONAL_STATUS key
        "endpoint_type": "server",  # Changed from "Server" to match ENDPOINT_TYPE key
        "endpoint_status": "connected",  # Changed from "Connected" to match ENDPOINT_STATUS key
        "platform": "windows",  # Changed from "Windows" to match ENDPOINT_PLATFORM key
        "assigned_prevention_policy": "Windows Default",  # Changed to match ASSIGNED_PREVENTION_POLICY key
        "agent_eol": "false",
        "endpoint_name": "test-endpoint",
        "operating_system": "Windows 10",
        "agent_version": "7.8.0",
        "os_version": "10.0.19041",
        "ip_address": "192.168.1.100",
        "domain": "corp.local",
        "tags": "production",
        "endpoint_id": "endpoint-123",
        "cloud_provider": "AWS",
        "cloud_region": "us-east-1",
    }

    result = build_endpoint_filters(args)

    # Verify FilterBuilder was instantiated and configured
    mock_filter_builder.assert_called_once()
    assert mock_filter_instance.add_field.call_count == 16
    mock_filter_instance.to_dict.assert_called_once()
    assert result == {"mock": "filter_dict"}


def test_build_endpoint_filters_minimal_args(mocker):
    """
    Given:
        - Empty arguments dictionary.
    When:
        - Calling build_endpoint_filters with no filter parameters.
    Then:
        - FilterBuilder is configured with empty/None values for all fields.
    """
    from CortexPlatformCore import build_endpoint_filters

    # Mock dependencies
    mock_filter_builder = mocker.patch("CortexPlatformCore.FilterBuilder")
    mock_filter_instance = mocker.Mock()
    mock_filter_builder.return_value = mock_filter_instance
    mock_filter_instance.to_dict.return_value = {"empty": "filter"}

    mock_arg_to_list = mocker.patch("CortexPlatformCore.argToList")
    mock_arg_to_bool = mocker.patch("CortexPlatformCore.arg_to_bool_or_none")

    mock_arg_to_list.return_value = []
    mock_arg_to_bool.return_value = None

    args = {}

    result = build_endpoint_filters(args)

    mock_filter_builder.assert_called_once()
    assert mock_filter_instance.add_field.call_count == 16
    mock_filter_instance.to_dict.assert_called_once()
    assert result == {"empty": "filter"}


def test_build_endpoint_filters_agent_eol(mocker):
    """
    Given:
    - Arguments with agent_eol parameter set to True.
    When:
    - Calling build_endpoint_filters with agent_eol=True.
    Then:
    - supported_version filter is set to True.
    """
    from CortexPlatformCore import build_endpoint_filters, Endpoints

    # Mock dependencies
    mock_filter_builder = mocker.patch("CortexPlatformCore.FilterBuilder")
    mock_filter_instance = mocker.Mock()
    mock_filter_builder.return_value = mock_filter_instance
    mock_filter_instance.to_dict.return_value = {}
    mock_arg_to_list = mocker.patch("CortexPlatformCore.argToList")
    mock_arg_to_bool = mocker.patch("CortexPlatformCore.arg_to_bool_or_none")

    mock_arg_to_list.return_value = []
    mock_arg_to_bool.return_value = True  # agent_eol = True

    args = {"agent_eol": "true"}
    build_endpoint_filters(args)

    # Verify supported_version (not agent_eol) was passed correctly
    calls = mock_filter_instance.add_field.call_args_list
    agent_eol_call = None
    for current_call in calls:
        if current_call[0][0] == Endpoints.ENDPOINT_FIELDS["agent_eol"]:
            agent_eol_call = current_call
            break

    assert agent_eol_call is not None
    assert agent_eol_call[0][2] is True


def test_core_list_endpoints_command_success(mocker):
    """
    Given:
    - Valid arguments and successful client response with endpoint data.
    When:
    - Calling core_list_endpoints_command.
    Then:
    - Returns list of CommandResults with properly formatted endpoint data and readable output.
    """
    from CortexPlatformCore import core_list_endpoints_command, Client, INTEGRATION_CONTEXT_BRAND

    # Mock dependencies
    mock_arg_to_number = mocker.patch("CortexPlatformCore.arg_to_number")
    mock_build_endpoint_filters = mocker.patch("CortexPlatformCore.build_endpoint_filters")
    mock_build_webapp_request_data = mocker.patch("CortexPlatformCore.build_webapp_request_data")
    mock_map_endpoint_format = mocker.patch("CortexPlatformCore.map_endpoint_format")
    mock_table_to_markdown = mocker.patch("CortexPlatformCore.tableToMarkdown")
    mocker.patch("CortexPlatformCore.demisto")

    # Configure mocks
    mock_arg_to_number.side_effect = lambda x: int(x) if x and x.isdigit() else None
    mock_build_endpoint_filters.return_value = {"test": "filters"}
    mock_build_webapp_request_data.return_value = {"test": "request_data"}
    mock_table_to_markdown.return_value = "Mock table output"

    raw_data = [{"AGENT_ID": "endpoint-1", "HOST_NAME": "host-1"}]
    mapped_data = [{"endpoint_id": "endpoint-1", "endpoint_name": "host-1"}]

    mock_client = mocker.Mock(spec=Client)
    mock_client.get_webapp_data.return_value = {"reply": {"DATA": raw_data, "FILTER_COUNT": "1"}}
    mock_map_endpoint_format.return_value = mapped_data

    args = {"page": "0", "page_size": "50", "endpoint_name": "test"}
    result = core_list_endpoints_command(mock_client, args)

    assert result.readable_output == "Mock table output"
    assert result.outputs == mapped_data
    assert result.outputs_prefix == f"{INTEGRATION_CONTEXT_BRAND}.Endpoint"
    assert result.outputs_key_field == "endpoint_id"
    assert result.raw_response == mapped_data

    # Verify function calls
    mock_build_endpoint_filters.assert_called_once_with(args)
    mock_build_webapp_request_data.assert_called_once()
    mock_client.get_webapp_data.assert_called_once()
    mock_map_endpoint_format.assert_called_once_with(raw_data)


def test_core_list_endpoints_command_default_pagination(mocker):
    """
    Given:
    - Arguments without page and page_size specified.
    When:
    - Calling core_list_endpoints_command with default pagination.
    Then:
    - Uses default pagination values (page=0, limit=100).
    """
    from CortexPlatformCore import core_list_endpoints_command, Client, MAX_GET_ENDPOINTS_LIMIT

    # Mock dependencies
    mock_arg_to_number = mocker.patch("CortexPlatformCore.arg_to_number")
    mock_build_endpoint_filters = mocker.patch("CortexPlatformCore.build_endpoint_filters")
    mock_build_webapp_request_data = mocker.patch("CortexPlatformCore.build_webapp_request_data")
    mock_map_endpoint_format = mocker.patch("CortexPlatformCore.map_endpoint_format")
    mock_table_to_markdown = mocker.patch("CortexPlatformCore.tableToMarkdown")
    mocker.patch("CortexPlatformCore.demisto")

    # Configure mocks
    mock_arg_to_number.return_value = None
    mock_build_endpoint_filters.return_value = {}
    mock_build_webapp_request_data.return_value = {}
    mock_table_to_markdown.return_value = "Empty table"

    mock_client = mocker.Mock(spec=Client)
    mock_client.get_webapp_data.return_value = {"reply": {"DATA": [], "FILTER_COUNT": "0"}}
    mock_map_endpoint_format.return_value = []

    args = {}
    result = core_list_endpoints_command(mock_client, args)

    # Verify default pagination was used
    call_kwargs = mock_build_webapp_request_data.call_args[1]
    assert call_kwargs["limit"] == MAX_GET_ENDPOINTS_LIMIT
    assert call_kwargs["start_page"] == 0
    assert result.outputs == []


def test_core_list_endpoints_command_empty_response(mocker):
    """
    Given:
    - Client returns empty DATA response.
    When:
    - Calling core_list_endpoints_command with empty server response.
    Then:
    - Returns CommandResults with empty outputs and handles gracefully.
    """
    from CortexPlatformCore import core_list_endpoints_command, Client

    mock_arg_to_number = mocker.patch("CortexPlatformCore.arg_to_number")
    mock_build_endpoint_filters = mocker.patch("CortexPlatformCore.build_endpoint_filters")
    mock_build_webapp_request_data = mocker.patch("CortexPlatformCore.build_webapp_request_data")
    mock_map_endpoint_format = mocker.patch("CortexPlatformCore.map_endpoint_format")
    mock_table_to_markdown = mocker.patch("CortexPlatformCore.tableToMarkdown")
    mocker.patch("CortexPlatformCore.demisto")

    # Configure mocks
    mock_arg_to_number.return_value = None
    mock_build_endpoint_filters.return_value = {}
    mock_build_webapp_request_data.return_value = {}
    mock_table_to_markdown.return_value = "No endpoints found"

    mock_client = mocker.Mock(spec=Client)
    mock_client.get_webapp_data.return_value = {"reply": {"DATA": [], "FILTER_COUNT": "0"}}
    mock_map_endpoint_format.return_value = []

    args = {}
    result = core_list_endpoints_command(mock_client, args)

    assert result.readable_output == "No endpoints found"
    assert result.outputs == []
    assert result.raw_response == []

    # Verify map_endpoint_format was called with empty list
    mock_map_endpoint_format.assert_called_once_with([])


def test_core_list_endpoints_command_custom_pagination(mocker):
    """
    Given:
    - Arguments with custom page and page_size values.
    When:
    - Calling core_list_endpoints_command with page=2, page_size=10.
    Then:
    - Uses correct pagination calculations (page_from=20, page_to=30).
    """
    from CortexPlatformCore import core_list_endpoints_command, Client, CommandResults

    # Mock dependencies
    mock_arg_to_number = mocker.patch("CortexPlatformCore.arg_to_number")
    mock_build_endpoint_filters = mocker.patch("CortexPlatformCore.build_endpoint_filters")
    mock_build_webapp_request_data = mocker.patch("CortexPlatformCore.build_webapp_request_data")
    mock_map_endpoint_format = mocker.patch("CortexPlatformCore.map_endpoint_format")
    mock_table_to_markdown = mocker.patch("CortexPlatformCore.tableToMarkdown")
    mocker.patch("CortexPlatformCore.demisto")

    # Configure mocks for custom pagination
    def mock_arg_to_number_side_effect(x):
        if x == "2":
            return 2
        elif x == "10":
            return 10
        return None

    mock_arg_to_number.side_effect = mock_arg_to_number_side_effect
    mock_build_endpoint_filters.return_value = {}
    mock_build_webapp_request_data.return_value = {}
    mock_table_to_markdown.return_value = "Page 2 table"

    mock_client = mocker.Mock(spec=Client)
    mock_client.get_webapp_data.return_value = {"reply": {"DATA": [], "FILTER_COUNT": "0"}}
    mock_map_endpoint_format.return_value = []

    args = {"page": "2", "page_size": "10"}
    result = core_list_endpoints_command(mock_client, args)

    # Verify pagination calculations: page_from=2*10=20, page_to=2*10+10=30
    call_kwargs = mock_build_webapp_request_data.call_args[1]
    assert call_kwargs["limit"] == 30  # page_to
    assert call_kwargs["start_page"] == 20  # page_from
    assert isinstance(result, CommandResults)


def test_core_list_endpoints_command_missing_reply_field(mocker):
    """
    Given:
    - Client returns response without 'reply' field.
    When:
    - Calling core_list_endpoints_command with malformed server response.
    Then:
    - Handles missing reply gracefully and returns empty results.
    """
    from CortexPlatformCore import core_list_endpoints_command, Client

    # Mock dependencies
    mock_arg_to_number = mocker.patch("CortexPlatformCore.arg_to_number")
    mock_build_endpoint_filters = mocker.patch("CortexPlatformCore.build_endpoint_filters")
    mock_build_webapp_request_data = mocker.patch("CortexPlatformCore.build_webapp_request_data")
    mock_map_endpoint_format = mocker.patch("CortexPlatformCore.map_endpoint_format")
    mock_table_to_markdown = mocker.patch("CortexPlatformCore.tableToMarkdown")
    mocker.patch("CortexPlatformCore.demisto")

    # Configure mocks
    mock_arg_to_number.return_value = None
    mock_build_endpoint_filters.return_value = {}
    mock_build_webapp_request_data.return_value = {}
    mock_table_to_markdown.return_value = "No data available"

    mock_client = mocker.Mock(spec=Client)
    mock_client.get_webapp_data.return_value = {}  # Missing 'reply' field
    mock_map_endpoint_format.return_value = []

    args = {}
    result = core_list_endpoints_command(mock_client, args)

    assert result.outputs == []

    # Verify map_endpoint_format was called with empty list (from missing DATA)
    mock_map_endpoint_format.assert_called_once_with([])


def test_core_list_endpoints_command_with_filters(mocker):
    """
    Given:
    - Arguments with multiple filter parameters.
    When:
    - Calling core_list_endpoints_command with endpoint filters.
    Then:
    - Filters are properly applied and data is correctly processed.
    """
    from CortexPlatformCore import core_list_endpoints_command, Client

    # Mock dependencies
    mock_arg_to_number = mocker.patch("CortexPlatformCore.arg_to_number")
    mock_build_endpoint_filters = mocker.patch("CortexPlatformCore.build_endpoint_filters")
    mock_build_webapp_request_data = mocker.patch("CortexPlatformCore.build_webapp_request_data")
    mock_map_endpoint_format = mocker.patch("CortexPlatformCore.map_endpoint_format")
    mock_table_to_markdown = mocker.patch("CortexPlatformCore.tableToMarkdown")
    mock_demisto = mocker.patch("CortexPlatformCore.demisto")

    # Configure mocks
    mock_arg_to_number.return_value = None
    mock_build_endpoint_filters.return_value = {"AGENT_STATUS": ["STATUS_010_CONNECTED"], "AGENT_TYPE": ["AGENT_TYPE_SERVER"]}
    mock_build_webapp_request_data.return_value = {"table": "agents", "filters": {}}
    mock_table_to_markdown.return_value = "Filtered endpoints table"

    raw_data = [{"AGENT_ID": "filtered-endpoint", "HOST_NAME": "server-01"}]
    mapped_data = [{"endpoint_id": "filtered-endpoint", "endpoint_name": "server-01"}]

    mock_client = mocker.Mock(spec=Client)
    mock_client.get_webapp_data.return_value = {"reply": {"DATA": raw_data, "FILTER_COUNT": "1"}}
    mock_map_endpoint_format.return_value = mapped_data

    args = {"endpoint_status": "connected", "endpoint_type": "server", "endpoint_name": "server-01"}
    result = core_list_endpoints_command(mock_client, args)

    # Verify filters were applied
    mock_build_endpoint_filters.assert_called_once_with(args)

    # Verify result
    assert result.outputs == mapped_data
    assert result.readable_output == "Filtered endpoints table"

    # Verify logging was called
    assert mock_demisto.info.called
    assert mock_demisto.debug.called


def test_core_list_endpoints_command_error_handling(mocker):
    """
    Given:
        - Client raises an exception during data retrieval.
    When:
        - Calling core_list_endpoints_command with failing client.
    Then:
        - Exception is properly propagated without being caught.
    """
    from CortexPlatformCore import core_list_endpoints_command, Client

    # Mock dependencies
    mock_arg_to_number = mocker.patch("CortexPlatformCore.arg_to_number")
    mock_build_endpoint_filters = mocker.patch("CortexPlatformCore.build_endpoint_filters")
    mock_build_webapp_request_data = mocker.patch("CortexPlatformCore.build_webapp_request_data")
    mocker.patch("CortexPlatformCore.demisto")

    # Configure mocks
    mock_arg_to_number.return_value = None
    mock_build_endpoint_filters.return_value = {}
    mock_build_webapp_request_data.return_value = {}

    mock_client = mocker.Mock(spec=Client)
    mock_client.get_webapp_data.side_effect = Exception("Server error")

    args = {}

    # Verify exception is propagated
    with pytest.raises(Exception, match="Server error"):
        core_list_endpoints_command(mock_client, args)


def test_normalize_key_with_xdm_asset_prefix():
    """Test normalization of keys with 'xdm.asset.' prefix."""
    from CortexPlatformCore import normalize_key

    assert normalize_key("xdm.asset.name") == "name"
    assert normalize_key("xdm.asset.id") == "id"
    assert normalize_key("xdm.asset.type") == "type"

    assert normalize_key("xdm.asset.type.name") == "type.name"
    assert normalize_key("xdm.asset.group.id") == "group.id"
    assert normalize_key("xdm.asset.provider.region") == "provider.region"


def test_normalize_key_with_xdm_prefix():
    """Test normalization of keys with 'xdm.' prefix (but not 'xdm.asset.')."""
    from CortexPlatformCore import normalize_key

    assert normalize_key("xdm.source.ip") == "source.ip"
    assert normalize_key("xdm.target.host") == "target.host"
    assert normalize_key("xdm.event.type") == "event.type"


def test_normalize_key_without_prefix():
    """Test that keys without XDM prefixes are returned unchanged."""
    from CortexPlatformCore import normalize_key

    # Regular field names
    assert normalize_key("name") == "name"
    assert normalize_key("id") == "id"
    assert normalize_key("status") == "status"

    # Nested field names
    assert normalize_key("user.name") == "user.name"
    assert normalize_key("network.interface.type") == "network.interface.type"

    # Field names that contain 'xdm' but don't start with it
    assert normalize_key("field.xdm.name") == "field.xdm.name"
    assert normalize_key("some_xdm_field") == "some_xdm_field"
>>>>>>> 3a4e7cdf
<|MERGE_RESOLUTION|>--- conflicted
+++ resolved
@@ -4935,7 +4935,6 @@
     mock_client.run_playbook.assert_called_once_with(["param_issue_1", "param_issue_2"], "param_test_playbook")
 
 
-<<<<<<< HEAD
 def test_get_endpoint_support_file_command_success(mocker):
     """
     Given: A client and valid endpoint IDs to retrieve support files for.
@@ -5034,7 +5033,8 @@
 
     with pytest.raises(DemistoException, match="No group_action_id found in the response"):
         get_endpoint_support_file_command(mock_client, args)
-=======
+
+
 def test_update_issue_command_link_cases_success(mocker: MockerFixture):
     """
     GIVEN:
@@ -6797,5 +6797,4 @@
 
     # Field names that contain 'xdm' but don't start with it
     assert normalize_key("field.xdm.name") == "field.xdm.name"
-    assert normalize_key("some_xdm_field") == "some_xdm_field"
->>>>>>> 3a4e7cdf
+    assert normalize_key("some_xdm_field") == "some_xdm_field"