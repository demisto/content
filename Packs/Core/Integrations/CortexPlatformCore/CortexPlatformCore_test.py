import json

import pytest
from pytest_mock import MockerFixture
from unittest.mock import call
import demistomock as demisto

MAX_GET_INCIDENTS_LIMIT = 100


def load_test_data(json_path):
    with open(json_path) as f:
        return json.load(f)


def test_get_asset_details_command_success(mocker: MockerFixture):
    """
    GIVEN:
        A mocked client and valid arguments with an asset ID.
    WHEN:
        The get_asset_details_command function is called.
    THEN:
        The response is parsed, formatted, and returned correctly.
    """
    from CortexPlatformCore import Client, get_asset_details_command

    mock_client = Client(base_url="", headers={})
    mock_get_asset_details = mocker.patch.object(
        mock_client, "_http_request", return_value={"reply": {"id": "1234", "name": "Test Asset"}}
    )

    args = {"asset_id": "1234"}

    result = get_asset_details_command(mock_client, args)

    assert result.outputs == {"id": "1234", "name": "Test Asset"}
    assert "Test Asset" in result.readable_output
    assert mock_get_asset_details.call_count == 1


def test_replace_args_alert_with_issue():
    """
    GIVEN:
        Arguments dictionary with various key types - single issue key, multiple issue keys, and mixed keys.
    WHEN:
        The replace_args_alert_with_issue function is called.
    THEN:
        All 'issue' keys are replaced with 'alert' and values are preserved, while other keys remain unchanged.
    """
    from CortexPlatformCore import issue_to_alert

    # Test single issue key
    args = {"issue_id": "12345"}
    result = issue_to_alert(args)

    assert result == {"alert_id": "12345"}
    assert "issue_id" not in result
    assert "alert_id" in result

    # Test multiple issue keys
    args = {"issue_id": "12345", "issue_status": "open", "issue_priority": "high"}
    result = issue_to_alert(args)

    expected = {"alert_id": "12345", "alert_status": "open", "alert_priority": "high"}
    assert result == expected
    assert "issue_id" not in result
    assert "issue_status" not in result
    assert "issue_priority" not in result

    # Test mixed keys
    args = {"issue_id": "12345", "user_name": "john", "issue_type": "bug", "timestamp": "2023-01-01"}
    result = issue_to_alert(args)

    expected = {"alert_id": "12345", "user_name": "john", "alert_type": "bug", "timestamp": "2023-01-01"}
    assert result == expected
    assert "issue_id" not in result
    assert "issue_type" not in result
    assert result["user_name"] == "john"
    assert result["timestamp"] == "2023-01-01"


def test_alert_to_issue():
    """
    GIVEN:
        A dictionary with alert keys that need to be converted to issue keys.
    WHEN:
        The alert_to_issue function is called.
    THEN:
        All 'alert' keys are replaced with 'issue' keys and values are preserved.
    """
    from CortexPlatformCore import alert_to_issue

    # Test single alert key
    outputs = {"alert_id": "12345"}
    result = alert_to_issue(outputs)

    assert result == {"issue_id": "12345"}
    assert "alert_id" not in result
    assert "issue_id" in result

    # Test multiple alert keys
    outputs = {"alert_id": "12345", "alert_status": "open", "alert_priority": "high"}
    result = alert_to_issue(outputs)

    expected = {"issue_id": "12345", "issue_status": "open", "issue_priority": "high"}
    assert result == expected
    assert "alert_id" not in result
    assert "alert_status" not in result
    assert "alert_priority" not in result

    # Test mixed keys
    outputs = {"alert_id": "12345", "user_name": "john", "alert_type": "bug", "timestamp": "2023-01-01"}
    result = alert_to_issue(outputs)

    expected = {"issue_id": "12345", "user_name": "john", "issue_type": "bug", "timestamp": "2023-01-01"}
    assert result == expected
    assert "alert_id" not in result
    assert "alert_type" not in result
    assert result["user_name"] == "john"
    assert result["timestamp"] == "2023-01-01"


def test_core_get_issues_command(mocker: MockerFixture):
    """
    GIVEN:
        A mocked get_alerts_by_filter_command that returns a CommandResults object with alert data.
    WHEN:
        The core-get-issues command is executed through the main function.
    THEN:
        Arguments are transformed from issue to alert format, get_alerts_by_filter_command is called,
        outputs are transformed back from alert to issue format, and results are returned.
    """
    from CortexPlatformCore import main
    from CommonServerPython import CommandResults

    # Mock demisto functions
    mocker.patch.object(demisto, "command", return_value="core-get-issues")
    mocker.patch.object(demisto, "args", return_value={"issue_id": "12345", "issue_status": "open", "issue_priority": "high"})
    mocker.patch.object(demisto, "params", return_value={"proxy": False, "insecure": False, "timeout": "120"})

    # Create mock CommandResults with alert data that should be converted to issue data
    mock_command_results = CommandResults(
        outputs_prefix="Core.Alert",
        outputs=[
            {
                "alert_id": "12345",
                "alert_status": "open",
                "alert_priority": "high",
                "alert_description": "Test alert",
                "user_name": "john",
            }
        ],
        readable_output="Test alert output",
        raw_response={"alert_id": "12345"},
    )

    # Mock get_alerts_by_filter_command to return our mock CommandResults
    mock_get_alerts = mocker.patch("CortexPlatformCore.get_alerts_by_filter_command", return_value=mock_command_results)
    mock_return_results = mocker.patch("CortexPlatformCore.return_results")
    # Execute the main function
    main()

    # Verify that get_alerts_by_filter_command was called with transformed arguments
    mock_get_alerts.assert_called_once()
    called_args = mock_get_alerts.call_args[0][1]  # Get the args parameter

    # Verify the arguments were transformed from issue to alert format
    assert "alert_id" in called_args
    assert "alert_status" in called_args
    assert "alert_priority" in called_args
    assert called_args["alert_id"] == "12345"
    assert called_args["alert_status"] == "open"
    assert called_args["alert_priority"] == "high"

    # Verify issue keys are not present in the transformed args
    assert "issue_id" not in called_args
    assert "issue_status" not in called_args
    assert "issue_priority" not in called_args

    # Get the CommandResults object that was passed to return_results
    returned_command_results = mock_return_results.call_args[0][0]

    # Verify the outputs were transformed back from alert to issue format
    assert "issue_id" in returned_command_results.outputs[0]
    assert "issue_status" in returned_command_results.outputs[0]
    assert "issue_priority" in returned_command_results.outputs[0]
    assert "issue_description" in returned_command_results.outputs[0]
    assert returned_command_results.outputs[0]["issue_id"] == "12345"
    assert returned_command_results.outputs[0]["issue_status"] == "open"
    assert returned_command_results.outputs[0]["issue_priority"] == "high"
    assert returned_command_results.outputs[0]["issue_description"] == "Test alert"

    # Verify alert keys are not present in the final outputs
    assert "alert_id" not in returned_command_results.outputs[0]
    assert "alert_priority" not in returned_command_results.outputs[0]
    assert "alert_description" not in returned_command_results.outputs[0]

    # Verify non-alert/issue keys are preserved
    assert returned_command_results.outputs[0]["user_name"] == "john"


def test_filter_context_fields():
    from CortexPlatformCore import filter_context_fields

    context_data = [
        {
            "id": "alert_1",
            "name": "Critical Alert",
            "status": "active",
            "severity": "high",
            "timestamp": "2023-10-01T10:00:00Z",
            "internal_field": "should_be_removed",
            "private_data": "confidential",
        },
        {
            "id": "alert_2",
            "name": "Warning Alert",
            "status": "resolved",
            "severity": "medium",
            "timestamp": "2023-10-01T11:00:00Z",
            "internal_field": "should_be_removed",
            "debug_info": "debug_data",
        },
    ]

    output_keys_to_keep = ["id", "name", "status", "severity", "timestamp"]
    filtered_data = filter_context_fields(output_keys_to_keep, context_data)

    expected_result = [
        {"id": "alert_1", "name": "Critical Alert", "status": "active", "severity": "high", "timestamp": "2023-10-01T10:00:00Z"},
        {
            "id": "alert_2",
            "name": "Warning Alert",
            "status": "resolved",
            "severity": "medium",
            "timestamp": "2023-10-01T11:00:00Z",
        },
    ]

    assert expected_result == filtered_data


def test_core_get_issues_command_with_output_keys(mocker: MockerFixture):
    """
    GIVEN:
        A mocked get_alerts_by_filter_command that returns a CommandResults object with alert data
        and output_keys argument is provided to filter specific fields.
    WHEN:
        The core-get-issues command is executed with output_keys parameter.
    THEN:
        Arguments are transformed from issue to alert format, get_alerts_by_filter_command is called,
        outputs are transformed back from alert to issue format, filtered by output_keys, and results are returned.
    """
    from CortexPlatformCore import main
    from CommonServerPython import CommandResults

    # Mock demisto functions with output_keys parameter
    mocker.patch.object(demisto, "command", return_value="core-get-issues")
    mocker.patch.object(
        demisto,
        "args",
        return_value={
            "issue_id": "12345",
            "issue_status": "open",
            "issue_priority": "high",
            "output_keys": "issue_id,issue_status,issue_description",
        },
    )
    mocker.patch.object(demisto, "params", return_value={"proxy": False, "insecure": False, "timeout": "120"})

    # Create mock CommandResults with alert data that should be converted to issue data
    mock_command_results = CommandResults(
        outputs_prefix="Core.Issue",
        outputs=[
            {
                "alert_id": "12345",
                "alert_status": "open",
                "alert_priority": "high",
                "alert_description": "Test alert",
                "alert_severity": "critical",
                "alert_timestamp": "2023-10-01T10:00:00Z",
                "user_name": "john",
                "internal_field": "should_be_filtered_out",
            },
            {
                "alert_id": "67890",
                "alert_status": "closed",
                "alert_priority": "medium",
                "alert_description": "Another test alert",
                "alert_severity": "low",
                "alert_timestamp": "2023-10-01T11:00:00Z",
                "user_name": "jane",
                "internal_field": "should_be_filtered_out",
            },
        ],
        readable_output="Test alert output",
        raw_response={"alert_id": "12345"},
    )

    # Mock get_alerts_by_filter_command to return our mock CommandResults
    mock_get_alerts = mocker.patch("CortexPlatformCore.get_alerts_by_filter_command", return_value=mock_command_results)
    mock_return_results = mocker.patch("CortexPlatformCore.return_results")

    # Execute the main function
    main()

    # Verify that get_alerts_by_filter_command was called with transformed arguments
    mock_get_alerts.assert_called_once()
    called_args = mock_get_alerts.call_args[0][1]  # Get the args parameter

    # Verify the arguments were transformed from issue to alert format and output_keys was removed
    assert "alert_id" in called_args
    assert "alert_status" in called_args
    assert "alert_priority" in called_args
    assert "output_keys" not in called_args  # Should be removed from args passed to get_alerts_by_filter_command
    assert called_args["alert_id"] == "12345"
    assert called_args["alert_status"] == "open"
    assert called_args["alert_priority"] == "high"

    # Get the CommandResults object that was passed to return_results
    returned_command_results = mock_return_results.call_args[0][0]

    # Verify the outputs were transformed back from alert to issue format
    assert len(returned_command_results.outputs) == 2

    # Check first alert/issue
    first_issue = returned_command_results.outputs[0]
    assert "issue_id" in first_issue
    assert "issue_status" in first_issue
    assert "issue_description" in first_issue
    assert first_issue["issue_id"] == "12345"
    assert first_issue["issue_status"] == "open"
    assert first_issue["issue_description"] == "Test alert"

    # Verify that only the specified output_keys are present (after transformation to issue format)
    expected_keys = {"issue_id", "issue_status", "issue_description"}
    assert set(first_issue.keys()) == expected_keys

    # Verify fields that should be filtered out are not present
    assert "issue_priority" not in first_issue
    assert "issue_severity" not in first_issue
    assert "issue_timestamp" not in first_issue
    assert "user_name" not in first_issue
    assert "internal_field" not in first_issue

    # Check second alert/issue
    second_issue = returned_command_results.outputs[1]
    assert "issue_id" in second_issue
    assert "issue_status" in second_issue
    assert "issue_description" in second_issue
    assert second_issue["issue_id"] == "67890"
    assert second_issue["issue_status"] == "closed"
    assert second_issue["issue_description"] == "Another test alert"

    # Verify that only the specified output_keys are present
    assert set(second_issue.keys()) == expected_keys

    # Verify alert keys are not present in the final outputs
    assert "alert_id" not in first_issue
    assert "alert_status" not in first_issue
    assert "alert_description" not in first_issue


def test_get_cases_command_case_id_as_int(mocker: MockerFixture):
    """
    Given:
        - case_id_list as an integer
    When:
        - Calling get_cases_command
    Then:
        - client.get_incidents is called with incident_id_list as a list of string
    """
    from CortexPlatformCore import get_cases_command

    client = mocker.Mock()
    client.get_incidents.return_value = [{"case_id": "1"}]
    mocker.patch("CortexPlatformCore.tableToMarkdown", return_value="table")
    args = {"case_id_list": 1}
    result = get_cases_command(client, args)
    assert result.outputs == [{"case_id": "1"}]
    client.get_incidents.assert_called_once()
    assert result.readable_output.startswith("table")


def test_get_cases_command_limit_enforced(mocker: MockerFixture):
    """
    Given:
        - limit greater than MAX_GET_INCIDENTS_LIMIT
    When:
        - Calling get_cases_command
    Then:
        - Limit is set to MAX_GET_INCIDENTS_LIMIT
        - client.get_incidents is called with limit=MAX_GET_INCIDENTS_LIMIT
    """
    from CortexPlatformCore import get_cases_command

    client = mocker.Mock()
    client.get_incidents.return_value = [{"case_id": str(i)} for i in range(MAX_GET_INCIDENTS_LIMIT + 1)]
    mocker.patch("CortexPlatformCore.tableToMarkdown", return_value="table")
    args = {"limit": MAX_GET_INCIDENTS_LIMIT + 10, "case_id_list": "1"}
    result = get_cases_command(client, args)
    assert len(result.outputs) == MAX_GET_INCIDENTS_LIMIT + 1
    client.get_incidents.assert_called_with(
        incident_id_list=["1"],
        lte_modification_time=None,
        gte_modification_time=None,
        lte_creation_time=None,
        gte_creation_time=None,
        sort_by_creation_time=None,
        sort_by_modification_time=None,
        page_number=0,
        limit=MAX_GET_INCIDENTS_LIMIT,
        starred=None,
        starred_incidents_fetch_window=mocker.ANY,
    )


def test_get_cases_command_no_filters_error(mocker: MockerFixture):
    """
    Given:
        - No filters provided
    When:
        - Calling get_cases_command
    Then:
        - ValueError is raised
    """
    from CortexPlatformCore import get_cases_command

    client = mocker.Mock()
    args = {}
    with pytest.raises(ValueError, match="Specify a query for the incidents"):
        get_cases_command(client, args)


def test_get_cases_command_conflicting_time_filters(mocker: MockerFixture):
    """
    Given:
        - since_modification_time and gte_modification_time both set
    When:
        - Calling get_cases_command
    Then:
        - ValueError is raised
    """
    from CortexPlatformCore import get_cases_command

    client = mocker.Mock()
    args = {"since_modification_time": "1 day", "gte_modification_time": "2022-01-01"}
    with pytest.raises(ValueError):
        get_cases_command(client, args)


def test_replace_substring_string():
    """
    GIVEN a string containing or not containing the substring 'issue'.
    WHEN replace_substring is called with 'issue' and 'alert'.
    THEN it replaces all occurrences of 'issue' with 'alert' in the string, or leaves unchanged if not present.
    """
    from CortexPlatformCore import replace_substring

    assert replace_substring("foo_issue_bar", "issue", "alert") == "foo_alert_bar"
    assert replace_substring("nochange", "issue", "alert") == "nochange"


def test_replace_substring_dict():
    """
    GIVEN a dict with keys containing 'issue' and other keys.
    WHEN replace_substring is called with 'issue' and 'alert'.
    THEN it replaces all occurrences of 'issue' in keys with 'alert', values are preserved, and other keys unchanged.
    """
    from CortexPlatformCore import replace_substring

    d = {"issue_id": 1, "other": 2}
    out = replace_substring(d.copy(), "issue", "alert")
    assert out["alert_id"] == 1
    assert "issue_id" not in out
    assert out["other"] == 2


def test_preprocess_get_cases_outputs_list_and_single():
    """
    GIVEN a dict or list of dicts with 'incident_id' and/or 'alert_field'.
    WHEN preprocess_get_cases_outputs is called.
    THEN it returns dict(s) with 'incident' replaced by 'case' and 'alert' replaced by 'issue'.
    """
    from CortexPlatformCore import preprocess_get_cases_outputs

    # Single dict
    data = {"incident_id": 1, "alert_field": "foo"}
    out = preprocess_get_cases_outputs(data.copy())
    assert out["case_id"] == 1
    # List
    data_list = [{"incident_id": 2}, {"incident_id": 3}]
    out_list = preprocess_get_cases_outputs(data_list.copy())
    assert out_list[0]["case_id"] == 2
    assert out_list[1]["case_id"] == 3


def test_preprocess_get_case_extra_data_outputs_basic():
    """
    GIVEN a dict with 'incident' or 'alerts' keys containing dicts with 'incident_id'.
    WHEN preprocess_get_case_extra_data_outputs is called.
    THEN it returns dict(s) with 'incident' replaced by 'case' and 'alert' replaced by 'issue' in all nested dicts.
    """
    from CortexPlatformCore import preprocess_get_case_extra_data_outputs

    # Only incident
    data = {"incident": {"incident_id": 1}}
    out = preprocess_get_case_extra_data_outputs(data.copy())
    assert out["case"]["case_id"] == 1
    # With alerts
    data = {"incident": {"incident_id": 1}, "alerts": {"data": [{"incident_id": 2}, {"incident_id": 3}]}}
    out = preprocess_get_case_extra_data_outputs(data.copy())
    assert out["issues"]["data"][0]["case_id"] == 2
    assert out["issues"]["data"][1]["case_id"] == 3


def test_preprocess_get_case_extra_data_outputs_list():
    """
    GIVEN a list of dicts with 'incident' key.
    WHEN preprocess_get_case_extra_data_outputs is called.
    THEN it returns a list with 'incident' replaced by 'case' in each dict.
    """
    from CortexPlatformCore import preprocess_get_case_extra_data_outputs

    data = [{"incident": {"incident_id": 1}}, {"incident": {"incident_id": 2}}]
    out = preprocess_get_case_extra_data_outputs(data.copy())
    assert out[0]["case"]["case_id"] == 1
    assert out[1]["case"]["case_id"] == 2


def test_preprocess_get_case_extra_data_outputs_edge_cases():
    """
    GIVEN a non-dict/list input, or a dict without 'incident'/'alerts' keys.
    WHEN preprocess_get_case_extra_data_outputs is called.
    THEN it returns the input unchanged or with only top-level keys transformed if possible.
    """
    from CortexPlatformCore import preprocess_get_case_extra_data_outputs

    # Not a dict/list
    assert preprocess_get_case_extra_data_outputs("foo") == "foo"
    # Dict without incident/alerts
    d = {"other": 1}
    out = preprocess_get_case_extra_data_outputs(d.copy())
    assert out["other"] == 1


def test_preprocess_get_cases_args_limit_enforced():
    """
    GIVEN an args dict with 'limit' above and below MAX_GET_INCIDENTS_LIMIT.
    WHEN preprocess_get_cases_args is called.
    THEN it enforces the limit not to exceed MAX_GET_INCIDENTS_LIMIT.
    """
    from CortexPlatformCore import preprocess_get_cases_args

    args = {"limit": 500}
    out = preprocess_get_cases_args(args.copy())
    assert out["limit"] == 100
    args = {"limit": 50}
    out = preprocess_get_cases_args(args.copy())
    assert out["limit"] == 50


def test_get_asset_group_ids_from_names_success(mocker):
    """
    GIVEN:
        A client and a list of valid asset group names.
    WHEN:
        get_asset_group_ids_from_names is called.
    THEN:
        The corresponding asset group IDs are returned.
    """
    from CortexPlatformCore import Client, get_asset_group_ids_from_names

    mock_client = Client(base_url="", headers={})
    mock_search_asset_groups = mocker.patch.object(
        mock_client,
        "search_asset_groups",
        return_value={
            "reply": {
                "data": [
                    {"XDM.ASSET_GROUP.ID": 1, "XDM.ASSET_GROUP.NAME": "Production Servers"},
                    {"XDM.ASSET_GROUP.ID": 2, "XDM.ASSET_GROUP.NAME": "Development Workstations"},
                ]
            }
        },
    )

    group_names = ["Production Servers", "Development Workstations"]
    result = get_asset_group_ids_from_names(mock_client, group_names)

    assert set(result) == {1, 2}
    assert mock_search_asset_groups.call_count == 1

    filter = mock_search_asset_groups.call_args[0][0]
    expected_filter = {
        "AND": [
            {
                "OR": [
                    {
                        "SEARCH_FIELD": "XDM.ASSET_GROUP.NAME",
                        "SEARCH_TYPE": "EQ",
                        "SEARCH_VALUE": "Production Servers",
                    },
                    {
                        "SEARCH_FIELD": "XDM.ASSET_GROUP.NAME",
                        "SEARCH_TYPE": "EQ",
                        "SEARCH_VALUE": "Development Workstations",
                    },
                ]
            }
        ]
    }
    assert filter == expected_filter


def test_get_asset_group_ids_from_names_empty_list():
    """
    GIVEN:
        A client and an empty list of asset group names.
    WHEN:
        get_asset_group_ids_from_names is called.
    THEN:
        An empty list is returned without making API calls.
    """
    from CortexPlatformCore import Client, get_asset_group_ids_from_names

    mock_client = Client(base_url="", headers={})
    result = get_asset_group_ids_from_names(mock_client, [])

    assert result == []


def test_get_asset_group_ids_from_names_partial_match(mocker):
    """
    GIVEN:
        A client and asset group names where only some are found.
    WHEN:
        get_asset_group_ids_from_names is called.
    THEN:
        A DemistoException is raised indicating invalid group names.
    """
    from CortexPlatformCore import Client, get_asset_group_ids_from_names
    import pytest

    mock_client = Client(base_url="", headers={})
    mocker.patch.object(
        mock_client,
        "search_asset_groups",
        return_value={
            "reply": {
                "data": [
                    {"XDM.ASSET_GROUP.ID": "group-id-1", "XDM.ASSET_GROUP.NAME": "Production Servers"},
                ]
            }
        },
    )

    group_names = ["Production Servers", "Invalid Group"]

    with pytest.raises(Exception) as exc_info:
        get_asset_group_ids_from_names(mock_client, group_names)

    assert "Failed to fetch asset group IDs" in str(exc_info.value)
    assert "Invalid Group" in str(exc_info.value)


def test_search_assets_command_success(mocker):
    """
    GIVEN:
        A client and valid arguments for searching assets.
    WHEN:
        search_assets_command is called.
    THEN:
        Asset group IDs are resolved, filter is created, and assets are searched successfully.
    """
    from CortexPlatformCore import Client, search_assets_command

    mock_client = Client(base_url="", headers={})

    # Mock get_asset_group_ids_from_names
    mock_get_asset_group_ids = mocker.patch("CortexPlatformCore.get_asset_group_ids_from_names", return_value=[1, 2])

    # Mock client.search_assets
    mock_reply = {
        "data": [
            {"xdm.asset.id": "asset-1", "xdm.asset.name": "Server-1", "xdm.asset.type.name": "server"},
            {"xdm.asset.id": "asset-2", "xdm.asset.name": "Server-2", "xdm.asset.type.name": "server"},
        ]
    }
    expected_reply = [
        {"id": "asset-1", "name": "Server-1", "type.name": "server"},
        {"id": "asset-2", "name": "Server-2", "type.name": "server"},
    ]
    mock_search_assets = mocker.patch.object(
        mock_client,
        "search_assets",
        return_value={"reply": mock_reply},
    )

    args = {
        "asset_names": "Server-1,Server-2",
        "asset_types": "server",
        "asset_groups": "Production Servers,Development Workstations",
        "asset_tags": json.dumps([{"tag1": "value1"}, {"tag2": "value2"}]),
        "page_size": "50",
        "page_number": "0",
    }

    result = search_assets_command(mock_client, args)

    assert len(result.outputs) == 2
    assert result.outputs == expected_reply
    mock_search_assets.assert_called_once()
    mock_get_asset_group_ids.assert_called_once_with(mock_client, ["Production Servers", "Development Workstations"])

    filter_arg = mock_search_assets.call_args[0][0]
    expected_filter = {
        "AND": [
            {
                "OR": [
                    {
                        "SEARCH_FIELD": "xdm.asset.name",
                        "SEARCH_TYPE": "CONTAINS",
                        "SEARCH_VALUE": "Server-1",
                    },
                    {
                        "SEARCH_FIELD": "xdm.asset.name",
                        "SEARCH_TYPE": "CONTAINS",
                        "SEARCH_VALUE": "Server-2",
                    },
                ]
            },
            {
                "SEARCH_FIELD": "xdm.asset.type.name",
                "SEARCH_TYPE": "EQ",
                "SEARCH_VALUE": "server",
            },
            {
                "OR": [
                    {
                        "SEARCH_FIELD": "xdm.asset.tags",
                        "SEARCH_TYPE": "JSON_WILDCARD",
                        "SEARCH_VALUE": {"tag1": "value1"},
                    },
                    {
                        "SEARCH_FIELD": "xdm.asset.tags",
                        "SEARCH_TYPE": "JSON_WILDCARD",
                        "SEARCH_VALUE": {"tag2": "value2"},
                    },
                ]
            },
            {
                "OR": [
                    {
                        "SEARCH_FIELD": "xdm.asset.group_ids",
                        "SEARCH_TYPE": "ARRAY_CONTAINS",
                        "SEARCH_VALUE": 1,
                    },
                    {
                        "SEARCH_FIELD": "xdm.asset.group_ids",
                        "SEARCH_TYPE": "ARRAY_CONTAINS",
                        "SEARCH_VALUE": 2,
                    },
                ]
            },
        ]
    }

    assert filter_arg == expected_filter

    # Check other parameters
    assert mock_search_assets.call_args[0][1] == 0  # page_number
    assert mock_search_assets.call_args[0][2] == 50  # page_size


def test_get_vulnerabilities_command_success(mocker: MockerFixture):
    """
    Given:
        A mocked client and valid arguments with vulnerability filters.
    When:
        The get_vulnerabilities_command function is called.
    Then:
        The response is parsed, formatted, and returned correctly with expected outputs.
    """
    from CortexPlatformCore import Client, get_vulnerabilities_command

    mock_client = Client(base_url="", headers={})
    mock_response = {
        "reply": {
            "DATA": [
                {
                    "ISSUE_ID": "vuln_001",
                    "CVE_ID": "CVE-2023-1234",
                    "CVE_DESCRIPTION": "Test vulnerability",
                    "ASSET_NAME": "test-server",
                    "PLATFORM_SEVERITY": "HIGH",
                    "EPSS_SCORE": 0.85,
                    "CVSS_SCORE": 9.1,
                    "ASSIGNED_TO": "admin",
                    "ASSIGNED_TO_PRETTY": "Administrator",
                    "AFFECTED_SOFTWARE": "Apache",
                    "FIX_AVAILABLE": True,
                    "INTERNET_EXPOSED": True,
                    "HAS_KEV": True,
                    "EXPLOITABLE": True,
                    "ASSET_IDS": ["asset_123"],
                    "EXTRA_FIELD": "should_be_filtered",
                }
            ]
        }
    }
    mock_get_webapp_data = mocker.patch.object(mock_client, "get_webapp_data", return_value=mock_response)

    args = {"cve_id": "CVE-2023-1234", "cvss_score_gte": "8.0", "severity": "high", "limit": "10"}

    result = get_vulnerabilities_command(mock_client, args)

    assert len(result.outputs) == 1
    assert result.outputs[0]["ISSUE_ID"] == "vuln_001"
    assert result.outputs[0]["CVE_ID"] == "CVE-2023-1234"
    assert result.outputs[0]["PLATFORM_SEVERITY"] == "HIGH"
    assert "EXTRA_FIELD" not in result.outputs[0]
    assert "Test vulnerability" in result.readable_output
    assert result.outputs_prefix == "Core.VulnerabilityIssue"
    assert result.outputs_key_field == "ISSUE_ID"
    assert mock_get_webapp_data.call_count == 1


def test_get_vulnerabilities_command_empty_response(mocker: MockerFixture):
    """
    Given:
        A mocked client that returns empty data.
    When:
        The get_vulnerabilities_command function is called.
    Then:
        An empty result is returned with proper structure.
    """
    from CortexPlatformCore import Client, get_vulnerabilities_command

    mock_client = Client(base_url="", headers={})
    mock_response = {"reply": {"DATA": []}}
    mocker.patch.object(mock_client, "get_webapp_data", return_value=mock_response)

    args = {"cve_id": "CVE-2023-9999"}

    result = get_vulnerabilities_command(mock_client, args)

    assert result.outputs == []
    assert "Vulnerabilities" in result.readable_output
    assert result.outputs_prefix == "Core.VulnerabilityIssue"


def test_get_vulnerabilities_command_all_filters(mocker: MockerFixture):
    """
    Given:
        A mocked client and arguments with all possible filter combinations.
    When:
        The get_vulnerabilities_command function is called.
    Then:
        All filters are properly applied and the request is built correctly.
    """
    from CortexPlatformCore import Client, get_vulnerabilities_command

    mock_client = Client(base_url="", headers={})
    mock_response = {"reply": {"DATA": []}}
    mock_get_webapp_data = mocker.patch.object(mock_client, "get_webapp_data", return_value=mock_response)

    args = {
        "cve_id": "CVE-2023-1234,CVE-2023-5678",
        "cvss_score_gte": "7.5",
        "epss_score_gte": "0.5",
        "internet_exposed": "true",
        "exploitable": "false",
        "has_kev": "true",
        "affected_software": "Apache,Nginx",
        "severity": "high,critical",
        "issue_id": "issue_001,issue_002",
        "start_time": "2023-01-01T00:00:00Z",
        "end_time": "2023-12-31T23:59:59Z",
        "assignee": "admin,user1",
        "limit": "25",
        "sort_field": "CVSS_SCORE",
        "sort_order": "ASC",
        "on_demand_fields": "field1,field2",
    }

    get_vulnerabilities_command(mock_client, args)

    mock_get_webapp_data.assert_called_once()
    call_args = mock_get_webapp_data.call_args[0][0]

    assert call_args["table_name"] == "VULNERABLE_ISSUES_TABLE"
    assert call_args["filter_data"]["paging"]["to"] == 25
    assert call_args["filter_data"]["sort"][0]["FIELD"] == "CVSS_SCORE"
    assert call_args["filter_data"]["sort"][0]["ORDER"] == "ASC"
    assert call_args["onDemandFields"] == ["field1", "field2"]


def test_get_vulnerabilities_command_boolean_filters(mocker: MockerFixture):
    """
    Given:
        A mocked client and boolean filter arguments.
    When:
        The get_vulnerabilities_command function is called with various boolean values.
    Then:
        Boolean filters are properly converted and applied.
    """
    from CortexPlatformCore import Client, get_vulnerabilities_command

    mock_client = Client(base_url="", headers={})
    mock_response = {"reply": {"DATA": []}}
    mock_get_webapp_data = mocker.patch.object(mock_client, "get_webapp_data", return_value=mock_response)

    args = {"internet_exposed": "false", "exploitable": "true", "has_kev": "false", "cve_id": "CVE-2023-1234"}

    get_vulnerabilities_command(mock_client, args)

    mock_get_webapp_data.assert_called_once()
    call_args = mock_get_webapp_data.call_args[0][0]

    filter_data = call_args["filter_data"]["filter"]
    assert "AND" in filter_data


def test_get_vulnerabilities_command_assignee_special_values(mocker: MockerFixture):
    """
    Given:
        A mocked client and assignee arguments with special values.
    When:
        The get_vulnerabilities_command function is called with 'unassigned' and 'assigned' values.
    Then:
        Special assignee mappings are properly applied.
    """
    from CortexPlatformCore import Client, get_vulnerabilities_command

    mock_client = Client(base_url="", headers={})
    mock_response = {"reply": {"DATA": []}}
    mock_get_webapp_data = mocker.patch.object(mock_client, "get_webapp_data", return_value=mock_response)

    args = {"assignee": "unassigned", "cve_id": "CVE-2023-1234"}

    get_vulnerabilities_command(mock_client, args)

    mock_get_webapp_data.assert_called_once()
    call_args = mock_get_webapp_data.call_args[0][0]

    filter_data = call_args["filter_data"]["filter"]
    assert "AND" in filter_data


def test_get_vulnerabilities_command_default_values(mocker: MockerFixture):
    """
    Given:
        A mocked client and minimal arguments.
    When:
        The get_vulnerabilities_command function is called with only required parameters.
    Then:
        Default values are properly applied for limit, sort_field, and sort_order.
    """
    from CortexPlatformCore import Client, get_vulnerabilities_command

    mock_client = Client(base_url="", headers={})
    mock_response = {"reply": {"DATA": []}}
    mock_get_webapp_data = mocker.patch.object(mock_client, "get_webapp_data", return_value=mock_response)

    args = {"cve_id": "CVE-2023-1234"}

    get_vulnerabilities_command(mock_client, args)

    mock_get_webapp_data.assert_called_once()
    call_args = mock_get_webapp_data.call_args[0][0]

    assert call_args["filter_data"]["paging"]["to"] == 50
    assert call_args["filter_data"]["sort"][0]["FIELD"] == "LAST_OBSERVED"
    assert call_args["filter_data"]["sort"][0]["ORDER"] == "DESC"


def test_get_vulnerabilities_command_output_filtering(mocker: MockerFixture):
    """
    Given:
        A mocked client that returns data with extra fields.
    When:
        The get_vulnerabilities_command function is called.
    Then:
        Only the specified output keys are included in the results.
    """
    from CortexPlatformCore import Client, get_vulnerabilities_command

    mock_client = Client(base_url="", headers={})
    mock_response = {
        "reply": {
            "DATA": [
                {
                    "ISSUE_ID": "vuln_001",
                    "CVE_ID": "CVE-2023-1234",
                    "EXTRA_FIELD_1": "should_be_filtered",
                    "INTERNAL_DATA": "confidential",
                    "PLATFORM_SEVERITY": "HIGH",
                    "DEBUG_INFO": "debug_data",
                    "CVSS_SCORE": 8.5,
                }
            ]
        }
    }
    mocker.patch.object(mock_client, "get_webapp_data", return_value=mock_response)

    args = {"cve_id": "CVE-2023-1234"}

    result = get_vulnerabilities_command(mock_client, args)

    output_item = result.outputs[0]
    expected_keys = {"ISSUE_ID", "CVE_ID", "PLATFORM_SEVERITY", "CVSS_SCORE"}
    actual_keys = set(output_item.keys())

    assert expected_keys.issubset(actual_keys)
    assert "EXTRA_FIELD_1" not in actual_keys
    assert "INTERNAL_DATA" not in actual_keys
    assert "DEBUG_INFO" not in actual_keys


def test_get_vulnerabilities_command_multiple_vulnerabilities(mocker: MockerFixture):
    """
    Given:
        A mocked client that returns multiple vulnerability records.
    When:
        The get_vulnerabilities_command function is called.
    Then:
        All vulnerability records are properly processed and returned.
    """
    from CortexPlatformCore import Client, get_vulnerabilities_command

    mock_client = Client(base_url="", headers={})
    mock_response = {
        "reply": {
            "DATA": [
                {"ISSUE_ID": "vuln_001", "CVE_ID": "CVE-2023-1234", "PLATFORM_SEVERITY": "HIGH", "CVSS_SCORE": 9.1},
                {"ISSUE_ID": "vuln_002", "CVE_ID": "CVE-2023-5678", "PLATFORM_SEVERITY": "MEDIUM", "CVSS_SCORE": 6.5},
                {"ISSUE_ID": "vuln_003", "CVE_ID": "CVE-2023-9999", "PLATFORM_SEVERITY": "CRITICAL", "CVSS_SCORE": 10.0},
            ]
        }
    }
    mocker.patch.object(mock_client, "get_webapp_data", return_value=mock_response)

    args = {"severity": "high,medium,critical"}

    result = get_vulnerabilities_command(mock_client, args)

    assert len(result.outputs) == 3
    assert result.outputs[0]["ISSUE_ID"] == "vuln_001"
    assert result.outputs[1]["ISSUE_ID"] == "vuln_002"
    assert result.outputs[2]["ISSUE_ID"] == "vuln_003"
    assert result.outputs_key_field == "ISSUE_ID"


def test_get_vulnerabilities_command_numeric_filters(mocker: MockerFixture):
    """
    Given:
        A mocked client and numeric filter arguments.
    When:
        The get_vulnerabilities_command function is called with cvss_score_gte and epss_score_gte.
    Then:
        Numeric filters are properly converted and applied.
    """
    from CortexPlatformCore import Client, get_vulnerabilities_command

    mock_client = Client(base_url="", headers={})
    mock_response = {"reply": {"DATA": []}}
    mock_get_webapp_data = mocker.patch.object(mock_client, "get_webapp_data", return_value=mock_response)

    args = {"cvss_score_gte": "7.5", "epss_score_gte": "0.8", "limit": "100", "cve_id": "CVE-2023-1234"}

    get_vulnerabilities_command(mock_client, args)

    mock_get_webapp_data.assert_called_once()
    call_args = mock_get_webapp_data.call_args[0][0]

    assert call_args["filter_data"]["paging"]["to"] == 100
    filter_data = call_args["filter_data"]["filter"]
    assert "AND" in filter_data


def test_get_vulnerabilities_command_severity_mapping(mocker: MockerFixture):
    """
    Given:
        A mocked client and severity arguments with string values.
    When:
        The get_vulnerabilities_command function is called with severity filters.
    Then:
        Severity values are properly mapped to their corresponding constants.
    """
    from CortexPlatformCore import Client, get_vulnerabilities_command

    mock_client = Client(base_url="", headers={})
    mock_response = {"reply": {"DATA": []}}
    mock_get_webapp_data = mocker.patch.object(mock_client, "get_webapp_data", return_value=mock_response)

    args = {"severity": "info,low,medium,high,critical", "cve_id": "CVE-2023-1234"}

    get_vulnerabilities_command(mock_client, args)

    mock_get_webapp_data.assert_called_once()
    call_args = mock_get_webapp_data.call_args[0][0]

    filter_data = call_args["filter_data"]["filter"]
    assert "AND" in filter_data


def test_build_webapp_request_data_with_all_parameters(mocker: MockerFixture):
    """
    Given: All parameters are provided including on_demand_fields.
    When: build_webapp_request_data is called with table_name, filter_dict, limit, sort_field, on_demand_fields, and sort_order.
    Then: A properly formatted request dictionary is returned with all provided values.
    """
    from CortexPlatformCore import build_webapp_request_data

    # Mock demisto.debug to avoid actual debug output during tests
    mocker.patch("CortexPlatformCore.demisto.debug")

    table_name = "TEST_TABLE"
    filter_dict = {"filter_key": "filter_value"}
    limit = 100
    sort_field = "TEST_FIELD"
    on_demand_fields = ["field1", "field2"]
    sort_order = "ASC"

    result = build_webapp_request_data(
        table_name=table_name,
        filter_dict=filter_dict,
        limit=limit,
        sort_field=sort_field,
        on_demand_fields=on_demand_fields,
        sort_order=sort_order,
    )

    expected = {
        "type": "grid",
        "table_name": "TEST_TABLE",
        "filter_data": {
            "sort": [{"FIELD": "TEST_FIELD", "ORDER": "ASC"}],
            "paging": {"from": 0, "to": 100},
            "filter": {"filter_key": "filter_value"},
        },
        "jsons": [],
        "onDemandFields": ["field1", "field2"],
    }

    assert result == expected


def test_build_webapp_request_data_with_none_on_demand_fields(mocker: MockerFixture):
    """
    Given: on_demand_fields parameter is None.
    When: build_webapp_request_data is called with on_demand_fields set to None.
    Then: The returned dictionary has an empty list for onDemandFields.
    """
    from CortexPlatformCore import build_webapp_request_data

    # Mock demisto.debug to avoid actual debug output during tests
    mocker.patch("CortexPlatformCore.demisto.debug")

    table_name = "TEST_TABLE"
    filter_dict = {"filter_key": "filter_value"}
    limit = 50
    sort_field = "TEST_FIELD"
    on_demand_fields = None

    result = build_webapp_request_data(
        table_name=table_name, filter_dict=filter_dict, limit=limit, sort_field=sort_field, on_demand_fields=on_demand_fields
    )

    expected = {
        "type": "grid",
        "table_name": "TEST_TABLE",
        "filter_data": {
            "sort": [{"FIELD": "TEST_FIELD", "ORDER": "DESC"}],
            "paging": {"from": 0, "to": 50},
            "filter": {"filter_key": "filter_value"},
        },
        "jsons": [],
        "onDemandFields": [],
    }

    assert result == expected


def test_build_webapp_request_data_with_default_sort_order(mocker: MockerFixture):
    """
    Given: sort_order parameter is not provided.
    When: build_webapp_request_data is called without specifying sort_order.
    Then: The default sort_order "DESC" is used in the returned dictionary.
    """
    from CortexPlatformCore import build_webapp_request_data

    # Mock demisto.debug to avoid actual debug output during tests
    mocker.patch("CortexPlatformCore.demisto.debug")

    table_name = "TEST_TABLE"
    filter_dict = {}
    limit = 25
    sort_field = "DEFAULT_FIELD"

    result = build_webapp_request_data(table_name=table_name, filter_dict=filter_dict, limit=limit, sort_field=sort_field)

    expected = {
        "type": "grid",
        "table_name": "TEST_TABLE",
        "filter_data": {"sort": [{"FIELD": "DEFAULT_FIELD", "ORDER": "DESC"}], "paging": {"from": 0, "to": 25}, "filter": {}},
        "jsons": [],
        "onDemandFields": [],
    }

    assert result == expected


def test_build_webapp_request_data_with_empty_filter_dict(mocker: MockerFixture):
    """
    Given: filter_dict parameter is an empty dictionary.
    When: build_webapp_request_data is called with an empty filter_dict.
    Then: The returned dictionary contains an empty filter object in filter_data.
    """
    from CortexPlatformCore import build_webapp_request_data

    # Mock demisto.debug to avoid actual debug output during tests
    mocker.patch("CortexPlatformCore.demisto.debug")

    table_name = "EMPTY_FILTER_TABLE"
    filter_dict = {}
    limit = 10
    sort_field = "EMPTY_FIELD"

    result = build_webapp_request_data(table_name=table_name, filter_dict=filter_dict, limit=limit, sort_field=sort_field)

    expected = {
        "type": "grid",
        "table_name": "EMPTY_FILTER_TABLE",
        "filter_data": {"sort": [{"FIELD": "EMPTY_FIELD", "ORDER": "DESC"}], "paging": {"from": 0, "to": 10}, "filter": {}},
        "jsons": [],
        "onDemandFields": [],
    }

    assert result == expected


class TestFilterBuilder:
    def test_add_field_without_mapper(self):
        """
        Given:
            A FilterBuilder instance and field parameters without a mapper.
        When:
            The add_field method is called with name, type, and values.
        Then:
            A new Field should be added to filter_fields with the original values.
        """
        from CortexPlatformCore import FilterBuilder, FilterType

        filter_builder = FilterBuilder()
        values = ["value1", "value2"]

        filter_builder.add_field("test_field", FilterType.EQ, values)

        assert len(filter_builder.filter_fields) == 1
        field = filter_builder.filter_fields[0]
        assert field.field_name == "test_field"
        assert field.filter_type == FilterType.EQ
        assert field.values == values

    def test_add_field_with_mapper_list_values(self):
        """
        Given:
            A FilterBuilder instance, field parameters with a mapper, and list values.
        When:
            The add_field method is called with values that exist in the mapper.
        Then:
            A new Field should be added with mapped values only.
        """
        from CortexPlatformCore import FilterBuilder, FilterType

        filter_builder = FilterBuilder()
        values = ["low", "high", "unknown"]
        mapper = {"low": "SEV_040_LOW", "high": "SEV_060_HIGH"}

        filter_builder.add_field("severity", FilterType.EQ, values, mapper)

        assert len(filter_builder.filter_fields) == 1
        field = filter_builder.filter_fields[0]
        assert field.field_name == "severity"
        assert field.filter_type == FilterType.EQ
        assert field.values == ["SEV_040_LOW", "SEV_060_HIGH"]

    def test_add_field_with_mapper_single_value(self):
        """
        Given:
            A FilterBuilder instance, field parameters with a mapper, and a single value.
        When:
            The add_field method is called with a single value that exists in the mapper.
        Then:
            The single value should be converted to a list and mapped correctly.
        """
        from CortexPlatformCore import FilterBuilder, FilterType

        filter_builder = FilterBuilder()
        value = "medium"
        mapper = {"medium": "SEV_050_MEDIUM", "high": "SEV_060_HIGH"}

        filter_builder.add_field("severity", FilterType.EQ, value, mapper)

        assert len(filter_builder.filter_fields) == 1
        field = filter_builder.filter_fields[0]
        assert field.field_name == "severity"
        assert field.filter_type == FilterType.EQ
        assert field.values == ["SEV_050_MEDIUM"]

    def test_add_field_with_mapper_no_matching_values(self):
        """
        Given:
            A FilterBuilder instance, field parameters with a mapper, and values not in the mapper.
        When:
            The add_field method is called with values that don't exist in the mapper.
        Then:
            A new Field should be added with an empty list of processed values.
        """
        from CortexPlatformCore import FilterBuilder, FilterType

        filter_builder = FilterBuilder()
        values = ["unknown", "invalid"]
        mapper = {"low": "SEV_040_LOW", "high": "SEV_060_HIGH"}

        filter_builder.add_field("severity", FilterType.EQ, values, mapper)

        assert len(filter_builder.filter_fields) == 1
        field = filter_builder.filter_fields[0]
        assert field.field_name == "severity"
        assert field.filter_type == FilterType.EQ
        assert field.values == []

    def test_add_field_with_mappings_single_mapped_value(self):
        """
        Given: A FilterBuilder instance and a single mapped value that exists in the mappings dictionary.
        When: The add_field_with_mappings method is called with a mapped value.
        Then: A MappedValuesField should be added to the filter_fields list with the correct parameters.
        """
        from CortexPlatformCore import FilterBuilder

        filter_builder = FilterBuilder()
        mappings = {
            "unassigned": FilterBuilder.FilterType.IS_EMPTY,
            "assigned": FilterBuilder.FilterType.NIS_EMPTY,
        }

        filter_builder.add_field_with_mappings("assignee", FilterBuilder.FilterType.CONTAINS, "unassigned", mappings)

        assert len(filter_builder.filter_fields) == 1
        field = filter_builder.filter_fields[0]
        assert isinstance(field, FilterBuilder.MappedValuesField)
        assert field.field_name == "assignee"
        assert field.filter_type == FilterBuilder.FilterType.CONTAINS
        assert field.values == "unassigned"
        assert field.mappings == mappings

    def test_add_field_with_mappings_multiple_mapped_values(self):
        """
        Given: A FilterBuilder instance and multiple values that exist in the mappings dictionary.
        When: The add_field_with_mappings method is called with a list of mapped values.
        Then: A MappedValuesField should be added with the list of values and correct mappings.
        """
        from CortexPlatformCore import FilterBuilder

        filter_builder = FilterBuilder()
        mappings = {
            "unassigned": FilterBuilder.FilterType.IS_EMPTY,
            "assigned": FilterBuilder.FilterType.NIS_EMPTY,
            "pending": FilterBuilder.FilterType.CONTAINS,
        }
        values = ["unassigned", "assigned"]

        filter_builder.add_field_with_mappings("status", FilterBuilder.FilterType.EQ, values, mappings)

        assert len(filter_builder.filter_fields) == 1
        field = filter_builder.filter_fields[0]
        assert isinstance(field, FilterBuilder.MappedValuesField)
        assert field.field_name == "status"
        assert field.filter_type == FilterBuilder.FilterType.EQ
        assert field.values == values
        assert field.mappings == mappings

    def test_add_field_with_mappings_unmapped_value(self):
        """
        Given: A FilterBuilder instance and a value that does not exist in the mappings dictionary.
        When: The add_field_with_mappings method is called with an unmapped value.
        Then: A MappedValuesField should be added with the default filter type for unmapped values.
        """
        from CortexPlatformCore import FilterBuilder

        filter_builder = FilterBuilder()
        mappings = {
            "unassigned": FilterBuilder.FilterType.IS_EMPTY,
            "assigned": FilterBuilder.FilterType.NIS_EMPTY,
        }

        filter_builder.add_field_with_mappings("assignee", FilterBuilder.FilterType.CONTAINS, "john.doe", mappings)

        assert len(filter_builder.filter_fields) == 1
        field = filter_builder.filter_fields[0]
        assert isinstance(field, FilterBuilder.MappedValuesField)
        assert field.field_name == "assignee"
        assert field.filter_type == FilterBuilder.FilterType.CONTAINS
        assert field.values == "john.doe"
        assert field.mappings == mappings

    def test_add_field_with_mappings_mixed_values(self):
        """
        Given: A FilterBuilder instance and a list containing both mapped and unmapped values.
        When: The add_field_with_mappings method is called with mixed value types.
        Then: A MappedValuesField should be added containing all values with their respective mappings.
        """
        from CortexPlatformCore import FilterBuilder

        filter_builder = FilterBuilder()
        mappings = {
            "unassigned": FilterBuilder.FilterType.IS_EMPTY,
            "assigned": FilterBuilder.FilterType.NIS_EMPTY,
        }
        values = ["unassigned", "john.doe", "assigned"]

        filter_builder.add_field_with_mappings("assignee", FilterBuilder.FilterType.CONTAINS, values, mappings)

        assert len(filter_builder.filter_fields) == 1
        field = filter_builder.filter_fields[0]
        assert isinstance(field, FilterBuilder.MappedValuesField)
        assert field.field_name == "assignee"
        assert field.filter_type == FilterBuilder.FilterType.CONTAINS
        assert field.values == values
        assert field.mappings == mappings

    def test_add_field_with_mappings_empty_mappings(self):
        """
        Given: A FilterBuilder instance and an empty mappings dictionary.
        When: The add_field_with_mappings method is called with empty mappings.
        Then: A MappedValuesField should be added with the empty mappings dictionary.
        """
        from CortexPlatformCore import FilterBuilder

        filter_builder = FilterBuilder()
        mappings = {}

        filter_builder.add_field_with_mappings("field", FilterBuilder.FilterType.EQ, "value", mappings)

        assert len(filter_builder.filter_fields) == 1
        field = filter_builder.filter_fields[0]
        assert isinstance(field, FilterBuilder.MappedValuesField)
        assert field.field_name == "field"
        assert field.filter_type == FilterBuilder.FilterType.EQ
        assert field.values == "value"
        assert field.mappings == {}

    def test_add_field_with_mappings_none_value(self):
        """
        Given: A FilterBuilder instance and None as the value parameter.
        When: The add_field_with_mappings method is called with None value.
        Then: A MappedValuesField should be added with None as the values.
        """
        from CortexPlatformCore import FilterBuilder

        filter_builder = FilterBuilder()
        mappings = {
            "unassigned": FilterBuilder.FilterType.IS_EMPTY,
        }

        filter_builder.add_field_with_mappings("assignee", FilterBuilder.FilterType.CONTAINS, None, mappings)

        assert len(filter_builder.filter_fields) == 1
        field = filter_builder.filter_fields[0]
        assert isinstance(field, FilterBuilder.MappedValuesField)
        assert field.field_name == "assignee"
        assert field.filter_type == FilterBuilder.FilterType.CONTAINS
        assert field.values is None
        assert field.mappings == mappings

    def test_add_time_range_field_with_valid_start_and_end_time(self, mocker: MockerFixture):
        """
        Given: A FilterBuilder instance and valid start_time and end_time strings.
        When: add_time_range_field is called with both start and end times.
        Then: The method should add a RANGE field with from and to values to the filter.
        """
        from CortexPlatformCore import FilterBuilder, FilterType

        # Arrange
        filter_builder = FilterBuilder()
        mock_prepare_time_range = mocker.patch.object(
            filter_builder, "_prepare_time_range", return_value=(1640995200000, 1641081600000)
        )
        mock_add_field = mocker.patch.object(filter_builder, "add_field")

        # Act
        filter_builder.add_time_range_field("test_field", "2022-01-01T00:00:00", "2022-01-02T00:00:00")

        # Assert
        mock_prepare_time_range.assert_called_once_with("2022-01-01T00:00:00", "2022-01-02T00:00:00")
        mock_add_field.assert_called_once_with("test_field", FilterType.RANGE, {"from": 1640995200000, "to": 1641081600000})

    def test_add_time_range_field_with_none_start_time(self, mocker: MockerFixture):
        """
        Given: A FilterBuilder instance with None start_time and valid end_time.
        When: add_time_range_field is called with start_time as None.
        Then: The method should not add any field to the filter since start is None.
        """
        from CortexPlatformCore import FilterBuilder

        # Arrange
        filter_builder = FilterBuilder()
        mock_prepare_time_range = mocker.patch.object(filter_builder, "_prepare_time_range", return_value=(None, 1641081600000))
        mock_add_field = mocker.patch.object(filter_builder, "add_field")

        # Act
        filter_builder.add_time_range_field("test_field", None, "2022-01-02T00:00:00")

        # Assert
        mock_prepare_time_range.assert_called_once_with(None, "2022-01-02T00:00:00")
        mock_add_field.assert_not_called()

    def test_add_time_range_field_with_none_end_time(self, mocker: MockerFixture):
        """
        Given: A FilterBuilder instance with valid start_time and None end_time.
        When: add_time_range_field is called with end_time as None.
        Then: The method should not add any field to the filter since end is None.
        """
        from CortexPlatformCore import FilterBuilder

        # Arrange
        filter_builder = FilterBuilder()
        mock_prepare_time_range = mocker.patch.object(filter_builder, "_prepare_time_range", return_value=(1640995200000, None))
        mock_add_field = mocker.patch.object(filter_builder, "add_field")

        # Act
        filter_builder.add_time_range_field("test_field", "2022-01-01T00:00:00", None)

        # Assert
        mock_prepare_time_range.assert_called_once_with("2022-01-01T00:00:00", None)
        mock_add_field.assert_not_called()

    def test_add_time_range_field_with_both_none_times(self, mocker: MockerFixture):
        """
        Given: A FilterBuilder instance with both start_time and end_time as None.
        When: add_time_range_field is called with both times as None.
        Then: The method should not add any field to the filter since both values are None.
        """
        from CortexPlatformCore import FilterBuilder

        # Arrange
        filter_builder = FilterBuilder()
        mock_prepare_time_range = mocker.patch.object(filter_builder, "_prepare_time_range", return_value=(None, None))
        mock_add_field = mocker.patch.object(filter_builder, "add_field")

        # Act
        filter_builder.add_time_range_field("test_field", None, None)

        # Assert
        mock_prepare_time_range.assert_called_once_with(None, None)
        mock_add_field.assert_not_called()

    def test_add_time_range_field_with_zero_timestamps(self, mocker: MockerFixture):
        """
        Given: A FilterBuilder instance and _prepare_time_range returning zero timestamps.
        When: add_time_range_field is called and both timestamps are zero (falsy values).
        Then: The method should not add any field to the filter since zero is falsy in the condition.
        """
        from CortexPlatformCore import FilterBuilder

        # Arrange
        filter_builder = FilterBuilder()
        mock_prepare_time_range = mocker.patch.object(filter_builder, "_prepare_time_range", return_value=(0, 0))
        mock_add_field = mocker.patch.object(filter_builder, "add_field")

        # Act
        filter_builder.add_time_range_field("test_field", "some_time", "some_other_time")

        # Assert
        mock_prepare_time_range.assert_called_once_with("some_time", "some_other_time")
        mock_add_field.assert_not_called()

    def test_to_dict_empty_filter_fields(self):
        """
        Given: A FilterBuilder instance with no filter fields.
        When: The to_dict method is called.
        Then: An empty dictionary should be returned.
        """
        from CortexPlatformCore import FilterBuilder

        filter_builder = FilterBuilder()
        result = filter_builder.to_dict()
        assert result == {}

    def test_to_dict_single_field_single_value(self):
        """
        Given: A FilterBuilder with one field containing a single non-list value.
        When: The to_dict method is called.
        Then: A properly structured filter dictionary with one search object should be returned.
        """
        from CortexPlatformCore import FilterBuilder, FilterType

        filter_builder = FilterBuilder()
        filter_builder.add_field("test_field", FilterType.EQ, "test_value")

        result = filter_builder.to_dict()
        expected = {
            FilterBuilder.AND: [
                {FilterBuilder.FIELD: "test_field", FilterBuilder.TYPE: FilterType.EQ.value, FilterBuilder.VALUE: "test_value"}
            ]
        }
        assert result == expected

    def test_to_dict_single_field_multiple_values(self):
        """
        Given: A FilterBuilder with one field containing multiple values in a list.
        When: The to_dict method is called.
        Then: A filter dictionary with OR operator grouping multiple search values should be returned.
        """
        from CortexPlatformCore import FilterBuilder, FilterType

        filter_builder = FilterBuilder()
        filter_builder.add_field("test_field", FilterType.EQ, ["value1", "value2"])

        result = filter_builder.to_dict()
        expected = {
            FilterBuilder.AND: [
                {
                    FilterType.EQ.operator: [
                        {
                            FilterBuilder.FIELD: "test_field",
                            FilterBuilder.TYPE: FilterType.EQ.value,
                            FilterBuilder.VALUE: "value1",
                        },
                        {
                            FilterBuilder.FIELD: "test_field",
                            FilterBuilder.TYPE: FilterType.EQ.value,
                            FilterBuilder.VALUE: "value2",
                        },
                    ]
                }
            ]
        }
        assert result == expected

    def test_to_dict_multiple_fields(self):
        """
        Given: A FilterBuilder with multiple fields each containing different values.
        When: The to_dict method is called.
        Then: A filter dictionary with AND operator containing all field filters should be returned.
        """
        from CortexPlatformCore import FilterBuilder, FilterType

        filter_builder = FilterBuilder()
        filter_builder.add_field("field1", FilterType.EQ, "value1")
        filter_builder.add_field("field2", FilterType.CONTAINS, "value2")

        result = filter_builder.to_dict()
        expected = {
            FilterBuilder.AND: [
                {FilterBuilder.FIELD: "field1", FilterBuilder.TYPE: FilterType.EQ.value, FilterBuilder.VALUE: "value1"},
                {FilterBuilder.FIELD: "field2", FilterBuilder.TYPE: FilterType.CONTAINS.value, FilterBuilder.VALUE: "value2"},
            ]
        }
        assert result == expected

    def test_to_dict_with_none_values_filtered_out(self):
        """
        Given: A FilterBuilder with fields containing None values mixed with valid values.
        When: The to_dict method is called.
        Then: None values should be filtered out and only valid values should appear in the result.
        """
        from CortexPlatformCore import FilterBuilder, FilterType

        filter_builder = FilterBuilder()
        filter_builder.add_field("test_field", FilterType.EQ, [None, "valid_value", None])

        result = filter_builder.to_dict()
        expected = {
            FilterBuilder.AND: [
                {FilterBuilder.FIELD: "test_field", FilterBuilder.TYPE: FilterType.EQ.value, FilterBuilder.VALUE: "valid_value"}
            ]
        }
        assert result == expected

    def test_to_dict_with_all_none_values(self):
        """
        Given: A FilterBuilder with fields containing only None values.
        When: The to_dict method is called.
        Then: An empty dictionary should be returned since all values are filtered out.
        """
        from CortexPlatformCore import FilterBuilder, FilterType

        filter_builder = FilterBuilder()
        filter_builder.add_field("test_field", FilterType.EQ, [None, None])

        result = filter_builder.to_dict()
        assert result == {}

    def test_to_dict_with_mapped_values_field_normal_value(self):
        """
        Given: A MappedValuesField with a value that is not in the mappings dictionary.
        When: The to_dict method is called.
        Then: The default filter type should be used for the unmapped value.
        """
        from CortexPlatformCore import FilterBuilder, FilterType

        filter_builder = FilterBuilder()
        mappings = {"special": FilterType.IS_EMPTY}
        filter_builder.add_field_with_mappings("test_field", FilterType.EQ, "normal_value", mappings)

        result = filter_builder.to_dict()
        expected = {
            FilterBuilder.AND: [
                {FilterBuilder.FIELD: "test_field", FilterBuilder.TYPE: FilterType.EQ.value, FilterBuilder.VALUE: "normal_value"}
            ]
        }
        assert result == expected

    def test_to_dict_with_mapped_values_field_is_empty(self):
        """
        Given: A MappedValuesField with a value mapped to IS_EMPTY filter type.
        When: The to_dict method is called.
        Then: The mapped filter type should be used and value should be set to "<No Value>".
        """
        from CortexPlatformCore import FilterBuilder, FilterType

        filter_builder = FilterBuilder()
        mappings = {"unassigned": FilterType.IS_EMPTY}
        filter_builder.add_field_with_mappings("assignee", FilterType.EQ, "unassigned", mappings)

        result = filter_builder.to_dict()
        expected = {
            FilterBuilder.AND: [
                {
                    FilterBuilder.FIELD: "assignee",
                    FilterBuilder.TYPE: FilterType.IS_EMPTY.value,
                    FilterBuilder.VALUE: "<No Value>",
                }
            ]
        }
        assert result == expected

    def test_to_dict_with_mapped_values_field_nis_empty(self):
        """
        Given: A MappedValuesField with a value mapped to NIS_EMPTY filter type.
        When: The to_dict method is called.
        Then: The mapped filter type should be used and value should be set to "<No Value>".
        """
        from CortexPlatformCore import FilterBuilder, FilterType

        filter_builder = FilterBuilder()
        mappings = {"assigned": FilterType.NIS_EMPTY}
        filter_builder.add_field_with_mappings("assignee", FilterType.EQ, "assigned", mappings)

        result = filter_builder.to_dict()
        expected = {
            FilterBuilder.AND: [
                {
                    FilterBuilder.FIELD: "assignee",
                    FilterBuilder.TYPE: FilterType.NIS_EMPTY.value,
                    FilterBuilder.VALUE: "<No Value>",
                }
            ]
        }
        assert result == expected

    def test_to_dict_with_mixed_mapped_and_normal_values(self):
        """
        Given: A MappedValuesField with both mapped and unmapped values in the same field.
        When: The to_dict method is called.
        Then: Each value should use its appropriate filter type and the results should be grouped with OR operator.
        """
        from CortexPlatformCore import FilterBuilder, FilterType

        filter_builder = FilterBuilder()
        mappings = {"unassigned": FilterType.IS_EMPTY}
        filter_builder.add_field_with_mappings("assignee", FilterType.EQ, ["unassigned", "john.doe"], mappings)

        result = filter_builder.to_dict()
        expected = {
            FilterBuilder.AND: [
                {
                    FilterType.EQ.operator: [
                        {
                            FilterBuilder.FIELD: "assignee",
                            FilterBuilder.TYPE: FilterType.IS_EMPTY.value,
                            FilterBuilder.VALUE: "<No Value>",
                        },
                        {
                            FilterBuilder.FIELD: "assignee",
                            FilterBuilder.TYPE: FilterType.EQ.value,
                            FilterBuilder.VALUE: "john.doe",
                        },
                    ]
                }
            ]
        }
        assert result == expected

    def test_to_dict_converts_non_list_values_to_list(self):
        """
        Given: A FilterBuilder with field values that are not initially in list format.
        When: The to_dict method is called.
        Then: The non-list values should be converted to lists internally for processing.
        """
        from CortexPlatformCore import FilterBuilder, FilterType

        filter_builder = FilterBuilder()
        # Directly create a field with non-list value
        field = FilterBuilder.Field("test_field", FilterType.EQ, "single_value")
        filter_builder.filter_fields = [field]

        result = filter_builder.to_dict()
        expected = {
            FilterBuilder.AND: [
                {FilterBuilder.FIELD: "test_field", FilterBuilder.TYPE: FilterType.EQ.value, FilterBuilder.VALUE: "single_value"}
            ]
        }
        assert result == expected

    def test_prepare_time_range_both_valid_times(self, mocker: MockerFixture):
        """
        Given: Valid start_time and end_time strings that can be parsed by dateparser.
        When: _prepare_time_range is called with both valid time strings.
        Then: Both timestamps should be converted to milliseconds and returned as a tuple.
        """
        from CortexPlatformCore import FilterBuilder
        from datetime import datetime

        # Mock dateparser.parse to return known datetime objects
        start_dt = datetime(2023, 1, 1, 10, 0, 0)
        end_dt = datetime(2023, 1, 2, 15, 30, 0)
        mock_parse = mocker.patch("CortexPlatformCore.dateparser.parse")
        mock_parse.side_effect = [start_dt, end_dt]

        start_time, end_time = FilterBuilder._prepare_time_range("2023-01-01T10:00:00", "2023-01-02T15:30:00")

        assert start_time == int(start_dt.timestamp() * 1000)
        assert end_time == int(end_dt.timestamp() * 1000)
        assert mock_parse.call_count == 2

    def test_prepare_time_range_only_start_time_provided(self, mocker: MockerFixture):
        """
        Given: A valid start_time string and None as end_time.
        When: _prepare_time_range is called with only start_time provided.
        Then: start_time should be converted to milliseconds and end_time should be set to current time.
        """
        from CortexPlatformCore import FilterBuilder
        from datetime import datetime

        # Mock dateparser.parse for start_time
        start_dt = datetime(2023, 1, 1, 10, 0, 0)
        mock_parse = mocker.patch("CortexPlatformCore.dateparser.parse", return_value=start_dt)

        # Mock datetime.now for end_time calculation
        current_dt = datetime(2023, 1, 3, 12, 0, 0)
        mock_now = mocker.patch("CortexPlatformCore.datetime")
        mock_now.now.return_value = current_dt

        start_time, end_time = FilterBuilder._prepare_time_range("2023-01-01T10:00:00", None)

        assert start_time == int(start_dt.timestamp() * 1000)
        assert end_time == int(current_dt.timestamp() * 1000)
        mock_parse.assert_called_once_with("2023-01-01T10:00:00")

    def test_prepare_time_range_both_none_times(self):
        """
        Given: Both start_time_str and end_time_str parameters as None.
        When: _prepare_time_range is called with both parameters as None.
        Then: Both returned timestamps should be None without any parsing attempts.
        """
        from CortexPlatformCore import FilterBuilder

        start_time, end_time = FilterBuilder._prepare_time_range(None, None)

        assert start_time is None
        assert end_time is None

    def test_prepare_time_range_end_time_without_start_time_raises_exception(self):
        """
        Given: None as start_time_str and a valid end_time_str.
        When: _prepare_time_range is called with end_time but no start_time.
        Then: A DemistoException should be raised with appropriate error message.
        """
        from CortexPlatformCore import FilterBuilder
        from CommonServerPython import DemistoException

        with pytest.raises(DemistoException, match="When 'end_time' is provided, 'start_time' must be provided as well."):
            FilterBuilder._prepare_time_range(None, "2023-01-02T15:30:00")

    def test_prepare_time_range_invalid_start_time_raises_value_error(self, mocker: MockerFixture):
        """
        Given: An invalid start_time string that cannot be parsed by dateparser.
        When: _prepare_time_range is called with an unparseable start_time.
        Then: A ValueError should be raised with the invalid start_time in the error message.
        """
        from CortexPlatformCore import FilterBuilder

        # Mock dateparser.parse to return None for invalid input
        mock_parse = mocker.patch("CortexPlatformCore.dateparser.parse", return_value=None)

        with pytest.raises(ValueError, match="Could not parse start_time: invalid_start_time"):
            FilterBuilder._prepare_time_range("invalid_start_time", None)

        mock_parse.assert_called_once_with("invalid_start_time")

    def test_prepare_time_range_invalid_end_time_raises_value_error(self, mocker: MockerFixture):
        """
        Given: A valid start_time and an invalid end_time string that cannot be parsed.
        When: _prepare_time_range is called with valid start_time but unparseable end_time.
        Then: A ValueError should be raised with the invalid end_time in the error message.
        """
        from CortexPlatformCore import FilterBuilder
        from datetime import datetime

        # Mock dateparser.parse to return valid datetime for start_time and None for end_time
        start_dt = datetime(2023, 1, 1, 10, 0, 0)
        mock_parse = mocker.patch("CortexPlatformCore.dateparser.parse")
        mock_parse.side_effect = [start_dt, None]

        with pytest.raises(ValueError, match="Could not parse end_time: invalid_end_time"):
            FilterBuilder._prepare_time_range("2023-01-01T10:00:00", "invalid_end_time")

        assert mock_parse.call_count == 2

    def test_prepare_time_range_string_conversion_for_start_time(self, mocker: MockerFixture):
        """
        Given: A non-string start_time parameter that needs string conversion.
        When: _prepare_time_range is called with start_time that requires str() conversion.
        Then: The start_time should be converted to string before parsing and processed correctly.
        """
        from CortexPlatformCore import FilterBuilder
        from datetime import datetime

        # Mock dateparser.parse to return a valid datetime
        start_dt = datetime(2023, 1, 1, 10, 0, 0)
        mock_parse = mocker.patch("CortexPlatformCore.dateparser.parse", return_value=start_dt)

        # Pass an integer that should be converted to string
        start_time, end_time = FilterBuilder._prepare_time_range(20230101, None)

        # Verify that str() was called on the parameter
        mock_parse.assert_called_with("20230101")
        assert start_time == int(start_dt.timestamp() * 1000)

    def test_prepare_time_range_string_conversion_for_end_time(self, mocker: MockerFixture):
        """
        Given: A non-string end_time parameter along with valid start_time.
        When: _prepare_time_range is called with end_time that requires str() conversion.
        Then: The end_time should be converted to string before parsing and both times processed correctly.
        """
        from CortexPlatformCore import FilterBuilder
        from datetime import datetime

        # Mock dateparser.parse to return valid datetimes
        start_dt = datetime(2023, 1, 1, 10, 0, 0)
        end_dt = datetime(2023, 1, 2, 15, 30, 0)
        mock_parse = mocker.patch("CortexPlatformCore.dateparser.parse")
        mock_parse.side_effect = [start_dt, end_dt]

        # Pass integers that should be converted to strings
        start_time, end_time = FilterBuilder._prepare_time_range(20230101, 20230102)

        # Verify that str() was called on both parameters
        assert mock_parse.call_args_list[0][0][0] == "20230101"
        assert mock_parse.call_args_list[1][0][0] == "20230102"
        assert start_time == int(start_dt.timestamp() * 1000)
        assert end_time == int(end_dt.timestamp() * 1000)

    def test_prepare_time_range_millisecond_conversion_precision(self, mocker: MockerFixture):
        """
        Given: Valid datetime objects returned from dateparser with specific timestamp values.
        When: _prepare_time_range converts the timestamps to milliseconds.
        Then: The conversion should multiply by 1000 and convert to integer with correct precision.
        """
        from CortexPlatformCore import FilterBuilder
        from datetime import datetime

        # Create datetime with known timestamp
        start_dt = datetime(2023, 1, 1, 10, 0, 0)
        end_dt = datetime(2023, 1, 2, 15, 30, 0)
        mock_parse = mocker.patch("CortexPlatformCore.dateparser.parse")
        mock_parse.side_effect = [start_dt, end_dt]

        start_time, end_time = FilterBuilder._prepare_time_range("2023-01-01T10:00:00", "2023-01-02T15:30:00")

        # Verify precise millisecond conversion
        expected_start = int(start_dt.timestamp() * 1000)
        expected_end = int(end_dt.timestamp() * 1000)
        assert start_time == expected_start
        assert end_time == expected_end
        assert isinstance(start_time, int)
        assert isinstance(end_time, int)


def test_search_asset_groups_command_success_with_all_filters(mocker):
    """
    GIVEN:
        A mocked client and arguments with all filter parameters provided.
    WHEN:
        The search_asset_groups_command function is called.
    THEN:
        The request is built correctly with all filters and the response is formatted properly.
    """
    from CortexPlatformCore import Client, search_asset_groups_command

    mock_client = Client(base_url="", headers={})
    mock_response = {
        "reply": {
            "DATA": [
                {
                    "XDM__ASSET_GROUP__ID": "group_1",
                    "XDM__ASSET_GROUP__NAME": "Test Group 1",
                    "XDM__ASSET_GROUP__TYPE": "DYNAMIC",
                    "XDM__ASSET_GROUP__DESCRIPTION": "Test description 1",
                },
                {
                    "XDM__ASSET_GROUP__ID": "group_2",
                    "XDM__ASSET_GROUP__NAME": "Test Group 2",
                    "XDM__ASSET_GROUP__TYPE": "STATIC",
                    "XDM__ASSET_GROUP__DESCRIPTION": "Test description 2",
                },
            ]
        }
    }
    mock_get_webapp_data = mocker.patch.object(mock_client, "get_webapp_data", return_value=mock_response)

    args = {"name": "Test Group", "type": "security", "id": "group_1", "description": "Test description"}

    result = search_asset_groups_command(mock_client, args)

    assert len(result.outputs) == 2
    assert result.outputs[0]["id"] == "group_1"
    assert result.outputs[1]["id"] == "group_2"
    assert result.outputs_prefix == "Core.AssetGroups"
    assert result.outputs_key_field == "id"
    assert "Test Group 1" in result.readable_output
    assert "Test Group 2" in result.readable_output
    assert mock_get_webapp_data.call_count == 1


def test_search_asset_groups_command_success_with_partial_filters(mocker):
    """
    GIVEN:
        A mocked client and arguments with only some filter parameters provided.
    WHEN:
        The search_asset_groups_command function is called.
    THEN:
        The request is built correctly with partial filters and the response is formatted properly.
    """
    from CortexPlatformCore import Client, search_asset_groups_command

    mock_client = Client(base_url="", headers={})
    mock_response = {
        "reply": {
            "DATA": [
                {
                    "XDM__ASSET_GROUP__ID": "group_3",
                    "XDM__ASSET_GROUP__NAME": "Security Group",
                    "XDM__ASSET_GROUP__TYPE": "DYNAMIC",
                    "XDM__ASSET_GROUP__DESCRIPTION": "Security asset group",
                }
            ]
        }
    }
    mock_get_webapp_data = mocker.patch.object(mock_client, "get_webapp_data", return_value=mock_response)

    args = {"name": "Security", "type": "DYNAMIC"}

    result = search_asset_groups_command(mock_client, args)

    assert len(result.outputs) == 1
    assert result.outputs[0]["id"] == "group_3"
    assert result.outputs[0]["name"] == "Security Group"
    assert result.outputs_prefix == "Core.AssetGroups"
    assert "Security Group" in result.readable_output
    assert mock_get_webapp_data.call_count == 1


def test_search_asset_groups_command_success_no_filters(mocker):
    """
    GIVEN:
        A mocked client and empty arguments with no filter parameters.
    WHEN:
        The search_asset_groups_command function is called.
    THEN:
        The request is built with empty filters and returns all asset groups.
    """
    from CortexPlatformCore import Client, search_asset_groups_command

    mock_client = Client(base_url="", headers={})
    mock_response = {
        "reply": {
            "DATA": [
                {
                    "XDM__ASSET_GROUP__ID": "group_all_1",
                    "XDM__ASSET_GROUP__NAME": "All Groups 1",
                    "XDM__ASSET_GROUP__TYPE": "static",
                    "XDM__ASSET_GROUP__DESCRIPTION": "General group",
                },
                {
                    "XDM__ASSET_GROUP__ID": "group_all_2",
                    "XDM__ASSET_GROUP__NAME": "All Groups 2",
                    "XDM__ASSET_GROUP__TYPE": "static",
                    "XDM__ASSET_GROUP__DESCRIPTION": "Special group",
                },
            ]
        }
    }
    mock_get_webapp_data = mocker.patch.object(mock_client, "get_webapp_data", return_value=mock_response)

    args = {}

    result = search_asset_groups_command(mock_client, args)

    assert len(result.outputs) == 2
    assert result.outputs[0]["id"] == "group_all_1"
    assert result.outputs[1]["id"] == "group_all_2"
    assert result.outputs_prefix == "Core.AssetGroups"
    assert "All Groups 1" in result.readable_output
    assert "All Groups 2" in result.readable_output
    assert mock_get_webapp_data.call_count == 1


def test_search_asset_groups_command_empty_response(mocker):
    """
    GIVEN:
        A mocked client that returns an empty response.
    WHEN:
        The search_asset_groups_command function is called.
    THEN:
        The function handles the empty response gracefully and returns empty results.
    """
    from CortexPlatformCore import Client, search_asset_groups_command

    mock_client = Client(base_url="", headers={})
    mock_response = {"reply": {"DATA": []}}
    mock_get_webapp_data = mocker.patch.object(mock_client, "get_webapp_data", return_value=mock_response)

    args = {"name": "NonExistent"}

    result = search_asset_groups_command(mock_client, args)

    assert len(result.outputs) == 0
    assert result.outputs_prefix == "Core.AssetGroups"
    assert result.outputs_key_field == "id"
    assert mock_get_webapp_data.call_count == 1


def test_search_asset_groups_command_missing_reply_key(mocker):
    """
    GIVEN:
        A mocked client that returns a response without the 'reply' key.
    WHEN:
        The search_asset_groups_command function is called.
    THEN:
        The function handles the malformed response gracefully and returns empty results.
    """
    from CortexPlatformCore import Client, search_asset_groups_command

    mock_client = Client(base_url="", headers={})
    mock_response = {}
    mock_get_webapp_data = mocker.patch.object(mock_client, "get_webapp_data", return_value=mock_response)

    args = {"type": "DYNAMIC"}

    result = search_asset_groups_command(mock_client, args)

    assert len(result.outputs) == 0
    assert result.outputs_prefix == "Core.AssetGroups"
    assert result.outputs_key_field == "id"
    assert mock_get_webapp_data.call_count == 1


def test_search_asset_groups_command_missing_data_key(mocker):
    """
    GIVEN:
        A mocked client that returns a response with 'reply' but without 'DATA' key.
    WHEN:
        The search_asset_groups_command function is called.
    THEN:
        The function handles the incomplete response gracefully and returns empty results.
    """
    from CortexPlatformCore import Client, search_asset_groups_command

    mock_client = Client(base_url="", headers={})
    mock_response = {"reply": {}}
    mock_get_webapp_data = mocker.patch.object(mock_client, "get_webapp_data", return_value=mock_response)

    args = {"id": "test_id"}

    result = search_asset_groups_command(mock_client, args)

    assert len(result.outputs) == 0
    assert result.outputs_prefix == "Core.AssetGroups"
    assert result.outputs_key_field == "id"
    assert mock_get_webapp_data.call_count == 1


def test_search_asset_groups_command_multiple_values_in_filters(mocker):
    """
    GIVEN:
        A mocked client and arguments with comma-separated values for filters.
    WHEN:
        The search_asset_groups_command function is called.
    THEN:
        The filters are processed correctly with multiple values and the response is formatted properly.
    """
    from CortexPlatformCore import Client, search_asset_groups_command

    mock_client = Client(base_url="", headers={})
    mock_response = {
        "reply": {
            "DATA": [
                {
                    "XDM__ASSET_GROUP__ID": "group_multi_1",
                    "XDM__ASSET_GROUP__NAME": "Multi Group 1",
                    "XDM__ASSET_GROUP__TYPE": "static",
                    "XDM__ASSET_GROUP__DESCRIPTION": "Multi description 1",
                },
                {
                    "XDM__ASSET_GROUP__ID": "group_multi_2",
                    "XDM__ASSET_GROUP__NAME": "Multi Group 2",
                    "XDM__ASSET_GROUP__TYPE": "STATIC",
                    "XDM__ASSET_GROUP__DESCRIPTION": "Multi description 2",
                },
            ]
        }
    }
    mock_get_webapp_data = mocker.patch.object(mock_client, "get_webapp_data", return_value=mock_response)

    args = {"name": '["Multi Group 1","Multi Group 2"]', "type": "STATIC", "id": "group_multi_1,group_multi_2"}

    result = search_asset_groups_command(mock_client, args)

    assert len(result.outputs) == 2
    assert result.outputs[0]["id"] == "group_multi_1"
    assert result.outputs[1]["id"] == "group_multi_2"
    assert result.outputs_prefix == "Core.AssetGroups"
    assert "Multi Group 1" in result.readable_output
    assert "Multi Group 2" in result.readable_output
    assert mock_get_webapp_data.call_count == 1


def test_get_issue_recommendations_command(mocker):
    """
    Given:
        - Valid issue_id for get_issue_recommendations command
    When:
        - Running get_issue_recommendations command
    Then:
        - Ensure the command returns the expected results with issue data and playbook suggestions
    """
    from CortexPlatformCore import get_issue_recommendations_command, Client

    # Mock the webapp API response
    mock_webapp_response = {
        "reply": {
            "DATA": [
                {
                    "internal_id": "issue_123",
                    "alert_name": "Critical Security Vulnerability",
                    "severity": "HIGH",
                    "alert_description": "SQL injection vulnerability detected",
                    "remediation": "Update to latest version and apply security patches",
                }
            ]
        }
    }

    # Mock the playbook suggestions response
    mock_playbook_response = {
        "reply": [{"playbook_name": "Security Incident Response", "playbook_id": "pb_001", "confidence": 0.95}]
    }

    client = Client(base_url="https://test.com", headers={})
    mocker.patch.object(client, "get_webapp_data", return_value=mock_webapp_response)
    mocker.patch.object(client, "get_playbook_suggestion_by_issue", return_value=mock_playbook_response)

    args = {"issue_id": "issue_123"}

    result = get_issue_recommendations_command(client, args)

    # Assertions
    assert result.outputs_prefix == "Core.IssueRecommendations"
    assert result.outputs_key_field == "issue_id"
    assert result.outputs["issue_id"] == "issue_123"
    assert result.outputs["issue_name"] == "Critical Security Vulnerability"
    assert result.outputs["severity"] == "HIGH"
    assert result.outputs["remediation"] == "Update to latest version and apply security patches"
    assert result.outputs["playbook_suggestions"] == mock_playbook_response["reply"]
    assert "Issue Recommendations for issue_123" in result.readable_output
    assert "Playbook Suggestions" in result.readable_output


def test_get_issue_recommendations_command_no_playbook_suggestions(mocker):
    """
    Given:
        - Valid issue_id with no playbook suggestions available
    When:
        - Running get_issue_recommendations command
    Then:
        - Ensure the command returns recommendations without playbook suggestions section
    """
    from CortexPlatformCore import get_issue_recommendations_command, Client

    # Mock the webapp API response
    mock_webapp_response = {
        "reply": {
            "DATA": [
                {
                    "internal_id": "issue_456",
                    "alert_name": "Configuration Issue",
                    "severity": "MEDIUM",
                    "alert_description": "Misconfigured firewall rule",
                    "remediation": "Review and update firewall configuration",
                }
            ]
        }
    }

    # Mock empty playbook suggestions
    mock_playbook_response = {"reply": []}

    client = Client(base_url="https://test.com", headers={})
    mocker.patch.object(client, "get_webapp_data", return_value=mock_webapp_response)
    mocker.patch.object(client, "get_playbook_suggestion_by_issue", return_value=mock_playbook_response)

    args = {"issue_id": "issue_456"}

    result = get_issue_recommendations_command(client, args)

    assert result.outputs["issue_id"] == "issue_456"
    assert result.outputs["playbook_suggestions"] == []
    assert "Issue Recommendations for issue_456" in result.readable_output


def test_get_issue_recommendations_command_api_calls(mocker):
    """
    Given:
        - Valid issue_id for get_issue_recommendations command
    When:
        - Running get_issue_recommendations command
    Then:
        - Ensure the correct API calls are made with proper parameters
    """
    from CortexPlatformCore import get_issue_recommendations_command, Client

    mock_webapp_response = {
        "reply": {
            "DATA": [
                {
                    "internal_id": "issue_789",
                    "alert_name": "Test Issue",
                    "severity": "LOW",
                    "alert_description": "Test description",
                    "remediation": "Test remediation",
                }
            ]
        }
    }

    mock_playbook_response = {"reply": []}

    client = Client(base_url="https://test.com", headers={})
    webapp_mock = mocker.patch.object(client, "get_webapp_data", return_value=mock_webapp_response)
    playbook_mock = mocker.patch.object(client, "get_playbook_suggestion_by_issue", return_value=mock_playbook_response)

    args = {"issue_id": "issue_789"}

    get_issue_recommendations_command(client, args)

    # Verify API calls were made
    webapp_mock.assert_called_once()
    playbook_mock.assert_called_once_with("issue_789")

    # Verify the webapp call was made with correct request data
    call_args = webapp_mock.call_args[0][0]
    assert call_args["table_name"] == "ALERTS_VIEW_TABLE"
    assert call_args["type"] == "grid"
    assert "filter_data" in call_args


<<<<<<< HEAD
class TestAppsecRemediateIssueCommand:
    """Unit tests for appsec_remediate_issue_command function."""

    def test_appsec_remediate_issue_command_success(self, mocker: MockerFixture):
        """Test successful remediation issue command execution."""
        # Arrange
        from CortexPlatformCore import appsec_remediate_issue_command, INTEGRATION_CONTEXT_BRAND
        from CommonServerPython import CommandResults

        mock_client = mocker.Mock()
        mock_args = {}

        mocker.patch.object(demisto, "args", return_value={"issue_ids": "issue1,issue2", "title": "Fix security vulnerabilities"})

        mock_arg_to_list = mocker.patch("CortexPlatformCore.argToList")
        mock_arg_to_list.return_value = ["issue1", "issue2"]

        mock_remove_empty_elements = mocker.patch("CortexPlatformCore.remove_empty_elements")
        mock_remove_empty_elements.return_value = {"issueIds": ["issue1", "issue2"], "title": "Fix security vulnerabilities"}

        mock_response = {"status": "success", "pr_url": "https://github.com/repo/pull/123", "branch_name": "fix-security-issues"}

        mock_client.appsec_remediate_issue.return_value = mock_response

        mock_table_to_markdown = mocker.patch("CortexPlatformCore.tableToMarkdown")
        mock_table_to_markdown.return_value = (
            "| Status | PR URL |\n|--------|--------|\n| success | https://github.com/repo/pull/123 |"
        )

        mock_string_to_table_header = mocker.patch("CortexPlatformCore.string_to_table_header")

        # Act
        result = appsec_remediate_issue_command(mock_client, mock_args)

        # Assert
        assert isinstance(result, CommandResults)
        assert result.outputs_prefix == f"{INTEGRATION_CONTEXT_BRAND}.TriggerPR"
        assert result.outputs == mock_response
        assert result.raw_response == mock_response

        # Verify client method was called with correct parameters
        mock_client.appsec_remediate_issue.assert_called_once_with(
            {"issueIds": ["issue1", "issue2"], "title": "Fix security vulnerabilities"}
        )

        # Verify argToList was called with issue_ids
        mock_arg_to_list.assert_called_once_with("issue1,issue2")

        # Verify remove_empty_elements was called
        mock_remove_empty_elements.assert_called_once_with(
            {"issueIds": ["issue1", "issue2"], "title": "Fix security vulnerabilities", "fixBranchName": None}
        )

        # Verify tableToMarkdown was called
        mock_table_to_markdown.assert_called_once_with(
            "Remediation Results", mock_response, headerTransform=mock_string_to_table_header
        )

    def test_appsec_remediate_issue_command_minimal_args(self, mocker: MockerFixture):
        """Test remediation command with minimal arguments (only issue_ids)."""
        # Arrange
        from CortexPlatformCore import appsec_remediate_issue_command
        from CommonServerPython import CommandResults

        mock_client = mocker.Mock()
        mock_args = {}

        mocker.patch.object(demisto, "args", return_value={"issue_ids": "issue1"})

        mock_arg_to_list = mocker.patch("CortexPlatformCore.argToList")
        mock_arg_to_list.return_value = ["issue1"]

        mock_remove_empty_elements = mocker.patch("CortexPlatformCore.remove_empty_elements")
        mock_remove_empty_elements.return_value = {"issueIds": ["issue1"]}

        mock_response = {"status": "queued", "request_id": "req123"}
        mock_client.appsec_remediate_issue.return_value = mock_response

        mocker.patch(
            "CortexPlatformCore.tableToMarkdown",
            return_value="| Status | Request ID |\n|--------|------------|\n| queued | req123 |",
        )
        mocker.patch("CortexPlatformCore.string_to_table_header")

        # Act
        result = appsec_remediate_issue_command(mock_client, mock_args)

        # Assert
        assert isinstance(result, CommandResults)
        assert result.outputs == mock_response

        # Verify client method was called with cleaned request body
        mock_client.appsec_remediate_issue.assert_called_once_with({"issueIds": ["issue1"]})

        # Verify remove_empty_elements was called with original request body
        mock_remove_empty_elements.assert_called_once_with({"issueIds": ["issue1"], "title": None, "fixBranchName": None})

    def test_appsec_remediate_issue_command_empty_args(self, mocker: MockerFixture):
        """Test remediation command with empty arguments."""
        # Arrange
        from CortexPlatformCore import appsec_remediate_issue_command
        from CommonServerPython import CommandResults

        mock_client = mocker.Mock()
        mock_args = {}

        mocker.patch.object(demisto, "args", return_value={})

        mock_arg_to_list = mocker.patch("CortexPlatformCore.argToList")
        mock_arg_to_list.return_value = []

        mock_remove_empty_elements = mocker.patch("CortexPlatformCore.remove_empty_elements")
        mock_remove_empty_elements.return_value = {}

        mock_response = {"error": "No issues provided"}
        mock_client.appsec_remediate_issue.return_value = mock_response

        mocker.patch("CortexPlatformCore.tableToMarkdown", return_value="| Error |\n|-------|\n| No issues provided |")
        mocker.patch("CortexPlatformCore.string_to_table_header")

        # Act
        result = appsec_remediate_issue_command(mock_client, mock_args)

        # Assert
        assert isinstance(result, CommandResults)
        assert result.outputs == mock_response

        # Verify client method was called with empty dict after cleaning
        mock_client.appsec_remediate_issue.assert_called_once_with({})

        # Verify argToList was called with None (from args.get("issue_ids"))
        mock_arg_to_list.assert_called_once_with(None)

    def test_appsec_remediate_issue_command_client_error(self, mocker: MockerFixture):
        """Test remediation command when client raises an exception."""
        # Arrange
        from CortexPlatformCore import appsec_remediate_issue_command

        mock_client = mocker.Mock()
        mock_args = {}

        mocker.patch.object(demisto, "args", return_value={"issue_ids": "issue1", "title": "Test fix"})

        mock_arg_to_list = mocker.patch("CortexPlatformCore.argToList")
        mock_arg_to_list.return_value = ["issue1"]

        mock_remove_empty_elements = mocker.patch("CortexPlatformCore.remove_empty_elements")
        mock_remove_empty_elements.return_value = {"issueIds": ["issue1"], "title": "Test fix"}

        # Configure client to raise an exception
        mock_client.appsec_remediate_issue.side_effect = Exception("API Error: Unauthorized")

        # Act & Assert
        with pytest.raises(Exception, match="API Error: Unauthorized"):
            appsec_remediate_issue_command(mock_client, mock_args)

    def test_appsec_remediate_issue_command_multiple_issues(self, mocker: MockerFixture):
        """Test remediation command with multiple issue IDs."""
        # Arrange
        from CortexPlatformCore import appsec_remediate_issue_command, INTEGRATION_CONTEXT_BRAND
        from CommonServerPython import CommandResults

        mock_client = mocker.Mock()
        mock_args = {}

        mocker.patch.object(demisto, "args", return_value={"issue_ids": "issue1,issue2,issue3", "title": "Bulk security fix"})

        mock_arg_to_list = mocker.patch("CortexPlatformCore.argToList")
        mock_arg_to_list.return_value = ["issue1", "issue2", "issue3"]

        mock_remove_empty_elements = mocker.patch("CortexPlatformCore.remove_empty_elements")
        mock_remove_empty_elements.return_value = {"issueIds": ["issue1", "issue2", "issue3"], "title": "Bulk security fix"}

        mock_response = {
            "status": "success",
            "processed_issues": 3,
            "pr_urls": ["https://github.com/repo/pull/124", "https://github.com/repo/pull/125"],
        }

        mock_client.appsec_remediate_issue.return_value = mock_response

        mocker.patch("CortexPlatformCore.tableToMarkdown", return_value="Mock markdown table")
        mocker.patch("CortexPlatformCore.string_to_table_header")

        # Act
        result = appsec_remediate_issue_command(mock_client, mock_args)

        # Assert
        assert isinstance(result, CommandResults)
        assert result.outputs == mock_response
        assert result.outputs_prefix == f"{INTEGRATION_CONTEXT_BRAND}.TriggerPR"

        # Verify client was called with all issue IDs
        mock_client.appsec_remediate_issue.assert_called_once_with(
            {"issueIds": ["issue1", "issue2", "issue3"], "title": "Bulk security fix"}
        )

    def test_appsec_remediate_issue_command_integration_constant(self, mocker: MockerFixture):
        """Test that the integration context brand constant is used correctly."""
        # Arrange
        from CortexPlatformCore import appsec_remediate_issue_command

        mock_client = mocker.Mock()
        mock_args = {}

        mocker.patch.object(demisto, "args", return_value={"issue_ids": "test"})
        mocker.patch("CortexPlatformCore.argToList", return_value=["test"])
        mocker.patch("CortexPlatformCore.remove_empty_elements", return_value={"issueIds": ["test"]})
        mock_client.appsec_remediate_issue.return_value = {"status": "ok"}
        mocker.patch("CortexPlatformCore.tableToMarkdown", return_value="test table")
        mocker.patch("CortexPlatformCore.string_to_table_header")

        # Act
        result = appsec_remediate_issue_command(mock_client, mock_args)

        # Assert
        assert result.outputs_prefix == "Core.TriggerPR"  # INTEGRATION_CONTEXT_BRAND = "Core"

    def test_appsec_remediate_issue_command_json_serializable_response(self, mocker: MockerFixture):
        """Test that the response is JSON serializable."""
        # Arrange
        from CortexPlatformCore import appsec_remediate_issue_command
        from CommonServerPython import CommandResults

        mock_client = mocker.Mock()
        mock_args = {}

        mocker.patch.object(demisto, "args", return_value={"issue_ids": "issue1", "title": "JSON test"})

        mocker.patch("CortexPlatformCore.argToList", return_value=["issue1"])
        mocker.patch("CortexPlatformCore.remove_empty_elements", return_value={"issueIds": ["issue1"], "title": "JSON test"})

        mock_response = {
            "status": "success",
            "timestamp": "2023-12-07T10:30:00Z",
            "data": {"pr_id": 123, "repository": "test-repo", "fixes_applied": ["fix1", "fix2"]},
        }

        mock_client.appsec_remediate_issue.return_value = mock_response
        mocker.patch("CortexPlatformCore.tableToMarkdown", return_value="test table")
        mocker.patch("CortexPlatformCore.string_to_table_header")

        # Act
        result = appsec_remediate_issue_command(mock_client, mock_args)

        # Assert
        assert isinstance(result, CommandResults)
        assert result.outputs == mock_response

        # Verify the response can be JSON serialized
        json_str = json.dumps(result.outputs)
        assert json_str is not None

        # Verify we can deserialize it back
        deserialized = json.loads(json_str)
        assert deserialized == mock_response
=======
def test_enable_scanners_command_single_repository(mocker: MockerFixture):
    """
    Given:
        A client and args with a single repository ID and scanner configuration.
    When:
        enable_scanners_command is called.
    Then:
        The repository configuration is updated successfully and appropriate results are returned.
    """
    from CortexPlatformCore import Client, enable_scanners_command

    mock_client = Client(base_url="", headers={})
    mock_build_payload = mocker.patch("CortexPlatformCore.build_scanner_config_payload", return_value={"test": "payload"})
    mock_enable_scanners = mocker.patch.object(mock_client, "enable_scanners", return_value={"status": "success"})

    args = {"repository_ids": "repo_001", "enabled_scanners": "scanner1,scanner2", "disable_scanners": "scanner3"}

    result = enable_scanners_command(mock_client, args)

    mock_build_payload.assert_called_once_with(args)
    mock_enable_scanners.assert_called_once_with({"test": "payload"}, "repo_001")
    assert "Successfully updated repositories: repo_001" in result.readable_output


def test_enable_scanners_command_repository_ids_as_list(mocker: MockerFixture):
    """
    Given:
        A client and args where repository_ids is already a list.
    When:
        enable_scanners_command is called.
    Then:
        The function handles the list correctly and updates all repositories.
    """
    from CortexPlatformCore import Client, enable_scanners_command

    mock_client = Client(base_url="", headers={})
    mock_build_payload = mocker.patch("CortexPlatformCore.build_scanner_config_payload", return_value={"payload": "test"})
    mock_enable_scanners = mocker.patch.object(mock_client, "enable_scanners", return_value={"success": True})

    args = {"repository_ids": ["repo_alpha", "repo_beta"], "enable_scanners": "vulnerability_scan"}

    result = enable_scanners_command(mock_client, args)

    mock_build_payload.assert_called_with(args)

    expected_calls = [
        call({"payload": "test"}, "repo_alpha"),
        call({"payload": "test"}, "repo_beta"),
    ]
    mock_enable_scanners.assert_has_calls(expected_calls)
    assert "Successfully updated repositories: repo_alpha, repo_beta" in result.readable_output


def test_build_scanner_config_payload_secrets_scanner_with_validation(mocker: MockerFixture):
    """
    Given:
        Args with secrets scanner enable and secret_validation set to True.
    When:
        build_scanner_config_payload is called.
    Then:
        The secrets scanner configuration includes secretValidation option.
    """
    from CortexPlatformCore import build_scanner_config_payload

    mocker.patch("CortexPlatformCore.validate_scanner_name", return_value=True)

    args = {"repository_ids": ["repo1"], "enable_scanners": "secrets", "secret_validation": "True"}

    result = build_scanner_config_payload(args)

    expected = {"scanners": {"SECRETS": {"isEnabled": True, "scanOptions": {"secretValidation": True}}}}

    assert result == expected


def test_build_scanner_config_payload_secrets_scanner_without_validation(mocker: MockerFixture):
    """
    Given:
        Args with secrets scanner enable and secret_validation set to False.
    When:
        build_scanner_config_payload is called.
    Then:
        The secrets scanner configuration includes secretValidation as False.
    """
    from CortexPlatformCore import build_scanner_config_payload

    mocker.patch("CortexPlatformCore.validate_scanner_name", return_value=True)

    args = {"repository_ids": "repo1", "enable_scanners": "secrets", "secret_validation": "False"}

    result = build_scanner_config_payload(args)

    expected = {"scanners": {"SECRETS": {"isEnabled": True, "scanOptions": {"secretValidation": False}}}}

    assert result == expected


def test_build_scanner_config_payload_complete_configuration(mocker: MockerFixture):
    """
    Given:
        Args with all possible configuration options specified.
    When:
        build_scanner_config_payload is called.
    Then:
        A complete configuration payload with all options is returned.
    """
    from CortexPlatformCore import build_scanner_config_payload

    mocker.patch("CortexPlatformCore.validate_scanner_name", return_value=True)
    mocker.patch("CortexPlatformCore.demisto.debug")

    args = {
        "repository_ids": ["repo1", "repo2"],
        "enable_scanners": ["secrets", "iac"],
        "disable_scanners": ["SCA"],
        "secret_validation": "True",
        "pr_scanning": "True",
        "block_on_error": "False",
        "tag_resource_blocks": "True",
        "tag_module_blocks": "False",
        "exclude_paths": ["exclude1", "exclude2"],
    }

    result = build_scanner_config_payload(args)

    expected = {
        "scanners": {
            "SECRETS": {"isEnabled": True, "scanOptions": {"secretValidation": True}},
            "IAC": {"isEnabled": True},
            "SCA": {"isEnabled": False},
        },
        "prScanning": {"isEnabled": True, "blockOnError": False},
        "taggingBot": {"tagResourceBlocks": True, "tagModuleBlocks": False},
        "excludedPaths": ["exclude1", "exclude2"],
    }

    assert result == expected


def test_build_scanner_config_payload_empty_scanners_lists(mocker: MockerFixture):
    """
    Given:
        Args with empty enabled_scanners and disable_scanners lists.
    When:
        build_scanner_config_payload is called.
    Then:
        A configuration payload without scanners section is returned.
    """
    from CortexPlatformCore import build_scanner_config_payload

    mocker.patch("CortexPlatformCore.validate_scanner_name", return_value=True)
    mocker.patch("CortexPlatformCore.demisto.debug")

    args = {"repository_ids": "repo1", "enable_scanners": [], "disable_scanners": []}

    result = build_scanner_config_payload(args)

    expected = {}

    assert result == expected


def test_build_scanner_config_payload_invalid_scanner_names(mocker: MockerFixture):
    """
    Given:
        Args with invalid scanner names that fail validation.
    When:
        build_scanner_config_payload is called.
    Then:
        Invalid scanners are excluded from the configuration.
    """

    def mock_validate_scanner_name(scanner):
        return scanner in [
            "iac",
            "sca",
            "secrets",
        ]

    mocker.patch("CortexPlatformCore.validate_scanner_name", side_effect=mock_validate_scanner_name)


def test_build_scanner_config_payload_enable_and_disable_same_scanner(mocker: MockerFixture):
    """
    Given:
        Args with the same scanner in both enabled_scanners and disable_scanners lists.
    When:
        build_scanner_config_payload is called.
    Then:
        An error is thrown due to conflicting scanner configuration.
    """
    from CortexPlatformCore import build_scanner_config_payload

    mocker.patch("CortexPlatformCore.validate_scanner_name", return_value=True)

    args = {"repository_ids": "repo1", "enable_scanners": ["iac"], "disable_scanners": ["iac"]}

    with pytest.raises(ValueError):
        build_scanner_config_payload(args)
>>>>>>> e3efed4b
<|MERGE_RESOLUTION|>--- conflicted
+++ resolved
@@ -2380,7 +2380,6 @@
     assert "filter_data" in call_args
 
 
-<<<<<<< HEAD
 class TestAppsecRemediateIssueCommand:
     """Unit tests for appsec_remediate_issue_command function."""
 
@@ -2637,7 +2636,8 @@
         # Verify we can deserialize it back
         deserialized = json.loads(json_str)
         assert deserialized == mock_response
-=======
+        
+        
 def test_enable_scanners_command_single_repository(mocker: MockerFixture):
     """
     Given:
@@ -2836,5 +2836,4 @@
     args = {"repository_ids": "repo1", "enable_scanners": ["iac"], "disable_scanners": ["iac"]}
 
     with pytest.raises(ValueError):
-        build_scanner_config_payload(args)
->>>>>>> e3efed4b
+        build_scanner_config_payload(args)