import json

import pytest
from pytest_mock import MockerFixture
from unittest.mock import call
import demistomock as demisto

from unittest.mock import Mock, patch
<<<<<<< HEAD
from CortexPlatformCore import get_issue_recommendations_command, Client
=======
import unittest
from CortexPlatformCore import (
    get_appsec_suggestion,
    populate_playbook_and_quick_action_suggestions,
    map_qa_name_to_data,
    get_issue_recommendations_command,
    map_pb_id_to_data,
    create_issue_recommendations_readable_output,
    Client,
    CommandResults,
    DemistoException,
)
>>>>>>> 5fa24204

MAX_GET_INCIDENTS_LIMIT = 100


def load_test_data(json_path):
    with open(json_path) as f:
        return json.load(f)


def test_get_asset_details_command_success(mocker: MockerFixture):
    """
    GIVEN:
        A mocked client and valid arguments with an asset ID.
    WHEN:
        The get_asset_details_command function is called.
    THEN:
        The response is parsed, formatted, and returned correctly.
    """
    from CortexPlatformCore import Client, get_asset_details_command

    mock_client = Client(base_url="", headers={})
    mock_get_asset_details = mocker.patch.object(
        mock_client, "_http_request", return_value={"reply": {"id": "1234", "name": "Test Asset"}}
    )

    args = {"asset_id": "1234"}

    result = get_asset_details_command(mock_client, args)

    assert result.outputs == {"id": "1234", "name": "Test Asset"}
    assert "Test Asset" in result.readable_output
    assert mock_get_asset_details.call_count == 1


def test_replace_args_alert_with_issue():
    """
    GIVEN:
        Arguments dictionary with various key types - single issue key, multiple issue keys, and mixed keys.
    WHEN:
        The replace_args_alert_with_issue function is called.
    THEN:
        All 'issue' keys are replaced with 'alert' and values are preserved, while other keys remain unchanged.
    """
    from CortexPlatformCore import issue_to_alert

    # Test single issue key
    args = {"issue_id": "12345"}
    result = issue_to_alert(args)

    assert result == {"alert_id": "12345"}
    assert "issue_id" not in result
    assert "alert_id" in result

    # Test multiple issue keys
    args = {"issue_id": "12345", "issue_status": "open", "issue_priority": "high"}
    result = issue_to_alert(args)

    expected = {"alert_id": "12345", "alert_status": "open", "alert_priority": "high"}
    assert result == expected
    assert "issue_id" not in result
    assert "issue_status" not in result
    assert "issue_priority" not in result

    # Test mixed keys
    args = {"issue_id": "12345", "user_name": "john", "issue_type": "bug", "timestamp": "2023-01-01"}
    result = issue_to_alert(args)

    expected = {"alert_id": "12345", "user_name": "john", "alert_type": "bug", "timestamp": "2023-01-01"}
    assert result == expected
    assert "issue_id" not in result
    assert "issue_type" not in result
    assert result["user_name"] == "john"
    assert result["timestamp"] == "2023-01-01"


def test_alert_to_issue():
    """
    GIVEN:
        A dictionary with alert keys that need to be converted to issue keys.
    WHEN:
        The alert_to_issue function is called.
    THEN:
        All 'alert' keys are replaced with 'issue' keys and values are preserved.
    """
    from CortexPlatformCore import alert_to_issue

    # Test single alert key
    outputs = {"alert_id": "12345"}
    result = alert_to_issue(outputs)

    assert result == {"issue_id": "12345"}
    assert "alert_id" not in result
    assert "issue_id" in result

    # Test multiple alert keys
    outputs = {"alert_id": "12345", "alert_status": "open", "alert_priority": "high"}
    result = alert_to_issue(outputs)

    expected = {"issue_id": "12345", "issue_status": "open", "issue_priority": "high"}
    assert result == expected
    assert "alert_id" not in result
    assert "alert_status" not in result
    assert "alert_priority" not in result

    # Test mixed keys
    outputs = {"alert_id": "12345", "user_name": "john", "alert_type": "bug", "timestamp": "2023-01-01"}
    result = alert_to_issue(outputs)

    expected = {"issue_id": "12345", "user_name": "john", "issue_type": "bug", "timestamp": "2023-01-01"}
    assert result == expected
    assert "alert_id" not in result
    assert "alert_type" not in result
    assert result["user_name"] == "john"
    assert result["timestamp"] == "2023-01-01"


def test_core_get_issues_command(mocker: MockerFixture):
    """
    GIVEN:
        A mocked get_alerts_by_filter_command that returns a CommandResults object with alert data.
    WHEN:
        The core-get-issues command is executed through the main function.
    THEN:
        Arguments are transformed from issue to alert format, get_alerts_by_filter_command is called,
        outputs are transformed back from alert to issue format, and results are returned.
    """
    from CortexPlatformCore import main
    from CommonServerPython import CommandResults

    # Mock demisto functions
    mocker.patch.object(demisto, "command", return_value="core-get-issues")
    mocker.patch.object(demisto, "args", return_value={"issue_id": "12345", "issue_status": "open", "issue_priority": "high"})
    mocker.patch.object(demisto, "params", return_value={"proxy": False, "insecure": False, "timeout": "120"})

    # Create mock CommandResults with alert data that should be converted to issue data
    mock_command_results = CommandResults(
        outputs_prefix="Core.Alert",
        outputs=[
            {
                "alert_id": "12345",
                "alert_status": "open",
                "alert_priority": "high",
                "alert_description": "Test alert",
                "user_name": "john",
            }
        ],
        readable_output="Test alert output",
        raw_response={"alert_id": "12345"},
    )

    # Mock get_alerts_by_filter_command to return our mock CommandResults
    mock_get_alerts = mocker.patch("CortexPlatformCore.get_alerts_by_filter_command", return_value=mock_command_results)
    mock_return_results = mocker.patch("CortexPlatformCore.return_results")
    # Execute the main function
    main()

    # Verify that get_alerts_by_filter_command was called with transformed arguments
    mock_get_alerts.assert_called_once()
    called_args = mock_get_alerts.call_args[0][1]  # Get the args parameter

    # Verify the arguments were transformed from issue to alert format
    assert "alert_id" in called_args
    assert "alert_status" in called_args
    assert "alert_priority" in called_args
    assert called_args["alert_id"] == "12345"
    assert called_args["alert_status"] == "open"
    assert called_args["alert_priority"] == "high"

    # Verify issue keys are not present in the transformed args
    assert "issue_id" not in called_args
    assert "issue_status" not in called_args
    assert "issue_priority" not in called_args

    # Get the CommandResults object that was passed to return_results
    returned_command_results = mock_return_results.call_args[0][0]

    # Verify the outputs were transformed back from alert to issue format
    assert "issue_id" in returned_command_results.outputs[0]
    assert "issue_status" in returned_command_results.outputs[0]
    assert "issue_priority" in returned_command_results.outputs[0]
    assert "issue_description" in returned_command_results.outputs[0]
    assert returned_command_results.outputs[0]["issue_id"] == "12345"
    assert returned_command_results.outputs[0]["issue_status"] == "open"
    assert returned_command_results.outputs[0]["issue_priority"] == "high"
    assert returned_command_results.outputs[0]["issue_description"] == "Test alert"

    # Verify alert keys are not present in the final outputs
    assert "alert_id" not in returned_command_results.outputs[0]
    assert "alert_priority" not in returned_command_results.outputs[0]
    assert "alert_description" not in returned_command_results.outputs[0]

    # Verify non-alert/issue keys are preserved
    assert returned_command_results.outputs[0]["user_name"] == "john"


def test_filter_context_fields():
    from CortexPlatformCore import filter_context_fields

    context_data = [
        {
            "id": "alert_1",
            "name": "Critical Alert",
            "status": "active",
            "severity": "high",
            "timestamp": "2023-10-01T10:00:00Z",
            "internal_field": "should_be_removed",
            "private_data": "confidential",
        },
        {
            "id": "alert_2",
            "name": "Warning Alert",
            "status": "resolved",
            "severity": "medium",
            "timestamp": "2023-10-01T11:00:00Z",
            "internal_field": "should_be_removed",
            "debug_info": "debug_data",
        },
    ]

    output_keys_to_keep = ["id", "name", "status", "severity", "timestamp"]
    filtered_data = filter_context_fields(output_keys_to_keep, context_data)

    expected_result = [
        {"id": "alert_1", "name": "Critical Alert", "status": "active", "severity": "high", "timestamp": "2023-10-01T10:00:00Z"},
        {
            "id": "alert_2",
            "name": "Warning Alert",
            "status": "resolved",
            "severity": "medium",
            "timestamp": "2023-10-01T11:00:00Z",
        },
    ]

    assert expected_result == filtered_data


def test_core_get_issues_command_with_output_keys(mocker: MockerFixture):
    """
    GIVEN:
        A mocked get_alerts_by_filter_command that returns a CommandResults object with alert data
        and output_keys argument is provided to filter specific fields.
    WHEN:
        The core-get-issues command is executed with output_keys parameter.
    THEN:
        Arguments are transformed from issue to alert format, get_alerts_by_filter_command is called,
        outputs are transformed back from alert to issue format, filtered by output_keys, and results are returned.
    """
    from CortexPlatformCore import main
    from CommonServerPython import CommandResults

    # Mock demisto functions with output_keys parameter
    mocker.patch.object(demisto, "command", return_value="core-get-issues")
    mocker.patch.object(
        demisto,
        "args",
        return_value={
            "issue_id": "12345",
            "issue_status": "open",
            "issue_priority": "high",
            "output_keys": "issue_id,issue_status,issue_description",
        },
    )
    mocker.patch.object(demisto, "params", return_value={"proxy": False, "insecure": False, "timeout": "120"})

    # Create mock CommandResults with alert data that should be converted to issue data
    mock_command_results = CommandResults(
        outputs_prefix="Core.Issue",
        outputs=[
            {
                "alert_id": "12345",
                "alert_status": "open",
                "alert_priority": "high",
                "alert_description": "Test alert",
                "alert_severity": "critical",
                "alert_timestamp": "2023-10-01T10:00:00Z",
                "user_name": "john",
                "internal_field": "should_be_filtered_out",
            },
            {
                "alert_id": "67890",
                "alert_status": "closed",
                "alert_priority": "medium",
                "alert_description": "Another test alert",
                "alert_severity": "low",
                "alert_timestamp": "2023-10-01T11:00:00Z",
                "user_name": "jane",
                "internal_field": "should_be_filtered_out",
            },
        ],
        readable_output="Test alert output",
        raw_response={"alert_id": "12345"},
    )

    # Mock get_alerts_by_filter_command to return our mock CommandResults
    mock_get_alerts = mocker.patch("CortexPlatformCore.get_alerts_by_filter_command", return_value=mock_command_results)
    mock_return_results = mocker.patch("CortexPlatformCore.return_results")

    # Execute the main function
    main()

    # Verify that get_alerts_by_filter_command was called with transformed arguments
    mock_get_alerts.assert_called_once()
    called_args = mock_get_alerts.call_args[0][1]  # Get the args parameter

    # Verify the arguments were transformed from issue to alert format and output_keys was removed
    assert "alert_id" in called_args
    assert "alert_status" in called_args
    assert "alert_priority" in called_args
    assert "output_keys" not in called_args  # Should be removed from args passed to get_alerts_by_filter_command
    assert called_args["alert_id"] == "12345"
    assert called_args["alert_status"] == "open"
    assert called_args["alert_priority"] == "high"

    # Get the CommandResults object that was passed to return_results
    returned_command_results = mock_return_results.call_args[0][0]

    # Verify the outputs were transformed back from alert to issue format
    assert len(returned_command_results.outputs) == 2

    # Check first alert/issue
    first_issue = returned_command_results.outputs[0]
    assert "issue_id" in first_issue
    assert "issue_status" in first_issue
    assert "issue_description" in first_issue
    assert first_issue["issue_id"] == "12345"
    assert first_issue["issue_status"] == "open"
    assert first_issue["issue_description"] == "Test alert"

    # Verify that only the specified output_keys are present (after transformation to issue format)
    expected_keys = {"issue_id", "issue_status", "issue_description"}
    assert set(first_issue.keys()) == expected_keys

    # Verify fields that should be filtered out are not present
    assert "issue_priority" not in first_issue
    assert "issue_severity" not in first_issue
    assert "issue_timestamp" not in first_issue
    assert "user_name" not in first_issue
    assert "internal_field" not in first_issue

    # Check second alert/issue
    second_issue = returned_command_results.outputs[1]
    assert "issue_id" in second_issue
    assert "issue_status" in second_issue
    assert "issue_description" in second_issue
    assert second_issue["issue_id"] == "67890"
    assert second_issue["issue_status"] == "closed"
    assert second_issue["issue_description"] == "Another test alert"

    # Verify that only the specified output_keys are present
    assert set(second_issue.keys()) == expected_keys

    # Verify alert keys are not present in the final outputs
    assert "alert_id" not in first_issue
    assert "alert_status" not in first_issue
    assert "alert_description" not in first_issue


def test_get_cases_command_case_id_as_int(mocker: MockerFixture):
    """
    Given:
        - case_id_list as an integer
    When:
        - Calling get_cases_command
    Then:
        - client.get_incidents is called with incident_id_list as a list of string
    """
    from CortexPlatformCore import get_cases_command

    client = mocker.Mock()
    client.get_webapp_data.return_value = {"reply": {"DATA": [{"CASE_ID": 1}]}}  # Changed to int
    client.map_case_format.return_value = [{"case_id": "1"}]  # Mapped to string
    mocker.patch("CortexPlatformCore.tableToMarkdown", return_value="table")

    args = {"case_id_list": 1}
    result = get_cases_command(client, args)
    assert result[1].outputs[0].get("case_id") == "1"
    assert result[1].readable_output.startswith("table")


def test_replace_substring_string():
    """
    GIVEN a string containing or not containing the substring 'issue'.
    WHEN replace_substring is called with 'issue' and 'alert'.
    THEN it replaces all occurrences of 'issue' with 'alert' in the string, or leaves unchanged if not present.
    """
    from CortexPlatformCore import replace_substring

    assert replace_substring("foo_issue_bar", "issue", "alert") == "foo_alert_bar"
    assert replace_substring("nochange", "issue", "alert") == "nochange"


def test_replace_substring_dict():
    """
    GIVEN a dict with keys containing 'issue' and other keys.
    WHEN replace_substring is called with 'issue' and 'alert'.
    THEN it replaces all occurrences of 'issue' in keys with 'alert', values are preserved, and other keys unchanged.
    """
    from CortexPlatformCore import replace_substring

    d = {"issue_id": 1, "other": 2}
    out = replace_substring(d.copy(), "issue", "alert")
    assert out["alert_id"] == 1
    assert "issue_id" not in out
    assert out["other"] == 2


def test_preprocess_get_cases_outputs_list_and_single():
    """
    GIVEN a dict or list of dicts with 'incident_id' and/or 'alert_field'.
    WHEN preprocess_get_cases_outputs is called.
    THEN it returns dict(s) with 'incident' replaced by 'case' and 'alert' replaced by 'issue'.
    """
    from CortexPlatformCore import preprocess_get_cases_outputs

    # Single dict
    data = {"incident_id": 1, "alert_field": "foo"}
    out = preprocess_get_cases_outputs(data.copy())
    assert out["case_id"] == 1
    # List
    data_list = [{"incident_id": 2}, {"incident_id": 3}]
    out_list = preprocess_get_cases_outputs(data_list.copy())
    assert out_list[0]["case_id"] == 2
    assert out_list[1]["case_id"] == 3


def test_preprocess_get_case_extra_data_outputs_basic():
    """
    GIVEN a dict with 'incident' or 'alerts' keys containing dicts with 'incident_id'.
    WHEN preprocess_get_case_extra_data_outputs is called.
    THEN it returns dict(s) with 'incident' replaced by 'case' and 'alert' replaced by 'issue' in all nested dicts.
    """
    from CortexPlatformCore import preprocess_get_case_extra_data_outputs

    # Only incident
    data = {"incident": {"incident_id": 1}}
    out = preprocess_get_case_extra_data_outputs(data.copy())
    assert out["case"]["case_id"] == 1
    # With alerts
    data = {"incident": {"incident_id": 1}, "alerts": {"data": [{"incident_id": 2}, {"incident_id": 3}]}}
    out = preprocess_get_case_extra_data_outputs(data.copy())
    assert out["issues"]["data"][0]["case_id"] == 2
    assert out["issues"]["data"][1]["case_id"] == 3


def test_preprocess_get_case_extra_data_outputs_list():
    """
    GIVEN a list of dicts with 'incident' key.
    WHEN preprocess_get_case_extra_data_outputs is called.
    THEN it returns a list with 'incident' replaced by 'case' in each dict.
    """
    from CortexPlatformCore import preprocess_get_case_extra_data_outputs

    data = [{"incident": {"incident_id": 1}}, {"incident": {"incident_id": 2}}]
    out = preprocess_get_case_extra_data_outputs(data.copy())
    assert out[0]["case"]["case_id"] == 1
    assert out[1]["case"]["case_id"] == 2


def test_preprocess_get_case_extra_data_outputs_edge_cases():
    """
    GIVEN a non-dict/list input, or a dict without 'incident'/'alerts' keys.
    WHEN preprocess_get_case_extra_data_outputs is called.
    THEN it returns the input unchanged or with only top-level keys transformed if possible.
    """
    from CortexPlatformCore import preprocess_get_case_extra_data_outputs

    # Not a dict/list
    assert preprocess_get_case_extra_data_outputs("foo") == "foo"
    # Dict without incident/alerts
    d = {"other": 1}
    out = preprocess_get_case_extra_data_outputs(d.copy())
    assert out["other"] == 1


def test_preprocess_get_cases_args_limit_enforced():
    """
    GIVEN an args dict with 'limit' above and below MAX_GET_INCIDENTS_LIMIT.
    WHEN preprocess_get_cases_args is called.
    THEN it enforces the limit not to exceed MAX_GET_INCIDENTS_LIMIT.
    """
    from CortexPlatformCore import preprocess_get_cases_args

    args = {"limit": 500}
    out = preprocess_get_cases_args(args.copy())
    assert out["limit"] == 100
    args = {"limit": 50}
    out = preprocess_get_cases_args(args.copy())
    assert out["limit"] == 50


def test_get_issue_id_from_args():
    """
    GIVEN:
        Arguments dictionary with issue_id provided.
    WHEN:
        The get_issue_id function is called.
    THEN:
        The issue_id from args is returned.
    """
    from CortexPlatformCore import get_issue_id

    args = {"id": "12345"}
    result = get_issue_id(args)

    assert result == "12345"


def test_get_issue_id_empty_string_in_args(mocker):
    """
    GIVEN:
        Arguments dictionary with empty issue_id and demisto calling context with incident.
    WHEN:
        The get_issue_id function is called.
    THEN:
        The issue_id from calling context is returned.
    """
    from CortexPlatformCore import get_issue_id

    args = {"issue_id": ""}
    mock_calling_context = {"context": {"Incidents": [{"id": "67890"}]}}
    mocker.patch.object(demisto, "callingContext", mock_calling_context)

    result = get_issue_id(args)

    assert result == "67890"


def test_get_issue_id_missing_from_args(mocker):
    """
    GIVEN:
        Arguments dictionary without issue_id and demisto calling context with incident.
    WHEN:
        The get_issue_id function is called.
    THEN:
        The issue_id from calling context is returned.
    """
    from CortexPlatformCore import get_issue_id

    args = {}
    mock_calling_context = {"context": {"Incidents": [{"id": "99999"}]}}
    mocker.patch.object(demisto, "callingContext", mock_calling_context)

    result = get_issue_id(args)

    assert result == "99999"


def test_get_issue_id_from_context_multiple_incidents(mocker):
    """
    GIVEN:
        Arguments dictionary without issue_id and calling context with multiple incidents.
    WHEN:
        The get_issue_id function is called.
    THEN:
        The issue_id from the first incident in calling context is returned.
    """
    from CortexPlatformCore import get_issue_id

    args = {}
    mock_calling_context = {"context": {"Incidents": [{"id": "first_incident"}, {"id": "second_incident"}]}}
    mocker.patch.object(demisto, "callingContext", mock_calling_context)

    result = get_issue_id(args)

    assert result == "first_incident"


def test_create_filter_data_basic():
    """
    GIVEN:
        Issue ID and basic update arguments.
    WHEN:
        The create_filter_data function is called.
    THEN:
        Correct filter data structure is returned with proper formatting.
    """
    from CortexPlatformCore import create_filter_data

    issue_id = "12345"
    update_args = {"name": "Test Issue", "severity": "HIGH"}

    result = create_filter_data(issue_id, update_args)

    expected = {
        "filter_data": {"filter": {"AND": [{"SEARCH_FIELD": "internal_id", "SEARCH_TYPE": "EQ", "SEARCH_VALUE": "12345"}]}},
        "filter_type": "static",
        "update_data": {"name": "Test Issue", "severity": "HIGH"},
    }

    assert result == expected


def test_create_filter_data_empty_update_args():
    """
    GIVEN:
        Issue ID and empty update arguments.
    WHEN:
        The create_filter_data function is called.
    THEN:
        Filter data structure is returned with empty update_data.
    """
    from CortexPlatformCore import create_filter_data

    issue_id = "54321"
    update_args = {}

    result = create_filter_data(issue_id, update_args)

    assert result["filter_data"]["filter"]["AND"][0]["SEARCH_VALUE"] == "54321"
    assert result["filter_type"] == "static"
    assert result["update_data"] == {}


def test_create_filter_data_complex_update_args():
    """
    GIVEN:
        Issue ID and complex update arguments with multiple fields.
    WHEN:
        The create_filter_data function is called.
    THEN:
        Filter data structure contains all update arguments in update_data.
    """
    from CortexPlatformCore import create_filter_data

    issue_id = "98765"
    update_args = {
        "name": "Complex Issue",
        "severity": "CRITICAL",
        "assigned_user": "user@example.com",
        "type": "security",
        "phase": "investigation",
    }

    result = create_filter_data(issue_id, update_args)

    assert result["filter_data"]["filter"]["AND"][0]["SEARCH_VALUE"] == "98765"
    assert result["update_data"] == update_args
    assert result["filter_type"] == "static"


def test_get_asset_group_ids_from_names_success(mocker):
    """
    GIVEN:
        A client and a list of valid asset group names.
    WHEN:
        get_asset_group_ids_from_names is called.
    THEN:
        The corresponding asset group IDs are returned.
    """
    from CortexPlatformCore import Client, get_asset_group_ids_from_names

    mock_client = Client(base_url="", headers={})
    mock_search_asset_groups = mocker.patch.object(
        mock_client,
        "search_asset_groups",
        return_value={
            "reply": {
                "data": [
                    {"XDM.ASSET_GROUP.ID": 1, "XDM.ASSET_GROUP.NAME": "Production Servers"},
                    {"XDM.ASSET_GROUP.ID": 2, "XDM.ASSET_GROUP.NAME": "Development Workstations"},
                ]
            }
        },
    )

    group_names = ["Production Servers", "Development Workstations"]
    result = get_asset_group_ids_from_names(mock_client, group_names)

    assert set(result) == {1, 2}
    assert mock_search_asset_groups.call_count == 1

    filter = mock_search_asset_groups.call_args[0][0]
    expected_filter = {
        "AND": [
            {
                "OR": [
                    {
                        "SEARCH_FIELD": "XDM.ASSET_GROUP.NAME",
                        "SEARCH_TYPE": "EQ",
                        "SEARCH_VALUE": "Production Servers",
                    },
                    {
                        "SEARCH_FIELD": "XDM.ASSET_GROUP.NAME",
                        "SEARCH_TYPE": "EQ",
                        "SEARCH_VALUE": "Development Workstations",
                    },
                ]
            }
        ]
    }
    assert filter == expected_filter


def test_get_asset_group_ids_from_names_empty_list():
    """
    GIVEN:
        A client and an empty list of asset group names.
    WHEN:
        get_asset_group_ids_from_names is called.
    THEN:
        An empty list is returned without making API calls.
    """
    from CortexPlatformCore import Client, get_asset_group_ids_from_names

    mock_client = Client(base_url="", headers={})
    result = get_asset_group_ids_from_names(mock_client, [])

    assert result == []


def test_get_asset_group_ids_from_names_partial_match(mocker):
    """
    GIVEN:
        A client and asset group names where only some are found.
    WHEN:
        get_asset_group_ids_from_names is called.
    THEN:
        A DemistoException is raised indicating invalid group names.
    """
    from CortexPlatformCore import Client, get_asset_group_ids_from_names
    import pytest

    mock_client = Client(base_url="", headers={})
    mocker.patch.object(
        mock_client,
        "search_asset_groups",
        return_value={
            "reply": {
                "data": [
                    {"XDM.ASSET_GROUP.ID": "group-id-1", "XDM.ASSET_GROUP.NAME": "Production Servers"},
                ]
            }
        },
    )

    group_names = ["Production Servers", "Invalid Group"]

    with pytest.raises(Exception) as exc_info:
        get_asset_group_ids_from_names(mock_client, group_names)

    assert "Failed to fetch asset group IDs" in str(exc_info.value)
    assert "Invalid Group" in str(exc_info.value)


def test_search_assets_command_success(mocker):
    """
    GIVEN:
        A client and valid arguments for searching assets.
    WHEN:
        search_assets_command is called.
    THEN:
        Asset group IDs are resolved, filter is created, and assets are searched successfully.
    """
    from CortexPlatformCore import Client, search_assets_command

    mock_client = Client(base_url="", headers={})

    # Mock get_asset_group_ids_from_names
    mock_get_asset_group_ids = mocker.patch("CortexPlatformCore.get_asset_group_ids_from_names", return_value=[1, 2])

    # Mock client.search_assets
    mock_reply = {
        "data": [
            {"xdm.asset.id": "asset-1", "xdm.asset.name": "Server-1", "xdm.asset.type.name": "server"},
            {"xdm.asset.id": "asset-2", "xdm.asset.name": "Server-2", "xdm.asset.type.name": "server"},
        ]
    }
    expected_reply = [
        {"id": "asset-1", "name": "Server-1", "type.name": "server"},
        {"id": "asset-2", "name": "Server-2", "type.name": "server"},
    ]
    mock_search_assets = mocker.patch.object(
        mock_client,
        "search_assets",
        return_value={"reply": mock_reply},
    )

    args = {
        "asset_names": "Server-1,Server-2",
        "asset_types": "server",
        "asset_groups": "Production Servers,Development Workstations",
        "asset_tags": json.dumps([{"tag1": "value1"}, {"tag2": "value2"}]),
        "page_size": "50",
        "page_number": "0",
    }

    result = search_assets_command(mock_client, args)

    assert len(result.outputs) == 2
    assert result.outputs == expected_reply
    mock_search_assets.assert_called_once()
    mock_get_asset_group_ids.assert_called_once_with(mock_client, ["Production Servers", "Development Workstations"])

    filter_arg = mock_search_assets.call_args[0][0]
    expected_filter = {
        "AND": [
            {
                "OR": [
                    {
                        "SEARCH_FIELD": "xdm.asset.name",
                        "SEARCH_TYPE": "CONTAINS",
                        "SEARCH_VALUE": "Server-1",
                    },
                    {
                        "SEARCH_FIELD": "xdm.asset.name",
                        "SEARCH_TYPE": "CONTAINS",
                        "SEARCH_VALUE": "Server-2",
                    },
                ]
            },
            {
                "SEARCH_FIELD": "xdm.asset.type.name",
                "SEARCH_TYPE": "EQ",
                "SEARCH_VALUE": "server",
            },
            {
                "OR": [
                    {
                        "SEARCH_FIELD": "xdm.asset.tags",
                        "SEARCH_TYPE": "JSON_WILDCARD",
                        "SEARCH_VALUE": {"tag1": "value1"},
                    },
                    {
                        "SEARCH_FIELD": "xdm.asset.tags",
                        "SEARCH_TYPE": "JSON_WILDCARD",
                        "SEARCH_VALUE": {"tag2": "value2"},
                    },
                ]
            },
            {
                "OR": [
                    {
                        "SEARCH_FIELD": "xdm.asset.group_ids",
                        "SEARCH_TYPE": "ARRAY_CONTAINS",
                        "SEARCH_VALUE": 1,
                    },
                    {
                        "SEARCH_FIELD": "xdm.asset.group_ids",
                        "SEARCH_TYPE": "ARRAY_CONTAINS",
                        "SEARCH_VALUE": 2,
                    },
                ]
            },
        ]
    }

    assert filter_arg == expected_filter

    # Check other parameters
    assert mock_search_assets.call_args[0][1] == 0  # page_number
    assert mock_search_assets.call_args[0][2] == 50  # page_size


def test_get_vulnerabilities_command_success(mocker: MockerFixture):
    """
    Given:
        A mocked client and valid arguments with vulnerability filters.
    When:
        The get_vulnerabilities_command function is called.
    Then:
        The response is parsed, formatted, and returned correctly with expected outputs.
    """
    from CortexPlatformCore import Client, get_vulnerabilities_command

    mock_client = Client(base_url="", headers={})
    mock_response = {
        "reply": {
            "DATA": [
                {
                    "ISSUE_ID": "vuln_001",
                    "CVE_ID": "CVE-2023-1234",
                    "CVE_DESCRIPTION": "Test vulnerability",
                    "ASSET_NAME": "test-server",
                    "PLATFORM_SEVERITY": "HIGH",
                    "EPSS_SCORE": 0.85,
                    "CVSS_SCORE": 9.1,
                    "ASSIGNED_TO": "admin",
                    "ASSIGNED_TO_PRETTY": "Administrator",
                    "AFFECTED_SOFTWARE": "Apache",
                    "FIX_AVAILABLE": True,
                    "INTERNET_EXPOSED": True,
                    "HAS_KEV": True,
                    "EXPLOITABLE": True,
                    "ASSET_IDS": ["asset_123"],
                    "EXTRA_FIELD": "should_be_filtered",
                }
            ]
        }
    }
    mock_get_webapp_data = mocker.patch.object(mock_client, "get_webapp_data", return_value=mock_response)

    args = {"cve_id": "CVE-2023-1234", "cvss_score_gte": "8.0", "severity": "high", "limit": "10"}

    result = get_vulnerabilities_command(mock_client, args)

    assert len(result.outputs) == 1
    assert result.outputs[0]["ISSUE_ID"] == "vuln_001"
    assert result.outputs[0]["CVE_ID"] == "CVE-2023-1234"
    assert result.outputs[0]["PLATFORM_SEVERITY"] == "HIGH"
    assert "EXTRA_FIELD" not in result.outputs[0]
    assert "Test vulnerability" in result.readable_output
    assert result.outputs_prefix == "Core.VulnerabilityIssue"
    assert result.outputs_key_field == "ISSUE_ID"
    assert mock_get_webapp_data.call_count == 1


def test_get_vulnerabilities_command_empty_response(mocker: MockerFixture):
    """
    Given:
        A mocked client that returns empty data.
    When:
        The get_vulnerabilities_command function is called.
    Then:
        An empty result is returned with proper structure.
    """
    from CortexPlatformCore import Client, get_vulnerabilities_command

    mock_client = Client(base_url="", headers={})
    mock_response = {"reply": {"DATA": []}}
    mocker.patch.object(mock_client, "get_webapp_data", return_value=mock_response)

    args = {"cve_id": "CVE-2023-9999"}

    result = get_vulnerabilities_command(mock_client, args)

    assert result.outputs == []
    assert "Vulnerabilities" in result.readable_output
    assert result.outputs_prefix == "Core.VulnerabilityIssue"


def test_get_vulnerabilities_command_all_filters(mocker: MockerFixture):
    """
    Given:
        A mocked client and arguments with all possible filter combinations.
    When:
        The get_vulnerabilities_command function is called.
    Then:
        All filters are properly applied and the request is built correctly.
    """
    from CortexPlatformCore import Client, get_vulnerabilities_command

    mock_client = Client(base_url="", headers={})
    mock_response = {"reply": {"DATA": []}}
    mock_get_webapp_data = mocker.patch.object(mock_client, "get_webapp_data", return_value=mock_response)

    args = {
        "cve_id": "CVE-2023-1234,CVE-2023-5678",
        "cvss_score_gte": "7.5",
        "epss_score_gte": "0.5",
        "internet_exposed": "true",
        "exploitable": "false",
        "has_kev": "true",
        "affected_software": "Apache,Nginx",
        "severity": "high,critical",
        "issue_id": "issue_001,issue_002",
        "start_time": "2023-01-01T00:00:00Z",
        "end_time": "2023-12-31T23:59:59Z",
        "assignee": "admin,user1",
        "limit": "25",
        "sort_field": "CVSS_SCORE",
        "sort_order": "ASC",
        "on_demand_fields": "field1,field2",
    }

    get_vulnerabilities_command(mock_client, args)

    mock_get_webapp_data.assert_called_once()
    call_args = mock_get_webapp_data.call_args[0][0]

    assert call_args["table_name"] == "VULNERABLE_ISSUES_TABLE"
    assert call_args["filter_data"]["paging"]["to"] == 25
    assert call_args["filter_data"]["sort"][0]["FIELD"] == "CVSS_SCORE"
    assert call_args["filter_data"]["sort"][0]["ORDER"] == "ASC"
    assert call_args["onDemandFields"] == ["field1", "field2"]


def test_get_vulnerabilities_command_boolean_filters(mocker: MockerFixture):
    """
    Given:
        A mocked client and boolean filter arguments.
    When:
        The get_vulnerabilities_command function is called with various boolean values.
    Then:
        Boolean filters are properly converted and applied.
    """
    from CortexPlatformCore import Client, get_vulnerabilities_command

    mock_client = Client(base_url="", headers={})
    mock_response = {"reply": {"DATA": []}}
    mock_get_webapp_data = mocker.patch.object(mock_client, "get_webapp_data", return_value=mock_response)

    args = {"internet_exposed": "false", "exploitable": "true", "has_kev": "false", "cve_id": "CVE-2023-1234"}

    get_vulnerabilities_command(mock_client, args)

    mock_get_webapp_data.assert_called_once()
    call_args = mock_get_webapp_data.call_args[0][0]

    filter_data = call_args["filter_data"]["filter"]
    assert "AND" in filter_data


def test_get_vulnerabilities_command_assignee_special_values(mocker: MockerFixture):
    """
    Given:
        A mocked client and assignee arguments with special values.
    When:
        The get_vulnerabilities_command function is called with 'unassigned' and 'assigned' values.
    Then:
        Special assignee mappings are properly applied.
    """
    from CortexPlatformCore import Client, get_vulnerabilities_command

    mock_client = Client(base_url="", headers={})
    mock_response = {"reply": {"DATA": []}}
    mock_get_webapp_data = mocker.patch.object(mock_client, "get_webapp_data", return_value=mock_response)

    args = {"assignee": "unassigned", "cve_id": "CVE-2023-1234"}

    get_vulnerabilities_command(mock_client, args)

    mock_get_webapp_data.assert_called_once()
    call_args = mock_get_webapp_data.call_args[0][0]

    filter_data = call_args["filter_data"]["filter"]
    assert "AND" in filter_data


def test_get_vulnerabilities_command_default_values(mocker: MockerFixture):
    """
    Given:
        A mocked client and minimal arguments.
    When:
        The get_vulnerabilities_command function is called with only required parameters.
    Then:
        Default values are properly applied for limit, sort_field, and sort_order.
    """
    from CortexPlatformCore import Client, get_vulnerabilities_command

    mock_client = Client(base_url="", headers={})
    mock_response = {"reply": {"DATA": []}}
    mock_get_webapp_data = mocker.patch.object(mock_client, "get_webapp_data", return_value=mock_response)

    args = {"cve_id": "CVE-2023-1234"}

    get_vulnerabilities_command(mock_client, args)

    mock_get_webapp_data.assert_called_once()
    call_args = mock_get_webapp_data.call_args[0][0]

    assert call_args["filter_data"]["paging"]["to"] == 50
    assert call_args["filter_data"]["sort"][0]["FIELD"] == "LAST_OBSERVED"
    assert call_args["filter_data"]["sort"][0]["ORDER"] == "DESC"


def test_get_vulnerabilities_command_output_filtering(mocker: MockerFixture):
    """
    Given:
        A mocked client that returns data with extra fields.
    When:
        The get_vulnerabilities_command function is called.
    Then:
        Only the specified output keys are included in the results.
    """
    from CortexPlatformCore import Client, get_vulnerabilities_command

    mock_client = Client(base_url="", headers={})
    mock_response = {
        "reply": {
            "DATA": [
                {
                    "ISSUE_ID": "vuln_001",
                    "CVE_ID": "CVE-2023-1234",
                    "EXTRA_FIELD_1": "should_be_filtered",
                    "INTERNAL_DATA": "confidential",
                    "PLATFORM_SEVERITY": "HIGH",
                    "DEBUG_INFO": "debug_data",
                    "CVSS_SCORE": 8.5,
                }
            ]
        }
    }
    mocker.patch.object(mock_client, "get_webapp_data", return_value=mock_response)

    args = {"cve_id": "CVE-2023-1234"}

    result = get_vulnerabilities_command(mock_client, args)

    output_item = result.outputs[0]
    expected_keys = {"ISSUE_ID", "CVE_ID", "PLATFORM_SEVERITY", "CVSS_SCORE"}
    actual_keys = set(output_item.keys())

    assert expected_keys.issubset(actual_keys)
    assert "EXTRA_FIELD_1" not in actual_keys
    assert "INTERNAL_DATA" not in actual_keys
    assert "DEBUG_INFO" not in actual_keys


def test_get_vulnerabilities_command_multiple_vulnerabilities(mocker: MockerFixture):
    """
    Given:
        A mocked client that returns multiple vulnerability records.
    When:
        The get_vulnerabilities_command function is called.
    Then:
        All vulnerability records are properly processed and returned.
    """
    from CortexPlatformCore import Client, get_vulnerabilities_command

    mock_client = Client(base_url="", headers={})
    mock_response = {
        "reply": {
            "DATA": [
                {"ISSUE_ID": "vuln_001", "CVE_ID": "CVE-2023-1234", "PLATFORM_SEVERITY": "HIGH", "CVSS_SCORE": 9.1},
                {"ISSUE_ID": "vuln_002", "CVE_ID": "CVE-2023-5678", "PLATFORM_SEVERITY": "MEDIUM", "CVSS_SCORE": 6.5},
                {"ISSUE_ID": "vuln_003", "CVE_ID": "CVE-2023-9999", "PLATFORM_SEVERITY": "CRITICAL", "CVSS_SCORE": 10.0},
            ]
        }
    }
    mocker.patch.object(mock_client, "get_webapp_data", return_value=mock_response)

    args = {"severity": "high,medium,critical"}

    result = get_vulnerabilities_command(mock_client, args)

    assert len(result.outputs) == 3
    assert result.outputs[0]["ISSUE_ID"] == "vuln_001"
    assert result.outputs[1]["ISSUE_ID"] == "vuln_002"
    assert result.outputs[2]["ISSUE_ID"] == "vuln_003"
    assert result.outputs_key_field == "ISSUE_ID"


def test_get_vulnerabilities_command_numeric_filters(mocker: MockerFixture):
    """
    Given:
        A mocked client and numeric filter arguments.
    When:
        The get_vulnerabilities_command function is called with cvss_score_gte and epss_score_gte.
    Then:
        Numeric filters are properly converted and applied.
    """
    from CortexPlatformCore import Client, get_vulnerabilities_command

    mock_client = Client(base_url="", headers={})
    mock_response = {"reply": {"DATA": []}}
    mock_get_webapp_data = mocker.patch.object(mock_client, "get_webapp_data", return_value=mock_response)

    args = {"cvss_score_gte": "7.5", "epss_score_gte": "0.8", "limit": "100", "cve_id": "CVE-2023-1234"}

    get_vulnerabilities_command(mock_client, args)

    mock_get_webapp_data.assert_called_once()
    call_args = mock_get_webapp_data.call_args[0][0]

    assert call_args["filter_data"]["paging"]["to"] == 100
    filter_data = call_args["filter_data"]["filter"]
    assert "AND" in filter_data


def test_get_vulnerabilities_command_severity_mapping(mocker: MockerFixture):
    """
    Given:
        A mocked client and severity arguments with string values.
    When:
        The get_vulnerabilities_command function is called with severity filters.
    Then:
        Severity values are properly mapped to their corresponding constants.
    """
    from CortexPlatformCore import Client, get_vulnerabilities_command

    mock_client = Client(base_url="", headers={})
    mock_response = {"reply": {"DATA": []}}
    mock_get_webapp_data = mocker.patch.object(mock_client, "get_webapp_data", return_value=mock_response)

    args = {"severity": "info,low,medium,high,critical", "cve_id": "CVE-2023-1234"}

    get_vulnerabilities_command(mock_client, args)

    mock_get_webapp_data.assert_called_once()
    call_args = mock_get_webapp_data.call_args[0][0]

    filter_data = call_args["filter_data"]["filter"]
    assert "AND" in filter_data


def test_build_webapp_request_data_with_all_parameters(mocker: MockerFixture):
    """
    Given: All parameters are provided including on_demand_fields.
    When: build_webapp_request_data is called with table_name, filter_dict, limit, sort_field, on_demand_fields, and sort_order.
    Then: A properly formatted request dictionary is returned with all provided values.
    """
    from CortexPlatformCore import build_webapp_request_data

    # Mock demisto.debug to avoid actual debug output during tests
    mocker.patch("CortexPlatformCore.demisto.debug")

    table_name = "TEST_TABLE"
    filter_dict = {"filter_key": "filter_value"}
    limit = 100
    sort_field = "TEST_FIELD"
    on_demand_fields = ["field1", "field2"]
    sort_order = "ASC"

    result = build_webapp_request_data(
        table_name=table_name,
        filter_dict=filter_dict,
        limit=limit,
        sort_field=sort_field,
        on_demand_fields=on_demand_fields,
        sort_order=sort_order,
    )

    expected = {
        "type": "grid",
        "table_name": "TEST_TABLE",
        "filter_data": {
            "sort": [{"FIELD": "TEST_FIELD", "ORDER": "ASC"}],
            "paging": {"from": 0, "to": 100},
            "filter": {"filter_key": "filter_value"},
        },
        "jsons": [],
        "onDemandFields": ["field1", "field2"],
    }

    assert result == expected


def test_build_webapp_request_data_with_none_on_demand_fields(mocker: MockerFixture):
    """
    Given: on_demand_fields parameter is None.
    When: build_webapp_request_data is called with on_demand_fields set to None.
    Then: The returned dictionary has an empty list for onDemandFields.
    """
    from CortexPlatformCore import build_webapp_request_data

    # Mock demisto.debug to avoid actual debug output during tests
    mocker.patch("CortexPlatformCore.demisto.debug")

    table_name = "TEST_TABLE"
    filter_dict = {"filter_key": "filter_value"}
    limit = 50
    sort_field = "TEST_FIELD"
    on_demand_fields = None

    result = build_webapp_request_data(
        table_name=table_name, filter_dict=filter_dict, limit=limit, sort_field=sort_field, on_demand_fields=on_demand_fields
    )

    expected = {
        "type": "grid",
        "table_name": "TEST_TABLE",
        "filter_data": {
            "sort": [{"FIELD": "TEST_FIELD", "ORDER": "DESC"}],
            "paging": {"from": 0, "to": 50},
            "filter": {"filter_key": "filter_value"},
        },
        "jsons": [],
        "onDemandFields": [],
    }

    assert result == expected


def test_build_webapp_request_data_with_default_sort_order(mocker: MockerFixture):
    """
    Given: sort_order parameter is not provided.
    When: build_webapp_request_data is called without specifying sort_order.
    Then: The default sort_order "DESC" is used in the returned dictionary.
    """
    from CortexPlatformCore import build_webapp_request_data

    # Mock demisto.debug to avoid actual debug output during tests
    mocker.patch("CortexPlatformCore.demisto.debug")

    table_name = "TEST_TABLE"
    filter_dict = {}
    limit = 25
    sort_field = "DEFAULT_FIELD"

    result = build_webapp_request_data(table_name=table_name, filter_dict=filter_dict, limit=limit, sort_field=sort_field)

    expected = {
        "type": "grid",
        "table_name": "TEST_TABLE",
        "filter_data": {"sort": [{"FIELD": "DEFAULT_FIELD", "ORDER": "DESC"}], "paging": {"from": 0, "to": 25}, "filter": {}},
        "jsons": [],
        "onDemandFields": [],
    }

    assert result == expected


def test_build_webapp_request_data_with_empty_filter_dict(mocker: MockerFixture):
    """
    Given: filter_dict parameter is an empty dictionary.
    When: build_webapp_request_data is called with an empty filter_dict.
    Then: The returned dictionary contains an empty filter object in filter_data.
    """
    from CortexPlatformCore import build_webapp_request_data

    # Mock demisto.debug to avoid actual debug output during tests
    mocker.patch("CortexPlatformCore.demisto.debug")

    table_name = "EMPTY_FILTER_TABLE"
    filter_dict = {}
    limit = 10
    sort_field = "EMPTY_FIELD"

    result = build_webapp_request_data(table_name=table_name, filter_dict=filter_dict, limit=limit, sort_field=sort_field)

    expected = {
        "type": "grid",
        "table_name": "EMPTY_FILTER_TABLE",
        "filter_data": {"sort": [{"FIELD": "EMPTY_FIELD", "ORDER": "DESC"}], "paging": {"from": 0, "to": 10}, "filter": {}},
        "jsons": [],
        "onDemandFields": [],
    }

    assert result == expected


class TestFilterBuilder:
    def test_add_field_without_mapper(self):
        """
        Given:
            A FilterBuilder instance and field parameters without a mapper.
        When:
            The add_field method is called with name, type, and values.
        Then:
            A new Field should be added to filter_fields with the original values.
        """
        from CortexPlatformCore import FilterBuilder, FilterType

        filter_builder = FilterBuilder()
        values = ["value1", "value2"]

        filter_builder.add_field("test_field", FilterType.EQ, values)

        assert len(filter_builder.filter_fields) == 1
        field = filter_builder.filter_fields[0]
        assert field.field_name == "test_field"
        assert field.filter_type == FilterType.EQ
        assert field.values == values

    def test_add_field_with_mapper_list_values(self):
        """
        Given:
            A FilterBuilder instance, field parameters with a mapper, and list values.
        When:
            The add_field method is called with values that exist in the mapper.
        Then:
            A new Field should be added with mapped values only.
        """
        from CortexPlatformCore import FilterBuilder, FilterType

        filter_builder = FilterBuilder()
        values = ["low", "high", "unknown"]
        mapper = {"low": "SEV_040_LOW", "high": "SEV_060_HIGH"}

        filter_builder.add_field("severity", FilterType.EQ, values, mapper)

        assert len(filter_builder.filter_fields) == 1
        field = filter_builder.filter_fields[0]
        assert field.field_name == "severity"
        assert field.filter_type == FilterType.EQ
        assert field.values == ["SEV_040_LOW", "SEV_060_HIGH"]

    def test_add_field_with_mapper_single_value(self):
        """
        Given:
            A FilterBuilder instance, field parameters with a mapper, and a single value.
        When:
            The add_field method is called with a single value that exists in the mapper.
        Then:
            The single value should be converted to a list and mapped correctly.
        """
        from CortexPlatformCore import FilterBuilder, FilterType

        filter_builder = FilterBuilder()
        value = "medium"
        mapper = {"medium": "SEV_050_MEDIUM", "high": "SEV_060_HIGH"}

        filter_builder.add_field("severity", FilterType.EQ, value, mapper)

        assert len(filter_builder.filter_fields) == 1
        field = filter_builder.filter_fields[0]
        assert field.field_name == "severity"
        assert field.filter_type == FilterType.EQ
        assert field.values == ["SEV_050_MEDIUM"]

    def test_add_field_with_mapper_no_matching_values(self):
        """
        Given:
            A FilterBuilder instance, field parameters with a mapper, and values not in the mapper.
        When:
            The add_field method is called with values that don't exist in the mapper.
        Then:
            A new Field should be added with an empty list of processed values.
        """
        from CortexPlatformCore import FilterBuilder, FilterType

        filter_builder = FilterBuilder()
        values = ["unknown", "invalid"]
        mapper = {"low": "SEV_040_LOW", "high": "SEV_060_HIGH"}

        filter_builder.add_field("severity", FilterType.EQ, values, mapper)

        assert len(filter_builder.filter_fields) == 1
        field = filter_builder.filter_fields[0]
        assert field.field_name == "severity"
        assert field.filter_type == FilterType.EQ
        assert field.values == []

    def test_add_field_with_mappings_single_mapped_value(self):
        """
        Given: A FilterBuilder instance and a single mapped value that exists in the mappings dictionary.
        When: The add_field_with_mappings method is called with a mapped value.
        Then: A MappedValuesField should be added to the filter_fields list with the correct parameters.
        """
        from CortexPlatformCore import FilterBuilder

        filter_builder = FilterBuilder()
        mappings = {
            "unassigned": FilterBuilder.FilterType.IS_EMPTY,
            "assigned": FilterBuilder.FilterType.NIS_EMPTY,
        }

        filter_builder.add_field_with_mappings("assignee", FilterBuilder.FilterType.CONTAINS, "unassigned", mappings)

        assert len(filter_builder.filter_fields) == 1
        field = filter_builder.filter_fields[0]
        assert isinstance(field, FilterBuilder.MappedValuesField)
        assert field.field_name == "assignee"
        assert field.filter_type == FilterBuilder.FilterType.CONTAINS
        assert field.values == "unassigned"
        assert field.mappings == mappings

    def test_add_field_with_mappings_multiple_mapped_values(self):
        """
        Given: A FilterBuilder instance and multiple values that exist in the mappings dictionary.
        When: The add_field_with_mappings method is called with a list of mapped values.
        Then: A MappedValuesField should be added with the list of values and correct mappings.
        """
        from CortexPlatformCore import FilterBuilder

        filter_builder = FilterBuilder()
        mappings = {
            "unassigned": FilterBuilder.FilterType.IS_EMPTY,
            "assigned": FilterBuilder.FilterType.NIS_EMPTY,
            "pending": FilterBuilder.FilterType.CONTAINS,
        }
        values = ["unassigned", "assigned"]

        filter_builder.add_field_with_mappings("status", FilterBuilder.FilterType.EQ, values, mappings)

        assert len(filter_builder.filter_fields) == 1
        field = filter_builder.filter_fields[0]
        assert isinstance(field, FilterBuilder.MappedValuesField)
        assert field.field_name == "status"
        assert field.filter_type == FilterBuilder.FilterType.EQ
        assert field.values == values
        assert field.mappings == mappings

    def test_add_field_with_mappings_unmapped_value(self):
        """
        Given: A FilterBuilder instance and a value that does not exist in the mappings dictionary.
        When: The add_field_with_mappings method is called with an unmapped value.
        Then: A MappedValuesField should be added with the default filter type for unmapped values.
        """
        from CortexPlatformCore import FilterBuilder

        filter_builder = FilterBuilder()
        mappings = {
            "unassigned": FilterBuilder.FilterType.IS_EMPTY,
            "assigned": FilterBuilder.FilterType.NIS_EMPTY,
        }

        filter_builder.add_field_with_mappings("assignee", FilterBuilder.FilterType.CONTAINS, "john.doe", mappings)

        assert len(filter_builder.filter_fields) == 1
        field = filter_builder.filter_fields[0]
        assert isinstance(field, FilterBuilder.MappedValuesField)
        assert field.field_name == "assignee"
        assert field.filter_type == FilterBuilder.FilterType.CONTAINS
        assert field.values == "john.doe"
        assert field.mappings == mappings

    def test_add_field_with_mappings_mixed_values(self):
        """
        Given: A FilterBuilder instance and a list containing both mapped and unmapped values.
        When: The add_field_with_mappings method is called with mixed value types.
        Then: A MappedValuesField should be added containing all values with their respective mappings.
        """
        from CortexPlatformCore import FilterBuilder

        filter_builder = FilterBuilder()
        mappings = {
            "unassigned": FilterBuilder.FilterType.IS_EMPTY,
            "assigned": FilterBuilder.FilterType.NIS_EMPTY,
        }
        values = ["unassigned", "john.doe", "assigned"]

        filter_builder.add_field_with_mappings("assignee", FilterBuilder.FilterType.CONTAINS, values, mappings)

        assert len(filter_builder.filter_fields) == 1
        field = filter_builder.filter_fields[0]
        assert isinstance(field, FilterBuilder.MappedValuesField)
        assert field.field_name == "assignee"
        assert field.filter_type == FilterBuilder.FilterType.CONTAINS
        assert field.values == values
        assert field.mappings == mappings

    def test_add_field_with_mappings_empty_mappings(self):
        """
        Given: A FilterBuilder instance and an empty mappings dictionary.
        When: The add_field_with_mappings method is called with empty mappings.
        Then: A MappedValuesField should be added with the empty mappings dictionary.
        """
        from CortexPlatformCore import FilterBuilder

        filter_builder = FilterBuilder()
        mappings = {}

        filter_builder.add_field_with_mappings("field", FilterBuilder.FilterType.EQ, "value", mappings)

        assert len(filter_builder.filter_fields) == 1
        field = filter_builder.filter_fields[0]
        assert isinstance(field, FilterBuilder.MappedValuesField)
        assert field.field_name == "field"
        assert field.filter_type == FilterBuilder.FilterType.EQ
        assert field.values == "value"
        assert field.mappings == {}

    def test_add_field_with_mappings_none_value(self):
        """
        Given: A FilterBuilder instance and None as the value parameter.
        When: The add_field_with_mappings method is called with None value.
        Then: A MappedValuesField should be added with None as the values.
        """
        from CortexPlatformCore import FilterBuilder

        filter_builder = FilterBuilder()
        mappings = {
            "unassigned": FilterBuilder.FilterType.IS_EMPTY,
        }

        filter_builder.add_field_with_mappings("assignee", FilterBuilder.FilterType.CONTAINS, None, mappings)

        assert len(filter_builder.filter_fields) == 1
        field = filter_builder.filter_fields[0]
        assert isinstance(field, FilterBuilder.MappedValuesField)
        assert field.field_name == "assignee"
        assert field.filter_type == FilterBuilder.FilterType.CONTAINS
        assert field.values is None
        assert field.mappings == mappings

    def test_add_time_range_field_with_valid_start_and_end_time(self, mocker: MockerFixture):
        """
        Given: A FilterBuilder instance and valid start_time and end_time strings.
        When: add_time_range_field is called with both start and end times.
        Then: The method should add a RANGE field with from and to values to the filter.
        """
        from CortexPlatformCore import FilterBuilder, FilterType

        # Arrange
        filter_builder = FilterBuilder()
        mock_prepare_time_range = mocker.patch.object(
            filter_builder, "_prepare_time_range", return_value=(1640995200000, 1641081600000)
        )
        mock_add_field = mocker.patch.object(filter_builder, "add_field")

        # Act
        filter_builder.add_time_range_field("test_field", "2022-01-01T00:00:00", "2022-01-02T00:00:00")

        # Assert
        mock_prepare_time_range.assert_called_once_with("2022-01-01T00:00:00", "2022-01-02T00:00:00")
        mock_add_field.assert_called_once_with("test_field", FilterType.RANGE, {"from": 1640995200000, "to": 1641081600000})

    def test_add_time_range_field_with_none_start_time(self, mocker: MockerFixture):
        """
        Given: A FilterBuilder instance with None start_time and valid end_time.
        When: add_time_range_field is called with start_time as None.
        Then: The method should not add any field to the filter since start is None.
        """
        from CortexPlatformCore import FilterBuilder

        # Arrange
        filter_builder = FilterBuilder()
        mock_prepare_time_range = mocker.patch.object(filter_builder, "_prepare_time_range", return_value=(None, 1641081600000))
        mock_add_field = mocker.patch.object(filter_builder, "add_field")

        # Act
        filter_builder.add_time_range_field("test_field", None, "2022-01-02T00:00:00")

        # Assert
        mock_prepare_time_range.assert_called_once_with(None, "2022-01-02T00:00:00")
        mock_add_field.assert_not_called()

    def test_add_time_range_field_with_none_end_time(self, mocker: MockerFixture):
        """
        Given: A FilterBuilder instance with valid start_time and None end_time.
        When: add_time_range_field is called with end_time as None.
        Then: The method should not add any field to the filter since end is None.
        """
        from CortexPlatformCore import FilterBuilder

        # Arrange
        filter_builder = FilterBuilder()
        mock_prepare_time_range = mocker.patch.object(filter_builder, "_prepare_time_range", return_value=(1640995200000, None))
        mock_add_field = mocker.patch.object(filter_builder, "add_field")

        # Act
        filter_builder.add_time_range_field("test_field", "2022-01-01T00:00:00", None)

        # Assert
        mock_prepare_time_range.assert_called_once_with("2022-01-01T00:00:00", None)
        mock_add_field.assert_not_called()

    def test_add_time_range_field_with_both_none_times(self, mocker: MockerFixture):
        """
        Given: A FilterBuilder instance with both start_time and end_time as None.
        When: add_time_range_field is called with both times as None.
        Then: The method should not add any field to the filter since both values are None.
        """
        from CortexPlatformCore import FilterBuilder

        # Arrange
        filter_builder = FilterBuilder()
        mock_prepare_time_range = mocker.patch.object(filter_builder, "_prepare_time_range", return_value=(None, None))
        mock_add_field = mocker.patch.object(filter_builder, "add_field")

        # Act
        filter_builder.add_time_range_field("test_field", None, None)

        # Assert
        mock_prepare_time_range.assert_called_once_with(None, None)
        mock_add_field.assert_not_called()

    def test_add_time_range_field_with_zero_timestamps(self, mocker: MockerFixture):
        """
        Given: A FilterBuilder instance and _prepare_time_range returning zero timestamps.
        When: add_time_range_field is called and both timestamps are zero (falsy values).
        Then: The method should not add any field to the filter since zero is falsy in the condition.
        """
        from CortexPlatformCore import FilterBuilder

        # Arrange
        filter_builder = FilterBuilder()
        mock_prepare_time_range = mocker.patch.object(filter_builder, "_prepare_time_range", return_value=(0, 0))
        mock_add_field = mocker.patch.object(filter_builder, "add_field")

        # Act
        filter_builder.add_time_range_field("test_field", "some_time", "some_other_time")

        # Assert
        mock_prepare_time_range.assert_called_once_with("some_time", "some_other_time")
        mock_add_field.assert_not_called()

    def test_to_dict_empty_filter_fields(self):
        """
        Given: A FilterBuilder instance with no filter fields.
        When: The to_dict method is called.
        Then: An empty dictionary should be returned.
        """
        from CortexPlatformCore import FilterBuilder

        filter_builder = FilterBuilder()
        result = filter_builder.to_dict()
        assert result == {}

    def test_to_dict_single_field_single_value(self):
        """
        Given: A FilterBuilder with one field containing a single non-list value.
        When: The to_dict method is called.
        Then: A properly structured filter dictionary with one search object should be returned.
        """
        from CortexPlatformCore import FilterBuilder, FilterType

        filter_builder = FilterBuilder()
        filter_builder.add_field("test_field", FilterType.EQ, "test_value")

        result = filter_builder.to_dict()
        expected = {
            FilterBuilder.AND: [
                {FilterBuilder.FIELD: "test_field", FilterBuilder.TYPE: FilterType.EQ.value, FilterBuilder.VALUE: "test_value"}
            ]
        }
        assert result == expected

    def test_to_dict_single_field_multiple_values(self):
        """
        Given: A FilterBuilder with one field containing multiple values in a list.
        When: The to_dict method is called.
        Then: A filter dictionary with OR operator grouping multiple search values should be returned.
        """
        from CortexPlatformCore import FilterBuilder, FilterType

        filter_builder = FilterBuilder()
        filter_builder.add_field("test_field", FilterType.EQ, ["value1", "value2"])

        result = filter_builder.to_dict()
        expected = {
            FilterBuilder.AND: [
                {
                    FilterType.EQ.operator: [
                        {
                            FilterBuilder.FIELD: "test_field",
                            FilterBuilder.TYPE: FilterType.EQ.value,
                            FilterBuilder.VALUE: "value1",
                        },
                        {
                            FilterBuilder.FIELD: "test_field",
                            FilterBuilder.TYPE: FilterType.EQ.value,
                            FilterBuilder.VALUE: "value2",
                        },
                    ]
                }
            ]
        }
        assert result == expected

    def test_to_dict_multiple_fields(self):
        """
        Given: A FilterBuilder with multiple fields each containing different values.
        When: The to_dict method is called.
        Then: A filter dictionary with AND operator containing all field filters should be returned.
        """
        from CortexPlatformCore import FilterBuilder, FilterType

        filter_builder = FilterBuilder()
        filter_builder.add_field("field1", FilterType.EQ, "value1")
        filter_builder.add_field("field2", FilterType.CONTAINS, "value2")

        result = filter_builder.to_dict()
        expected = {
            FilterBuilder.AND: [
                {FilterBuilder.FIELD: "field1", FilterBuilder.TYPE: FilterType.EQ.value, FilterBuilder.VALUE: "value1"},
                {FilterBuilder.FIELD: "field2", FilterBuilder.TYPE: FilterType.CONTAINS.value, FilterBuilder.VALUE: "value2"},
            ]
        }
        assert result == expected

    def test_to_dict_with_none_values_filtered_out(self):
        """
        Given: A FilterBuilder with fields containing None values mixed with valid values.
        When: The to_dict method is called.
        Then: None values should be filtered out and only valid values should appear in the result.
        """
        from CortexPlatformCore import FilterBuilder, FilterType

        filter_builder = FilterBuilder()
        filter_builder.add_field("test_field", FilterType.EQ, [None, "valid_value", None])

        result = filter_builder.to_dict()
        expected = {
            FilterBuilder.AND: [
                {FilterBuilder.FIELD: "test_field", FilterBuilder.TYPE: FilterType.EQ.value, FilterBuilder.VALUE: "valid_value"}
            ]
        }
        assert result == expected

    def test_to_dict_with_all_none_values(self):
        """
        Given: A FilterBuilder with fields containing only None values.
        When: The to_dict method is called.
        Then: An empty dictionary should be returned since all values are filtered out.
        """
        from CortexPlatformCore import FilterBuilder, FilterType

        filter_builder = FilterBuilder()
        filter_builder.add_field("test_field", FilterType.EQ, [None, None])

        result = filter_builder.to_dict()
        assert result == {}

    def test_to_dict_with_mapped_values_field_normal_value(self):
        """
        Given: A MappedValuesField with a value that is not in the mappings dictionary.
        When: The to_dict method is called.
        Then: The default filter type should be used for the unmapped value.
        """
        from CortexPlatformCore import FilterBuilder, FilterType

        filter_builder = FilterBuilder()
        mappings = {"special": FilterType.IS_EMPTY}
        filter_builder.add_field_with_mappings("test_field", FilterType.EQ, "normal_value", mappings)

        result = filter_builder.to_dict()
        expected = {
            FilterBuilder.AND: [
                {FilterBuilder.FIELD: "test_field", FilterBuilder.TYPE: FilterType.EQ.value, FilterBuilder.VALUE: "normal_value"}
            ]
        }
        assert result == expected

    def test_to_dict_with_mapped_values_field_is_empty(self):
        """
        Given: A MappedValuesField with a value mapped to IS_EMPTY filter type.
        When: The to_dict method is called.
        Then: The mapped filter type should be used and value should be set to "<No Value>".
        """
        from CortexPlatformCore import FilterBuilder, FilterType

        filter_builder = FilterBuilder()
        mappings = {"unassigned": FilterType.IS_EMPTY}
        filter_builder.add_field_with_mappings("assignee", FilterType.EQ, "unassigned", mappings)

        result = filter_builder.to_dict()
        expected = {
            FilterBuilder.AND: [
                {
                    FilterBuilder.FIELD: "assignee",
                    FilterBuilder.TYPE: FilterType.IS_EMPTY.value,
                    FilterBuilder.VALUE: "<No Value>",
                }
            ]
        }
        assert result == expected

    def test_to_dict_with_mapped_values_field_nis_empty(self):
        """
        Given: A MappedValuesField with a value mapped to NIS_EMPTY filter type.
        When: The to_dict method is called.
        Then: The mapped filter type should be used and value should be set to "<No Value>".
        """
        from CortexPlatformCore import FilterBuilder, FilterType

        filter_builder = FilterBuilder()
        mappings = {"assigned": FilterType.NIS_EMPTY}
        filter_builder.add_field_with_mappings("assignee", FilterType.EQ, "assigned", mappings)

        result = filter_builder.to_dict()
        expected = {
            FilterBuilder.AND: [
                {
                    FilterBuilder.FIELD: "assignee",
                    FilterBuilder.TYPE: FilterType.NIS_EMPTY.value,
                    FilterBuilder.VALUE: "<No Value>",
                }
            ]
        }
        assert result == expected

    def test_to_dict_with_mixed_mapped_and_normal_values(self):
        """
        Given: A MappedValuesField with both mapped and unmapped values in the same field.
        When: The to_dict method is called.
        Then: Each value should use its appropriate filter type and the results should be grouped with OR operator.
        """
        from CortexPlatformCore import FilterBuilder, FilterType

        filter_builder = FilterBuilder()
        mappings = {"unassigned": FilterType.IS_EMPTY}
        filter_builder.add_field_with_mappings("assignee", FilterType.EQ, ["unassigned", "john.doe"], mappings)

        result = filter_builder.to_dict()
        expected = {
            FilterBuilder.AND: [
                {
                    FilterType.EQ.operator: [
                        {
                            FilterBuilder.FIELD: "assignee",
                            FilterBuilder.TYPE: FilterType.IS_EMPTY.value,
                            FilterBuilder.VALUE: "<No Value>",
                        },
                        {
                            FilterBuilder.FIELD: "assignee",
                            FilterBuilder.TYPE: FilterType.EQ.value,
                            FilterBuilder.VALUE: "john.doe",
                        },
                    ]
                }
            ]
        }
        assert result == expected

    def test_to_dict_converts_non_list_values_to_list(self):
        """
        Given: A FilterBuilder with field values that are not initially in list format.
        When: The to_dict method is called.
        Then: The non-list values should be converted to lists internally for processing.
        """
        from CortexPlatformCore import FilterBuilder, FilterType

        filter_builder = FilterBuilder()
        # Directly create a field with non-list value
        field = FilterBuilder.Field("test_field", FilterType.EQ, "single_value")
        filter_builder.filter_fields = [field]

        result = filter_builder.to_dict()
        expected = {
            FilterBuilder.AND: [
                {FilterBuilder.FIELD: "test_field", FilterBuilder.TYPE: FilterType.EQ.value, FilterBuilder.VALUE: "single_value"}
            ]
        }
        assert result == expected

    def test_prepare_time_range_both_valid_times(self, mocker: MockerFixture):
        """
        Given: Valid start_time and end_time strings that can be parsed by dateparser.
        When: _prepare_time_range is called with both valid time strings.
        Then: Both timestamps should be converted to milliseconds and returned as a tuple.
        """
        from CortexPlatformCore import FilterBuilder
        from datetime import datetime

        # Mock dateparser.parse to return known datetime objects
        start_dt = datetime(2023, 1, 1, 10, 0, 0)
        end_dt = datetime(2023, 1, 2, 15, 30, 0)
        mock_parse = mocker.patch("CortexPlatformCore.dateparser.parse")
        mock_parse.side_effect = [start_dt, end_dt]

        start_time, end_time = FilterBuilder._prepare_time_range("2023-01-01T10:00:00", "2023-01-02T15:30:00")

        assert start_time == int(start_dt.timestamp() * 1000)
        assert end_time == int(end_dt.timestamp() * 1000)
        assert mock_parse.call_count == 2

    def test_prepare_time_range_only_start_time_provided(self, mocker: MockerFixture):
        """
        Given: A valid start_time string and None as end_time.
        When: _prepare_time_range is called with only start_time provided.
        Then: start_time should be converted to milliseconds and end_time should be set to current time.
        """
        from CortexPlatformCore import FilterBuilder
        from datetime import datetime

        # Mock dateparser.parse for start_time
        start_dt = datetime(2023, 1, 1, 10, 0, 0)
        mock_parse = mocker.patch("CortexPlatformCore.dateparser.parse", return_value=start_dt)

        # Mock datetime.now for end_time calculation
        current_dt = datetime(2023, 1, 3, 12, 0, 0)
        mock_now = mocker.patch("CortexPlatformCore.datetime")
        mock_now.now.return_value = current_dt

        start_time, end_time = FilterBuilder._prepare_time_range("2023-01-01T10:00:00", None)

        assert start_time == int(start_dt.timestamp() * 1000)
        assert end_time == int(current_dt.timestamp() * 1000)
        mock_parse.assert_called_once_with("2023-01-01T10:00:00")

    def test_prepare_time_range_both_none_times(self):
        """
        Given: Both start_time_str and end_time_str parameters as None.
        When: _prepare_time_range is called with both parameters as None.
        Then: Both returned timestamps should be None without any parsing attempts.
        """
        from CortexPlatformCore import FilterBuilder

        start_time, end_time = FilterBuilder._prepare_time_range(None, None)

        assert start_time is None
        assert end_time is None

    def test_prepare_time_range_end_time_without_start_time_raises_exception(self):
        """
        Given: None as start_time_str and a valid end_time_str.
        When: _prepare_time_range is called with end_time but no start_time.
        Then: A DemistoException should be raised with appropriate error message.
        """
        from CortexPlatformCore import FilterBuilder
        from CommonServerPython import DemistoException

        with pytest.raises(DemistoException, match="When 'end_time' is provided, 'start_time' must be provided as well."):
            FilterBuilder._prepare_time_range(None, "2023-01-02T15:30:00")

    def test_prepare_time_range_invalid_start_time_raises_value_error(self, mocker: MockerFixture):
        """
        Given: An invalid start_time string that cannot be parsed by dateparser.
        When: _prepare_time_range is called with an unparseable start_time.
        Then: A ValueError should be raised with the invalid start_time in the error message.
        """
        from CortexPlatformCore import FilterBuilder

        # Mock dateparser.parse to return None for invalid input
        mock_parse = mocker.patch("CortexPlatformCore.dateparser.parse", return_value=None)

        with pytest.raises(ValueError, match="Could not parse start_time: invalid_start_time"):
            FilterBuilder._prepare_time_range("invalid_start_time", None)

        mock_parse.assert_called_once_with("invalid_start_time")

    def test_prepare_time_range_invalid_end_time_raises_value_error(self, mocker: MockerFixture):
        """
        Given: A valid start_time and an invalid end_time string that cannot be parsed.
        When: _prepare_time_range is called with valid start_time but unparseable end_time.
        Then: A ValueError should be raised with the invalid end_time in the error message.
        """
        from CortexPlatformCore import FilterBuilder
        from datetime import datetime

        # Mock dateparser.parse to return valid datetime for start_time and None for end_time
        start_dt = datetime(2023, 1, 1, 10, 0, 0)
        mock_parse = mocker.patch("CortexPlatformCore.dateparser.parse")
        mock_parse.side_effect = [start_dt, None]

        with pytest.raises(ValueError, match="Could not parse end_time: invalid_end_time"):
            FilterBuilder._prepare_time_range("2023-01-01T10:00:00", "invalid_end_time")

        assert mock_parse.call_count == 2

    def test_prepare_time_range_string_conversion_for_start_time(self, mocker: MockerFixture):
        """
        Given: A non-string start_time parameter that needs string conversion.
        When: _prepare_time_range is called with start_time that requires str() conversion.
        Then: The start_time should be converted to string before parsing and processed correctly.
        """
        from CortexPlatformCore import FilterBuilder
        from datetime import datetime

        # Mock dateparser.parse to return a valid datetime
        start_dt = datetime(2023, 1, 1, 10, 0, 0)
        mock_parse = mocker.patch("CortexPlatformCore.dateparser.parse", return_value=start_dt)

        # Pass an integer that should be converted to string
        start_time, end_time = FilterBuilder._prepare_time_range(20230101, None)

        # Verify that str() was called on the parameter
        mock_parse.assert_called_with("20230101")
        assert start_time == int(start_dt.timestamp() * 1000)

    def test_prepare_time_range_string_conversion_for_end_time(self, mocker: MockerFixture):
        """
        Given: A non-string end_time parameter along with valid start_time.
        When: _prepare_time_range is called with end_time that requires str() conversion.
        Then: The end_time should be converted to string before parsing and both times processed correctly.
        """
        from CortexPlatformCore import FilterBuilder
        from datetime import datetime

        # Mock dateparser.parse to return valid datetimes
        start_dt = datetime(2023, 1, 1, 10, 0, 0)
        end_dt = datetime(2023, 1, 2, 15, 30, 0)
        mock_parse = mocker.patch("CortexPlatformCore.dateparser.parse")
        mock_parse.side_effect = [start_dt, end_dt]

        # Pass integers that should be converted to strings
        start_time, end_time = FilterBuilder._prepare_time_range(20230101, 20230102)

        # Verify that str() was called on both parameters
        assert mock_parse.call_args_list[0][0][0] == "20230101"
        assert mock_parse.call_args_list[1][0][0] == "20230102"
        assert start_time == int(start_dt.timestamp() * 1000)
        assert end_time == int(end_dt.timestamp() * 1000)

    def test_prepare_time_range_millisecond_conversion_precision(self, mocker: MockerFixture):
        """
        Given: Valid datetime objects returned from dateparser with specific timestamp values.
        When: _prepare_time_range converts the timestamps to milliseconds.
        Then: The conversion should multiply by 1000 and convert to integer with correct precision.
        """
        from CortexPlatformCore import FilterBuilder
        from datetime import datetime

        # Create datetime with known timestamp
        start_dt = datetime(2023, 1, 1, 10, 0, 0)
        end_dt = datetime(2023, 1, 2, 15, 30, 0)
        mock_parse = mocker.patch("CortexPlatformCore.dateparser.parse")
        mock_parse.side_effect = [start_dt, end_dt]

        start_time, end_time = FilterBuilder._prepare_time_range("2023-01-01T10:00:00", "2023-01-02T15:30:00")

        # Verify precise millisecond conversion
        expected_start = int(start_dt.timestamp() * 1000)
        expected_end = int(end_dt.timestamp() * 1000)
        assert start_time == expected_start
        assert end_time == expected_end
        assert isinstance(start_time, int)
        assert isinstance(end_time, int)


def test_search_asset_groups_command_success_with_all_filters(mocker):
    """
    GIVEN:
        A mocked client and arguments with all filter parameters provided.
    WHEN:
        The search_asset_groups_command function is called.
    THEN:
        The request is built correctly with all filters and the response is formatted properly.
    """
    from CortexPlatformCore import Client, search_asset_groups_command

    mock_client = Client(base_url="", headers={})
    mock_response = {
        "reply": {
            "DATA": [
                {
                    "XDM__ASSET_GROUP__ID": "group_1",
                    "XDM__ASSET_GROUP__NAME": "Test Group 1",
                    "XDM__ASSET_GROUP__TYPE": "DYNAMIC",
                    "XDM__ASSET_GROUP__DESCRIPTION": "Test description 1",
                },
                {
                    "XDM__ASSET_GROUP__ID": "group_2",
                    "XDM__ASSET_GROUP__NAME": "Test Group 2",
                    "XDM__ASSET_GROUP__TYPE": "STATIC",
                    "XDM__ASSET_GROUP__DESCRIPTION": "Test description 2",
                },
            ]
        }
    }
    mock_get_webapp_data = mocker.patch.object(mock_client, "get_webapp_data", return_value=mock_response)

    args = {"name": "Test Group", "type": "security", "id": "group_1", "description": "Test description"}

    result = search_asset_groups_command(mock_client, args)

    assert len(result.outputs) == 2
    assert result.outputs[0]["id"] == "group_1"
    assert result.outputs[1]["id"] == "group_2"
    assert result.outputs_prefix == "Core.AssetGroups"
    assert result.outputs_key_field == "id"
    assert "Test Group 1" in result.readable_output
    assert "Test Group 2" in result.readable_output
    assert mock_get_webapp_data.call_count == 1


def test_search_asset_groups_command_success_with_partial_filters(mocker):
    """
    GIVEN:
        A mocked client and arguments with only some filter parameters provided.
    WHEN:
        The search_asset_groups_command function is called.
    THEN:
        The request is built correctly with partial filters and the response is formatted properly.
    """
    from CortexPlatformCore import Client, search_asset_groups_command

    mock_client = Client(base_url="", headers={})
    mock_response = {
        "reply": {
            "DATA": [
                {
                    "XDM__ASSET_GROUP__ID": "group_3",
                    "XDM__ASSET_GROUP__NAME": "Security Group",
                    "XDM__ASSET_GROUP__TYPE": "DYNAMIC",
                    "XDM__ASSET_GROUP__DESCRIPTION": "Security asset group",
                }
            ]
        }
    }
    mock_get_webapp_data = mocker.patch.object(mock_client, "get_webapp_data", return_value=mock_response)

    args = {"name": "Security", "type": "DYNAMIC"}

    result = search_asset_groups_command(mock_client, args)

    assert len(result.outputs) == 1
    assert result.outputs[0]["id"] == "group_3"
    assert result.outputs[0]["name"] == "Security Group"
    assert result.outputs_prefix == "Core.AssetGroups"
    assert "Security Group" in result.readable_output
    assert mock_get_webapp_data.call_count == 1


def test_search_asset_groups_command_success_no_filters(mocker):
    """
    GIVEN:
        A mocked client and empty arguments with no filter parameters.
    WHEN:
        The search_asset_groups_command function is called.
    THEN:
        The request is built with empty filters and returns all asset groups.
    """
    from CortexPlatformCore import Client, search_asset_groups_command

    mock_client = Client(base_url="", headers={})
    mock_response = {
        "reply": {
            "DATA": [
                {
                    "XDM__ASSET_GROUP__ID": "group_all_1",
                    "XDM__ASSET_GROUP__NAME": "All Groups 1",
                    "XDM__ASSET_GROUP__TYPE": "static",
                    "XDM__ASSET_GROUP__DESCRIPTION": "General group",
                },
                {
                    "XDM__ASSET_GROUP__ID": "group_all_2",
                    "XDM__ASSET_GROUP__NAME": "All Groups 2",
                    "XDM__ASSET_GROUP__TYPE": "static",
                    "XDM__ASSET_GROUP__DESCRIPTION": "Special group",
                },
            ]
        }
    }
    mock_get_webapp_data = mocker.patch.object(mock_client, "get_webapp_data", return_value=mock_response)

    args = {}

    result = search_asset_groups_command(mock_client, args)

    assert len(result.outputs) == 2
    assert result.outputs[0]["id"] == "group_all_1"
    assert result.outputs[1]["id"] == "group_all_2"
    assert result.outputs_prefix == "Core.AssetGroups"
    assert "All Groups 1" in result.readable_output
    assert "All Groups 2" in result.readable_output
    assert mock_get_webapp_data.call_count == 1


def test_search_asset_groups_command_empty_response(mocker):
    """
    GIVEN:
        A mocked client that returns an empty response.
    WHEN:
        The search_asset_groups_command function is called.
    THEN:
        The function handles the empty response gracefully and returns empty results.
    """
    from CortexPlatformCore import Client, search_asset_groups_command

    mock_client = Client(base_url="", headers={})
    mock_response = {"reply": {"DATA": []}}
    mock_get_webapp_data = mocker.patch.object(mock_client, "get_webapp_data", return_value=mock_response)

    args = {"name": "NonExistent"}

    result = search_asset_groups_command(mock_client, args)

    assert len(result.outputs) == 0
    assert result.outputs_prefix == "Core.AssetGroups"
    assert result.outputs_key_field == "id"
    assert mock_get_webapp_data.call_count == 1


def test_search_asset_groups_command_missing_reply_key(mocker):
    """
    GIVEN:
        A mocked client that returns a response without the 'reply' key.
    WHEN:
        The search_asset_groups_command function is called.
    THEN:
        The function handles the malformed response gracefully and returns empty results.
    """
    from CortexPlatformCore import Client, search_asset_groups_command

    mock_client = Client(base_url="", headers={})
    mock_response = {}
    mock_get_webapp_data = mocker.patch.object(mock_client, "get_webapp_data", return_value=mock_response)

    args = {"type": "DYNAMIC"}

    result = search_asset_groups_command(mock_client, args)

    assert len(result.outputs) == 0
    assert result.outputs_prefix == "Core.AssetGroups"
    assert result.outputs_key_field == "id"
    assert mock_get_webapp_data.call_count == 1


def test_search_asset_groups_command_missing_data_key(mocker):
    """
    GIVEN:
        A mocked client that returns a response with 'reply' but without 'DATA' key.
    WHEN:
        The search_asset_groups_command function is called.
    THEN:
        The function handles the incomplete response gracefully and returns empty results.
    """
    from CortexPlatformCore import Client, search_asset_groups_command

    mock_client = Client(base_url="", headers={})
    mock_response = {"reply": {}}
    mock_get_webapp_data = mocker.patch.object(mock_client, "get_webapp_data", return_value=mock_response)

    args = {"id": "test_id"}

    result = search_asset_groups_command(mock_client, args)

    assert len(result.outputs) == 0
    assert result.outputs_prefix == "Core.AssetGroups"
    assert result.outputs_key_field == "id"
    assert mock_get_webapp_data.call_count == 1


def test_search_asset_groups_command_multiple_values_in_filters(mocker):
    """
    GIVEN:
        A mocked client and arguments with comma-separated values for filters.
    WHEN:
        The search_asset_groups_command function is called.
    THEN:
        The filters are processed correctly with multiple values and the response is formatted properly.
    """
    from CortexPlatformCore import Client, search_asset_groups_command

    mock_client = Client(base_url="", headers={})
    mock_response = {
        "reply": {
            "DATA": [
                {
                    "XDM__ASSET_GROUP__ID": "group_multi_1",
                    "XDM__ASSET_GROUP__NAME": "Multi Group 1",
                    "XDM__ASSET_GROUP__TYPE": "static",
                    "XDM__ASSET_GROUP__DESCRIPTION": "Multi description 1",
                },
                {
                    "XDM__ASSET_GROUP__ID": "group_multi_2",
                    "XDM__ASSET_GROUP__NAME": "Multi Group 2",
                    "XDM__ASSET_GROUP__TYPE": "STATIC",
                    "XDM__ASSET_GROUP__DESCRIPTION": "Multi description 2",
                },
            ]
        }
    }
    mock_get_webapp_data = mocker.patch.object(mock_client, "get_webapp_data", return_value=mock_response)

    args = {"name": '["Multi Group 1","Multi Group 2"]', "type": "STATIC", "id": "group_multi_1,group_multi_2"}

    result = search_asset_groups_command(mock_client, args)

    assert len(result.outputs) == 2
    assert result.outputs[0]["id"] == "group_multi_1"
    assert result.outputs[1]["id"] == "group_multi_2"
    assert result.outputs_prefix == "Core.AssetGroups"
    assert "Multi Group 1" in result.readable_output
    assert "Multi Group 2" in result.readable_output
    assert mock_get_webapp_data.call_count == 1


def test_update_issue_command_success_all_fields(mocker):
    """
    GIVEN:
        Client instance and arguments with all valid fields.
    WHEN:
        The update_issue_command function is called.
    THEN:
        Issue is updated with all provided fields and returns "done".
    """
    from CortexPlatformCore import update_issue_command, Client

    client = Client(base_url="", headers={})
    mock_update_issue = mocker.patch.object(client, "update_issue")
    mocker.patch.object(demisto, "debug")
    mocker.patch("CortexPlatformCore.arg_to_number", return_value=2)
    mocker.patch("CortexPlatformCore.arg_to_timestamp", return_value="2023-01-01T00:00:00Z")

    args = {
        "id": "12345",
        "assigned_user_mail": "user@example.com",
        "severity": "medium",
        "name": "Test Issue",
        "occurred": "2023-01-01T00:00:00Z",
        "phase": "investigation",
        "status": "New",
    }

    result = update_issue_command(client, args)

    assert result == "done"
    mock_update_issue.assert_called_once()

    call_args = mock_update_issue.call_args[0][0]
    update_data = call_args["update_data"]
    assert update_data["assigned_user"] == "user@example.com"
    assert update_data["severity"] == "SEV_030_MEDIUM"
    assert update_data["name"] == "Test Issue"
    assert update_data["occurred"] == "2023-01-01T00:00:00Z"
    assert update_data["phase"] == "investigation"
    assert update_data["resolution_status"] == "STATUS_010_NEW"


def test_update_issue_command_missing_issue_id_no_context(mocker):
    """
    GIVEN:
        Client instance and arguments without issue_id and no calling context.
    WHEN:
        The update_issue_command function is called.
    THEN:
        DemistoException is raised and update_issue is not called.
    """
    from CortexPlatformCore import update_issue_command, Client
    from CommonServerPython import DemistoException
    import pytest

    client = Client(base_url="", headers={})
    mock_update_issue = mocker.patch.object(client, "update_issue")
    mock_calling_context = {"context": {}}
    mocker.patch.object(demisto, "callingContext", mock_calling_context)

    args = {"name": "Test Issue"}

    with pytest.raises(DemistoException, match="Issue ID is required for updating an issue."):
        update_issue_command(client, args)

    mock_update_issue.assert_not_called()


def test_update_issue_command_empty_issue_id_no_context(mocker):
    """
    GIVEN:
        Client instance and arguments with empty issue_id and no calling context.
    WHEN:
        The update_issue_command function is called.
    THEN:
        DemistoException is raised and update_issue is not called.
    """
    from CortexPlatformCore import update_issue_command, Client
    from CommonServerPython import DemistoException
    import pytest

    client = Client(base_url="", headers={})
    mock_update_issue = mocker.patch.object(client, "update_issue")
    mock_calling_context = {"context": {}}
    mocker.patch.object(demisto, "callingContext", mock_calling_context)

    args = {"id": "", "name": "Test Issue"}

    with pytest.raises(DemistoException, match="Issue ID is required for updating an issue."):
        update_issue_command(client, args)

    mock_update_issue.assert_not_called()


def test_update_issue_command_issue_id_from_context(mocker):
    """
    GIVEN:
        Client instance and arguments without issue_id but with calling context containing incident.
    WHEN:
        The update_issue_command function is called.
    THEN:
        Issue ID is retrieved from context and update succeeds.
    """
    from CortexPlatformCore import update_issue_command, Client

    client = Client(base_url="", headers={})
    mock_update_issue = mocker.patch.object(client, "update_issue")
    mocker.patch.object(demisto, "debug")
    mock_calling_context = {"context": {"Incidents": [{"id": "context_id_123"}]}}
    mocker.patch.object(demisto, "callingContext", mock_calling_context)

    args = {"name": "Test Issue"}

    result = update_issue_command(client, args)

    assert result == "done"
    mock_update_issue.assert_called_once()

    call_args = mock_update_issue.call_args[0][0]
    filter_data = call_args["filter_data"]["filter"]
    # Check that context ID was used in filter
    assert any(field["SEARCH_VALUE"] == "context_id_123" for field in filter_data["AND"])


def test_update_issue_command_severity_low(mocker):
    """
    GIVEN:
        Client instance and arguments with severity level 1 (low).
    WHEN:
        The update_issue_command function is called.
    THEN:
        Severity is mapped to SEV_020_LOW in update_data.
    """
    from CortexPlatformCore import update_issue_command, Client

    client = Client(base_url="", headers={})
    mock_update_issue = mocker.patch.object(client, "update_issue")
    mocker.patch.object(demisto, "debug")
    mocker.patch("CortexPlatformCore.arg_to_number", return_value=1)

    args = {"id": "12345", "severity": "low"}

    update_issue_command(client, args)

    call_args = mock_update_issue.call_args[0][0]
    update_data = call_args["update_data"]
    assert update_data["severity"] == "SEV_020_LOW"


def test_update_issue_command_invalid_severity_mapping(mocker):
    """
    GIVEN:
        Client instance and arguments with invalid severity value.
    WHEN:
        The update_issue_command function is called.
    THEN:
        Severity is not included in update_data when mapping returns None.
    """
    from CortexPlatformCore import update_issue_command, Client

    client = Client(base_url="", headers={})
    mock_update_issue = mocker.patch.object(client, "update_issue")
    mocker.patch.object(demisto, "debug")
    mocker.patch("CortexPlatformCore.arg_to_number", return_value=99)

    args = {"id": "12345", "severity": "99", "name": "Test Issue"}

    update_issue_command(client, args)

    call_args = mock_update_issue.call_args[0][0]
    update_data = call_args["update_data"]
    assert "severity" not in update_data
    assert update_data["name"] == "Test Issue"


def test_update_issue_command_invalid_status_mapping(mocker):
    """
    GIVEN:
        Client instance and arguments with invalid status value.
    WHEN:
        The update_issue_command function is called.
    THEN:
        Status is not included in update_data when mapping returns None.
    """
    from CortexPlatformCore import update_issue_command, Client

    client = Client(base_url="", headers={})
    mock_update_issue = mocker.patch.object(client, "update_issue")
    mocker.patch.object(demisto, "debug")
    mocker.patch("CortexPlatformCore.arg_to_number", return_value=99)

    args = {"id": "12345", "status": "FAKE", "name": "Test Issue"}

    update_issue_command(client, args)

    call_args = mock_update_issue.call_args[0][0]
    update_data = call_args["update_data"]
    assert "resolution_status" not in update_data
    assert update_data["name"] == "Test Issue"


def test_update_issue_command_no_severity(mocker):
    """
    GIVEN:
        Client instance and arguments without severity field.
    WHEN:
        The update_issue_command function is called.
    THEN:
        Severity is not included in update_data.
    """
    from CortexPlatformCore import update_issue_command, Client

    client = Client(base_url="", headers={})
    mock_update_issue = mocker.patch.object(client, "update_issue")
    mocker.patch.object(demisto, "debug")
    mocker.patch("CortexPlatformCore.arg_to_number", return_value=None)

    args = {"id": "12345", "name": "Test Issue"}

    update_issue_command(client, args)

    call_args = mock_update_issue.call_args[0][0]
    update_data = call_args["update_data"]
    assert "severity" not in update_data
    assert update_data["name"] == "Test Issue"


def test_update_issue_command_partial_fields(mocker):
    """
    GIVEN:
        Client instance and arguments with only some fields provided.
    WHEN:
        The update_issue_command function is called.
    THEN:
        Only provided fields are included in update_data.
    """
    from CortexPlatformCore import update_issue_command, Client

    client = Client(base_url="", headers={})
    mock_update_issue = mocker.patch.object(client, "update_issue")
    mocker.patch.object(demisto, "debug")

    args = {"id": "12345", "name": "Updated Issue Name", "phase": "investigation"}

    update_issue_command(client, args)

    call_args = mock_update_issue.call_args[0][0]
    update_data = call_args["update_data"]
    assert update_data["name"] == "Updated Issue Name"
    assert update_data["phase"] == "investigation"
    assert "severity" not in update_data
    assert "assigned_user" not in update_data
    assert "occurred" not in update_data


def test_update_issue_command_none_values_filtered(mocker):
    """
    GIVEN:
        Client instance and arguments where some fields resolve to None.
    WHEN:
        The update_issue_command function is called.
    THEN:
        None values are filtered out of update_data.
    """
    from CortexPlatformCore import update_issue_command, Client

    client = Client(base_url="", headers={})
    mock_update_issue = mocker.patch.object(client, "update_issue")
    mocker.patch.object(demisto, "debug")
    mocker.patch("CortexPlatformCore.arg_to_timestamp", return_value=None)

    args = {"id": "12345", "name": "Test Issue", "occurred": "invalid-date", "assigned_user_mail": None}

    update_issue_command(client, args)

    call_args = mock_update_issue.call_args[0][0]
    update_data = call_args["update_data"]
    assert update_data["name"] == "Test Issue"
    assert "occurred" not in update_data
    assert "assigned_user" not in update_data


def test_update_issue_command_debug_called(mocker):
    """
    GIVEN:
        Client instance and valid arguments.
    WHEN:
        The update_issue_command function is called.
    THEN:
        demisto.debug is called with filter_data.
    """
    from CortexPlatformCore import update_issue_command, Client

    client = Client(base_url="", headers={})
    mock_update_issue = mocker.patch.object(client, "update_issue")
    mock_debug = mocker.patch.object(demisto, "debug")

    args = {"id": "12345", "name": "Test Issue"}

    update_issue_command(client, args)

    mock_debug.assert_called_once()
    mock_update_issue.assert_called_once()


def test_update_issue_command_only_issue_id(mocker):
    """
    GIVEN:
        Client instance and arguments with only issue_id.
    WHEN:
        The update_issue_command function is called.
    THEN:
        update_issue is called with empty update_data.
    """
    from CortexPlatformCore import update_issue_command, Client
    from CommonServerPython import DemistoException

    client = Client(base_url="", headers={})
    mock_update_issue = mocker.patch.object(client, "update_issue")
    mocker.patch.object(demisto, "debug")

    args = {"id": "12345"}
    with pytest.raises(DemistoException, match="Please provide arguments to update the issue."):
        update_issue_command(client, args)

    mock_update_issue.assert_not_called()


def test_enable_scanners_command_single_repository(mocker: MockerFixture):
    """
    Given:
        A client and args with a single repository ID and scanner configuration.
    When:
        enable_scanners_command is called.
    Then:
        The repository configuration is updated successfully and appropriate results are returned.
    """
    from CortexPlatformCore import Client, enable_scanners_command

    mock_client = Client(base_url="", headers={})
    mock_build_payload = mocker.patch("CortexPlatformCore.build_scanner_config_payload", return_value={"test": "payload"})
    mock_enable_scanners = mocker.patch.object(mock_client, "enable_scanners", return_value={"status": "success"})

    args = {"repository_ids": "repo_001", "enabled_scanners": "scanner1,scanner2", "disable_scanners": "scanner3"}

    result = enable_scanners_command(mock_client, args)

    mock_build_payload.assert_called_once_with(args)
    mock_enable_scanners.assert_called_once_with({"test": "payload"}, "repo_001")
    assert "Successfully updated repositories: repo_001" in result.readable_output


def test_enable_scanners_command_repository_ids_as_list(mocker: MockerFixture):
    """
    Given:
        A client and args where repository_ids is already a list.
    When:
        enable_scanners_command is called.
    Then:
        The function handles the list correctly and updates all repositories.
    """
    from CortexPlatformCore import Client, enable_scanners_command

    mock_client = Client(base_url="", headers={})
    mock_build_payload = mocker.patch("CortexPlatformCore.build_scanner_config_payload", return_value={"payload": "test"})
    mock_enable_scanners = mocker.patch.object(mock_client, "enable_scanners", return_value={"success": True})

    args = {"repository_ids": ["repo_alpha", "repo_beta"], "enable_scanners": "vulnerability_scan"}

    result = enable_scanners_command(mock_client, args)

    mock_build_payload.assert_called_with(args)

    expected_calls = [
        call({"payload": "test"}, "repo_alpha"),
        call({"payload": "test"}, "repo_beta"),
    ]
    mock_enable_scanners.assert_has_calls(expected_calls)
    assert "Successfully updated repositories: repo_alpha, repo_beta" in result.readable_output


def test_build_scanner_config_payload_secrets_scanner_with_validation(mocker: MockerFixture):
    """
    Given:
        Args with secrets scanner enable and secret_validation set to True.
    When:
        build_scanner_config_payload is called.
    Then:
        The secrets scanner configuration includes secretValidation option.
    """
    from CortexPlatformCore import build_scanner_config_payload

    mocker.patch("CortexPlatformCore.validate_scanner_name", return_value=True)

    args = {"repository_ids": ["repo1"], "enable_scanners": "secrets", "secret_validation": "True"}

    result = build_scanner_config_payload(args)

    expected = {"scanners": {"SECRETS": {"isEnabled": True, "scanOptions": {"secretValidation": True}}}}

    assert result == expected


def test_build_scanner_config_payload_secrets_scanner_without_validation(mocker: MockerFixture):
    """
    Given:
        Args with secrets scanner enable and secret_validation set to False.
    When:
        build_scanner_config_payload is called.
    Then:
        The secrets scanner configuration includes secretValidation as False.
    """
    from CortexPlatformCore import build_scanner_config_payload

    mocker.patch("CortexPlatformCore.validate_scanner_name", return_value=True)

    args = {"repository_ids": "repo1", "enable_scanners": "secrets", "secret_validation": "False"}

    result = build_scanner_config_payload(args)

    expected = {"scanners": {"SECRETS": {"isEnabled": True, "scanOptions": {"secretValidation": False}}}}

    assert result == expected


def test_build_scanner_config_payload_complete_configuration(mocker: MockerFixture):
    """
    Given:
        Args with all possible configuration options specified.
    When:
        build_scanner_config_payload is called.
    Then:
        A complete configuration payload with all options is returned.
    """
    from CortexPlatformCore import build_scanner_config_payload

    mocker.patch("CortexPlatformCore.validate_scanner_name", return_value=True)
    mocker.patch("CortexPlatformCore.demisto.debug")

    args = {
        "repository_ids": ["repo1", "repo2"],
        "enable_scanners": ["secrets", "iac"],
        "disable_scanners": ["SCA"],
        "secret_validation": "True",
        "pr_scanning": "True",
        "block_on_error": "False",
        "tag_resource_blocks": "True",
        "tag_module_blocks": "False",
        "exclude_paths": ["exclude1", "exclude2"],
    }

    result = build_scanner_config_payload(args)

    expected = {
        "scanners": {
            "SECRETS": {"isEnabled": True, "scanOptions": {"secretValidation": True}},
            "IAC": {"isEnabled": True},
            "SCA": {"isEnabled": False},
        },
        "prScanning": {"isEnabled": True, "blockOnError": False},
        "taggingBot": {"tagResourceBlocks": True, "tagModuleBlocks": False},
        "excludedPaths": ["exclude1", "exclude2"],
    }

    assert result == expected


def test_build_scanner_config_payload_empty_scanners_lists(mocker: MockerFixture):
    """
    Given:
        Args with empty enabled_scanners and disable_scanners lists.
    When:
        build_scanner_config_payload is called.
    Then:
        A configuration payload without scanners section is returned.
    """
    from CortexPlatformCore import build_scanner_config_payload

    mocker.patch("CortexPlatformCore.validate_scanner_name", return_value=True)
    mocker.patch("CortexPlatformCore.demisto.debug")

    args = {"repository_ids": "repo1", "enable_scanners": [], "disable_scanners": []}

    result = build_scanner_config_payload(args)

    expected = {}

    assert result == expected


def test_build_scanner_config_payload_invalid_scanner_names(mocker: MockerFixture):
    """
    Given:
        Args with invalid scanner names that fail validation.
    When:
        build_scanner_config_payload is called.
    Then:
        Invalid scanners are excluded from the configuration.
    """

    def mock_validate_scanner_name(scanner):
        return scanner in [
            "iac",
            "sca",
            "secrets",
        ]

    mocker.patch("CortexPlatformCore.validate_scanner_name", side_effect=mock_validate_scanner_name)


def test_build_scanner_config_payload_enable_and_disable_same_scanner(mocker: MockerFixture):
    """
    Given:
        Args with the same scanner in both enabled_scanners and disable_scanners lists.
    When:
        build_scanner_config_payload is called.
    Then:
        An error is thrown due to conflicting scanner configuration.
    """
    from CortexPlatformCore import build_scanner_config_payload

    mocker.patch("CortexPlatformCore.validate_scanner_name", return_value=True)

    args = {"repository_ids": "repo1", "enable_scanners": ["iac"], "disable_scanners": ["iac"]}

    with pytest.raises(ValueError):
        build_scanner_config_payload(args)


def test_create_policy_command_basic_success(mocker: MockerFixture):
    """
    GIVEN:
        A mocked client and minimal valid arguments for creating a policy.
    WHEN:
        The create_policy_command function is called.
    THEN:
        The policy is created successfully with default values where appropriate.
    """
    from CortexPlatformCore import Client, create_policy_command

    # Mock client and response
    mock_client = Client(base_url="", headers={})
    mock_create_policy = mocker.patch.object(mock_client, "create_policy", return_value=None)

    # Mock helper functions that might be called
    mocker.patch("CortexPlatformCore.get_asset_group_ids_from_names", return_value=[])
    mocker.patch("CortexPlatformCore.get_appsec_rule_ids_from_names", return_value=[])

    # Minimal args with just policy name and one trigger enabled
    args = {"policy_name": "Test Policy", "triggers_periodic_report_issue": "true"}

    result = create_policy_command(mock_client, args)

    # Verify the result is a CommandResults object with correct readable output
    assert hasattr(result, "readable_output")
    assert result.readable_output == "AppSec policy 'Test Policy' created successfully."

    # Verify other attributes are None/default as per actual implementation
    assert result.outputs is None
    assert result.outputs_prefix is None
    assert result.outputs_key_field is None
    assert result.raw_response is None

    # Verify create_policy was called once
    mock_create_policy.assert_called_once()

    # Verify the JSON payload structure passed to create_policy
    call_args = mock_create_policy.call_args
    assert len(call_args[0]) == 1  # Only one positional argument (the JSON string)

    payload_json = call_args[0][0]
    import json

    payload = json.loads(payload_json)

    # Verify basic policy structure
    assert payload["name"] == "Test Policy"
    assert payload["description"] == ""
    assert payload["assetGroupIds"] == []
    assert "conditions" in payload
    assert "scope" in payload
    assert "triggers" in payload

    # Verify triggers structure - periodic should be enabled
    triggers = payload["triggers"]
    assert triggers["periodic"]["isEnabled"] is True
    assert triggers["periodic"]["actions"]["reportIssue"] is True
    assert triggers["pr"]["isEnabled"] is False
    assert triggers["cicd"]["isEnabled"] is False


def test_create_policy_command_missing_policy_name(mocker: MockerFixture):
    """
    GIVEN:
        A mocked client and arguments missing the required policy_name.
    WHEN:
        The create_policy_command function is called.
    THEN:
        A DemistoException is raised indicating policy_name is required.
    """
    from CortexPlatformCore import Client, create_policy_command
    from CommonServerPython import DemistoException

    mock_client = Client(base_url="", headers={})

    # Args missing policy_name
    args = {"triggers_periodic_report_issue": "true"}

    with pytest.raises(DemistoException) as excinfo:
        create_policy_command(mock_client, args)

    assert "Policy name is required" in str(excinfo.value)


def test_create_policy_command_no_triggers_enabled(mocker: MockerFixture):
    """
    GIVEN:
        A mocked client and arguments with no triggers enabled.
    WHEN:
        The create_policy_command function is called.
    THEN:
        A DemistoException is raised indicating at least one trigger must be enabled.
    """
    from CortexPlatformCore import Client, create_policy_command
    from CommonServerPython import DemistoException

    mock_client = Client(base_url="", headers={})
    mocker.patch("CortexPlatformCore.get_asset_group_ids_from_names", return_value=[])
    mocker.patch("CortexPlatformCore.get_appsec_rule_ids_from_names", return_value=[])

    # Args with policy_name but no triggers enabled
    args = {"policy_name": "Test Policy"}

    with pytest.raises(DemistoException) as excinfo:
        create_policy_command(mock_client, args)

    assert "At least one trigger" in str(excinfo.value)


def test_create_policy_command_with_asset_groups(mocker: MockerFixture):
    """
    GIVEN:
        A mocked client and arguments including asset_group_names.
    WHEN:
        The create_policy_command function is called.
    THEN:
        The asset groups are properly resolved and included in the policy.
    """
    from CortexPlatformCore import Client, create_policy_command

    mock_client = Client(base_url="", headers={})
    mock_create_policy = mocker.patch.object(mock_client, "create_policy", return_value=None)

    # Mock asset group resolution
    mock_asset_groups = ["group-1", "group-2"]
    mock_get_asset_groups = mocker.patch("CortexPlatformCore.get_asset_group_ids_from_names", return_value=mock_asset_groups)
    mocker.patch("CortexPlatformCore.get_appsec_rule_ids_from_names", return_value=[])

    args = {"policy_name": "Test Policy", "asset_group_names": "Group 1,Group 2", "triggers_periodic_report_issue": "true"}

    result = create_policy_command(mock_client, args)

    # Verify readable output
    assert result.readable_output == "AppSec policy 'Test Policy' created successfully."

    # Verify asset group resolution was called with correct parameters
    mock_get_asset_groups.assert_called_once_with(mock_client, ["Group 1", "Group 2"])

    # Verify create_policy was called and asset groups were included
    mock_create_policy.assert_called_once()
    payload_json = mock_create_policy.call_args[0][0]
    import json

    payload = json.loads(payload_json)

    # Verify asset groups are included in the policy payload
    assert payload["assetGroupIds"] == ["group-1", "group-2"]
    assert payload["name"] == "Test Policy"


def test_create_policy_command_with_conditions(mocker: MockerFixture):
    """
    GIVEN:
        A mocked client and arguments with various condition parameters.
    WHEN:
        The create_policy_command function is called.
    THEN:
        The conditions are properly built and included in the policy.
    """
    from CortexPlatformCore import Client, create_policy_command

    mock_client = Client(base_url="", headers={})
    mock_create_policy = mocker.patch.object(mock_client, "create_policy", return_value=None)
    mocker.patch("CortexPlatformCore.get_asset_group_ids_from_names", return_value=[])

    # Mock AppSec rule resolution
    mock_rule_ids = ["rule-1", "rule-2"]
    mock_get_appsec_rules = mocker.patch("CortexPlatformCore.get_appsec_rule_ids_from_names", return_value=mock_rule_ids)

    args = {
        "policy_name": "Test Policy",
        "conditions_finding_type": "Vulnerabilities,Secrets",
        "conditions_severity": "high,critical",
        "conditions_respect_developer_suppression": "true",
        "conditions_has_a_fix": "true",
        "conditions_is_kev": "false",
        "conditions_appsec_rule_names": "Rule 1,Rule 2",
        "triggers_periodic_report_issue": "true",
    }

    result = create_policy_command(mock_client, args)

    # Verify readable output
    assert result.readable_output == "AppSec policy 'Test Policy' created successfully."

    # Verify AppSec rule resolution was called with correct parameters
    mock_get_appsec_rules.assert_called_once_with(mock_client, ["Rule 1", "Rule 2"])

    # Verify create_policy was called and examine the payload
    mock_create_policy.assert_called_once()
    payload_json = mock_create_policy.call_args[0][0]
    import json

    payload = json.loads(payload_json)

    # Verify conditions structure is present
    assert "conditions" in payload
    conditions = payload["conditions"]

    # The conditions are built using FilterBuilder, so we need to check the filter structure
    assert "AND" in conditions
    filters = conditions["AND"]

    # Verify that filters were created (exact structure depends on FilterBuilder implementation)
    assert len(filters) > 0


def test_create_policy_command_with_scope(mocker: MockerFixture):
    """
    GIVEN:
        A mocked client and arguments with scope parameters.
    WHEN:
        The create_policy_command function is called.
    THEN:
        The scope is properly built and included in the policy.
    """
    from CortexPlatformCore import Client, create_policy_command

    mock_client = Client(base_url="", headers={})
    mock_create_policy = mocker.patch.object(mock_client, "create_policy", return_value=None)
    mocker.patch("CortexPlatformCore.get_asset_group_ids_from_names", return_value=[])
    mocker.patch("CortexPlatformCore.get_appsec_rule_ids_from_names", return_value=[])

    args = {
        "policy_name": "Test Policy",
        "scope_category": "Application,Repository",
        "scope_business_application_names": "App1,App2",
        "scope_repository_name": "repo1",
        "scope_is_public_repository": "true",
        "scope_has_internet_exposed_deployed_assets": "true",
        "triggers_periodic_report_issue": "true",
    }

    result = create_policy_command(mock_client, args)

    # Verify readable output
    assert result.readable_output == "AppSec policy 'Test Policy' created successfully."

    # Verify create_policy was called and examine the payload
    mock_create_policy.assert_called_once()
    payload_json = mock_create_policy.call_args[0][0]
    import json

    payload = json.loads(payload_json)

    # Verify scope structure is present
    assert "scope" in payload
    scope = payload["scope"]

    # The scope is built using FilterBuilder, so we verify the filter structure exists
    # (exact structure depends on FilterBuilder implementation)
    if scope:  # scope can be empty if no filters are added
        assert "AND" in scope or len(scope) == 0


def test_create_policy_command_with_triggers(mocker: MockerFixture):
    """
    GIVEN:
        A mocked client and arguments with various trigger configurations.
    WHEN:
        The create_policy_command function is called.
    THEN:
        The triggers are properly configured and included in the policy.
    """
    from CortexPlatformCore import Client, create_policy_command

    mock_client = Client(base_url="", headers={})
    mock_create_policy = mocker.patch.object(mock_client, "create_policy", return_value=None)
    mocker.patch("CortexPlatformCore.get_asset_group_ids_from_names", return_value=[])
    mocker.patch("CortexPlatformCore.get_appsec_rule_ids_from_names", return_value=[])

    args = {
        "policy_name": "Test Policy",
        "triggers_periodic_report_issue": "true",
        "triggers_periodic_override_severity": "critical",
        "triggers_pr_report_issue": "true",
        "triggers_pr_block_pr": "true",
        "triggers_pr_report_pr_comment": "false",
        "triggers_cicd_report_issue": "false",
        "triggers_cicd_block_cicd": "true",
    }

    result = create_policy_command(mock_client, args)

    # Verify readable output
    assert result.readable_output == "AppSec policy 'Test Policy' created successfully."

    # Verify create_policy was called and examine the payload
    mock_create_policy.assert_called_once()
    payload_json = mock_create_policy.call_args[0][0]
    import json

    payload = json.loads(payload_json)

    # Verify triggers structure
    triggers = payload["triggers"]

    # Verify periodic trigger
    assert triggers["periodic"]["isEnabled"] is True
    assert triggers["periodic"]["actions"]["reportIssue"] is True
    assert triggers["periodic"]["overrideIssueSeverity"] == "critical"

    # Verify PR trigger
    assert triggers["pr"]["isEnabled"] is True
    assert triggers["pr"]["actions"]["reportIssue"] is True
    assert triggers["pr"]["actions"]["blockPr"] is True
    assert triggers["pr"]["actions"]["reportPrComment"] is False
    assert triggers["pr"]["overrideIssueSeverity"] is None

    # Verify CI/CD trigger
    assert triggers["cicd"]["isEnabled"] is True
    assert triggers["cicd"]["actions"]["reportIssue"] is False
    assert triggers["cicd"]["actions"]["blockCicd"] is True
    assert triggers["cicd"]["actions"]["reportCicd"] is False
    assert triggers["cicd"]["overrideIssueSeverity"] is None


def test_create_policy_command_with_all_parameters(mocker: MockerFixture):
    """
    GIVEN:
        A mocked client and arguments with all possible parameters.
    WHEN:
        The create_policy_command function is called.
    THEN:
        The policy is created with all parameters properly configured.
    """
    from CortexPlatformCore import Client, create_policy_command

    mock_client = Client(base_url="", headers={})
    mock_create_policy = mocker.patch.object(mock_client, "create_policy", return_value=None)

    # Mock asset group resolution
    mock_asset_groups = ["group-1", "group-2"]
    mock_get_asset_groups = mocker.patch("CortexPlatformCore.get_asset_group_ids_from_names", return_value=mock_asset_groups)

    # Mock AppSec rule resolution
    mock_rule_ids = ["rule-1", "rule-2"]
    mock_get_appsec_rules = mocker.patch("CortexPlatformCore.get_appsec_rule_ids_from_names", return_value=mock_rule_ids)

    # Comprehensive args with all parameters
    args = {
        "policy_name": "Comprehensive Policy",
        "description": "A comprehensive policy with all parameters",
        "asset_group_names": "Group 1,Group 2",
        # Conditions
        "conditions_finding_type": "Vulnerabilities,Secrets,Weaknesses",
        "conditions_severity": "high,critical",
        "conditions_respect_developer_suppression": "true",
        "conditions_backlog_status": "active",
        "conditions_package_name": "vulnerable-package",
        "conditions_package_version": "1.0.0",
        "conditions_package_operational_risk": "high",
        "conditions_appsec_rule_names": "Rule 1,Rule 2",
        "conditions_cvss": "7.5",
        "conditions_epss": "0.8",
        "conditions_has_a_fix": "true",
        "conditions_is_kev": "true",
        "conditions_secret_validity": "valid",
        "conditions_license_type": "GPL",
        # Scope
        "scope_category": "Application,Repository",
        "scope_business_application_names": "App1,App2",
        "scope_application_business_criticality": "high",
        "scope_repository_name": "repo1",
        "scope_is_public_repository": "true",
        "scope_has_deployed_assets": "true",
        "scope_has_internet_exposed_deployed_assets": "true",
        "scope_has_sensitive_data_access": "true",
        "scope_has_privileged_capabilities": "false",
        # Triggers
        "triggers_periodic_report_issue": "true",
        "triggers_periodic_override_severity": "critical",
        "triggers_pr_report_issue": "true",
        "triggers_pr_block_pr": "true",
        "triggers_pr_report_pr_comment": "true",
        "triggers_pr_override_severity": "high",
        "triggers_cicd_report_issue": "true",
        "triggers_cicd_block_cicd": "true",
        "triggers_cicd_report_cicd": "true",
        "triggers_cicd_override_severity": "medium",
    }

    result = create_policy_command(mock_client, args)

    # Verify readable output
    assert result.readable_output == "AppSec policy 'Comprehensive Policy' created successfully."

    # Verify create_policy was called once
    mock_create_policy.assert_called_once()

    # Verify helper functions were called with correct parameters
    mock_get_asset_groups.assert_called_once_with(mock_client, ["Group 1", "Group 2"])
    mock_get_appsec_rules.assert_called_once_with(mock_client, ["Rule 1", "Rule 2"])

    # Verify the complete policy payload
    payload_json = mock_create_policy.call_args[0][0]
    import json

    payload = json.loads(payload_json)

    # Verify basic policy info
    assert payload["name"] == "Comprehensive Policy"
    assert payload["description"] == "A comprehensive policy with all parameters"
    assert payload["assetGroupIds"] == ["group-1", "group-2"]

    # Verify triggers configuration
    triggers = payload["triggers"]

    # Periodic trigger
    assert triggers["periodic"]["isEnabled"] is True
    assert triggers["periodic"]["actions"]["reportIssue"] is True
    assert triggers["periodic"]["overrideIssueSeverity"] == "critical"

    # PR trigger
    assert triggers["pr"]["isEnabled"] is True
    assert triggers["pr"]["actions"]["reportIssue"] is True
    assert triggers["pr"]["actions"]["blockPr"] is True
    assert triggers["pr"]["actions"]["reportPrComment"] is True
    assert triggers["pr"]["overrideIssueSeverity"] == "high"

    # CI/CD trigger
    assert triggers["cicd"]["isEnabled"] is True
    assert triggers["cicd"]["actions"]["reportIssue"] is True
    assert triggers["cicd"]["actions"]["blockCicd"] is True
    assert triggers["cicd"]["actions"]["reportCicd"] is True
    assert triggers["cicd"]["overrideIssueSeverity"] == "medium"

    # Verify conditions and scope structures exist (they use FilterBuilder)
    assert "conditions" in payload
    assert "scope" in payload


def test_create_policy_command_non_dict_response(mocker: MockerFixture):
    """
    GIVEN:
        A mocked client that returns a non-dict response.
    WHEN:
        The create_policy_command function is called.
    THEN:
        The function handles the non-dict response gracefully.
    """
    from CortexPlatformCore import Client, create_policy_command

    mock_client = Client(base_url="", headers={})
    # Mock a non-dict response (e.g., string or None)
    mock_response = "Policy created successfully"
    mocker.patch.object(mock_client, "create_policy", return_value=mock_response)
    mocker.patch("CortexPlatformCore.get_asset_group_ids_from_names", return_value=[])
    mocker.patch("CortexPlatformCore.get_appsec_rule_ids_from_names", return_value=[])

    args = {"policy_name": "Test Policy", "triggers_periodic_report_issue": "true"}

    result = create_policy_command(mock_client, args)

    # Verify the function still returns success message regardless of response type
    assert result.readable_output == "AppSec policy 'Test Policy' created successfully."
    assert result.outputs is None
    assert result.raw_response is None


def test_create_policy_command_empty_response(mocker: MockerFixture):
    """
    GIVEN:
        A mocked client that returns an empty dict response.
    WHEN:
        The create_policy_command function is called.
    THEN:
        The function handles the empty response gracefully.
    """
    from CortexPlatformCore import Client, create_policy_command

    mock_client = Client(base_url="", headers={})
    mock_response = {}
    mocker.patch.object(mock_client, "create_policy", return_value=mock_response)
    mocker.patch("CortexPlatformCore.get_asset_group_ids_from_names", return_value=[])
    mocker.patch("CortexPlatformCore.get_appsec_rule_ids_from_names", return_value=[])

    args = {"policy_name": "Test Policy", "triggers_periodic_report_issue": "true"}

    result = create_policy_command(mock_client, args)

    # Verify the function still returns success message regardless of response content
    assert result.readable_output == "AppSec policy 'Test Policy' created successfully."
    assert result.outputs is None
    assert result.raw_response is None


def test_create_policy_command_boolean_parameter_parsing(mocker: MockerFixture):
    """
    GIVEN:
        A mocked client and arguments with various boolean string values.
    WHEN:
        The create_policy_command function is called.
    THEN:
        String boolean values are properly parsed to actual booleans.
    """
    from CortexPlatformCore import Client, create_policy_command

    mock_client = Client(base_url="", headers={})
    mock_create_policy = mocker.patch.object(mock_client, "create_policy", return_value=None)
    mocker.patch("CortexPlatformCore.get_asset_group_ids_from_names", return_value=[])
    mocker.patch("CortexPlatformCore.get_appsec_rule_ids_from_names", return_value=[])

    args = {
        "policy_name": "Boolean Test Policy",
        "triggers_periodic_report_issue": "false",  # String "false" should become boolean False
        "triggers_pr_report_issue": "true",  # String "true" should become boolean True
        "triggers_pr_block_pr": "false",
        "triggers_cicd_report_issue": "true",
    }

    result = create_policy_command(mock_client, args)

    # Verify readable output
    assert result.readable_output == "AppSec policy 'Boolean Test Policy' created successfully."

    # Verify the boolean parsing in the payload
    payload_json = mock_create_policy.call_args[0][0]
    import json

    payload = json.loads(payload_json)

    triggers = payload["triggers"]

    # Verify boolean values are properly parsed (not strings)
    assert triggers["periodic"]["isEnabled"] is False  # Should be boolean False, not string "false"
    assert triggers["periodic"]["actions"]["reportIssue"] is False

    assert triggers["pr"]["isEnabled"] is True  # Should be boolean True, not string "true"
    assert triggers["pr"]["actions"]["reportIssue"] is True
    assert triggers["pr"]["actions"]["blockPr"] is False

    assert triggers["cicd"]["isEnabled"] is True
    assert triggers["cicd"]["actions"]["reportIssue"] is True


def test_create_policy_command_comma_separated_values(mocker: MockerFixture):
    """
    GIVEN:
        A mocked client and arguments with comma-separated string values.
    WHEN:
        The create_policy_command function is called.
    THEN:
        Comma-separated values are properly parsed into lists.
    """
    from CortexPlatformCore import Client, create_policy_command

    mock_client = Client(base_url="", headers={})
    mock_create_policy = mocker.patch.object(mock_client, "create_policy", return_value=None)
    mocker.patch("CortexPlatformCore.get_asset_group_ids_from_names", return_value=[])
    mocker.patch("CortexPlatformCore.get_appsec_rule_ids_from_names", return_value=[])

    args = {
        "policy_name": "Comma Test Policy",
        "conditions_finding_type": "Vulnerabilities,Secrets,Infrastructure as Code",
        "conditions_severity": "high,critical",
        "scope_category": "Application,Repository",
        "scope_business_application_names": "App1,App2,App3",
        "triggers_periodic_report_issue": "true",
    }

    result = create_policy_command(mock_client, args)

    # Verify readable output
    assert result.readable_output == "AppSec policy 'Comma Test Policy' created successfully."

    # Verify create_policy was called
    mock_create_policy.assert_called_once()

    # Note: The actual comma-separated value parsing happens within the FilterBuilder
    # and helper functions, so we verify they were called rather than the exact payload
    # structure since FilterBuilder's output format depends on its implementation


def test_create_policy_command_json_payload_structure(mocker: MockerFixture):
    """
    GIVEN:
        A mocked client and basic arguments.
    WHEN:
        The create_policy_command function is called.
    THEN:
        The JSON payload passed to create_policy has the correct top-level structure.
    """
    from CortexPlatformCore import Client, create_policy_command

    mock_client = Client(base_url="", headers={})
    mock_create_policy = mocker.patch.object(mock_client, "create_policy", return_value=None)
    mocker.patch("CortexPlatformCore.get_asset_group_ids_from_names", return_value=[])
    mocker.patch("CortexPlatformCore.get_appsec_rule_ids_from_names", return_value=[])

    args = {
        "policy_name": "Structure Test Policy",
        "description": "Testing JSON structure",
        "triggers_periodic_report_issue": "true",
    }

    create_policy_command(mock_client, args)

    # Verify create_policy was called with a JSON string
    mock_create_policy.assert_called_once()
    call_args = mock_create_policy.call_args[0]
    assert len(call_args) == 1

    # Verify it's a valid JSON string
    payload_json = call_args[0]
    import json

    payload = json.loads(payload_json)

    # Verify required top-level structure
    required_keys = ["name", "description", "assetGroupIds", "conditions", "scope", "triggers"]
    for key in required_keys:
        assert key in payload, f"Missing required key: {key}"

    # Verify basic values
    assert payload["name"] == "Structure Test Policy"
    assert payload["description"] == "Testing JSON structure"
    assert isinstance(payload["assetGroupIds"], list)
    assert isinstance(payload["triggers"], dict)

    # Verify triggers sub-structure
    triggers = payload["triggers"]
    required_trigger_types = ["periodic", "pr", "cicd"]
    for trigger_type in required_trigger_types:
        assert trigger_type in triggers, f"Missing trigger type: {trigger_type}"
        assert "isEnabled" in triggers[trigger_type]
        assert "actions" in triggers[trigger_type]
        assert isinstance(triggers[trigger_type]["actions"], dict)


def test_get_appsec_rule_ids_from_names_empty_list():
    """
    GIVEN:
        A client and an empty list of AppSec rule names.
    WHEN:
        get_appsec_rule_ids_from_names is called.
    THEN:
        An empty list is returned without making API calls.
    """
    from CortexPlatformCore import Client, get_appsec_rule_ids_from_names

    mock_client = Client(base_url="", headers={})
    result = get_appsec_rule_ids_from_names(mock_client, [])

    assert result == []


def test_create_policy_command_client_create_policy_called_correctly(mocker: MockerFixture):
    """
    GIVEN:
        A mocked client and valid policy arguments.
    WHEN:
        The create_policy_command function is called.
    THEN:
        The client.create_policy method is called with correctly formatted JSON.
    """
    from CortexPlatformCore import Client, create_policy_command
    import json

    mock_client = Client(base_url="", headers={})
    mock_create_policy = mocker.patch.object(mock_client, "create_policy", return_value={"id": "policy_123"})
    mocker.patch("CortexPlatformCore.get_asset_group_ids_from_names", return_value=["group_1"])
    mocker.patch("CortexPlatformCore.get_appsec_rule_ids_from_names", return_value=["rule_1"])

    args = {
        "policy_name": "Test Policy",
        "description": "Test Description",
        "triggers_periodic_report_issue": "true",
    }

    create_policy_command(mock_client, args)

    # Verify create_policy was called once
    mock_create_policy.assert_called_once()

    # Get the JSON payload that was passed
    call_args = mock_create_policy.call_args[0][0]
    payload = json.loads(call_args)

    # Verify the JSON structure is valid and contains expected fields
    assert payload["name"] == "Test Policy"
    assert payload["description"] == "Test Description"
    assert "triggers" in payload
    assert "conditions" in payload
    assert "scope" in payload


def test_create_policy_command_edge_case_empty_asset_groups(mocker: MockerFixture):
    """
    GIVEN:
        A policy creation request with empty asset group names.
    WHEN:
        create_policy_command is called with empty asset_group_names.
    THEN:
        The policy is created with empty assetGroupIds list.
    """
    from CortexPlatformCore import Client, create_policy_command
    import json

    mock_client = Client(base_url="", headers={})
    mock_create_policy = mocker.patch.object(mock_client, "create_policy", return_value=None)
    mocker.patch("CortexPlatformCore.get_asset_group_ids_from_names", return_value=[])
    mocker.patch("CortexPlatformCore.get_appsec_rule_ids_from_names", return_value=[])

    args = {
        "policy_name": "Empty Groups Policy",
        "asset_group_names": "",  # Empty string
        "triggers_periodic_report_issue": "true",
    }

    create_policy_command(mock_client, args)

    # Verify the payload has empty asset group IDs
    call_args = mock_create_policy.call_args[0][0]
    payload = json.loads(call_args)
    assert payload["assetGroupIds"] == []


def test_create_policy_conditions_builder_coverage(mocker: MockerFixture):
    """
    GIVEN:
        Policy creation arguments with various condition parameters.
    WHEN:
        create_policy_command builds the conditions filter.
    THEN:
        All condition parameters are properly processed by FilterBuilder.
    """
    from CortexPlatformCore import Client, create_policy_command

    mock_client = Client(base_url="", headers={})
    mock_create_policy = mocker.patch.object(mock_client, "create_policy", return_value=None)
    mocker.patch("CortexPlatformCore.get_asset_group_ids_from_names", return_value=[])
    mocker.patch("CortexPlatformCore.get_appsec_rule_ids_from_names", return_value=["rule_1"])

    args = {
        "policy_name": "Conditions Test Policy",
        "conditions_finding_type": "Vulnerabilities,Secrets",
        "conditions_severity": "high,critical",
        "conditions_respect_developer_suppression": "true",
        "conditions_backlog_status": "active",
        "conditions_package_name": "vulnerable-package",
        "conditions_package_version": "1.0.0",
        "conditions_package_operational_risk": "high",
        "conditions_appsec_rule_names": "Test Rule",
        "conditions_cvss": "7.5",
        "conditions_epss": "0.8",
        "conditions_has_a_fix": "true",
        "conditions_is_kev": "false",
        "conditions_secret_validity": "valid",
        "conditions_license_type": "GPL",
        "triggers_periodic_report_issue": "true",
    }

    result = create_policy_command(mock_client, args)

    # Verify successful creation
    assert result.readable_output == "AppSec policy 'Conditions Test Policy' created successfully."
    mock_create_policy.assert_called_once()


def test_create_policy_scope_builder_coverage(mocker: MockerFixture):
    """
    GIVEN:
        Policy creation arguments with various scope parameters.
    WHEN:
        create_policy_command builds the scope filter.
    THEN:
        All scope parameters are properly processed by FilterBuilder.
    """
    from CortexPlatformCore import Client, create_policy_command

    mock_client = Client(base_url="", headers={})
    mock_create_policy = mocker.patch.object(mock_client, "create_policy", return_value=None)
    mocker.patch("CortexPlatformCore.get_asset_group_ids_from_names", return_value=[])
    mocker.patch("CortexPlatformCore.get_appsec_rule_ids_from_names", return_value=[])

    args = {
        "policy_name": "Scope Test Policy",
        "scope_category": "Application,Repository",
        "scope_business_application_names": "App1,App2",
        "scope_application_business_criticality": "high",
        "scope_repository_name": "test-repo",
        "scope_is_public_repository": "true",
        "scope_has_deployed_assets": "true",
        "scope_has_internet_exposed_deployed_assets": "false",
        "scope_has_sensitive_data_access": "true",
        "scope_has_privileged_capabilities": "false",
        "triggers_periodic_report_issue": "true",
    }

    result = create_policy_command(mock_client, args)

    # Verify successful creation
    assert result.readable_output == "AppSec policy 'Scope Test Policy' created successfully."
    mock_create_policy.assert_called_once()


def test_create_policy_trigger_configurations_coverage(mocker: MockerFixture):
    """
    GIVEN:
        Policy creation arguments with all trigger configuration combinations.
    WHEN:
        create_policy_command processes trigger parameters.
    THEN:
        All trigger configurations are properly set in the policy payload.
    """
    from CortexPlatformCore import Client, create_policy_command
    import json

    mock_client = Client(base_url="", headers={})
    mock_create_policy = mocker.patch.object(mock_client, "create_policy", return_value=None)
    mocker.patch("CortexPlatformCore.get_asset_group_ids_from_names", return_value=[])
    mocker.patch("CortexPlatformCore.get_appsec_rule_ids_from_names", return_value=[])

    args = {
        "policy_name": "Triggers Test Policy",
        "triggers_periodic_report_issue": "true",
        "triggers_periodic_override_severity": "critical",
        "triggers_pr_report_issue": "false",
        "triggers_pr_block_pr": "true",
        "triggers_pr_report_pr_comment": "true",
        "triggers_pr_override_severity": "high",
        "triggers_cicd_report_issue": "true",
        "triggers_cicd_block_cicd": "false",
        "triggers_cicd_report_cicd": "true",
        "triggers_cicd_override_severity": "medium",
    }

    create_policy_command(mock_client, args)

    # Verify the triggers are configured correctly
    call_args = mock_create_policy.call_args[0][0]
    payload = json.loads(call_args)
    triggers = payload["triggers"]

    # Verify all trigger types are present and configured
    assert "periodic" in triggers
    assert "pr" in triggers
    assert "cicd" in triggers


def test_create_policy_command_trigger_validation_edge_cases(mocker: MockerFixture):
    """
    GIVEN:
        Policy creation with edge cases in trigger validation.
    WHEN:
        create_policy_command validates trigger configurations.
    THEN:
        Edge cases in trigger validation are properly handled.
    """
    from CortexPlatformCore import Client, create_policy_command
    from CommonServerPython import DemistoException

    mock_client = Client(base_url="", headers={})
    mocker.patch("CortexPlatformCore.get_asset_group_ids_from_names", return_value=[])
    mocker.patch("CortexPlatformCore.get_appsec_rule_ids_from_names", return_value=[])

    # Test case where all trigger actions are false but trigger is enabled
    args = {
        "policy_name": "Edge Case Policy",
        "triggers_periodic_report_issue": "false",
        "triggers_pr_report_issue": "false",
        "triggers_pr_block_pr": "false",
        "triggers_pr_report_pr_comment": "false",
        "triggers_cicd_report_issue": "false",
        "triggers_cicd_block_cicd": "false",
        "triggers_cicd_report_cicd": "false",
    }

    with pytest.raises(DemistoException) as excinfo:
        create_policy_command(mock_client, args)

    assert "At least one trigger" in str(excinfo.value)


def test_create_policy_command_conditions_filter_empty(mocker: MockerFixture):
    """
    GIVEN:
        Policy creation where conditions filter results in empty filter.
    WHEN:
        create_policy_command builds conditions with no actual filters.
    THEN:
        Empty conditions filter is handled correctly.
    """
    from CortexPlatformCore import Client, create_policy_command
    import json

    mock_client = Client(base_url="", headers={})
    mock_create_policy = mocker.patch.object(mock_client, "create_policy", return_value=None)
    mocker.patch("CortexPlatformCore.get_asset_group_ids_from_names", return_value=[])
    mocker.patch("CortexPlatformCore.get_appsec_rule_ids_from_names", return_value=[])

    # Args that result in empty conditions filter
    args = {
        "policy_name": "Empty Conditions Policy",
        "conditions_severity": "",  # Empty string should result in no filter
        "conditions_finding_type": None,  # None should result in no filter
        "triggers_periodic_report_issue": "true",
    }

    create_policy_command(mock_client, args)

    # Verify policy was created
    mock_create_policy.assert_called_once()

    # Check that conditions is empty dict when no filters are added
    call_args = mock_create_policy.call_args[0][0]
    payload = json.loads(call_args)

    # Should have conditions key but it might be empty
    assert "conditions" in payload


def test_create_policy_command_scope_filter_empty(mocker: MockerFixture):
    """
    GIVEN:
        Policy creation where scope filter results in empty filter.
    WHEN:
        create_policy_command builds scope with no actual filters.
    THEN:
        Empty scope filter is handled correctly.
    """
    from CortexPlatformCore import Client, create_policy_command
    import json

    mock_client = Client(base_url="", headers={})
    mock_create_policy = mocker.patch.object(mock_client, "create_policy", return_value=None)
    mocker.patch("CortexPlatformCore.get_asset_group_ids_from_names", return_value=[])
    mocker.patch("CortexPlatformCore.get_appsec_rule_ids_from_names", return_value=[])

    # Args that result in empty scope filter
    args = {
        "policy_name": "Empty Scope Policy",
        "scope_category": "",  # Empty string
        "scope_repository_name": None,  # None value
        "triggers_periodic_report_issue": "true",
    }

    create_policy_command(mock_client, args)

    # Verify policy was created
    mock_create_policy.assert_called_once()

    # Check that scope is present (might be empty)
    call_args = mock_create_policy.call_args[0][0]
    payload = json.loads(call_args)

    assert "scope" in payload


def test_create_policy_command_trigger_severity_none_handling(mocker: MockerFixture):
    """
    GIVEN:
        Policy creation with None values for trigger severity overrides.
    WHEN:
        create_policy_command processes trigger severity overrides.
    THEN:
        None values are correctly handled in trigger configuration.
    """
    from CortexPlatformCore import Client, create_policy_command
    import json

    mock_client = Client(base_url="", headers={})
    mock_create_policy = mocker.patch.object(mock_client, "create_policy", return_value=None)
    mocker.patch("CortexPlatformCore.get_asset_group_ids_from_names", return_value=[])
    mocker.patch("CortexPlatformCore.get_appsec_rule_ids_from_names", return_value=[])

    args = {
        "policy_name": "Severity None Policy",
        "triggers_periodic_report_issue": "true",
        "triggers_periodic_override_severity": None,  # Explicitly None
        "triggers_pr_report_issue": "true",
        "triggers_pr_override_severity": "",  # Empty string
        "triggers_cicd_block_cicd": "true",
        # No cicd_override_severity provided (should default to None)
    }

    create_policy_command(mock_client, args)

    call_args = mock_create_policy.call_args[0][0]
    payload = json.loads(call_args)
    triggers = payload["triggers"]

    # Verify None severity overrides are handled correctly
    assert triggers["periodic"]["overrideIssueSeverity"] is None
    assert triggers["pr"]["overrideIssueSeverity"] is None
    assert triggers["cicd"]["overrideIssueSeverity"] is None


def test_create_policy_command_trigger_disabled_actions_false(mocker: MockerFixture):
    """
    GIVEN:
        Policy creation where triggers are enabled but specific actions are disabled.
    WHEN:
        create_policy_command processes trigger actions.
    THEN:
        Disabled actions are correctly set to False in the payload.
    """
    from CortexPlatformCore import Client, create_policy_command
    import json

    mock_client = Client(base_url="", headers={})
    mock_create_policy = mocker.patch.object(mock_client, "create_policy", return_value=None)
    mocker.patch("CortexPlatformCore.get_asset_group_ids_from_names", return_value=[])
    mocker.patch("CortexPlatformCore.get_appsec_rule_ids_from_names", return_value=[])

    args = {
        "policy_name": "Disabled Actions Policy",
        "triggers_periodic_report_issue": "true",  # Enable periodic
        "triggers_pr_report_issue": "false",  # Disable PR report
        "triggers_pr_block_pr": "true",  # Enable PR block (this makes PR trigger enabled)
        "triggers_pr_report_pr_comment": "false",  # Disable PR comment
        "triggers_cicd_report_issue": "false",  # Disable CICD report
        "triggers_cicd_block_cicd": "false",  # Disable CICD block
        "triggers_cicd_report_cicd": "true",  # Enable CICD report (this makes CICD trigger enabled)
    }

    create_policy_command(mock_client, args)

    call_args = mock_create_policy.call_args[0][0]
    payload = json.loads(call_args)
    triggers = payload["triggers"]

    # Verify trigger enablement logic
    assert triggers["periodic"]["isEnabled"] is True
    assert triggers["periodic"]["actions"]["reportIssue"] is True

    assert triggers["pr"]["isEnabled"] is True  # Enabled because block_pr is true
    assert triggers["pr"]["actions"]["reportIssue"] is False
    assert triggers["pr"]["actions"]["blockPr"] is True
    assert triggers["pr"]["actions"]["reportPrComment"] is False

    assert triggers["cicd"]["isEnabled"] is True  # Enabled because report_cicd is true
    assert triggers["cicd"]["actions"]["reportIssue"] is False
    assert triggers["cicd"]["actions"]["blockCicd"] is False
    assert triggers["cicd"]["actions"]["reportCicd"] is True


def test_create_policy_command_appsec_rule_none_handling(mocker: MockerFixture):
    """
    GIVEN:
        Policy creation with None or empty AppSec rule names.
    WHEN:
        create_policy_command processes AppSec rule names.
    THEN:
        None/empty AppSec rules are handled without calling resolution function.
    """
    from CortexPlatformCore import Client, create_policy_command

    mock_client = Client(base_url="", headers={})
    mocker.patch.object(mock_client, "create_policy", return_value=None)
    mocker.patch("CortexPlatformCore.get_asset_group_ids_from_names", return_value=[])
    mock_get_appsec_rules = mocker.patch("CortexPlatformCore.get_appsec_rule_ids_from_names")

    args = {
        "policy_name": "No AppSec Rules Policy",
        "conditions_appsec_rule_names": "",  # Empty string
        "triggers_periodic_report_issue": "true",
    }

    create_policy_command(mock_client, args)

    # Verify get_appsec_rule_ids_from_names was not called for empty string
    mock_get_appsec_rules.assert_not_called()


def test_create_policy_command_json_serialization_edge_cases(mocker: MockerFixture):
    """
    GIVEN:
        Policy creation with complex nested data structures.
    WHEN:
        create_policy_command serializes the policy to JSON.
    THEN:
        Complex data structures are properly serialized.
    """
    from CortexPlatformCore import Client, create_policy_command
    import json

    mock_client = Client(base_url="", headers={})
    mock_create_policy = mocker.patch.object(mock_client, "create_policy", return_value=None)
    mocker.patch("CortexPlatformCore.get_asset_group_ids_from_names", return_value=["group-1", "group-2"])
    mocker.patch("CortexPlatformCore.get_appsec_rule_ids_from_names", return_value=["rule-1"])

    # Complex args that will create nested structures
    args = {
        "policy_name": "Complex JSON Policy",
        "description": "Policy with complex nested structures",
        "asset_group_names": "Group1,Group2",
        "conditions_finding_type": "Vulnerabilities,Secrets,Infrastructure as Code",
        "conditions_severity": "high,critical",
        "conditions_appsec_rule_names": "Rule1",
        "scope_category": "Application,Repository",
        "scope_business_application_names": "App1,App2",
        "triggers_periodic_report_issue": "true",
        "triggers_pr_block_pr": "true",
        "triggers_cicd_report_cicd": "true",
    }

    create_policy_command(mock_client, args)

    # Verify the JSON can be parsed back (tests serialization)
    call_args = mock_create_policy.call_args[0][0]
    payload = json.loads(call_args)  # This will fail if JSON is malformed

    # Verify the structure is complete
    assert payload["name"] == "Complex JSON Policy"
    assert payload["assetGroupIds"] == ["group-1", "group-2"]
    assert isinstance(payload["triggers"], dict)
    assert isinstance(payload["conditions"], dict)
    assert isinstance(payload["scope"], dict)


def test_appsec_remediate_issue_command_single_issue_success(mocker: MockerFixture):
    """
    Given:
        A client and args with a single issue ID and title.
    When:
        appsec_remediate_issue_command is called.
    Then:
        The issue is remediated successfully and appropriate results are returned.
    """
    from CortexPlatformCore import Client, appsec_remediate_issue_command

    mock_client = Client(base_url="", headers={})
    mock_demisto = mocker.patch("CortexPlatformCore.demisto")
    mock_demisto.args.return_value = {"issue_ids": "issue-123", "title": "Fix security vulnerability"}

    mock_remove_empty = mocker.patch(
        "CortexPlatformCore.remove_empty_elements",
        return_value={"issueIds": ["issue-123"], "title": "Fix security vulnerability"},
    )

    mock_appsec_remediate = mocker.patch.object(
        mock_client,
        "appsec_remediate_issue",
        return_value={
            "triggeredPrs": [{"issueId": "issue-123", "prUrl": "https://github.com/repo/pull/456", "status": "created"}]
        },
    )

    result = appsec_remediate_issue_command(mock_client, {})

    mock_remove_empty.assert_called_once_with({"issueIds": ["issue-123"], "title": "Fix security vulnerability"})
    mock_appsec_remediate.assert_called_once_with({"issueIds": ["issue-123"], "title": "Fix security vulnerability"})
    assert result.outputs_prefix == "Core.TriggeredPRs"
    assert result.outputs_key_field == "issueId"
    assert len(result.outputs) == 1
    assert result.outputs[0]["issueId"] == "issue-123"


def test_appsec_remediate_issue_command_multiple_issues_success(mocker: MockerFixture):
    """
    Given:
        A client and args with multiple issue IDs and title.
    When:
        appsec_remediate_issue_command is called.
    Then:
        All issues are remediated successfully and appropriate results are returned.
    """
    from CortexPlatformCore import Client, appsec_remediate_issue_command

    mock_client = Client(base_url="", headers={})
    mock_demisto = mocker.patch("CortexPlatformCore.demisto")
    mock_demisto.args.return_value = {"issue_ids": ["issue-123", "issue-456"], "title": "Fix security vulnerabilities"}

    mock_remove_empty = mocker.patch("CortexPlatformCore.remove_empty_elements")
    mock_remove_empty.side_effect = [
        {"issueIds": ["issue-123"], "title": "Fix security vulnerabilities"},
        {"issueIds": ["issue-456"], "title": "Fix security vulnerabilities"},
    ]

    mock_responses = [
        {"triggeredPrs": [{"issueId": "issue-123", "prUrl": "https://github.com/repo/pull/1"}]},
        {"triggeredPrs": [{"issueId": "issue-456", "prUrl": "https://github.com/repo/pull/2"}]},
    ]
    mock_appsec_remediate = mocker.patch.object(mock_client, "appsec_remediate_issue")
    mock_appsec_remediate.side_effect = mock_responses

    result = appsec_remediate_issue_command(mock_client, {})

    assert mock_appsec_remediate.call_count == 2
    assert len(result.outputs) == 2
    assert result.outputs[0]["issueId"] == "issue-123"
    assert result.outputs[1]["issueId"] == "issue-456"


def test_appsec_remediate_issue_command_too_many_issues_raises_exception(mocker):
    """
    GIVEN:
        Client instance and arguments with only issue_id.
    WHEN:
        The update_issue_command function is called.
    THEN:
        update_issue is called with empty update_data.
    """
    from CortexPlatformCore import appsec_remediate_issue_command, Client
    from CommonServerPython import DemistoException

    mock_client = Client(base_url="", headers={})
    mock_demisto = mocker.patch("CortexPlatformCore.demisto")
    mock_demisto.args.return_value = {
        "issue_ids": [f"issue-{i}" for i in range(11)],  # 11 issues
        "title": "Fix vulnerabilities",
    }

    args = {"id": "12345"}
    with pytest.raises(DemistoException, match="Please provide a maximum of 10 issue IDs per request."):
        appsec_remediate_issue_command(mock_client, args)


def test_appsec_remediate_issue_command_empty_triggered_prs(mocker: MockerFixture):
    """
    Given:
        A client and args with issue ID, but API returns empty triggeredPrs.
    When:
        appsec_remediate_issue_command is called.
    Then:
        The command completes successfully with empty outputs.
    """
    from CortexPlatformCore import Client, appsec_remediate_issue_command

    mock_client = Client(base_url="", headers={})
    mock_demisto = mocker.patch("CortexPlatformCore.demisto")
    mock_demisto.args.return_value = {"issue_ids": "issue-123", "title": "Fix security vulnerability"}

    mocker.patch(
        "CortexPlatformCore.remove_empty_elements",
        return_value={"issueIds": ["issue-123"], "title": "Fix security vulnerability"},
    )

    mocker.patch.object(
        mock_client,
        "appsec_remediate_issue",
        return_value={
            "triggeredPrs": []  # Empty list
        },
    )

    result = appsec_remediate_issue_command(mock_client, {})

    assert len(result.outputs) == 0
    assert result.raw_response == []


def test_appsec_remediate_issue_command_none_response(mocker: MockerFixture):
    """
    Given:
        A client and args with issue ID, but API returns None response.
    When:
        appsec_remediate_issue_command is called.
    Then:
        The command completes successfully with empty outputs.
    """
    from CortexPlatformCore import Client, appsec_remediate_issue_command

    mock_client = Client(base_url="", headers={})
    mock_demisto = mocker.patch("CortexPlatformCore.demisto")
    mock_demisto.args.return_value = {"issue_ids": "issue-123", "title": "Fix security vulnerability"}

    mocker.patch(
        "CortexPlatformCore.remove_empty_elements",
        return_value={"issueIds": ["issue-123"], "title": "Fix security vulnerability"},
    )

    mocker.patch.object(mock_client, "appsec_remediate_issue", return_value=None)

    result = appsec_remediate_issue_command(mock_client, {})

    assert len(result.outputs) == 0


def test_appsec_remediate_issue_command_missing_triggered_prs_key(mocker: MockerFixture):
    """
    Given:
        A client and args with issue ID, but API response lacks triggeredPrs key.
    When:
        appsec_remediate_issue_command is called.
    Then:
        The command completes successfully with empty outputs.
    """
    from CortexPlatformCore import Client, appsec_remediate_issue_command

    mock_client = Client(base_url="", headers={})
    mock_demisto = mocker.patch("CortexPlatformCore.demisto")
    mock_demisto.args.return_value = {"issue_ids": "issue-123", "title": "Fix security vulnerability"}

    mocker.patch(
        "CortexPlatformCore.remove_empty_elements",
        return_value={"issueIds": ["issue-123"], "title": "Fix security vulnerability"},
    )

    mocker.patch.object(
        mock_client,
        "appsec_remediate_issue",
        return_value={
            "status": "success"  # No triggeredPrs key
        },
    )

    result = appsec_remediate_issue_command(mock_client, {})

    assert len(result.outputs) == 0


def test_appsec_remediate_issue_command_non_list_triggered_prs(mocker: MockerFixture):
    """
    Given:
        A client and args with issue ID, but API returns triggeredPrs as non-list.
    When:
        appsec_remediate_issue_command is called.
    Then:
        The command completes successfully with empty outputs.
    """
    from CortexPlatformCore import Client, appsec_remediate_issue_command

    mock_client = Client(base_url="", headers={})
    mock_demisto = mocker.patch("CortexPlatformCore.demisto")
    mock_demisto.args.return_value = {"issue_ids": "issue-123", "title": "Fix security vulnerability"}

    mocker.patch(
        "CortexPlatformCore.remove_empty_elements",
        return_value={"issueIds": ["issue-123"], "title": "Fix security vulnerability"},
    )

    mocker.patch.object(mock_client, "appsec_remediate_issue", return_value={"triggeredPrs": "not a list"})

    result = appsec_remediate_issue_command(mock_client, {})

    assert len(result.outputs) == 0


def test_appsec_remediate_issue_command_mixed_success_failure(mocker: MockerFixture):
    """
    Given:
        A client and args with multiple issue IDs, where some succeed and some fail.
    When:
        appsec_remediate_issue_command is called.
    Then:
        Only successful remediations are included in the outputs.
    """
    from CortexPlatformCore import Client, appsec_remediate_issue_command

    mock_client = Client(base_url="", headers={})
    mock_demisto = mocker.patch("CortexPlatformCore.demisto")
    mock_demisto.args.return_value = {"issue_ids": ["issue-123", "issue-456", "issue-789"], "title": "Fix vulnerabilities"}

    mock_remove_empty = mocker.patch("CortexPlatformCore.remove_empty_elements")
    mock_remove_empty.side_effect = [
        {"issueIds": ["issue-123"], "title": "Fix vulnerabilities"},
        {"issueIds": ["issue-456"], "title": "Fix vulnerabilities"},
        {"issueIds": ["issue-789"], "title": "Fix vulnerabilities"},
    ]

    mock_responses = [
        {"triggeredPrs": [{"issueId": "issue-123", "prUrl": "https://github.com/repo/pull/1"}]},
        {"triggeredPrs": []},  # Failed to trigger PR
        {"triggeredPrs": [{"issueId": "issue-789", "prUrl": "https://github.com/repo/pull/3"}]},
    ]
    mock_appsec_remediate = mocker.patch.object(mock_client, "appsec_remediate_issue")
    mock_appsec_remediate.side_effect = mock_responses

    result = appsec_remediate_issue_command(mock_client, {})

    assert len(result.outputs) == 2  # Only successful ones
    assert result.outputs[0]["issueId"] == "issue-123"
    assert result.outputs[1]["issueId"] == "issue-789"


def test_appsec_remediate_issue_command_none_title_removed(mocker: MockerFixture):
    """
    Given:
        A client and args with issue ID and None title.
    When:
        appsec_remediate_issue_command is called.
    Then:
        remove_empty_elements is called and None title is handled properly.
    """
    from CortexPlatformCore import Client, appsec_remediate_issue_command

    mock_client = Client(base_url="", headers={})
    mock_demisto = mocker.patch("CortexPlatformCore.demisto")
    mock_demisto.args.return_value = {"issue_ids": "issue-123", "title": None}

    mock_remove_empty = mocker.patch(
        "CortexPlatformCore.remove_empty_elements",
        return_value={
            "issueIds": ["issue-123"]  # title removed
        },
    )

    mock_appsec_remediate = mocker.patch.object(
        mock_client,
        "appsec_remediate_issue",
        return_value={"triggeredPrs": [{"issueId": "issue-123", "prUrl": "https://github.com/repo/pull/1"}]},
    )

    appsec_remediate_issue_command(mock_client, {})

    mock_remove_empty.assert_called_with({"issueIds": ["issue-123"], "title": None})
    mock_appsec_remediate.assert_called_with({"issueIds": ["issue-123"]})


def test_appsec_remediate_issue_command_empty_issue_ids_list(mocker: MockerFixture):
    """
    Given:
        A client and args with empty issue IDs list.
    When:
        appsec_remediate_issue_command is called.
    Then:
        The command completes successfully with empty outputs and no API calls.
    """
    from CortexPlatformCore import Client, appsec_remediate_issue_command

    mock_client = Client(base_url="", headers={})
    mock_demisto = mocker.patch("CortexPlatformCore.demisto")
    mock_demisto.args.return_value = {"issue_ids": [], "title": "Fix vulnerabilities"}

    mock_appsec_remediate = mocker.patch.object(mock_client, "appsec_remediate_issue")

    result = appsec_remediate_issue_command(mock_client, {})

    assert len(result.outputs) == 0
    mock_appsec_remediate.assert_not_called()


def test_get_appsec_issues_command_success(mocker: MockerFixture):
    """
    Given:
        A mocked client and valid arguments with appsec issue filters.
    When:
        The get_appsec_issues_command function is called.
    Then:
        The response is parsed, formatted, and returned correctly with expected outputs.
    """
    from CortexPlatformCore import Client, get_appsec_issues_command

    mock_client = Client(base_url="", headers={})
    mock_response = {
        "reply": {
            "DATA": [
                {
                    "internal_id": "issue_001",
                    "severity": "SEV_040_HIGH",
                    "alert_name": "SQL Injection",
                    "status_progress": "STATUS_010_NEW",
                    "cas_issues_normalized_fields": {
                        "xdm.vulnerability.cvss_score": 8.8,
                    },
                }
            ]
        }
    }
    mock_get_webapp_data = mocker.patch.object(
        mock_client,
        "get_webapp_data",
        side_effect=lambda request_data: mock_response
        if request_data.get("table_name") == "ISSUES_CVES"
        else {"reply": {"DATA": []}},
    )

    args = {"severity": "high", "status": "New", "has_kev": "true"}

    result = get_appsec_issues_command(mock_client, args)

    assert len(result.outputs) == 1
    assert result.outputs[0]["internal_id"] == "issue_001"
    assert result.outputs[0]["severity"] == "high"
    assert result.outputs[0]["status"] == "New"
    assert result.outputs[0]["cvss_score"] == 8.8
    assert "SQL Injection" in result.readable_output
    assert result.outputs_prefix == "Core.AppsecIssue"
    assert mock_get_webapp_data.call_count > 0


def test_get_appsec_issues_command_no_issues_found(mocker: MockerFixture):
    """
    Given:
        A mocked client that returns an empty list of issues.
    When:
        The get_appsec_issues_command function is called.
    Then:
        An empty result is returned with the correct structure.
    """
    from CortexPlatformCore import Client, get_appsec_issues_command

    mock_client = Client(base_url="", headers={})
    mock_response = {"reply": {"DATA": []}}
    mocker.patch.object(mock_client, "get_webapp_data", return_value=mock_response)

    args = {"severity": "low"}

    result = get_appsec_issues_command(mock_client, args)

    assert result.outputs == []
    assert "Application Security Issues" in result.readable_output


def test_create_appsec_issues_filter_and_tables_simple_filter():
    """
    Given:
        A simple filter argument.
    When:
        The create_appsec_issues_filter_and_tables function is called.
    Then:
        The function should return the correct list of tables and a FilterBuilder instance.
    """
    from CortexPlatformCore import create_appsec_issues_filter_and_tables

    args = {"urgency": "high"}
    tables_filters = create_appsec_issues_filter_and_tables(args)
    assert set(tables_filters.keys()) == {
        "ISSUES_IAC",
        "ISSUES_CVES",
        "ISSUES_SECRETS",
        "ISSUES_WEAKNESSES",
    }
    for _, filter_builder in tables_filters.items():
        filter_dict = filter_builder.to_dict()
        assert any(
            field.get("SEARCH_VALUE") == "high" and field.get("SEARCH_FIELD") == "urgency" for field in filter_dict.get("AND", [])
        )


def test_create_appsec_issues_filter_and_tables_cves_specific_filter():
    """
    Given:
        A CVES specific filter argument.
    When:
        The create_appsec_issues_filter_and_tables function is called.
    Then:
        The function should return only the ISSUES_CVES table.
    """
    from CortexPlatformCore import create_appsec_issues_filter_and_tables

    args = {"has_kev": "true"}
    tables_filters = create_appsec_issues_filter_and_tables(args)
    assert list(tables_filters.keys()) == ["ISSUES_CVES"]


def test_create_appsec_issues_filter_and_tables_all_filters():
    """
    Given:
        Arguments with all possible filters.
    When:
        The create_appsec_issues_filter_and_tables function is called.
    Then:
        The function should return the correct tables and a comprehensive filter.
    """
    from CortexPlatformCore import create_appsec_issues_filter_and_tables

    args = {
        "cvss_score_gte": "8.0",
        "epss_score_gte": "0.5",
        "has_kev": "true",
        "sla": "breached",
        "fix_available": "true",
        "urgency": "critical",
        "severity": "critical",
        "issue_id": "ISSUE-123",
        "issue_name": "XSS",
        "collaborator": "john.doe",
        "status": "In Progress",
        "start_time": "2023-01-01",
        "end_time": "2023-01-31",
        "assignee": "assigned",
    }
    tables_filters = create_appsec_issues_filter_and_tables(args)
    assert "ISSUES_CVES" in tables_filters
    filter_builder = tables_filters["ISSUES_CVES"]
    filter_dict = filter_builder.to_dict()
    assert len(filter_dict["AND"]) >= 10


def test_normalize_and_filter_appsec_issue():
    """
    Given:
        A raw issue dictionary from the API.
    When:
        The normalize_and_filter_appsec_issue function is called.
    Then:
        The function should return a normalized and filtered dictionary with standard AppSec fields.
    """
    from CortexPlatformCore import normalize_and_filter_appsec_issue

    raw_issue = {
        "internal_id": "issue_001",
        "severity": "SEV_050_CRITICAL",
        "alert_name": "Insecure Configuration",
        "issue_source": "Prisma Cloud",
        "issue_category": "Misconfiguration",
        "status_progress": "STATUS_025_RESOLVED",
        "cas_issues_is_fixable": True,
        "cas_issues_normalized_fields": {
            "xdm.repository.name": "my-app",
            "xdm.repository.organization": "my-org",
            "xdm.vulnerability.cvss_score": 9.5,
        },
        "cas_sla_status": "IN_SLA",
        "extra_field": "should be removed",
    }

    normalized_issue = normalize_and_filter_appsec_issue(raw_issue)

    assert normalized_issue["internal_id"] == "issue_001"
    assert normalized_issue["severity"] == "critical"
    assert normalized_issue["issue_name"] == "Insecure Configuration"
    assert normalized_issue["status"] == "Resolved"
    assert normalized_issue["repository_name"] == "my-app"
    assert normalized_issue["repository_organization"] == "my-org"
    assert normalized_issue["cvss_score"] == 9.5
    assert normalized_issue["is_fixable"] is True
    assert normalized_issue["sla_status"] == "On Track"
    assert "extra_field" not in normalized_issue


def test_create_appsec_issues_filter_and_tables_no_matching_table():
    """
    Given:
        Valid filter arguments that, when combined, do not match any single predefined Appsec issue type table.
    When:
        The create_appsec_issues_filter_and_tables function is called.
    Then:
        A DemistoException should be raised indicating no matching issue type found.
    """
    from CortexPlatformCore import create_appsec_issues_filter_and_tables
    from CommonServerPython import DemistoException

    # This combination of filters (validation and has_kev) does not exist in any single ISSUE_TYPE.filters set.
    args = {"validation": "true", "has_kev": "true"}

    with pytest.raises(DemistoException, match="No matching issue type found for the given filter combination"):
        create_appsec_issues_filter_and_tables(args)


@pytest.mark.parametrize("input_data", ["not a list", [], None])
def test_map_case_format_invalid_input(input_data):
    """
    Given:
        Invalid input data (not a list, empty list, or None).
    When:
        The map_case_format function is called.
    Then:
        An empty dictionary should be returned.
    """
    from CortexPlatformCore import map_case_format

    result = map_case_format(input_data)
    assert result == {}


def test_map_case_format_complete_mapping():
    """
    Given:
        Valid case data in raw format.
    When:
        The map_case_format function is called.
    Then:
        The case data should be correctly mapped to the expected format.
    """
    from CortexPlatformCore import map_case_format

    case_data = [load_test_data("./TestData/case_raw_format.json")]
    result = sorted(map_case_format(case_data))
    expected = sorted([load_test_data("./TestData/case_expected_format.json")])

    assert result == expected


@pytest.mark.parametrize("case_extra_data", [{}, None])
def test_extract_ids_empty_case_extra_data(case_extra_data):
    """
    Given:
        Empty or None case extra data.
    When:
        The extract_ids function is called.
    Then:
        An empty list should be returned.
    """
    from CortexPlatformCore import extract_ids

    result = extract_ids(case_extra_data)
    assert result == []


def test_extract_ids_multiple_valid_issues():
    """
    Given:
        Case extra data containing multiple valid issues with issue_ids.
    When:
        The extract_ids function is called.
    Then:
        A list containing all issue_ids should be returned.
    """

    from CortexPlatformCore import extract_ids

    case_extra_data: dict = {
        "issues": {
            "data": [
                {"issue_id": "12345", "title": "Test Issue 1"},
                {"issue_id": "67890", "title": "Test Issue 2"},
                {"issue_id": "11111", "title": "Test Issue 3"},
            ]
        }
    }
    result = extract_ids(case_extra_data)
    assert result == ["12345", "67890", "11111"]


def test_get_case_extra_data_with_all_fields_present(mocker):
    """
    Given:
        A mock client and case data with all possible fields present.
    When:
        The get_case_extra_data function is called.
    Then:
        All fields should be correctly extracted and returned in the result.
    """
    from CortexPlatformCore import get_case_extra_data

    mock_client = mocker.Mock()
    mock_client._base_url = "original_url"

    mock_case_data = {
        "case": {
            "notes": "Test notes",
            "xdr_url": "https://example.com/xdr",
            "starred_manually": True,
            "manual_description": "Case manual description",
            "detection_time": "2023-01-01T00:00:00Z",
        },
        "manual_description": "Global manual description",
        "network_artifacts": [{"id": "net1", "type": "ip"}],
        "file_artifacts": [{"id": "file1", "hash": "abc123"}],
    }

    mock_command_result = mocker.Mock()
    mock_command_result.outputs = mock_case_data

    mocker.patch("CortexPlatformCore.get_extra_data_for_case_id_command", return_value=mock_command_result)
    mocker.patch("CortexPlatformCore.extract_ids", return_value=["issue1", "issue2"])

    args = {"case_id": "123"}
    result = get_case_extra_data(mock_client, args)

    assert mock_client._base_url == "api/webapp/public_api/v1"
    assert result["issue_ids"] == ["issue1", "issue2"]
    assert result["network_artifacts"] == [{"id": "net1", "type": "ip"}]
    assert result["file_artifacts"] == [{"id": "file1", "hash": "abc123"}]
    assert result["notes"] == "Test notes"
    assert result["xdr_url"] == "https://example.com/xdr"
    assert result["starred_manually"] is True
    assert result["manual_description"] == "Global manual description"
    assert result["detection_time"] == "2023-01-01T00:00:00Z"


def test_get_case_extra_data_client_base_url_modification(mocker):
    """
    Given:
        A mock client with an original base URL.
    When:
        The get_case_extra_data function is called.
    Then:
        The client's base URL should be modified to "api/webapp/public_api/v1".
    """
    from CortexPlatformCore import get_case_extra_data

    mock_client = mocker.Mock()
    original_url = "https://original.api.endpoint"
    mock_client._base_url = original_url

    mock_command_result = mocker.Mock()
    mock_command_result.outputs = {}

    mocker.patch("CortexPlatformCore.get_extra_data_for_case_id_command", return_value=mock_command_result)
    mocker.patch("CortexPlatformCore.extract_ids", return_value=[])

    args = {"case_id": "url_test"}
    get_case_extra_data(mock_client, args)

    assert mock_client._base_url == "api/webapp/public_api/v1"


def test_add_cases_extra_data_single_case(mocker):
    """
    Given:
        A mock client and a list containing a single case.
    When:
        The add_cases_extra_data function is called.
    Then:
        A list with one case containing extra data should be returned and get_case_extra_data should be called once.
    """
    from CortexPlatformCore import add_cases_extra_data

    mock_client = mocker.Mock()
    mock_get_case_extra_data = mocker.patch("CortexPlatformCore.get_case_extra_data")
    mock_get_case_extra_data.return_value = {"extra_field": "extra_value"}

    case_data: list[dict] = [{"case_id": "123", "title": "Test Case"}]
    result = add_cases_extra_data(mock_client, case_data)

    assert len(result) == 1
    assert result[0]["case_id"] == "123"
    assert result[0]["CaseExtraData"] == {"extra_field": "extra_value"}
    mock_get_case_extra_data.assert_called_once_with(mock_client, {"case_id": "123", "limit": 1000})


def test_add_cases_extra_data_multiple_cases(mocker):
    """
    Given:
        A mock client and a list containing multiple cases.
    When:
        The add_cases_extra_data function is called.
    Then:
        A list with all cases containing their respective extra data should be
        returned and get_case_extra_data should be called for each case.
    """
    from CortexPlatformCore import add_cases_extra_data

    mock_client = mocker.Mock()
    mock_get_case_extra_data = mocker.patch("CortexPlatformCore.get_case_extra_data")
    mock_get_case_extra_data.side_effect = [{"extra_field1": "value1"}, {"extra_field2": "value2"}, {"extra_field3": "value3"}]

    case_data = [
        {"case_id": "123", "title": "Case 1"},
        {"case_id": "456", "title": "Case 2"},
        {"case_id": "789", "title": "Case 3"},
    ]
    result = add_cases_extra_data(mock_client, case_data)

    assert len(result) == 3
    assert result[0]["CaseExtraData"] == {"extra_field1": "value1"}
    assert result[1]["CaseExtraData"] == {"extra_field2": "value2"}
    assert result[2]["CaseExtraData"] == {"extra_field3": "value3"}
    assert mock_get_case_extra_data.call_count == 3


def test_add_cases_extra_data_empty_list(mocker):
    """
    Given:
        A mock client and an empty case list.
    When:
        The add_cases_extra_data function is called.
    Then:
        An empty list should be returned and get_case_extra_data should not be called.
    """
    from CortexPlatformCore import add_cases_extra_data

    mock_client = mocker.Mock()
    mock_get_case_extra_data = mocker.patch("CortexPlatformCore.get_case_extra_data")

    case_data = []
    result = add_cases_extra_data(mock_client, case_data)

    assert result == []
    mock_get_case_extra_data.assert_not_called()

    def test_determine_assignee_filter_field_none(self):
        from CortexPlatformCore import determine_assignee_filter_field, CaseManagement

        result = determine_assignee_filter_field([])
        assert result == CaseManagement.FIELDS["assignee"]

    def test_determine_assignee_filter_field_with_email(self):
        from CortexPlatformCore import determine_assignee_filter_field, CaseManagement

        result = determine_assignee_filter_field(["user@example.com"])
        assert result == CaseManagement.FIELDS["assignee_email"]

    def test_determine_assignee_filter_field_with_pretty_name(self):
        from CortexPlatformCore import determine_assignee_filter_field, CaseManagement

        result = determine_assignee_filter_field(["John Doe"])
        assert result == CaseManagement.FIELDS["assignee"]


@pytest.mark.parametrize(
    "custom_fields_json,expected",
    [
        (
            '[{"field1": "value1"}, {"field2": "value2"}, {"field3": "value3"}]',
            {"field1": "value1", "field2": "value2", "field3": "value3"},
        ),
        (
            '[{"field-1": "value1", "field_2": "value2", "field@3": "value3"}]',
            {"field1": "value1", "field2": "value2", "field3": "value3"},
        ),
        ('[{"field-1": "first"}, {"field_1": "second"}]', {"field1": "first"}),
        ("[]", {}),
        ('[{"---": "value1", "@#$": "value2"}]', {}),
        ('[{"123": "value1", "456field": "value2"}]', {"123": "value1", "456field": "value2"}),
        ('[{"": "value1", "field2": "value2"}]', {"field2": "value2"}),
    ],
)
def test_parse_custom_fields(custom_fields_json, expected):
    """
    Given:
        A JSON string containing custom fields and expected parsed result.
    When:
        The parse_custom_fields function is called with the JSON string.
    Then:
        The function should return a dictionary with normalized field names matching the expected result.
    """
    from CortexPlatformCore import parse_custom_fields

    result = parse_custom_fields(custom_fields_json)
    assert result == expected


def test_process_case_response_removes_specified_fields():
    """
    Given:
        A case response containing fields that should be removed (layoutId, layoutRuleName, sourcesList,
        previous_score, previous_score_source).
    When:
        The process_case_response function is called.
    Then:
        The specified fields should be removed from the response while preserving other fields.
    """
    from CortexPlatformCore import process_case_response

    resp = {
        "reply": {
            "layoutId": "layout123",
            "layoutRuleName": "rule456",
            "sourcesList": ["source1", "source2"],
            "caseId": "case789",
            "status": "open",
            "score": {"current_score": 85, "previous_score": 70, "previous_score_source": "manual", "max_score": 100},
        }
    }
    result = process_case_response(resp)
    assert "layoutId" not in result
    assert "layoutRuleName" not in result
    assert "sourcesList" not in result
    assert result["caseId"] == "case789"
    assert result["status"] == "open"
    assert "previous_score" not in result["score"]
    assert "previous_score_source" not in result["score"]
    assert result["score"]["current_score"] == 85
    assert result["score"]["max_score"] == 100


def test_process_case_response_renames_incident_domain_to_case_domain():
    """
    Given:
        A case response containing an incidentDomain field.
    When:
        The process_case_response function is called.
    Then:
        The incidentDomain field should be renamed to caseDomain and the original field should be removed.
    """
    from CortexPlatformCore import process_case_response

    resp = {"reply": {"incidentDomain": "security", "caseId": "case101"}}
    result = process_case_response(resp)
    assert "incidentDomain" not in result
    assert result["caseDomain"] == "security"
    assert result["caseId"] == "case101"


def test_run_playbook_command_empty_response_success():
    """
    Given:
        A mock client that returns an empty response and valid playbook arguments.
    When:
        The run_playbook_command function is called.
    Then:
        The function should return a successful result with appropriate readable output.
    """
    from CortexPlatformCore import run_playbook_command

    mock_client = Mock()
    mock_client.run_playbook.return_value = {}

    args = {"playbook_id": "test_playbook_123", "issue_ids": ["issue_1", "issue_2"]}

    result = run_playbook_command(mock_client, args)

    assert "executed successfully" in result.readable_output
    assert "test_playbook_123" in result.readable_output
    assert "issue_1, issue_2" in result.readable_output


def test_run_playbook_command_multiple_errors_response():
    """
    Given:
        A mock client that returns error responses for multiple issues.
    When:
        The run_playbook_command function is called.
    Then:
        A ValueError should be raised containing all error messages for the issues.
    """
    from CortexPlatformCore import run_playbook_command

    mock_client = Mock()
    mock_client.run_playbook.return_value = {
        "issue_1": "Skipping execution of playbook multi_fail_playbook for alert issue_1, couldn't find alert",
        "issue_2": "Skipping execution of playbook multi_fail_playbook for alert issue_2, failed creating investigation playbook",
        "issue_3": "Skipping execution of playbook multi_fail_playbook for alert issue_3, failed creating investigation playbook",
    }

    args = {"playbook_id": "multi_fail_playbook", "issue_ids": ["issue_1", "issue_2", "issue_3"]}

    with pytest.raises(ValueError) as exc_info:
        run_playbook_command(mock_client, args)

    error_message = str(exc_info.value)
    assert "multi_fail_playbook" in error_message
    assert (
        "Issue ID issue_1: Skipping execution of playbook multi_fail_playbook for alert issue_1, couldn't find alert"
        in error_message
    )
    assert (
        "Issue ID issue_2: Skipping execution of playbook multi_fail_playbook for alert issue_2, "
        "failed creating investigation playbook" in error_message
    )
    assert (
        "Issue ID issue_3: Skipping execution of playbook multi_fail_playbook for alert issue_3, "
        "failed creating investigation playbook" in error_message
    )


def test_run_playbook_command_string_issue_ids():
    """
    Given:
        A mock client and arguments with string issue IDs that need to be converted to a list.
    When:
        The run_playbook_command function is called.
    Then:
        The function should successfully process the string issue IDs and return the expected output.
    """
    from CortexPlatformCore import run_playbook_command

    mock_client = Mock()
    mock_client.run_playbook.return_value = {}

    args = {"playbook_id": "test_playbook", "issue_ids": "issue_1,issue_2,issue_3"}

    result = run_playbook_command(mock_client, args)

    assert "issue_1, issue_2, issue_3" in result.readable_output
    mock_client.run_playbook.assert_called_once()


def test_run_playbook_command_client_call_parameters():
    """
    Given:
        A mock client and valid playbook arguments.
    When:
        The run_playbook_command function is called.
    Then:
        The client.run_playbook method should be called with the correct parameters.
    """
    from CortexPlatformCore import run_playbook_command

    mock_client = Mock()
    mock_client.run_playbook.return_value = {}

    args = {"playbook_id": "param_test_playbook", "issue_ids": ["param_issue_1", "param_issue_2"]}

    run_playbook_command(mock_client, args)

    mock_client.run_playbook.assert_called_once_with(["param_issue_1", "param_issue_2"], "param_test_playbook")


def test_update_issue_command_link_cases_success(mocker: MockerFixture):
    """
    GIVEN:
        Client instance and arguments with issue_id and a list of case_ids to link.
    WHEN:
        The update_issue_command function is called.
    THEN:
        client.link_issue_to_cases is called once with the correct issue_id and case_ids,
        and client.update_issue is NOT called (since no other update args are provided).
    """
    from CortexPlatformCore import update_issue_command, Client

    client = Client(base_url="", headers={})
    mock_update_issue = mocker.patch.object(client, "update_issue")
    mock_link_issue_to_cases = mocker.patch.object(client, "link_issue_to_cases", return_value={"success": True})
    mock_unlink_issue_from_cases = mocker.patch.object(client, "unlink_issue_from_cases")
    mocker.patch.object(demisto, "debug")

    args = {"id": "12345", "link_cases": "901,902"}

    result = update_issue_command(client, args)

    assert result == "done"
    mock_link_issue_to_cases.assert_called_once_with(12345, [901, 902])
    mock_unlink_issue_from_cases.assert_not_called()
    mock_update_issue.assert_not_called()


def test_update_issue_command_unlink_cases_success(mocker: MockerFixture):
    """
    GIVEN:
        Client instance and arguments with issue_id and a list of case_ids to unlink.
    WHEN:
        The update_issue_command function is called.
    THEN:
        client.unlink_issue_from_cases is called once with the correct issue_id and case_ids,
        and client.update_issue is NOT called.
    """
    from CortexPlatformCore import update_issue_command, Client

    client = Client(base_url="", headers={})
    mock_update_issue = mocker.patch.object(client, "update_issue")
    mock_link_issue_to_cases = mocker.patch.object(client, "link_issue_to_cases")
    mock_unlink_issue_from_cases = mocker.patch.object(client, "unlink_issue_from_cases", return_value={"success": True})
    mocker.patch.object(demisto, "debug")

    args = {"id": "12345", "unlink_cases": "903,904"}

    result = update_issue_command(client, args)

    assert result == "done"
    mock_unlink_issue_from_cases.assert_called_once_with(12345, [903, 904])
    mock_link_issue_to_cases.assert_not_called()
    mock_update_issue.assert_not_called()


def test_update_issue_command_link_and_unlink_cases_mixed_with_update_fields(mocker: MockerFixture):
    """
    GIVEN:
        Client instance and arguments including link_cases, unlink_cases, and other update fields.
    WHEN:
        The update_issue_command function is called.
    THEN:
        All three methods (link, unlink, update_issue) are called once with the correct parameters.
    """
    from CortexPlatformCore import update_issue_command, Client

    client = Client(base_url="", headers={})
    mock_update_issue = mocker.patch.object(client, "update_issue")
    mock_link_issue_to_cases = mocker.patch.object(client, "link_issue_to_cases", return_value={"success": True})
    mock_unlink_issue_from_cases = mocker.patch.object(client, "unlink_issue_from_cases", return_value={"success": True})
    mocker.patch.object(demisto, "debug")

    args = {
        "id": "12345",
        "link_cases": "901",
        "unlink_cases": "904,905",
        "name": "Updated Name",
        "severity": "high",
    }

    result = update_issue_command(client, args)

    assert result == "done"
    mock_link_issue_to_cases.assert_called_once_with(12345, [901])
    mock_unlink_issue_from_cases.assert_called_once_with(12345, [904, 905])
    mock_update_issue.assert_called_once()

    call_args = mock_update_issue.call_args[0][0]
    update_data = call_args["update_data"]
    assert update_data["name"] == "Updated Name"
    assert update_data["severity"] == "SEV_040_HIGH"


def test_update_issue_command_only_link_and_unlink_fields(mocker: MockerFixture):
    """
    GIVEN:
        Client instance and arguments with only link_cases and unlink_cases (no other fields).
    WHEN:
        The update_issue_command function is called.
    THEN:
        client.link_issue_to_cases and client.unlink_issue_from_cases are called,
        and client.update_issue is NOT called, and the function returns "done".
    """
    from CortexPlatformCore import update_issue_command, Client

    client = Client(base_url="", headers={})
    mock_update_issue = mocker.patch.object(client, "update_issue")
    mock_link_issue_to_cases = mocker.patch.object(client, "link_issue_to_cases", return_value={"success": True})
    mock_unlink_issue_from_cases = mocker.patch.object(client, "unlink_issue_from_cases", return_value={"success": True})
    mocker.patch.object(demisto, "debug")

    args = {"id": "12345", "link_cases": "901", "unlink_cases": "904"}

    result = update_issue_command(client, args)

    assert result == "done"
    mock_link_issue_to_cases.assert_called_once_with(12345, [901])
    mock_unlink_issue_from_cases.assert_called_once_with(12345, [904])
    mock_update_issue.assert_not_called()


def test_update_issue_command_link_case_ids_arg_to_list(mocker: MockerFixture):
    """
    GIVEN:
        Client instance and arguments where link_cases is a single string of comma-separated IDs.
    WHEN:
        The update_issue_command function is called.
    THEN:
        The link_cases argument is correctly parsed into a list of integers and passed to the client.
    """
    from CortexPlatformCore import update_issue_command, Client

    client = Client(base_url="", headers={})
    mocker.patch.object(client, "update_issue")
    mock_link_issue_to_cases = mocker.patch.object(client, "link_issue_to_cases", return_value={"success": True})
    mocker.patch.object(client, "unlink_issue_from_cases")
    mocker.patch.object(demisto, "debug")

    args = {"id": "12345", "link_cases": "901, 902,1000"}

    update_issue_command(client, args)

    mock_link_issue_to_cases.assert_called_once_with(12345, [901, 902, 1000])


def test_update_issue_command_link_cases_empty_list_no_other_updates(mocker: MockerFixture):
    """
    GIVEN:
        Client instance and arguments with empty link_cases and empty unlink_cases, and no other updates.
    WHEN:
        The update_issue_command function is called.
    THEN:
        DemistoException is raised because no updates are provided.
    """
    from CortexPlatformCore import update_issue_command, Client
    from CommonServerPython import DemistoException
    import pytest

    client = Client(base_url="", headers={})
    mock_update_issue = mocker.patch.object(client, "update_issue")
    mock_link_issue_to_cases = mocker.patch.object(client, "link_issue_to_cases")
    mock_unlink_issue_from_cases = mocker.patch.object(client, "unlink_issue_from_cases")
    mocker.patch.object(demisto, "debug")

    args = {"id": "12345", "link_cases": "", "unlink_cases": None}

    with pytest.raises(DemistoException, match="Please provide arguments to update the issue."):
        update_issue_command(client, args)

    mock_link_issue_to_cases.assert_not_called()
    mock_unlink_issue_from_cases.assert_not_called()
    mock_update_issue.assert_not_called()


<<<<<<< HEAD
class TestMapEndpointFormat:
    """Test cases for map_endpoint_format function"""

    def test_map_endpoint_format_full_data(self):
        """
        Given:
            - A list of raw endpoint data with all fields
        When:
            - Calling map_endpoint_format
        Then:
            - Returns properly mapped endpoint data with friendly field names and values
        """
        from CortexPlatformCore import map_endpoint_format

        raw_endpoint_list = [
            {
                "AGENT_ID": "endpoint-123",
                "HOST_NAME": "test-host-1",
                "AGENT_TYPE": "AGENT_TYPE_SERVER",
                "AGENT_STATUS": "STATUS_010_CONNECTED",
                "OS_TYPE": "AGENT_OS_WINDOWS",
                "OPERATIONAL_STATUS": "PROTECTED",  # Changed from OPERATIONAL_STATUS_PROTECTED to PROTECTED
                "ACTIVE_POLICY": "PREVENTION_POLICY_ENABLED",
                "SUPPORTED_VERSION": False,
                "AGENT_VERSION": "7.8.0",
                "DOMAIN": "corp.local",
            }
        ]

        result = map_endpoint_format(raw_endpoint_list)

        expected = [
            {
                "endpoint_id": "endpoint-123",
                "endpoint_name": "test-host-1",
                "endpoint_type": "server",  # Maps from AGENT_TYPE_SERVER
                "endpoint_status": "connected",  # Maps from STATUS_010_CONNECTED
                "platform": "windows",  # Maps from AGENT_OS_WINDOWS
                "operational_status": "protected",  # Maps from PROTECTED
                "assigned_prevention_policy": "PREVENTION_POLICY_ENABLED",  # No mapping found, uses original
                "agent_eol": False,
                "agent_version": "7.8.0",
                "domain": "corp.local",
            }
        ]

        assert result == expected

    def test_map_endpoint_format_missing_fields(self):
        """
        Given:
            - A list of raw endpoint data with some missing fields
        When:
            - Calling map_endpoint_format
        Then:
            - Returns mapped data only for existing fields
        """
        from CortexPlatformCore import map_endpoint_format

        raw_endpoint_list = [
            {
                "AGENT_ID": "endpoint-456",
                "HOST_NAME": "test-host-2",  # Changed from AGENT_HOSTNAME
                "UNKNOWN_FIELD": "ignored_value",
            }
        ]

        result = map_endpoint_format(raw_endpoint_list)

        expected = [{"endpoint_id": "endpoint-456", "endpoint_name": "test-host-2"}]

        assert result == expected

    def test_map_endpoint_format_unmapped_values(self):
        """
        Given:
            - Raw endpoint data with values not in mapping dictionaries
        When:
            - Calling map_endpoint_format
        Then:
            - Returns original values for unmapped items
        """
        from CortexPlatformCore import map_endpoint_format

        raw_endpoint_list = [{"AGENT_ID": "endpoint-789", "AGENT_TYPE": "UNKNOWN_TYPE", "AGENT_STATUS": "UNKNOWN_STATUS"}]

        result = map_endpoint_format(raw_endpoint_list)

        expected = [{"endpoint_id": "endpoint-789", "endpoint_type": "UNKNOWN_TYPE", "endpoint_status": "UNKNOWN_STATUS"}]

        assert result == expected

    def test_map_endpoint_format_empty_list(self):
        """
        Given:
            - An empty endpoint list
        When:
            - Calling map_endpoint_format
        Then:
            - Returns empty list
        """
        from CortexPlatformCore import map_endpoint_format

        result = map_endpoint_format([])
        assert result == []

    def test_map_endpoint_format_multiple_endpoints(self):
        """
        Given:
            - Multiple raw endpoints
        When:
            - Calling map_endpoint_format
        Then:
            - Returns mapped data for all endpoints
        """
        from CortexPlatformCore import map_endpoint_format

        raw_endpoint_list = [
            {
                "AGENT_ID": "endpoint-1",
                "HOST_NAME": "host-1",  # Changed from AGENT_HOSTNAME
                "SUPPORTED_VERSION": True,  # Changed from AGENT_EOL
            },
            {
                "AGENT_ID": "endpoint-2",
                "HOST_NAME": "host-2",  # Changed from AGENT_HOSTNAME
                "SUPPORTED_VERSION": False,  # Changed from AGENT_EOL
            },
        ]

        result = map_endpoint_format(raw_endpoint_list)

        expected = [
            {
                "endpoint_id": "endpoint-1",
                "endpoint_name": "host-1",
                "agent_eol": True,
            },
            {
                "endpoint_id": "endpoint-2",
                "endpoint_name": "host-2",
                "agent_eol": False,
            },
        ]

        assert result == expected


def test_build_endpoint_filters_all_args(mocker):
    """
    Given:
        - Arguments with all possible filter parameters populated.
    When:
        - Calling build_endpoint_filters with complete args.
    Then:
        - FilterBuilder is configured with all filters correctly applied.
    """
    from CortexPlatformCore import build_endpoint_filters

    # Mock dependencies
    mock_filter_builder = mocker.patch("CortexPlatformCore.FilterBuilder")
    mock_filter_instance = mocker.Mock()
    mock_filter_builder.return_value = mock_filter_instance
    mock_filter_instance.to_dict.return_value = {"mock": "filter_dict"}

    mock_arg_to_list = mocker.patch("CortexPlatformCore.argToList")
    mock_arg_to_bool = mocker.patch("CortexPlatformCore.arg_to_bool_or_none")

    # Configure mocks
    mock_arg_to_list.side_effect = lambda x: [x] if x else []
    mock_arg_to_bool.return_value = True

    args = {
        "operational_status": "protected",  # Changed from "Protected" to match ENDPOINT_OPERATIONAL_STATUS key
        "endpoint_type": "server",  # Changed from "Server" to match ENDPOINT_TYPE key
        "endpoint_status": "connected",  # Changed from "Connected" to match ENDPOINT_STATUS key
        "platform": "windows",  # Changed from "Windows" to match ENDPOINT_PLATFORM key
        "assigned_prevention_policy": "Windows Default",  # Changed to match ASSIGNED_PREVENTION_POLICY key
        "agent_eol": "false",
        "endpoint_name": "test-endpoint",
        "operating_system": "Windows 10",
        "agent_version": "7.8.0",
        "os_version": "10.0.19041",
        "ip_address": "192.168.1.100",
        "domain": "corp.local",
        "tags": "production",
        "endpoint_id": "endpoint-123",
        "cloud_provider": "AWS",
        "cloud_region": "us-east-1",
    }

    result = build_endpoint_filters(args)

    # Verify FilterBuilder was instantiated and configured
    mock_filter_builder.assert_called_once()
    assert mock_filter_instance.add_field.call_count == 16
    mock_filter_instance.to_dict.assert_called_once()
    assert result == {"mock": "filter_dict"}


def test_build_endpoint_filters_minimal_args(mocker):
    """
    Given:
        - Empty arguments dictionary.
    When:
        - Calling build_endpoint_filters with no filter parameters.
    Then:
        - FilterBuilder is configured with empty/None values for all fields.
    """
    from CortexPlatformCore import build_endpoint_filters

    # Mock dependencies
    mock_filter_builder = mocker.patch("CortexPlatformCore.FilterBuilder")
    mock_filter_instance = mocker.Mock()
    mock_filter_builder.return_value = mock_filter_instance
    mock_filter_instance.to_dict.return_value = {"empty": "filter"}

    mock_arg_to_list = mocker.patch("CortexPlatformCore.argToList")
    mock_arg_to_bool = mocker.patch("CortexPlatformCore.arg_to_bool_or_none")

    mock_arg_to_list.return_value = []
    mock_arg_to_bool.return_value = None

    args = {}

    result = build_endpoint_filters(args)

    mock_filter_builder.assert_called_once()
    assert mock_filter_instance.add_field.call_count == 16
    mock_filter_instance.to_dict.assert_called_once()
    assert result == {"empty": "filter"}


def test_build_endpoint_filters_agent_eol(mocker):
    """
    Given:
    - Arguments with agent_eol parameter set to True.
    When:
    - Calling build_endpoint_filters with agent_eol=True.
    Then:
    - supported_version filter is set to True.
    """
    from CortexPlatformCore import build_endpoint_filters, Endpoints

    # Mock dependencies
    mock_filter_builder = mocker.patch("CortexPlatformCore.FilterBuilder")
    mock_filter_instance = mocker.Mock()
    mock_filter_builder.return_value = mock_filter_instance
    mock_filter_instance.to_dict.return_value = {}
    mock_arg_to_list = mocker.patch("CortexPlatformCore.argToList")
    mock_arg_to_bool = mocker.patch("CortexPlatformCore.arg_to_bool_or_none")

    mock_arg_to_list.return_value = []
    mock_arg_to_bool.return_value = True  # agent_eol = True

    args = {"agent_eol": "true"}
    build_endpoint_filters(args)

    # Verify supported_version (not agent_eol) was passed correctly
    calls = mock_filter_instance.add_field.call_args_list
    agent_eol_call = None
    for current_call in calls:
        if current_call[0][0] == Endpoints.ENDPOINT_FIELDS["agent_eol"]:
            agent_eol_call = current_call
            break

    assert agent_eol_call is not None
    assert agent_eol_call[0][2] is True


def test_core_list_endpoints_command_success(mocker):
    """
    Given:
    - Valid arguments and successful client response with endpoint data.
    When:
    - Calling core_list_endpoints_command.
    Then:
    - Returns list of CommandResults with properly formatted endpoint data and readable output.
    """
    from CortexPlatformCore import core_list_endpoints_command, Client, INTEGRATION_CONTEXT_BRAND

    # Mock dependencies
    mock_arg_to_number = mocker.patch("CortexPlatformCore.arg_to_number")
    mock_build_endpoint_filters = mocker.patch("CortexPlatformCore.build_endpoint_filters")
    mock_build_webapp_request_data = mocker.patch("CortexPlatformCore.build_webapp_request_data")
    mock_map_endpoint_format = mocker.patch("CortexPlatformCore.map_endpoint_format")
    mock_table_to_markdown = mocker.patch("CortexPlatformCore.tableToMarkdown")
    mocker.patch("CortexPlatformCore.demisto")

    # Configure mocks
    mock_arg_to_number.side_effect = lambda x: int(x) if x and x.isdigit() else None
    mock_build_endpoint_filters.return_value = {"test": "filters"}
    mock_build_webapp_request_data.return_value = {"test": "request_data"}
    mock_table_to_markdown.return_value = "Mock table output"

    raw_data = [{"AGENT_ID": "endpoint-1", "HOST_NAME": "host-1"}]
    mapped_data = [{"endpoint_id": "endpoint-1", "endpoint_name": "host-1"}]

    mock_client = mocker.Mock(spec=Client)
    mock_client.get_webapp_data.return_value = {"reply": {"DATA": raw_data, "FILTER_COUNT": "1"}}
    mock_map_endpoint_format.return_value = mapped_data

    args = {"page": "0", "page_size": "50", "endpoint_name": "test"}
    result = core_list_endpoints_command(mock_client, args)

    # Verify result structure - should be a list with 2 CommandResults
    assert len(result) == 2

    # First result is metadata
    assert result[0].outputs_prefix == f"{INTEGRATION_CONTEXT_BRAND}.EndpointsMetadata"
    assert result[0].outputs == {"filtered_count": 1, "returned_count": 1}

    # Second result is the actual endpoint data
    assert result[1].readable_output == "Mock table output"
    assert result[1].outputs == mapped_data
    assert result[1].outputs_prefix == f"{INTEGRATION_CONTEXT_BRAND}.Endpoint"
    assert result[1].outputs_key_field == "endpoint_id"
    assert result[1].raw_response == mapped_data

    # Verify function calls
    mock_build_endpoint_filters.assert_called_once_with(args)
    mock_build_webapp_request_data.assert_called_once()
    mock_client.get_webapp_data.assert_called_once()
    mock_map_endpoint_format.assert_called_once_with(raw_data)


def test_core_list_endpoints_command_default_pagination(mocker):
    """
    Given:
    - Arguments without page and page_size specified.
    When:
    - Calling core_list_endpoints_command with default pagination.
    Then:
    - Uses default pagination values (page=0, limit=100).
    """
    from CortexPlatformCore import core_list_endpoints_command, Client, MAX_GET_ENDPOINTS_LIMIT

    # Mock dependencies
    mock_arg_to_number = mocker.patch("CortexPlatformCore.arg_to_number")
    mock_build_endpoint_filters = mocker.patch("CortexPlatformCore.build_endpoint_filters")
    mock_build_webapp_request_data = mocker.patch("CortexPlatformCore.build_webapp_request_data")
    mock_map_endpoint_format = mocker.patch("CortexPlatformCore.map_endpoint_format")
    mock_table_to_markdown = mocker.patch("CortexPlatformCore.tableToMarkdown")
    mocker.patch("CortexPlatformCore.demisto")

    # Configure mocks
    mock_arg_to_number.return_value = None
    mock_build_endpoint_filters.return_value = {}
    mock_build_webapp_request_data.return_value = {}
    mock_table_to_markdown.return_value = "Empty table"

    mock_client = mocker.Mock(spec=Client)
    mock_client.get_webapp_data.return_value = {"reply": {"DATA": [], "FILTER_COUNT": "0"}}
    mock_map_endpoint_format.return_value = []

    args = {}
    result = core_list_endpoints_command(mock_client, args)

    # Verify default pagination was used
    call_kwargs = mock_build_webapp_request_data.call_args[1]
    assert call_kwargs["limit"] == MAX_GET_ENDPOINTS_LIMIT
    assert call_kwargs["start_page"] == 0
    assert len(result) == 2
    assert result[1].outputs == []


def test_core_list_endpoints_command_empty_response(mocker):
    """
    Given:
    - Client returns empty DATA response.
    When:
    - Calling core_list_endpoints_command with empty server response.
    Then:
    - Returns CommandResults with empty outputs and handles gracefully.
    """
    from CortexPlatformCore import core_list_endpoints_command, Client

    mock_arg_to_number = mocker.patch("CortexPlatformCore.arg_to_number")
    mock_build_endpoint_filters = mocker.patch("CortexPlatformCore.build_endpoint_filters")
    mock_build_webapp_request_data = mocker.patch("CortexPlatformCore.build_webapp_request_data")
    mock_map_endpoint_format = mocker.patch("CortexPlatformCore.map_endpoint_format")
    mock_table_to_markdown = mocker.patch("CortexPlatformCore.tableToMarkdown")
    mocker.patch("CortexPlatformCore.demisto")

    # Configure mocks
    mock_arg_to_number.return_value = None
    mock_build_endpoint_filters.return_value = {}
    mock_build_webapp_request_data.return_value = {}
    mock_table_to_markdown.return_value = "No endpoints found"

    mock_client = mocker.Mock(spec=Client)
    mock_client.get_webapp_data.return_value = {"reply": {"DATA": [], "FILTER_COUNT": "0"}}
    mock_map_endpoint_format.return_value = []

    args = {}
    result = core_list_endpoints_command(mock_client, args)

    # Verify empty response handling
    assert len(result) == 2
    assert result[1].readable_output == "No endpoints found"
    assert result[1].outputs == []
    assert result[1].raw_response == []

    # Verify map_endpoint_format was called with empty list
    mock_map_endpoint_format.assert_called_once_with([])


def test_core_list_endpoints_command_custom_pagination(mocker):
    """
    Given:
    - Arguments with custom page and page_size values.
    When:
    - Calling core_list_endpoints_command with page=2, page_size=10.
    Then:
    - Uses correct pagination calculations (page_from=20, page_to=30).
    """
    from CortexPlatformCore import core_list_endpoints_command, Client, CommandResults

    # Mock dependencies
    mock_arg_to_number = mocker.patch("CortexPlatformCore.arg_to_number")
    mock_build_endpoint_filters = mocker.patch("CortexPlatformCore.build_endpoint_filters")
    mock_build_webapp_request_data = mocker.patch("CortexPlatformCore.build_webapp_request_data")
    mock_map_endpoint_format = mocker.patch("CortexPlatformCore.map_endpoint_format")
    mock_table_to_markdown = mocker.patch("CortexPlatformCore.tableToMarkdown")
    mocker.patch("CortexPlatformCore.demisto")

    # Configure mocks for custom pagination
    def mock_arg_to_number_side_effect(x):
        if x == "2":
            return 2
        elif x == "10":
            return 10
        return None

    mock_arg_to_number.side_effect = mock_arg_to_number_side_effect
    mock_build_endpoint_filters.return_value = {}
    mock_build_webapp_request_data.return_value = {}
    mock_table_to_markdown.return_value = "Page 2 table"

    mock_client = mocker.Mock(spec=Client)
    mock_client.get_webapp_data.return_value = {"reply": {"DATA": [], "FILTER_COUNT": "0"}}
    mock_map_endpoint_format.return_value = []

    args = {"page": "2", "page_size": "10"}
    result = core_list_endpoints_command(mock_client, args)

    # Verify pagination calculations: page_from=2*10=20, page_to=2*10+10=30
    call_kwargs = mock_build_webapp_request_data.call_args[1]
    assert call_kwargs["limit"] == 30  # page_to
    assert call_kwargs["start_page"] == 20  # page_from
    assert len(result) == 2
    assert isinstance(result[1], CommandResults)


def test_core_list_endpoints_command_missing_reply_field(mocker):
    """
    Given:
    - Client returns response without 'reply' field.
    When:
    - Calling core_list_endpoints_command with malformed server response.
    Then:
    - Handles missing reply gracefully and returns empty results.
    """
    from CortexPlatformCore import core_list_endpoints_command, Client

    # Mock dependencies
    mock_arg_to_number = mocker.patch("CortexPlatformCore.arg_to_number")
    mock_build_endpoint_filters = mocker.patch("CortexPlatformCore.build_endpoint_filters")
    mock_build_webapp_request_data = mocker.patch("CortexPlatformCore.build_webapp_request_data")
    mock_map_endpoint_format = mocker.patch("CortexPlatformCore.map_endpoint_format")
    mock_table_to_markdown = mocker.patch("CortexPlatformCore.tableToMarkdown")
    mocker.patch("CortexPlatformCore.demisto")

    # Configure mocks
    mock_arg_to_number.return_value = None
    mock_build_endpoint_filters.return_value = {}
    mock_build_webapp_request_data.return_value = {}
    mock_table_to_markdown.return_value = "No data available"

    mock_client = mocker.Mock(spec=Client)
    mock_client.get_webapp_data.return_value = {}  # Missing 'reply' field
    mock_map_endpoint_format.return_value = []

    args = {}
    result = core_list_endpoints_command(mock_client, args)

    # Verify graceful handling of missing reply
    assert len(result) == 2
    assert result[1].outputs == []

    # Verify map_endpoint_format was called with empty list (from missing DATA)
    mock_map_endpoint_format.assert_called_once_with([])


def test_core_list_endpoints_command_with_filters(mocker):
    """
    Given:
    - Arguments with multiple filter parameters.
    When:
    - Calling core_list_endpoints_command with endpoint filters.
    Then:
    - Filters are properly applied and data is correctly processed.
    """
    from CortexPlatformCore import core_list_endpoints_command, Client

    # Mock dependencies
    mock_arg_to_number = mocker.patch("CortexPlatformCore.arg_to_number")
    mock_build_endpoint_filters = mocker.patch("CortexPlatformCore.build_endpoint_filters")
    mock_build_webapp_request_data = mocker.patch("CortexPlatformCore.build_webapp_request_data")
    mock_map_endpoint_format = mocker.patch("CortexPlatformCore.map_endpoint_format")
    mock_table_to_markdown = mocker.patch("CortexPlatformCore.tableToMarkdown")
    mock_demisto = mocker.patch("CortexPlatformCore.demisto")

    # Configure mocks
    mock_arg_to_number.return_value = None
    mock_build_endpoint_filters.return_value = {"AGENT_STATUS": ["STATUS_010_CONNECTED"], "AGENT_TYPE": ["AGENT_TYPE_SERVER"]}
    mock_build_webapp_request_data.return_value = {"table": "agents", "filters": {}}
    mock_table_to_markdown.return_value = "Filtered endpoints table"

    raw_data = [{"AGENT_ID": "filtered-endpoint", "HOST_NAME": "server-01"}]
    mapped_data = [{"endpoint_id": "filtered-endpoint", "endpoint_name": "server-01"}]

    mock_client = mocker.Mock(spec=Client)
    mock_client.get_webapp_data.return_value = {"reply": {"DATA": raw_data, "FILTER_COUNT": "1"}}
    mock_map_endpoint_format.return_value = mapped_data

    args = {"endpoint_status": "connected", "endpoint_type": "server", "endpoint_name": "server-01"}
    result = core_list_endpoints_command(mock_client, args)

    # Verify filters were applied
    mock_build_endpoint_filters.assert_called_once_with(args)

    # Verify result
    assert len(result) == 2
    assert result[1].outputs == mapped_data
    assert result[1].readable_output == "Filtered endpoints table"

    # Verify logging was called
    assert mock_demisto.info.called
    assert mock_demisto.debug.called


def test_core_list_endpoints_command_error_handling(mocker):
    """
    Given:
        - Client raises an exception during data retrieval.
    When:
        - Calling core_list_endpoints_command with failing client.
    Then:
        - Exception is properly propagated without being caught.
    """
    from CortexPlatformCore import core_list_endpoints_command, Client

    # Mock dependencies
    mock_arg_to_number = mocker.patch("CortexPlatformCore.arg_to_number")
    mock_build_endpoint_filters = mocker.patch("CortexPlatformCore.build_endpoint_filters")
    mock_build_webapp_request_data = mocker.patch("CortexPlatformCore.build_webapp_request_data")
    mocker.patch("CortexPlatformCore.demisto")

    # Configure mocks
    mock_arg_to_number.return_value = None
    mock_build_endpoint_filters.return_value = {}
    mock_build_webapp_request_data.return_value = {}

    mock_client = mocker.Mock(spec=Client)
    mock_client.get_webapp_data.side_effect = Exception("Server error")

    args = {}

    # Verify exception is propagated
    with pytest.raises(Exception, match="Server error"):
        core_list_endpoints_command(mock_client, args)
=======
class TestGetAppsecSuggestion(unittest.TestCase):
    def setUp(self):
        self.mock_client = Mock(spec=Client)
        self.issue_id = "test-issue-123"

    @patch("CortexPlatformCore.demisto")
    def test_get_appsec_suggestion_with_manual_fix_and_code_blocks(self, mock_demisto):
        """Test get_appsec_suggestion with manual fix and code blocks"""
        issue = {
            "alert_source": "CAS_CVE_SCANNER",  # Valid AppSec source
            "extended_fields": {"action": "Manual fix required: Update dependency"},
        }
        fix_suggestion = {"existingCodeBlock": "old code", "suggestedCodeBlock": "new code"}
        self.mock_client.get_appsec_suggested_fix.return_value = fix_suggestion

        result = get_appsec_suggestion(self.mock_client, issue, self.issue_id)

        expected = {
            "remediation": "Manual fix required: Update dependency",
            "existing_code_block": "old code",
            "suggested_code_block": "new code",
        }
        assert result == expected
        self.mock_client.get_appsec_suggested_fix.assert_called_once_with(self.issue_id)
        assert mock_demisto.debug.call_count == 2  # Called twice in the function

    @patch("CortexPlatformCore.demisto")
    def test_get_appsec_suggestion_without_manual_fix(self, mock_demisto):
        """Test get_appsec_suggestion without manual fix but with code blocks"""
        issue = {
            "alert_source": "CAS_SAST_SCANNER",  # Valid AppSec source
            "extended_fields": {},
        }
        fix_suggestion = {"existingCodeBlock": "existing code", "suggestedCodeBlock": "suggested code"}
        self.mock_client.get_appsec_suggested_fix.return_value = fix_suggestion

        result = get_appsec_suggestion(self.mock_client, issue, self.issue_id)

        expected = {"existing_code_block": "existing code", "suggested_code_block": "suggested code"}
        assert result == expected

    @patch("CortexPlatformCore.demisto")
    def test_get_appsec_suggestion_empty_fix_suggestion(self, mock_demisto):
        """Test get_appsec_suggestion with empty fix suggestion"""
        issue = {
            "alert_source": "CAS_SECRET_SCANNER",  # Valid AppSec source
            "extended_fields": {"action": "manual fix"},
        }
        self.mock_client.get_appsec_suggested_fix.return_value = None

        result = get_appsec_suggestion(self.mock_client, issue, self.issue_id)

        expected = {"remediation": "manual fix"}
        assert result == expected

    @patch("CortexPlatformCore.demisto")
    def test_get_appsec_suggestion_no_suggested_code_block(self, mock_demisto):
        """Test get_appsec_suggestion when suggestedCodeBlock is missing"""
        issue = {
            "alert_source": "CAS_IAC_SCANNER",  # Valid AppSec source
            "extended_fields": {"action": "manual fix"},
        }
        fix_suggestion = {"existingCodeBlock": "old code"}  # Missing suggestedCodeBlock
        self.mock_client.get_appsec_suggested_fix.return_value = fix_suggestion

        result = get_appsec_suggestion(self.mock_client, issue, self.issue_id)

        expected = {"remediation": "manual fix"}
        assert result == expected

    @patch("CortexPlatformCore.demisto")
    def test_get_appsec_suggestion_missing_existing_code_block(self, mock_demisto):
        """Test get_appsec_suggestion when existingCodeBlock is missing"""
        issue = {
            "alert_source": "CAS_LICENSE_SCANNER",  # Valid AppSec source
        }
        fix_suggestion = {"suggestedCodeBlock": "new code"}
        self.mock_client.get_appsec_suggested_fix.return_value = fix_suggestion

        result = get_appsec_suggestion(self.mock_client, issue, self.issue_id)

        expected = {"existing_code_block": "", "suggested_code_block": "new code"}
        assert result == expected

    @patch("CortexPlatformCore.demisto")
    def test_get_appsec_suggestion_non_appsec_source(self, mock_demisto):
        """Test get_appsec_suggestion with non-AppSec source returns empty dict"""
        issue = {
            "alert_source": "XDR",  # Non-AppSec source
            "extended_fields": {"action": "manual fix"},
        }

        result = get_appsec_suggestion(self.mock_client, issue, self.issue_id)

        expected = {}
        assert result == expected
        # Should not call the API for non-AppSec sources
        self.mock_client.get_appsec_suggested_fix.assert_not_called()

    @patch("CortexPlatformCore.demisto")
    def test_get_appsec_suggestion_missing_alert_source(self, mock_demisto):
        """Test get_appsec_suggestion when alert_source is missing"""
        issue = {"extended_fields": {"action": "manual fix"}}

        result = get_appsec_suggestion(self.mock_client, issue, self.issue_id)

        expected = {}
        assert result == expected
        # Should not call the API when alert_source is missing
        self.mock_client.get_appsec_suggested_fix.assert_not_called()

    @patch("CortexPlatformCore.demisto")
    def test_get_appsec_suggestion_invalid_fix_suggestion_type(self, mock_demisto):
        """Test get_appsec_suggestion when fix_suggestion is not a dict"""
        issue = {
            "alert_source": "CAS_OPERATIONAL_RISK_SCANNER",  # Valid AppSec source
            "extended_fields": {"action": "manual fix"},
        }
        self.mock_client.get_appsec_suggested_fix.return_value = "invalid_response"

        result = get_appsec_suggestion(self.mock_client, issue, self.issue_id)

        expected = {"remediation": "manual fix"}
        assert result == expected

    @patch("CortexPlatformCore.demisto")
    def test_get_appsec_suggestion_empty_manual_fix_with_code_blocks(self, mock_demisto):
        """Test get_appsec_suggestion with no manual fix but valid code blocks"""
        issue = {
            "alert_source": "CAS_CI_CD_RISK_SCANNER",  # Valid AppSec source
            "extended_fields": {"action": ""},  # Empty action
        }
        fix_suggestion = {"existingCodeBlock": "old code", "suggestedCodeBlock": "new code"}
        self.mock_client.get_appsec_suggested_fix.return_value = fix_suggestion

        result = get_appsec_suggestion(self.mock_client, issue, self.issue_id)

        expected = {
            "existing_code_block": "old code",
            "suggested_code_block": "new code",
        }
        assert result == expected


class TestPopulatePlaybookAndQuickActionSuggestions(unittest.TestCase):
    def setUp(self):
        self.mock_client = Mock(spec=Client)
        self.issue_id = "test-issue-123"
        self.pb_id_to_data = {
            "pb-1": {"name": "Security Playbook", "comment": "Main security playbook"},
            "pb-2": {"name": "Incident Response", "comment": "IR playbook"},
        }
        self.qa_name_to_data = {
            "isolate_endpoint": {
                "brand": "CrowdStrike",
                "category": "endpoint",
                "description": "Isolate endpoint",
                "pretty_name": "Isolate Endpoint",
            }
        }

    @patch("CortexPlatformCore.demisto")
    def test_populate_suggestions_with_both_playbook_and_quick_action(self, mock_demisto):
        """Test with both playbook and quick action suggestions"""
        response = {
            "reply": {
                "playbook_id": "pb-1",
                "suggestion_rule_id": "rule-123",
                "quick_action_id": "isolate_endpoint",
                "quick_action_suggestion_rule_id": "qa-rule-456",
            }
        }
        self.mock_client.get_playbook_suggestion_by_issue.return_value = response

        recommendation = populate_playbook_and_quick_action_suggestions(
            self.mock_client, self.issue_id, self.pb_id_to_data, self.qa_name_to_data
        )

        expected_recommendation = {
            "playbook_suggestions": {
                "playbook_id": "pb-1",
                "suggestion_rule_id": "rule-123",
                "name": "Security Playbook",
                "comment": "Main security playbook",
            },
            "quick_action_suggestions": {
                "name": "isolate_endpoint",
                "suggestion_rule_id": "qa-rule-456",
                "brand": "CrowdStrike",
                "category": "endpoint",
                "description": "Isolate endpoint",
                "pretty_name": "Isolate Endpoint",
            },
        }

        assert recommendation == expected_recommendation

    @patch("CortexPlatformCore.demisto")
    def test_populate_suggestions_empty_response(self, mock_demisto):
        """Test with empty response"""
        response = {"reply": {}}
        self.mock_client.get_playbook_suggestion_by_issue.return_value = response

        recommendation = populate_playbook_and_quick_action_suggestions(
            self.mock_client, self.issue_id, self.pb_id_to_data, self.qa_name_to_data
        )

        assert recommendation == {}

    @patch("CortexPlatformCore.demisto")
    def test_populate_suggestions_only_playbook(self, mock_demisto):
        """Test with only playbook suggestion"""
        response = {"reply": {"playbook_id": "pb-2", "suggestion_rule_id": "rule-789"}}
        self.mock_client.get_playbook_suggestion_by_issue.return_value = response

        recommendation = populate_playbook_and_quick_action_suggestions(
            self.mock_client, self.issue_id, self.pb_id_to_data, self.qa_name_to_data
        )

        expected_recommendation = {
            "playbook_suggestions": {
                "playbook_id": "pb-2",
                "suggestion_rule_id": "rule-789",
                "name": "Incident Response",
                "comment": "IR playbook",
            }
        }

        assert recommendation == expected_recommendation

    @patch("CortexPlatformCore.demisto")
    def test_populate_suggestions_only_quick_action(self, mock_demisto):
        """Test with only quick action suggestion"""
        response = {
            "reply": {
                "quick_action_id": "isolate_endpoint",
                "quick_action_suggestion_rule_id": "qa-rule-456",
            }
        }
        self.mock_client.get_playbook_suggestion_by_issue.return_value = response

        recommendation = populate_playbook_and_quick_action_suggestions(
            self.mock_client, self.issue_id, self.pb_id_to_data, self.qa_name_to_data
        )

        expected_recommendation = {
            "quick_action_suggestions": {
                "name": "isolate_endpoint",
                "suggestion_rule_id": "qa-rule-456",
                "brand": "CrowdStrike",
                "category": "endpoint",
                "description": "Isolate endpoint",
                "pretty_name": "Isolate Endpoint",
            }
        }

        assert recommendation == expected_recommendation

    @patch("CortexPlatformCore.demisto")
    def test_populate_suggestions_playbook_not_in_metadata(self, mock_demisto):
        """Test with playbook ID not found in metadata"""
        response = {"reply": {"playbook_id": "pb-unknown", "suggestion_rule_id": "rule-999"}}
        self.mock_client.get_playbook_suggestion_by_issue.return_value = response

        recommendation = populate_playbook_and_quick_action_suggestions(
            self.mock_client, self.issue_id, self.pb_id_to_data, self.qa_name_to_data
        )

        expected_recommendation = {"playbook_suggestions": {"playbook_id": "pb-unknown", "suggestion_rule_id": "rule-999"}}

        assert recommendation == expected_recommendation

    @patch("CortexPlatformCore.demisto")
    def test_populate_suggestions_quick_action_not_in_metadata(self, mock_demisto):
        """Test with quick action ID not found in metadata"""
        response = {
            "reply": {
                "quick_action_id": "unknown_action",
                "quick_action_suggestion_rule_id": "qa-rule-999",
            }
        }
        self.mock_client.get_playbook_suggestion_by_issue.return_value = response

        recommendation = populate_playbook_and_quick_action_suggestions(
            self.mock_client, self.issue_id, self.pb_id_to_data, self.qa_name_to_data
        )

        expected_recommendation = {
            "quick_action_suggestions": {
                "name": "unknown_action",
                "suggestion_rule_id": "qa-rule-999",
            }
        }

        assert recommendation == expected_recommendation


class TestMapQaNameToData(unittest.TestCase):
    def test_map_qa_name_to_data_success(self):
        """Test successful mapping of QA metadata"""
        qas_metadata = [
            {
                "brand": "CrowdStrike",
                "category": "endpoint",
                "commands": [
                    {"name": "isolate_endpoint", "description": "Isolate an endpoint", "prettyName": "Isolate Endpoint"},
                    {"name": "quarantine_file", "description": "Quarantine a file", "prettyName": "Quarantine File"},
                ],
            },
            {
                "brand": "Splunk",
                "category": "siem",
                "commands": [{"name": "search_logs", "description": "Search logs", "prettyName": "Search Logs"}],
            },
        ]

        result = map_qa_name_to_data(qas_metadata)

        expected = {
            "isolate_endpoint": {
                "brand": "CrowdStrike",
                "category": "endpoint",
                "description": "Isolate an endpoint",
                "pretty_name": "Isolate Endpoint",
            },
            "quarantine_file": {
                "brand": "CrowdStrike",
                "category": "endpoint",
                "description": "Quarantine a file",
                "pretty_name": "Quarantine File",
            },
            "search_logs": {"brand": "Splunk", "category": "siem", "description": "Search logs", "pretty_name": "Search Logs"},
        }

        assert result == expected

    def test_map_qa_name_to_data_empty_metadata(self):
        """Test with empty metadata"""
        result = map_qa_name_to_data([])
        assert result == {}

    def test_map_qa_name_to_data_missing_commands(self):
        """Test with missing commands field"""
        qas_metadata = [
            {
                "brand": "TestBrand",
                "category": "test",
                # Missing commands field
            }
        ]

        result = map_qa_name_to_data(qas_metadata)
        assert result == {}


class TestGetIssueRecommendationsCommand:
    def setup_method(self):
        self.mock_client = Mock(spec=Client)

    @patch("CortexPlatformCore.demisto")
    @patch("CortexPlatformCore.get_appsec_suggestion")
    @patch("CortexPlatformCore.populate_playbook_and_quick_action_suggestions")
    @patch("CortexPlatformCore.map_qa_name_to_data")
    @patch("CortexPlatformCore.map_pb_id_to_data")
    @patch("CortexPlatformCore.argToList")
    @patch("CortexPlatformCore.FilterBuilder")
    @patch("CortexPlatformCore.build_webapp_request_data")
    @patch("CortexPlatformCore.create_issue_recommendations_readable_output")
    def test_get_issue_recommendations_command_success(
        self,
        mock_create_readable_output,
        mock_build_webapp_request_data,
        mock_filter_builder,
        mock_arg_to_list,
        mock_map_pb_id_to_data,
        mock_map_qa_name_to_data,
        mock_populate_pb_qa,
        mock_get_appsec_suggestion,
        mock_demisto,
    ):
        """Test successful execution of get_issue_recommendations_command"""
        # Setup mocks
        mock_arg_to_list.return_value = ["issue-1", "issue-2"]
        mock_filter_builder_instance = Mock()
        mock_filter_builder.return_value = mock_filter_builder_instance
        mock_filter_builder_instance.to_dict.return_value = {}
        mock_build_webapp_request_data.return_value = {}

        issue_data = [
            {
                "internal_id": "issue-1",
                "alert_name": "SQL Injection",
                "severity": "High",
                "alert_description": "SQL injection vulnerability",
                "remediation": "Use parameterized queries",
                "alert_source": "CAS_SAST_SCANNER",  # Valid AppSec source
            },
            {
                "internal_id": "issue-2",
                "alert_name": "Malware Detection",
                "severity": "Critical",
                "alert_description": "Malware detected",
                "remediation": "Isolate endpoint",
                "alert_source": "XDR",
            },
        ]

        self.mock_client.get_webapp_data.return_value = {"reply": {"DATA": issue_data}}
        self.mock_client.get_playbooks_metadata.return_value = []
        self.mock_client.get_quick_actions_metadata.return_value = []
        mock_map_pb_id_to_data.return_value = {}
        mock_map_qa_name_to_data.return_value = {}

        # Updated to return only recommendation dict
        mock_populate_pb_qa.return_value = {}
        mock_get_appsec_suggestion.return_value = {"existing_code_block": "old code", "suggested_code_block": "new code"}
        mock_create_readable_output.return_value = "Mock table output"

        args = {"issue_ids": "issue-1,issue-2"}

        # Execute
        result = get_issue_recommendations_command(self.mock_client, args)

        # Verify
        assert isinstance(result, CommandResults)
        assert result.readable_output == "Mock table output"
        self.mock_client.get_webapp_data.assert_called_once()
        self.mock_client.get_playbooks_metadata.assert_called_once()
        self.mock_client.get_quick_actions_metadata.assert_called_once()
        assert mock_get_appsec_suggestion.call_count == 2  # Called for both issues
        mock_create_readable_output.assert_called_once()

    @patch("CortexPlatformCore.argToList")
    def test_get_issue_recommendations_command_too_many_issues(self, mock_arg_to_list):
        """Test error when more than 10 issue IDs provided"""
        mock_arg_to_list.return_value = [f"issue-{i}" for i in range(11)]
        args = {"issue_ids": ",".join([f"issue-{i}" for i in range(11)])}

        with pytest.raises(DemistoException, match="maximum of 10 issue IDs"):
            get_issue_recommendations_command(self.mock_client, args)

    @patch("CortexPlatformCore.argToList")
    @patch("CortexPlatformCore.FilterBuilder")
    @patch("CortexPlatformCore.build_webapp_request_data")
    def test_get_issue_recommendations_command_no_issues_found(
        self, mock_build_webapp_request_data, mock_filter_builder, mock_arg_to_list
    ):
        """Test error when no issues found"""
        mock_arg_to_list.return_value = ["nonexistent-issue"]
        mock_filter_builder_instance = Mock()
        mock_filter_builder.return_value = mock_filter_builder_instance
        mock_filter_builder_instance.to_dict.return_value = {}
        mock_build_webapp_request_data.return_value = {}

        self.mock_client.get_webapp_data.return_value = {"reply": {"DATA": []}}

        args = {"issue_ids": "nonexistent-issue"}

        with pytest.raises(DemistoException, match="No issues found with IDs"):
            get_issue_recommendations_command(self.mock_client, args)

    @patch("CortexPlatformCore.demisto")
    @patch("CortexPlatformCore.get_appsec_suggestion")
    @patch("CortexPlatformCore.populate_playbook_and_quick_action_suggestions")
    @patch("CortexPlatformCore.map_qa_name_to_data")
    @patch("CortexPlatformCore.map_pb_id_to_data")
    @patch("CortexPlatformCore.argToList")
    @patch("CortexPlatformCore.FilterBuilder")
    @patch("CortexPlatformCore.build_webapp_request_data")
    @patch("CortexPlatformCore.create_issue_recommendations_readable_output")
    def test_get_issue_recommendations_command_with_all_headers(
        self,
        mock_create_readable_output,
        mock_build_webapp_request_data,
        mock_filter_builder,
        mock_arg_to_list,
        mock_map_pb_id_to_data,
        mock_map_qa_name_to_data,
        mock_populate_pb_qa,
        mock_get_appsec_suggestion,
        mock_demisto,
    ):
        """Test command with all types of suggestions to verify recommendations content"""
        # Setup mocks
        mock_arg_to_list.return_value = ["issue-1"]
        mock_filter_builder_instance = Mock()
        mock_filter_builder.return_value = mock_filter_builder_instance
        mock_filter_builder_instance.to_dict.return_value = {}
        mock_build_webapp_request_data.return_value = {}

        issue_data = [
            {
                "internal_id": "issue-1",
                "alert_name": "Test Issue",
                "severity": "High",
                "alert_description": "Test description",
                "remediation": "Test remediation",
                "alert_source": "CAS_CVE_SCANNER",  # Valid AppSec source
            }
        ]

        self.mock_client.get_webapp_data.return_value = {"reply": {"DATA": issue_data}}
        self.mock_client.get_playbooks_metadata.return_value = []
        self.mock_client.get_quick_actions_metadata.return_value = []
        mock_map_pb_id_to_data.return_value = {}
        mock_map_qa_name_to_data.return_value = {}

        # Return both playbook and quick action suggestions
        mock_populate_pb_qa.return_value = {
            "playbook_suggestions": {"playbook_id": "pb-1", "name": "Test Playbook"},
            "quick_action_suggestions": {"name": "qa-1", "pretty_name": "Test QA"},
        }

        # Return AppSec suggestions
        mock_get_appsec_suggestion.return_value = {
            "existing_code_block": "old code",
            "suggested_code_block": "new code",
        }

        def capture_recommendations(issue_ids, all_recommendations):
            # Verify the recommendations contain all expected data
            assert len(all_recommendations) == 1
            rec = all_recommendations[0]
            assert "issue_id" in rec
            assert "playbook_suggestions" in rec
            assert "quick_action_suggestions" in rec
            assert "existing_code_block" in rec
            assert "suggested_code_block" in rec
            return "Mock table with all headers"

        mock_create_readable_output.side_effect = capture_recommendations

        args = {"issue_ids": "issue-1"}

        # Execute
        result = get_issue_recommendations_command(self.mock_client, args)

        # Verify
        assert isinstance(result, CommandResults)
        mock_create_readable_output.assert_called_once()

    @patch("CortexPlatformCore.demisto")
    @patch("CortexPlatformCore.get_appsec_suggestion")
    @patch("CortexPlatformCore.populate_playbook_and_quick_action_suggestions")
    @patch("CortexPlatformCore.map_qa_name_to_data")
    @patch("CortexPlatformCore.map_pb_id_to_data")
    @patch("CortexPlatformCore.argToList")
    @patch("CortexPlatformCore.FilterBuilder")
    @patch("CortexPlatformCore.build_webapp_request_data")
    @patch("CortexPlatformCore.create_issue_recommendations_readable_output")
    def test_get_issue_recommendations_command_non_appsec_source(
        self,
        mock_create_readable_output,
        mock_build_webapp_request_data,
        mock_filter_builder,
        mock_arg_to_list,
        mock_map_pb_id_to_data,
        mock_map_qa_name_to_data,
        mock_populate_pb_qa,
        mock_get_appsec_suggestion,
        mock_demisto,
    ):
        """Test command with non-AppSec source (should call AppSec suggestions but return empty)"""
        # Setup mocks
        mock_arg_to_list.return_value = ["issue-1"]
        mock_filter_builder_instance = Mock()
        mock_filter_builder.return_value = mock_filter_builder_instance
        mock_filter_builder_instance.to_dict.return_value = {}
        mock_build_webapp_request_data.return_value = {}

        issue_data = [
            {
                "internal_id": "issue-1",
                "alert_name": "Test Issue",
                "severity": "High",
                "alert_description": "Test description",
                "remediation": "Test remediation",
                "alert_source": "XDR",  # Non-AppSec source
            }
        ]

        self.mock_client.get_webapp_data.return_value = {"reply": {"DATA": issue_data}}
        self.mock_client.get_playbooks_metadata.return_value = []
        self.mock_client.get_quick_actions_metadata.return_value = []
        mock_map_pb_id_to_data.return_value = {}
        mock_map_qa_name_to_data.return_value = {}

        mock_populate_pb_qa.return_value = {}
        mock_get_appsec_suggestion.return_value = {}  # Empty AppSec suggestions
        mock_create_readable_output.return_value = "Mock table output"

        args = {"issue_ids": "issue-1"}

        # Execute
        result = get_issue_recommendations_command(self.mock_client, args)

        # Verify AppSec suggestion was called but returned empty
        mock_get_appsec_suggestion.assert_called_once()
        assert isinstance(result, CommandResults)

    @patch("CortexPlatformCore.demisto")
    @patch("CortexPlatformCore.get_appsec_suggestion")
    @patch("CortexPlatformCore.populate_playbook_and_quick_action_suggestions")
    @patch("CortexPlatformCore.map_qa_name_to_data")
    @patch("CortexPlatformCore.map_pb_id_to_data")
    @patch("CortexPlatformCore.argToList")
    @patch("CortexPlatformCore.FilterBuilder")
    @patch("CortexPlatformCore.build_webapp_request_data")
    @patch("CortexPlatformCore.create_issue_recommendations_readable_output")
    def test_get_issue_recommendations_command_empty_metadata(
        self,
        mock_create_readable_output,
        mock_build_webapp_request_data,
        mock_filter_builder,
        mock_arg_to_list,
        mock_map_pb_id_to_data,
        mock_map_qa_name_to_data,
        mock_populate_pb_qa,
        mock_get_appsec_suggestion,
        mock_demisto,
    ):
        """Test command when playbooks/quick actions metadata is None"""
        # Setup mocks
        mock_arg_to_list.return_value = ["issue-1"]
        mock_filter_builder_instance = Mock()
        mock_filter_builder.return_value = mock_filter_builder_instance
        mock_filter_builder_instance.to_dict.return_value = {}
        mock_build_webapp_request_data.return_value = {}

        issue_data = [
            {
                "internal_id": "issue-1",
                "alert_name": "Test Issue",
                "severity": "High",
                "alert_description": "Test description",
                "remediation": "Test remediation",
                "alert_source": "XDR",
            }
        ]

        self.mock_client.get_webapp_data.return_value = {"reply": {"DATA": issue_data}}

        # Return None for metadata
        self.mock_client.get_playbooks_metadata.return_value = None
        self.mock_client.get_quick_actions_metadata.return_value = None
        mock_map_pb_id_to_data.return_value = {}
        mock_map_qa_name_to_data.return_value = {}

        mock_populate_pb_qa.return_value = {}
        mock_get_appsec_suggestion.return_value = {}
        mock_create_readable_output.return_value = "Mock table output"

        args = {"issue_ids": "issue-1"}

        # Execute - should not raise exception
        result = get_issue_recommendations_command(self.mock_client, args)

        # Verify
        assert isinstance(result, CommandResults)
        # Verify map functions were called with empty lists due to the `or []` fallback
        mock_map_pb_id_to_data.assert_called_with([])
        mock_map_qa_name_to_data.assert_called_with([])


class TestMapPbIdToData(unittest.TestCase):
    @patch("CortexPlatformCore.remove_empty_elements")
    def test_map_pb_id_to_data_valid_input(self, mock_remove_empty_elements):
        """Test map_pb_id_to_data with valid playbook metadata"""
        mock_remove_empty_elements.side_effect = lambda x: x  # Return input unchanged

        pbs_metadata = [
            {"id": "pb-1", "name": "Security Playbook", "comment": "Main security playbook"},
            {"id": "pb-2", "name": "Incident Response", "comment": "IR playbook"},
            {"id": "pb-3", "name": "Investigation", "comment": None},  # Will be filtered out
        ]

        result = map_pb_id_to_data(pbs_metadata)

        expected = {
            "pb-1": {"name": "Security Playbook", "comment": "Main security playbook"},
            "pb-2": {"name": "Incident Response", "comment": "IR playbook"},
            "pb-3": {"name": "Investigation", "comment": None},
        }

        assert result == expected
        assert mock_remove_empty_elements.call_count == 3

    @patch("CortexPlatformCore.remove_empty_elements")
    def test_map_pb_id_to_data_missing_id(self, mock_remove_empty_elements):
        """Test map_pb_id_to_data with playbooks missing ID"""
        mock_remove_empty_elements.side_effect = lambda x: x

        pbs_metadata = [
            {"id": "pb-1", "name": "Valid Playbook", "comment": "Valid"},
            {"name": "No ID Playbook", "comment": "Missing ID"},  # No ID
            {"id": "", "name": "Empty ID", "comment": "Empty ID"},  # Empty ID
            {"id": None, "name": "None ID", "comment": "None ID"},  # None ID
        ]

        result = map_pb_id_to_data(pbs_metadata)

        expected = {
            "pb-1": {"name": "Valid Playbook", "comment": "Valid"},
        }

        assert result == expected
        assert mock_remove_empty_elements.call_count == 1

    def test_map_pb_id_to_data_empty_list(self):
        """Test map_pb_id_to_data with empty list"""
        result = map_pb_id_to_data([])
        assert result == {}

    def test_map_pb_id_to_data_none_input(self):
        """Test map_pb_id_to_data with None input"""
        result = map_pb_id_to_data(None)
        assert result == {}

    def test_map_pb_id_to_data_invalid_input_types(self):
        """Test map_pb_id_to_data with invalid input types"""
        invalid_inputs = ["string", 123, {"dict": "value"}, True]

        for invalid_input in invalid_inputs:
            result = map_pb_id_to_data(invalid_input)
            assert result == {}

    @patch("CortexPlatformCore.remove_empty_elements")
    def test_map_pb_id_to_data_missing_name_and_comment(self, mock_remove_empty_elements):
        """Test map_pb_id_to_data with playbooks missing name and comment"""
        mock_remove_empty_elements.side_effect = lambda x: x

        pbs_metadata = [
            {"id": "pb-1"},  # Only ID
            {"id": "pb-2", "name": "Only Name"},  # Only name
            {"id": "pb-3", "comment": "Only Comment"},  # Only comment
        ]

        result = map_pb_id_to_data(pbs_metadata)

        expected = {
            "pb-1": {"name": None, "comment": None},
            "pb-2": {"name": "Only Name", "comment": None},
            "pb-3": {"name": None, "comment": "Only Comment"},
        }

        assert result == expected

    @patch("CortexPlatformCore.remove_empty_elements")
    def test_map_pb_id_to_data_duplicate_ids(self, mock_remove_empty_elements):
        """Test map_pb_id_to_data with duplicate IDs (last one wins)"""
        mock_remove_empty_elements.side_effect = lambda x: x

        pbs_metadata = [
            {"id": "pb-1", "name": "First Playbook", "comment": "First"},
            {"id": "pb-1", "name": "Second Playbook", "comment": "Second"},  # Duplicate ID
        ]

        result = map_pb_id_to_data(pbs_metadata)

        expected = {
            "pb-1": {"name": "Second Playbook", "comment": "Second"},  # Last one overwrites
        }

        assert result == expected


class TestCreateIssueRecommendationsReadableOutput(unittest.TestCase):
    @patch("CortexPlatformCore.tableToMarkdown")
    @patch("CortexPlatformCore.string_to_table_header")
    def test_create_readable_output_base_headers_only(self, mock_string_to_table_header, mock_table_to_markdown):
        """Test with recommendations containing only base fields"""
        mock_table_to_markdown.return_value = "Mock table output"

        issue_ids = ["issue-1", "issue-2"]
        all_recommendations = [
            {
                "issue_id": "issue-1",
                "issue_name": "Test Issue 1",
                "severity": "High",
                "description": "Test description 1",
                "remediation": "Test remediation 1",
            },
            {
                "issue_id": "issue-2",
                "issue_name": "Test Issue 2",
                "severity": "Medium",
                "description": "Test description 2",
                "remediation": "Test remediation 2",
            },
        ]

        result = create_issue_recommendations_readable_output(issue_ids, all_recommendations)

        assert result == "Mock table output"

        # Verify tableToMarkdown was called with correct parameters
        mock_table_to_markdown.assert_called_once()
        call_args = mock_table_to_markdown.call_args

        assert call_args[0][0] == "Issue Recommendations for ['issue-1', 'issue-2']"
        assert len(call_args[0][1]) == 2  # readable_recommendations
        assert call_args[1]["headers"] == ["issue_id", "issue_name", "severity", "description", "remediation"]

    @patch("CortexPlatformCore.tableToMarkdown")
    @patch("CortexPlatformCore.string_to_table_header")
    def test_create_readable_output_with_all_headers(self, mock_string_to_table_header, mock_table_to_markdown):
        """Test with recommendations containing all types of suggestions"""
        mock_table_to_markdown.return_value = "Mock comprehensive table"

        issue_ids = ["issue-1"]
        all_recommendations = [
            {
                "issue_id": "issue-1",
                "issue_name": "Comprehensive Issue",
                "severity": "Critical",
                "description": "Test description",
                "remediation": "Test remediation",
                "existing_code_block": "old code",
                "suggested_code_block": "new code",
                "playbook_suggestions": {"playbook_id": "pb-1", "name": "Security Playbook", "description": "Full description"},
                "quick_action_suggestions": {
                    "name": "isolate_endpoint",
                    "pretty_name": "Isolate Endpoint",
                    "brand": "CrowdStrike",
                },
            }
        ]

        result = create_issue_recommendations_readable_output(issue_ids, all_recommendations)

        assert result == "Mock comprehensive table"

        # Verify headers include all types
        call_args = mock_table_to_markdown.call_args
        expected_headers = [
            "issue_id",
            "issue_name",
            "severity",
            "description",
            "remediation",
            "existing_code_block",
            "suggested_code_block",
            "playbook_suggestions",
            "quick_action_suggestions",
        ]
        assert call_args[1]["headers"] == expected_headers

        # Verify readable recommendations are simplified
        readable_recs = call_args[0][1]
        assert len(readable_recs) == 1

        pb_suggestions = readable_recs[0]["playbook_suggestions"]
        assert pb_suggestions == {"name": "Security Playbook", "playbook_id": "pb-1"}

        qa_suggestions = readable_recs[0]["quick_action_suggestions"]
        assert qa_suggestions == {"name": "isolate_endpoint", "pretty_name": "Isolate Endpoint"}

    @patch("CortexPlatformCore.tableToMarkdown")
    @patch("CortexPlatformCore.string_to_table_header")
    def test_create_readable_output_partial_appsec_headers(self, mock_string_to_table_header, mock_table_to_markdown):
        """Test with only some AppSec headers present"""
        mock_table_to_markdown.return_value = "Mock partial table"

        issue_ids = ["issue-1", "issue-2"]
        all_recommendations = [
            {
                "issue_id": "issue-1",
                "issue_name": "Issue 1",
                "existing_code_block": "old code",  # Only existing code block
            },
            {
                "issue_id": "issue-2",
                "issue_name": "Issue 2",
                "suggested_code_block": "new code",  # Only suggested code block
            },
        ]

        create_issue_recommendations_readable_output(issue_ids, all_recommendations)

        # Should still add both AppSec headers if any AppSec content is found
        call_args = mock_table_to_markdown.call_args
        headers = call_args[1]["headers"]
        assert "existing_code_block" in headers
        assert "suggested_code_block" in headers

    @patch("CortexPlatformCore.tableToMarkdown")
    @patch("CortexPlatformCore.string_to_table_header")
    def test_create_readable_output_empty_recommendations(self, mock_string_to_table_header, mock_table_to_markdown):
        """Test with empty recommendations list"""
        mock_table_to_markdown.return_value = "Empty table"

        issue_ids = ["issue-1"]
        all_recommendations = []

        result = create_issue_recommendations_readable_output(issue_ids, all_recommendations)

        assert result == "Empty table"

        # Should only have base headers
        call_args = mock_table_to_markdown.call_args
        assert call_args[1]["headers"] == ["issue_id", "issue_name", "severity", "description", "remediation"]

    @patch("CortexPlatformCore.tableToMarkdown")
    @patch("CortexPlatformCore.string_to_table_header")
    def test_create_readable_output_non_dict_suggestions(self, mock_string_to_table_header, mock_table_to_markdown):
        """Test with non-dict suggestion values"""
        mock_table_to_markdown.return_value = "Mock table"

        issue_ids = ["issue-1"]
        all_recommendations = [
            {
                "issue_id": "issue-1",
                "playbook_suggestions": "not a dict",  # Should be ignored
                "quick_action_suggestions": None,  # Should be ignored
            }
        ]

        create_issue_recommendations_readable_output(issue_ids, all_recommendations)

        # Should still detect headers but not modify the values
        call_args = mock_table_to_markdown.call_args
        headers = call_args[1]["headers"]
        assert "playbook_suggestions" in headers
        assert "quick_action_suggestions" in headers

        # Values should remain unchanged
        readable_recs = call_args[0][1]
        assert readable_recs[0]["playbook_suggestions"] == "not a dict"
        assert readable_recs[0]["quick_action_suggestions"] is None

    @patch("CortexPlatformCore.tableToMarkdown")
    @patch("CortexPlatformCore.string_to_table_header")
    def test_create_readable_output_missing_suggestion_fields(self, mock_string_to_table_header, mock_table_to_markdown):
        """Test with suggestion dicts missing expected fields"""
        mock_table_to_markdown.return_value = "Mock table"

        issue_ids = ["issue-1"]
        all_recommendations = [
            {
                "issue_id": "issue-1",
                "playbook_suggestions": {"description": "Only description"},  # Missing name and playbook_id
                "quick_action_suggestions": {"brand": "Only brand"},  # Missing name and pretty_name
            }
        ]

        create_issue_recommendations_readable_output(issue_ids, all_recommendations)

        call_args = mock_table_to_markdown.call_args
        readable_recs = call_args[0][1]

        # Should use empty strings for missing fields
        assert readable_recs[0]["playbook_suggestions"] == {"name": "", "playbook_id": ""}
        assert readable_recs[0]["quick_action_suggestions"] == {"name": "", "pretty_name": ""}

    @patch("CortexPlatformCore.tableToMarkdown")
    @patch("CortexPlatformCore.string_to_table_header")
    def test_create_readable_output_mixed_recommendations(self, mock_string_to_table_header, mock_table_to_markdown):
        """Test with mixed recommendations (some with suggestions, some without)"""
        mock_table_to_markdown.return_value = "Mock mixed table"

        issue_ids = ["issue-1", "issue-2", "issue-3"]
        all_recommendations = [
            {
                "issue_id": "issue-1",
                "issue_name": "Basic Issue",
            },
            {
                "issue_id": "issue-2",
                "issue_name": "AppSec Issue",
                "existing_code_block": "old code",
            },
            {
                "issue_id": "issue-3",
                "issue_name": "Playbook Issue",
                "playbook_suggestions": {"playbook_id": "pb-1", "name": "Test PB"},
            },
        ]

        create_issue_recommendations_readable_output(issue_ids, all_recommendations)

        # Should include headers for the types that exist
        call_args = mock_table_to_markdown.call_args
        headers = call_args[1]["headers"]
        base_headers = ["issue_id", "issue_name", "severity", "description", "remediation"]

        assert all(h in headers for h in base_headers)
        assert "existing_code_block" in headers
        assert "suggested_code_block" in headers
        assert "playbook_suggestions" in headers
>>>>>>> 5fa24204
<|MERGE_RESOLUTION|>--- conflicted
+++ resolved
@@ -6,9 +6,6 @@
 import demistomock as demisto
 
 from unittest.mock import Mock, patch
-<<<<<<< HEAD
-from CortexPlatformCore import get_issue_recommendations_command, Client
-=======
 import unittest
 from CortexPlatformCore import (
     get_appsec_suggestion,
@@ -21,7 +18,6 @@
     CommandResults,
     DemistoException,
 )
->>>>>>> 5fa24204
 
 MAX_GET_INCIDENTS_LIMIT = 100
 
@@ -5114,580 +5110,6 @@
     mock_update_issue.assert_not_called()
 
 
-<<<<<<< HEAD
-class TestMapEndpointFormat:
-    """Test cases for map_endpoint_format function"""
-
-    def test_map_endpoint_format_full_data(self):
-        """
-        Given:
-            - A list of raw endpoint data with all fields
-        When:
-            - Calling map_endpoint_format
-        Then:
-            - Returns properly mapped endpoint data with friendly field names and values
-        """
-        from CortexPlatformCore import map_endpoint_format
-
-        raw_endpoint_list = [
-            {
-                "AGENT_ID": "endpoint-123",
-                "HOST_NAME": "test-host-1",
-                "AGENT_TYPE": "AGENT_TYPE_SERVER",
-                "AGENT_STATUS": "STATUS_010_CONNECTED",
-                "OS_TYPE": "AGENT_OS_WINDOWS",
-                "OPERATIONAL_STATUS": "PROTECTED",  # Changed from OPERATIONAL_STATUS_PROTECTED to PROTECTED
-                "ACTIVE_POLICY": "PREVENTION_POLICY_ENABLED",
-                "SUPPORTED_VERSION": False,
-                "AGENT_VERSION": "7.8.0",
-                "DOMAIN": "corp.local",
-            }
-        ]
-
-        result = map_endpoint_format(raw_endpoint_list)
-
-        expected = [
-            {
-                "endpoint_id": "endpoint-123",
-                "endpoint_name": "test-host-1",
-                "endpoint_type": "server",  # Maps from AGENT_TYPE_SERVER
-                "endpoint_status": "connected",  # Maps from STATUS_010_CONNECTED
-                "platform": "windows",  # Maps from AGENT_OS_WINDOWS
-                "operational_status": "protected",  # Maps from PROTECTED
-                "assigned_prevention_policy": "PREVENTION_POLICY_ENABLED",  # No mapping found, uses original
-                "agent_eol": False,
-                "agent_version": "7.8.0",
-                "domain": "corp.local",
-            }
-        ]
-
-        assert result == expected
-
-    def test_map_endpoint_format_missing_fields(self):
-        """
-        Given:
-            - A list of raw endpoint data with some missing fields
-        When:
-            - Calling map_endpoint_format
-        Then:
-            - Returns mapped data only for existing fields
-        """
-        from CortexPlatformCore import map_endpoint_format
-
-        raw_endpoint_list = [
-            {
-                "AGENT_ID": "endpoint-456",
-                "HOST_NAME": "test-host-2",  # Changed from AGENT_HOSTNAME
-                "UNKNOWN_FIELD": "ignored_value",
-            }
-        ]
-
-        result = map_endpoint_format(raw_endpoint_list)
-
-        expected = [{"endpoint_id": "endpoint-456", "endpoint_name": "test-host-2"}]
-
-        assert result == expected
-
-    def test_map_endpoint_format_unmapped_values(self):
-        """
-        Given:
-            - Raw endpoint data with values not in mapping dictionaries
-        When:
-            - Calling map_endpoint_format
-        Then:
-            - Returns original values for unmapped items
-        """
-        from CortexPlatformCore import map_endpoint_format
-
-        raw_endpoint_list = [{"AGENT_ID": "endpoint-789", "AGENT_TYPE": "UNKNOWN_TYPE", "AGENT_STATUS": "UNKNOWN_STATUS"}]
-
-        result = map_endpoint_format(raw_endpoint_list)
-
-        expected = [{"endpoint_id": "endpoint-789", "endpoint_type": "UNKNOWN_TYPE", "endpoint_status": "UNKNOWN_STATUS"}]
-
-        assert result == expected
-
-    def test_map_endpoint_format_empty_list(self):
-        """
-        Given:
-            - An empty endpoint list
-        When:
-            - Calling map_endpoint_format
-        Then:
-            - Returns empty list
-        """
-        from CortexPlatformCore import map_endpoint_format
-
-        result = map_endpoint_format([])
-        assert result == []
-
-    def test_map_endpoint_format_multiple_endpoints(self):
-        """
-        Given:
-            - Multiple raw endpoints
-        When:
-            - Calling map_endpoint_format
-        Then:
-            - Returns mapped data for all endpoints
-        """
-        from CortexPlatformCore import map_endpoint_format
-
-        raw_endpoint_list = [
-            {
-                "AGENT_ID": "endpoint-1",
-                "HOST_NAME": "host-1",  # Changed from AGENT_HOSTNAME
-                "SUPPORTED_VERSION": True,  # Changed from AGENT_EOL
-            },
-            {
-                "AGENT_ID": "endpoint-2",
-                "HOST_NAME": "host-2",  # Changed from AGENT_HOSTNAME
-                "SUPPORTED_VERSION": False,  # Changed from AGENT_EOL
-            },
-        ]
-
-        result = map_endpoint_format(raw_endpoint_list)
-
-        expected = [
-            {
-                "endpoint_id": "endpoint-1",
-                "endpoint_name": "host-1",
-                "agent_eol": True,
-            },
-            {
-                "endpoint_id": "endpoint-2",
-                "endpoint_name": "host-2",
-                "agent_eol": False,
-            },
-        ]
-
-        assert result == expected
-
-
-def test_build_endpoint_filters_all_args(mocker):
-    """
-    Given:
-        - Arguments with all possible filter parameters populated.
-    When:
-        - Calling build_endpoint_filters with complete args.
-    Then:
-        - FilterBuilder is configured with all filters correctly applied.
-    """
-    from CortexPlatformCore import build_endpoint_filters
-
-    # Mock dependencies
-    mock_filter_builder = mocker.patch("CortexPlatformCore.FilterBuilder")
-    mock_filter_instance = mocker.Mock()
-    mock_filter_builder.return_value = mock_filter_instance
-    mock_filter_instance.to_dict.return_value = {"mock": "filter_dict"}
-
-    mock_arg_to_list = mocker.patch("CortexPlatformCore.argToList")
-    mock_arg_to_bool = mocker.patch("CortexPlatformCore.arg_to_bool_or_none")
-
-    # Configure mocks
-    mock_arg_to_list.side_effect = lambda x: [x] if x else []
-    mock_arg_to_bool.return_value = True
-
-    args = {
-        "operational_status": "protected",  # Changed from "Protected" to match ENDPOINT_OPERATIONAL_STATUS key
-        "endpoint_type": "server",  # Changed from "Server" to match ENDPOINT_TYPE key
-        "endpoint_status": "connected",  # Changed from "Connected" to match ENDPOINT_STATUS key
-        "platform": "windows",  # Changed from "Windows" to match ENDPOINT_PLATFORM key
-        "assigned_prevention_policy": "Windows Default",  # Changed to match ASSIGNED_PREVENTION_POLICY key
-        "agent_eol": "false",
-        "endpoint_name": "test-endpoint",
-        "operating_system": "Windows 10",
-        "agent_version": "7.8.0",
-        "os_version": "10.0.19041",
-        "ip_address": "192.168.1.100",
-        "domain": "corp.local",
-        "tags": "production",
-        "endpoint_id": "endpoint-123",
-        "cloud_provider": "AWS",
-        "cloud_region": "us-east-1",
-    }
-
-    result = build_endpoint_filters(args)
-
-    # Verify FilterBuilder was instantiated and configured
-    mock_filter_builder.assert_called_once()
-    assert mock_filter_instance.add_field.call_count == 16
-    mock_filter_instance.to_dict.assert_called_once()
-    assert result == {"mock": "filter_dict"}
-
-
-def test_build_endpoint_filters_minimal_args(mocker):
-    """
-    Given:
-        - Empty arguments dictionary.
-    When:
-        - Calling build_endpoint_filters with no filter parameters.
-    Then:
-        - FilterBuilder is configured with empty/None values for all fields.
-    """
-    from CortexPlatformCore import build_endpoint_filters
-
-    # Mock dependencies
-    mock_filter_builder = mocker.patch("CortexPlatformCore.FilterBuilder")
-    mock_filter_instance = mocker.Mock()
-    mock_filter_builder.return_value = mock_filter_instance
-    mock_filter_instance.to_dict.return_value = {"empty": "filter"}
-
-    mock_arg_to_list = mocker.patch("CortexPlatformCore.argToList")
-    mock_arg_to_bool = mocker.patch("CortexPlatformCore.arg_to_bool_or_none")
-
-    mock_arg_to_list.return_value = []
-    mock_arg_to_bool.return_value = None
-
-    args = {}
-
-    result = build_endpoint_filters(args)
-
-    mock_filter_builder.assert_called_once()
-    assert mock_filter_instance.add_field.call_count == 16
-    mock_filter_instance.to_dict.assert_called_once()
-    assert result == {"empty": "filter"}
-
-
-def test_build_endpoint_filters_agent_eol(mocker):
-    """
-    Given:
-    - Arguments with agent_eol parameter set to True.
-    When:
-    - Calling build_endpoint_filters with agent_eol=True.
-    Then:
-    - supported_version filter is set to True.
-    """
-    from CortexPlatformCore import build_endpoint_filters, Endpoints
-
-    # Mock dependencies
-    mock_filter_builder = mocker.patch("CortexPlatformCore.FilterBuilder")
-    mock_filter_instance = mocker.Mock()
-    mock_filter_builder.return_value = mock_filter_instance
-    mock_filter_instance.to_dict.return_value = {}
-    mock_arg_to_list = mocker.patch("CortexPlatformCore.argToList")
-    mock_arg_to_bool = mocker.patch("CortexPlatformCore.arg_to_bool_or_none")
-
-    mock_arg_to_list.return_value = []
-    mock_arg_to_bool.return_value = True  # agent_eol = True
-
-    args = {"agent_eol": "true"}
-    build_endpoint_filters(args)
-
-    # Verify supported_version (not agent_eol) was passed correctly
-    calls = mock_filter_instance.add_field.call_args_list
-    agent_eol_call = None
-    for current_call in calls:
-        if current_call[0][0] == Endpoints.ENDPOINT_FIELDS["agent_eol"]:
-            agent_eol_call = current_call
-            break
-
-    assert agent_eol_call is not None
-    assert agent_eol_call[0][2] is True
-
-
-def test_core_list_endpoints_command_success(mocker):
-    """
-    Given:
-    - Valid arguments and successful client response with endpoint data.
-    When:
-    - Calling core_list_endpoints_command.
-    Then:
-    - Returns list of CommandResults with properly formatted endpoint data and readable output.
-    """
-    from CortexPlatformCore import core_list_endpoints_command, Client, INTEGRATION_CONTEXT_BRAND
-
-    # Mock dependencies
-    mock_arg_to_number = mocker.patch("CortexPlatformCore.arg_to_number")
-    mock_build_endpoint_filters = mocker.patch("CortexPlatformCore.build_endpoint_filters")
-    mock_build_webapp_request_data = mocker.patch("CortexPlatformCore.build_webapp_request_data")
-    mock_map_endpoint_format = mocker.patch("CortexPlatformCore.map_endpoint_format")
-    mock_table_to_markdown = mocker.patch("CortexPlatformCore.tableToMarkdown")
-    mocker.patch("CortexPlatformCore.demisto")
-
-    # Configure mocks
-    mock_arg_to_number.side_effect = lambda x: int(x) if x and x.isdigit() else None
-    mock_build_endpoint_filters.return_value = {"test": "filters"}
-    mock_build_webapp_request_data.return_value = {"test": "request_data"}
-    mock_table_to_markdown.return_value = "Mock table output"
-
-    raw_data = [{"AGENT_ID": "endpoint-1", "HOST_NAME": "host-1"}]
-    mapped_data = [{"endpoint_id": "endpoint-1", "endpoint_name": "host-1"}]
-
-    mock_client = mocker.Mock(spec=Client)
-    mock_client.get_webapp_data.return_value = {"reply": {"DATA": raw_data, "FILTER_COUNT": "1"}}
-    mock_map_endpoint_format.return_value = mapped_data
-
-    args = {"page": "0", "page_size": "50", "endpoint_name": "test"}
-    result = core_list_endpoints_command(mock_client, args)
-
-    # Verify result structure - should be a list with 2 CommandResults
-    assert len(result) == 2
-
-    # First result is metadata
-    assert result[0].outputs_prefix == f"{INTEGRATION_CONTEXT_BRAND}.EndpointsMetadata"
-    assert result[0].outputs == {"filtered_count": 1, "returned_count": 1}
-
-    # Second result is the actual endpoint data
-    assert result[1].readable_output == "Mock table output"
-    assert result[1].outputs == mapped_data
-    assert result[1].outputs_prefix == f"{INTEGRATION_CONTEXT_BRAND}.Endpoint"
-    assert result[1].outputs_key_field == "endpoint_id"
-    assert result[1].raw_response == mapped_data
-
-    # Verify function calls
-    mock_build_endpoint_filters.assert_called_once_with(args)
-    mock_build_webapp_request_data.assert_called_once()
-    mock_client.get_webapp_data.assert_called_once()
-    mock_map_endpoint_format.assert_called_once_with(raw_data)
-
-
-def test_core_list_endpoints_command_default_pagination(mocker):
-    """
-    Given:
-    - Arguments without page and page_size specified.
-    When:
-    - Calling core_list_endpoints_command with default pagination.
-    Then:
-    - Uses default pagination values (page=0, limit=100).
-    """
-    from CortexPlatformCore import core_list_endpoints_command, Client, MAX_GET_ENDPOINTS_LIMIT
-
-    # Mock dependencies
-    mock_arg_to_number = mocker.patch("CortexPlatformCore.arg_to_number")
-    mock_build_endpoint_filters = mocker.patch("CortexPlatformCore.build_endpoint_filters")
-    mock_build_webapp_request_data = mocker.patch("CortexPlatformCore.build_webapp_request_data")
-    mock_map_endpoint_format = mocker.patch("CortexPlatformCore.map_endpoint_format")
-    mock_table_to_markdown = mocker.patch("CortexPlatformCore.tableToMarkdown")
-    mocker.patch("CortexPlatformCore.demisto")
-
-    # Configure mocks
-    mock_arg_to_number.return_value = None
-    mock_build_endpoint_filters.return_value = {}
-    mock_build_webapp_request_data.return_value = {}
-    mock_table_to_markdown.return_value = "Empty table"
-
-    mock_client = mocker.Mock(spec=Client)
-    mock_client.get_webapp_data.return_value = {"reply": {"DATA": [], "FILTER_COUNT": "0"}}
-    mock_map_endpoint_format.return_value = []
-
-    args = {}
-    result = core_list_endpoints_command(mock_client, args)
-
-    # Verify default pagination was used
-    call_kwargs = mock_build_webapp_request_data.call_args[1]
-    assert call_kwargs["limit"] == MAX_GET_ENDPOINTS_LIMIT
-    assert call_kwargs["start_page"] == 0
-    assert len(result) == 2
-    assert result[1].outputs == []
-
-
-def test_core_list_endpoints_command_empty_response(mocker):
-    """
-    Given:
-    - Client returns empty DATA response.
-    When:
-    - Calling core_list_endpoints_command with empty server response.
-    Then:
-    - Returns CommandResults with empty outputs and handles gracefully.
-    """
-    from CortexPlatformCore import core_list_endpoints_command, Client
-
-    mock_arg_to_number = mocker.patch("CortexPlatformCore.arg_to_number")
-    mock_build_endpoint_filters = mocker.patch("CortexPlatformCore.build_endpoint_filters")
-    mock_build_webapp_request_data = mocker.patch("CortexPlatformCore.build_webapp_request_data")
-    mock_map_endpoint_format = mocker.patch("CortexPlatformCore.map_endpoint_format")
-    mock_table_to_markdown = mocker.patch("CortexPlatformCore.tableToMarkdown")
-    mocker.patch("CortexPlatformCore.demisto")
-
-    # Configure mocks
-    mock_arg_to_number.return_value = None
-    mock_build_endpoint_filters.return_value = {}
-    mock_build_webapp_request_data.return_value = {}
-    mock_table_to_markdown.return_value = "No endpoints found"
-
-    mock_client = mocker.Mock(spec=Client)
-    mock_client.get_webapp_data.return_value = {"reply": {"DATA": [], "FILTER_COUNT": "0"}}
-    mock_map_endpoint_format.return_value = []
-
-    args = {}
-    result = core_list_endpoints_command(mock_client, args)
-
-    # Verify empty response handling
-    assert len(result) == 2
-    assert result[1].readable_output == "No endpoints found"
-    assert result[1].outputs == []
-    assert result[1].raw_response == []
-
-    # Verify map_endpoint_format was called with empty list
-    mock_map_endpoint_format.assert_called_once_with([])
-
-
-def test_core_list_endpoints_command_custom_pagination(mocker):
-    """
-    Given:
-    - Arguments with custom page and page_size values.
-    When:
-    - Calling core_list_endpoints_command with page=2, page_size=10.
-    Then:
-    - Uses correct pagination calculations (page_from=20, page_to=30).
-    """
-    from CortexPlatformCore import core_list_endpoints_command, Client, CommandResults
-
-    # Mock dependencies
-    mock_arg_to_number = mocker.patch("CortexPlatformCore.arg_to_number")
-    mock_build_endpoint_filters = mocker.patch("CortexPlatformCore.build_endpoint_filters")
-    mock_build_webapp_request_data = mocker.patch("CortexPlatformCore.build_webapp_request_data")
-    mock_map_endpoint_format = mocker.patch("CortexPlatformCore.map_endpoint_format")
-    mock_table_to_markdown = mocker.patch("CortexPlatformCore.tableToMarkdown")
-    mocker.patch("CortexPlatformCore.demisto")
-
-    # Configure mocks for custom pagination
-    def mock_arg_to_number_side_effect(x):
-        if x == "2":
-            return 2
-        elif x == "10":
-            return 10
-        return None
-
-    mock_arg_to_number.side_effect = mock_arg_to_number_side_effect
-    mock_build_endpoint_filters.return_value = {}
-    mock_build_webapp_request_data.return_value = {}
-    mock_table_to_markdown.return_value = "Page 2 table"
-
-    mock_client = mocker.Mock(spec=Client)
-    mock_client.get_webapp_data.return_value = {"reply": {"DATA": [], "FILTER_COUNT": "0"}}
-    mock_map_endpoint_format.return_value = []
-
-    args = {"page": "2", "page_size": "10"}
-    result = core_list_endpoints_command(mock_client, args)
-
-    # Verify pagination calculations: page_from=2*10=20, page_to=2*10+10=30
-    call_kwargs = mock_build_webapp_request_data.call_args[1]
-    assert call_kwargs["limit"] == 30  # page_to
-    assert call_kwargs["start_page"] == 20  # page_from
-    assert len(result) == 2
-    assert isinstance(result[1], CommandResults)
-
-
-def test_core_list_endpoints_command_missing_reply_field(mocker):
-    """
-    Given:
-    - Client returns response without 'reply' field.
-    When:
-    - Calling core_list_endpoints_command with malformed server response.
-    Then:
-    - Handles missing reply gracefully and returns empty results.
-    """
-    from CortexPlatformCore import core_list_endpoints_command, Client
-
-    # Mock dependencies
-    mock_arg_to_number = mocker.patch("CortexPlatformCore.arg_to_number")
-    mock_build_endpoint_filters = mocker.patch("CortexPlatformCore.build_endpoint_filters")
-    mock_build_webapp_request_data = mocker.patch("CortexPlatformCore.build_webapp_request_data")
-    mock_map_endpoint_format = mocker.patch("CortexPlatformCore.map_endpoint_format")
-    mock_table_to_markdown = mocker.patch("CortexPlatformCore.tableToMarkdown")
-    mocker.patch("CortexPlatformCore.demisto")
-
-    # Configure mocks
-    mock_arg_to_number.return_value = None
-    mock_build_endpoint_filters.return_value = {}
-    mock_build_webapp_request_data.return_value = {}
-    mock_table_to_markdown.return_value = "No data available"
-
-    mock_client = mocker.Mock(spec=Client)
-    mock_client.get_webapp_data.return_value = {}  # Missing 'reply' field
-    mock_map_endpoint_format.return_value = []
-
-    args = {}
-    result = core_list_endpoints_command(mock_client, args)
-
-    # Verify graceful handling of missing reply
-    assert len(result) == 2
-    assert result[1].outputs == []
-
-    # Verify map_endpoint_format was called with empty list (from missing DATA)
-    mock_map_endpoint_format.assert_called_once_with([])
-
-
-def test_core_list_endpoints_command_with_filters(mocker):
-    """
-    Given:
-    - Arguments with multiple filter parameters.
-    When:
-    - Calling core_list_endpoints_command with endpoint filters.
-    Then:
-    - Filters are properly applied and data is correctly processed.
-    """
-    from CortexPlatformCore import core_list_endpoints_command, Client
-
-    # Mock dependencies
-    mock_arg_to_number = mocker.patch("CortexPlatformCore.arg_to_number")
-    mock_build_endpoint_filters = mocker.patch("CortexPlatformCore.build_endpoint_filters")
-    mock_build_webapp_request_data = mocker.patch("CortexPlatformCore.build_webapp_request_data")
-    mock_map_endpoint_format = mocker.patch("CortexPlatformCore.map_endpoint_format")
-    mock_table_to_markdown = mocker.patch("CortexPlatformCore.tableToMarkdown")
-    mock_demisto = mocker.patch("CortexPlatformCore.demisto")
-
-    # Configure mocks
-    mock_arg_to_number.return_value = None
-    mock_build_endpoint_filters.return_value = {"AGENT_STATUS": ["STATUS_010_CONNECTED"], "AGENT_TYPE": ["AGENT_TYPE_SERVER"]}
-    mock_build_webapp_request_data.return_value = {"table": "agents", "filters": {}}
-    mock_table_to_markdown.return_value = "Filtered endpoints table"
-
-    raw_data = [{"AGENT_ID": "filtered-endpoint", "HOST_NAME": "server-01"}]
-    mapped_data = [{"endpoint_id": "filtered-endpoint", "endpoint_name": "server-01"}]
-
-    mock_client = mocker.Mock(spec=Client)
-    mock_client.get_webapp_data.return_value = {"reply": {"DATA": raw_data, "FILTER_COUNT": "1"}}
-    mock_map_endpoint_format.return_value = mapped_data
-
-    args = {"endpoint_status": "connected", "endpoint_type": "server", "endpoint_name": "server-01"}
-    result = core_list_endpoints_command(mock_client, args)
-
-    # Verify filters were applied
-    mock_build_endpoint_filters.assert_called_once_with(args)
-
-    # Verify result
-    assert len(result) == 2
-    assert result[1].outputs == mapped_data
-    assert result[1].readable_output == "Filtered endpoints table"
-
-    # Verify logging was called
-    assert mock_demisto.info.called
-    assert mock_demisto.debug.called
-
-
-def test_core_list_endpoints_command_error_handling(mocker):
-    """
-    Given:
-        - Client raises an exception during data retrieval.
-    When:
-        - Calling core_list_endpoints_command with failing client.
-    Then:
-        - Exception is properly propagated without being caught.
-    """
-    from CortexPlatformCore import core_list_endpoints_command, Client
-
-    # Mock dependencies
-    mock_arg_to_number = mocker.patch("CortexPlatformCore.arg_to_number")
-    mock_build_endpoint_filters = mocker.patch("CortexPlatformCore.build_endpoint_filters")
-    mock_build_webapp_request_data = mocker.patch("CortexPlatformCore.build_webapp_request_data")
-    mocker.patch("CortexPlatformCore.demisto")
-
-    # Configure mocks
-    mock_arg_to_number.return_value = None
-    mock_build_endpoint_filters.return_value = {}
-    mock_build_webapp_request_data.return_value = {}
-
-    mock_client = mocker.Mock(spec=Client)
-    mock_client.get_webapp_data.side_effect = Exception("Server error")
-
-    args = {}
-
-    # Verify exception is propagated
-    with pytest.raises(Exception, match="Server error"):
-        core_list_endpoints_command(mock_client, args)
-=======
 class TestGetAppsecSuggestion(unittest.TestCase):
     def setUp(self):
         self.mock_client = Mock(spec=Client)
@@ -6677,4 +6099,577 @@
         assert "existing_code_block" in headers
         assert "suggested_code_block" in headers
         assert "playbook_suggestions" in headers
->>>>>>> 5fa24204
+
+
+class TestMapEndpointFormat:
+    """Test cases for map_endpoint_format function"""
+
+    def test_map_endpoint_format_full_data(self):
+        """
+        Given:
+            - A list of raw endpoint data with all fields
+        When:
+            - Calling map_endpoint_format
+        Then:
+            - Returns properly mapped endpoint data with friendly field names and values
+        """
+        from CortexPlatformCore import map_endpoint_format
+
+        raw_endpoint_list = [
+            {
+                "AGENT_ID": "endpoint-123",
+                "HOST_NAME": "test-host-1",
+                "AGENT_TYPE": "AGENT_TYPE_SERVER",
+                "AGENT_STATUS": "STATUS_010_CONNECTED",
+                "OS_TYPE": "AGENT_OS_WINDOWS",
+                "OPERATIONAL_STATUS": "PROTECTED",  # Changed from OPERATIONAL_STATUS_PROTECTED to PROTECTED
+                "ACTIVE_POLICY": "PREVENTION_POLICY_ENABLED",
+                "SUPPORTED_VERSION": False,
+                "AGENT_VERSION": "7.8.0",
+                "DOMAIN": "corp.local",
+            }
+        ]
+
+        result = map_endpoint_format(raw_endpoint_list)
+
+        expected = [
+            {
+                "endpoint_id": "endpoint-123",
+                "endpoint_name": "test-host-1",
+                "endpoint_type": "server",  # Maps from AGENT_TYPE_SERVER
+                "endpoint_status": "connected",  # Maps from STATUS_010_CONNECTED
+                "platform": "windows",  # Maps from AGENT_OS_WINDOWS
+                "operational_status": "protected",  # Maps from PROTECTED
+                "assigned_prevention_policy": "PREVENTION_POLICY_ENABLED",  # No mapping found, uses original
+                "agent_eol": False,
+                "agent_version": "7.8.0",
+                "domain": "corp.local",
+            }
+        ]
+
+        assert result == expected
+
+    def test_map_endpoint_format_missing_fields(self):
+        """
+        Given:
+            - A list of raw endpoint data with some missing fields
+        When:
+            - Calling map_endpoint_format
+        Then:
+            - Returns mapped data only for existing fields
+        """
+        from CortexPlatformCore import map_endpoint_format
+
+        raw_endpoint_list = [
+            {
+                "AGENT_ID": "endpoint-456",
+                "HOST_NAME": "test-host-2",  # Changed from AGENT_HOSTNAME
+                "UNKNOWN_FIELD": "ignored_value",
+            }
+        ]
+
+        result = map_endpoint_format(raw_endpoint_list)
+
+        expected = [{"endpoint_id": "endpoint-456", "endpoint_name": "test-host-2"}]
+
+        assert result == expected
+
+    def test_map_endpoint_format_unmapped_values(self):
+        """
+        Given:
+            - Raw endpoint data with values not in mapping dictionaries
+        When:
+            - Calling map_endpoint_format
+        Then:
+            - Returns original values for unmapped items
+        """
+        from CortexPlatformCore import map_endpoint_format
+
+        raw_endpoint_list = [{"AGENT_ID": "endpoint-789", "AGENT_TYPE": "UNKNOWN_TYPE", "AGENT_STATUS": "UNKNOWN_STATUS"}]
+
+        result = map_endpoint_format(raw_endpoint_list)
+
+        expected = [{"endpoint_id": "endpoint-789", "endpoint_type": "UNKNOWN_TYPE", "endpoint_status": "UNKNOWN_STATUS"}]
+
+        assert result == expected
+
+    def test_map_endpoint_format_empty_list(self):
+        """
+        Given:
+            - An empty endpoint list
+        When:
+            - Calling map_endpoint_format
+        Then:
+            - Returns empty list
+        """
+        from CortexPlatformCore import map_endpoint_format
+
+        result = map_endpoint_format([])
+        assert result == []
+
+    def test_map_endpoint_format_multiple_endpoints(self):
+        """
+        Given:
+            - Multiple raw endpoints
+        When:
+            - Calling map_endpoint_format
+        Then:
+            - Returns mapped data for all endpoints
+        """
+        from CortexPlatformCore import map_endpoint_format
+
+        raw_endpoint_list = [
+            {
+                "AGENT_ID": "endpoint-1",
+                "HOST_NAME": "host-1",  # Changed from AGENT_HOSTNAME
+                "SUPPORTED_VERSION": True,  # Changed from AGENT_EOL
+            },
+            {
+                "AGENT_ID": "endpoint-2",
+                "HOST_NAME": "host-2",  # Changed from AGENT_HOSTNAME
+                "SUPPORTED_VERSION": False,  # Changed from AGENT_EOL
+            },
+        ]
+
+        result = map_endpoint_format(raw_endpoint_list)
+
+        expected = [
+            {
+                "endpoint_id": "endpoint-1",
+                "endpoint_name": "host-1",
+                "agent_eol": True,
+            },
+            {
+                "endpoint_id": "endpoint-2",
+                "endpoint_name": "host-2",
+                "agent_eol": False,
+            },
+        ]
+
+        assert result == expected
+
+
+def test_build_endpoint_filters_all_args(mocker):
+    """
+    Given:
+        - Arguments with all possible filter parameters populated.
+    When:
+        - Calling build_endpoint_filters with complete args.
+    Then:
+        - FilterBuilder is configured with all filters correctly applied.
+    """
+    from CortexPlatformCore import build_endpoint_filters
+
+    # Mock dependencies
+    mock_filter_builder = mocker.patch("CortexPlatformCore.FilterBuilder")
+    mock_filter_instance = mocker.Mock()
+    mock_filter_builder.return_value = mock_filter_instance
+    mock_filter_instance.to_dict.return_value = {"mock": "filter_dict"}
+
+    mock_arg_to_list = mocker.patch("CortexPlatformCore.argToList")
+    mock_arg_to_bool = mocker.patch("CortexPlatformCore.arg_to_bool_or_none")
+
+    # Configure mocks
+    mock_arg_to_list.side_effect = lambda x: [x] if x else []
+    mock_arg_to_bool.return_value = True
+
+    args = {
+        "operational_status": "protected",  # Changed from "Protected" to match ENDPOINT_OPERATIONAL_STATUS key
+        "endpoint_type": "server",  # Changed from "Server" to match ENDPOINT_TYPE key
+        "endpoint_status": "connected",  # Changed from "Connected" to match ENDPOINT_STATUS key
+        "platform": "windows",  # Changed from "Windows" to match ENDPOINT_PLATFORM key
+        "assigned_prevention_policy": "Windows Default",  # Changed to match ASSIGNED_PREVENTION_POLICY key
+        "agent_eol": "false",
+        "endpoint_name": "test-endpoint",
+        "operating_system": "Windows 10",
+        "agent_version": "7.8.0",
+        "os_version": "10.0.19041",
+        "ip_address": "192.168.1.100",
+        "domain": "corp.local",
+        "tags": "production",
+        "endpoint_id": "endpoint-123",
+        "cloud_provider": "AWS",
+        "cloud_region": "us-east-1",
+    }
+
+    result = build_endpoint_filters(args)
+
+    # Verify FilterBuilder was instantiated and configured
+    mock_filter_builder.assert_called_once()
+    assert mock_filter_instance.add_field.call_count == 16
+    mock_filter_instance.to_dict.assert_called_once()
+    assert result == {"mock": "filter_dict"}
+
+
+def test_build_endpoint_filters_minimal_args(mocker):
+    """
+    Given:
+        - Empty arguments dictionary.
+    When:
+        - Calling build_endpoint_filters with no filter parameters.
+    Then:
+        - FilterBuilder is configured with empty/None values for all fields.
+    """
+    from CortexPlatformCore import build_endpoint_filters
+
+    # Mock dependencies
+    mock_filter_builder = mocker.patch("CortexPlatformCore.FilterBuilder")
+    mock_filter_instance = mocker.Mock()
+    mock_filter_builder.return_value = mock_filter_instance
+    mock_filter_instance.to_dict.return_value = {"empty": "filter"}
+
+    mock_arg_to_list = mocker.patch("CortexPlatformCore.argToList")
+    mock_arg_to_bool = mocker.patch("CortexPlatformCore.arg_to_bool_or_none")
+
+    mock_arg_to_list.return_value = []
+    mock_arg_to_bool.return_value = None
+
+    args = {}
+
+    result = build_endpoint_filters(args)
+
+    mock_filter_builder.assert_called_once()
+    assert mock_filter_instance.add_field.call_count == 16
+    mock_filter_instance.to_dict.assert_called_once()
+    assert result == {"empty": "filter"}
+
+
+def test_build_endpoint_filters_agent_eol(mocker):
+    """
+    Given:
+    - Arguments with agent_eol parameter set to True.
+    When:
+    - Calling build_endpoint_filters with agent_eol=True.
+    Then:
+    - supported_version filter is set to True.
+    """
+    from CortexPlatformCore import build_endpoint_filters, Endpoints
+
+    # Mock dependencies
+    mock_filter_builder = mocker.patch("CortexPlatformCore.FilterBuilder")
+    mock_filter_instance = mocker.Mock()
+    mock_filter_builder.return_value = mock_filter_instance
+    mock_filter_instance.to_dict.return_value = {}
+    mock_arg_to_list = mocker.patch("CortexPlatformCore.argToList")
+    mock_arg_to_bool = mocker.patch("CortexPlatformCore.arg_to_bool_or_none")
+
+    mock_arg_to_list.return_value = []
+    mock_arg_to_bool.return_value = True  # agent_eol = True
+
+    args = {"agent_eol": "true"}
+    build_endpoint_filters(args)
+
+    # Verify supported_version (not agent_eol) was passed correctly
+    calls = mock_filter_instance.add_field.call_args_list
+    agent_eol_call = None
+    for current_call in calls:
+        if current_call[0][0] == Endpoints.ENDPOINT_FIELDS["agent_eol"]:
+            agent_eol_call = current_call
+            break
+
+    assert agent_eol_call is not None
+    assert agent_eol_call[0][2] is True
+
+
+def test_core_list_endpoints_command_success(mocker):
+    """
+    Given:
+    - Valid arguments and successful client response with endpoint data.
+    When:
+    - Calling core_list_endpoints_command.
+    Then:
+    - Returns list of CommandResults with properly formatted endpoint data and readable output.
+    """
+    from CortexPlatformCore import core_list_endpoints_command, Client, INTEGRATION_CONTEXT_BRAND
+
+    # Mock dependencies
+    mock_arg_to_number = mocker.patch("CortexPlatformCore.arg_to_number")
+    mock_build_endpoint_filters = mocker.patch("CortexPlatformCore.build_endpoint_filters")
+    mock_build_webapp_request_data = mocker.patch("CortexPlatformCore.build_webapp_request_data")
+    mock_map_endpoint_format = mocker.patch("CortexPlatformCore.map_endpoint_format")
+    mock_table_to_markdown = mocker.patch("CortexPlatformCore.tableToMarkdown")
+    mocker.patch("CortexPlatformCore.demisto")
+
+    # Configure mocks
+    mock_arg_to_number.side_effect = lambda x: int(x) if x and x.isdigit() else None
+    mock_build_endpoint_filters.return_value = {"test": "filters"}
+    mock_build_webapp_request_data.return_value = {"test": "request_data"}
+    mock_table_to_markdown.return_value = "Mock table output"
+
+    raw_data = [{"AGENT_ID": "endpoint-1", "HOST_NAME": "host-1"}]
+    mapped_data = [{"endpoint_id": "endpoint-1", "endpoint_name": "host-1"}]
+
+    mock_client = mocker.Mock(spec=Client)
+    mock_client.get_webapp_data.return_value = {"reply": {"DATA": raw_data, "FILTER_COUNT": "1"}}
+    mock_map_endpoint_format.return_value = mapped_data
+
+    args = {"page": "0", "page_size": "50", "endpoint_name": "test"}
+    result = core_list_endpoints_command(mock_client, args)
+
+    # Verify result structure - should be a list with 2 CommandResults
+    assert len(result) == 2
+
+    # First result is metadata
+    assert result[0].outputs_prefix == f"{INTEGRATION_CONTEXT_BRAND}.EndpointsMetadata"
+    assert result[0].outputs == {"filtered_count": 1, "returned_count": 1}
+
+    # Second result is the actual endpoint data
+    assert result[1].readable_output == "Mock table output"
+    assert result[1].outputs == mapped_data
+    assert result[1].outputs_prefix == f"{INTEGRATION_CONTEXT_BRAND}.Endpoint"
+    assert result[1].outputs_key_field == "endpoint_id"
+    assert result[1].raw_response == mapped_data
+
+    # Verify function calls
+    mock_build_endpoint_filters.assert_called_once_with(args)
+    mock_build_webapp_request_data.assert_called_once()
+    mock_client.get_webapp_data.assert_called_once()
+    mock_map_endpoint_format.assert_called_once_with(raw_data)
+
+
+def test_core_list_endpoints_command_default_pagination(mocker):
+    """
+    Given:
+    - Arguments without page and page_size specified.
+    When:
+    - Calling core_list_endpoints_command with default pagination.
+    Then:
+    - Uses default pagination values (page=0, limit=100).
+    """
+    from CortexPlatformCore import core_list_endpoints_command, Client, MAX_GET_ENDPOINTS_LIMIT
+
+    # Mock dependencies
+    mock_arg_to_number = mocker.patch("CortexPlatformCore.arg_to_number")
+    mock_build_endpoint_filters = mocker.patch("CortexPlatformCore.build_endpoint_filters")
+    mock_build_webapp_request_data = mocker.patch("CortexPlatformCore.build_webapp_request_data")
+    mock_map_endpoint_format = mocker.patch("CortexPlatformCore.map_endpoint_format")
+    mock_table_to_markdown = mocker.patch("CortexPlatformCore.tableToMarkdown")
+    mocker.patch("CortexPlatformCore.demisto")
+
+    # Configure mocks
+    mock_arg_to_number.return_value = None
+    mock_build_endpoint_filters.return_value = {}
+    mock_build_webapp_request_data.return_value = {}
+    mock_table_to_markdown.return_value = "Empty table"
+
+    mock_client = mocker.Mock(spec=Client)
+    mock_client.get_webapp_data.return_value = {"reply": {"DATA": [], "FILTER_COUNT": "0"}}
+    mock_map_endpoint_format.return_value = []
+
+    args = {}
+    result = core_list_endpoints_command(mock_client, args)
+
+    # Verify default pagination was used
+    call_kwargs = mock_build_webapp_request_data.call_args[1]
+    assert call_kwargs["limit"] == MAX_GET_ENDPOINTS_LIMIT
+    assert call_kwargs["start_page"] == 0
+    assert len(result) == 2
+    assert result[1].outputs == []
+
+
+def test_core_list_endpoints_command_empty_response(mocker):
+    """
+    Given:
+    - Client returns empty DATA response.
+    When:
+    - Calling core_list_endpoints_command with empty server response.
+    Then:
+    - Returns CommandResults with empty outputs and handles gracefully.
+    """
+    from CortexPlatformCore import core_list_endpoints_command, Client
+
+    mock_arg_to_number = mocker.patch("CortexPlatformCore.arg_to_number")
+    mock_build_endpoint_filters = mocker.patch("CortexPlatformCore.build_endpoint_filters")
+    mock_build_webapp_request_data = mocker.patch("CortexPlatformCore.build_webapp_request_data")
+    mock_map_endpoint_format = mocker.patch("CortexPlatformCore.map_endpoint_format")
+    mock_table_to_markdown = mocker.patch("CortexPlatformCore.tableToMarkdown")
+    mocker.patch("CortexPlatformCore.demisto")
+
+    # Configure mocks
+    mock_arg_to_number.return_value = None
+    mock_build_endpoint_filters.return_value = {}
+    mock_build_webapp_request_data.return_value = {}
+    mock_table_to_markdown.return_value = "No endpoints found"
+
+    mock_client = mocker.Mock(spec=Client)
+    mock_client.get_webapp_data.return_value = {"reply": {"DATA": [], "FILTER_COUNT": "0"}}
+    mock_map_endpoint_format.return_value = []
+
+    args = {}
+    result = core_list_endpoints_command(mock_client, args)
+
+    # Verify empty response handling
+    assert len(result) == 2
+    assert result[1].readable_output == "No endpoints found"
+    assert result[1].outputs == []
+    assert result[1].raw_response == []
+
+    # Verify map_endpoint_format was called with empty list
+    mock_map_endpoint_format.assert_called_once_with([])
+
+
+def test_core_list_endpoints_command_custom_pagination(mocker):
+    """
+    Given:
+    - Arguments with custom page and page_size values.
+    When:
+    - Calling core_list_endpoints_command with page=2, page_size=10.
+    Then:
+    - Uses correct pagination calculations (page_from=20, page_to=30).
+    """
+    from CortexPlatformCore import core_list_endpoints_command, Client, CommandResults
+
+    # Mock dependencies
+    mock_arg_to_number = mocker.patch("CortexPlatformCore.arg_to_number")
+    mock_build_endpoint_filters = mocker.patch("CortexPlatformCore.build_endpoint_filters")
+    mock_build_webapp_request_data = mocker.patch("CortexPlatformCore.build_webapp_request_data")
+    mock_map_endpoint_format = mocker.patch("CortexPlatformCore.map_endpoint_format")
+    mock_table_to_markdown = mocker.patch("CortexPlatformCore.tableToMarkdown")
+    mocker.patch("CortexPlatformCore.demisto")
+
+    # Configure mocks for custom pagination
+    def mock_arg_to_number_side_effect(x):
+        if x == "2":
+            return 2
+        elif x == "10":
+            return 10
+        return None
+
+    mock_arg_to_number.side_effect = mock_arg_to_number_side_effect
+    mock_build_endpoint_filters.return_value = {}
+    mock_build_webapp_request_data.return_value = {}
+    mock_table_to_markdown.return_value = "Page 2 table"
+
+    mock_client = mocker.Mock(spec=Client)
+    mock_client.get_webapp_data.return_value = {"reply": {"DATA": [], "FILTER_COUNT": "0"}}
+    mock_map_endpoint_format.return_value = []
+
+    args = {"page": "2", "page_size": "10"}
+    result = core_list_endpoints_command(mock_client, args)
+
+    # Verify pagination calculations: page_from=2*10=20, page_to=2*10+10=30
+    call_kwargs = mock_build_webapp_request_data.call_args[1]
+    assert call_kwargs["limit"] == 30  # page_to
+    assert call_kwargs["start_page"] == 20  # page_from
+    assert len(result) == 2
+    assert isinstance(result[1], CommandResults)
+
+
+def test_core_list_endpoints_command_missing_reply_field(mocker):
+    """
+    Given:
+    - Client returns response without 'reply' field.
+    When:
+    - Calling core_list_endpoints_command with malformed server response.
+    Then:
+    - Handles missing reply gracefully and returns empty results.
+    """
+    from CortexPlatformCore import core_list_endpoints_command, Client
+
+    # Mock dependencies
+    mock_arg_to_number = mocker.patch("CortexPlatformCore.arg_to_number")
+    mock_build_endpoint_filters = mocker.patch("CortexPlatformCore.build_endpoint_filters")
+    mock_build_webapp_request_data = mocker.patch("CortexPlatformCore.build_webapp_request_data")
+    mock_map_endpoint_format = mocker.patch("CortexPlatformCore.map_endpoint_format")
+    mock_table_to_markdown = mocker.patch("CortexPlatformCore.tableToMarkdown")
+    mocker.patch("CortexPlatformCore.demisto")
+
+    # Configure mocks
+    mock_arg_to_number.return_value = None
+    mock_build_endpoint_filters.return_value = {}
+    mock_build_webapp_request_data.return_value = {}
+    mock_table_to_markdown.return_value = "No data available"
+
+    mock_client = mocker.Mock(spec=Client)
+    mock_client.get_webapp_data.return_value = {}  # Missing 'reply' field
+    mock_map_endpoint_format.return_value = []
+
+    args = {}
+    result = core_list_endpoints_command(mock_client, args)
+
+    # Verify graceful handling of missing reply
+    assert len(result) == 2
+    assert result[1].outputs == []
+
+    # Verify map_endpoint_format was called with empty list (from missing DATA)
+    mock_map_endpoint_format.assert_called_once_with([])
+
+
+def test_core_list_endpoints_command_with_filters(mocker):
+    """
+    Given:
+    - Arguments with multiple filter parameters.
+    When:
+    - Calling core_list_endpoints_command with endpoint filters.
+    Then:
+    - Filters are properly applied and data is correctly processed.
+    """
+    from CortexPlatformCore import core_list_endpoints_command, Client
+
+    # Mock dependencies
+    mock_arg_to_number = mocker.patch("CortexPlatformCore.arg_to_number")
+    mock_build_endpoint_filters = mocker.patch("CortexPlatformCore.build_endpoint_filters")
+    mock_build_webapp_request_data = mocker.patch("CortexPlatformCore.build_webapp_request_data")
+    mock_map_endpoint_format = mocker.patch("CortexPlatformCore.map_endpoint_format")
+    mock_table_to_markdown = mocker.patch("CortexPlatformCore.tableToMarkdown")
+    mock_demisto = mocker.patch("CortexPlatformCore.demisto")
+
+    # Configure mocks
+    mock_arg_to_number.return_value = None
+    mock_build_endpoint_filters.return_value = {"AGENT_STATUS": ["STATUS_010_CONNECTED"], "AGENT_TYPE": ["AGENT_TYPE_SERVER"]}
+    mock_build_webapp_request_data.return_value = {"table": "agents", "filters": {}}
+    mock_table_to_markdown.return_value = "Filtered endpoints table"
+
+    raw_data = [{"AGENT_ID": "filtered-endpoint", "HOST_NAME": "server-01"}]
+    mapped_data = [{"endpoint_id": "filtered-endpoint", "endpoint_name": "server-01"}]
+
+    mock_client = mocker.Mock(spec=Client)
+    mock_client.get_webapp_data.return_value = {"reply": {"DATA": raw_data, "FILTER_COUNT": "1"}}
+    mock_map_endpoint_format.return_value = mapped_data
+
+    args = {"endpoint_status": "connected", "endpoint_type": "server", "endpoint_name": "server-01"}
+    result = core_list_endpoints_command(mock_client, args)
+
+    # Verify filters were applied
+    mock_build_endpoint_filters.assert_called_once_with(args)
+
+    # Verify result
+    assert len(result) == 2
+    assert result[1].outputs == mapped_data
+    assert result[1].readable_output == "Filtered endpoints table"
+
+    # Verify logging was called
+    assert mock_demisto.info.called
+    assert mock_demisto.debug.called
+
+
+def test_core_list_endpoints_command_error_handling(mocker):
+    """
+    Given:
+        - Client raises an exception during data retrieval.
+    When:
+        - Calling core_list_endpoints_command with failing client.
+    Then:
+        - Exception is properly propagated without being caught.
+    """
+    from CortexPlatformCore import core_list_endpoints_command, Client
+
+    # Mock dependencies
+    mock_arg_to_number = mocker.patch("CortexPlatformCore.arg_to_number")
+    mock_build_endpoint_filters = mocker.patch("CortexPlatformCore.build_endpoint_filters")
+    mock_build_webapp_request_data = mocker.patch("CortexPlatformCore.build_webapp_request_data")
+    mocker.patch("CortexPlatformCore.demisto")
+
+    # Configure mocks
+    mock_arg_to_number.return_value = None
+    mock_build_endpoint_filters.return_value = {}
+    mock_build_webapp_request_data.return_value = {}
+
+    mock_client = mocker.Mock(spec=Client)
+    mock_client.get_webapp_data.side_effect = Exception("Server error")
+
+    args = {}
+
+    # Verify exception is propagated
+    with pytest.raises(Exception, match="Server error"):
+        core_list_endpoints_command(mock_client, args)