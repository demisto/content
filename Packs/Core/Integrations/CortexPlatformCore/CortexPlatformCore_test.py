import json

import pytest
from pytest_mock import MockerFixture

import demistomock as demisto

from CortexPlatformCore import Client, search_asset_groups_command

MAX_GET_INCIDENTS_LIMIT = 100


def load_test_data(json_path):
    with open(json_path) as f:
        return json.load(f)


def test_get_asset_details_command_success(mocker: MockerFixture):
    """
    GIVEN:
        A mocked client and valid arguments with an asset ID.
    WHEN:
        The get_asset_details_command function is called.
    THEN:
        The response is parsed, formatted, and returned correctly.
    """
    from CortexPlatformCore import Client, get_asset_details_command

    mock_client = Client(base_url="", headers={})
    mock_get_asset_details = mocker.patch.object(
        mock_client, "_http_request", return_value={"reply": {"id": "1234", "name": "Test Asset"}}
    )

    args = {"asset_id": "1234"}

    result = get_asset_details_command(mock_client, args)

    assert result.outputs == {"id": "1234", "name": "Test Asset"}
    assert "Test Asset" in result.readable_output
    assert mock_get_asset_details.call_count == 1


def test_replace_args_alert_with_issue():
    """
    GIVEN:
        Arguments dictionary with various key types - single issue key, multiple issue keys, and mixed keys.
    WHEN:
        The replace_args_alert_with_issue function is called.
    THEN:
        All 'issue' keys are replaced with 'alert' and values are preserved, while other keys remain unchanged.
    """
    from CortexPlatformCore import issue_to_alert

    # Test single issue key
    args = {"issue_id": "12345"}
    result = issue_to_alert(args)

    assert result == {"alert_id": "12345"}
    assert "issue_id" not in result
    assert "alert_id" in result

    # Test multiple issue keys
    args = {"issue_id": "12345", "issue_status": "open", "issue_priority": "high"}
    result = issue_to_alert(args)

    expected = {"alert_id": "12345", "alert_status": "open", "alert_priority": "high"}
    assert result == expected
    assert "issue_id" not in result
    assert "issue_status" not in result
    assert "issue_priority" not in result

    # Test mixed keys
    args = {"issue_id": "12345", "user_name": "john", "issue_type": "bug", "timestamp": "2023-01-01"}
    result = issue_to_alert(args)

    expected = {"alert_id": "12345", "user_name": "john", "alert_type": "bug", "timestamp": "2023-01-01"}
    assert result == expected
    assert "issue_id" not in result
    assert "issue_type" not in result
    assert result["user_name"] == "john"
    assert result["timestamp"] == "2023-01-01"


def test_alert_to_issue():
    """
    GIVEN:
        A dictionary with alert keys that need to be converted to issue keys.
    WHEN:
        The alert_to_issue function is called.
    THEN:
        All 'alert' keys are replaced with 'issue' keys and values are preserved.
    """
    from CortexPlatformCore import alert_to_issue

    # Test single alert key
    outputs = {"alert_id": "12345"}
    result = alert_to_issue(outputs)

    assert result == {"issue_id": "12345"}
    assert "alert_id" not in result
    assert "issue_id" in result

    # Test multiple alert keys
    outputs = {"alert_id": "12345", "alert_status": "open", "alert_priority": "high"}
    result = alert_to_issue(outputs)

    expected = {"issue_id": "12345", "issue_status": "open", "issue_priority": "high"}
    assert result == expected
    assert "alert_id" not in result
    assert "alert_status" not in result
    assert "alert_priority" not in result

    # Test mixed keys
    outputs = {"alert_id": "12345", "user_name": "john", "alert_type": "bug", "timestamp": "2023-01-01"}
    result = alert_to_issue(outputs)

    expected = {"issue_id": "12345", "user_name": "john", "issue_type": "bug", "timestamp": "2023-01-01"}
    assert result == expected
    assert "alert_id" not in result
    assert "alert_type" not in result
    assert result["user_name"] == "john"
    assert result["timestamp"] == "2023-01-01"


def test_core_get_issues_command(mocker: MockerFixture):
    """
    GIVEN:
        A mocked get_alerts_by_filter_command that returns a CommandResults object with alert data.
    WHEN:
        The core-get-issues command is executed through the main function.
    THEN:
        Arguments are transformed from issue to alert format, get_alerts_by_filter_command is called,
        outputs are transformed back from alert to issue format, and results are returned.
    """
    from CortexPlatformCore import main
    from CommonServerPython import CommandResults

    # Mock demisto functions
    mocker.patch.object(demisto, "command", return_value="core-get-issues")
    mocker.patch.object(demisto, "args", return_value={"issue_id": "12345", "issue_status": "open", "issue_priority": "high"})
    mocker.patch.object(demisto, "params", return_value={"proxy": False, "insecure": False, "timeout": "120"})

    # Create mock CommandResults with alert data that should be converted to issue data
    mock_command_results = CommandResults(
        outputs_prefix="Core.Alert",
        outputs=[
            {
                "alert_id": "12345",
                "alert_status": "open",
                "alert_priority": "high",
                "alert_description": "Test alert",
                "user_name": "john",
            }
        ],
        readable_output="Test alert output",
        raw_response={"alert_id": "12345"},
    )

    # Mock get_alerts_by_filter_command to return our mock CommandResults
    mock_get_alerts = mocker.patch("CortexPlatformCore.get_alerts_by_filter_command", return_value=mock_command_results)
    mock_return_results = mocker.patch("CortexPlatformCore.return_results")
    # Execute the main function
    main()

    # Verify that get_alerts_by_filter_command was called with transformed arguments
    mock_get_alerts.assert_called_once()
    called_args = mock_get_alerts.call_args[0][1]  # Get the args parameter

    # Verify the arguments were transformed from issue to alert format
    assert "alert_id" in called_args
    assert "alert_status" in called_args
    assert "alert_priority" in called_args
    assert called_args["alert_id"] == "12345"
    assert called_args["alert_status"] == "open"
    assert called_args["alert_priority"] == "high"

    # Verify issue keys are not present in the transformed args
    assert "issue_id" not in called_args
    assert "issue_status" not in called_args
    assert "issue_priority" not in called_args

    # Get the CommandResults object that was passed to return_results
    returned_command_results = mock_return_results.call_args[0][0]

    # Verify the outputs were transformed back from alert to issue format
    assert "issue_id" in returned_command_results.outputs[0]
    assert "issue_status" in returned_command_results.outputs[0]
    assert "issue_priority" in returned_command_results.outputs[0]
    assert "issue_description" in returned_command_results.outputs[0]
    assert returned_command_results.outputs[0]["issue_id"] == "12345"
    assert returned_command_results.outputs[0]["issue_status"] == "open"
    assert returned_command_results.outputs[0]["issue_priority"] == "high"
    assert returned_command_results.outputs[0]["issue_description"] == "Test alert"

    # Verify alert keys are not present in the final outputs
    assert "alert_id" not in returned_command_results.outputs[0]
    assert "alert_priority" not in returned_command_results.outputs[0]
    assert "alert_description" not in returned_command_results.outputs[0]

    # Verify non-alert/issue keys are preserved
    assert returned_command_results.outputs[0]["user_name"] == "john"


def test_filter_context_fields():
    from CortexPlatformCore import filter_context_fields

    context_data = [
        {
            "id": "alert_1",
            "name": "Critical Alert",
            "status": "active",
            "severity": "high",
            "timestamp": "2023-10-01T10:00:00Z",
            "internal_field": "should_be_removed",
            "private_data": "confidential",
        },
        {
            "id": "alert_2",
            "name": "Warning Alert",
            "status": "resolved",
            "severity": "medium",
            "timestamp": "2023-10-01T11:00:00Z",
            "internal_field": "should_be_removed",
            "debug_info": "debug_data",
        },
    ]

    output_keys_to_keep = ["id", "name", "status", "severity", "timestamp"]
    filtered_data = filter_context_fields(output_keys_to_keep, context_data)

    expected_result = [
        {"id": "alert_1", "name": "Critical Alert", "status": "active", "severity": "high", "timestamp": "2023-10-01T10:00:00Z"},
        {
            "id": "alert_2",
            "name": "Warning Alert",
            "status": "resolved",
            "severity": "medium",
            "timestamp": "2023-10-01T11:00:00Z",
        },
    ]

    assert expected_result == filtered_data


def test_core_get_issues_command_with_output_keys(mocker: MockerFixture):
    """
    GIVEN:
        A mocked get_alerts_by_filter_command that returns a CommandResults object with alert data
        and output_keys argument is provided to filter specific fields.
    WHEN:
        The core-get-issues command is executed with output_keys parameter.
    THEN:
        Arguments are transformed from issue to alert format, get_alerts_by_filter_command is called,
        outputs are transformed back from alert to issue format, filtered by output_keys, and results are returned.
    """
    from CortexPlatformCore import main
    from CommonServerPython import CommandResults

    # Mock demisto functions with output_keys parameter
    mocker.patch.object(demisto, "command", return_value="core-get-issues")
    mocker.patch.object(
        demisto,
        "args",
        return_value={
            "issue_id": "12345",
            "issue_status": "open",
            "issue_priority": "high",
            "output_keys": "issue_id,issue_status,issue_description",
        },
    )
    mocker.patch.object(demisto, "params", return_value={"proxy": False, "insecure": False, "timeout": "120"})

    # Create mock CommandResults with alert data that should be converted to issue data
    mock_command_results = CommandResults(
        outputs_prefix="Core.Issue",
        outputs=[
            {
                "alert_id": "12345",
                "alert_status": "open",
                "alert_priority": "high",
                "alert_description": "Test alert",
                "alert_severity": "critical",
                "alert_timestamp": "2023-10-01T10:00:00Z",
                "user_name": "john",
                "internal_field": "should_be_filtered_out",
            },
            {
                "alert_id": "67890",
                "alert_status": "closed",
                "alert_priority": "medium",
                "alert_description": "Another test alert",
                "alert_severity": "low",
                "alert_timestamp": "2023-10-01T11:00:00Z",
                "user_name": "jane",
                "internal_field": "should_be_filtered_out",
            },
        ],
        readable_output="Test alert output",
        raw_response={"alert_id": "12345"},
    )

    # Mock get_alerts_by_filter_command to return our mock CommandResults
    mock_get_alerts = mocker.patch("CortexPlatformCore.get_alerts_by_filter_command", return_value=mock_command_results)
    mock_return_results = mocker.patch("CortexPlatformCore.return_results")

    # Execute the main function
    main()

    # Verify that get_alerts_by_filter_command was called with transformed arguments
    mock_get_alerts.assert_called_once()
    called_args = mock_get_alerts.call_args[0][1]  # Get the args parameter

    # Verify the arguments were transformed from issue to alert format and output_keys was removed
    assert "alert_id" in called_args
    assert "alert_status" in called_args
    assert "alert_priority" in called_args
    assert "output_keys" not in called_args  # Should be removed from args passed to get_alerts_by_filter_command
    assert called_args["alert_id"] == "12345"
    assert called_args["alert_status"] == "open"
    assert called_args["alert_priority"] == "high"

    # Get the CommandResults object that was passed to return_results
    returned_command_results = mock_return_results.call_args[0][0]

    # Verify the outputs were transformed back from alert to issue format
    assert len(returned_command_results.outputs) == 2

    # Check first alert/issue
    first_issue = returned_command_results.outputs[0]
    assert "issue_id" in first_issue
    assert "issue_status" in first_issue
    assert "issue_description" in first_issue
    assert first_issue["issue_id"] == "12345"
    assert first_issue["issue_status"] == "open"
    assert first_issue["issue_description"] == "Test alert"

    # Verify that only the specified output_keys are present (after transformation to issue format)
    expected_keys = {"issue_id", "issue_status", "issue_description"}
    assert set(first_issue.keys()) == expected_keys

    # Verify fields that should be filtered out are not present
    assert "issue_priority" not in first_issue
    assert "issue_severity" not in first_issue
    assert "issue_timestamp" not in first_issue
    assert "user_name" not in first_issue
    assert "internal_field" not in first_issue

    # Check second alert/issue
    second_issue = returned_command_results.outputs[1]
    assert "issue_id" in second_issue
    assert "issue_status" in second_issue
    assert "issue_description" in second_issue
    assert second_issue["issue_id"] == "67890"
    assert second_issue["issue_status"] == "closed"
    assert second_issue["issue_description"] == "Another test alert"

    # Verify that only the specified output_keys are present
    assert set(second_issue.keys()) == expected_keys

    # Verify alert keys are not present in the final outputs
    assert "alert_id" not in first_issue
    assert "alert_status" not in first_issue
    assert "alert_description" not in first_issue


def test_get_cases_command_case_id_as_int(mocker: MockerFixture):
    """
    Given:
        - case_id_list as an integer
    When:
        - Calling get_cases_command
    Then:
        - client.get_incidents is called with incident_id_list as a list of string
    """
    from CortexPlatformCore import get_cases_command

    client = mocker.Mock()
    client.get_incidents.return_value = [{"case_id": "1"}]
    mocker.patch("CortexPlatformCore.tableToMarkdown", return_value="table")
    args = {"case_id_list": 1}
    result = get_cases_command(client, args)
    assert result.outputs == [{"case_id": "1"}]
    client.get_incidents.assert_called_once()
    assert result.readable_output.startswith("table")


def test_get_cases_command_limit_enforced(mocker: MockerFixture):
    """
    Given:
        - limit greater than MAX_GET_INCIDENTS_LIMIT
    When:
        - Calling get_cases_command
    Then:
        - Limit is set to MAX_GET_INCIDENTS_LIMIT
        - client.get_incidents is called with limit=MAX_GET_INCIDENTS_LIMIT
    """
    from CortexPlatformCore import get_cases_command

    client = mocker.Mock()
    client.get_incidents.return_value = [{"case_id": str(i)} for i in range(MAX_GET_INCIDENTS_LIMIT + 1)]
    mocker.patch("CortexPlatformCore.tableToMarkdown", return_value="table")
    args = {"limit": MAX_GET_INCIDENTS_LIMIT + 10, "case_id_list": "1"}
    result = get_cases_command(client, args)
    assert len(result.outputs) == MAX_GET_INCIDENTS_LIMIT + 1
    client.get_incidents.assert_called_with(
        incident_id_list=["1"],
        lte_modification_time=None,
        gte_modification_time=None,
        lte_creation_time=None,
        gte_creation_time=None,
        sort_by_creation_time=None,
        sort_by_modification_time=None,
        page_number=0,
        limit=MAX_GET_INCIDENTS_LIMIT,
        starred=None,
        starred_incidents_fetch_window=mocker.ANY,
    )


def test_get_cases_command_no_filters_error(mocker: MockerFixture):
    """
    Given:
        - No filters provided
    When:
        - Calling get_cases_command
    Then:
        - ValueError is raised
    """
    from CortexPlatformCore import get_cases_command

    client = mocker.Mock()
    args = {}
    with pytest.raises(ValueError, match="Specify a query for the incidents"):
        get_cases_command(client, args)


def test_get_cases_command_conflicting_time_filters(mocker: MockerFixture):
    """
    Given:
        - since_modification_time and gte_modification_time both set
    When:
        - Calling get_cases_command
    Then:
        - ValueError is raised
    """
    from CortexPlatformCore import get_cases_command

    client = mocker.Mock()
    args = {"since_modification_time": "1 day", "gte_modification_time": "2022-01-01"}
    with pytest.raises(ValueError):
        get_cases_command(client, args)


def test_replace_substring_string():
    """
    GIVEN a string containing or not containing the substring 'issue'.
    WHEN replace_substring is called with 'issue' and 'alert'.
    THEN it replaces all occurrences of 'issue' with 'alert' in the string, or leaves unchanged if not present.
    """
    from CortexPlatformCore import replace_substring

    assert replace_substring("foo_issue_bar", "issue", "alert") == "foo_alert_bar"
    assert replace_substring("nochange", "issue", "alert") == "nochange"


def test_replace_substring_dict():
    """
    GIVEN a dict with keys containing 'issue' and other keys.
    WHEN replace_substring is called with 'issue' and 'alert'.
    THEN it replaces all occurrences of 'issue' in keys with 'alert', values are preserved, and other keys unchanged.
    """
    from CortexPlatformCore import replace_substring

    d = {"issue_id": 1, "other": 2}
    out = replace_substring(d.copy(), "issue", "alert")
    assert out["alert_id"] == 1
    assert "issue_id" not in out
    assert out["other"] == 2


def test_preprocess_get_cases_outputs_list_and_single():
    """
    GIVEN a dict or list of dicts with 'incident_id' and/or 'alert_field'.
    WHEN preprocess_get_cases_outputs is called.
    THEN it returns dict(s) with 'incident' replaced by 'case' and 'alert' replaced by 'issue'.
    """
    from CortexPlatformCore import preprocess_get_cases_outputs

    # Single dict
    data = {"incident_id": 1, "alert_field": "foo"}
    out = preprocess_get_cases_outputs(data.copy())
    assert out["case_id"] == 1
    # List
    data_list = [{"incident_id": 2}, {"incident_id": 3}]
    out_list = preprocess_get_cases_outputs(data_list.copy())
    assert out_list[0]["case_id"] == 2
    assert out_list[1]["case_id"] == 3


def test_preprocess_get_case_extra_data_outputs_basic():
    """
    GIVEN a dict with 'incident' or 'alerts' keys containing dicts with 'incident_id'.
    WHEN preprocess_get_case_extra_data_outputs is called.
    THEN it returns dict(s) with 'incident' replaced by 'case' and 'alert' replaced by 'issue' in all nested dicts.
    """
    from CortexPlatformCore import preprocess_get_case_extra_data_outputs

    # Only incident
    data = {"incident": {"incident_id": 1}}
    out = preprocess_get_case_extra_data_outputs(data.copy())
    assert out["case"]["case_id"] == 1
    # With alerts
    data = {"incident": {"incident_id": 1}, "alerts": {"data": [{"incident_id": 2}, {"incident_id": 3}]}}
    out = preprocess_get_case_extra_data_outputs(data.copy())
    assert out["issues"]["data"][0]["case_id"] == 2
    assert out["issues"]["data"][1]["case_id"] == 3


def test_preprocess_get_case_extra_data_outputs_list():
    """
    GIVEN a list of dicts with 'incident' key.
    WHEN preprocess_get_case_extra_data_outputs is called.
    THEN it returns a list with 'incident' replaced by 'case' in each dict.
    """
    from CortexPlatformCore import preprocess_get_case_extra_data_outputs

    data = [{"incident": {"incident_id": 1}}, {"incident": {"incident_id": 2}}]
    out = preprocess_get_case_extra_data_outputs(data.copy())
    assert out[0]["case"]["case_id"] == 1
    assert out[1]["case"]["case_id"] == 2


def test_preprocess_get_case_extra_data_outputs_edge_cases():
    """
    GIVEN a non-dict/list input, or a dict without 'incident'/'alerts' keys.
    WHEN preprocess_get_case_extra_data_outputs is called.
    THEN it returns the input unchanged or with only top-level keys transformed if possible.
    """
    from CortexPlatformCore import preprocess_get_case_extra_data_outputs

    # Not a dict/list
    assert preprocess_get_case_extra_data_outputs("foo") == "foo"
    # Dict without incident/alerts
    d = {"other": 1}
    out = preprocess_get_case_extra_data_outputs(d.copy())
    assert out["other"] == 1


def test_preprocess_get_cases_args_limit_enforced():
    """
    GIVEN an args dict with 'limit' above and below MAX_GET_INCIDENTS_LIMIT.
    WHEN preprocess_get_cases_args is called.
    THEN it enforces the limit not to exceed MAX_GET_INCIDENTS_LIMIT.
    """
    from CortexPlatformCore import preprocess_get_cases_args

    args = {"limit": 500}
    out = preprocess_get_cases_args(args.copy())
    assert out["limit"] == 100
    args = {"limit": 50}
    out = preprocess_get_cases_args(args.copy())
    assert out["limit"] == 50


<<<<<<< HEAD
def test_search_asset_groups_command_success_with_all_filters(mocker):
    """
    GIVEN:
        A mocked client and arguments with all filter parameters provided.
    WHEN:
        The search_asset_groups_command function is called.
    THEN:
        The request is built correctly with all filters and the response is formatted properly.
    """
=======
def test_get_vulnerabilities_command_success(mocker: MockerFixture):
    """
    Given:
        A mocked client and valid arguments with vulnerability filters.
    When:
        The get_vulnerabilities_command function is called.
    Then:
        The response is parsed, formatted, and returned correctly with expected outputs.
    """
    from CortexPlatformCore import Client, get_vulnerabilities_command

>>>>>>> a2312203
    mock_client = Client(base_url="", headers={})
    mock_response = {
        "reply": {
            "DATA": [
                {
<<<<<<< HEAD
                    "XDM__ASSET_GROUP__ID": "group_1",
                    "XDM__ASSET_GROUP__NAME": "Test Group 1",
                    "XDM__ASSET_GROUP__TYPE": "security",
                    "XDM__ASSET_GROUP__DESCRIPTION": "Test description 1",
                },
                {
                    "XDM__ASSET_GROUP__ID": "group_2",
                    "XDM__ASSET_GROUP__NAME": "Test Group 2",
                    "XDM__ASSET_GROUP__TYPE": "network",
                    "XDM__ASSET_GROUP__DESCRIPTION": "Test description 2",
                },
=======
                    "ISSUE_ID": "vuln_001",
                    "CVE_ID": "CVE-2023-1234",
                    "CVE_DESCRIPTION": "Test vulnerability",
                    "ASSET_NAME": "test-server",
                    "PLATFORM_SEVERITY": "HIGH",
                    "EPSS_SCORE": 0.85,
                    "CVSS_SCORE": 9.1,
                    "ASSIGNED_TO": "admin",
                    "ASSIGNED_TO_PRETTY": "Administrator",
                    "AFFECTED_SOFTWARE": "Apache",
                    "FIX_AVAILABLE": True,
                    "INTERNET_EXPOSED": True,
                    "HAS_KEV": True,
                    "EXPLOITABLE": True,
                    "ASSET_IDS": ["asset_123"],
                    "EXTRA_FIELD": "should_be_filtered",
                }
>>>>>>> a2312203
            ]
        }
    }
    mock_get_webapp_data = mocker.patch.object(mock_client, "get_webapp_data", return_value=mock_response)

<<<<<<< HEAD
    args = {"name": "Test Group", "type": "security", "id": "group_1", "description": "Test description"}

    result = search_asset_groups_command(mock_client, args)

    assert len(result.outputs) == 2
    assert result.outputs[0]["id"] == "group_1"
    assert result.outputs[1]["id"] == "group_2"
    assert result.outputs_prefix == "Core.AssetGroups"
    assert result.outputs_key_field == "id"
    assert "Test Group 1" in result.readable_output
    assert "Test Group 2" in result.readable_output
    assert mock_get_webapp_data.call_count == 1


def test_search_asset_groups_command_success_with_partial_filters(mocker):
    """
    GIVEN:
        A mocked client and arguments with only some filter parameters provided.
    WHEN:
        The search_asset_groups_command function is called.
    THEN:
        The request is built correctly with partial filters and the response is formatted properly.
    """
=======
    args = {"cve_id": "CVE-2023-1234", "cvss_score_gte": "8.0", "severity": "high", "limit": "10"}

    result = get_vulnerabilities_command(mock_client, args)

    assert len(result.outputs) == 1
    assert result.outputs[0]["ISSUE_ID"] == "vuln_001"
    assert result.outputs[0]["CVE_ID"] == "CVE-2023-1234"
    assert result.outputs[0]["PLATFORM_SEVERITY"] == "HIGH"
    assert "EXTRA_FIELD" not in result.outputs[0]
    assert "Test vulnerability" in result.readable_output
    assert result.outputs_prefix == "Core.VulnerabilityIssue"
    assert result.outputs_key_field == "ISSUE_ID"
    assert mock_get_webapp_data.call_count == 1


def test_get_vulnerabilities_command_empty_response(mocker: MockerFixture):
    """
    Given:
        A mocked client that returns empty data.
    When:
        The get_vulnerabilities_command function is called.
    Then:
        An empty result is returned with proper structure.
    """
    from CortexPlatformCore import Client, get_vulnerabilities_command

    mock_client = Client(base_url="", headers={})
    mock_response = {"reply": {"DATA": []}}
    mocker.patch.object(mock_client, "get_webapp_data", return_value=mock_response)

    args = {"cve_id": "CVE-2023-9999"}

    result = get_vulnerabilities_command(mock_client, args)

    assert result.outputs == []
    assert "Vulnerabilities" in result.readable_output
    assert result.outputs_prefix == "Core.VulnerabilityIssue"


def test_get_vulnerabilities_command_all_filters(mocker: MockerFixture):
    """
    Given:
        A mocked client and arguments with all possible filter combinations.
    When:
        The get_vulnerabilities_command function is called.
    Then:
        All filters are properly applied and the request is built correctly.
    """
    from CortexPlatformCore import Client, get_vulnerabilities_command

    mock_client = Client(base_url="", headers={})
    mock_response = {"reply": {"DATA": []}}
    mock_get_webapp_data = mocker.patch.object(mock_client, "get_webapp_data", return_value=mock_response)

    args = {
        "cve_id": "CVE-2023-1234,CVE-2023-5678",
        "cvss_score_gte": "7.5",
        "epss_score_gte": "0.5",
        "internet_exposed": "true",
        "exploitable": "false",
        "has_kev": "true",
        "affected_software": "Apache,Nginx",
        "severity": "high,critical",
        "issue_id": "issue_001,issue_002",
        "start_time": "2023-01-01T00:00:00Z",
        "end_time": "2023-12-31T23:59:59Z",
        "assignee": "admin,user1",
        "limit": "25",
        "sort_field": "CVSS_SCORE",
        "sort_order": "ASC",
        "on_demand_fields": "field1,field2",
    }

    get_vulnerabilities_command(mock_client, args)

    mock_get_webapp_data.assert_called_once()
    call_args = mock_get_webapp_data.call_args[0][0]

    assert call_args["table_name"] == "VULNERABLE_ISSUES_TABLE"
    assert call_args["filter_data"]["paging"]["to"] == 25
    assert call_args["filter_data"]["sort"][0]["FIELD"] == "CVSS_SCORE"
    assert call_args["filter_data"]["sort"][0]["ORDER"] == "ASC"
    assert call_args["onDemandFields"] == ["field1", "field2"]


def test_get_vulnerabilities_command_boolean_filters(mocker: MockerFixture):
    """
    Given:
        A mocked client and boolean filter arguments.
    When:
        The get_vulnerabilities_command function is called with various boolean values.
    Then:
        Boolean filters are properly converted and applied.
    """
    from CortexPlatformCore import Client, get_vulnerabilities_command

    mock_client = Client(base_url="", headers={})
    mock_response = {"reply": {"DATA": []}}
    mock_get_webapp_data = mocker.patch.object(mock_client, "get_webapp_data", return_value=mock_response)

    args = {"internet_exposed": "false", "exploitable": "true", "has_kev": "false", "cve_id": "CVE-2023-1234"}

    get_vulnerabilities_command(mock_client, args)

    mock_get_webapp_data.assert_called_once()
    call_args = mock_get_webapp_data.call_args[0][0]

    filter_data = call_args["filter_data"]["filter"]
    assert "AND" in filter_data


def test_get_vulnerabilities_command_assignee_special_values(mocker: MockerFixture):
    """
    Given:
        A mocked client and assignee arguments with special values.
    When:
        The get_vulnerabilities_command function is called with 'unassigned' and 'assigned' values.
    Then:
        Special assignee mappings are properly applied.
    """
    from CortexPlatformCore import Client, get_vulnerabilities_command

    mock_client = Client(base_url="", headers={})
    mock_response = {"reply": {"DATA": []}}
    mock_get_webapp_data = mocker.patch.object(mock_client, "get_webapp_data", return_value=mock_response)

    args = {"assignee": "unassigned", "cve_id": "CVE-2023-1234"}

    get_vulnerabilities_command(mock_client, args)

    mock_get_webapp_data.assert_called_once()
    call_args = mock_get_webapp_data.call_args[0][0]

    filter_data = call_args["filter_data"]["filter"]
    assert "AND" in filter_data


def test_get_vulnerabilities_command_default_values(mocker: MockerFixture):
    """
    Given:
        A mocked client and minimal arguments.
    When:
        The get_vulnerabilities_command function is called with only required parameters.
    Then:
        Default values are properly applied for limit, sort_field, and sort_order.
    """
    from CortexPlatformCore import Client, get_vulnerabilities_command

    mock_client = Client(base_url="", headers={})
    mock_response = {"reply": {"DATA": []}}
    mock_get_webapp_data = mocker.patch.object(mock_client, "get_webapp_data", return_value=mock_response)

    args = {"cve_id": "CVE-2023-1234"}

    get_vulnerabilities_command(mock_client, args)

    mock_get_webapp_data.assert_called_once()
    call_args = mock_get_webapp_data.call_args[0][0]

    assert call_args["filter_data"]["paging"]["to"] == 50
    assert call_args["filter_data"]["sort"][0]["FIELD"] == "LAST_OBSERVED"
    assert call_args["filter_data"]["sort"][0]["ORDER"] == "DESC"


def test_get_vulnerabilities_command_output_filtering(mocker: MockerFixture):
    """
    Given:
        A mocked client that returns data with extra fields.
    When:
        The get_vulnerabilities_command function is called.
    Then:
        Only the specified output keys are included in the results.
    """
    from CortexPlatformCore import Client, get_vulnerabilities_command

>>>>>>> a2312203
    mock_client = Client(base_url="", headers={})
    mock_response = {
        "reply": {
            "DATA": [
                {
<<<<<<< HEAD
                    "XDM__ASSET_GROUP__ID": "group_3",
                    "XDM__ASSET_GROUP__NAME": "Security Group",
                    "XDM__ASSET_GROUP__TYPE": "security",
                    "XDM__ASSET_GROUP__DESCRIPTION": "Security asset group",
                }
            ]
        }
    }
    mock_get_webapp_data = mocker.patch.object(mock_client, "get_webapp_data", return_value=mock_response)

    args = {"name": "Security", "type": "security"}

    result = search_asset_groups_command(mock_client, args)

    assert len(result.outputs) == 1
    assert result.outputs[0]["id"] == "group_3"
    assert result.outputs[0]["name"] == "Security Group"
    assert result.outputs_prefix == "Core.AssetGroups"
    assert "Security Group" in result.readable_output
    assert mock_get_webapp_data.call_count == 1


def test_search_asset_groups_command_success_no_filters(mocker):
    """
    GIVEN:
        A mocked client and empty arguments with no filter parameters.
    WHEN:
        The search_asset_groups_command function is called.
    THEN:
        The request is built with empty filters and returns all asset groups.
    """
=======
                    "ISSUE_ID": "vuln_001",
                    "CVE_ID": "CVE-2023-1234",
                    "EXTRA_FIELD_1": "should_be_filtered",
                    "INTERNAL_DATA": "confidential",
                    "PLATFORM_SEVERITY": "HIGH",
                    "DEBUG_INFO": "debug_data",
                    "CVSS_SCORE": 8.5,
                }
            ]
        }
    }
    mocker.patch.object(mock_client, "get_webapp_data", return_value=mock_response)

    args = {"cve_id": "CVE-2023-1234"}

    result = get_vulnerabilities_command(mock_client, args)

    output_item = result.outputs[0]
    expected_keys = {"ISSUE_ID", "CVE_ID", "PLATFORM_SEVERITY", "CVSS_SCORE"}
    actual_keys = set(output_item.keys())

    assert expected_keys.issubset(actual_keys)
    assert "EXTRA_FIELD_1" not in actual_keys
    assert "INTERNAL_DATA" not in actual_keys
    assert "DEBUG_INFO" not in actual_keys


def test_get_vulnerabilities_command_multiple_vulnerabilities(mocker: MockerFixture):
    """
    Given:
        A mocked client that returns multiple vulnerability records.
    When:
        The get_vulnerabilities_command function is called.
    Then:
        All vulnerability records are properly processed and returned.
    """
    from CortexPlatformCore import Client, get_vulnerabilities_command

>>>>>>> a2312203
    mock_client = Client(base_url="", headers={})
    mock_response = {
        "reply": {
            "DATA": [
<<<<<<< HEAD
                {
                    "XDM__ASSET_GROUP__ID": "group_all_1",
                    "XDM__ASSET_GROUP__NAME": "All Groups 1",
                    "XDM__ASSET_GROUP__TYPE": "general",
                    "XDM__ASSET_GROUP__DESCRIPTION": "General group",
                },
                {
                    "XDM__ASSET_GROUP__ID": "group_all_2",
                    "XDM__ASSET_GROUP__NAME": "All Groups 2",
                    "XDM__ASSET_GROUP__TYPE": "special",
                    "XDM__ASSET_GROUP__DESCRIPTION": "Special group",
                },
            ]
        }
    }
    mock_get_webapp_data = mocker.patch.object(mock_client, "get_webapp_data", return_value=mock_response)

    args = {}

    result = search_asset_groups_command(mock_client, args)

    assert len(result.outputs) == 2
    assert result.outputs[0]["id"] == "group_all_1"
    assert result.outputs[1]["id"] == "group_all_2"
    assert result.outputs_prefix == "Core.AssetGroups"
    assert "All Groups 1" in result.readable_output
    assert "All Groups 2" in result.readable_output
    assert mock_get_webapp_data.call_count == 1


def test_search_asset_groups_command_empty_response(mocker):
    """
    GIVEN:
        A mocked client that returns an empty response.
    WHEN:
        The search_asset_groups_command function is called.
    THEN:
        The function handles the empty response gracefully and returns empty results.
    """
=======
                {"ISSUE_ID": "vuln_001", "CVE_ID": "CVE-2023-1234", "PLATFORM_SEVERITY": "HIGH", "CVSS_SCORE": 9.1},
                {"ISSUE_ID": "vuln_002", "CVE_ID": "CVE-2023-5678", "PLATFORM_SEVERITY": "MEDIUM", "CVSS_SCORE": 6.5},
                {"ISSUE_ID": "vuln_003", "CVE_ID": "CVE-2023-9999", "PLATFORM_SEVERITY": "CRITICAL", "CVSS_SCORE": 10.0},
            ]
        }
    }
    mocker.patch.object(mock_client, "get_webapp_data", return_value=mock_response)

    args = {"severity": "high,medium,critical"}

    result = get_vulnerabilities_command(mock_client, args)

    assert len(result.outputs) == 3
    assert result.outputs[0]["ISSUE_ID"] == "vuln_001"
    assert result.outputs[1]["ISSUE_ID"] == "vuln_002"
    assert result.outputs[2]["ISSUE_ID"] == "vuln_003"
    assert result.outputs_key_field == "ISSUE_ID"


def test_get_vulnerabilities_command_numeric_filters(mocker: MockerFixture):
    """
    Given:
        A mocked client and numeric filter arguments.
    When:
        The get_vulnerabilities_command function is called with cvss_score_gte and epss_score_gte.
    Then:
        Numeric filters are properly converted and applied.
    """
    from CortexPlatformCore import Client, get_vulnerabilities_command

>>>>>>> a2312203
    mock_client = Client(base_url="", headers={})
    mock_response = {"reply": {"DATA": []}}
    mock_get_webapp_data = mocker.patch.object(mock_client, "get_webapp_data", return_value=mock_response)

<<<<<<< HEAD
    args = {"name": "NonExistent"}

    result = search_asset_groups_command(mock_client, args)

    assert len(result.outputs) == 0
    assert result.outputs_prefix == "Core.AssetGroups"
    assert result.outputs_key_field == "id"
    assert mock_get_webapp_data.call_count == 1


def test_search_asset_groups_command_missing_reply_key(mocker):
    """
    GIVEN:
        A mocked client that returns a response without the 'reply' key.
    WHEN:
        The search_asset_groups_command function is called.
    THEN:
        The function handles the malformed response gracefully and returns empty results.
    """
    mock_client = Client(base_url="", headers={})
    mock_response = {}
    mock_get_webapp_data = mocker.patch.object(mock_client, "get_webapp_data", return_value=mock_response)

    args = {"type": "security"}

    result = search_asset_groups_command(mock_client, args)

    assert len(result.outputs) == 0
    assert result.outputs_prefix == "Core.AssetGroups"
    assert result.outputs_key_field == "id"
    assert mock_get_webapp_data.call_count == 1


def test_search_asset_groups_command_missing_data_key(mocker):
    """
    GIVEN:
        A mocked client that returns a response with 'reply' but without 'DATA' key.
    WHEN:
        The search_asset_groups_command function is called.
    THEN:
        The function handles the incomplete response gracefully and returns empty results.
    """
    mock_client = Client(base_url="", headers={})
    mock_response = {"reply": {}}
    mock_get_webapp_data = mocker.patch.object(mock_client, "get_webapp_data", return_value=mock_response)

    args = {"id": "test_id"}

    result = search_asset_groups_command(mock_client, args)

    assert len(result.outputs) == 0
    assert result.outputs_prefix == "Core.AssetGroups"
    assert result.outputs_key_field == "id"
    assert mock_get_webapp_data.call_count == 1


def test_search_asset_groups_command_multiple_values_in_filters(mocker):
    """
    GIVEN:
        A mocked client and arguments with comma-separated values for filters.
    WHEN:
        The search_asset_groups_command function is called.
    THEN:
        The filters are processed correctly with multiple values and the response is formatted properly.
    """
    mock_client = Client(base_url="", headers={})
    mock_response = {
        "reply": {
            "DATA": [
                {
                    "XDM__ASSET_GROUP__ID": "group_multi_1",
                    "XDM__ASSET_GROUP__NAME": "Multi Group 1",
                    "XDM__ASSET_GROUP__TYPE": "security",
                    "XDM__ASSET_GROUP__DESCRIPTION": "Multi description 1",
                },
                {
                    "XDM__ASSET_GROUP__ID": "group_multi_2",
                    "XDM__ASSET_GROUP__NAME": "Multi Group 2",
                    "XDM__ASSET_GROUP__TYPE": "network",
                    "XDM__ASSET_GROUP__DESCRIPTION": "Multi description 2",
                },
            ]
        }
    }
    mock_get_webapp_data = mocker.patch.object(mock_client, "get_webapp_data", return_value=mock_response)

    args = {"name": "Multi Group 1,Multi Group 2", "type": "security,network", "id": "group_multi_1,group_multi_2"}

    result = search_asset_groups_command(mock_client, args)

    assert len(result.outputs) == 2
    assert result.outputs[0]["id"] == "group_multi_1"
    assert result.outputs[1]["id"] == "group_multi_2"
    assert result.outputs_prefix == "Core.AssetGroups"
    assert "Multi Group 1" in result.readable_output
    assert "Multi Group 2" in result.readable_output
    assert mock_get_webapp_data.call_count == 1
=======
    args = {"cvss_score_gte": "7.5", "epss_score_gte": "0.8", "limit": "100", "cve_id": "CVE-2023-1234"}

    get_vulnerabilities_command(mock_client, args)

    mock_get_webapp_data.assert_called_once()
    call_args = mock_get_webapp_data.call_args[0][0]

    assert call_args["filter_data"]["paging"]["to"] == 100
    filter_data = call_args["filter_data"]["filter"]
    assert "AND" in filter_data


def test_get_vulnerabilities_command_severity_mapping(mocker: MockerFixture):
    """
    Given:
        A mocked client and severity arguments with string values.
    When:
        The get_vulnerabilities_command function is called with severity filters.
    Then:
        Severity values are properly mapped to their corresponding constants.
    """
    from CortexPlatformCore import Client, get_vulnerabilities_command

    mock_client = Client(base_url="", headers={})
    mock_response = {"reply": {"DATA": []}}
    mock_get_webapp_data = mocker.patch.object(mock_client, "get_webapp_data", return_value=mock_response)

    args = {"severity": "info,low,medium,high,critical", "cve_id": "CVE-2023-1234"}

    get_vulnerabilities_command(mock_client, args)

    mock_get_webapp_data.assert_called_once()
    call_args = mock_get_webapp_data.call_args[0][0]

    filter_data = call_args["filter_data"]["filter"]
    assert "AND" in filter_data


def test_build_webapp_request_data_with_all_parameters(mocker: MockerFixture):
    """
    Given: All parameters are provided including on_demand_fields.
    When: build_webapp_request_data is called with table_name, filter_dict, limit, sort_field, on_demand_fields, and sort_order.
    Then: A properly formatted request dictionary is returned with all provided values.
    """
    from CortexPlatformCore import build_webapp_request_data

    # Mock demisto.debug to avoid actual debug output during tests
    mocker.patch("CortexPlatformCore.demisto.debug")

    table_name = "TEST_TABLE"
    filter_dict = {"filter_key": "filter_value"}
    limit = 100
    sort_field = "TEST_FIELD"
    on_demand_fields = ["field1", "field2"]
    sort_order = "ASC"

    result = build_webapp_request_data(
        table_name=table_name,
        filter_dict=filter_dict,
        limit=limit,
        sort_field=sort_field,
        on_demand_fields=on_demand_fields,
        sort_order=sort_order,
    )

    expected = {
        "type": "grid",
        "table_name": "TEST_TABLE",
        "filter_data": {
            "sort": [{"FIELD": "TEST_FIELD", "ORDER": "ASC"}],
            "paging": {"from": 0, "to": 100},
            "filter": {"filter_key": "filter_value"},
        },
        "jsons": [],
        "onDemandFields": ["field1", "field2"],
    }

    assert result == expected


def test_build_webapp_request_data_with_none_on_demand_fields(mocker: MockerFixture):
    """
    Given: on_demand_fields parameter is None.
    When: build_webapp_request_data is called with on_demand_fields set to None.
    Then: The returned dictionary has an empty list for onDemandFields.
    """
    from CortexPlatformCore import build_webapp_request_data

    # Mock demisto.debug to avoid actual debug output during tests
    mocker.patch("CortexPlatformCore.demisto.debug")

    table_name = "TEST_TABLE"
    filter_dict = {"filter_key": "filter_value"}
    limit = 50
    sort_field = "TEST_FIELD"
    on_demand_fields = None

    result = build_webapp_request_data(
        table_name=table_name, filter_dict=filter_dict, limit=limit, sort_field=sort_field, on_demand_fields=on_demand_fields
    )

    expected = {
        "type": "grid",
        "table_name": "TEST_TABLE",
        "filter_data": {
            "sort": [{"FIELD": "TEST_FIELD", "ORDER": "DESC"}],
            "paging": {"from": 0, "to": 50},
            "filter": {"filter_key": "filter_value"},
        },
        "jsons": [],
        "onDemandFields": [],
    }

    assert result == expected


def test_build_webapp_request_data_with_default_sort_order(mocker: MockerFixture):
    """
    Given: sort_order parameter is not provided.
    When: build_webapp_request_data is called without specifying sort_order.
    Then: The default sort_order "DESC" is used in the returned dictionary.
    """
    from CortexPlatformCore import build_webapp_request_data

    # Mock demisto.debug to avoid actual debug output during tests
    mocker.patch("CortexPlatformCore.demisto.debug")

    table_name = "TEST_TABLE"
    filter_dict = {}
    limit = 25
    sort_field = "DEFAULT_FIELD"

    result = build_webapp_request_data(table_name=table_name, filter_dict=filter_dict, limit=limit, sort_field=sort_field)

    expected = {
        "type": "grid",
        "table_name": "TEST_TABLE",
        "filter_data": {"sort": [{"FIELD": "DEFAULT_FIELD", "ORDER": "DESC"}], "paging": {"from": 0, "to": 25}, "filter": {}},
        "jsons": [],
        "onDemandFields": [],
    }

    assert result == expected


def test_build_webapp_request_data_with_empty_filter_dict(mocker: MockerFixture):
    """
    Given: filter_dict parameter is an empty dictionary.
    When: build_webapp_request_data is called with an empty filter_dict.
    Then: The returned dictionary contains an empty filter object in filter_data.
    """
    from CortexPlatformCore import build_webapp_request_data

    # Mock demisto.debug to avoid actual debug output during tests
    mocker.patch("CortexPlatformCore.demisto.debug")

    table_name = "EMPTY_FILTER_TABLE"
    filter_dict = {}
    limit = 10
    sort_field = "EMPTY_FIELD"

    result = build_webapp_request_data(table_name=table_name, filter_dict=filter_dict, limit=limit, sort_field=sort_field)

    expected = {
        "type": "grid",
        "table_name": "EMPTY_FILTER_TABLE",
        "filter_data": {"sort": [{"FIELD": "EMPTY_FIELD", "ORDER": "DESC"}], "paging": {"from": 0, "to": 10}, "filter": {}},
        "jsons": [],
        "onDemandFields": [],
    }

    assert result == expected


class TestFilterBuilder:
    def test_add_field_without_mapper(self):
        """
        Given:
            A FilterBuilder instance and field parameters without a mapper.
        When:
            The add_field method is called with name, type, and values.
        Then:
            A new Field should be added to filter_fields with the original values.
        """
        from CortexPlatformCore import FilterBuilder, FilterType

        filter_builder = FilterBuilder()
        values = ["value1", "value2"]

        filter_builder.add_field("test_field", FilterType.EQ, values)

        assert len(filter_builder.filter_fields) == 1
        field = filter_builder.filter_fields[0]
        assert field.field_name == "test_field"
        assert field.filter_type == FilterType.EQ
        assert field.values == values

    def test_add_field_with_mapper_list_values(self):
        """
        Given:
            A FilterBuilder instance, field parameters with a mapper, and list values.
        When:
            The add_field method is called with values that exist in the mapper.
        Then:
            A new Field should be added with mapped values only.
        """
        from CortexPlatformCore import FilterBuilder, FilterType

        filter_builder = FilterBuilder()
        values = ["low", "high", "unknown"]
        mapper = {"low": "SEV_040_LOW", "high": "SEV_060_HIGH"}

        filter_builder.add_field("severity", FilterType.EQ, values, mapper)

        assert len(filter_builder.filter_fields) == 1
        field = filter_builder.filter_fields[0]
        assert field.field_name == "severity"
        assert field.filter_type == FilterType.EQ
        assert field.values == ["SEV_040_LOW", "SEV_060_HIGH"]

    def test_add_field_with_mapper_single_value(self):
        """
        Given:
            A FilterBuilder instance, field parameters with a mapper, and a single value.
        When:
            The add_field method is called with a single value that exists in the mapper.
        Then:
            The single value should be converted to a list and mapped correctly.
        """
        from CortexPlatformCore import FilterBuilder, FilterType

        filter_builder = FilterBuilder()
        value = "medium"
        mapper = {"medium": "SEV_050_MEDIUM", "high": "SEV_060_HIGH"}

        filter_builder.add_field("severity", FilterType.EQ, value, mapper)

        assert len(filter_builder.filter_fields) == 1
        field = filter_builder.filter_fields[0]
        assert field.field_name == "severity"
        assert field.filter_type == FilterType.EQ
        assert field.values == ["SEV_050_MEDIUM"]

    def test_add_field_with_mapper_no_matching_values(self):
        """
        Given:
            A FilterBuilder instance, field parameters with a mapper, and values not in the mapper.
        When:
            The add_field method is called with values that don't exist in the mapper.
        Then:
            A new Field should be added with an empty list of processed values.
        """
        from CortexPlatformCore import FilterBuilder, FilterType

        filter_builder = FilterBuilder()
        values = ["unknown", "invalid"]
        mapper = {"low": "SEV_040_LOW", "high": "SEV_060_HIGH"}

        filter_builder.add_field("severity", FilterType.EQ, values, mapper)

        assert len(filter_builder.filter_fields) == 1
        field = filter_builder.filter_fields[0]
        assert field.field_name == "severity"
        assert field.filter_type == FilterType.EQ
        assert field.values == []

    def test_add_field_with_mappings_single_mapped_value(self):
        """
        Given: A FilterBuilder instance and a single mapped value that exists in the mappings dictionary.
        When: The add_field_with_mappings method is called with a mapped value.
        Then: A MappedValuesField should be added to the filter_fields list with the correct parameters.
        """
        from CortexPlatformCore import FilterBuilder

        filter_builder = FilterBuilder()
        mappings = {
            "unassigned": FilterBuilder.FilterType.IS_EMPTY,
            "assigned": FilterBuilder.FilterType.NIS_EMPTY,
        }

        filter_builder.add_field_with_mappings("assignee", FilterBuilder.FilterType.CONTAINS, "unassigned", mappings)

        assert len(filter_builder.filter_fields) == 1
        field = filter_builder.filter_fields[0]
        assert isinstance(field, FilterBuilder.MappedValuesField)
        assert field.field_name == "assignee"
        assert field.filter_type == FilterBuilder.FilterType.CONTAINS
        assert field.values == "unassigned"
        assert field.mappings == mappings

    def test_add_field_with_mappings_multiple_mapped_values(self):
        """
        Given: A FilterBuilder instance and multiple values that exist in the mappings dictionary.
        When: The add_field_with_mappings method is called with a list of mapped values.
        Then: A MappedValuesField should be added with the list of values and correct mappings.
        """
        from CortexPlatformCore import FilterBuilder

        filter_builder = FilterBuilder()
        mappings = {
            "unassigned": FilterBuilder.FilterType.IS_EMPTY,
            "assigned": FilterBuilder.FilterType.NIS_EMPTY,
            "pending": FilterBuilder.FilterType.CONTAINS,
        }
        values = ["unassigned", "assigned"]

        filter_builder.add_field_with_mappings("status", FilterBuilder.FilterType.EQ, values, mappings)

        assert len(filter_builder.filter_fields) == 1
        field = filter_builder.filter_fields[0]
        assert isinstance(field, FilterBuilder.MappedValuesField)
        assert field.field_name == "status"
        assert field.filter_type == FilterBuilder.FilterType.EQ
        assert field.values == values
        assert field.mappings == mappings

    def test_add_field_with_mappings_unmapped_value(self):
        """
        Given: A FilterBuilder instance and a value that does not exist in the mappings dictionary.
        When: The add_field_with_mappings method is called with an unmapped value.
        Then: A MappedValuesField should be added with the default filter type for unmapped values.
        """
        from CortexPlatformCore import FilterBuilder

        filter_builder = FilterBuilder()
        mappings = {
            "unassigned": FilterBuilder.FilterType.IS_EMPTY,
            "assigned": FilterBuilder.FilterType.NIS_EMPTY,
        }

        filter_builder.add_field_with_mappings("assignee", FilterBuilder.FilterType.CONTAINS, "john.doe", mappings)

        assert len(filter_builder.filter_fields) == 1
        field = filter_builder.filter_fields[0]
        assert isinstance(field, FilterBuilder.MappedValuesField)
        assert field.field_name == "assignee"
        assert field.filter_type == FilterBuilder.FilterType.CONTAINS
        assert field.values == "john.doe"
        assert field.mappings == mappings

    def test_add_field_with_mappings_mixed_values(self):
        """
        Given: A FilterBuilder instance and a list containing both mapped and unmapped values.
        When: The add_field_with_mappings method is called with mixed value types.
        Then: A MappedValuesField should be added containing all values with their respective mappings.
        """
        from CortexPlatformCore import FilterBuilder

        filter_builder = FilterBuilder()
        mappings = {
            "unassigned": FilterBuilder.FilterType.IS_EMPTY,
            "assigned": FilterBuilder.FilterType.NIS_EMPTY,
        }
        values = ["unassigned", "john.doe", "assigned"]

        filter_builder.add_field_with_mappings("assignee", FilterBuilder.FilterType.CONTAINS, values, mappings)

        assert len(filter_builder.filter_fields) == 1
        field = filter_builder.filter_fields[0]
        assert isinstance(field, FilterBuilder.MappedValuesField)
        assert field.field_name == "assignee"
        assert field.filter_type == FilterBuilder.FilterType.CONTAINS
        assert field.values == values
        assert field.mappings == mappings

    def test_add_field_with_mappings_empty_mappings(self):
        """
        Given: A FilterBuilder instance and an empty mappings dictionary.
        When: The add_field_with_mappings method is called with empty mappings.
        Then: A MappedValuesField should be added with the empty mappings dictionary.
        """
        from CortexPlatformCore import FilterBuilder

        filter_builder = FilterBuilder()
        mappings = {}

        filter_builder.add_field_with_mappings("field", FilterBuilder.FilterType.EQ, "value", mappings)

        assert len(filter_builder.filter_fields) == 1
        field = filter_builder.filter_fields[0]
        assert isinstance(field, FilterBuilder.MappedValuesField)
        assert field.field_name == "field"
        assert field.filter_type == FilterBuilder.FilterType.EQ
        assert field.values == "value"
        assert field.mappings == {}

    def test_add_field_with_mappings_none_value(self):
        """
        Given: A FilterBuilder instance and None as the value parameter.
        When: The add_field_with_mappings method is called with None value.
        Then: A MappedValuesField should be added with None as the values.
        """
        from CortexPlatformCore import FilterBuilder

        filter_builder = FilterBuilder()
        mappings = {
            "unassigned": FilterBuilder.FilterType.IS_EMPTY,
        }

        filter_builder.add_field_with_mappings("assignee", FilterBuilder.FilterType.CONTAINS, None, mappings)

        assert len(filter_builder.filter_fields) == 1
        field = filter_builder.filter_fields[0]
        assert isinstance(field, FilterBuilder.MappedValuesField)
        assert field.field_name == "assignee"
        assert field.filter_type == FilterBuilder.FilterType.CONTAINS
        assert field.values is None
        assert field.mappings == mappings

    def test_add_time_range_field_with_valid_start_and_end_time(self, mocker: MockerFixture):
        """
        Given: A FilterBuilder instance and valid start_time and end_time strings.
        When: add_time_range_field is called with both start and end times.
        Then: The method should add a RANGE field with from and to values to the filter.
        """
        from CortexPlatformCore import FilterBuilder, FilterType

        # Arrange
        filter_builder = FilterBuilder()
        mock_prepare_time_range = mocker.patch.object(
            filter_builder, "_prepare_time_range", return_value=(1640995200000, 1641081600000)
        )
        mock_add_field = mocker.patch.object(filter_builder, "add_field")

        # Act
        filter_builder.add_time_range_field("test_field", "2022-01-01T00:00:00", "2022-01-02T00:00:00")

        # Assert
        mock_prepare_time_range.assert_called_once_with("2022-01-01T00:00:00", "2022-01-02T00:00:00")
        mock_add_field.assert_called_once_with("test_field", FilterType.RANGE, {"from": 1640995200000, "to": 1641081600000})

    def test_add_time_range_field_with_none_start_time(self, mocker: MockerFixture):
        """
        Given: A FilterBuilder instance with None start_time and valid end_time.
        When: add_time_range_field is called with start_time as None.
        Then: The method should not add any field to the filter since start is None.
        """
        from CortexPlatformCore import FilterBuilder

        # Arrange
        filter_builder = FilterBuilder()
        mock_prepare_time_range = mocker.patch.object(filter_builder, "_prepare_time_range", return_value=(None, 1641081600000))
        mock_add_field = mocker.patch.object(filter_builder, "add_field")

        # Act
        filter_builder.add_time_range_field("test_field", None, "2022-01-02T00:00:00")

        # Assert
        mock_prepare_time_range.assert_called_once_with(None, "2022-01-02T00:00:00")
        mock_add_field.assert_not_called()

    def test_add_time_range_field_with_none_end_time(self, mocker: MockerFixture):
        """
        Given: A FilterBuilder instance with valid start_time and None end_time.
        When: add_time_range_field is called with end_time as None.
        Then: The method should not add any field to the filter since end is None.
        """
        from CortexPlatformCore import FilterBuilder

        # Arrange
        filter_builder = FilterBuilder()
        mock_prepare_time_range = mocker.patch.object(filter_builder, "_prepare_time_range", return_value=(1640995200000, None))
        mock_add_field = mocker.patch.object(filter_builder, "add_field")

        # Act
        filter_builder.add_time_range_field("test_field", "2022-01-01T00:00:00", None)

        # Assert
        mock_prepare_time_range.assert_called_once_with("2022-01-01T00:00:00", None)
        mock_add_field.assert_not_called()

    def test_add_time_range_field_with_both_none_times(self, mocker: MockerFixture):
        """
        Given: A FilterBuilder instance with both start_time and end_time as None.
        When: add_time_range_field is called with both times as None.
        Then: The method should not add any field to the filter since both values are None.
        """
        from CortexPlatformCore import FilterBuilder

        # Arrange
        filter_builder = FilterBuilder()
        mock_prepare_time_range = mocker.patch.object(filter_builder, "_prepare_time_range", return_value=(None, None))
        mock_add_field = mocker.patch.object(filter_builder, "add_field")

        # Act
        filter_builder.add_time_range_field("test_field", None, None)

        # Assert
        mock_prepare_time_range.assert_called_once_with(None, None)
        mock_add_field.assert_not_called()

    def test_add_time_range_field_with_zero_timestamps(self, mocker: MockerFixture):
        """
        Given: A FilterBuilder instance and _prepare_time_range returning zero timestamps.
        When: add_time_range_field is called and both timestamps are zero (falsy values).
        Then: The method should not add any field to the filter since zero is falsy in the condition.
        """
        from CortexPlatformCore import FilterBuilder

        # Arrange
        filter_builder = FilterBuilder()
        mock_prepare_time_range = mocker.patch.object(filter_builder, "_prepare_time_range", return_value=(0, 0))
        mock_add_field = mocker.patch.object(filter_builder, "add_field")

        # Act
        filter_builder.add_time_range_field("test_field", "some_time", "some_other_time")

        # Assert
        mock_prepare_time_range.assert_called_once_with("some_time", "some_other_time")
        mock_add_field.assert_not_called()

    def test_to_dict_empty_filter_fields(self):
        """
        Given: A FilterBuilder instance with no filter fields.
        When: The to_dict method is called.
        Then: An empty dictionary should be returned.
        """
        from CortexPlatformCore import FilterBuilder

        filter_builder = FilterBuilder()
        result = filter_builder.to_dict()
        assert result == {}

    def test_to_dict_single_field_single_value(self):
        """
        Given: A FilterBuilder with one field containing a single non-list value.
        When: The to_dict method is called.
        Then: A properly structured filter dictionary with one search object should be returned.
        """
        from CortexPlatformCore import FilterBuilder, FilterType

        filter_builder = FilterBuilder()
        filter_builder.add_field("test_field", FilterType.EQ, "test_value")

        result = filter_builder.to_dict()
        expected = {
            FilterBuilder.AND: [
                {FilterBuilder.FIELD: "test_field", FilterBuilder.TYPE: FilterType.EQ.value, FilterBuilder.VALUE: "test_value"}
            ]
        }
        assert result == expected

    def test_to_dict_single_field_multiple_values(self):
        """
        Given: A FilterBuilder with one field containing multiple values in a list.
        When: The to_dict method is called.
        Then: A filter dictionary with OR operator grouping multiple search values should be returned.
        """
        from CortexPlatformCore import FilterBuilder, FilterType

        filter_builder = FilterBuilder()
        filter_builder.add_field("test_field", FilterType.EQ, ["value1", "value2"])

        result = filter_builder.to_dict()
        expected = {
            FilterBuilder.AND: [
                {
                    FilterType.EQ.operator: [
                        {
                            FilterBuilder.FIELD: "test_field",
                            FilterBuilder.TYPE: FilterType.EQ.value,
                            FilterBuilder.VALUE: "value1",
                        },
                        {
                            FilterBuilder.FIELD: "test_field",
                            FilterBuilder.TYPE: FilterType.EQ.value,
                            FilterBuilder.VALUE: "value2",
                        },
                    ]
                }
            ]
        }
        assert result == expected

    def test_to_dict_multiple_fields(self):
        """
        Given: A FilterBuilder with multiple fields each containing different values.
        When: The to_dict method is called.
        Then: A filter dictionary with AND operator containing all field filters should be returned.
        """
        from CortexPlatformCore import FilterBuilder, FilterType

        filter_builder = FilterBuilder()
        filter_builder.add_field("field1", FilterType.EQ, "value1")
        filter_builder.add_field("field2", FilterType.CONTAINS, "value2")

        result = filter_builder.to_dict()
        expected = {
            FilterBuilder.AND: [
                {FilterBuilder.FIELD: "field1", FilterBuilder.TYPE: FilterType.EQ.value, FilterBuilder.VALUE: "value1"},
                {FilterBuilder.FIELD: "field2", FilterBuilder.TYPE: FilterType.CONTAINS.value, FilterBuilder.VALUE: "value2"},
            ]
        }
        assert result == expected

    def test_to_dict_with_none_values_filtered_out(self):
        """
        Given: A FilterBuilder with fields containing None values mixed with valid values.
        When: The to_dict method is called.
        Then: None values should be filtered out and only valid values should appear in the result.
        """
        from CortexPlatformCore import FilterBuilder, FilterType

        filter_builder = FilterBuilder()
        filter_builder.add_field("test_field", FilterType.EQ, [None, "valid_value", None])

        result = filter_builder.to_dict()
        expected = {
            FilterBuilder.AND: [
                {FilterBuilder.FIELD: "test_field", FilterBuilder.TYPE: FilterType.EQ.value, FilterBuilder.VALUE: "valid_value"}
            ]
        }
        assert result == expected

    def test_to_dict_with_all_none_values(self):
        """
        Given: A FilterBuilder with fields containing only None values.
        When: The to_dict method is called.
        Then: An empty dictionary should be returned since all values are filtered out.
        """
        from CortexPlatformCore import FilterBuilder, FilterType

        filter_builder = FilterBuilder()
        filter_builder.add_field("test_field", FilterType.EQ, [None, None])

        result = filter_builder.to_dict()
        assert result == {}

    def test_to_dict_with_mapped_values_field_normal_value(self):
        """
        Given: A MappedValuesField with a value that is not in the mappings dictionary.
        When: The to_dict method is called.
        Then: The default filter type should be used for the unmapped value.
        """
        from CortexPlatformCore import FilterBuilder, FilterType

        filter_builder = FilterBuilder()
        mappings = {"special": FilterType.IS_EMPTY}
        filter_builder.add_field_with_mappings("test_field", FilterType.EQ, "normal_value", mappings)

        result = filter_builder.to_dict()
        expected = {
            FilterBuilder.AND: [
                {FilterBuilder.FIELD: "test_field", FilterBuilder.TYPE: FilterType.EQ.value, FilterBuilder.VALUE: "normal_value"}
            ]
        }
        assert result == expected

    def test_to_dict_with_mapped_values_field_is_empty(self):
        """
        Given: A MappedValuesField with a value mapped to IS_EMPTY filter type.
        When: The to_dict method is called.
        Then: The mapped filter type should be used and value should be set to "<No Value>".
        """
        from CortexPlatformCore import FilterBuilder, FilterType

        filter_builder = FilterBuilder()
        mappings = {"unassigned": FilterType.IS_EMPTY}
        filter_builder.add_field_with_mappings("assignee", FilterType.EQ, "unassigned", mappings)

        result = filter_builder.to_dict()
        expected = {
            FilterBuilder.AND: [
                {
                    FilterBuilder.FIELD: "assignee",
                    FilterBuilder.TYPE: FilterType.IS_EMPTY.value,
                    FilterBuilder.VALUE: "<No Value>",
                }
            ]
        }
        assert result == expected

    def test_to_dict_with_mapped_values_field_nis_empty(self):
        """
        Given: A MappedValuesField with a value mapped to NIS_EMPTY filter type.
        When: The to_dict method is called.
        Then: The mapped filter type should be used and value should be set to "<No Value>".
        """
        from CortexPlatformCore import FilterBuilder, FilterType

        filter_builder = FilterBuilder()
        mappings = {"assigned": FilterType.NIS_EMPTY}
        filter_builder.add_field_with_mappings("assignee", FilterType.EQ, "assigned", mappings)

        result = filter_builder.to_dict()
        expected = {
            FilterBuilder.AND: [
                {
                    FilterBuilder.FIELD: "assignee",
                    FilterBuilder.TYPE: FilterType.NIS_EMPTY.value,
                    FilterBuilder.VALUE: "<No Value>",
                }
            ]
        }
        assert result == expected

    def test_to_dict_with_mixed_mapped_and_normal_values(self):
        """
        Given: A MappedValuesField with both mapped and unmapped values in the same field.
        When: The to_dict method is called.
        Then: Each value should use its appropriate filter type and the results should be grouped with OR operator.
        """
        from CortexPlatformCore import FilterBuilder, FilterType

        filter_builder = FilterBuilder()
        mappings = {"unassigned": FilterType.IS_EMPTY}
        filter_builder.add_field_with_mappings("assignee", FilterType.EQ, ["unassigned", "john.doe"], mappings)

        result = filter_builder.to_dict()
        expected = {
            FilterBuilder.AND: [
                {
                    FilterType.EQ.operator: [
                        {
                            FilterBuilder.FIELD: "assignee",
                            FilterBuilder.TYPE: FilterType.IS_EMPTY.value,
                            FilterBuilder.VALUE: "<No Value>",
                        },
                        {
                            FilterBuilder.FIELD: "assignee",
                            FilterBuilder.TYPE: FilterType.EQ.value,
                            FilterBuilder.VALUE: "john.doe",
                        },
                    ]
                }
            ]
        }
        assert result == expected

    def test_to_dict_converts_non_list_values_to_list(self):
        """
        Given: A FilterBuilder with field values that are not initially in list format.
        When: The to_dict method is called.
        Then: The non-list values should be converted to lists internally for processing.
        """
        from CortexPlatformCore import FilterBuilder, FilterType

        filter_builder = FilterBuilder()
        # Directly create a field with non-list value
        field = FilterBuilder.Field("test_field", FilterType.EQ, "single_value")
        filter_builder.filter_fields = [field]

        result = filter_builder.to_dict()
        expected = {
            FilterBuilder.AND: [
                {FilterBuilder.FIELD: "test_field", FilterBuilder.TYPE: FilterType.EQ.value, FilterBuilder.VALUE: "single_value"}
            ]
        }
        assert result == expected

    def test_prepare_time_range_both_valid_times(self, mocker: MockerFixture):
        """
        Given: Valid start_time and end_time strings that can be parsed by dateparser.
        When: _prepare_time_range is called with both valid time strings.
        Then: Both timestamps should be converted to milliseconds and returned as a tuple.
        """
        from CortexPlatformCore import FilterBuilder
        from datetime import datetime

        # Mock dateparser.parse to return known datetime objects
        start_dt = datetime(2023, 1, 1, 10, 0, 0)
        end_dt = datetime(2023, 1, 2, 15, 30, 0)
        mock_parse = mocker.patch("CortexPlatformCore.dateparser.parse")
        mock_parse.side_effect = [start_dt, end_dt]

        start_time, end_time = FilterBuilder._prepare_time_range("2023-01-01T10:00:00", "2023-01-02T15:30:00")

        assert start_time == int(start_dt.timestamp() * 1000)
        assert end_time == int(end_dt.timestamp() * 1000)
        assert mock_parse.call_count == 2

    def test_prepare_time_range_only_start_time_provided(self, mocker: MockerFixture):
        """
        Given: A valid start_time string and None as end_time.
        When: _prepare_time_range is called with only start_time provided.
        Then: start_time should be converted to milliseconds and end_time should be set to current time.
        """
        from CortexPlatformCore import FilterBuilder
        from datetime import datetime

        # Mock dateparser.parse for start_time
        start_dt = datetime(2023, 1, 1, 10, 0, 0)
        mock_parse = mocker.patch("CortexPlatformCore.dateparser.parse", return_value=start_dt)

        # Mock datetime.now for end_time calculation
        current_dt = datetime(2023, 1, 3, 12, 0, 0)
        mock_now = mocker.patch("CortexPlatformCore.datetime")
        mock_now.now.return_value = current_dt

        start_time, end_time = FilterBuilder._prepare_time_range("2023-01-01T10:00:00", None)

        assert start_time == int(start_dt.timestamp() * 1000)
        assert end_time == int(current_dt.timestamp() * 1000)
        mock_parse.assert_called_once_with("2023-01-01T10:00:00")

    def test_prepare_time_range_both_none_times(self):
        """
        Given: Both start_time_str and end_time_str parameters as None.
        When: _prepare_time_range is called with both parameters as None.
        Then: Both returned timestamps should be None without any parsing attempts.
        """
        from CortexPlatformCore import FilterBuilder

        start_time, end_time = FilterBuilder._prepare_time_range(None, None)

        assert start_time is None
        assert end_time is None

    def test_prepare_time_range_end_time_without_start_time_raises_exception(self):
        """
        Given: None as start_time_str and a valid end_time_str.
        When: _prepare_time_range is called with end_time but no start_time.
        Then: A DemistoException should be raised with appropriate error message.
        """
        from CortexPlatformCore import FilterBuilder
        from CommonServerPython import DemistoException

        with pytest.raises(DemistoException, match="When 'end_time' is provided, 'start_time' must be provided as well."):
            FilterBuilder._prepare_time_range(None, "2023-01-02T15:30:00")

    def test_prepare_time_range_invalid_start_time_raises_value_error(self, mocker: MockerFixture):
        """
        Given: An invalid start_time string that cannot be parsed by dateparser.
        When: _prepare_time_range is called with an unparseable start_time.
        Then: A ValueError should be raised with the invalid start_time in the error message.
        """
        from CortexPlatformCore import FilterBuilder

        # Mock dateparser.parse to return None for invalid input
        mock_parse = mocker.patch("CortexPlatformCore.dateparser.parse", return_value=None)

        with pytest.raises(ValueError, match="Could not parse start_time: invalid_start_time"):
            FilterBuilder._prepare_time_range("invalid_start_time", None)

        mock_parse.assert_called_once_with("invalid_start_time")

    def test_prepare_time_range_invalid_end_time_raises_value_error(self, mocker: MockerFixture):
        """
        Given: A valid start_time and an invalid end_time string that cannot be parsed.
        When: _prepare_time_range is called with valid start_time but unparseable end_time.
        Then: A ValueError should be raised with the invalid end_time in the error message.
        """
        from CortexPlatformCore import FilterBuilder
        from datetime import datetime

        # Mock dateparser.parse to return valid datetime for start_time and None for end_time
        start_dt = datetime(2023, 1, 1, 10, 0, 0)
        mock_parse = mocker.patch("CortexPlatformCore.dateparser.parse")
        mock_parse.side_effect = [start_dt, None]

        with pytest.raises(ValueError, match="Could not parse end_time: invalid_end_time"):
            FilterBuilder._prepare_time_range("2023-01-01T10:00:00", "invalid_end_time")

        assert mock_parse.call_count == 2

    def test_prepare_time_range_string_conversion_for_start_time(self, mocker: MockerFixture):
        """
        Given: A non-string start_time parameter that needs string conversion.
        When: _prepare_time_range is called with start_time that requires str() conversion.
        Then: The start_time should be converted to string before parsing and processed correctly.
        """
        from CortexPlatformCore import FilterBuilder
        from datetime import datetime

        # Mock dateparser.parse to return a valid datetime
        start_dt = datetime(2023, 1, 1, 10, 0, 0)
        mock_parse = mocker.patch("CortexPlatformCore.dateparser.parse", return_value=start_dt)

        # Pass an integer that should be converted to string
        start_time, end_time = FilterBuilder._prepare_time_range(20230101, None)

        # Verify that str() was called on the parameter
        mock_parse.assert_called_with("20230101")
        assert start_time == int(start_dt.timestamp() * 1000)

    def test_prepare_time_range_string_conversion_for_end_time(self, mocker: MockerFixture):
        """
        Given: A non-string end_time parameter along with valid start_time.
        When: _prepare_time_range is called with end_time that requires str() conversion.
        Then: The end_time should be converted to string before parsing and both times processed correctly.
        """
        from CortexPlatformCore import FilterBuilder
        from datetime import datetime

        # Mock dateparser.parse to return valid datetimes
        start_dt = datetime(2023, 1, 1, 10, 0, 0)
        end_dt = datetime(2023, 1, 2, 15, 30, 0)
        mock_parse = mocker.patch("CortexPlatformCore.dateparser.parse")
        mock_parse.side_effect = [start_dt, end_dt]

        # Pass integers that should be converted to strings
        start_time, end_time = FilterBuilder._prepare_time_range(20230101, 20230102)

        # Verify that str() was called on both parameters
        assert mock_parse.call_args_list[0][0][0] == "20230101"
        assert mock_parse.call_args_list[1][0][0] == "20230102"
        assert start_time == int(start_dt.timestamp() * 1000)
        assert end_time == int(end_dt.timestamp() * 1000)

    def test_prepare_time_range_millisecond_conversion_precision(self, mocker: MockerFixture):
        """
        Given: Valid datetime objects returned from dateparser with specific timestamp values.
        When: _prepare_time_range converts the timestamps to milliseconds.
        Then: The conversion should multiply by 1000 and convert to integer with correct precision.
        """
        from CortexPlatformCore import FilterBuilder
        from datetime import datetime

        # Create datetime with known timestamp
        start_dt = datetime(2023, 1, 1, 10, 0, 0)
        end_dt = datetime(2023, 1, 2, 15, 30, 0)
        mock_parse = mocker.patch("CortexPlatformCore.dateparser.parse")
        mock_parse.side_effect = [start_dt, end_dt]

        start_time, end_time = FilterBuilder._prepare_time_range("2023-01-01T10:00:00", "2023-01-02T15:30:00")

        # Verify precise millisecond conversion
        expected_start = int(start_dt.timestamp() * 1000)
        expected_end = int(end_dt.timestamp() * 1000)
        assert start_time == expected_start
        assert end_time == expected_end
        assert isinstance(start_time, int)
        assert isinstance(end_time, int)
>>>>>>> a2312203
<|MERGE_RESOLUTION|>--- conflicted
+++ resolved
@@ -562,17 +562,6 @@
     assert out["limit"] == 50
 
 
-<<<<<<< HEAD
-def test_search_asset_groups_command_success_with_all_filters(mocker):
-    """
-    GIVEN:
-        A mocked client and arguments with all filter parameters provided.
-    WHEN:
-        The search_asset_groups_command function is called.
-    THEN:
-        The request is built correctly with all filters and the response is formatted properly.
-    """
-=======
 def test_get_vulnerabilities_command_success(mocker: MockerFixture):
     """
     Given:
@@ -584,25 +573,11 @@
     """
     from CortexPlatformCore import Client, get_vulnerabilities_command
 
->>>>>>> a2312203
     mock_client = Client(base_url="", headers={})
     mock_response = {
         "reply": {
             "DATA": [
                 {
-<<<<<<< HEAD
-                    "XDM__ASSET_GROUP__ID": "group_1",
-                    "XDM__ASSET_GROUP__NAME": "Test Group 1",
-                    "XDM__ASSET_GROUP__TYPE": "security",
-                    "XDM__ASSET_GROUP__DESCRIPTION": "Test description 1",
-                },
-                {
-                    "XDM__ASSET_GROUP__ID": "group_2",
-                    "XDM__ASSET_GROUP__NAME": "Test Group 2",
-                    "XDM__ASSET_GROUP__TYPE": "network",
-                    "XDM__ASSET_GROUP__DESCRIPTION": "Test description 2",
-                },
-=======
                     "ISSUE_ID": "vuln_001",
                     "CVE_ID": "CVE-2023-1234",
                     "CVE_DESCRIPTION": "Test vulnerability",
@@ -620,37 +595,11 @@
                     "ASSET_IDS": ["asset_123"],
                     "EXTRA_FIELD": "should_be_filtered",
                 }
->>>>>>> a2312203
             ]
         }
     }
     mock_get_webapp_data = mocker.patch.object(mock_client, "get_webapp_data", return_value=mock_response)
 
-<<<<<<< HEAD
-    args = {"name": "Test Group", "type": "security", "id": "group_1", "description": "Test description"}
-
-    result = search_asset_groups_command(mock_client, args)
-
-    assert len(result.outputs) == 2
-    assert result.outputs[0]["id"] == "group_1"
-    assert result.outputs[1]["id"] == "group_2"
-    assert result.outputs_prefix == "Core.AssetGroups"
-    assert result.outputs_key_field == "id"
-    assert "Test Group 1" in result.readable_output
-    assert "Test Group 2" in result.readable_output
-    assert mock_get_webapp_data.call_count == 1
-
-
-def test_search_asset_groups_command_success_with_partial_filters(mocker):
-    """
-    GIVEN:
-        A mocked client and arguments with only some filter parameters provided.
-    WHEN:
-        The search_asset_groups_command function is called.
-    THEN:
-        The request is built correctly with partial filters and the response is formatted properly.
-    """
-=======
     args = {"cve_id": "CVE-2023-1234", "cvss_score_gte": "8.0", "severity": "high", "limit": "10"}
 
     result = get_vulnerabilities_command(mock_client, args)
@@ -826,45 +775,11 @@
     """
     from CortexPlatformCore import Client, get_vulnerabilities_command
 
->>>>>>> a2312203
     mock_client = Client(base_url="", headers={})
     mock_response = {
         "reply": {
             "DATA": [
                 {
-<<<<<<< HEAD
-                    "XDM__ASSET_GROUP__ID": "group_3",
-                    "XDM__ASSET_GROUP__NAME": "Security Group",
-                    "XDM__ASSET_GROUP__TYPE": "security",
-                    "XDM__ASSET_GROUP__DESCRIPTION": "Security asset group",
-                }
-            ]
-        }
-    }
-    mock_get_webapp_data = mocker.patch.object(mock_client, "get_webapp_data", return_value=mock_response)
-
-    args = {"name": "Security", "type": "security"}
-
-    result = search_asset_groups_command(mock_client, args)
-
-    assert len(result.outputs) == 1
-    assert result.outputs[0]["id"] == "group_3"
-    assert result.outputs[0]["name"] == "Security Group"
-    assert result.outputs_prefix == "Core.AssetGroups"
-    assert "Security Group" in result.readable_output
-    assert mock_get_webapp_data.call_count == 1
-
-
-def test_search_asset_groups_command_success_no_filters(mocker):
-    """
-    GIVEN:
-        A mocked client and empty arguments with no filter parameters.
-    WHEN:
-        The search_asset_groups_command function is called.
-    THEN:
-        The request is built with empty filters and returns all asset groups.
-    """
-=======
                     "ISSUE_ID": "vuln_001",
                     "CVE_ID": "CVE-2023-1234",
                     "EXTRA_FIELD_1": "should_be_filtered",
@@ -903,12 +818,1061 @@
     """
     from CortexPlatformCore import Client, get_vulnerabilities_command
 
->>>>>>> a2312203
     mock_client = Client(base_url="", headers={})
     mock_response = {
         "reply": {
             "DATA": [
-<<<<<<< HEAD
+                {"ISSUE_ID": "vuln_001", "CVE_ID": "CVE-2023-1234", "PLATFORM_SEVERITY": "HIGH", "CVSS_SCORE": 9.1},
+                {"ISSUE_ID": "vuln_002", "CVE_ID": "CVE-2023-5678", "PLATFORM_SEVERITY": "MEDIUM", "CVSS_SCORE": 6.5},
+                {"ISSUE_ID": "vuln_003", "CVE_ID": "CVE-2023-9999", "PLATFORM_SEVERITY": "CRITICAL", "CVSS_SCORE": 10.0},
+            ]
+        }
+    }
+    mocker.patch.object(mock_client, "get_webapp_data", return_value=mock_response)
+
+    args = {"severity": "high,medium,critical"}
+
+    result = get_vulnerabilities_command(mock_client, args)
+
+    assert len(result.outputs) == 3
+    assert result.outputs[0]["ISSUE_ID"] == "vuln_001"
+    assert result.outputs[1]["ISSUE_ID"] == "vuln_002"
+    assert result.outputs[2]["ISSUE_ID"] == "vuln_003"
+    assert result.outputs_key_field == "ISSUE_ID"
+
+
+def test_get_vulnerabilities_command_numeric_filters(mocker: MockerFixture):
+    """
+    Given:
+        A mocked client and numeric filter arguments.
+    When:
+        The get_vulnerabilities_command function is called with cvss_score_gte and epss_score_gte.
+    Then:
+        Numeric filters are properly converted and applied.
+    """
+    from CortexPlatformCore import Client, get_vulnerabilities_command
+
+    mock_client = Client(base_url="", headers={})
+    mock_response = {"reply": {"DATA": []}}
+    mock_get_webapp_data = mocker.patch.object(mock_client, "get_webapp_data", return_value=mock_response)
+
+    args = {"cvss_score_gte": "7.5", "epss_score_gte": "0.8", "limit": "100", "cve_id": "CVE-2023-1234"}
+
+    get_vulnerabilities_command(mock_client, args)
+
+    mock_get_webapp_data.assert_called_once()
+    call_args = mock_get_webapp_data.call_args[0][0]
+
+    assert call_args["filter_data"]["paging"]["to"] == 100
+    filter_data = call_args["filter_data"]["filter"]
+    assert "AND" in filter_data
+
+
+def test_get_vulnerabilities_command_severity_mapping(mocker: MockerFixture):
+    """
+    Given:
+        A mocked client and severity arguments with string values.
+    When:
+        The get_vulnerabilities_command function is called with severity filters.
+    Then:
+        Severity values are properly mapped to their corresponding constants.
+    """
+    from CortexPlatformCore import Client, get_vulnerabilities_command
+
+    mock_client = Client(base_url="", headers={})
+    mock_response = {"reply": {"DATA": []}}
+    mock_get_webapp_data = mocker.patch.object(mock_client, "get_webapp_data", return_value=mock_response)
+
+    args = {"severity": "info,low,medium,high,critical", "cve_id": "CVE-2023-1234"}
+
+    get_vulnerabilities_command(mock_client, args)
+
+    mock_get_webapp_data.assert_called_once()
+    call_args = mock_get_webapp_data.call_args[0][0]
+
+    filter_data = call_args["filter_data"]["filter"]
+    assert "AND" in filter_data
+
+
+def test_build_webapp_request_data_with_all_parameters(mocker: MockerFixture):
+    """
+    Given: All parameters are provided including on_demand_fields.
+    When: build_webapp_request_data is called with table_name, filter_dict, limit, sort_field, on_demand_fields, and sort_order.
+    Then: A properly formatted request dictionary is returned with all provided values.
+    """
+    from CortexPlatformCore import build_webapp_request_data
+
+    # Mock demisto.debug to avoid actual debug output during tests
+    mocker.patch("CortexPlatformCore.demisto.debug")
+
+    table_name = "TEST_TABLE"
+    filter_dict = {"filter_key": "filter_value"}
+    limit = 100
+    sort_field = "TEST_FIELD"
+    on_demand_fields = ["field1", "field2"]
+    sort_order = "ASC"
+
+    result = build_webapp_request_data(
+        table_name=table_name,
+        filter_dict=filter_dict,
+        limit=limit,
+        sort_field=sort_field,
+        on_demand_fields=on_demand_fields,
+        sort_order=sort_order,
+    )
+
+    expected = {
+        "type": "grid",
+        "table_name": "TEST_TABLE",
+        "filter_data": {
+            "sort": [{"FIELD": "TEST_FIELD", "ORDER": "ASC"}],
+            "paging": {"from": 0, "to": 100},
+            "filter": {"filter_key": "filter_value"},
+        },
+        "jsons": [],
+        "onDemandFields": ["field1", "field2"],
+    }
+
+    assert result == expected
+
+
+def test_build_webapp_request_data_with_none_on_demand_fields(mocker: MockerFixture):
+    """
+    Given: on_demand_fields parameter is None.
+    When: build_webapp_request_data is called with on_demand_fields set to None.
+    Then: The returned dictionary has an empty list for onDemandFields.
+    """
+    from CortexPlatformCore import build_webapp_request_data
+
+    # Mock demisto.debug to avoid actual debug output during tests
+    mocker.patch("CortexPlatformCore.demisto.debug")
+
+    table_name = "TEST_TABLE"
+    filter_dict = {"filter_key": "filter_value"}
+    limit = 50
+    sort_field = "TEST_FIELD"
+    on_demand_fields = None
+
+    result = build_webapp_request_data(
+        table_name=table_name, filter_dict=filter_dict, limit=limit, sort_field=sort_field, on_demand_fields=on_demand_fields
+    )
+
+    expected = {
+        "type": "grid",
+        "table_name": "TEST_TABLE",
+        "filter_data": {
+            "sort": [{"FIELD": "TEST_FIELD", "ORDER": "DESC"}],
+            "paging": {"from": 0, "to": 50},
+            "filter": {"filter_key": "filter_value"},
+        },
+        "jsons": [],
+        "onDemandFields": [],
+    }
+
+    assert result == expected
+
+
+def test_build_webapp_request_data_with_default_sort_order(mocker: MockerFixture):
+    """
+    Given: sort_order parameter is not provided.
+    When: build_webapp_request_data is called without specifying sort_order.
+    Then: The default sort_order "DESC" is used in the returned dictionary.
+    """
+    from CortexPlatformCore import build_webapp_request_data
+
+    # Mock demisto.debug to avoid actual debug output during tests
+    mocker.patch("CortexPlatformCore.demisto.debug")
+
+    table_name = "TEST_TABLE"
+    filter_dict = {}
+    limit = 25
+    sort_field = "DEFAULT_FIELD"
+
+    result = build_webapp_request_data(table_name=table_name, filter_dict=filter_dict, limit=limit, sort_field=sort_field)
+
+    expected = {
+        "type": "grid",
+        "table_name": "TEST_TABLE",
+        "filter_data": {"sort": [{"FIELD": "DEFAULT_FIELD", "ORDER": "DESC"}], "paging": {"from": 0, "to": 25}, "filter": {}},
+        "jsons": [],
+        "onDemandFields": [],
+    }
+
+    assert result == expected
+
+
+def test_build_webapp_request_data_with_empty_filter_dict(mocker: MockerFixture):
+    """
+    Given: filter_dict parameter is an empty dictionary.
+    When: build_webapp_request_data is called with an empty filter_dict.
+    Then: The returned dictionary contains an empty filter object in filter_data.
+    """
+    from CortexPlatformCore import build_webapp_request_data
+
+    # Mock demisto.debug to avoid actual debug output during tests
+    mocker.patch("CortexPlatformCore.demisto.debug")
+
+    table_name = "EMPTY_FILTER_TABLE"
+    filter_dict = {}
+    limit = 10
+    sort_field = "EMPTY_FIELD"
+
+    result = build_webapp_request_data(table_name=table_name, filter_dict=filter_dict, limit=limit, sort_field=sort_field)
+
+    expected = {
+        "type": "grid",
+        "table_name": "EMPTY_FILTER_TABLE",
+        "filter_data": {"sort": [{"FIELD": "EMPTY_FIELD", "ORDER": "DESC"}], "paging": {"from": 0, "to": 10}, "filter": {}},
+        "jsons": [],
+        "onDemandFields": [],
+    }
+
+    assert result == expected
+
+
+class TestFilterBuilder:
+    def test_add_field_without_mapper(self):
+        """
+        Given:
+            A FilterBuilder instance and field parameters without a mapper.
+        When:
+            The add_field method is called with name, type, and values.
+        Then:
+            A new Field should be added to filter_fields with the original values.
+        """
+        from CortexPlatformCore import FilterBuilder, FilterType
+
+        filter_builder = FilterBuilder()
+        values = ["value1", "value2"]
+
+        filter_builder.add_field("test_field", FilterType.EQ, values)
+
+        assert len(filter_builder.filter_fields) == 1
+        field = filter_builder.filter_fields[0]
+        assert field.field_name == "test_field"
+        assert field.filter_type == FilterType.EQ
+        assert field.values == values
+
+    def test_add_field_with_mapper_list_values(self):
+        """
+        Given:
+            A FilterBuilder instance, field parameters with a mapper, and list values.
+        When:
+            The add_field method is called with values that exist in the mapper.
+        Then:
+            A new Field should be added with mapped values only.
+        """
+        from CortexPlatformCore import FilterBuilder, FilterType
+
+        filter_builder = FilterBuilder()
+        values = ["low", "high", "unknown"]
+        mapper = {"low": "SEV_040_LOW", "high": "SEV_060_HIGH"}
+
+        filter_builder.add_field("severity", FilterType.EQ, values, mapper)
+
+        assert len(filter_builder.filter_fields) == 1
+        field = filter_builder.filter_fields[0]
+        assert field.field_name == "severity"
+        assert field.filter_type == FilterType.EQ
+        assert field.values == ["SEV_040_LOW", "SEV_060_HIGH"]
+
+    def test_add_field_with_mapper_single_value(self):
+        """
+        Given:
+            A FilterBuilder instance, field parameters with a mapper, and a single value.
+        When:
+            The add_field method is called with a single value that exists in the mapper.
+        Then:
+            The single value should be converted to a list and mapped correctly.
+        """
+        from CortexPlatformCore import FilterBuilder, FilterType
+
+        filter_builder = FilterBuilder()
+        value = "medium"
+        mapper = {"medium": "SEV_050_MEDIUM", "high": "SEV_060_HIGH"}
+
+        filter_builder.add_field("severity", FilterType.EQ, value, mapper)
+
+        assert len(filter_builder.filter_fields) == 1
+        field = filter_builder.filter_fields[0]
+        assert field.field_name == "severity"
+        assert field.filter_type == FilterType.EQ
+        assert field.values == ["SEV_050_MEDIUM"]
+
+    def test_add_field_with_mapper_no_matching_values(self):
+        """
+        Given:
+            A FilterBuilder instance, field parameters with a mapper, and values not in the mapper.
+        When:
+            The add_field method is called with values that don't exist in the mapper.
+        Then:
+            A new Field should be added with an empty list of processed values.
+        """
+        from CortexPlatformCore import FilterBuilder, FilterType
+
+        filter_builder = FilterBuilder()
+        values = ["unknown", "invalid"]
+        mapper = {"low": "SEV_040_LOW", "high": "SEV_060_HIGH"}
+
+        filter_builder.add_field("severity", FilterType.EQ, values, mapper)
+
+        assert len(filter_builder.filter_fields) == 1
+        field = filter_builder.filter_fields[0]
+        assert field.field_name == "severity"
+        assert field.filter_type == FilterType.EQ
+        assert field.values == []
+
+    def test_add_field_with_mappings_single_mapped_value(self):
+        """
+        Given: A FilterBuilder instance and a single mapped value that exists in the mappings dictionary.
+        When: The add_field_with_mappings method is called with a mapped value.
+        Then: A MappedValuesField should be added to the filter_fields list with the correct parameters.
+        """
+        from CortexPlatformCore import FilterBuilder
+
+        filter_builder = FilterBuilder()
+        mappings = {
+            "unassigned": FilterBuilder.FilterType.IS_EMPTY,
+            "assigned": FilterBuilder.FilterType.NIS_EMPTY,
+        }
+
+        filter_builder.add_field_with_mappings("assignee", FilterBuilder.FilterType.CONTAINS, "unassigned", mappings)
+
+        assert len(filter_builder.filter_fields) == 1
+        field = filter_builder.filter_fields[0]
+        assert isinstance(field, FilterBuilder.MappedValuesField)
+        assert field.field_name == "assignee"
+        assert field.filter_type == FilterBuilder.FilterType.CONTAINS
+        assert field.values == "unassigned"
+        assert field.mappings == mappings
+
+    def test_add_field_with_mappings_multiple_mapped_values(self):
+        """
+        Given: A FilterBuilder instance and multiple values that exist in the mappings dictionary.
+        When: The add_field_with_mappings method is called with a list of mapped values.
+        Then: A MappedValuesField should be added with the list of values and correct mappings.
+        """
+        from CortexPlatformCore import FilterBuilder
+
+        filter_builder = FilterBuilder()
+        mappings = {
+            "unassigned": FilterBuilder.FilterType.IS_EMPTY,
+            "assigned": FilterBuilder.FilterType.NIS_EMPTY,
+            "pending": FilterBuilder.FilterType.CONTAINS,
+        }
+        values = ["unassigned", "assigned"]
+
+        filter_builder.add_field_with_mappings("status", FilterBuilder.FilterType.EQ, values, mappings)
+
+        assert len(filter_builder.filter_fields) == 1
+        field = filter_builder.filter_fields[0]
+        assert isinstance(field, FilterBuilder.MappedValuesField)
+        assert field.field_name == "status"
+        assert field.filter_type == FilterBuilder.FilterType.EQ
+        assert field.values == values
+        assert field.mappings == mappings
+
+    def test_add_field_with_mappings_unmapped_value(self):
+        """
+        Given: A FilterBuilder instance and a value that does not exist in the mappings dictionary.
+        When: The add_field_with_mappings method is called with an unmapped value.
+        Then: A MappedValuesField should be added with the default filter type for unmapped values.
+        """
+        from CortexPlatformCore import FilterBuilder
+
+        filter_builder = FilterBuilder()
+        mappings = {
+            "unassigned": FilterBuilder.FilterType.IS_EMPTY,
+            "assigned": FilterBuilder.FilterType.NIS_EMPTY,
+        }
+
+        filter_builder.add_field_with_mappings("assignee", FilterBuilder.FilterType.CONTAINS, "john.doe", mappings)
+
+        assert len(filter_builder.filter_fields) == 1
+        field = filter_builder.filter_fields[0]
+        assert isinstance(field, FilterBuilder.MappedValuesField)
+        assert field.field_name == "assignee"
+        assert field.filter_type == FilterBuilder.FilterType.CONTAINS
+        assert field.values == "john.doe"
+        assert field.mappings == mappings
+
+    def test_add_field_with_mappings_mixed_values(self):
+        """
+        Given: A FilterBuilder instance and a list containing both mapped and unmapped values.
+        When: The add_field_with_mappings method is called with mixed value types.
+        Then: A MappedValuesField should be added containing all values with their respective mappings.
+        """
+        from CortexPlatformCore import FilterBuilder
+
+        filter_builder = FilterBuilder()
+        mappings = {
+            "unassigned": FilterBuilder.FilterType.IS_EMPTY,
+            "assigned": FilterBuilder.FilterType.NIS_EMPTY,
+        }
+        values = ["unassigned", "john.doe", "assigned"]
+
+        filter_builder.add_field_with_mappings("assignee", FilterBuilder.FilterType.CONTAINS, values, mappings)
+
+        assert len(filter_builder.filter_fields) == 1
+        field = filter_builder.filter_fields[0]
+        assert isinstance(field, FilterBuilder.MappedValuesField)
+        assert field.field_name == "assignee"
+        assert field.filter_type == FilterBuilder.FilterType.CONTAINS
+        assert field.values == values
+        assert field.mappings == mappings
+
+    def test_add_field_with_mappings_empty_mappings(self):
+        """
+        Given: A FilterBuilder instance and an empty mappings dictionary.
+        When: The add_field_with_mappings method is called with empty mappings.
+        Then: A MappedValuesField should be added with the empty mappings dictionary.
+        """
+        from CortexPlatformCore import FilterBuilder
+
+        filter_builder = FilterBuilder()
+        mappings = {}
+
+        filter_builder.add_field_with_mappings("field", FilterBuilder.FilterType.EQ, "value", mappings)
+
+        assert len(filter_builder.filter_fields) == 1
+        field = filter_builder.filter_fields[0]
+        assert isinstance(field, FilterBuilder.MappedValuesField)
+        assert field.field_name == "field"
+        assert field.filter_type == FilterBuilder.FilterType.EQ
+        assert field.values == "value"
+        assert field.mappings == {}
+
+    def test_add_field_with_mappings_none_value(self):
+        """
+        Given: A FilterBuilder instance and None as the value parameter.
+        When: The add_field_with_mappings method is called with None value.
+        Then: A MappedValuesField should be added with None as the values.
+        """
+        from CortexPlatformCore import FilterBuilder
+
+        filter_builder = FilterBuilder()
+        mappings = {
+            "unassigned": FilterBuilder.FilterType.IS_EMPTY,
+        }
+
+        filter_builder.add_field_with_mappings("assignee", FilterBuilder.FilterType.CONTAINS, None, mappings)
+
+        assert len(filter_builder.filter_fields) == 1
+        field = filter_builder.filter_fields[0]
+        assert isinstance(field, FilterBuilder.MappedValuesField)
+        assert field.field_name == "assignee"
+        assert field.filter_type == FilterBuilder.FilterType.CONTAINS
+        assert field.values is None
+        assert field.mappings == mappings
+
+    def test_add_time_range_field_with_valid_start_and_end_time(self, mocker: MockerFixture):
+        """
+        Given: A FilterBuilder instance and valid start_time and end_time strings.
+        When: add_time_range_field is called with both start and end times.
+        Then: The method should add a RANGE field with from and to values to the filter.
+        """
+        from CortexPlatformCore import FilterBuilder, FilterType
+
+        # Arrange
+        filter_builder = FilterBuilder()
+        mock_prepare_time_range = mocker.patch.object(
+            filter_builder, "_prepare_time_range", return_value=(1640995200000, 1641081600000)
+        )
+        mock_add_field = mocker.patch.object(filter_builder, "add_field")
+
+        # Act
+        filter_builder.add_time_range_field("test_field", "2022-01-01T00:00:00", "2022-01-02T00:00:00")
+
+        # Assert
+        mock_prepare_time_range.assert_called_once_with("2022-01-01T00:00:00", "2022-01-02T00:00:00")
+        mock_add_field.assert_called_once_with("test_field", FilterType.RANGE, {"from": 1640995200000, "to": 1641081600000})
+
+    def test_add_time_range_field_with_none_start_time(self, mocker: MockerFixture):
+        """
+        Given: A FilterBuilder instance with None start_time and valid end_time.
+        When: add_time_range_field is called with start_time as None.
+        Then: The method should not add any field to the filter since start is None.
+        """
+        from CortexPlatformCore import FilterBuilder
+
+        # Arrange
+        filter_builder = FilterBuilder()
+        mock_prepare_time_range = mocker.patch.object(filter_builder, "_prepare_time_range", return_value=(None, 1641081600000))
+        mock_add_field = mocker.patch.object(filter_builder, "add_field")
+
+        # Act
+        filter_builder.add_time_range_field("test_field", None, "2022-01-02T00:00:00")
+
+        # Assert
+        mock_prepare_time_range.assert_called_once_with(None, "2022-01-02T00:00:00")
+        mock_add_field.assert_not_called()
+
+    def test_add_time_range_field_with_none_end_time(self, mocker: MockerFixture):
+        """
+        Given: A FilterBuilder instance with valid start_time and None end_time.
+        When: add_time_range_field is called with end_time as None.
+        Then: The method should not add any field to the filter since end is None.
+        """
+        from CortexPlatformCore import FilterBuilder
+
+        # Arrange
+        filter_builder = FilterBuilder()
+        mock_prepare_time_range = mocker.patch.object(filter_builder, "_prepare_time_range", return_value=(1640995200000, None))
+        mock_add_field = mocker.patch.object(filter_builder, "add_field")
+
+        # Act
+        filter_builder.add_time_range_field("test_field", "2022-01-01T00:00:00", None)
+
+        # Assert
+        mock_prepare_time_range.assert_called_once_with("2022-01-01T00:00:00", None)
+        mock_add_field.assert_not_called()
+
+    def test_add_time_range_field_with_both_none_times(self, mocker: MockerFixture):
+        """
+        Given: A FilterBuilder instance with both start_time and end_time as None.
+        When: add_time_range_field is called with both times as None.
+        Then: The method should not add any field to the filter since both values are None.
+        """
+        from CortexPlatformCore import FilterBuilder
+
+        # Arrange
+        filter_builder = FilterBuilder()
+        mock_prepare_time_range = mocker.patch.object(filter_builder, "_prepare_time_range", return_value=(None, None))
+        mock_add_field = mocker.patch.object(filter_builder, "add_field")
+
+        # Act
+        filter_builder.add_time_range_field("test_field", None, None)
+
+        # Assert
+        mock_prepare_time_range.assert_called_once_with(None, None)
+        mock_add_field.assert_not_called()
+
+    def test_add_time_range_field_with_zero_timestamps(self, mocker: MockerFixture):
+        """
+        Given: A FilterBuilder instance and _prepare_time_range returning zero timestamps.
+        When: add_time_range_field is called and both timestamps are zero (falsy values).
+        Then: The method should not add any field to the filter since zero is falsy in the condition.
+        """
+        from CortexPlatformCore import FilterBuilder
+
+        # Arrange
+        filter_builder = FilterBuilder()
+        mock_prepare_time_range = mocker.patch.object(filter_builder, "_prepare_time_range", return_value=(0, 0))
+        mock_add_field = mocker.patch.object(filter_builder, "add_field")
+
+        # Act
+        filter_builder.add_time_range_field("test_field", "some_time", "some_other_time")
+
+        # Assert
+        mock_prepare_time_range.assert_called_once_with("some_time", "some_other_time")
+        mock_add_field.assert_not_called()
+
+    def test_to_dict_empty_filter_fields(self):
+        """
+        Given: A FilterBuilder instance with no filter fields.
+        When: The to_dict method is called.
+        Then: An empty dictionary should be returned.
+        """
+        from CortexPlatformCore import FilterBuilder
+
+        filter_builder = FilterBuilder()
+        result = filter_builder.to_dict()
+        assert result == {}
+
+    def test_to_dict_single_field_single_value(self):
+        """
+        Given: A FilterBuilder with one field containing a single non-list value.
+        When: The to_dict method is called.
+        Then: A properly structured filter dictionary with one search object should be returned.
+        """
+        from CortexPlatformCore import FilterBuilder, FilterType
+
+        filter_builder = FilterBuilder()
+        filter_builder.add_field("test_field", FilterType.EQ, "test_value")
+
+        result = filter_builder.to_dict()
+        expected = {
+            FilterBuilder.AND: [
+                {FilterBuilder.FIELD: "test_field", FilterBuilder.TYPE: FilterType.EQ.value, FilterBuilder.VALUE: "test_value"}
+            ]
+        }
+        assert result == expected
+
+    def test_to_dict_single_field_multiple_values(self):
+        """
+        Given: A FilterBuilder with one field containing multiple values in a list.
+        When: The to_dict method is called.
+        Then: A filter dictionary with OR operator grouping multiple search values should be returned.
+        """
+        from CortexPlatformCore import FilterBuilder, FilterType
+
+        filter_builder = FilterBuilder()
+        filter_builder.add_field("test_field", FilterType.EQ, ["value1", "value2"])
+
+        result = filter_builder.to_dict()
+        expected = {
+            FilterBuilder.AND: [
+                {
+                    FilterType.EQ.operator: [
+                        {
+                            FilterBuilder.FIELD: "test_field",
+                            FilterBuilder.TYPE: FilterType.EQ.value,
+                            FilterBuilder.VALUE: "value1",
+                        },
+                        {
+                            FilterBuilder.FIELD: "test_field",
+                            FilterBuilder.TYPE: FilterType.EQ.value,
+                            FilterBuilder.VALUE: "value2",
+                        },
+                    ]
+                }
+            ]
+        }
+        assert result == expected
+
+    def test_to_dict_multiple_fields(self):
+        """
+        Given: A FilterBuilder with multiple fields each containing different values.
+        When: The to_dict method is called.
+        Then: A filter dictionary with AND operator containing all field filters should be returned.
+        """
+        from CortexPlatformCore import FilterBuilder, FilterType
+
+        filter_builder = FilterBuilder()
+        filter_builder.add_field("field1", FilterType.EQ, "value1")
+        filter_builder.add_field("field2", FilterType.CONTAINS, "value2")
+
+        result = filter_builder.to_dict()
+        expected = {
+            FilterBuilder.AND: [
+                {FilterBuilder.FIELD: "field1", FilterBuilder.TYPE: FilterType.EQ.value, FilterBuilder.VALUE: "value1"},
+                {FilterBuilder.FIELD: "field2", FilterBuilder.TYPE: FilterType.CONTAINS.value, FilterBuilder.VALUE: "value2"},
+            ]
+        }
+        assert result == expected
+
+    def test_to_dict_with_none_values_filtered_out(self):
+        """
+        Given: A FilterBuilder with fields containing None values mixed with valid values.
+        When: The to_dict method is called.
+        Then: None values should be filtered out and only valid values should appear in the result.
+        """
+        from CortexPlatformCore import FilterBuilder, FilterType
+
+        filter_builder = FilterBuilder()
+        filter_builder.add_field("test_field", FilterType.EQ, [None, "valid_value", None])
+
+        result = filter_builder.to_dict()
+        expected = {
+            FilterBuilder.AND: [
+                {FilterBuilder.FIELD: "test_field", FilterBuilder.TYPE: FilterType.EQ.value, FilterBuilder.VALUE: "valid_value"}
+            ]
+        }
+        assert result == expected
+
+    def test_to_dict_with_all_none_values(self):
+        """
+        Given: A FilterBuilder with fields containing only None values.
+        When: The to_dict method is called.
+        Then: An empty dictionary should be returned since all values are filtered out.
+        """
+        from CortexPlatformCore import FilterBuilder, FilterType
+
+        filter_builder = FilterBuilder()
+        filter_builder.add_field("test_field", FilterType.EQ, [None, None])
+
+        result = filter_builder.to_dict()
+        assert result == {}
+
+    def test_to_dict_with_mapped_values_field_normal_value(self):
+        """
+        Given: A MappedValuesField with a value that is not in the mappings dictionary.
+        When: The to_dict method is called.
+        Then: The default filter type should be used for the unmapped value.
+        """
+        from CortexPlatformCore import FilterBuilder, FilterType
+
+        filter_builder = FilterBuilder()
+        mappings = {"special": FilterType.IS_EMPTY}
+        filter_builder.add_field_with_mappings("test_field", FilterType.EQ, "normal_value", mappings)
+
+        result = filter_builder.to_dict()
+        expected = {
+            FilterBuilder.AND: [
+                {FilterBuilder.FIELD: "test_field", FilterBuilder.TYPE: FilterType.EQ.value, FilterBuilder.VALUE: "normal_value"}
+            ]
+        }
+        assert result == expected
+
+    def test_to_dict_with_mapped_values_field_is_empty(self):
+        """
+        Given: A MappedValuesField with a value mapped to IS_EMPTY filter type.
+        When: The to_dict method is called.
+        Then: The mapped filter type should be used and value should be set to "<No Value>".
+        """
+        from CortexPlatformCore import FilterBuilder, FilterType
+
+        filter_builder = FilterBuilder()
+        mappings = {"unassigned": FilterType.IS_EMPTY}
+        filter_builder.add_field_with_mappings("assignee", FilterType.EQ, "unassigned", mappings)
+
+        result = filter_builder.to_dict()
+        expected = {
+            FilterBuilder.AND: [
+                {
+                    FilterBuilder.FIELD: "assignee",
+                    FilterBuilder.TYPE: FilterType.IS_EMPTY.value,
+                    FilterBuilder.VALUE: "<No Value>",
+                }
+            ]
+        }
+        assert result == expected
+
+    def test_to_dict_with_mapped_values_field_nis_empty(self):
+        """
+        Given: A MappedValuesField with a value mapped to NIS_EMPTY filter type.
+        When: The to_dict method is called.
+        Then: The mapped filter type should be used and value should be set to "<No Value>".
+        """
+        from CortexPlatformCore import FilterBuilder, FilterType
+
+        filter_builder = FilterBuilder()
+        mappings = {"assigned": FilterType.NIS_EMPTY}
+        filter_builder.add_field_with_mappings("assignee", FilterType.EQ, "assigned", mappings)
+
+        result = filter_builder.to_dict()
+        expected = {
+            FilterBuilder.AND: [
+                {
+                    FilterBuilder.FIELD: "assignee",
+                    FilterBuilder.TYPE: FilterType.NIS_EMPTY.value,
+                    FilterBuilder.VALUE: "<No Value>",
+                }
+            ]
+        }
+        assert result == expected
+
+    def test_to_dict_with_mixed_mapped_and_normal_values(self):
+        """
+        Given: A MappedValuesField with both mapped and unmapped values in the same field.
+        When: The to_dict method is called.
+        Then: Each value should use its appropriate filter type and the results should be grouped with OR operator.
+        """
+        from CortexPlatformCore import FilterBuilder, FilterType
+
+        filter_builder = FilterBuilder()
+        mappings = {"unassigned": FilterType.IS_EMPTY}
+        filter_builder.add_field_with_mappings("assignee", FilterType.EQ, ["unassigned", "john.doe"], mappings)
+
+        result = filter_builder.to_dict()
+        expected = {
+            FilterBuilder.AND: [
+                {
+                    FilterType.EQ.operator: [
+                        {
+                            FilterBuilder.FIELD: "assignee",
+                            FilterBuilder.TYPE: FilterType.IS_EMPTY.value,
+                            FilterBuilder.VALUE: "<No Value>",
+                        },
+                        {
+                            FilterBuilder.FIELD: "assignee",
+                            FilterBuilder.TYPE: FilterType.EQ.value,
+                            FilterBuilder.VALUE: "john.doe",
+                        },
+                    ]
+                }
+            ]
+        }
+        assert result == expected
+
+    def test_to_dict_converts_non_list_values_to_list(self):
+        """
+        Given: A FilterBuilder with field values that are not initially in list format.
+        When: The to_dict method is called.
+        Then: The non-list values should be converted to lists internally for processing.
+        """
+        from CortexPlatformCore import FilterBuilder, FilterType
+
+        filter_builder = FilterBuilder()
+        # Directly create a field with non-list value
+        field = FilterBuilder.Field("test_field", FilterType.EQ, "single_value")
+        filter_builder.filter_fields = [field]
+
+        result = filter_builder.to_dict()
+        expected = {
+            FilterBuilder.AND: [
+                {FilterBuilder.FIELD: "test_field", FilterBuilder.TYPE: FilterType.EQ.value, FilterBuilder.VALUE: "single_value"}
+            ]
+        }
+        assert result == expected
+
+    def test_prepare_time_range_both_valid_times(self, mocker: MockerFixture):
+        """
+        Given: Valid start_time and end_time strings that can be parsed by dateparser.
+        When: _prepare_time_range is called with both valid time strings.
+        Then: Both timestamps should be converted to milliseconds and returned as a tuple.
+        """
+        from CortexPlatformCore import FilterBuilder
+        from datetime import datetime
+
+        # Mock dateparser.parse to return known datetime objects
+        start_dt = datetime(2023, 1, 1, 10, 0, 0)
+        end_dt = datetime(2023, 1, 2, 15, 30, 0)
+        mock_parse = mocker.patch("CortexPlatformCore.dateparser.parse")
+        mock_parse.side_effect = [start_dt, end_dt]
+
+        start_time, end_time = FilterBuilder._prepare_time_range("2023-01-01T10:00:00", "2023-01-02T15:30:00")
+
+        assert start_time == int(start_dt.timestamp() * 1000)
+        assert end_time == int(end_dt.timestamp() * 1000)
+        assert mock_parse.call_count == 2
+
+    def test_prepare_time_range_only_start_time_provided(self, mocker: MockerFixture):
+        """
+        Given: A valid start_time string and None as end_time.
+        When: _prepare_time_range is called with only start_time provided.
+        Then: start_time should be converted to milliseconds and end_time should be set to current time.
+        """
+        from CortexPlatformCore import FilterBuilder
+        from datetime import datetime
+
+        # Mock dateparser.parse for start_time
+        start_dt = datetime(2023, 1, 1, 10, 0, 0)
+        mock_parse = mocker.patch("CortexPlatformCore.dateparser.parse", return_value=start_dt)
+
+        # Mock datetime.now for end_time calculation
+        current_dt = datetime(2023, 1, 3, 12, 0, 0)
+        mock_now = mocker.patch("CortexPlatformCore.datetime")
+        mock_now.now.return_value = current_dt
+
+        start_time, end_time = FilterBuilder._prepare_time_range("2023-01-01T10:00:00", None)
+
+        assert start_time == int(start_dt.timestamp() * 1000)
+        assert end_time == int(current_dt.timestamp() * 1000)
+        mock_parse.assert_called_once_with("2023-01-01T10:00:00")
+
+    def test_prepare_time_range_both_none_times(self):
+        """
+        Given: Both start_time_str and end_time_str parameters as None.
+        When: _prepare_time_range is called with both parameters as None.
+        Then: Both returned timestamps should be None without any parsing attempts.
+        """
+        from CortexPlatformCore import FilterBuilder
+
+        start_time, end_time = FilterBuilder._prepare_time_range(None, None)
+
+        assert start_time is None
+        assert end_time is None
+
+    def test_prepare_time_range_end_time_without_start_time_raises_exception(self):
+        """
+        Given: None as start_time_str and a valid end_time_str.
+        When: _prepare_time_range is called with end_time but no start_time.
+        Then: A DemistoException should be raised with appropriate error message.
+        """
+        from CortexPlatformCore import FilterBuilder
+        from CommonServerPython import DemistoException
+
+        with pytest.raises(DemistoException, match="When 'end_time' is provided, 'start_time' must be provided as well."):
+            FilterBuilder._prepare_time_range(None, "2023-01-02T15:30:00")
+
+    def test_prepare_time_range_invalid_start_time_raises_value_error(self, mocker: MockerFixture):
+        """
+        Given: An invalid start_time string that cannot be parsed by dateparser.
+        When: _prepare_time_range is called with an unparseable start_time.
+        Then: A ValueError should be raised with the invalid start_time in the error message.
+        """
+        from CortexPlatformCore import FilterBuilder
+
+        # Mock dateparser.parse to return None for invalid input
+        mock_parse = mocker.patch("CortexPlatformCore.dateparser.parse", return_value=None)
+
+        with pytest.raises(ValueError, match="Could not parse start_time: invalid_start_time"):
+            FilterBuilder._prepare_time_range("invalid_start_time", None)
+
+        mock_parse.assert_called_once_with("invalid_start_time")
+
+    def test_prepare_time_range_invalid_end_time_raises_value_error(self, mocker: MockerFixture):
+        """
+        Given: A valid start_time and an invalid end_time string that cannot be parsed.
+        When: _prepare_time_range is called with valid start_time but unparseable end_time.
+        Then: A ValueError should be raised with the invalid end_time in the error message.
+        """
+        from CortexPlatformCore import FilterBuilder
+        from datetime import datetime
+
+        # Mock dateparser.parse to return valid datetime for start_time and None for end_time
+        start_dt = datetime(2023, 1, 1, 10, 0, 0)
+        mock_parse = mocker.patch("CortexPlatformCore.dateparser.parse")
+        mock_parse.side_effect = [start_dt, None]
+
+        with pytest.raises(ValueError, match="Could not parse end_time: invalid_end_time"):
+            FilterBuilder._prepare_time_range("2023-01-01T10:00:00", "invalid_end_time")
+
+        assert mock_parse.call_count == 2
+
+    def test_prepare_time_range_string_conversion_for_start_time(self, mocker: MockerFixture):
+        """
+        Given: A non-string start_time parameter that needs string conversion.
+        When: _prepare_time_range is called with start_time that requires str() conversion.
+        Then: The start_time should be converted to string before parsing and processed correctly.
+        """
+        from CortexPlatformCore import FilterBuilder
+        from datetime import datetime
+
+        # Mock dateparser.parse to return a valid datetime
+        start_dt = datetime(2023, 1, 1, 10, 0, 0)
+        mock_parse = mocker.patch("CortexPlatformCore.dateparser.parse", return_value=start_dt)
+
+        # Pass an integer that should be converted to string
+        start_time, end_time = FilterBuilder._prepare_time_range(20230101, None)
+
+        # Verify that str() was called on the parameter
+        mock_parse.assert_called_with("20230101")
+        assert start_time == int(start_dt.timestamp() * 1000)
+
+    def test_prepare_time_range_string_conversion_for_end_time(self, mocker: MockerFixture):
+        """
+        Given: A non-string end_time parameter along with valid start_time.
+        When: _prepare_time_range is called with end_time that requires str() conversion.
+        Then: The end_time should be converted to string before parsing and both times processed correctly.
+        """
+        from CortexPlatformCore import FilterBuilder
+        from datetime import datetime
+
+        # Mock dateparser.parse to return valid datetimes
+        start_dt = datetime(2023, 1, 1, 10, 0, 0)
+        end_dt = datetime(2023, 1, 2, 15, 30, 0)
+        mock_parse = mocker.patch("CortexPlatformCore.dateparser.parse")
+        mock_parse.side_effect = [start_dt, end_dt]
+
+        # Pass integers that should be converted to strings
+        start_time, end_time = FilterBuilder._prepare_time_range(20230101, 20230102)
+
+        # Verify that str() was called on both parameters
+        assert mock_parse.call_args_list[0][0][0] == "20230101"
+        assert mock_parse.call_args_list[1][0][0] == "20230102"
+        assert start_time == int(start_dt.timestamp() * 1000)
+        assert end_time == int(end_dt.timestamp() * 1000)
+
+    def test_prepare_time_range_millisecond_conversion_precision(self, mocker: MockerFixture):
+        """
+        Given: Valid datetime objects returned from dateparser with specific timestamp values.
+        When: _prepare_time_range converts the timestamps to milliseconds.
+        Then: The conversion should multiply by 1000 and convert to integer with correct precision.
+        """
+        from CortexPlatformCore import FilterBuilder
+        from datetime import datetime
+
+        # Create datetime with known timestamp
+        start_dt = datetime(2023, 1, 1, 10, 0, 0)
+        end_dt = datetime(2023, 1, 2, 15, 30, 0)
+        mock_parse = mocker.patch("CortexPlatformCore.dateparser.parse")
+        mock_parse.side_effect = [start_dt, end_dt]
+
+        start_time, end_time = FilterBuilder._prepare_time_range("2023-01-01T10:00:00", "2023-01-02T15:30:00")
+
+        # Verify precise millisecond conversion
+        expected_start = int(start_dt.timestamp() * 1000)
+        expected_end = int(end_dt.timestamp() * 1000)
+        assert start_time == expected_start
+        assert end_time == expected_end
+        assert isinstance(start_time, int)
+        assert isinstance(end_time, int)
+
+def test_search_asset_groups_command_success_with_all_filters(mocker):
+    """
+    GIVEN:
+        A mocked client and arguments with all filter parameters provided.
+    WHEN:
+        The search_asset_groups_command function is called.
+    THEN:
+        The request is built correctly with all filters and the response is formatted properly.
+    """
+    mock_client = Client(base_url="", headers={})
+    mock_response = {
+        "reply": {
+            "DATA": [
+                {
+                    "XDM__ASSET_GROUP__ID": "group_1",
+                    "XDM__ASSET_GROUP__NAME": "Test Group 1",
+                    "XDM__ASSET_GROUP__TYPE": "security",
+                    "XDM__ASSET_GROUP__DESCRIPTION": "Test description 1",
+                },
+                {
+                    "XDM__ASSET_GROUP__ID": "group_2",
+                    "XDM__ASSET_GROUP__NAME": "Test Group 2",
+                    "XDM__ASSET_GROUP__TYPE": "network",
+                    "XDM__ASSET_GROUP__DESCRIPTION": "Test description 2",
+                },
+            ]
+        }
+    }
+    mock_get_webapp_data = mocker.patch.object(mock_client, "get_webapp_data", return_value=mock_response)
+
+    args = {"name": "Test Group", "type": "security", "id": "group_1", "description": "Test description"}
+
+    result = search_asset_groups_command(mock_client, args)
+
+    assert len(result.outputs) == 2
+    assert result.outputs[0]["id"] == "group_1"
+    assert result.outputs[1]["id"] == "group_2"
+    assert result.outputs_prefix == "Core.AssetGroups"
+    assert result.outputs_key_field == "id"
+    assert "Test Group 1" in result.readable_output
+    assert "Test Group 2" in result.readable_output
+    assert mock_get_webapp_data.call_count == 1
+
+
+def test_search_asset_groups_command_success_with_partial_filters(mocker):
+    """
+    GIVEN:
+        A mocked client and arguments with only some filter parameters provided.
+    WHEN:
+        The search_asset_groups_command function is called.
+    THEN:
+        The request is built correctly with partial filters and the response is formatted properly.
+    """
+    mock_client = Client(base_url="", headers={})
+    mock_response = {
+        "reply": {
+            "DATA": [
+                {
+                    "XDM__ASSET_GROUP__ID": "group_3",
+                    "XDM__ASSET_GROUP__NAME": "Security Group",
+                    "XDM__ASSET_GROUP__TYPE": "security",
+                    "XDM__ASSET_GROUP__DESCRIPTION": "Security asset group",
+                }
+            ]
+        }
+    }
+    mock_get_webapp_data = mocker.patch.object(mock_client, "get_webapp_data", return_value=mock_response)
+
+    args = {"name": "Security", "type": "security"}
+
+    result = search_asset_groups_command(mock_client, args)
+
+    assert len(result.outputs) == 1
+    assert result.outputs[0]["id"] == "group_3"
+    assert result.outputs[0]["name"] == "Security Group"
+    assert result.outputs_prefix == "Core.AssetGroups"
+    assert "Security Group" in result.readable_output
+    assert mock_get_webapp_data.call_count == 1
+
+
+def test_search_asset_groups_command_success_no_filters(mocker):
+    """
+    GIVEN:
+        A mocked client and empty arguments with no filter parameters.
+    WHEN:
+        The search_asset_groups_command function is called.
+    THEN:
+        The request is built with empty filters and returns all asset groups.
+    """
+    mock_client = Client(base_url="", headers={})
+    mock_response = {
+        "reply": {
+            "DATA": [
                 {
                     "XDM__ASSET_GROUP__ID": "group_all_1",
                     "XDM__ASSET_GROUP__NAME": "All Groups 1",
@@ -948,43 +1912,10 @@
     THEN:
         The function handles the empty response gracefully and returns empty results.
     """
-=======
-                {"ISSUE_ID": "vuln_001", "CVE_ID": "CVE-2023-1234", "PLATFORM_SEVERITY": "HIGH", "CVSS_SCORE": 9.1},
-                {"ISSUE_ID": "vuln_002", "CVE_ID": "CVE-2023-5678", "PLATFORM_SEVERITY": "MEDIUM", "CVSS_SCORE": 6.5},
-                {"ISSUE_ID": "vuln_003", "CVE_ID": "CVE-2023-9999", "PLATFORM_SEVERITY": "CRITICAL", "CVSS_SCORE": 10.0},
-            ]
-        }
-    }
-    mocker.patch.object(mock_client, "get_webapp_data", return_value=mock_response)
-
-    args = {"severity": "high,medium,critical"}
-
-    result = get_vulnerabilities_command(mock_client, args)
-
-    assert len(result.outputs) == 3
-    assert result.outputs[0]["ISSUE_ID"] == "vuln_001"
-    assert result.outputs[1]["ISSUE_ID"] == "vuln_002"
-    assert result.outputs[2]["ISSUE_ID"] == "vuln_003"
-    assert result.outputs_key_field == "ISSUE_ID"
-
-
-def test_get_vulnerabilities_command_numeric_filters(mocker: MockerFixture):
-    """
-    Given:
-        A mocked client and numeric filter arguments.
-    When:
-        The get_vulnerabilities_command function is called with cvss_score_gte and epss_score_gte.
-    Then:
-        Numeric filters are properly converted and applied.
-    """
-    from CortexPlatformCore import Client, get_vulnerabilities_command
-
->>>>>>> a2312203
     mock_client = Client(base_url="", headers={})
     mock_response = {"reply": {"DATA": []}}
     mock_get_webapp_data = mocker.patch.object(mock_client, "get_webapp_data", return_value=mock_response)
 
-<<<<<<< HEAD
     args = {"name": "NonExistent"}
 
     result = search_asset_groups_command(mock_client, args)
@@ -1081,929 +2012,4 @@
     assert result.outputs_prefix == "Core.AssetGroups"
     assert "Multi Group 1" in result.readable_output
     assert "Multi Group 2" in result.readable_output
-    assert mock_get_webapp_data.call_count == 1
-=======
-    args = {"cvss_score_gte": "7.5", "epss_score_gte": "0.8", "limit": "100", "cve_id": "CVE-2023-1234"}
-
-    get_vulnerabilities_command(mock_client, args)
-
-    mock_get_webapp_data.assert_called_once()
-    call_args = mock_get_webapp_data.call_args[0][0]
-
-    assert call_args["filter_data"]["paging"]["to"] == 100
-    filter_data = call_args["filter_data"]["filter"]
-    assert "AND" in filter_data
-
-
-def test_get_vulnerabilities_command_severity_mapping(mocker: MockerFixture):
-    """
-    Given:
-        A mocked client and severity arguments with string values.
-    When:
-        The get_vulnerabilities_command function is called with severity filters.
-    Then:
-        Severity values are properly mapped to their corresponding constants.
-    """
-    from CortexPlatformCore import Client, get_vulnerabilities_command
-
-    mock_client = Client(base_url="", headers={})
-    mock_response = {"reply": {"DATA": []}}
-    mock_get_webapp_data = mocker.patch.object(mock_client, "get_webapp_data", return_value=mock_response)
-
-    args = {"severity": "info,low,medium,high,critical", "cve_id": "CVE-2023-1234"}
-
-    get_vulnerabilities_command(mock_client, args)
-
-    mock_get_webapp_data.assert_called_once()
-    call_args = mock_get_webapp_data.call_args[0][0]
-
-    filter_data = call_args["filter_data"]["filter"]
-    assert "AND" in filter_data
-
-
-def test_build_webapp_request_data_with_all_parameters(mocker: MockerFixture):
-    """
-    Given: All parameters are provided including on_demand_fields.
-    When: build_webapp_request_data is called with table_name, filter_dict, limit, sort_field, on_demand_fields, and sort_order.
-    Then: A properly formatted request dictionary is returned with all provided values.
-    """
-    from CortexPlatformCore import build_webapp_request_data
-
-    # Mock demisto.debug to avoid actual debug output during tests
-    mocker.patch("CortexPlatformCore.demisto.debug")
-
-    table_name = "TEST_TABLE"
-    filter_dict = {"filter_key": "filter_value"}
-    limit = 100
-    sort_field = "TEST_FIELD"
-    on_demand_fields = ["field1", "field2"]
-    sort_order = "ASC"
-
-    result = build_webapp_request_data(
-        table_name=table_name,
-        filter_dict=filter_dict,
-        limit=limit,
-        sort_field=sort_field,
-        on_demand_fields=on_demand_fields,
-        sort_order=sort_order,
-    )
-
-    expected = {
-        "type": "grid",
-        "table_name": "TEST_TABLE",
-        "filter_data": {
-            "sort": [{"FIELD": "TEST_FIELD", "ORDER": "ASC"}],
-            "paging": {"from": 0, "to": 100},
-            "filter": {"filter_key": "filter_value"},
-        },
-        "jsons": [],
-        "onDemandFields": ["field1", "field2"],
-    }
-
-    assert result == expected
-
-
-def test_build_webapp_request_data_with_none_on_demand_fields(mocker: MockerFixture):
-    """
-    Given: on_demand_fields parameter is None.
-    When: build_webapp_request_data is called with on_demand_fields set to None.
-    Then: The returned dictionary has an empty list for onDemandFields.
-    """
-    from CortexPlatformCore import build_webapp_request_data
-
-    # Mock demisto.debug to avoid actual debug output during tests
-    mocker.patch("CortexPlatformCore.demisto.debug")
-
-    table_name = "TEST_TABLE"
-    filter_dict = {"filter_key": "filter_value"}
-    limit = 50
-    sort_field = "TEST_FIELD"
-    on_demand_fields = None
-
-    result = build_webapp_request_data(
-        table_name=table_name, filter_dict=filter_dict, limit=limit, sort_field=sort_field, on_demand_fields=on_demand_fields
-    )
-
-    expected = {
-        "type": "grid",
-        "table_name": "TEST_TABLE",
-        "filter_data": {
-            "sort": [{"FIELD": "TEST_FIELD", "ORDER": "DESC"}],
-            "paging": {"from": 0, "to": 50},
-            "filter": {"filter_key": "filter_value"},
-        },
-        "jsons": [],
-        "onDemandFields": [],
-    }
-
-    assert result == expected
-
-
-def test_build_webapp_request_data_with_default_sort_order(mocker: MockerFixture):
-    """
-    Given: sort_order parameter is not provided.
-    When: build_webapp_request_data is called without specifying sort_order.
-    Then: The default sort_order "DESC" is used in the returned dictionary.
-    """
-    from CortexPlatformCore import build_webapp_request_data
-
-    # Mock demisto.debug to avoid actual debug output during tests
-    mocker.patch("CortexPlatformCore.demisto.debug")
-
-    table_name = "TEST_TABLE"
-    filter_dict = {}
-    limit = 25
-    sort_field = "DEFAULT_FIELD"
-
-    result = build_webapp_request_data(table_name=table_name, filter_dict=filter_dict, limit=limit, sort_field=sort_field)
-
-    expected = {
-        "type": "grid",
-        "table_name": "TEST_TABLE",
-        "filter_data": {"sort": [{"FIELD": "DEFAULT_FIELD", "ORDER": "DESC"}], "paging": {"from": 0, "to": 25}, "filter": {}},
-        "jsons": [],
-        "onDemandFields": [],
-    }
-
-    assert result == expected
-
-
-def test_build_webapp_request_data_with_empty_filter_dict(mocker: MockerFixture):
-    """
-    Given: filter_dict parameter is an empty dictionary.
-    When: build_webapp_request_data is called with an empty filter_dict.
-    Then: The returned dictionary contains an empty filter object in filter_data.
-    """
-    from CortexPlatformCore import build_webapp_request_data
-
-    # Mock demisto.debug to avoid actual debug output during tests
-    mocker.patch("CortexPlatformCore.demisto.debug")
-
-    table_name = "EMPTY_FILTER_TABLE"
-    filter_dict = {}
-    limit = 10
-    sort_field = "EMPTY_FIELD"
-
-    result = build_webapp_request_data(table_name=table_name, filter_dict=filter_dict, limit=limit, sort_field=sort_field)
-
-    expected = {
-        "type": "grid",
-        "table_name": "EMPTY_FILTER_TABLE",
-        "filter_data": {"sort": [{"FIELD": "EMPTY_FIELD", "ORDER": "DESC"}], "paging": {"from": 0, "to": 10}, "filter": {}},
-        "jsons": [],
-        "onDemandFields": [],
-    }
-
-    assert result == expected
-
-
-class TestFilterBuilder:
-    def test_add_field_without_mapper(self):
-        """
-        Given:
-            A FilterBuilder instance and field parameters without a mapper.
-        When:
-            The add_field method is called with name, type, and values.
-        Then:
-            A new Field should be added to filter_fields with the original values.
-        """
-        from CortexPlatformCore import FilterBuilder, FilterType
-
-        filter_builder = FilterBuilder()
-        values = ["value1", "value2"]
-
-        filter_builder.add_field("test_field", FilterType.EQ, values)
-
-        assert len(filter_builder.filter_fields) == 1
-        field = filter_builder.filter_fields[0]
-        assert field.field_name == "test_field"
-        assert field.filter_type == FilterType.EQ
-        assert field.values == values
-
-    def test_add_field_with_mapper_list_values(self):
-        """
-        Given:
-            A FilterBuilder instance, field parameters with a mapper, and list values.
-        When:
-            The add_field method is called with values that exist in the mapper.
-        Then:
-            A new Field should be added with mapped values only.
-        """
-        from CortexPlatformCore import FilterBuilder, FilterType
-
-        filter_builder = FilterBuilder()
-        values = ["low", "high", "unknown"]
-        mapper = {"low": "SEV_040_LOW", "high": "SEV_060_HIGH"}
-
-        filter_builder.add_field("severity", FilterType.EQ, values, mapper)
-
-        assert len(filter_builder.filter_fields) == 1
-        field = filter_builder.filter_fields[0]
-        assert field.field_name == "severity"
-        assert field.filter_type == FilterType.EQ
-        assert field.values == ["SEV_040_LOW", "SEV_060_HIGH"]
-
-    def test_add_field_with_mapper_single_value(self):
-        """
-        Given:
-            A FilterBuilder instance, field parameters with a mapper, and a single value.
-        When:
-            The add_field method is called with a single value that exists in the mapper.
-        Then:
-            The single value should be converted to a list and mapped correctly.
-        """
-        from CortexPlatformCore import FilterBuilder, FilterType
-
-        filter_builder = FilterBuilder()
-        value = "medium"
-        mapper = {"medium": "SEV_050_MEDIUM", "high": "SEV_060_HIGH"}
-
-        filter_builder.add_field("severity", FilterType.EQ, value, mapper)
-
-        assert len(filter_builder.filter_fields) == 1
-        field = filter_builder.filter_fields[0]
-        assert field.field_name == "severity"
-        assert field.filter_type == FilterType.EQ
-        assert field.values == ["SEV_050_MEDIUM"]
-
-    def test_add_field_with_mapper_no_matching_values(self):
-        """
-        Given:
-            A FilterBuilder instance, field parameters with a mapper, and values not in the mapper.
-        When:
-            The add_field method is called with values that don't exist in the mapper.
-        Then:
-            A new Field should be added with an empty list of processed values.
-        """
-        from CortexPlatformCore import FilterBuilder, FilterType
-
-        filter_builder = FilterBuilder()
-        values = ["unknown", "invalid"]
-        mapper = {"low": "SEV_040_LOW", "high": "SEV_060_HIGH"}
-
-        filter_builder.add_field("severity", FilterType.EQ, values, mapper)
-
-        assert len(filter_builder.filter_fields) == 1
-        field = filter_builder.filter_fields[0]
-        assert field.field_name == "severity"
-        assert field.filter_type == FilterType.EQ
-        assert field.values == []
-
-    def test_add_field_with_mappings_single_mapped_value(self):
-        """
-        Given: A FilterBuilder instance and a single mapped value that exists in the mappings dictionary.
-        When: The add_field_with_mappings method is called with a mapped value.
-        Then: A MappedValuesField should be added to the filter_fields list with the correct parameters.
-        """
-        from CortexPlatformCore import FilterBuilder
-
-        filter_builder = FilterBuilder()
-        mappings = {
-            "unassigned": FilterBuilder.FilterType.IS_EMPTY,
-            "assigned": FilterBuilder.FilterType.NIS_EMPTY,
-        }
-
-        filter_builder.add_field_with_mappings("assignee", FilterBuilder.FilterType.CONTAINS, "unassigned", mappings)
-
-        assert len(filter_builder.filter_fields) == 1
-        field = filter_builder.filter_fields[0]
-        assert isinstance(field, FilterBuilder.MappedValuesField)
-        assert field.field_name == "assignee"
-        assert field.filter_type == FilterBuilder.FilterType.CONTAINS
-        assert field.values == "unassigned"
-        assert field.mappings == mappings
-
-    def test_add_field_with_mappings_multiple_mapped_values(self):
-        """
-        Given: A FilterBuilder instance and multiple values that exist in the mappings dictionary.
-        When: The add_field_with_mappings method is called with a list of mapped values.
-        Then: A MappedValuesField should be added with the list of values and correct mappings.
-        """
-        from CortexPlatformCore import FilterBuilder
-
-        filter_builder = FilterBuilder()
-        mappings = {
-            "unassigned": FilterBuilder.FilterType.IS_EMPTY,
-            "assigned": FilterBuilder.FilterType.NIS_EMPTY,
-            "pending": FilterBuilder.FilterType.CONTAINS,
-        }
-        values = ["unassigned", "assigned"]
-
-        filter_builder.add_field_with_mappings("status", FilterBuilder.FilterType.EQ, values, mappings)
-
-        assert len(filter_builder.filter_fields) == 1
-        field = filter_builder.filter_fields[0]
-        assert isinstance(field, FilterBuilder.MappedValuesField)
-        assert field.field_name == "status"
-        assert field.filter_type == FilterBuilder.FilterType.EQ
-        assert field.values == values
-        assert field.mappings == mappings
-
-    def test_add_field_with_mappings_unmapped_value(self):
-        """
-        Given: A FilterBuilder instance and a value that does not exist in the mappings dictionary.
-        When: The add_field_with_mappings method is called with an unmapped value.
-        Then: A MappedValuesField should be added with the default filter type for unmapped values.
-        """
-        from CortexPlatformCore import FilterBuilder
-
-        filter_builder = FilterBuilder()
-        mappings = {
-            "unassigned": FilterBuilder.FilterType.IS_EMPTY,
-            "assigned": FilterBuilder.FilterType.NIS_EMPTY,
-        }
-
-        filter_builder.add_field_with_mappings("assignee", FilterBuilder.FilterType.CONTAINS, "john.doe", mappings)
-
-        assert len(filter_builder.filter_fields) == 1
-        field = filter_builder.filter_fields[0]
-        assert isinstance(field, FilterBuilder.MappedValuesField)
-        assert field.field_name == "assignee"
-        assert field.filter_type == FilterBuilder.FilterType.CONTAINS
-        assert field.values == "john.doe"
-        assert field.mappings == mappings
-
-    def test_add_field_with_mappings_mixed_values(self):
-        """
-        Given: A FilterBuilder instance and a list containing both mapped and unmapped values.
-        When: The add_field_with_mappings method is called with mixed value types.
-        Then: A MappedValuesField should be added containing all values with their respective mappings.
-        """
-        from CortexPlatformCore import FilterBuilder
-
-        filter_builder = FilterBuilder()
-        mappings = {
-            "unassigned": FilterBuilder.FilterType.IS_EMPTY,
-            "assigned": FilterBuilder.FilterType.NIS_EMPTY,
-        }
-        values = ["unassigned", "john.doe", "assigned"]
-
-        filter_builder.add_field_with_mappings("assignee", FilterBuilder.FilterType.CONTAINS, values, mappings)
-
-        assert len(filter_builder.filter_fields) == 1
-        field = filter_builder.filter_fields[0]
-        assert isinstance(field, FilterBuilder.MappedValuesField)
-        assert field.field_name == "assignee"
-        assert field.filter_type == FilterBuilder.FilterType.CONTAINS
-        assert field.values == values
-        assert field.mappings == mappings
-
-    def test_add_field_with_mappings_empty_mappings(self):
-        """
-        Given: A FilterBuilder instance and an empty mappings dictionary.
-        When: The add_field_with_mappings method is called with empty mappings.
-        Then: A MappedValuesField should be added with the empty mappings dictionary.
-        """
-        from CortexPlatformCore import FilterBuilder
-
-        filter_builder = FilterBuilder()
-        mappings = {}
-
-        filter_builder.add_field_with_mappings("field", FilterBuilder.FilterType.EQ, "value", mappings)
-
-        assert len(filter_builder.filter_fields) == 1
-        field = filter_builder.filter_fields[0]
-        assert isinstance(field, FilterBuilder.MappedValuesField)
-        assert field.field_name == "field"
-        assert field.filter_type == FilterBuilder.FilterType.EQ
-        assert field.values == "value"
-        assert field.mappings == {}
-
-    def test_add_field_with_mappings_none_value(self):
-        """
-        Given: A FilterBuilder instance and None as the value parameter.
-        When: The add_field_with_mappings method is called with None value.
-        Then: A MappedValuesField should be added with None as the values.
-        """
-        from CortexPlatformCore import FilterBuilder
-
-        filter_builder = FilterBuilder()
-        mappings = {
-            "unassigned": FilterBuilder.FilterType.IS_EMPTY,
-        }
-
-        filter_builder.add_field_with_mappings("assignee", FilterBuilder.FilterType.CONTAINS, None, mappings)
-
-        assert len(filter_builder.filter_fields) == 1
-        field = filter_builder.filter_fields[0]
-        assert isinstance(field, FilterBuilder.MappedValuesField)
-        assert field.field_name == "assignee"
-        assert field.filter_type == FilterBuilder.FilterType.CONTAINS
-        assert field.values is None
-        assert field.mappings == mappings
-
-    def test_add_time_range_field_with_valid_start_and_end_time(self, mocker: MockerFixture):
-        """
-        Given: A FilterBuilder instance and valid start_time and end_time strings.
-        When: add_time_range_field is called with both start and end times.
-        Then: The method should add a RANGE field with from and to values to the filter.
-        """
-        from CortexPlatformCore import FilterBuilder, FilterType
-
-        # Arrange
-        filter_builder = FilterBuilder()
-        mock_prepare_time_range = mocker.patch.object(
-            filter_builder, "_prepare_time_range", return_value=(1640995200000, 1641081600000)
-        )
-        mock_add_field = mocker.patch.object(filter_builder, "add_field")
-
-        # Act
-        filter_builder.add_time_range_field("test_field", "2022-01-01T00:00:00", "2022-01-02T00:00:00")
-
-        # Assert
-        mock_prepare_time_range.assert_called_once_with("2022-01-01T00:00:00", "2022-01-02T00:00:00")
-        mock_add_field.assert_called_once_with("test_field", FilterType.RANGE, {"from": 1640995200000, "to": 1641081600000})
-
-    def test_add_time_range_field_with_none_start_time(self, mocker: MockerFixture):
-        """
-        Given: A FilterBuilder instance with None start_time and valid end_time.
-        When: add_time_range_field is called with start_time as None.
-        Then: The method should not add any field to the filter since start is None.
-        """
-        from CortexPlatformCore import FilterBuilder
-
-        # Arrange
-        filter_builder = FilterBuilder()
-        mock_prepare_time_range = mocker.patch.object(filter_builder, "_prepare_time_range", return_value=(None, 1641081600000))
-        mock_add_field = mocker.patch.object(filter_builder, "add_field")
-
-        # Act
-        filter_builder.add_time_range_field("test_field", None, "2022-01-02T00:00:00")
-
-        # Assert
-        mock_prepare_time_range.assert_called_once_with(None, "2022-01-02T00:00:00")
-        mock_add_field.assert_not_called()
-
-    def test_add_time_range_field_with_none_end_time(self, mocker: MockerFixture):
-        """
-        Given: A FilterBuilder instance with valid start_time and None end_time.
-        When: add_time_range_field is called with end_time as None.
-        Then: The method should not add any field to the filter since end is None.
-        """
-        from CortexPlatformCore import FilterBuilder
-
-        # Arrange
-        filter_builder = FilterBuilder()
-        mock_prepare_time_range = mocker.patch.object(filter_builder, "_prepare_time_range", return_value=(1640995200000, None))
-        mock_add_field = mocker.patch.object(filter_builder, "add_field")
-
-        # Act
-        filter_builder.add_time_range_field("test_field", "2022-01-01T00:00:00", None)
-
-        # Assert
-        mock_prepare_time_range.assert_called_once_with("2022-01-01T00:00:00", None)
-        mock_add_field.assert_not_called()
-
-    def test_add_time_range_field_with_both_none_times(self, mocker: MockerFixture):
-        """
-        Given: A FilterBuilder instance with both start_time and end_time as None.
-        When: add_time_range_field is called with both times as None.
-        Then: The method should not add any field to the filter since both values are None.
-        """
-        from CortexPlatformCore import FilterBuilder
-
-        # Arrange
-        filter_builder = FilterBuilder()
-        mock_prepare_time_range = mocker.patch.object(filter_builder, "_prepare_time_range", return_value=(None, None))
-        mock_add_field = mocker.patch.object(filter_builder, "add_field")
-
-        # Act
-        filter_builder.add_time_range_field("test_field", None, None)
-
-        # Assert
-        mock_prepare_time_range.assert_called_once_with(None, None)
-        mock_add_field.assert_not_called()
-
-    def test_add_time_range_field_with_zero_timestamps(self, mocker: MockerFixture):
-        """
-        Given: A FilterBuilder instance and _prepare_time_range returning zero timestamps.
-        When: add_time_range_field is called and both timestamps are zero (falsy values).
-        Then: The method should not add any field to the filter since zero is falsy in the condition.
-        """
-        from CortexPlatformCore import FilterBuilder
-
-        # Arrange
-        filter_builder = FilterBuilder()
-        mock_prepare_time_range = mocker.patch.object(filter_builder, "_prepare_time_range", return_value=(0, 0))
-        mock_add_field = mocker.patch.object(filter_builder, "add_field")
-
-        # Act
-        filter_builder.add_time_range_field("test_field", "some_time", "some_other_time")
-
-        # Assert
-        mock_prepare_time_range.assert_called_once_with("some_time", "some_other_time")
-        mock_add_field.assert_not_called()
-
-    def test_to_dict_empty_filter_fields(self):
-        """
-        Given: A FilterBuilder instance with no filter fields.
-        When: The to_dict method is called.
-        Then: An empty dictionary should be returned.
-        """
-        from CortexPlatformCore import FilterBuilder
-
-        filter_builder = FilterBuilder()
-        result = filter_builder.to_dict()
-        assert result == {}
-
-    def test_to_dict_single_field_single_value(self):
-        """
-        Given: A FilterBuilder with one field containing a single non-list value.
-        When: The to_dict method is called.
-        Then: A properly structured filter dictionary with one search object should be returned.
-        """
-        from CortexPlatformCore import FilterBuilder, FilterType
-
-        filter_builder = FilterBuilder()
-        filter_builder.add_field("test_field", FilterType.EQ, "test_value")
-
-        result = filter_builder.to_dict()
-        expected = {
-            FilterBuilder.AND: [
-                {FilterBuilder.FIELD: "test_field", FilterBuilder.TYPE: FilterType.EQ.value, FilterBuilder.VALUE: "test_value"}
-            ]
-        }
-        assert result == expected
-
-    def test_to_dict_single_field_multiple_values(self):
-        """
-        Given: A FilterBuilder with one field containing multiple values in a list.
-        When: The to_dict method is called.
-        Then: A filter dictionary with OR operator grouping multiple search values should be returned.
-        """
-        from CortexPlatformCore import FilterBuilder, FilterType
-
-        filter_builder = FilterBuilder()
-        filter_builder.add_field("test_field", FilterType.EQ, ["value1", "value2"])
-
-        result = filter_builder.to_dict()
-        expected = {
-            FilterBuilder.AND: [
-                {
-                    FilterType.EQ.operator: [
-                        {
-                            FilterBuilder.FIELD: "test_field",
-                            FilterBuilder.TYPE: FilterType.EQ.value,
-                            FilterBuilder.VALUE: "value1",
-                        },
-                        {
-                            FilterBuilder.FIELD: "test_field",
-                            FilterBuilder.TYPE: FilterType.EQ.value,
-                            FilterBuilder.VALUE: "value2",
-                        },
-                    ]
-                }
-            ]
-        }
-        assert result == expected
-
-    def test_to_dict_multiple_fields(self):
-        """
-        Given: A FilterBuilder with multiple fields each containing different values.
-        When: The to_dict method is called.
-        Then: A filter dictionary with AND operator containing all field filters should be returned.
-        """
-        from CortexPlatformCore import FilterBuilder, FilterType
-
-        filter_builder = FilterBuilder()
-        filter_builder.add_field("field1", FilterType.EQ, "value1")
-        filter_builder.add_field("field2", FilterType.CONTAINS, "value2")
-
-        result = filter_builder.to_dict()
-        expected = {
-            FilterBuilder.AND: [
-                {FilterBuilder.FIELD: "field1", FilterBuilder.TYPE: FilterType.EQ.value, FilterBuilder.VALUE: "value1"},
-                {FilterBuilder.FIELD: "field2", FilterBuilder.TYPE: FilterType.CONTAINS.value, FilterBuilder.VALUE: "value2"},
-            ]
-        }
-        assert result == expected
-
-    def test_to_dict_with_none_values_filtered_out(self):
-        """
-        Given: A FilterBuilder with fields containing None values mixed with valid values.
-        When: The to_dict method is called.
-        Then: None values should be filtered out and only valid values should appear in the result.
-        """
-        from CortexPlatformCore import FilterBuilder, FilterType
-
-        filter_builder = FilterBuilder()
-        filter_builder.add_field("test_field", FilterType.EQ, [None, "valid_value", None])
-
-        result = filter_builder.to_dict()
-        expected = {
-            FilterBuilder.AND: [
-                {FilterBuilder.FIELD: "test_field", FilterBuilder.TYPE: FilterType.EQ.value, FilterBuilder.VALUE: "valid_value"}
-            ]
-        }
-        assert result == expected
-
-    def test_to_dict_with_all_none_values(self):
-        """
-        Given: A FilterBuilder with fields containing only None values.
-        When: The to_dict method is called.
-        Then: An empty dictionary should be returned since all values are filtered out.
-        """
-        from CortexPlatformCore import FilterBuilder, FilterType
-
-        filter_builder = FilterBuilder()
-        filter_builder.add_field("test_field", FilterType.EQ, [None, None])
-
-        result = filter_builder.to_dict()
-        assert result == {}
-
-    def test_to_dict_with_mapped_values_field_normal_value(self):
-        """
-        Given: A MappedValuesField with a value that is not in the mappings dictionary.
-        When: The to_dict method is called.
-        Then: The default filter type should be used for the unmapped value.
-        """
-        from CortexPlatformCore import FilterBuilder, FilterType
-
-        filter_builder = FilterBuilder()
-        mappings = {"special": FilterType.IS_EMPTY}
-        filter_builder.add_field_with_mappings("test_field", FilterType.EQ, "normal_value", mappings)
-
-        result = filter_builder.to_dict()
-        expected = {
-            FilterBuilder.AND: [
-                {FilterBuilder.FIELD: "test_field", FilterBuilder.TYPE: FilterType.EQ.value, FilterBuilder.VALUE: "normal_value"}
-            ]
-        }
-        assert result == expected
-
-    def test_to_dict_with_mapped_values_field_is_empty(self):
-        """
-        Given: A MappedValuesField with a value mapped to IS_EMPTY filter type.
-        When: The to_dict method is called.
-        Then: The mapped filter type should be used and value should be set to "<No Value>".
-        """
-        from CortexPlatformCore import FilterBuilder, FilterType
-
-        filter_builder = FilterBuilder()
-        mappings = {"unassigned": FilterType.IS_EMPTY}
-        filter_builder.add_field_with_mappings("assignee", FilterType.EQ, "unassigned", mappings)
-
-        result = filter_builder.to_dict()
-        expected = {
-            FilterBuilder.AND: [
-                {
-                    FilterBuilder.FIELD: "assignee",
-                    FilterBuilder.TYPE: FilterType.IS_EMPTY.value,
-                    FilterBuilder.VALUE: "<No Value>",
-                }
-            ]
-        }
-        assert result == expected
-
-    def test_to_dict_with_mapped_values_field_nis_empty(self):
-        """
-        Given: A MappedValuesField with a value mapped to NIS_EMPTY filter type.
-        When: The to_dict method is called.
-        Then: The mapped filter type should be used and value should be set to "<No Value>".
-        """
-        from CortexPlatformCore import FilterBuilder, FilterType
-
-        filter_builder = FilterBuilder()
-        mappings = {"assigned": FilterType.NIS_EMPTY}
-        filter_builder.add_field_with_mappings("assignee", FilterType.EQ, "assigned", mappings)
-
-        result = filter_builder.to_dict()
-        expected = {
-            FilterBuilder.AND: [
-                {
-                    FilterBuilder.FIELD: "assignee",
-                    FilterBuilder.TYPE: FilterType.NIS_EMPTY.value,
-                    FilterBuilder.VALUE: "<No Value>",
-                }
-            ]
-        }
-        assert result == expected
-
-    def test_to_dict_with_mixed_mapped_and_normal_values(self):
-        """
-        Given: A MappedValuesField with both mapped and unmapped values in the same field.
-        When: The to_dict method is called.
-        Then: Each value should use its appropriate filter type and the results should be grouped with OR operator.
-        """
-        from CortexPlatformCore import FilterBuilder, FilterType
-
-        filter_builder = FilterBuilder()
-        mappings = {"unassigned": FilterType.IS_EMPTY}
-        filter_builder.add_field_with_mappings("assignee", FilterType.EQ, ["unassigned", "john.doe"], mappings)
-
-        result = filter_builder.to_dict()
-        expected = {
-            FilterBuilder.AND: [
-                {
-                    FilterType.EQ.operator: [
-                        {
-                            FilterBuilder.FIELD: "assignee",
-                            FilterBuilder.TYPE: FilterType.IS_EMPTY.value,
-                            FilterBuilder.VALUE: "<No Value>",
-                        },
-                        {
-                            FilterBuilder.FIELD: "assignee",
-                            FilterBuilder.TYPE: FilterType.EQ.value,
-                            FilterBuilder.VALUE: "john.doe",
-                        },
-                    ]
-                }
-            ]
-        }
-        assert result == expected
-
-    def test_to_dict_converts_non_list_values_to_list(self):
-        """
-        Given: A FilterBuilder with field values that are not initially in list format.
-        When: The to_dict method is called.
-        Then: The non-list values should be converted to lists internally for processing.
-        """
-        from CortexPlatformCore import FilterBuilder, FilterType
-
-        filter_builder = FilterBuilder()
-        # Directly create a field with non-list value
-        field = FilterBuilder.Field("test_field", FilterType.EQ, "single_value")
-        filter_builder.filter_fields = [field]
-
-        result = filter_builder.to_dict()
-        expected = {
-            FilterBuilder.AND: [
-                {FilterBuilder.FIELD: "test_field", FilterBuilder.TYPE: FilterType.EQ.value, FilterBuilder.VALUE: "single_value"}
-            ]
-        }
-        assert result == expected
-
-    def test_prepare_time_range_both_valid_times(self, mocker: MockerFixture):
-        """
-        Given: Valid start_time and end_time strings that can be parsed by dateparser.
-        When: _prepare_time_range is called with both valid time strings.
-        Then: Both timestamps should be converted to milliseconds and returned as a tuple.
-        """
-        from CortexPlatformCore import FilterBuilder
-        from datetime import datetime
-
-        # Mock dateparser.parse to return known datetime objects
-        start_dt = datetime(2023, 1, 1, 10, 0, 0)
-        end_dt = datetime(2023, 1, 2, 15, 30, 0)
-        mock_parse = mocker.patch("CortexPlatformCore.dateparser.parse")
-        mock_parse.side_effect = [start_dt, end_dt]
-
-        start_time, end_time = FilterBuilder._prepare_time_range("2023-01-01T10:00:00", "2023-01-02T15:30:00")
-
-        assert start_time == int(start_dt.timestamp() * 1000)
-        assert end_time == int(end_dt.timestamp() * 1000)
-        assert mock_parse.call_count == 2
-
-    def test_prepare_time_range_only_start_time_provided(self, mocker: MockerFixture):
-        """
-        Given: A valid start_time string and None as end_time.
-        When: _prepare_time_range is called with only start_time provided.
-        Then: start_time should be converted to milliseconds and end_time should be set to current time.
-        """
-        from CortexPlatformCore import FilterBuilder
-        from datetime import datetime
-
-        # Mock dateparser.parse for start_time
-        start_dt = datetime(2023, 1, 1, 10, 0, 0)
-        mock_parse = mocker.patch("CortexPlatformCore.dateparser.parse", return_value=start_dt)
-
-        # Mock datetime.now for end_time calculation
-        current_dt = datetime(2023, 1, 3, 12, 0, 0)
-        mock_now = mocker.patch("CortexPlatformCore.datetime")
-        mock_now.now.return_value = current_dt
-
-        start_time, end_time = FilterBuilder._prepare_time_range("2023-01-01T10:00:00", None)
-
-        assert start_time == int(start_dt.timestamp() * 1000)
-        assert end_time == int(current_dt.timestamp() * 1000)
-        mock_parse.assert_called_once_with("2023-01-01T10:00:00")
-
-    def test_prepare_time_range_both_none_times(self):
-        """
-        Given: Both start_time_str and end_time_str parameters as None.
-        When: _prepare_time_range is called with both parameters as None.
-        Then: Both returned timestamps should be None without any parsing attempts.
-        """
-        from CortexPlatformCore import FilterBuilder
-
-        start_time, end_time = FilterBuilder._prepare_time_range(None, None)
-
-        assert start_time is None
-        assert end_time is None
-
-    def test_prepare_time_range_end_time_without_start_time_raises_exception(self):
-        """
-        Given: None as start_time_str and a valid end_time_str.
-        When: _prepare_time_range is called with end_time but no start_time.
-        Then: A DemistoException should be raised with appropriate error message.
-        """
-        from CortexPlatformCore import FilterBuilder
-        from CommonServerPython import DemistoException
-
-        with pytest.raises(DemistoException, match="When 'end_time' is provided, 'start_time' must be provided as well."):
-            FilterBuilder._prepare_time_range(None, "2023-01-02T15:30:00")
-
-    def test_prepare_time_range_invalid_start_time_raises_value_error(self, mocker: MockerFixture):
-        """
-        Given: An invalid start_time string that cannot be parsed by dateparser.
-        When: _prepare_time_range is called with an unparseable start_time.
-        Then: A ValueError should be raised with the invalid start_time in the error message.
-        """
-        from CortexPlatformCore import FilterBuilder
-
-        # Mock dateparser.parse to return None for invalid input
-        mock_parse = mocker.patch("CortexPlatformCore.dateparser.parse", return_value=None)
-
-        with pytest.raises(ValueError, match="Could not parse start_time: invalid_start_time"):
-            FilterBuilder._prepare_time_range("invalid_start_time", None)
-
-        mock_parse.assert_called_once_with("invalid_start_time")
-
-    def test_prepare_time_range_invalid_end_time_raises_value_error(self, mocker: MockerFixture):
-        """
-        Given: A valid start_time and an invalid end_time string that cannot be parsed.
-        When: _prepare_time_range is called with valid start_time but unparseable end_time.
-        Then: A ValueError should be raised with the invalid end_time in the error message.
-        """
-        from CortexPlatformCore import FilterBuilder
-        from datetime import datetime
-
-        # Mock dateparser.parse to return valid datetime for start_time and None for end_time
-        start_dt = datetime(2023, 1, 1, 10, 0, 0)
-        mock_parse = mocker.patch("CortexPlatformCore.dateparser.parse")
-        mock_parse.side_effect = [start_dt, None]
-
-        with pytest.raises(ValueError, match="Could not parse end_time: invalid_end_time"):
-            FilterBuilder._prepare_time_range("2023-01-01T10:00:00", "invalid_end_time")
-
-        assert mock_parse.call_count == 2
-
-    def test_prepare_time_range_string_conversion_for_start_time(self, mocker: MockerFixture):
-        """
-        Given: A non-string start_time parameter that needs string conversion.
-        When: _prepare_time_range is called with start_time that requires str() conversion.
-        Then: The start_time should be converted to string before parsing and processed correctly.
-        """
-        from CortexPlatformCore import FilterBuilder
-        from datetime import datetime
-
-        # Mock dateparser.parse to return a valid datetime
-        start_dt = datetime(2023, 1, 1, 10, 0, 0)
-        mock_parse = mocker.patch("CortexPlatformCore.dateparser.parse", return_value=start_dt)
-
-        # Pass an integer that should be converted to string
-        start_time, end_time = FilterBuilder._prepare_time_range(20230101, None)
-
-        # Verify that str() was called on the parameter
-        mock_parse.assert_called_with("20230101")
-        assert start_time == int(start_dt.timestamp() * 1000)
-
-    def test_prepare_time_range_string_conversion_for_end_time(self, mocker: MockerFixture):
-        """
-        Given: A non-string end_time parameter along with valid start_time.
-        When: _prepare_time_range is called with end_time that requires str() conversion.
-        Then: The end_time should be converted to string before parsing and both times processed correctly.
-        """
-        from CortexPlatformCore import FilterBuilder
-        from datetime import datetime
-
-        # Mock dateparser.parse to return valid datetimes
-        start_dt = datetime(2023, 1, 1, 10, 0, 0)
-        end_dt = datetime(2023, 1, 2, 15, 30, 0)
-        mock_parse = mocker.patch("CortexPlatformCore.dateparser.parse")
-        mock_parse.side_effect = [start_dt, end_dt]
-
-        # Pass integers that should be converted to strings
-        start_time, end_time = FilterBuilder._prepare_time_range(20230101, 20230102)
-
-        # Verify that str() was called on both parameters
-        assert mock_parse.call_args_list[0][0][0] == "20230101"
-        assert mock_parse.call_args_list[1][0][0] == "20230102"
-        assert start_time == int(start_dt.timestamp() * 1000)
-        assert end_time == int(end_dt.timestamp() * 1000)
-
-    def test_prepare_time_range_millisecond_conversion_precision(self, mocker: MockerFixture):
-        """
-        Given: Valid datetime objects returned from dateparser with specific timestamp values.
-        When: _prepare_time_range converts the timestamps to milliseconds.
-        Then: The conversion should multiply by 1000 and convert to integer with correct precision.
-        """
-        from CortexPlatformCore import FilterBuilder
-        from datetime import datetime
-
-        # Create datetime with known timestamp
-        start_dt = datetime(2023, 1, 1, 10, 0, 0)
-        end_dt = datetime(2023, 1, 2, 15, 30, 0)
-        mock_parse = mocker.patch("CortexPlatformCore.dateparser.parse")
-        mock_parse.side_effect = [start_dt, end_dt]
-
-        start_time, end_time = FilterBuilder._prepare_time_range("2023-01-01T10:00:00", "2023-01-02T15:30:00")
-
-        # Verify precise millisecond conversion
-        expected_start = int(start_dt.timestamp() * 1000)
-        expected_end = int(end_dt.timestamp() * 1000)
-        assert start_time == expected_start
-        assert end_time == expected_end
-        assert isinstance(start_time, int)
-        assert isinstance(end_time, int)
->>>>>>> a2312203
+    assert mock_get_webapp_data.call_count == 1