--- conflicted
+++ resolved
@@ -4320,7 +4320,319 @@
     assert isinstance(payload["scope"], dict)
 
 
-<<<<<<< HEAD
+def test_appsec_remediate_issue_command_single_issue_success(mocker: MockerFixture):
+    """
+    Given:
+        A client and args with a single issue ID and title.
+    When:
+        appsec_remediate_issue_command is called.
+    Then:
+        The issue is remediated successfully and appropriate results are returned.
+    """
+    from CortexPlatformCore import Client, appsec_remediate_issue_command
+
+    mock_client = Client(base_url="", headers={})
+    mock_demisto = mocker.patch("CortexPlatformCore.demisto")
+    mock_demisto.args.return_value = {"issue_ids": "issue-123", "title": "Fix security vulnerability"}
+
+    mock_remove_empty = mocker.patch(
+        "CortexPlatformCore.remove_empty_elements",
+        return_value={"issueIds": ["issue-123"], "title": "Fix security vulnerability"},
+    )
+
+    mock_appsec_remediate = mocker.patch.object(
+        mock_client,
+        "appsec_remediate_issue",
+        return_value={
+            "triggeredPrs": [{"issueId": "issue-123", "prUrl": "https://github.com/repo/pull/456", "status": "created"}]
+        },
+    )
+
+    result = appsec_remediate_issue_command(mock_client, {})
+
+    mock_remove_empty.assert_called_once_with({"issueIds": ["issue-123"], "title": "Fix security vulnerability"})
+    mock_appsec_remediate.assert_called_once_with({"issueIds": ["issue-123"], "title": "Fix security vulnerability"})
+    assert result.outputs_prefix == "Core.TriggeredPRs"
+    assert result.outputs_key_field == "issueId"
+    assert len(result.outputs) == 1
+    assert result.outputs[0]["issueId"] == "issue-123"
+
+
+def test_appsec_remediate_issue_command_multiple_issues_success(mocker: MockerFixture):
+    """
+    Given:
+        A client and args with multiple issue IDs and title.
+    When:
+        appsec_remediate_issue_command is called.
+    Then:
+        All issues are remediated successfully and appropriate results are returned.
+    """
+    from CortexPlatformCore import Client, appsec_remediate_issue_command
+
+    mock_client = Client(base_url="", headers={})
+    mock_demisto = mocker.patch("CortexPlatformCore.demisto")
+    mock_demisto.args.return_value = {"issue_ids": ["issue-123", "issue-456"], "title": "Fix security vulnerabilities"}
+
+    mock_remove_empty = mocker.patch("CortexPlatformCore.remove_empty_elements")
+    mock_remove_empty.side_effect = [
+        {"issueIds": ["issue-123"], "title": "Fix security vulnerabilities"},
+        {"issueIds": ["issue-456"], "title": "Fix security vulnerabilities"},
+    ]
+
+    mock_responses = [
+        {"triggeredPrs": [{"issueId": "issue-123", "prUrl": "https://github.com/repo/pull/1"}]},
+        {"triggeredPrs": [{"issueId": "issue-456", "prUrl": "https://github.com/repo/pull/2"}]},
+    ]
+    mock_appsec_remediate = mocker.patch.object(mock_client, "appsec_remediate_issue")
+    mock_appsec_remediate.side_effect = mock_responses
+
+    result = appsec_remediate_issue_command(mock_client, {})
+
+    assert mock_appsec_remediate.call_count == 2
+    assert len(result.outputs) == 2
+    assert result.outputs[0]["issueId"] == "issue-123"
+    assert result.outputs[1]["issueId"] == "issue-456"
+
+
+def test_appsec_remediate_issue_command_too_many_issues_raises_exception(mocker):
+    """
+    GIVEN:
+        Client instance and arguments with only issue_id.
+    WHEN:
+        The update_issue_command function is called.
+    THEN:
+        update_issue is called with empty update_data.
+    """
+    from CortexPlatformCore import appsec_remediate_issue_command, Client
+    from CommonServerPython import DemistoException
+
+    mock_client = Client(base_url="", headers={})
+    mock_demisto = mocker.patch("CortexPlatformCore.demisto")
+    mock_demisto.args.return_value = {
+        "issue_ids": [f"issue-{i}" for i in range(11)],  # 11 issues
+        "title": "Fix vulnerabilities",
+    }
+
+    args = {"id": "12345"}
+    with pytest.raises(DemistoException, match="Please provide a maximum of 10 issue IDs per request."):
+        appsec_remediate_issue_command(mock_client, args)
+
+
+def test_appsec_remediate_issue_command_empty_triggered_prs(mocker: MockerFixture):
+    """
+    Given:
+        A client and args with issue ID, but API returns empty triggeredPrs.
+    When:
+        appsec_remediate_issue_command is called.
+    Then:
+        The command completes successfully with empty outputs.
+    """
+    from CortexPlatformCore import Client, appsec_remediate_issue_command
+
+    mock_client = Client(base_url="", headers={})
+    mock_demisto = mocker.patch("CortexPlatformCore.demisto")
+    mock_demisto.args.return_value = {"issue_ids": "issue-123", "title": "Fix security vulnerability"}
+
+    mocker.patch(
+        "CortexPlatformCore.remove_empty_elements",
+        return_value={"issueIds": ["issue-123"], "title": "Fix security vulnerability"},
+    )
+
+    mocker.patch.object(
+        mock_client,
+        "appsec_remediate_issue",
+        return_value={
+            "triggeredPrs": []  # Empty list
+        },
+    )
+
+    result = appsec_remediate_issue_command(mock_client, {})
+
+    assert len(result.outputs) == 0
+    assert result.raw_response == []
+
+
+def test_appsec_remediate_issue_command_none_response(mocker: MockerFixture):
+    """
+    Given:
+        A client and args with issue ID, but API returns None response.
+    When:
+        appsec_remediate_issue_command is called.
+    Then:
+        The command completes successfully with empty outputs.
+    """
+    from CortexPlatformCore import Client, appsec_remediate_issue_command
+
+    mock_client = Client(base_url="", headers={})
+    mock_demisto = mocker.patch("CortexPlatformCore.demisto")
+    mock_demisto.args.return_value = {"issue_ids": "issue-123", "title": "Fix security vulnerability"}
+
+    mocker.patch(
+        "CortexPlatformCore.remove_empty_elements",
+        return_value={"issueIds": ["issue-123"], "title": "Fix security vulnerability"},
+    )
+
+    mocker.patch.object(mock_client, "appsec_remediate_issue", return_value=None)
+
+    result = appsec_remediate_issue_command(mock_client, {})
+
+    assert len(result.outputs) == 0
+
+
+def test_appsec_remediate_issue_command_missing_triggered_prs_key(mocker: MockerFixture):
+    """
+    Given:
+        A client and args with issue ID, but API response lacks triggeredPrs key.
+    When:
+        appsec_remediate_issue_command is called.
+    Then:
+        The command completes successfully with empty outputs.
+    """
+    from CortexPlatformCore import Client, appsec_remediate_issue_command
+
+    mock_client = Client(base_url="", headers={})
+    mock_demisto = mocker.patch("CortexPlatformCore.demisto")
+    mock_demisto.args.return_value = {"issue_ids": "issue-123", "title": "Fix security vulnerability"}
+
+    mocker.patch(
+        "CortexPlatformCore.remove_empty_elements",
+        return_value={"issueIds": ["issue-123"], "title": "Fix security vulnerability"},
+    )
+
+    mocker.patch.object(
+        mock_client,
+        "appsec_remediate_issue",
+        return_value={
+            "status": "success"  # No triggeredPrs key
+        },
+    )
+
+    result = appsec_remediate_issue_command(mock_client, {})
+
+    assert len(result.outputs) == 0
+
+
+def test_appsec_remediate_issue_command_non_list_triggered_prs(mocker: MockerFixture):
+    """
+    Given:
+        A client and args with issue ID, but API returns triggeredPrs as non-list.
+    When:
+        appsec_remediate_issue_command is called.
+    Then:
+        The command completes successfully with empty outputs.
+    """
+    from CortexPlatformCore import Client, appsec_remediate_issue_command
+
+    mock_client = Client(base_url="", headers={})
+    mock_demisto = mocker.patch("CortexPlatformCore.demisto")
+    mock_demisto.args.return_value = {"issue_ids": "issue-123", "title": "Fix security vulnerability"}
+
+    mocker.patch(
+        "CortexPlatformCore.remove_empty_elements",
+        return_value={"issueIds": ["issue-123"], "title": "Fix security vulnerability"},
+    )
+
+    mocker.patch.object(mock_client, "appsec_remediate_issue", return_value={"triggeredPrs": "not a list"})
+
+    result = appsec_remediate_issue_command(mock_client, {})
+
+    assert len(result.outputs) == 0
+
+
+def test_appsec_remediate_issue_command_mixed_success_failure(mocker: MockerFixture):
+    """
+    Given:
+        A client and args with multiple issue IDs, where some succeed and some fail.
+    When:
+        appsec_remediate_issue_command is called.
+    Then:
+        Only successful remediations are included in the outputs.
+    """
+    from CortexPlatformCore import Client, appsec_remediate_issue_command
+
+    mock_client = Client(base_url="", headers={})
+    mock_demisto = mocker.patch("CortexPlatformCore.demisto")
+    mock_demisto.args.return_value = {"issue_ids": ["issue-123", "issue-456", "issue-789"], "title": "Fix vulnerabilities"}
+
+    mock_remove_empty = mocker.patch("CortexPlatformCore.remove_empty_elements")
+    mock_remove_empty.side_effect = [
+        {"issueIds": ["issue-123"], "title": "Fix vulnerabilities"},
+        {"issueIds": ["issue-456"], "title": "Fix vulnerabilities"},
+        {"issueIds": ["issue-789"], "title": "Fix vulnerabilities"},
+    ]
+
+    mock_responses = [
+        {"triggeredPrs": [{"issueId": "issue-123", "prUrl": "https://github.com/repo/pull/1"}]},
+        {"triggeredPrs": []},  # Failed to trigger PR
+        {"triggeredPrs": [{"issueId": "issue-789", "prUrl": "https://github.com/repo/pull/3"}]},
+    ]
+    mock_appsec_remediate = mocker.patch.object(mock_client, "appsec_remediate_issue")
+    mock_appsec_remediate.side_effect = mock_responses
+
+    result = appsec_remediate_issue_command(mock_client, {})
+
+    assert len(result.outputs) == 2  # Only successful ones
+    assert result.outputs[0]["issueId"] == "issue-123"
+    assert result.outputs[1]["issueId"] == "issue-789"
+
+
+def test_appsec_remediate_issue_command_none_title_removed(mocker: MockerFixture):
+    """
+    Given:
+        A client and args with issue ID and None title.
+    When:
+        appsec_remediate_issue_command is called.
+    Then:
+        remove_empty_elements is called and None title is handled properly.
+    """
+    from CortexPlatformCore import Client, appsec_remediate_issue_command
+
+    mock_client = Client(base_url="", headers={})
+    mock_demisto = mocker.patch("CortexPlatformCore.demisto")
+    mock_demisto.args.return_value = {"issue_ids": "issue-123", "title": None}
+
+    mock_remove_empty = mocker.patch(
+        "CortexPlatformCore.remove_empty_elements",
+        return_value={
+            "issueIds": ["issue-123"]  # title removed
+        },
+    )
+
+    mock_appsec_remediate = mocker.patch.object(
+        mock_client,
+        "appsec_remediate_issue",
+        return_value={"triggeredPrs": [{"issueId": "issue-123", "prUrl": "https://github.com/repo/pull/1"}]},
+    )
+
+    appsec_remediate_issue_command(mock_client, {})
+
+    mock_remove_empty.assert_called_with({"issueIds": ["issue-123"], "title": None})
+    mock_appsec_remediate.assert_called_with({"issueIds": ["issue-123"]})
+
+
+def test_appsec_remediate_issue_command_empty_issue_ids_list(mocker: MockerFixture):
+    """
+    Given:
+        A client and args with empty issue IDs list.
+    When:
+        appsec_remediate_issue_command is called.
+    Then:
+        The command completes successfully with empty outputs and no API calls.
+    """
+    from CortexPlatformCore import Client, appsec_remediate_issue_command
+
+    mock_client = Client(base_url="", headers={})
+    mock_demisto = mocker.patch("CortexPlatformCore.demisto")
+    mock_demisto.args.return_value = {"issue_ids": [], "title": "Fix vulnerabilities"}
+
+    mock_appsec_remediate = mocker.patch.object(mock_client, "appsec_remediate_issue")
+
+    result = appsec_remediate_issue_command(mock_client, {})
+
+    assert len(result.outputs) == 0
+    mock_appsec_remediate.assert_not_called()
+
+
 def test_get_appsec_issues_command_success(mocker: MockerFixture):
     """
     Given:
@@ -4527,317 +4839,4 @@
     args = {"validation": "true", "has_kev": "true"}
 
     with pytest.raises(DemistoException, match="No matching issue type found for the given filter combination"):
-        create_appsec_issues_filter_and_tables(args)
-=======
-def test_appsec_remediate_issue_command_single_issue_success(mocker: MockerFixture):
-    """
-    Given:
-        A client and args with a single issue ID and title.
-    When:
-        appsec_remediate_issue_command is called.
-    Then:
-        The issue is remediated successfully and appropriate results are returned.
-    """
-    from CortexPlatformCore import Client, appsec_remediate_issue_command
-
-    mock_client = Client(base_url="", headers={})
-    mock_demisto = mocker.patch("CortexPlatformCore.demisto")
-    mock_demisto.args.return_value = {"issue_ids": "issue-123", "title": "Fix security vulnerability"}
-
-    mock_remove_empty = mocker.patch(
-        "CortexPlatformCore.remove_empty_elements",
-        return_value={"issueIds": ["issue-123"], "title": "Fix security vulnerability"},
-    )
-
-    mock_appsec_remediate = mocker.patch.object(
-        mock_client,
-        "appsec_remediate_issue",
-        return_value={
-            "triggeredPrs": [{"issueId": "issue-123", "prUrl": "https://github.com/repo/pull/456", "status": "created"}]
-        },
-    )
-
-    result = appsec_remediate_issue_command(mock_client, {})
-
-    mock_remove_empty.assert_called_once_with({"issueIds": ["issue-123"], "title": "Fix security vulnerability"})
-    mock_appsec_remediate.assert_called_once_with({"issueIds": ["issue-123"], "title": "Fix security vulnerability"})
-    assert result.outputs_prefix == "Core.TriggeredPRs"
-    assert result.outputs_key_field == "issueId"
-    assert len(result.outputs) == 1
-    assert result.outputs[0]["issueId"] == "issue-123"
-
-
-def test_appsec_remediate_issue_command_multiple_issues_success(mocker: MockerFixture):
-    """
-    Given:
-        A client and args with multiple issue IDs and title.
-    When:
-        appsec_remediate_issue_command is called.
-    Then:
-        All issues are remediated successfully and appropriate results are returned.
-    """
-    from CortexPlatformCore import Client, appsec_remediate_issue_command
-
-    mock_client = Client(base_url="", headers={})
-    mock_demisto = mocker.patch("CortexPlatformCore.demisto")
-    mock_demisto.args.return_value = {"issue_ids": ["issue-123", "issue-456"], "title": "Fix security vulnerabilities"}
-
-    mock_remove_empty = mocker.patch("CortexPlatformCore.remove_empty_elements")
-    mock_remove_empty.side_effect = [
-        {"issueIds": ["issue-123"], "title": "Fix security vulnerabilities"},
-        {"issueIds": ["issue-456"], "title": "Fix security vulnerabilities"},
-    ]
-
-    mock_responses = [
-        {"triggeredPrs": [{"issueId": "issue-123", "prUrl": "https://github.com/repo/pull/1"}]},
-        {"triggeredPrs": [{"issueId": "issue-456", "prUrl": "https://github.com/repo/pull/2"}]},
-    ]
-    mock_appsec_remediate = mocker.patch.object(mock_client, "appsec_remediate_issue")
-    mock_appsec_remediate.side_effect = mock_responses
-
-    result = appsec_remediate_issue_command(mock_client, {})
-
-    assert mock_appsec_remediate.call_count == 2
-    assert len(result.outputs) == 2
-    assert result.outputs[0]["issueId"] == "issue-123"
-    assert result.outputs[1]["issueId"] == "issue-456"
-
-
-def test_appsec_remediate_issue_command_too_many_issues_raises_exception(mocker):
-    """
-    GIVEN:
-        Client instance and arguments with only issue_id.
-    WHEN:
-        The update_issue_command function is called.
-    THEN:
-        update_issue is called with empty update_data.
-    """
-    from CortexPlatformCore import appsec_remediate_issue_command, Client
-    from CommonServerPython import DemistoException
-
-    mock_client = Client(base_url="", headers={})
-    mock_demisto = mocker.patch("CortexPlatformCore.demisto")
-    mock_demisto.args.return_value = {
-        "issue_ids": [f"issue-{i}" for i in range(11)],  # 11 issues
-        "title": "Fix vulnerabilities",
-    }
-
-    args = {"id": "12345"}
-    with pytest.raises(DemistoException, match="Please provide a maximum of 10 issue IDs per request."):
-        appsec_remediate_issue_command(mock_client, args)
-
-
-def test_appsec_remediate_issue_command_empty_triggered_prs(mocker: MockerFixture):
-    """
-    Given:
-        A client and args with issue ID, but API returns empty triggeredPrs.
-    When:
-        appsec_remediate_issue_command is called.
-    Then:
-        The command completes successfully with empty outputs.
-    """
-    from CortexPlatformCore import Client, appsec_remediate_issue_command
-
-    mock_client = Client(base_url="", headers={})
-    mock_demisto = mocker.patch("CortexPlatformCore.demisto")
-    mock_demisto.args.return_value = {"issue_ids": "issue-123", "title": "Fix security vulnerability"}
-
-    mocker.patch(
-        "CortexPlatformCore.remove_empty_elements",
-        return_value={"issueIds": ["issue-123"], "title": "Fix security vulnerability"},
-    )
-
-    mocker.patch.object(
-        mock_client,
-        "appsec_remediate_issue",
-        return_value={
-            "triggeredPrs": []  # Empty list
-        },
-    )
-
-    result = appsec_remediate_issue_command(mock_client, {})
-
-    assert len(result.outputs) == 0
-    assert result.raw_response == []
-
-
-def test_appsec_remediate_issue_command_none_response(mocker: MockerFixture):
-    """
-    Given:
-        A client and args with issue ID, but API returns None response.
-    When:
-        appsec_remediate_issue_command is called.
-    Then:
-        The command completes successfully with empty outputs.
-    """
-    from CortexPlatformCore import Client, appsec_remediate_issue_command
-
-    mock_client = Client(base_url="", headers={})
-    mock_demisto = mocker.patch("CortexPlatformCore.demisto")
-    mock_demisto.args.return_value = {"issue_ids": "issue-123", "title": "Fix security vulnerability"}
-
-    mocker.patch(
-        "CortexPlatformCore.remove_empty_elements",
-        return_value={"issueIds": ["issue-123"], "title": "Fix security vulnerability"},
-    )
-
-    mocker.patch.object(mock_client, "appsec_remediate_issue", return_value=None)
-
-    result = appsec_remediate_issue_command(mock_client, {})
-
-    assert len(result.outputs) == 0
-
-
-def test_appsec_remediate_issue_command_missing_triggered_prs_key(mocker: MockerFixture):
-    """
-    Given:
-        A client and args with issue ID, but API response lacks triggeredPrs key.
-    When:
-        appsec_remediate_issue_command is called.
-    Then:
-        The command completes successfully with empty outputs.
-    """
-    from CortexPlatformCore import Client, appsec_remediate_issue_command
-
-    mock_client = Client(base_url="", headers={})
-    mock_demisto = mocker.patch("CortexPlatformCore.demisto")
-    mock_demisto.args.return_value = {"issue_ids": "issue-123", "title": "Fix security vulnerability"}
-
-    mocker.patch(
-        "CortexPlatformCore.remove_empty_elements",
-        return_value={"issueIds": ["issue-123"], "title": "Fix security vulnerability"},
-    )
-
-    mocker.patch.object(
-        mock_client,
-        "appsec_remediate_issue",
-        return_value={
-            "status": "success"  # No triggeredPrs key
-        },
-    )
-
-    result = appsec_remediate_issue_command(mock_client, {})
-
-    assert len(result.outputs) == 0
-
-
-def test_appsec_remediate_issue_command_non_list_triggered_prs(mocker: MockerFixture):
-    """
-    Given:
-        A client and args with issue ID, but API returns triggeredPrs as non-list.
-    When:
-        appsec_remediate_issue_command is called.
-    Then:
-        The command completes successfully with empty outputs.
-    """
-    from CortexPlatformCore import Client, appsec_remediate_issue_command
-
-    mock_client = Client(base_url="", headers={})
-    mock_demisto = mocker.patch("CortexPlatformCore.demisto")
-    mock_demisto.args.return_value = {"issue_ids": "issue-123", "title": "Fix security vulnerability"}
-
-    mocker.patch(
-        "CortexPlatformCore.remove_empty_elements",
-        return_value={"issueIds": ["issue-123"], "title": "Fix security vulnerability"},
-    )
-
-    mocker.patch.object(mock_client, "appsec_remediate_issue", return_value={"triggeredPrs": "not a list"})
-
-    result = appsec_remediate_issue_command(mock_client, {})
-
-    assert len(result.outputs) == 0
-
-
-def test_appsec_remediate_issue_command_mixed_success_failure(mocker: MockerFixture):
-    """
-    Given:
-        A client and args with multiple issue IDs, where some succeed and some fail.
-    When:
-        appsec_remediate_issue_command is called.
-    Then:
-        Only successful remediations are included in the outputs.
-    """
-    from CortexPlatformCore import Client, appsec_remediate_issue_command
-
-    mock_client = Client(base_url="", headers={})
-    mock_demisto = mocker.patch("CortexPlatformCore.demisto")
-    mock_demisto.args.return_value = {"issue_ids": ["issue-123", "issue-456", "issue-789"], "title": "Fix vulnerabilities"}
-
-    mock_remove_empty = mocker.patch("CortexPlatformCore.remove_empty_elements")
-    mock_remove_empty.side_effect = [
-        {"issueIds": ["issue-123"], "title": "Fix vulnerabilities"},
-        {"issueIds": ["issue-456"], "title": "Fix vulnerabilities"},
-        {"issueIds": ["issue-789"], "title": "Fix vulnerabilities"},
-    ]
-
-    mock_responses = [
-        {"triggeredPrs": [{"issueId": "issue-123", "prUrl": "https://github.com/repo/pull/1"}]},
-        {"triggeredPrs": []},  # Failed to trigger PR
-        {"triggeredPrs": [{"issueId": "issue-789", "prUrl": "https://github.com/repo/pull/3"}]},
-    ]
-    mock_appsec_remediate = mocker.patch.object(mock_client, "appsec_remediate_issue")
-    mock_appsec_remediate.side_effect = mock_responses
-
-    result = appsec_remediate_issue_command(mock_client, {})
-
-    assert len(result.outputs) == 2  # Only successful ones
-    assert result.outputs[0]["issueId"] == "issue-123"
-    assert result.outputs[1]["issueId"] == "issue-789"
-
-
-def test_appsec_remediate_issue_command_none_title_removed(mocker: MockerFixture):
-    """
-    Given:
-        A client and args with issue ID and None title.
-    When:
-        appsec_remediate_issue_command is called.
-    Then:
-        remove_empty_elements is called and None title is handled properly.
-    """
-    from CortexPlatformCore import Client, appsec_remediate_issue_command
-
-    mock_client = Client(base_url="", headers={})
-    mock_demisto = mocker.patch("CortexPlatformCore.demisto")
-    mock_demisto.args.return_value = {"issue_ids": "issue-123", "title": None}
-
-    mock_remove_empty = mocker.patch(
-        "CortexPlatformCore.remove_empty_elements",
-        return_value={
-            "issueIds": ["issue-123"]  # title removed
-        },
-    )
-
-    mock_appsec_remediate = mocker.patch.object(
-        mock_client,
-        "appsec_remediate_issue",
-        return_value={"triggeredPrs": [{"issueId": "issue-123", "prUrl": "https://github.com/repo/pull/1"}]},
-    )
-
-    appsec_remediate_issue_command(mock_client, {})
-
-    mock_remove_empty.assert_called_with({"issueIds": ["issue-123"], "title": None})
-    mock_appsec_remediate.assert_called_with({"issueIds": ["issue-123"]})
-
-
-def test_appsec_remediate_issue_command_empty_issue_ids_list(mocker: MockerFixture):
-    """
-    Given:
-        A client and args with empty issue IDs list.
-    When:
-        appsec_remediate_issue_command is called.
-    Then:
-        The command completes successfully with empty outputs and no API calls.
-    """
-    from CortexPlatformCore import Client, appsec_remediate_issue_command
-
-    mock_client = Client(base_url="", headers={})
-    mock_demisto = mocker.patch("CortexPlatformCore.demisto")
-    mock_demisto.args.return_value = {"issue_ids": [], "title": "Fix vulnerabilities"}
-
-    mock_appsec_remediate = mocker.patch.object(mock_client, "appsec_remediate_issue")
-
-    result = appsec_remediate_issue_command(mock_client, {})
-
-    assert len(result.outputs) == 0
-    mock_appsec_remediate.assert_not_called()
->>>>>>> 6f4e44c6
+        create_appsec_issues_filter_and_tables(args)