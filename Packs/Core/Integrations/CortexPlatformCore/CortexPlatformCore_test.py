--- conflicted
+++ resolved
@@ -558,83 +558,6 @@
     args = {"limit": 50}
     out = preprocess_get_cases_args(args.copy())
     assert out["limit"] == 50
-
-
-<<<<<<< HEAD
-def test_create_filter_from_fields_single_value():
-    """
-    GIVEN:
-        A Filter with a single Field containing one value.
-    WHEN:
-        Filter.to_dict() is called.
-    THEN:
-        A filter with a single search object is created.
-    """
-    from CortexPlatformCore import FilterBuilder, FilterType
-
-    filter_obj = FilterBuilder()
-    filter_obj.add_field("xdm.asset.name", FilterType.EQ, ["test-asset-name"])
-    result = filter_obj.to_dict()
-
-    expected = {
-        "AND": [
-            {
-                "SEARCH_FIELD": "xdm.asset.name",
-                "SEARCH_TYPE": "EQ",
-                "SEARCH_VALUE": "test-asset-name",
-            }
-        ]
-    }
-    assert result == expected
-
-
-def test_create_filter_from_fields_multiple_fields():
-    """
-    GIVEN:
-        A Filter with multiple Field objects with different operators.
-    WHEN:
-        Filter.to_dict() is called.
-    THEN:
-        A filter with multiple AND conditions is created.
-    """
-    from CortexPlatformCore import FilterBuilder, FilterType
-
-    filter_obj = FilterBuilder()
-    filter_obj.add_field("xdm.asset.name", FilterType.EQ, ["test-asset"])
-    filter_obj.add_field("xdm.asset.tags", FilterType.CONTAINS, ["production", "critical"])
-    filter_obj.add_field("xdm.asset.id", FilterType.EQ, ["12345"])
-    filter_obj.add_field("xdm.asset.name", FilterType.EQ, [])
-    result = filter_obj.to_dict()
-
-    expected = {
-        "AND": [
-            {
-                "SEARCH_FIELD": "xdm.asset.name",
-                "SEARCH_TYPE": "EQ",
-                "SEARCH_VALUE": "test-asset",
-            },
-            {
-                "OR": [
-                    {
-                        "SEARCH_FIELD": "xdm.asset.tags",
-                        "SEARCH_TYPE": "CONTAINS",
-                        "SEARCH_VALUE": "production",
-                    },
-                    {
-                        "SEARCH_FIELD": "xdm.asset.tags",
-                        "SEARCH_TYPE": "CONTAINS",
-                        "SEARCH_VALUE": "critical",
-                    },
-                ]
-            },
-            {
-                "SEARCH_FIELD": "xdm.asset.id",
-                "SEARCH_TYPE": "EQ",
-                "SEARCH_VALUE": "12345",
-            },
-        ]
-    }
-    assert result == expected
 
 
 def test_get_asset_group_ids_from_names_success(mocker):
@@ -848,7 +771,6 @@
     # Check other parameters
     assert mock_search_assets.call_args[0][1] == 0  # page_number
     assert mock_search_assets.call_args[0][2] == 50  # page_size
-=======
 def test_get_vulnerabilities_command_success(mocker: MockerFixture):
     """
     Given:
@@ -2065,5 +1987,4 @@
         assert start_time == expected_start
         assert end_time == expected_end
         assert isinstance(start_time, int)
-        assert isinstance(end_time, int)
->>>>>>> a2312203
+        assert isinstance(end_time, int)