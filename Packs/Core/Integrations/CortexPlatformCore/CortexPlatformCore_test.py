--- conflicted
+++ resolved
@@ -2380,215 +2380,6 @@
     assert "filter_data" in call_args
 
 
-<<<<<<< HEAD
-def test_get_appsec_issues_command_success(mocker: MockerFixture):
-    """
-    Given:
-        A mocked client and valid arguments with appsec issue filters.
-    When:
-        The get_appsec_issues_command function is called.
-    Then:
-        The response is parsed, formatted, and returned correctly with expected outputs.
-    """
-    from CortexPlatformCore import Client, get_appsec_issues_command
-
-    mock_client = Client(base_url="", headers={})
-    mock_response = {
-        "reply": {
-            "DATA": [
-                {
-                    "internal_id": "issue_001",
-                    "severity": "SEV_040_HIGH",
-                    "alert_name": "SQL Injection",
-                    "status_progress": "STATUS_010_NEW",
-                    "cas_issues_normalized_fields": {
-                        "xdm.vulnerability.cvss_score": 8.8,
-                    },
-                }
-            ]
-        }
-    }
-    mock_get_webapp_data = mocker.patch.object(
-        mock_client,
-        "get_webapp_data",
-        side_effect=lambda request_data: mock_response
-        if request_data.get("table_name") == "ISSUES_CVES"
-        else {"reply": {"DATA": []}},
-    )
-
-    args = {"severity": "high", "status": "New", "has_kev": "true"}
-
-    result = get_appsec_issues_command(mock_client, args)
-
-    assert len(result.outputs) == 1
-    assert result.outputs[0]["internal_id"] == "issue_001"
-    assert result.outputs[0]["severity"] == "high"
-    assert result.outputs[0]["status"] == "New"
-    assert result.outputs[0]["cvss_score"] == 8.8
-    assert "SQL Injection" in result.readable_output
-    assert result.outputs_prefix == "Core.AppsecIssue"
-    assert mock_get_webapp_data.call_count > 0
-
-
-def test_get_appsec_issues_command_no_issues_found(mocker: MockerFixture):
-    """
-    Given:
-        A mocked client that returns an empty list of issues.
-    When:
-        The get_appsec_issues_command function is called.
-    Then:
-        An empty result is returned with the correct structure.
-    """
-    from CortexPlatformCore import Client, get_appsec_issues_command
-
-    mock_client = Client(base_url="", headers={})
-    mock_response = {"reply": {"DATA": []}}
-    mocker.patch.object(mock_client, "get_webapp_data", return_value=mock_response)
-
-    args = {"severity": "low"}
-
-    result = get_appsec_issues_command(mock_client, args)
-
-    assert result.outputs == []
-    assert "Application Security Issues" in result.readable_output
-
-
-def test_create_appsec_issues_filter_and_tables_simple_filter():
-    """
-    Given:
-        A simple filter argument.
-    When:
-        The create_appsec_issues_filter_and_tables function is called.
-    Then:
-        The function should return the correct list of tables and a FilterBuilder instance.
-    """
-    from CortexPlatformCore import create_appsec_issues_filter_and_tables
-
-    args = {"urgency": "high"}
-    tables_filters = create_appsec_issues_filter_and_tables(args)
-    assert set(tables_filters.keys()) == {
-        "ISSUES_IAC",
-        "ISSUES_CVES",
-        "ISSUES_SECRETS",
-        "ISSUES_WEAKNESSES",
-    }
-    for _, filter_builder in tables_filters.items():
-        filter_dict = filter_builder.to_dict()
-        assert any(
-            field.get("SEARCH_VALUE") == "high" and field.get("SEARCH_FIELD") == "urgency" for field in filter_dict.get("AND", [])
-        )
-
-
-def test_create_appsec_issues_filter_and_tables_cves_specific_filter():
-    """
-    Given:
-        A CVES specific filter argument.
-    When:
-        The create_appsec_issues_filter_and_tables function is called.
-    Then:
-        The function should return only the ISSUES_CVES table.
-    """
-    from CortexPlatformCore import create_appsec_issues_filter_and_tables
-
-    args = {"has_kev": "true"}
-    tables_filters = create_appsec_issues_filter_and_tables(args)
-    assert list(tables_filters.keys()) == ["ISSUES_CVES"]
-
-
-def test_create_appsec_issues_filter_and_tables_all_filters():
-    """
-    Given:
-        Arguments with all possible filters.
-    When:
-        The create_appsec_issues_filter_and_tables function is called.
-    Then:
-        The function should return the correct tables and a comprehensive filter.
-    """
-    from CortexPlatformCore import create_appsec_issues_filter_and_tables
-
-    args = {
-        "cvss_score_gte": "8.0",
-        "epss_score_gte": "0.5",
-        "has_kev": "true",
-        "sla": "breached",
-        "fix_available": "true",
-        "urgency": "critical",
-        "severity": "critical",
-        "issue_id": "ISSUE-123",
-        "issue_name": "XSS",
-        "collaborator": "john.doe",
-        "status": "In Progress",
-        "start_time": "2023-01-01",
-        "end_time": "2023-01-31",
-        "assignee": "assigned",
-    }
-    tables_filters = create_appsec_issues_filter_and_tables(args)
-    assert "ISSUES_CVES" in tables_filters
-    filter_builder = tables_filters["ISSUES_CVES"]
-    filter_dict = filter_builder.to_dict()
-    assert len(filter_dict["AND"]) >= 10
-
-
-def test_normalize_and_filter_appsec_issue():
-    """
-    Given:
-        A raw issue dictionary from the API.
-    When:
-        The normalize_and_filter_appsec_issue function is called.
-    Then:
-        The function should return a normalized and filtered dictionary with standard AppSec fields.
-    """
-    from CortexPlatformCore import normalize_and_filter_appsec_issue
-
-    raw_issue = {
-        "internal_id": "issue_001",
-        "severity": "SEV_050_CRITICAL",
-        "alert_name": "Insecure Configuration",
-        "issue_source": "Prisma Cloud",
-        "issue_category": "Misconfiguration",
-        "status_progress": "STATUS_025_RESOLVED",
-        "cas_issues_is_fixable": True,
-        "cas_issues_normalized_fields": {
-            "xdm.repository.name": "my-app",
-            "xdm.repository.organization": "my-org",
-            "xdm.vulnerability.cvss_score": 9.5,
-        },
-        "cas_sla_status": "IN_SLA",
-        "extra_field": "should be removed",
-    }
-
-    normalized_issue = normalize_and_filter_appsec_issue(raw_issue)
-
-    assert normalized_issue["internal_id"] == "issue_001"
-    assert normalized_issue["severity"] == "critical"
-    assert normalized_issue["issue_name"] == "Insecure Configuration"
-    assert normalized_issue["status"] == "Resolved"
-    assert normalized_issue["repository_name"] == "my-app"
-    assert normalized_issue["repository_organization"] == "my-org"
-    assert normalized_issue["cvss_score"] == 9.5
-    assert normalized_issue["is_fixable"] is True
-    assert normalized_issue["sla_status"] == "On Track"
-    assert "extra_field" not in normalized_issue
-
-
-def test_create_appsec_issues_filter_and_tables_no_matching_table():
-    """
-    Given:
-        Valid filter arguments that, when combined, do not match any single predefined Appsec issue type table.
-    When:
-        The create_appsec_issues_filter_and_tables function is called.
-    Then:
-        A DemistoException should be raised indicating no matching issue type found.
-    """
-    from CortexPlatformCore import create_appsec_issues_filter_and_tables
-    from CommonServerPython import DemistoException
-
-    # This combination of filters (validation and has_kev) does not exist in any single ISSUE_TYPE.filters set.
-    args = {"validation": "true", "has_kev": "true"}
-
-    with pytest.raises(DemistoException, match="No matching issue type found for the given filter combination"):
-        create_appsec_issues_filter_and_tables(args)
-=======
 def test_enable_scanners_command_single_repository(mocker: MockerFixture):
     """
     Given:
@@ -3901,4 +3692,212 @@
     assert isinstance(payload["triggers"], dict)
     assert isinstance(payload["conditions"], dict)
     assert isinstance(payload["scope"], dict)
->>>>>>> 6341eb73
+
+
+def test_get_appsec_issues_command_success(mocker: MockerFixture):
+    """
+    Given:
+        A mocked client and valid arguments with appsec issue filters.
+    When:
+        The get_appsec_issues_command function is called.
+    Then:
+        The response is parsed, formatted, and returned correctly with expected outputs.
+    """
+    from CortexPlatformCore import Client, get_appsec_issues_command
+
+    mock_client = Client(base_url="", headers={})
+    mock_response = {
+        "reply": {
+            "DATA": [
+                {
+                    "internal_id": "issue_001",
+                    "severity": "SEV_040_HIGH",
+                    "alert_name": "SQL Injection",
+                    "status_progress": "STATUS_010_NEW",
+                    "cas_issues_normalized_fields": {
+                        "xdm.vulnerability.cvss_score": 8.8,
+                    },
+                }
+            ]
+        }
+    }
+    mock_get_webapp_data = mocker.patch.object(
+        mock_client,
+        "get_webapp_data",
+        side_effect=lambda request_data: mock_response
+        if request_data.get("table_name") == "ISSUES_CVES"
+        else {"reply": {"DATA": []}},
+    )
+
+    args = {"severity": "high", "status": "New", "has_kev": "true"}
+
+    result = get_appsec_issues_command(mock_client, args)
+
+    assert len(result.outputs) == 1
+    assert result.outputs[0]["internal_id"] == "issue_001"
+    assert result.outputs[0]["severity"] == "high"
+    assert result.outputs[0]["status"] == "New"
+    assert result.outputs[0]["cvss_score"] == 8.8
+    assert "SQL Injection" in result.readable_output
+    assert result.outputs_prefix == "Core.AppsecIssue"
+    assert mock_get_webapp_data.call_count > 0
+
+
+def test_get_appsec_issues_command_no_issues_found(mocker: MockerFixture):
+    """
+    Given:
+        A mocked client that returns an empty list of issues.
+    When:
+        The get_appsec_issues_command function is called.
+    Then:
+        An empty result is returned with the correct structure.
+    """
+    from CortexPlatformCore import Client, get_appsec_issues_command
+
+    mock_client = Client(base_url="", headers={})
+    mock_response = {"reply": {"DATA": []}}
+    mocker.patch.object(mock_client, "get_webapp_data", return_value=mock_response)
+
+    args = {"severity": "low"}
+
+    result = get_appsec_issues_command(mock_client, args)
+
+    assert result.outputs == []
+    assert "Application Security Issues" in result.readable_output
+
+
+def test_create_appsec_issues_filter_and_tables_simple_filter():
+    """
+    Given:
+        A simple filter argument.
+    When:
+        The create_appsec_issues_filter_and_tables function is called.
+    Then:
+        The function should return the correct list of tables and a FilterBuilder instance.
+    """
+    from CortexPlatformCore import create_appsec_issues_filter_and_tables
+
+    args = {"urgency": "high"}
+    tables_filters = create_appsec_issues_filter_and_tables(args)
+    assert set(tables_filters.keys()) == {
+        "ISSUES_IAC",
+        "ISSUES_CVES",
+        "ISSUES_SECRETS",
+        "ISSUES_WEAKNESSES",
+    }
+    for _, filter_builder in tables_filters.items():
+        filter_dict = filter_builder.to_dict()
+        assert any(
+            field.get("SEARCH_VALUE") == "high" and field.get("SEARCH_FIELD") == "urgency" for field in filter_dict.get("AND", [])
+        )
+
+
+def test_create_appsec_issues_filter_and_tables_cves_specific_filter():
+    """
+    Given:
+        A CVES specific filter argument.
+    When:
+        The create_appsec_issues_filter_and_tables function is called.
+    Then:
+        The function should return only the ISSUES_CVES table.
+    """
+    from CortexPlatformCore import create_appsec_issues_filter_and_tables
+
+    args = {"has_kev": "true"}
+    tables_filters = create_appsec_issues_filter_and_tables(args)
+    assert list(tables_filters.keys()) == ["ISSUES_CVES"]
+
+
+def test_create_appsec_issues_filter_and_tables_all_filters():
+    """
+    Given:
+        Arguments with all possible filters.
+    When:
+        The create_appsec_issues_filter_and_tables function is called.
+    Then:
+        The function should return the correct tables and a comprehensive filter.
+    """
+    from CortexPlatformCore import create_appsec_issues_filter_and_tables
+
+    args = {
+        "cvss_score_gte": "8.0",
+        "epss_score_gte": "0.5",
+        "has_kev": "true",
+        "sla": "breached",
+        "fix_available": "true",
+        "urgency": "critical",
+        "severity": "critical",
+        "issue_id": "ISSUE-123",
+        "issue_name": "XSS",
+        "collaborator": "john.doe",
+        "status": "In Progress",
+        "start_time": "2023-01-01",
+        "end_time": "2023-01-31",
+        "assignee": "assigned",
+    }
+    tables_filters = create_appsec_issues_filter_and_tables(args)
+    assert "ISSUES_CVES" in tables_filters
+    filter_builder = tables_filters["ISSUES_CVES"]
+    filter_dict = filter_builder.to_dict()
+    assert len(filter_dict["AND"]) >= 10
+
+
+def test_normalize_and_filter_appsec_issue():
+    """
+    Given:
+        A raw issue dictionary from the API.
+    When:
+        The normalize_and_filter_appsec_issue function is called.
+    Then:
+        The function should return a normalized and filtered dictionary with standard AppSec fields.
+    """
+    from CortexPlatformCore import normalize_and_filter_appsec_issue
+
+    raw_issue = {
+        "internal_id": "issue_001",
+        "severity": "SEV_050_CRITICAL",
+        "alert_name": "Insecure Configuration",
+        "issue_source": "Prisma Cloud",
+        "issue_category": "Misconfiguration",
+        "status_progress": "STATUS_025_RESOLVED",
+        "cas_issues_is_fixable": True,
+        "cas_issues_normalized_fields": {
+            "xdm.repository.name": "my-app",
+            "xdm.repository.organization": "my-org",
+            "xdm.vulnerability.cvss_score": 9.5,
+        },
+        "cas_sla_status": "IN_SLA",
+        "extra_field": "should be removed",
+    }
+
+    normalized_issue = normalize_and_filter_appsec_issue(raw_issue)
+
+    assert normalized_issue["internal_id"] == "issue_001"
+    assert normalized_issue["severity"] == "critical"
+    assert normalized_issue["issue_name"] == "Insecure Configuration"
+    assert normalized_issue["status"] == "Resolved"
+    assert normalized_issue["repository_name"] == "my-app"
+    assert normalized_issue["repository_organization"] == "my-org"
+    assert normalized_issue["cvss_score"] == 9.5
+    assert normalized_issue["is_fixable"] is True
+    assert normalized_issue["sla_status"] == "On Track"
+    assert "extra_field" not in normalized_issue
+
+
+def test_create_appsec_issues_filter_and_tables_no_matching_table():
+    """
+    Given:
+        Valid filter arguments that, when combined, do not match any single predefined Appsec issue type table.
+    When:
+        The create_appsec_issues_filter_and_tables function is called.
+    Then:
+        A DemistoException should be raised indicating no matching issue type found.
+    """
+    from CortexPlatformCore import create_appsec_issues_filter_and_tables
+    from CommonServerPython import DemistoException
+
+    # This combination of filters (validation and has_kev) does not exist in any single ISSUE_TYPE.filters set.
+    args = {"validation": "true", "has_kev": "true"}
+
+    with pytest.raises(DemistoException, match="No matching issue type found for the given filter combination"):
+        create_appsec_issues_filter_and_tables(args)