--- conflicted
+++ resolved
@@ -4842,7 +4842,6 @@
         create_appsec_issues_filter_and_tables(args)
 
 
-<<<<<<< HEAD
 @pytest.mark.parametrize(
     "custom_fields_json,expected",
     [
@@ -4926,7 +4925,8 @@
     assert "incidentDomain" not in result
     assert result["caseDomain"] == "security"
     assert result["caseId"] == "case101"
-=======
+
+
 def test_run_playbook_command_empty_response_success():
     """
     Given:
@@ -5029,5 +5029,4 @@
 
     run_playbook_command(mock_client, args)
 
-    mock_client.run_playbook.assert_called_once_with(["param_issue_1", "param_issue_2"], "param_test_playbook")
->>>>>>> 18ef9de1
+    mock_client.run_playbook.assert_called_once_with(["param_issue_1", "param_issue_2"], "param_test_playbook")