--- conflicted
+++ resolved
@@ -559,7 +559,6 @@
     assert out["limit"] == 50
 
 
-<<<<<<< HEAD
 def test_create_filter_from_fields_single_value():
     """
     GIVEN:
@@ -847,7 +846,6 @@
     # Check other parameters
     assert mock_search_assets.call_args[0][1] == 0  # page_number
     assert mock_search_assets.call_args[0][2] == 50  # page_size
-=======
 def test_get_issue_id_from_args():
     """
     GIVEN:
@@ -1206,5 +1204,4 @@
     update_data = call_args["update_data"]
 
     assert "severity" not in update_data
-    assert update_data["name"] == "Test Issue"
->>>>>>> 78083555
+    assert update_data["name"] == "Test Issue"