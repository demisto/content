import json

import pytest
from pytest_mock import MockerFixture
from unittest.mock import call
import demistomock as demisto

from unittest.mock import Mock, patch
from CortexPlatformCore import get_issue_recommendations_command, Client

MAX_GET_INCIDENTS_LIMIT = 100


def load_test_data(json_path):
    with open(json_path) as f:
        return json.load(f)


def test_get_asset_details_command_success(mocker: MockerFixture):
    """
    GIVEN:
        A mocked client and valid arguments with an asset ID.
    WHEN:
        The get_asset_details_command function is called.
    THEN:
        The response is parsed, formatted, and returned correctly.
    """
    from CortexPlatformCore import Client, get_asset_details_command

    mock_client = Client(base_url="", headers={})
    mock_get_asset_details = mocker.patch.object(
        mock_client, "_http_request", return_value={"reply": {"id": "1234", "name": "Test Asset"}}
    )

    args = {"asset_id": "1234"}

    result = get_asset_details_command(mock_client, args)

    assert result.outputs == {"id": "1234", "name": "Test Asset"}
    assert "Test Asset" in result.readable_output
    assert mock_get_asset_details.call_count == 1


def test_replace_args_alert_with_issue():
    """
    GIVEN:
        Arguments dictionary with various key types - single issue key, multiple issue keys, and mixed keys.
    WHEN:
        The replace_args_alert_with_issue function is called.
    THEN:
        All 'issue' keys are replaced with 'alert' and values are preserved, while other keys remain unchanged.
    """
    from CortexPlatformCore import issue_to_alert

    # Test single issue key
    args = {"issue_id": "12345"}
    result = issue_to_alert(args)

    assert result == {"alert_id": "12345"}
    assert "issue_id" not in result
    assert "alert_id" in result

    # Test multiple issue keys
    args = {"issue_id": "12345", "issue_status": "open", "issue_priority": "high"}
    result = issue_to_alert(args)

    expected = {"alert_id": "12345", "alert_status": "open", "alert_priority": "high"}
    assert result == expected
    assert "issue_id" not in result
    assert "issue_status" not in result
    assert "issue_priority" not in result

    # Test mixed keys
    args = {"issue_id": "12345", "user_name": "john", "issue_type": "bug", "timestamp": "2023-01-01"}
    result = issue_to_alert(args)

    expected = {"alert_id": "12345", "user_name": "john", "alert_type": "bug", "timestamp": "2023-01-01"}
    assert result == expected
    assert "issue_id" not in result
    assert "issue_type" not in result
    assert result["user_name"] == "john"
    assert result["timestamp"] == "2023-01-01"


def test_alert_to_issue():
    """
    GIVEN:
        A dictionary with alert keys that need to be converted to issue keys.
    WHEN:
        The alert_to_issue function is called.
    THEN:
        All 'alert' keys are replaced with 'issue' keys and values are preserved.
    """
    from CortexPlatformCore import alert_to_issue

    # Test single alert key
    outputs = {"alert_id": "12345"}
    result = alert_to_issue(outputs)

    assert result == {"issue_id": "12345"}
    assert "alert_id" not in result
    assert "issue_id" in result

    # Test multiple alert keys
    outputs = {"alert_id": "12345", "alert_status": "open", "alert_priority": "high"}
    result = alert_to_issue(outputs)

    expected = {"issue_id": "12345", "issue_status": "open", "issue_priority": "high"}
    assert result == expected
    assert "alert_id" not in result
    assert "alert_status" not in result
    assert "alert_priority" not in result

    # Test mixed keys
    outputs = {"alert_id": "12345", "user_name": "john", "alert_type": "bug", "timestamp": "2023-01-01"}
    result = alert_to_issue(outputs)

    expected = {"issue_id": "12345", "user_name": "john", "issue_type": "bug", "timestamp": "2023-01-01"}
    assert result == expected
    assert "alert_id" not in result
    assert "alert_type" not in result
    assert result["user_name"] == "john"
    assert result["timestamp"] == "2023-01-01"


def test_core_get_issues_command(mocker: MockerFixture):
    """
    GIVEN:
        A mocked get_alerts_by_filter_command that returns a CommandResults object with alert data.
    WHEN:
        The core-get-issues command is executed through the main function.
    THEN:
        Arguments are transformed from issue to alert format, get_alerts_by_filter_command is called,
        outputs are transformed back from alert to issue format, and results are returned.
    """
    from CortexPlatformCore import main
    from CommonServerPython import CommandResults

    # Mock demisto functions
    mocker.patch.object(demisto, "command", return_value="core-get-issues")
    mocker.patch.object(demisto, "args", return_value={"issue_id": "12345", "issue_status": "open", "issue_priority": "high"})
    mocker.patch.object(demisto, "params", return_value={"proxy": False, "insecure": False, "timeout": "120"})

    # Create mock CommandResults with alert data that should be converted to issue data
    mock_command_results = CommandResults(
        outputs_prefix="Core.Alert",
        outputs=[
            {
                "alert_id": "12345",
                "alert_status": "open",
                "alert_priority": "high",
                "alert_description": "Test alert",
                "user_name": "john",
            }
        ],
        readable_output="Test alert output",
        raw_response={"alert_id": "12345"},
    )

    # Mock get_alerts_by_filter_command to return our mock CommandResults
    mock_get_alerts = mocker.patch("CortexPlatformCore.get_alerts_by_filter_command", return_value=mock_command_results)
    mock_return_results = mocker.patch("CortexPlatformCore.return_results")
    # Execute the main function
    main()

    # Verify that get_alerts_by_filter_command was called with transformed arguments
    mock_get_alerts.assert_called_once()
    called_args = mock_get_alerts.call_args[0][1]  # Get the args parameter

    # Verify the arguments were transformed from issue to alert format
    assert "alert_id" in called_args
    assert "alert_status" in called_args
    assert "alert_priority" in called_args
    assert called_args["alert_id"] == "12345"
    assert called_args["alert_status"] == "open"
    assert called_args["alert_priority"] == "high"

    # Verify issue keys are not present in the transformed args
    assert "issue_id" not in called_args
    assert "issue_status" not in called_args
    assert "issue_priority" not in called_args

    # Get the CommandResults object that was passed to return_results
    returned_command_results = mock_return_results.call_args[0][0]

    # Verify the outputs were transformed back from alert to issue format
    assert "issue_id" in returned_command_results.outputs[0]
    assert "issue_status" in returned_command_results.outputs[0]
    assert "issue_priority" in returned_command_results.outputs[0]
    assert "issue_description" in returned_command_results.outputs[0]
    assert returned_command_results.outputs[0]["issue_id"] == "12345"
    assert returned_command_results.outputs[0]["issue_status"] == "open"
    assert returned_command_results.outputs[0]["issue_priority"] == "high"
    assert returned_command_results.outputs[0]["issue_description"] == "Test alert"

    # Verify alert keys are not present in the final outputs
    assert "alert_id" not in returned_command_results.outputs[0]
    assert "alert_priority" not in returned_command_results.outputs[0]
    assert "alert_description" not in returned_command_results.outputs[0]

    # Verify non-alert/issue keys are preserved
    assert returned_command_results.outputs[0]["user_name"] == "john"


def test_filter_context_fields():
    from CortexPlatformCore import filter_context_fields

    context_data = [
        {
            "id": "alert_1",
            "name": "Critical Alert",
            "status": "active",
            "severity": "high",
            "timestamp": "2023-10-01T10:00:00Z",
            "internal_field": "should_be_removed",
            "private_data": "confidential",
        },
        {
            "id": "alert_2",
            "name": "Warning Alert",
            "status": "resolved",
            "severity": "medium",
            "timestamp": "2023-10-01T11:00:00Z",
            "internal_field": "should_be_removed",
            "debug_info": "debug_data",
        },
    ]

    output_keys_to_keep = ["id", "name", "status", "severity", "timestamp"]
    filtered_data = filter_context_fields(output_keys_to_keep, context_data)

    expected_result = [
        {"id": "alert_1", "name": "Critical Alert", "status": "active", "severity": "high", "timestamp": "2023-10-01T10:00:00Z"},
        {
            "id": "alert_2",
            "name": "Warning Alert",
            "status": "resolved",
            "severity": "medium",
            "timestamp": "2023-10-01T11:00:00Z",
        },
    ]

    assert expected_result == filtered_data


def test_core_get_issues_command_with_output_keys(mocker: MockerFixture):
    """
    GIVEN:
        A mocked get_alerts_by_filter_command that returns a CommandResults object with alert data
        and output_keys argument is provided to filter specific fields.
    WHEN:
        The core-get-issues command is executed with output_keys parameter.
    THEN:
        Arguments are transformed from issue to alert format, get_alerts_by_filter_command is called,
        outputs are transformed back from alert to issue format, filtered by output_keys, and results are returned.
    """
    from CortexPlatformCore import main
    from CommonServerPython import CommandResults

    # Mock demisto functions with output_keys parameter
    mocker.patch.object(demisto, "command", return_value="core-get-issues")
    mocker.patch.object(
        demisto,
        "args",
        return_value={
            "issue_id": "12345",
            "issue_status": "open",
            "issue_priority": "high",
            "output_keys": "issue_id,issue_status,issue_description",
        },
    )
    mocker.patch.object(demisto, "params", return_value={"proxy": False, "insecure": False, "timeout": "120"})

    # Create mock CommandResults with alert data that should be converted to issue data
    mock_command_results = CommandResults(
        outputs_prefix="Core.Issue",
        outputs=[
            {
                "alert_id": "12345",
                "alert_status": "open",
                "alert_priority": "high",
                "alert_description": "Test alert",
                "alert_severity": "critical",
                "alert_timestamp": "2023-10-01T10:00:00Z",
                "user_name": "john",
                "internal_field": "should_be_filtered_out",
            },
            {
                "alert_id": "67890",
                "alert_status": "closed",
                "alert_priority": "medium",
                "alert_description": "Another test alert",
                "alert_severity": "low",
                "alert_timestamp": "2023-10-01T11:00:00Z",
                "user_name": "jane",
                "internal_field": "should_be_filtered_out",
            },
        ],
        readable_output="Test alert output",
        raw_response={"alert_id": "12345"},
    )

    # Mock get_alerts_by_filter_command to return our mock CommandResults
    mock_get_alerts = mocker.patch("CortexPlatformCore.get_alerts_by_filter_command", return_value=mock_command_results)
    mock_return_results = mocker.patch("CortexPlatformCore.return_results")

    # Execute the main function
    main()

    # Verify that get_alerts_by_filter_command was called with transformed arguments
    mock_get_alerts.assert_called_once()
    called_args = mock_get_alerts.call_args[0][1]  # Get the args parameter

    # Verify the arguments were transformed from issue to alert format and output_keys was removed
    assert "alert_id" in called_args
    assert "alert_status" in called_args
    assert "alert_priority" in called_args
    assert "output_keys" not in called_args  # Should be removed from args passed to get_alerts_by_filter_command
    assert called_args["alert_id"] == "12345"
    assert called_args["alert_status"] == "open"
    assert called_args["alert_priority"] == "high"

    # Get the CommandResults object that was passed to return_results
    returned_command_results = mock_return_results.call_args[0][0]

    # Verify the outputs were transformed back from alert to issue format
    assert len(returned_command_results.outputs) == 2

    # Check first alert/issue
    first_issue = returned_command_results.outputs[0]
    assert "issue_id" in first_issue
    assert "issue_status" in first_issue
    assert "issue_description" in first_issue
    assert first_issue["issue_id"] == "12345"
    assert first_issue["issue_status"] == "open"
    assert first_issue["issue_description"] == "Test alert"

    # Verify that only the specified output_keys are present (after transformation to issue format)
    expected_keys = {"issue_id", "issue_status", "issue_description"}
    assert set(first_issue.keys()) == expected_keys

    # Verify fields that should be filtered out are not present
    assert "issue_priority" not in first_issue
    assert "issue_severity" not in first_issue
    assert "issue_timestamp" not in first_issue
    assert "user_name" not in first_issue
    assert "internal_field" not in first_issue

    # Check second alert/issue
    second_issue = returned_command_results.outputs[1]
    assert "issue_id" in second_issue
    assert "issue_status" in second_issue
    assert "issue_description" in second_issue
    assert second_issue["issue_id"] == "67890"
    assert second_issue["issue_status"] == "closed"
    assert second_issue["issue_description"] == "Another test alert"

    # Verify that only the specified output_keys are present
    assert set(second_issue.keys()) == expected_keys

    # Verify alert keys are not present in the final outputs
    assert "alert_id" not in first_issue
    assert "alert_status" not in first_issue
    assert "alert_description" not in first_issue


def test_get_cases_command_case_id_as_int(mocker: MockerFixture):
    """
    Given:
        - case_id_list as an integer
    When:
        - Calling get_cases_command
    Then:
        - client.get_incidents is called with incident_id_list as a list of string
    """
    from CortexPlatformCore import get_cases_command

    client = mocker.Mock()
    client.get_incidents.return_value = [{"case_id": "1"}]
    mocker.patch("CortexPlatformCore.tableToMarkdown", return_value="table")
    args = {"case_id_list": 1}
    result = get_cases_command(client, args)
    assert result.outputs == [{"case_id": "1"}]
    client.get_incidents.assert_called_once()
    assert result.readable_output.startswith("table")


def test_get_cases_command_limit_enforced(mocker: MockerFixture):
    """
    Given:
        - limit greater than MAX_GET_INCIDENTS_LIMIT
    When:
        - Calling get_cases_command
    Then:
        - Limit is set to MAX_GET_INCIDENTS_LIMIT
        - client.get_incidents is called with limit=MAX_GET_INCIDENTS_LIMIT
    """
    from CortexPlatformCore import get_cases_command

    client = mocker.Mock()
    client.get_incidents.return_value = [{"case_id": str(i)} for i in range(MAX_GET_INCIDENTS_LIMIT + 1)]
    mocker.patch("CortexPlatformCore.tableToMarkdown", return_value="table")
    args = {"limit": MAX_GET_INCIDENTS_LIMIT + 10, "case_id_list": "1"}
    result = get_cases_command(client, args)
    assert len(result.outputs) == MAX_GET_INCIDENTS_LIMIT + 1
    client.get_incidents.assert_called_with(
        incident_id_list=["1"],
        lte_modification_time=None,
        gte_modification_time=None,
        lte_creation_time=None,
        gte_creation_time=None,
        sort_by_creation_time=None,
        sort_by_modification_time=None,
        page_number=0,
        limit=MAX_GET_INCIDENTS_LIMIT,
        starred=None,
        starred_incidents_fetch_window=mocker.ANY,
    )


def test_get_cases_command_no_filters_error(mocker: MockerFixture):
    """
    Given:
        - No filters provided
    When:
        - Calling get_cases_command
    Then:
        - ValueError is raised
    """
    from CortexPlatformCore import get_cases_command

    client = mocker.Mock()
    args = {}
    with pytest.raises(ValueError, match="Specify a query for the incidents"):
        get_cases_command(client, args)


def test_get_cases_command_conflicting_time_filters(mocker: MockerFixture):
    """
    Given:
        - since_modification_time and gte_modification_time both set
    When:
        - Calling get_cases_command
    Then:
        - ValueError is raised
    """
    from CortexPlatformCore import get_cases_command

    client = mocker.Mock()
    args = {"since_modification_time": "1 day", "gte_modification_time": "2022-01-01"}
    with pytest.raises(ValueError):
        get_cases_command(client, args)


def test_replace_substring_string():
    """
    GIVEN a string containing or not containing the substring 'issue'.
    WHEN replace_substring is called with 'issue' and 'alert'.
    THEN it replaces all occurrences of 'issue' with 'alert' in the string, or leaves unchanged if not present.
    """
    from CortexPlatformCore import replace_substring

    assert replace_substring("foo_issue_bar", "issue", "alert") == "foo_alert_bar"
    assert replace_substring("nochange", "issue", "alert") == "nochange"


def test_replace_substring_dict():
    """
    GIVEN a dict with keys containing 'issue' and other keys.
    WHEN replace_substring is called with 'issue' and 'alert'.
    THEN it replaces all occurrences of 'issue' in keys with 'alert', values are preserved, and other keys unchanged.
    """
    from CortexPlatformCore import replace_substring

    d = {"issue_id": 1, "other": 2}
    out = replace_substring(d.copy(), "issue", "alert")
    assert out["alert_id"] == 1
    assert "issue_id" not in out
    assert out["other"] == 2


def test_preprocess_get_cases_outputs_list_and_single():
    """
    GIVEN a dict or list of dicts with 'incident_id' and/or 'alert_field'.
    WHEN preprocess_get_cases_outputs is called.
    THEN it returns dict(s) with 'incident' replaced by 'case' and 'alert' replaced by 'issue'.
    """
    from CortexPlatformCore import preprocess_get_cases_outputs

    # Single dict
    data = {"incident_id": 1, "alert_field": "foo"}
    out = preprocess_get_cases_outputs(data.copy())
    assert out["case_id"] == 1
    # List
    data_list = [{"incident_id": 2}, {"incident_id": 3}]
    out_list = preprocess_get_cases_outputs(data_list.copy())
    assert out_list[0]["case_id"] == 2
    assert out_list[1]["case_id"] == 3


def test_preprocess_get_case_extra_data_outputs_basic():
    """
    GIVEN a dict with 'incident' or 'alerts' keys containing dicts with 'incident_id'.
    WHEN preprocess_get_case_extra_data_outputs is called.
    THEN it returns dict(s) with 'incident' replaced by 'case' and 'alert' replaced by 'issue' in all nested dicts.
    """
    from CortexPlatformCore import preprocess_get_case_extra_data_outputs

    # Only incident
    data = {"incident": {"incident_id": 1}}
    out = preprocess_get_case_extra_data_outputs(data.copy())
    assert out["case"]["case_id"] == 1
    # With alerts
    data = {"incident": {"incident_id": 1}, "alerts": {"data": [{"incident_id": 2}, {"incident_id": 3}]}}
    out = preprocess_get_case_extra_data_outputs(data.copy())
    assert out["issues"]["data"][0]["case_id"] == 2
    assert out["issues"]["data"][1]["case_id"] == 3


def test_preprocess_get_case_extra_data_outputs_list():
    """
    GIVEN a list of dicts with 'incident' key.
    WHEN preprocess_get_case_extra_data_outputs is called.
    THEN it returns a list with 'incident' replaced by 'case' in each dict.
    """
    from CortexPlatformCore import preprocess_get_case_extra_data_outputs

    data = [{"incident": {"incident_id": 1}}, {"incident": {"incident_id": 2}}]
    out = preprocess_get_case_extra_data_outputs(data.copy())
    assert out[0]["case"]["case_id"] == 1
    assert out[1]["case"]["case_id"] == 2


def test_preprocess_get_case_extra_data_outputs_edge_cases():
    """
    GIVEN a non-dict/list input, or a dict without 'incident'/'alerts' keys.
    WHEN preprocess_get_case_extra_data_outputs is called.
    THEN it returns the input unchanged or with only top-level keys transformed if possible.
    """
    from CortexPlatformCore import preprocess_get_case_extra_data_outputs

    # Not a dict/list
    assert preprocess_get_case_extra_data_outputs("foo") == "foo"
    # Dict without incident/alerts
    d = {"other": 1}
    out = preprocess_get_case_extra_data_outputs(d.copy())
    assert out["other"] == 1


def test_preprocess_get_cases_args_limit_enforced():
    """
    GIVEN an args dict with 'limit' above and below MAX_GET_INCIDENTS_LIMIT.
    WHEN preprocess_get_cases_args is called.
    THEN it enforces the limit not to exceed MAX_GET_INCIDENTS_LIMIT.
    """
    from CortexPlatformCore import preprocess_get_cases_args

    args = {"limit": 500}
    out = preprocess_get_cases_args(args.copy())
    assert out["limit"] == 100
    args = {"limit": 50}
    out = preprocess_get_cases_args(args.copy())
    assert out["limit"] == 50


def test_get_issue_id_from_args():
    """
    GIVEN:
        Arguments dictionary with issue_id provided.
    WHEN:
        The get_issue_id function is called.
    THEN:
        The issue_id from args is returned.
    """
    from CortexPlatformCore import get_issue_id

    args = {"id": "12345"}
    result = get_issue_id(args)

    assert result == "12345"


def test_get_issue_id_empty_string_in_args(mocker):
    """
    GIVEN:
        Arguments dictionary with empty issue_id and demisto calling context with incident.
    WHEN:
        The get_issue_id function is called.
    THEN:
        The issue_id from calling context is returned.
    """
    from CortexPlatformCore import get_issue_id

    args = {"issue_id": ""}
    mock_calling_context = {"context": {"Incidents": [{"id": "67890"}]}}
    mocker.patch.object(demisto, "callingContext", mock_calling_context)

    result = get_issue_id(args)

    assert result == "67890"


def test_get_issue_id_missing_from_args(mocker):
    """
    GIVEN:
        Arguments dictionary without issue_id and demisto calling context with incident.
    WHEN:
        The get_issue_id function is called.
    THEN:
        The issue_id from calling context is returned.
    """
    from CortexPlatformCore import get_issue_id

    args = {}
    mock_calling_context = {"context": {"Incidents": [{"id": "99999"}]}}
    mocker.patch.object(demisto, "callingContext", mock_calling_context)

    result = get_issue_id(args)

    assert result == "99999"


def test_get_issue_id_from_context_multiple_incidents(mocker):
    """
    GIVEN:
        Arguments dictionary without issue_id and calling context with multiple incidents.
    WHEN:
        The get_issue_id function is called.
    THEN:
        The issue_id from the first incident in calling context is returned.
    """
    from CortexPlatformCore import get_issue_id

    args = {}
    mock_calling_context = {"context": {"Incidents": [{"id": "first_incident"}, {"id": "second_incident"}]}}
    mocker.patch.object(demisto, "callingContext", mock_calling_context)

    result = get_issue_id(args)

    assert result == "first_incident"


def test_create_filter_data_basic():
    """
    GIVEN:
        Issue ID and basic update arguments.
    WHEN:
        The create_filter_data function is called.
    THEN:
        Correct filter data structure is returned with proper formatting.
    """
    from CortexPlatformCore import create_filter_data

    issue_id = "12345"
    update_args = {"name": "Test Issue", "severity": "HIGH"}

    result = create_filter_data(issue_id, update_args)

    expected = {
        "filter_data": {"filter": {"AND": [{"SEARCH_FIELD": "internal_id", "SEARCH_TYPE": "EQ", "SEARCH_VALUE": "12345"}]}},
        "filter_type": "static",
        "update_data": {"name": "Test Issue", "severity": "HIGH"},
    }

    assert result == expected


def test_create_filter_data_empty_update_args():
    """
    GIVEN:
        Issue ID and empty update arguments.
    WHEN:
        The create_filter_data function is called.
    THEN:
        Filter data structure is returned with empty update_data.
    """
    from CortexPlatformCore import create_filter_data

    issue_id = "54321"
    update_args = {}

    result = create_filter_data(issue_id, update_args)

    assert result["filter_data"]["filter"]["AND"][0]["SEARCH_VALUE"] == "54321"
    assert result["filter_type"] == "static"
    assert result["update_data"] == {}


def test_create_filter_data_complex_update_args():
    """
    GIVEN:
        Issue ID and complex update arguments with multiple fields.
    WHEN:
        The create_filter_data function is called.
    THEN:
        Filter data structure contains all update arguments in update_data.
    """
    from CortexPlatformCore import create_filter_data

    issue_id = "98765"
    update_args = {
        "name": "Complex Issue",
        "severity": "CRITICAL",
        "assigned_user": "user@example.com",
        "type": "security",
        "phase": "investigation",
    }

    result = create_filter_data(issue_id, update_args)

    assert result["filter_data"]["filter"]["AND"][0]["SEARCH_VALUE"] == "98765"
    assert result["update_data"] == update_args
    assert result["filter_type"] == "static"


def test_get_asset_group_ids_from_names_success(mocker):
    """
    GIVEN:
        A client and a list of valid asset group names.
    WHEN:
        get_asset_group_ids_from_names is called.
    THEN:
        The corresponding asset group IDs are returned.
    """
    from CortexPlatformCore import Client, get_asset_group_ids_from_names

    mock_client = Client(base_url="", headers={})
    mock_search_asset_groups = mocker.patch.object(
        mock_client,
        "search_asset_groups",
        return_value={
            "reply": {
                "data": [
                    {"XDM.ASSET_GROUP.ID": 1, "XDM.ASSET_GROUP.NAME": "Production Servers"},
                    {"XDM.ASSET_GROUP.ID": 2, "XDM.ASSET_GROUP.NAME": "Development Workstations"},
                ]
            }
        },
    )

    group_names = ["Production Servers", "Development Workstations"]
    result = get_asset_group_ids_from_names(mock_client, group_names)

    assert set(result) == {1, 2}
    assert mock_search_asset_groups.call_count == 1

    filter = mock_search_asset_groups.call_args[0][0]
    expected_filter = {
        "AND": [
            {
                "OR": [
                    {
                        "SEARCH_FIELD": "XDM.ASSET_GROUP.NAME",
                        "SEARCH_TYPE": "EQ",
                        "SEARCH_VALUE": "Production Servers",
                    },
                    {
                        "SEARCH_FIELD": "XDM.ASSET_GROUP.NAME",
                        "SEARCH_TYPE": "EQ",
                        "SEARCH_VALUE": "Development Workstations",
                    },
                ]
            }
        ]
    }
    assert filter == expected_filter


def test_get_asset_group_ids_from_names_empty_list():
    """
    GIVEN:
        A client and an empty list of asset group names.
    WHEN:
        get_asset_group_ids_from_names is called.
    THEN:
        An empty list is returned without making API calls.
    """
    from CortexPlatformCore import Client, get_asset_group_ids_from_names

    mock_client = Client(base_url="", headers={})
    result = get_asset_group_ids_from_names(mock_client, [])

    assert result == []


def test_get_asset_group_ids_from_names_partial_match(mocker):
    """
    GIVEN:
        A client and asset group names where only some are found.
    WHEN:
        get_asset_group_ids_from_names is called.
    THEN:
        A DemistoException is raised indicating invalid group names.
    """
    from CortexPlatformCore import Client, get_asset_group_ids_from_names
    import pytest

    mock_client = Client(base_url="", headers={})
    mocker.patch.object(
        mock_client,
        "search_asset_groups",
        return_value={
            "reply": {
                "data": [
                    {"XDM.ASSET_GROUP.ID": "group-id-1", "XDM.ASSET_GROUP.NAME": "Production Servers"},
                ]
            }
        },
    )

    group_names = ["Production Servers", "Invalid Group"]

    with pytest.raises(Exception) as exc_info:
        get_asset_group_ids_from_names(mock_client, group_names)

    assert "Failed to fetch asset group IDs" in str(exc_info.value)
    assert "Invalid Group" in str(exc_info.value)


def test_search_assets_command_success(mocker):
    """
    GIVEN:
        A client and valid arguments for searching assets.
    WHEN:
        search_assets_command is called.
    THEN:
        Asset group IDs are resolved, filter is created, and assets are searched successfully.
    """
    from CortexPlatformCore import Client, search_assets_command

    mock_client = Client(base_url="", headers={})

    # Mock get_asset_group_ids_from_names
    mock_get_asset_group_ids = mocker.patch("CortexPlatformCore.get_asset_group_ids_from_names", return_value=[1, 2])

    # Mock client.search_assets
    mock_reply = {
        "data": [
            {"xdm.asset.id": "asset-1", "xdm.asset.name": "Server-1", "xdm.asset.type.name": "server"},
            {"xdm.asset.id": "asset-2", "xdm.asset.name": "Server-2", "xdm.asset.type.name": "server"},
        ]
    }
    expected_reply = [
        {"id": "asset-1", "name": "Server-1", "type.name": "server"},
        {"id": "asset-2", "name": "Server-2", "type.name": "server"},
    ]
    mock_search_assets = mocker.patch.object(
        mock_client,
        "search_assets",
        return_value={"reply": mock_reply},
    )

    args = {
        "asset_names": "Server-1,Server-2",
        "asset_types": "server",
        "asset_groups": "Production Servers,Development Workstations",
        "asset_tags": json.dumps([{"tag1": "value1"}, {"tag2": "value2"}]),
        "page_size": "50",
        "page_number": "0",
    }

    result = search_assets_command(mock_client, args)

    assert len(result.outputs) == 2
    assert result.outputs == expected_reply
    mock_search_assets.assert_called_once()
    mock_get_asset_group_ids.assert_called_once_with(mock_client, ["Production Servers", "Development Workstations"])

    filter_arg = mock_search_assets.call_args[0][0]
    expected_filter = {
        "AND": [
            {
                "OR": [
                    {
                        "SEARCH_FIELD": "xdm.asset.name",
                        "SEARCH_TYPE": "CONTAINS",
                        "SEARCH_VALUE": "Server-1",
                    },
                    {
                        "SEARCH_FIELD": "xdm.asset.name",
                        "SEARCH_TYPE": "CONTAINS",
                        "SEARCH_VALUE": "Server-2",
                    },
                ]
            },
            {
                "SEARCH_FIELD": "xdm.asset.type.name",
                "SEARCH_TYPE": "EQ",
                "SEARCH_VALUE": "server",
            },
            {
                "OR": [
                    {
                        "SEARCH_FIELD": "xdm.asset.tags",
                        "SEARCH_TYPE": "JSON_WILDCARD",
                        "SEARCH_VALUE": {"tag1": "value1"},
                    },
                    {
                        "SEARCH_FIELD": "xdm.asset.tags",
                        "SEARCH_TYPE": "JSON_WILDCARD",
                        "SEARCH_VALUE": {"tag2": "value2"},
                    },
                ]
            },
            {
                "OR": [
                    {
                        "SEARCH_FIELD": "xdm.asset.group_ids",
                        "SEARCH_TYPE": "ARRAY_CONTAINS",
                        "SEARCH_VALUE": 1,
                    },
                    {
                        "SEARCH_FIELD": "xdm.asset.group_ids",
                        "SEARCH_TYPE": "ARRAY_CONTAINS",
                        "SEARCH_VALUE": 2,
                    },
                ]
            },
        ]
    }

    assert filter_arg == expected_filter

    # Check other parameters
    assert mock_search_assets.call_args[0][1] == 0  # page_number
    assert mock_search_assets.call_args[0][2] == 50  # page_size


def test_get_vulnerabilities_command_success(mocker: MockerFixture):
    """
    Given:
        A mocked client and valid arguments with vulnerability filters.
    When:
        The get_vulnerabilities_command function is called.
    Then:
        The response is parsed, formatted, and returned correctly with expected outputs.
    """
    from CortexPlatformCore import Client, get_vulnerabilities_command

    mock_client = Client(base_url="", headers={})
    mock_response = {
        "reply": {
            "DATA": [
                {
                    "ISSUE_ID": "vuln_001",
                    "CVE_ID": "CVE-2023-1234",
                    "CVE_DESCRIPTION": "Test vulnerability",
                    "ASSET_NAME": "test-server",
                    "PLATFORM_SEVERITY": "HIGH",
                    "EPSS_SCORE": 0.85,
                    "CVSS_SCORE": 9.1,
                    "ASSIGNED_TO": "admin",
                    "ASSIGNED_TO_PRETTY": "Administrator",
                    "AFFECTED_SOFTWARE": "Apache",
                    "FIX_AVAILABLE": True,
                    "INTERNET_EXPOSED": True,
                    "HAS_KEV": True,
                    "EXPLOITABLE": True,
                    "ASSET_IDS": ["asset_123"],
                    "EXTRA_FIELD": "should_be_filtered",
                }
            ]
        }
    }
    mock_get_webapp_data = mocker.patch.object(mock_client, "get_webapp_data", return_value=mock_response)

    args = {"cve_id": "CVE-2023-1234", "cvss_score_gte": "8.0", "severity": "high", "limit": "10"}

    result = get_vulnerabilities_command(mock_client, args)

    assert len(result.outputs) == 1
    assert result.outputs[0]["ISSUE_ID"] == "vuln_001"
    assert result.outputs[0]["CVE_ID"] == "CVE-2023-1234"
    assert result.outputs[0]["PLATFORM_SEVERITY"] == "HIGH"
    assert "EXTRA_FIELD" not in result.outputs[0]
    assert "Test vulnerability" in result.readable_output
    assert result.outputs_prefix == "Core.VulnerabilityIssue"
    assert result.outputs_key_field == "ISSUE_ID"
    assert mock_get_webapp_data.call_count == 1


def test_get_vulnerabilities_command_empty_response(mocker: MockerFixture):
    """
    Given:
        A mocked client that returns empty data.
    When:
        The get_vulnerabilities_command function is called.
    Then:
        An empty result is returned with proper structure.
    """
    from CortexPlatformCore import Client, get_vulnerabilities_command

    mock_client = Client(base_url="", headers={})
    mock_response = {"reply": {"DATA": []}}
    mocker.patch.object(mock_client, "get_webapp_data", return_value=mock_response)

    args = {"cve_id": "CVE-2023-9999"}

    result = get_vulnerabilities_command(mock_client, args)

    assert result.outputs == []
    assert "Vulnerabilities" in result.readable_output
    assert result.outputs_prefix == "Core.VulnerabilityIssue"


def test_get_vulnerabilities_command_all_filters(mocker: MockerFixture):
    """
    Given:
        A mocked client and arguments with all possible filter combinations.
    When:
        The get_vulnerabilities_command function is called.
    Then:
        All filters are properly applied and the request is built correctly.
    """
    from CortexPlatformCore import Client, get_vulnerabilities_command

    mock_client = Client(base_url="", headers={})
    mock_response = {"reply": {"DATA": []}}
    mock_get_webapp_data = mocker.patch.object(mock_client, "get_webapp_data", return_value=mock_response)

    args = {
        "cve_id": "CVE-2023-1234,CVE-2023-5678",
        "cvss_score_gte": "7.5",
        "epss_score_gte": "0.5",
        "internet_exposed": "true",
        "exploitable": "false",
        "has_kev": "true",
        "affected_software": "Apache,Nginx",
        "severity": "high,critical",
        "issue_id": "issue_001,issue_002",
        "start_time": "2023-01-01T00:00:00Z",
        "end_time": "2023-12-31T23:59:59Z",
        "assignee": "admin,user1",
        "limit": "25",
        "sort_field": "CVSS_SCORE",
        "sort_order": "ASC",
        "on_demand_fields": "field1,field2",
    }

    get_vulnerabilities_command(mock_client, args)

    mock_get_webapp_data.assert_called_once()
    call_args = mock_get_webapp_data.call_args[0][0]

    assert call_args["table_name"] == "VULNERABLE_ISSUES_TABLE"
    assert call_args["filter_data"]["paging"]["to"] == 25
    assert call_args["filter_data"]["sort"][0]["FIELD"] == "CVSS_SCORE"
    assert call_args["filter_data"]["sort"][0]["ORDER"] == "ASC"
    assert call_args["onDemandFields"] == ["field1", "field2"]


def test_get_vulnerabilities_command_boolean_filters(mocker: MockerFixture):
    """
    Given:
        A mocked client and boolean filter arguments.
    When:
        The get_vulnerabilities_command function is called with various boolean values.
    Then:
        Boolean filters are properly converted and applied.
    """
    from CortexPlatformCore import Client, get_vulnerabilities_command

    mock_client = Client(base_url="", headers={})
    mock_response = {"reply": {"DATA": []}}
    mock_get_webapp_data = mocker.patch.object(mock_client, "get_webapp_data", return_value=mock_response)

    args = {"internet_exposed": "false", "exploitable": "true", "has_kev": "false", "cve_id": "CVE-2023-1234"}

    get_vulnerabilities_command(mock_client, args)

    mock_get_webapp_data.assert_called_once()
    call_args = mock_get_webapp_data.call_args[0][0]

    filter_data = call_args["filter_data"]["filter"]
    assert "AND" in filter_data


def test_get_vulnerabilities_command_assignee_special_values(mocker: MockerFixture):
    """
    Given:
        A mocked client and assignee arguments with special values.
    When:
        The get_vulnerabilities_command function is called with 'unassigned' and 'assigned' values.
    Then:
        Special assignee mappings are properly applied.
    """
    from CortexPlatformCore import Client, get_vulnerabilities_command

    mock_client = Client(base_url="", headers={})
    mock_response = {"reply": {"DATA": []}}
    mock_get_webapp_data = mocker.patch.object(mock_client, "get_webapp_data", return_value=mock_response)

    args = {"assignee": "unassigned", "cve_id": "CVE-2023-1234"}

    get_vulnerabilities_command(mock_client, args)

    mock_get_webapp_data.assert_called_once()
    call_args = mock_get_webapp_data.call_args[0][0]

    filter_data = call_args["filter_data"]["filter"]
    assert "AND" in filter_data


def test_get_vulnerabilities_command_default_values(mocker: MockerFixture):
    """
    Given:
        A mocked client and minimal arguments.
    When:
        The get_vulnerabilities_command function is called with only required parameters.
    Then:
        Default values are properly applied for limit, sort_field, and sort_order.
    """
    from CortexPlatformCore import Client, get_vulnerabilities_command

    mock_client = Client(base_url="", headers={})
    mock_response = {"reply": {"DATA": []}}
    mock_get_webapp_data = mocker.patch.object(mock_client, "get_webapp_data", return_value=mock_response)

    args = {"cve_id": "CVE-2023-1234"}

    get_vulnerabilities_command(mock_client, args)

    mock_get_webapp_data.assert_called_once()
    call_args = mock_get_webapp_data.call_args[0][0]

    assert call_args["filter_data"]["paging"]["to"] == 50
    assert call_args["filter_data"]["sort"][0]["FIELD"] == "LAST_OBSERVED"
    assert call_args["filter_data"]["sort"][0]["ORDER"] == "DESC"


def test_get_vulnerabilities_command_output_filtering(mocker: MockerFixture):
    """
    Given:
        A mocked client that returns data with extra fields.
    When:
        The get_vulnerabilities_command function is called.
    Then:
        Only the specified output keys are included in the results.
    """
    from CortexPlatformCore import Client, get_vulnerabilities_command

    mock_client = Client(base_url="", headers={})
    mock_response = {
        "reply": {
            "DATA": [
                {
                    "ISSUE_ID": "vuln_001",
                    "CVE_ID": "CVE-2023-1234",
                    "EXTRA_FIELD_1": "should_be_filtered",
                    "INTERNAL_DATA": "confidential",
                    "PLATFORM_SEVERITY": "HIGH",
                    "DEBUG_INFO": "debug_data",
                    "CVSS_SCORE": 8.5,
                }
            ]
        }
    }
    mocker.patch.object(mock_client, "get_webapp_data", return_value=mock_response)

    args = {"cve_id": "CVE-2023-1234"}

    result = get_vulnerabilities_command(mock_client, args)

    output_item = result.outputs[0]
    expected_keys = {"ISSUE_ID", "CVE_ID", "PLATFORM_SEVERITY", "CVSS_SCORE"}
    actual_keys = set(output_item.keys())

    assert expected_keys.issubset(actual_keys)
    assert "EXTRA_FIELD_1" not in actual_keys
    assert "INTERNAL_DATA" not in actual_keys
    assert "DEBUG_INFO" not in actual_keys


def test_get_vulnerabilities_command_multiple_vulnerabilities(mocker: MockerFixture):
    """
    Given:
        A mocked client that returns multiple vulnerability records.
    When:
        The get_vulnerabilities_command function is called.
    Then:
        All vulnerability records are properly processed and returned.
    """
    from CortexPlatformCore import Client, get_vulnerabilities_command

    mock_client = Client(base_url="", headers={})
    mock_response = {
        "reply": {
            "DATA": [
                {"ISSUE_ID": "vuln_001", "CVE_ID": "CVE-2023-1234", "PLATFORM_SEVERITY": "HIGH", "CVSS_SCORE": 9.1},
                {"ISSUE_ID": "vuln_002", "CVE_ID": "CVE-2023-5678", "PLATFORM_SEVERITY": "MEDIUM", "CVSS_SCORE": 6.5},
                {"ISSUE_ID": "vuln_003", "CVE_ID": "CVE-2023-9999", "PLATFORM_SEVERITY": "CRITICAL", "CVSS_SCORE": 10.0},
            ]
        }
    }
    mocker.patch.object(mock_client, "get_webapp_data", return_value=mock_response)

    args = {"severity": "high,medium,critical"}

    result = get_vulnerabilities_command(mock_client, args)

    assert len(result.outputs) == 3
    assert result.outputs[0]["ISSUE_ID"] == "vuln_001"
    assert result.outputs[1]["ISSUE_ID"] == "vuln_002"
    assert result.outputs[2]["ISSUE_ID"] == "vuln_003"
    assert result.outputs_key_field == "ISSUE_ID"


def test_get_vulnerabilities_command_numeric_filters(mocker: MockerFixture):
    """
    Given:
        A mocked client and numeric filter arguments.
    When:
        The get_vulnerabilities_command function is called with cvss_score_gte and epss_score_gte.
    Then:
        Numeric filters are properly converted and applied.
    """
    from CortexPlatformCore import Client, get_vulnerabilities_command

    mock_client = Client(base_url="", headers={})
    mock_response = {"reply": {"DATA": []}}
    mock_get_webapp_data = mocker.patch.object(mock_client, "get_webapp_data", return_value=mock_response)

    args = {"cvss_score_gte": "7.5", "epss_score_gte": "0.8", "limit": "100", "cve_id": "CVE-2023-1234"}

    get_vulnerabilities_command(mock_client, args)

    mock_get_webapp_data.assert_called_once()
    call_args = mock_get_webapp_data.call_args[0][0]

    assert call_args["filter_data"]["paging"]["to"] == 100
    filter_data = call_args["filter_data"]["filter"]
    assert "AND" in filter_data


def test_get_vulnerabilities_command_severity_mapping(mocker: MockerFixture):
    """
    Given:
        A mocked client and severity arguments with string values.
    When:
        The get_vulnerabilities_command function is called with severity filters.
    Then:
        Severity values are properly mapped to their corresponding constants.
    """
    from CortexPlatformCore import Client, get_vulnerabilities_command

    mock_client = Client(base_url="", headers={})
    mock_response = {"reply": {"DATA": []}}
    mock_get_webapp_data = mocker.patch.object(mock_client, "get_webapp_data", return_value=mock_response)

    args = {"severity": "info,low,medium,high,critical", "cve_id": "CVE-2023-1234"}

    get_vulnerabilities_command(mock_client, args)

    mock_get_webapp_data.assert_called_once()
    call_args = mock_get_webapp_data.call_args[0][0]

    filter_data = call_args["filter_data"]["filter"]
    assert "AND" in filter_data


def test_build_webapp_request_data_with_all_parameters(mocker: MockerFixture):
    """
    Given: All parameters are provided including on_demand_fields.
    When: build_webapp_request_data is called with table_name, filter_dict, limit, sort_field, on_demand_fields, and sort_order.
    Then: A properly formatted request dictionary is returned with all provided values.
    """
    from CortexPlatformCore import build_webapp_request_data

    # Mock demisto.debug to avoid actual debug output during tests
    mocker.patch("CortexPlatformCore.demisto.debug")

    table_name = "TEST_TABLE"
    filter_dict = {"filter_key": "filter_value"}
    limit = 100
    sort_field = "TEST_FIELD"
    on_demand_fields = ["field1", "field2"]
    sort_order = "ASC"

    result = build_webapp_request_data(
        table_name=table_name,
        filter_dict=filter_dict,
        limit=limit,
        sort_field=sort_field,
        on_demand_fields=on_demand_fields,
        sort_order=sort_order,
    )

    expected = {
        "type": "grid",
        "table_name": "TEST_TABLE",
        "filter_data": {
            "sort": [{"FIELD": "TEST_FIELD", "ORDER": "ASC"}],
            "paging": {"from": 0, "to": 100},
            "filter": {"filter_key": "filter_value"},
        },
        "jsons": [],
        "onDemandFields": ["field1", "field2"],
    }

    assert result == expected


def test_build_webapp_request_data_with_none_on_demand_fields(mocker: MockerFixture):
    """
    Given: on_demand_fields parameter is None.
    When: build_webapp_request_data is called with on_demand_fields set to None.
    Then: The returned dictionary has an empty list for onDemandFields.
    """
    from CortexPlatformCore import build_webapp_request_data

    # Mock demisto.debug to avoid actual debug output during tests
    mocker.patch("CortexPlatformCore.demisto.debug")

    table_name = "TEST_TABLE"
    filter_dict = {"filter_key": "filter_value"}
    limit = 50
    sort_field = "TEST_FIELD"
    on_demand_fields = None

    result = build_webapp_request_data(
        table_name=table_name, filter_dict=filter_dict, limit=limit, sort_field=sort_field, on_demand_fields=on_demand_fields
    )

    expected = {
        "type": "grid",
        "table_name": "TEST_TABLE",
        "filter_data": {
            "sort": [{"FIELD": "TEST_FIELD", "ORDER": "DESC"}],
            "paging": {"from": 0, "to": 50},
            "filter": {"filter_key": "filter_value"},
        },
        "jsons": [],
        "onDemandFields": [],
    }

    assert result == expected


def test_build_webapp_request_data_with_default_sort_order(mocker: MockerFixture):
    """
    Given: sort_order parameter is not provided.
    When: build_webapp_request_data is called without specifying sort_order.
    Then: The default sort_order "DESC" is used in the returned dictionary.
    """
    from CortexPlatformCore import build_webapp_request_data

    # Mock demisto.debug to avoid actual debug output during tests
    mocker.patch("CortexPlatformCore.demisto.debug")

    table_name = "TEST_TABLE"
    filter_dict = {}
    limit = 25
    sort_field = "DEFAULT_FIELD"

    result = build_webapp_request_data(table_name=table_name, filter_dict=filter_dict, limit=limit, sort_field=sort_field)

    expected = {
        "type": "grid",
        "table_name": "TEST_TABLE",
        "filter_data": {"sort": [{"FIELD": "DEFAULT_FIELD", "ORDER": "DESC"}], "paging": {"from": 0, "to": 25}, "filter": {}},
        "jsons": [],
        "onDemandFields": [],
    }

    assert result == expected


def test_build_webapp_request_data_with_empty_filter_dict(mocker: MockerFixture):
    """
    Given: filter_dict parameter is an empty dictionary.
    When: build_webapp_request_data is called with an empty filter_dict.
    Then: The returned dictionary contains an empty filter object in filter_data.
    """
    from CortexPlatformCore import build_webapp_request_data

    # Mock demisto.debug to avoid actual debug output during tests
    mocker.patch("CortexPlatformCore.demisto.debug")

    table_name = "EMPTY_FILTER_TABLE"
    filter_dict = {}
    limit = 10
    sort_field = "EMPTY_FIELD"

    result = build_webapp_request_data(table_name=table_name, filter_dict=filter_dict, limit=limit, sort_field=sort_field)

    expected = {
        "type": "grid",
        "table_name": "EMPTY_FILTER_TABLE",
        "filter_data": {"sort": [{"FIELD": "EMPTY_FIELD", "ORDER": "DESC"}], "paging": {"from": 0, "to": 10}, "filter": {}},
        "jsons": [],
        "onDemandFields": [],
    }

    assert result == expected


class TestFilterBuilder:
    def test_add_field_without_mapper(self):
        """
        Given:
            A FilterBuilder instance and field parameters without a mapper.
        When:
            The add_field method is called with name, type, and values.
        Then:
            A new Field should be added to filter_fields with the original values.
        """
        from CortexPlatformCore import FilterBuilder, FilterType

        filter_builder = FilterBuilder()
        values = ["value1", "value2"]

        filter_builder.add_field("test_field", FilterType.EQ, values)

        assert len(filter_builder.filter_fields) == 1
        field = filter_builder.filter_fields[0]
        assert field.field_name == "test_field"
        assert field.filter_type == FilterType.EQ
        assert field.values == values

    def test_add_field_with_mapper_list_values(self):
        """
        Given:
            A FilterBuilder instance, field parameters with a mapper, and list values.
        When:
            The add_field method is called with values that exist in the mapper.
        Then:
            A new Field should be added with mapped values only.
        """
        from CortexPlatformCore import FilterBuilder, FilterType

        filter_builder = FilterBuilder()
        values = ["low", "high", "unknown"]
        mapper = {"low": "SEV_040_LOW", "high": "SEV_060_HIGH"}

        filter_builder.add_field("severity", FilterType.EQ, values, mapper)

        assert len(filter_builder.filter_fields) == 1
        field = filter_builder.filter_fields[0]
        assert field.field_name == "severity"
        assert field.filter_type == FilterType.EQ
        assert field.values == ["SEV_040_LOW", "SEV_060_HIGH"]

    def test_add_field_with_mapper_single_value(self):
        """
        Given:
            A FilterBuilder instance, field parameters with a mapper, and a single value.
        When:
            The add_field method is called with a single value that exists in the mapper.
        Then:
            The single value should be converted to a list and mapped correctly.
        """
        from CortexPlatformCore import FilterBuilder, FilterType

        filter_builder = FilterBuilder()
        value = "medium"
        mapper = {"medium": "SEV_050_MEDIUM", "high": "SEV_060_HIGH"}

        filter_builder.add_field("severity", FilterType.EQ, value, mapper)

        assert len(filter_builder.filter_fields) == 1
        field = filter_builder.filter_fields[0]
        assert field.field_name == "severity"
        assert field.filter_type == FilterType.EQ
        assert field.values == ["SEV_050_MEDIUM"]

    def test_add_field_with_mapper_no_matching_values(self):
        """
        Given:
            A FilterBuilder instance, field parameters with a mapper, and values not in the mapper.
        When:
            The add_field method is called with values that don't exist in the mapper.
        Then:
            A new Field should be added with an empty list of processed values.
        """
        from CortexPlatformCore import FilterBuilder, FilterType

        filter_builder = FilterBuilder()
        values = ["unknown", "invalid"]
        mapper = {"low": "SEV_040_LOW", "high": "SEV_060_HIGH"}

        filter_builder.add_field("severity", FilterType.EQ, values, mapper)

        assert len(filter_builder.filter_fields) == 1
        field = filter_builder.filter_fields[0]
        assert field.field_name == "severity"
        assert field.filter_type == FilterType.EQ
        assert field.values == []

    def test_add_field_with_mappings_single_mapped_value(self):
        """
        Given: A FilterBuilder instance and a single mapped value that exists in the mappings dictionary.
        When: The add_field_with_mappings method is called with a mapped value.
        Then: A MappedValuesField should be added to the filter_fields list with the correct parameters.
        """
        from CortexPlatformCore import FilterBuilder

        filter_builder = FilterBuilder()
        mappings = {
            "unassigned": FilterBuilder.FilterType.IS_EMPTY,
            "assigned": FilterBuilder.FilterType.NIS_EMPTY,
        }

        filter_builder.add_field_with_mappings("assignee", FilterBuilder.FilterType.CONTAINS, "unassigned", mappings)

        assert len(filter_builder.filter_fields) == 1
        field = filter_builder.filter_fields[0]
        assert isinstance(field, FilterBuilder.MappedValuesField)
        assert field.field_name == "assignee"
        assert field.filter_type == FilterBuilder.FilterType.CONTAINS
        assert field.values == "unassigned"
        assert field.mappings == mappings

    def test_add_field_with_mappings_multiple_mapped_values(self):
        """
        Given: A FilterBuilder instance and multiple values that exist in the mappings dictionary.
        When: The add_field_with_mappings method is called with a list of mapped values.
        Then: A MappedValuesField should be added with the list of values and correct mappings.
        """
        from CortexPlatformCore import FilterBuilder

        filter_builder = FilterBuilder()
        mappings = {
            "unassigned": FilterBuilder.FilterType.IS_EMPTY,
            "assigned": FilterBuilder.FilterType.NIS_EMPTY,
            "pending": FilterBuilder.FilterType.CONTAINS,
        }
        values = ["unassigned", "assigned"]

        filter_builder.add_field_with_mappings("status", FilterBuilder.FilterType.EQ, values, mappings)

        assert len(filter_builder.filter_fields) == 1
        field = filter_builder.filter_fields[0]
        assert isinstance(field, FilterBuilder.MappedValuesField)
        assert field.field_name == "status"
        assert field.filter_type == FilterBuilder.FilterType.EQ
        assert field.values == values
        assert field.mappings == mappings

    def test_add_field_with_mappings_unmapped_value(self):
        """
        Given: A FilterBuilder instance and a value that does not exist in the mappings dictionary.
        When: The add_field_with_mappings method is called with an unmapped value.
        Then: A MappedValuesField should be added with the default filter type for unmapped values.
        """
        from CortexPlatformCore import FilterBuilder

        filter_builder = FilterBuilder()
        mappings = {
            "unassigned": FilterBuilder.FilterType.IS_EMPTY,
            "assigned": FilterBuilder.FilterType.NIS_EMPTY,
        }

        filter_builder.add_field_with_mappings("assignee", FilterBuilder.FilterType.CONTAINS, "john.doe", mappings)

        assert len(filter_builder.filter_fields) == 1
        field = filter_builder.filter_fields[0]
        assert isinstance(field, FilterBuilder.MappedValuesField)
        assert field.field_name == "assignee"
        assert field.filter_type == FilterBuilder.FilterType.CONTAINS
        assert field.values == "john.doe"
        assert field.mappings == mappings

    def test_add_field_with_mappings_mixed_values(self):
        """
        Given: A FilterBuilder instance and a list containing both mapped and unmapped values.
        When: The add_field_with_mappings method is called with mixed value types.
        Then: A MappedValuesField should be added containing all values with their respective mappings.
        """
        from CortexPlatformCore import FilterBuilder

        filter_builder = FilterBuilder()
        mappings = {
            "unassigned": FilterBuilder.FilterType.IS_EMPTY,
            "assigned": FilterBuilder.FilterType.NIS_EMPTY,
        }
        values = ["unassigned", "john.doe", "assigned"]

        filter_builder.add_field_with_mappings("assignee", FilterBuilder.FilterType.CONTAINS, values, mappings)

        assert len(filter_builder.filter_fields) == 1
        field = filter_builder.filter_fields[0]
        assert isinstance(field, FilterBuilder.MappedValuesField)
        assert field.field_name == "assignee"
        assert field.filter_type == FilterBuilder.FilterType.CONTAINS
        assert field.values == values
        assert field.mappings == mappings

    def test_add_field_with_mappings_empty_mappings(self):
        """
        Given: A FilterBuilder instance and an empty mappings dictionary.
        When: The add_field_with_mappings method is called with empty mappings.
        Then: A MappedValuesField should be added with the empty mappings dictionary.
        """
        from CortexPlatformCore import FilterBuilder

        filter_builder = FilterBuilder()
        mappings = {}

        filter_builder.add_field_with_mappings("field", FilterBuilder.FilterType.EQ, "value", mappings)

        assert len(filter_builder.filter_fields) == 1
        field = filter_builder.filter_fields[0]
        assert isinstance(field, FilterBuilder.MappedValuesField)
        assert field.field_name == "field"
        assert field.filter_type == FilterBuilder.FilterType.EQ
        assert field.values == "value"
        assert field.mappings == {}

    def test_add_field_with_mappings_none_value(self):
        """
        Given: A FilterBuilder instance and None as the value parameter.
        When: The add_field_with_mappings method is called with None value.
        Then: A MappedValuesField should be added with None as the values.
        """
        from CortexPlatformCore import FilterBuilder

        filter_builder = FilterBuilder()
        mappings = {
            "unassigned": FilterBuilder.FilterType.IS_EMPTY,
        }

        filter_builder.add_field_with_mappings("assignee", FilterBuilder.FilterType.CONTAINS, None, mappings)

        assert len(filter_builder.filter_fields) == 1
        field = filter_builder.filter_fields[0]
        assert isinstance(field, FilterBuilder.MappedValuesField)
        assert field.field_name == "assignee"
        assert field.filter_type == FilterBuilder.FilterType.CONTAINS
        assert field.values is None
        assert field.mappings == mappings

    def test_add_time_range_field_with_valid_start_and_end_time(self, mocker: MockerFixture):
        """
        Given: A FilterBuilder instance and valid start_time and end_time strings.
        When: add_time_range_field is called with both start and end times.
        Then: The method should add a RANGE field with from and to values to the filter.
        """
        from CortexPlatformCore import FilterBuilder, FilterType

        # Arrange
        filter_builder = FilterBuilder()
        mock_prepare_time_range = mocker.patch.object(
            filter_builder, "_prepare_time_range", return_value=(1640995200000, 1641081600000)
        )
        mock_add_field = mocker.patch.object(filter_builder, "add_field")

        # Act
        filter_builder.add_time_range_field("test_field", "2022-01-01T00:00:00", "2022-01-02T00:00:00")

        # Assert
        mock_prepare_time_range.assert_called_once_with("2022-01-01T00:00:00", "2022-01-02T00:00:00")
        mock_add_field.assert_called_once_with("test_field", FilterType.RANGE, {"from": 1640995200000, "to": 1641081600000})

    def test_add_time_range_field_with_none_start_time(self, mocker: MockerFixture):
        """
        Given: A FilterBuilder instance with None start_time and valid end_time.
        When: add_time_range_field is called with start_time as None.
        Then: The method should not add any field to the filter since start is None.
        """
        from CortexPlatformCore import FilterBuilder

        # Arrange
        filter_builder = FilterBuilder()
        mock_prepare_time_range = mocker.patch.object(filter_builder, "_prepare_time_range", return_value=(None, 1641081600000))
        mock_add_field = mocker.patch.object(filter_builder, "add_field")

        # Act
        filter_builder.add_time_range_field("test_field", None, "2022-01-02T00:00:00")

        # Assert
        mock_prepare_time_range.assert_called_once_with(None, "2022-01-02T00:00:00")
        mock_add_field.assert_not_called()

    def test_add_time_range_field_with_none_end_time(self, mocker: MockerFixture):
        """
        Given: A FilterBuilder instance with valid start_time and None end_time.
        When: add_time_range_field is called with end_time as None.
        Then: The method should not add any field to the filter since end is None.
        """
        from CortexPlatformCore import FilterBuilder

        # Arrange
        filter_builder = FilterBuilder()
        mock_prepare_time_range = mocker.patch.object(filter_builder, "_prepare_time_range", return_value=(1640995200000, None))
        mock_add_field = mocker.patch.object(filter_builder, "add_field")

        # Act
        filter_builder.add_time_range_field("test_field", "2022-01-01T00:00:00", None)

        # Assert
        mock_prepare_time_range.assert_called_once_with("2022-01-01T00:00:00", None)
        mock_add_field.assert_not_called()

    def test_add_time_range_field_with_both_none_times(self, mocker: MockerFixture):
        """
        Given: A FilterBuilder instance with both start_time and end_time as None.
        When: add_time_range_field is called with both times as None.
        Then: The method should not add any field to the filter since both values are None.
        """
        from CortexPlatformCore import FilterBuilder

        # Arrange
        filter_builder = FilterBuilder()
        mock_prepare_time_range = mocker.patch.object(filter_builder, "_prepare_time_range", return_value=(None, None))
        mock_add_field = mocker.patch.object(filter_builder, "add_field")

        # Act
        filter_builder.add_time_range_field("test_field", None, None)

        # Assert
        mock_prepare_time_range.assert_called_once_with(None, None)
        mock_add_field.assert_not_called()

    def test_add_time_range_field_with_zero_timestamps(self, mocker: MockerFixture):
        """
        Given: A FilterBuilder instance and _prepare_time_range returning zero timestamps.
        When: add_time_range_field is called and both timestamps are zero (falsy values).
        Then: The method should not add any field to the filter since zero is falsy in the condition.
        """
        from CortexPlatformCore import FilterBuilder

        # Arrange
        filter_builder = FilterBuilder()
        mock_prepare_time_range = mocker.patch.object(filter_builder, "_prepare_time_range", return_value=(0, 0))
        mock_add_field = mocker.patch.object(filter_builder, "add_field")

        # Act
        filter_builder.add_time_range_field("test_field", "some_time", "some_other_time")

        # Assert
        mock_prepare_time_range.assert_called_once_with("some_time", "some_other_time")
        mock_add_field.assert_not_called()

    def test_to_dict_empty_filter_fields(self):
        """
        Given: A FilterBuilder instance with no filter fields.
        When: The to_dict method is called.
        Then: An empty dictionary should be returned.
        """
        from CortexPlatformCore import FilterBuilder

        filter_builder = FilterBuilder()
        result = filter_builder.to_dict()
        assert result == {}

    def test_to_dict_single_field_single_value(self):
        """
        Given: A FilterBuilder with one field containing a single non-list value.
        When: The to_dict method is called.
        Then: A properly structured filter dictionary with one search object should be returned.
        """
        from CortexPlatformCore import FilterBuilder, FilterType

        filter_builder = FilterBuilder()
        filter_builder.add_field("test_field", FilterType.EQ, "test_value")

        result = filter_builder.to_dict()
        expected = {
            FilterBuilder.AND: [
                {FilterBuilder.FIELD: "test_field", FilterBuilder.TYPE: FilterType.EQ.value, FilterBuilder.VALUE: "test_value"}
            ]
        }
        assert result == expected

    def test_to_dict_single_field_multiple_values(self):
        """
        Given: A FilterBuilder with one field containing multiple values in a list.
        When: The to_dict method is called.
        Then: A filter dictionary with OR operator grouping multiple search values should be returned.
        """
        from CortexPlatformCore import FilterBuilder, FilterType

        filter_builder = FilterBuilder()
        filter_builder.add_field("test_field", FilterType.EQ, ["value1", "value2"])

        result = filter_builder.to_dict()
        expected = {
            FilterBuilder.AND: [
                {
                    FilterType.EQ.operator: [
                        {
                            FilterBuilder.FIELD: "test_field",
                            FilterBuilder.TYPE: FilterType.EQ.value,
                            FilterBuilder.VALUE: "value1",
                        },
                        {
                            FilterBuilder.FIELD: "test_field",
                            FilterBuilder.TYPE: FilterType.EQ.value,
                            FilterBuilder.VALUE: "value2",
                        },
                    ]
                }
            ]
        }
        assert result == expected

    def test_to_dict_multiple_fields(self):
        """
        Given: A FilterBuilder with multiple fields each containing different values.
        When: The to_dict method is called.
        Then: A filter dictionary with AND operator containing all field filters should be returned.
        """
        from CortexPlatformCore import FilterBuilder, FilterType

        filter_builder = FilterBuilder()
        filter_builder.add_field("field1", FilterType.EQ, "value1")
        filter_builder.add_field("field2", FilterType.CONTAINS, "value2")

        result = filter_builder.to_dict()
        expected = {
            FilterBuilder.AND: [
                {FilterBuilder.FIELD: "field1", FilterBuilder.TYPE: FilterType.EQ.value, FilterBuilder.VALUE: "value1"},
                {FilterBuilder.FIELD: "field2", FilterBuilder.TYPE: FilterType.CONTAINS.value, FilterBuilder.VALUE: "value2"},
            ]
        }
        assert result == expected

    def test_to_dict_with_none_values_filtered_out(self):
        """
        Given: A FilterBuilder with fields containing None values mixed with valid values.
        When: The to_dict method is called.
        Then: None values should be filtered out and only valid values should appear in the result.
        """
        from CortexPlatformCore import FilterBuilder, FilterType

        filter_builder = FilterBuilder()
        filter_builder.add_field("test_field", FilterType.EQ, [None, "valid_value", None])

        result = filter_builder.to_dict()
        expected = {
            FilterBuilder.AND: [
                {FilterBuilder.FIELD: "test_field", FilterBuilder.TYPE: FilterType.EQ.value, FilterBuilder.VALUE: "valid_value"}
            ]
        }
        assert result == expected

    def test_to_dict_with_all_none_values(self):
        """
        Given: A FilterBuilder with fields containing only None values.
        When: The to_dict method is called.
        Then: An empty dictionary should be returned since all values are filtered out.
        """
        from CortexPlatformCore import FilterBuilder, FilterType

        filter_builder = FilterBuilder()
        filter_builder.add_field("test_field", FilterType.EQ, [None, None])

        result = filter_builder.to_dict()
        assert result == {}

    def test_to_dict_with_mapped_values_field_normal_value(self):
        """
        Given: A MappedValuesField with a value that is not in the mappings dictionary.
        When: The to_dict method is called.
        Then: The default filter type should be used for the unmapped value.
        """
        from CortexPlatformCore import FilterBuilder, FilterType

        filter_builder = FilterBuilder()
        mappings = {"special": FilterType.IS_EMPTY}
        filter_builder.add_field_with_mappings("test_field", FilterType.EQ, "normal_value", mappings)

        result = filter_builder.to_dict()
        expected = {
            FilterBuilder.AND: [
                {FilterBuilder.FIELD: "test_field", FilterBuilder.TYPE: FilterType.EQ.value, FilterBuilder.VALUE: "normal_value"}
            ]
        }
        assert result == expected

    def test_to_dict_with_mapped_values_field_is_empty(self):
        """
        Given: A MappedValuesField with a value mapped to IS_EMPTY filter type.
        When: The to_dict method is called.
        Then: The mapped filter type should be used and value should be set to "<No Value>".
        """
        from CortexPlatformCore import FilterBuilder, FilterType

        filter_builder = FilterBuilder()
        mappings = {"unassigned": FilterType.IS_EMPTY}
        filter_builder.add_field_with_mappings("assignee", FilterType.EQ, "unassigned", mappings)

        result = filter_builder.to_dict()
        expected = {
            FilterBuilder.AND: [
                {
                    FilterBuilder.FIELD: "assignee",
                    FilterBuilder.TYPE: FilterType.IS_EMPTY.value,
                    FilterBuilder.VALUE: "<No Value>",
                }
            ]
        }
        assert result == expected

    def test_to_dict_with_mapped_values_field_nis_empty(self):
        """
        Given: A MappedValuesField with a value mapped to NIS_EMPTY filter type.
        When: The to_dict method is called.
        Then: The mapped filter type should be used and value should be set to "<No Value>".
        """
        from CortexPlatformCore import FilterBuilder, FilterType

        filter_builder = FilterBuilder()
        mappings = {"assigned": FilterType.NIS_EMPTY}
        filter_builder.add_field_with_mappings("assignee", FilterType.EQ, "assigned", mappings)

        result = filter_builder.to_dict()
        expected = {
            FilterBuilder.AND: [
                {
                    FilterBuilder.FIELD: "assignee",
                    FilterBuilder.TYPE: FilterType.NIS_EMPTY.value,
                    FilterBuilder.VALUE: "<No Value>",
                }
            ]
        }
        assert result == expected

    def test_to_dict_with_mixed_mapped_and_normal_values(self):
        """
        Given: A MappedValuesField with both mapped and unmapped values in the same field.
        When: The to_dict method is called.
        Then: Each value should use its appropriate filter type and the results should be grouped with OR operator.
        """
        from CortexPlatformCore import FilterBuilder, FilterType

        filter_builder = FilterBuilder()
        mappings = {"unassigned": FilterType.IS_EMPTY}
        filter_builder.add_field_with_mappings("assignee", FilterType.EQ, ["unassigned", "john.doe"], mappings)

        result = filter_builder.to_dict()
        expected = {
            FilterBuilder.AND: [
                {
                    FilterType.EQ.operator: [
                        {
                            FilterBuilder.FIELD: "assignee",
                            FilterBuilder.TYPE: FilterType.IS_EMPTY.value,
                            FilterBuilder.VALUE: "<No Value>",
                        },
                        {
                            FilterBuilder.FIELD: "assignee",
                            FilterBuilder.TYPE: FilterType.EQ.value,
                            FilterBuilder.VALUE: "john.doe",
                        },
                    ]
                }
            ]
        }
        assert result == expected

    def test_to_dict_converts_non_list_values_to_list(self):
        """
        Given: A FilterBuilder with field values that are not initially in list format.
        When: The to_dict method is called.
        Then: The non-list values should be converted to lists internally for processing.
        """
        from CortexPlatformCore import FilterBuilder, FilterType

        filter_builder = FilterBuilder()
        # Directly create a field with non-list value
        field = FilterBuilder.Field("test_field", FilterType.EQ, "single_value")
        filter_builder.filter_fields = [field]

        result = filter_builder.to_dict()
        expected = {
            FilterBuilder.AND: [
                {FilterBuilder.FIELD: "test_field", FilterBuilder.TYPE: FilterType.EQ.value, FilterBuilder.VALUE: "single_value"}
            ]
        }
        assert result == expected

    def test_prepare_time_range_both_valid_times(self, mocker: MockerFixture):
        """
        Given: Valid start_time and end_time strings that can be parsed by dateparser.
        When: _prepare_time_range is called with both valid time strings.
        Then: Both timestamps should be converted to milliseconds and returned as a tuple.
        """
        from CortexPlatformCore import FilterBuilder
        from datetime import datetime

        # Mock dateparser.parse to return known datetime objects
        start_dt = datetime(2023, 1, 1, 10, 0, 0)
        end_dt = datetime(2023, 1, 2, 15, 30, 0)
        mock_parse = mocker.patch("CortexPlatformCore.dateparser.parse")
        mock_parse.side_effect = [start_dt, end_dt]

        start_time, end_time = FilterBuilder._prepare_time_range("2023-01-01T10:00:00", "2023-01-02T15:30:00")

        assert start_time == int(start_dt.timestamp() * 1000)
        assert end_time == int(end_dt.timestamp() * 1000)
        assert mock_parse.call_count == 2

    def test_prepare_time_range_only_start_time_provided(self, mocker: MockerFixture):
        """
        Given: A valid start_time string and None as end_time.
        When: _prepare_time_range is called with only start_time provided.
        Then: start_time should be converted to milliseconds and end_time should be set to current time.
        """
        from CortexPlatformCore import FilterBuilder
        from datetime import datetime

        # Mock dateparser.parse for start_time
        start_dt = datetime(2023, 1, 1, 10, 0, 0)
        mock_parse = mocker.patch("CortexPlatformCore.dateparser.parse", return_value=start_dt)

        # Mock datetime.now for end_time calculation
        current_dt = datetime(2023, 1, 3, 12, 0, 0)
        mock_now = mocker.patch("CortexPlatformCore.datetime")
        mock_now.now.return_value = current_dt

        start_time, end_time = FilterBuilder._prepare_time_range("2023-01-01T10:00:00", None)

        assert start_time == int(start_dt.timestamp() * 1000)
        assert end_time == int(current_dt.timestamp() * 1000)
        mock_parse.assert_called_once_with("2023-01-01T10:00:00")

    def test_prepare_time_range_both_none_times(self):
        """
        Given: Both start_time_str and end_time_str parameters as None.
        When: _prepare_time_range is called with both parameters as None.
        Then: Both returned timestamps should be None without any parsing attempts.
        """
        from CortexPlatformCore import FilterBuilder

        start_time, end_time = FilterBuilder._prepare_time_range(None, None)

        assert start_time is None
        assert end_time is None

    def test_prepare_time_range_end_time_without_start_time_raises_exception(self):
        """
        Given: None as start_time_str and a valid end_time_str.
        When: _prepare_time_range is called with end_time but no start_time.
        Then: A DemistoException should be raised with appropriate error message.
        """
        from CortexPlatformCore import FilterBuilder
        from CommonServerPython import DemistoException

        with pytest.raises(DemistoException, match="When 'end_time' is provided, 'start_time' must be provided as well."):
            FilterBuilder._prepare_time_range(None, "2023-01-02T15:30:00")

    def test_prepare_time_range_invalid_start_time_raises_value_error(self, mocker: MockerFixture):
        """
        Given: An invalid start_time string that cannot be parsed by dateparser.
        When: _prepare_time_range is called with an unparseable start_time.
        Then: A ValueError should be raised with the invalid start_time in the error message.
        """
        from CortexPlatformCore import FilterBuilder

        # Mock dateparser.parse to return None for invalid input
        mock_parse = mocker.patch("CortexPlatformCore.dateparser.parse", return_value=None)

        with pytest.raises(ValueError, match="Could not parse start_time: invalid_start_time"):
            FilterBuilder._prepare_time_range("invalid_start_time", None)

        mock_parse.assert_called_once_with("invalid_start_time")

    def test_prepare_time_range_invalid_end_time_raises_value_error(self, mocker: MockerFixture):
        """
        Given: A valid start_time and an invalid end_time string that cannot be parsed.
        When: _prepare_time_range is called with valid start_time but unparseable end_time.
        Then: A ValueError should be raised with the invalid end_time in the error message.
        """
        from CortexPlatformCore import FilterBuilder
        from datetime import datetime

        # Mock dateparser.parse to return valid datetime for start_time and None for end_time
        start_dt = datetime(2023, 1, 1, 10, 0, 0)
        mock_parse = mocker.patch("CortexPlatformCore.dateparser.parse")
        mock_parse.side_effect = [start_dt, None]

        with pytest.raises(ValueError, match="Could not parse end_time: invalid_end_time"):
            FilterBuilder._prepare_time_range("2023-01-01T10:00:00", "invalid_end_time")

        assert mock_parse.call_count == 2

    def test_prepare_time_range_string_conversion_for_start_time(self, mocker: MockerFixture):
        """
        Given: A non-string start_time parameter that needs string conversion.
        When: _prepare_time_range is called with start_time that requires str() conversion.
        Then: The start_time should be converted to string before parsing and processed correctly.
        """
        from CortexPlatformCore import FilterBuilder
        from datetime import datetime

        # Mock dateparser.parse to return a valid datetime
        start_dt = datetime(2023, 1, 1, 10, 0, 0)
        mock_parse = mocker.patch("CortexPlatformCore.dateparser.parse", return_value=start_dt)

        # Pass an integer that should be converted to string
        start_time, end_time = FilterBuilder._prepare_time_range(20230101, None)

        # Verify that str() was called on the parameter
        mock_parse.assert_called_with("20230101")
        assert start_time == int(start_dt.timestamp() * 1000)

    def test_prepare_time_range_string_conversion_for_end_time(self, mocker: MockerFixture):
        """
        Given: A non-string end_time parameter along with valid start_time.
        When: _prepare_time_range is called with end_time that requires str() conversion.
        Then: The end_time should be converted to string before parsing and both times processed correctly.
        """
        from CortexPlatformCore import FilterBuilder
        from datetime import datetime

        # Mock dateparser.parse to return valid datetimes
        start_dt = datetime(2023, 1, 1, 10, 0, 0)
        end_dt = datetime(2023, 1, 2, 15, 30, 0)
        mock_parse = mocker.patch("CortexPlatformCore.dateparser.parse")
        mock_parse.side_effect = [start_dt, end_dt]

        # Pass integers that should be converted to strings
        start_time, end_time = FilterBuilder._prepare_time_range(20230101, 20230102)

        # Verify that str() was called on both parameters
        assert mock_parse.call_args_list[0][0][0] == "20230101"
        assert mock_parse.call_args_list[1][0][0] == "20230102"
        assert start_time == int(start_dt.timestamp() * 1000)
        assert end_time == int(end_dt.timestamp() * 1000)

    def test_prepare_time_range_millisecond_conversion_precision(self, mocker: MockerFixture):
        """
        Given: Valid datetime objects returned from dateparser with specific timestamp values.
        When: _prepare_time_range converts the timestamps to milliseconds.
        Then: The conversion should multiply by 1000 and convert to integer with correct precision.
        """
        from CortexPlatformCore import FilterBuilder
        from datetime import datetime

        # Create datetime with known timestamp
        start_dt = datetime(2023, 1, 1, 10, 0, 0)
        end_dt = datetime(2023, 1, 2, 15, 30, 0)
        mock_parse = mocker.patch("CortexPlatformCore.dateparser.parse")
        mock_parse.side_effect = [start_dt, end_dt]

        start_time, end_time = FilterBuilder._prepare_time_range("2023-01-01T10:00:00", "2023-01-02T15:30:00")

        # Verify precise millisecond conversion
        expected_start = int(start_dt.timestamp() * 1000)
        expected_end = int(end_dt.timestamp() * 1000)
        assert start_time == expected_start
        assert end_time == expected_end
        assert isinstance(start_time, int)
        assert isinstance(end_time, int)


def test_search_asset_groups_command_success_with_all_filters(mocker):
    """
    GIVEN:
        A mocked client and arguments with all filter parameters provided.
    WHEN:
        The search_asset_groups_command function is called.
    THEN:
        The request is built correctly with all filters and the response is formatted properly.
    """
    from CortexPlatformCore import Client, search_asset_groups_command

    mock_client = Client(base_url="", headers={})
    mock_response = {
        "reply": {
            "DATA": [
                {
                    "XDM__ASSET_GROUP__ID": "group_1",
                    "XDM__ASSET_GROUP__NAME": "Test Group 1",
                    "XDM__ASSET_GROUP__TYPE": "DYNAMIC",
                    "XDM__ASSET_GROUP__DESCRIPTION": "Test description 1",
                },
                {
                    "XDM__ASSET_GROUP__ID": "group_2",
                    "XDM__ASSET_GROUP__NAME": "Test Group 2",
                    "XDM__ASSET_GROUP__TYPE": "STATIC",
                    "XDM__ASSET_GROUP__DESCRIPTION": "Test description 2",
                },
            ]
        }
    }
    mock_get_webapp_data = mocker.patch.object(mock_client, "get_webapp_data", return_value=mock_response)

    args = {"name": "Test Group", "type": "security", "id": "group_1", "description": "Test description"}

    result = search_asset_groups_command(mock_client, args)

    assert len(result.outputs) == 2
    assert result.outputs[0]["id"] == "group_1"
    assert result.outputs[1]["id"] == "group_2"
    assert result.outputs_prefix == "Core.AssetGroups"
    assert result.outputs_key_field == "id"
    assert "Test Group 1" in result.readable_output
    assert "Test Group 2" in result.readable_output
    assert mock_get_webapp_data.call_count == 1


def test_search_asset_groups_command_success_with_partial_filters(mocker):
    """
    GIVEN:
        A mocked client and arguments with only some filter parameters provided.
    WHEN:
        The search_asset_groups_command function is called.
    THEN:
        The request is built correctly with partial filters and the response is formatted properly.
    """
    from CortexPlatformCore import Client, search_asset_groups_command

    mock_client = Client(base_url="", headers={})
    mock_response = {
        "reply": {
            "DATA": [
                {
                    "XDM__ASSET_GROUP__ID": "group_3",
                    "XDM__ASSET_GROUP__NAME": "Security Group",
                    "XDM__ASSET_GROUP__TYPE": "DYNAMIC",
                    "XDM__ASSET_GROUP__DESCRIPTION": "Security asset group",
                }
            ]
        }
    }
    mock_get_webapp_data = mocker.patch.object(mock_client, "get_webapp_data", return_value=mock_response)

    args = {"name": "Security", "type": "DYNAMIC"}

    result = search_asset_groups_command(mock_client, args)

    assert len(result.outputs) == 1
    assert result.outputs[0]["id"] == "group_3"
    assert result.outputs[0]["name"] == "Security Group"
    assert result.outputs_prefix == "Core.AssetGroups"
    assert "Security Group" in result.readable_output
    assert mock_get_webapp_data.call_count == 1


def test_search_asset_groups_command_success_no_filters(mocker):
    """
    GIVEN:
        A mocked client and empty arguments with no filter parameters.
    WHEN:
        The search_asset_groups_command function is called.
    THEN:
        The request is built with empty filters and returns all asset groups.
    """
    from CortexPlatformCore import Client, search_asset_groups_command

    mock_client = Client(base_url="", headers={})
    mock_response = {
        "reply": {
            "DATA": [
                {
                    "XDM__ASSET_GROUP__ID": "group_all_1",
                    "XDM__ASSET_GROUP__NAME": "All Groups 1",
                    "XDM__ASSET_GROUP__TYPE": "static",
                    "XDM__ASSET_GROUP__DESCRIPTION": "General group",
                },
                {
                    "XDM__ASSET_GROUP__ID": "group_all_2",
                    "XDM__ASSET_GROUP__NAME": "All Groups 2",
                    "XDM__ASSET_GROUP__TYPE": "static",
                    "XDM__ASSET_GROUP__DESCRIPTION": "Special group",
                },
            ]
        }
    }
    mock_get_webapp_data = mocker.patch.object(mock_client, "get_webapp_data", return_value=mock_response)

    args = {}

    result = search_asset_groups_command(mock_client, args)

    assert len(result.outputs) == 2
    assert result.outputs[0]["id"] == "group_all_1"
    assert result.outputs[1]["id"] == "group_all_2"
    assert result.outputs_prefix == "Core.AssetGroups"
    assert "All Groups 1" in result.readable_output
    assert "All Groups 2" in result.readable_output
    assert mock_get_webapp_data.call_count == 1


def test_search_asset_groups_command_empty_response(mocker):
    """
    GIVEN:
        A mocked client that returns an empty response.
    WHEN:
        The search_asset_groups_command function is called.
    THEN:
        The function handles the empty response gracefully and returns empty results.
    """
    from CortexPlatformCore import Client, search_asset_groups_command

    mock_client = Client(base_url="", headers={})
    mock_response = {"reply": {"DATA": []}}
    mock_get_webapp_data = mocker.patch.object(mock_client, "get_webapp_data", return_value=mock_response)

    args = {"name": "NonExistent"}

    result = search_asset_groups_command(mock_client, args)

    assert len(result.outputs) == 0
    assert result.outputs_prefix == "Core.AssetGroups"
    assert result.outputs_key_field == "id"
    assert mock_get_webapp_data.call_count == 1


def test_search_asset_groups_command_missing_reply_key(mocker):
    """
    GIVEN:
        A mocked client that returns a response without the 'reply' key.
    WHEN:
        The search_asset_groups_command function is called.
    THEN:
        The function handles the malformed response gracefully and returns empty results.
    """
    from CortexPlatformCore import Client, search_asset_groups_command

    mock_client = Client(base_url="", headers={})
    mock_response = {}
    mock_get_webapp_data = mocker.patch.object(mock_client, "get_webapp_data", return_value=mock_response)

    args = {"type": "DYNAMIC"}

    result = search_asset_groups_command(mock_client, args)

    assert len(result.outputs) == 0
    assert result.outputs_prefix == "Core.AssetGroups"
    assert result.outputs_key_field == "id"
    assert mock_get_webapp_data.call_count == 1


def test_search_asset_groups_command_missing_data_key(mocker):
    """
    GIVEN:
        A mocked client that returns a response with 'reply' but without 'DATA' key.
    WHEN:
        The search_asset_groups_command function is called.
    THEN:
        The function handles the incomplete response gracefully and returns empty results.
    """
    from CortexPlatformCore import Client, search_asset_groups_command

    mock_client = Client(base_url="", headers={})
    mock_response = {"reply": {}}
    mock_get_webapp_data = mocker.patch.object(mock_client, "get_webapp_data", return_value=mock_response)

    args = {"id": "test_id"}

    result = search_asset_groups_command(mock_client, args)

    assert len(result.outputs) == 0
    assert result.outputs_prefix == "Core.AssetGroups"
    assert result.outputs_key_field == "id"
    assert mock_get_webapp_data.call_count == 1


def test_search_asset_groups_command_multiple_values_in_filters(mocker):
    """
    GIVEN:
        A mocked client and arguments with comma-separated values for filters.
    WHEN:
        The search_asset_groups_command function is called.
    THEN:
        The filters are processed correctly with multiple values and the response is formatted properly.
    """
    from CortexPlatformCore import Client, search_asset_groups_command

    mock_client = Client(base_url="", headers={})
    mock_response = {
        "reply": {
            "DATA": [
                {
                    "XDM__ASSET_GROUP__ID": "group_multi_1",
                    "XDM__ASSET_GROUP__NAME": "Multi Group 1",
                    "XDM__ASSET_GROUP__TYPE": "static",
                    "XDM__ASSET_GROUP__DESCRIPTION": "Multi description 1",
                },
                {
                    "XDM__ASSET_GROUP__ID": "group_multi_2",
                    "XDM__ASSET_GROUP__NAME": "Multi Group 2",
                    "XDM__ASSET_GROUP__TYPE": "STATIC",
                    "XDM__ASSET_GROUP__DESCRIPTION": "Multi description 2",
                },
            ]
        }
    }
    mock_get_webapp_data = mocker.patch.object(mock_client, "get_webapp_data", return_value=mock_response)

    args = {"name": '["Multi Group 1","Multi Group 2"]', "type": "STATIC", "id": "group_multi_1,group_multi_2"}

    result = search_asset_groups_command(mock_client, args)

    assert len(result.outputs) == 2
    assert result.outputs[0]["id"] == "group_multi_1"
    assert result.outputs[1]["id"] == "group_multi_2"
    assert result.outputs_prefix == "Core.AssetGroups"
    assert "Multi Group 1" in result.readable_output
    assert "Multi Group 2" in result.readable_output
    assert mock_get_webapp_data.call_count == 1


def test_update_issue_command_success_all_fields(mocker):
    """
    GIVEN:
        Client instance and arguments with all valid fields.
    WHEN:
        The update_issue_command function is called.
    THEN:
        Issue is updated with all provided fields and returns "done".
    """
    from CortexPlatformCore import update_issue_command, Client

    client = Client(base_url="", headers={})
    mock_update_issue = mocker.patch.object(client, "update_issue")
    mocker.patch.object(demisto, "debug")
    mocker.patch("CortexPlatformCore.arg_to_number", return_value=2)
    mocker.patch("CortexPlatformCore.arg_to_timestamp", return_value="2023-01-01T00:00:00Z")

    args = {
        "id": "12345",
        "assigned_user_mail": "user@example.com",
        "severity": "medium",
        "name": "Test Issue",
        "occurred": "2023-01-01T00:00:00Z",
        "phase": "investigation",
        "status": "New",
    }

    result = update_issue_command(client, args)

    assert result == "done"
    mock_update_issue.assert_called_once()

    call_args = mock_update_issue.call_args[0][0]
    update_data = call_args["update_data"]
    assert update_data["assigned_user"] == "user@example.com"
    assert update_data["severity"] == "SEV_030_MEDIUM"
    assert update_data["name"] == "Test Issue"
    assert update_data["occurred"] == "2023-01-01T00:00:00Z"
    assert update_data["phase"] == "investigation"
    assert update_data["resolution_status"] == "STATUS_010_NEW"


def test_update_issue_command_missing_issue_id_no_context(mocker):
    """
    GIVEN:
        Client instance and arguments without issue_id and no calling context.
    WHEN:
        The update_issue_command function is called.
    THEN:
        DemistoException is raised and update_issue is not called.
    """
    from CortexPlatformCore import update_issue_command, Client
    from CommonServerPython import DemistoException
    import pytest

    client = Client(base_url="", headers={})
    mock_update_issue = mocker.patch.object(client, "update_issue")
    mock_calling_context = {"context": {}}
    mocker.patch.object(demisto, "callingContext", mock_calling_context)

    args = {"name": "Test Issue"}

    with pytest.raises(DemistoException, match="Issue ID is required for updating an issue."):
        update_issue_command(client, args)

    mock_update_issue.assert_not_called()


def test_update_issue_command_empty_issue_id_no_context(mocker):
    """
    GIVEN:
        Client instance and arguments with empty issue_id and no calling context.
    WHEN:
        The update_issue_command function is called.
    THEN:
        DemistoException is raised and update_issue is not called.
    """
    from CortexPlatformCore import update_issue_command, Client
    from CommonServerPython import DemistoException
    import pytest

    client = Client(base_url="", headers={})
    mock_update_issue = mocker.patch.object(client, "update_issue")
    mock_calling_context = {"context": {}}
    mocker.patch.object(demisto, "callingContext", mock_calling_context)

    args = {"id": "", "name": "Test Issue"}

    with pytest.raises(DemistoException, match="Issue ID is required for updating an issue."):
        update_issue_command(client, args)

    mock_update_issue.assert_not_called()


def test_update_issue_command_issue_id_from_context(mocker):
    """
    GIVEN:
        Client instance and arguments without issue_id but with calling context containing incident.
    WHEN:
        The update_issue_command function is called.
    THEN:
        Issue ID is retrieved from context and update succeeds.
    """
    from CortexPlatformCore import update_issue_command, Client

    client = Client(base_url="", headers={})
    mock_update_issue = mocker.patch.object(client, "update_issue")
    mocker.patch.object(demisto, "debug")
    mock_calling_context = {"context": {"Incidents": [{"id": "context_id_123"}]}}
    mocker.patch.object(demisto, "callingContext", mock_calling_context)

    args = {"name": "Test Issue"}

    result = update_issue_command(client, args)

    assert result == "done"
    mock_update_issue.assert_called_once()

    call_args = mock_update_issue.call_args[0][0]
    filter_data = call_args["filter_data"]["filter"]
    # Check that context ID was used in filter
    assert any(field["SEARCH_VALUE"] == "context_id_123" for field in filter_data["AND"])


def test_update_issue_command_severity_low(mocker):
    """
    GIVEN:
        Client instance and arguments with severity level 1 (low).
    WHEN:
        The update_issue_command function is called.
    THEN:
        Severity is mapped to SEV_020_LOW in update_data.
    """
    from CortexPlatformCore import update_issue_command, Client

    client = Client(base_url="", headers={})
    mock_update_issue = mocker.patch.object(client, "update_issue")
    mocker.patch.object(demisto, "debug")
    mocker.patch("CortexPlatformCore.arg_to_number", return_value=1)

    args = {"id": "12345", "severity": "low"}

    update_issue_command(client, args)

    call_args = mock_update_issue.call_args[0][0]
    update_data = call_args["update_data"]
    assert update_data["severity"] == "SEV_020_LOW"


def test_update_issue_command_invalid_severity_mapping(mocker):
    """
    GIVEN:
        Client instance and arguments with invalid severity value.
    WHEN:
        The update_issue_command function is called.
    THEN:
        Severity is not included in update_data when mapping returns None.
    """
    from CortexPlatformCore import update_issue_command, Client

    client = Client(base_url="", headers={})
    mock_update_issue = mocker.patch.object(client, "update_issue")
    mocker.patch.object(demisto, "debug")
    mocker.patch("CortexPlatformCore.arg_to_number", return_value=99)

    args = {"id": "12345", "severity": "99", "name": "Test Issue"}

    update_issue_command(client, args)

    call_args = mock_update_issue.call_args[0][0]
    update_data = call_args["update_data"]
    assert "severity" not in update_data
    assert update_data["name"] == "Test Issue"


def test_update_issue_command_invalid_status_mapping(mocker):
    """
    GIVEN:
        Client instance and arguments with invalid status value.
    WHEN:
        The update_issue_command function is called.
    THEN:
        Status is not included in update_data when mapping returns None.
    """
    from CortexPlatformCore import update_issue_command, Client

    client = Client(base_url="", headers={})
    mock_update_issue = mocker.patch.object(client, "update_issue")
    mocker.patch.object(demisto, "debug")
    mocker.patch("CortexPlatformCore.arg_to_number", return_value=99)

    args = {"id": "12345", "status": "FAKE", "name": "Test Issue"}

    update_issue_command(client, args)

    call_args = mock_update_issue.call_args[0][0]
    update_data = call_args["update_data"]
    assert "resolution_status" not in update_data
    assert update_data["name"] == "Test Issue"


def test_update_issue_command_no_severity(mocker):
    """
    GIVEN:
        Client instance and arguments without severity field.
    WHEN:
        The update_issue_command function is called.
    THEN:
        Severity is not included in update_data.
    """
    from CortexPlatformCore import update_issue_command, Client

    client = Client(base_url="", headers={})
    mock_update_issue = mocker.patch.object(client, "update_issue")
    mocker.patch.object(demisto, "debug")
    mocker.patch("CortexPlatformCore.arg_to_number", return_value=None)

    args = {"id": "12345", "name": "Test Issue"}

    update_issue_command(client, args)

    call_args = mock_update_issue.call_args[0][0]
    update_data = call_args["update_data"]
    assert "severity" not in update_data
    assert update_data["name"] == "Test Issue"


def test_update_issue_command_partial_fields(mocker):
    """
    GIVEN:
        Client instance and arguments with only some fields provided.
    WHEN:
        The update_issue_command function is called.
    THEN:
        Only provided fields are included in update_data.
    """
    from CortexPlatformCore import update_issue_command, Client

    client = Client(base_url="", headers={})
    mock_update_issue = mocker.patch.object(client, "update_issue")
    mocker.patch.object(demisto, "debug")

    args = {"id": "12345", "name": "Updated Issue Name", "phase": "investigation"}

    update_issue_command(client, args)

    call_args = mock_update_issue.call_args[0][0]
    update_data = call_args["update_data"]
    assert update_data["name"] == "Updated Issue Name"
    assert update_data["phase"] == "investigation"
    assert "severity" not in update_data
    assert "assigned_user" not in update_data
    assert "occurred" not in update_data


def test_update_issue_command_none_values_filtered(mocker):
    """
    GIVEN:
        Client instance and arguments where some fields resolve to None.
    WHEN:
        The update_issue_command function is called.
    THEN:
        None values are filtered out of update_data.
    """
    from CortexPlatformCore import update_issue_command, Client

    client = Client(base_url="", headers={})
    mock_update_issue = mocker.patch.object(client, "update_issue")
    mocker.patch.object(demisto, "debug")
    mocker.patch("CortexPlatformCore.arg_to_timestamp", return_value=None)

    args = {"id": "12345", "name": "Test Issue", "occurred": "invalid-date", "assigned_user_mail": None}

    update_issue_command(client, args)

    call_args = mock_update_issue.call_args[0][0]
    update_data = call_args["update_data"]
    assert update_data["name"] == "Test Issue"
    assert "occurred" not in update_data
    assert "assigned_user" not in update_data


def test_update_issue_command_debug_called(mocker):
    """
    GIVEN:
        Client instance and valid arguments.
    WHEN:
        The update_issue_command function is called.
    THEN:
        demisto.debug is called with filter_data.
    """
    from CortexPlatformCore import update_issue_command, Client

    client = Client(base_url="", headers={})
    mock_update_issue = mocker.patch.object(client, "update_issue")
    mock_debug = mocker.patch.object(demisto, "debug")

    args = {"id": "12345", "name": "Test Issue"}

    update_issue_command(client, args)

    mock_debug.assert_called_once()
    mock_update_issue.assert_called_once()


def test_update_issue_command_only_issue_id(mocker):
    """
    GIVEN:
        Client instance and arguments with only issue_id.
    WHEN:
        The update_issue_command function is called.
    THEN:
        update_issue is called with empty update_data.
    """
    from CortexPlatformCore import update_issue_command, Client
    from CommonServerPython import DemistoException

    client = Client(base_url="", headers={})
    mock_update_issue = mocker.patch.object(client, "update_issue")
    mocker.patch.object(demisto, "debug")

    args = {"id": "12345"}
    with pytest.raises(DemistoException, match="Please provide arguments to update the issue."):
        update_issue_command(client, args)

    mock_update_issue.assert_not_called()


def test_get_issue_recommendations_command(mocker):
    """
    Given:
        - Valid issue_id for get_issue_recommendations command
    When:
        - Running get_issue_recommendations command
    Then:
        - Ensure the command returns the expected results with issue data and playbook suggestions
    """
    from CortexPlatformCore import get_issue_recommendations_command, Client

    # Mock the webapp API response
    mock_webapp_response = {
        "reply": {
            "DATA": [
                {
                    "internal_id": "issue_123",
                    "alert_name": "Critical Security Vulnerability",
                    "severity": "HIGH",
                    "alert_description": "SQL injection vulnerability detected",
                    "remediation": "Update to latest version and apply security patches",
                }
            ]
        }
    }

    # Mock the playbook suggestions response
    mock_playbook_response = {
        "reply": [{"playbook_name": "Security Incident Response", "playbook_id": "pb_001", "confidence": 0.95}]
    }

    client = Client(base_url="https://test.com", headers={})
    mocker.patch.object(client, "get_webapp_data", return_value=mock_webapp_response)
    mocker.patch.object(client, "get_playbook_suggestion_by_issue", return_value=mock_playbook_response)

    args = {"issue_id": "issue_123"}

    result = get_issue_recommendations_command(client, args)

    # Assertions
    assert result.outputs_prefix == "Core.IssueRecommendations"
    assert result.outputs_key_field == "issue_id"
    assert result.outputs["issue_id"] == "issue_123"
    assert result.outputs["issue_name"] == "Critical Security Vulnerability"
    assert result.outputs["severity"] == "HIGH"
    assert result.outputs["remediation"] == "Update to latest version and apply security patches"
    assert result.outputs["playbook_suggestions"] == mock_playbook_response["reply"]
    assert "Issue Recommendations for issue_123" in result.readable_output
    assert "Playbook Suggestions" in result.readable_output


def test_get_issue_recommendations_command_no_playbook_suggestions(mocker):
    """
    Given:
        - Valid issue_id with no playbook suggestions available
    When:
        - Running get_issue_recommendations command
    Then:
        - Ensure the command returns recommendations without playbook suggestions section
    """
    from CortexPlatformCore import get_issue_recommendations_command, Client

    # Mock the webapp API response
    mock_webapp_response = {
        "reply": {
            "DATA": [
                {
                    "internal_id": "issue_456",
                    "alert_name": "Configuration Issue",
                    "severity": "MEDIUM",
                    "alert_description": "Misconfigured firewall rule",
                    "remediation": "Review and update firewall configuration",
                }
            ]
        }
    }

    # Mock empty playbook suggestions
    mock_playbook_response = {"reply": []}

    client = Client(base_url="https://test.com", headers={})
    mocker.patch.object(client, "get_webapp_data", return_value=mock_webapp_response)
    mocker.patch.object(client, "get_playbook_suggestion_by_issue", return_value=mock_playbook_response)

    args = {"issue_id": "issue_456"}

    result = get_issue_recommendations_command(client, args)

    assert result.outputs["issue_id"] == "issue_456"
    assert result.outputs["playbook_suggestions"] == []
    assert "Issue Recommendations for issue_456" in result.readable_output


def test_get_issue_recommendations_command_api_calls(mocker):
    """
    Given:
        - Valid issue_id for get_issue_recommendations command
    When:
        - Running get_issue_recommendations command
    Then:
        - Ensure the correct API calls are made with proper parameters
    """
    from CortexPlatformCore import get_issue_recommendations_command, Client

    mock_webapp_response = {
        "reply": {
            "DATA": [
                {
                    "internal_id": "issue_789",
                    "alert_name": "Test Issue",
                    "severity": "LOW",
                    "alert_description": "Test description",
                    "remediation": "Test remediation",
                }
            ]
        }
    }

    mock_playbook_response = {"reply": []}

    client = Client(base_url="https://test.com", headers={})
    webapp_mock = mocker.patch.object(client, "get_webapp_data", return_value=mock_webapp_response)
    playbook_mock = mocker.patch.object(client, "get_playbook_suggestion_by_issue", return_value=mock_playbook_response)

    args = {"issue_id": "issue_789"}

    get_issue_recommendations_command(client, args)

    # Verify API calls were made
    webapp_mock.assert_called_once()
    playbook_mock.assert_called_once_with("issue_789")

    # Verify the webapp call was made with correct request data
    call_args = webapp_mock.call_args[0][0]
    assert call_args["table_name"] == "ALERTS_VIEW_TABLE"
    assert call_args["type"] == "grid"
    assert "filter_data" in call_args


class TestGetIssueRecommendationsCommand:
    """Test cases for the AppSec fix suggestion logic in get_issue_recommendations_command"""

    def setup_method(self):
        """Setup method to initialize common test data"""
        self.mock_client = Mock(spec=Client)
        self.issue_id = "test_issue_123"
        self.base_args = {"issue_id": self.issue_id}

        self.base_issue = {
            "internal_id": self.issue_id,
            "alert_name": "Test Security Issue",
            "severity": "HIGH",
            "alert_description": "Test description",
            "remediation": "Base remediation steps",
        }

        self.base_webapp_response = {"reply": {"DATA": [self.base_issue]}}
        self.base_playbook_response = {"reply": {"suggested_playbooks": ["Playbook1", "Playbook2"]}}

    @patch("CortexPlatformCore.build_webapp_request_data")
    def test_appsec_issue_with_fix_suggestion(self, mock_build_request):
        """Test AppSec issue with successful fix suggestion retrieval"""
        appsec_issue = self.base_issue.copy()
        appsec_issue.update({"alert_source": "CAS_CVE_SCANNER", "extended_fields": {"action": "Manual fix instructions"}})

        webapp_response = {"reply": {"DATA": [appsec_issue]}}

        fix_suggestion = {"existingCodeBlock": "vulnerable_code_here()", "suggestedCodeBlock": "secure_code_here()"}

        mock_build_request.return_value = {"mock": "request_data"}
        self.mock_client.get_webapp_data.return_value = webapp_response
        self.mock_client.get_playbook_suggestion_by_issue.return_value = self.base_playbook_response
        self.mock_client.get_appsec_suggested_fix.return_value = fix_suggestion

        result = get_issue_recommendations_command(self.mock_client, self.base_args)

        self.mock_client.get_appsec_suggested_fix.assert_called_once_with(self.issue_id)

        expected_recommendation = {
            "issue_id": self.issue_id,
            "issue_name": "Test Security Issue",
            "severity": "HIGH",
            "description": "Test description",
            "remediation": "Manual fix instructions",  # Should use manual_fix
            "playbook_suggestions": {"suggested_playbooks": ["Playbook1", "Playbook2"]},
            "existing_code_block": "vulnerable_code_here()",
            "suggested_code_block": "secure_code_here()",
        }

        assert result.outputs == expected_recommendation
        assert "Existing Code Block" in result.readable_output
        assert "Suggested Code Block" in result.readable_output

    @patch("CortexPlatformCore.build_webapp_request_data")
    def test_appsec_issue_without_manual_fix(self, mock_build_request):
        """Test AppSec issue without manual fix, should use base remediation"""
        appsec_issue = self.base_issue.copy()
        appsec_issue.update(
            {
                "alert_source": "CAS_IAC_SCANNER",
                "extended_fields": {},  # No manual fix
            }
        )

        webapp_response = {"reply": {"DATA": [appsec_issue]}}

        fix_suggestion = {"existingCodeBlock": "terraform_issue_here", "suggestedCodeBlock": "terraform_fix_here"}

        mock_build_request.return_value = {"mock": "request_data"}
        self.mock_client.get_webapp_data.return_value = webapp_response
        self.mock_client.get_playbook_suggestion_by_issue.return_value = self.base_playbook_response
        self.mock_client.get_appsec_suggested_fix.return_value = fix_suggestion

        result = get_issue_recommendations_command(self.mock_client, self.base_args)

        expected_recommendation = {
            "issue_id": self.issue_id,
            "issue_name": "Test Security Issue",
            "severity": "HIGH",
            "description": "Test description",
            "remediation": "Base remediation steps",  # Should use base remediation
            "playbook_suggestions": {"suggested_playbooks": ["Playbook1", "Playbook2"]},
            "existing_code_block": "terraform_issue_here",
            "suggested_code_block": "terraform_fix_here",
        }

        assert result.outputs == expected_recommendation

    @patch("CortexPlatformCore.build_webapp_request_data")
    def test_appsec_issue_no_fix_suggestion(self, mock_build_request):
        """Test AppSec issue when fix suggestion API returns None"""
        appsec_issue = self.base_issue.copy()
        appsec_issue.update({"alert_source": "CAS_SECRET_SCANNER", "extended_fields": {"action": "Manual secret remediation"}})

        webapp_response = {"reply": {"DATA": [appsec_issue]}}

        mock_build_request.return_value = {"mock": "request_data"}
        self.mock_client.get_webapp_data.return_value = webapp_response
        self.mock_client.get_playbook_suggestion_by_issue.return_value = self.base_playbook_response
        self.mock_client.get_appsec_suggested_fix.return_value = None  # No fix suggestion
        result = get_issue_recommendations_command(self.mock_client, self.base_args)

        self.mock_client.get_appsec_suggested_fix.assert_called_once_with(self.issue_id)

        expected_recommendation = {
            "issue_id": self.issue_id,
            "issue_name": "Test Security Issue",
            "severity": "HIGH",
            "description": "Test description",
            "remediation": "Manual secret remediation",
            "playbook_suggestions": {"suggested_playbooks": ["Playbook1", "Playbook2"]},
        }

        assert result.outputs == expected_recommendation
        assert "Existing Code Block" not in result.outputs
        assert "Suggested Code Block" not in result.outputs

    @patch("CortexPlatformCore.build_webapp_request_data")
    def test_appsec_sources_coverage(self, mock_build_request):
        """Test all AppSec sources are handled correctly"""
        appsec_sources = ["CAS_CVE_SCANNER", "CAS_IAC_SCANNER", "CAS_SECRET_SCANNER"]

        for source in appsec_sources:
            appsec_issue = self.base_issue.copy()
            appsec_issue["alert_source"] = source

            webapp_response = {"reply": {"DATA": [appsec_issue]}}

            fix_suggestion = {"existingCodeBlock": f"issue_in_{source}", "suggestedCodeBlock": f"fix_for_{source}"}

            mock_build_request.return_value = {"mock": "request_data"}
            self.mock_client.get_webapp_data.return_value = webapp_response
            self.mock_client.get_playbook_suggestion_by_issue.return_value = self.base_playbook_response
            self.mock_client.get_appsec_suggested_fix.return_value = fix_suggestion

            result = get_issue_recommendations_command(self.mock_client, self.base_args)

            assert result.outputs["existing_code_block"] == f"issue_in_{source}"
            assert result.outputs["suggested_code_block"] == f"fix_for_{source}"

            self.mock_client.reset_mock()


def test_enable_scanners_command_single_repository(mocker: MockerFixture):
    """
    Given:
        A client and args with a single repository ID and scanner configuration.
    When:
        enable_scanners_command is called.
    Then:
        The repository configuration is updated successfully and appropriate results are returned.
    """
    from CortexPlatformCore import Client, enable_scanners_command

    mock_client = Client(base_url="", headers={})
    mock_build_payload = mocker.patch("CortexPlatformCore.build_scanner_config_payload", return_value={"test": "payload"})
    mock_enable_scanners = mocker.patch.object(mock_client, "enable_scanners", return_value={"status": "success"})

    args = {"repository_ids": "repo_001", "enabled_scanners": "scanner1,scanner2", "disable_scanners": "scanner3"}

    result = enable_scanners_command(mock_client, args)

    mock_build_payload.assert_called_once_with(args)
    mock_enable_scanners.assert_called_once_with({"test": "payload"}, "repo_001")
    assert "Successfully updated repositories: repo_001" in result.readable_output


def test_enable_scanners_command_repository_ids_as_list(mocker: MockerFixture):
    """
    Given:
        A client and args where repository_ids is already a list.
    When:
        enable_scanners_command is called.
    Then:
        The function handles the list correctly and updates all repositories.
    """
    from CortexPlatformCore import Client, enable_scanners_command

    mock_client = Client(base_url="", headers={})
    mock_build_payload = mocker.patch("CortexPlatformCore.build_scanner_config_payload", return_value={"payload": "test"})
    mock_enable_scanners = mocker.patch.object(mock_client, "enable_scanners", return_value={"success": True})

    args = {"repository_ids": ["repo_alpha", "repo_beta"], "enable_scanners": "vulnerability_scan"}

    result = enable_scanners_command(mock_client, args)

    mock_build_payload.assert_called_with(args)

    expected_calls = [
        call({"payload": "test"}, "repo_alpha"),
        call({"payload": "test"}, "repo_beta"),
    ]
    mock_enable_scanners.assert_has_calls(expected_calls)
    assert "Successfully updated repositories: repo_alpha, repo_beta" in result.readable_output


def test_build_scanner_config_payload_secrets_scanner_with_validation(mocker: MockerFixture):
    """
    Given:
        Args with secrets scanner enable and secret_validation set to True.
    When:
        build_scanner_config_payload is called.
    Then:
        The secrets scanner configuration includes secretValidation option.
    """
    from CortexPlatformCore import build_scanner_config_payload

    mocker.patch("CortexPlatformCore.validate_scanner_name", return_value=True)

    args = {"repository_ids": ["repo1"], "enable_scanners": "secrets", "secret_validation": "True"}

    result = build_scanner_config_payload(args)

    expected = {"scanners": {"SECRETS": {"isEnabled": True, "scanOptions": {"secretValidation": True}}}}

    assert result == expected


def test_build_scanner_config_payload_secrets_scanner_without_validation(mocker: MockerFixture):
    """
    Given:
        Args with secrets scanner enable and secret_validation set to False.
    When:
        build_scanner_config_payload is called.
    Then:
        The secrets scanner configuration includes secretValidation as False.
    """
    from CortexPlatformCore import build_scanner_config_payload

    mocker.patch("CortexPlatformCore.validate_scanner_name", return_value=True)

    args = {"repository_ids": "repo1", "enable_scanners": "secrets", "secret_validation": "False"}

    result = build_scanner_config_payload(args)

    expected = {"scanners": {"SECRETS": {"isEnabled": True, "scanOptions": {"secretValidation": False}}}}

    assert result == expected


def test_build_scanner_config_payload_complete_configuration(mocker: MockerFixture):
    """
    Given:
        Args with all possible configuration options specified.
    When:
        build_scanner_config_payload is called.
    Then:
        A complete configuration payload with all options is returned.
    """
    from CortexPlatformCore import build_scanner_config_payload

    mocker.patch("CortexPlatformCore.validate_scanner_name", return_value=True)
    mocker.patch("CortexPlatformCore.demisto.debug")

    args = {
        "repository_ids": ["repo1", "repo2"],
        "enable_scanners": ["secrets", "iac"],
        "disable_scanners": ["SCA"],
        "secret_validation": "True",
        "pr_scanning": "True",
        "block_on_error": "False",
        "tag_resource_blocks": "True",
        "tag_module_blocks": "False",
        "exclude_paths": ["exclude1", "exclude2"],
    }

    result = build_scanner_config_payload(args)

    expected = {
        "scanners": {
            "SECRETS": {"isEnabled": True, "scanOptions": {"secretValidation": True}},
            "IAC": {"isEnabled": True},
            "SCA": {"isEnabled": False},
        },
        "prScanning": {"isEnabled": True, "blockOnError": False},
        "taggingBot": {"tagResourceBlocks": True, "tagModuleBlocks": False},
        "excludedPaths": ["exclude1", "exclude2"],
    }

    assert result == expected


def test_build_scanner_config_payload_empty_scanners_lists(mocker: MockerFixture):
    """
    Given:
        Args with empty enabled_scanners and disable_scanners lists.
    When:
        build_scanner_config_payload is called.
    Then:
        A configuration payload without scanners section is returned.
    """
    from CortexPlatformCore import build_scanner_config_payload

    mocker.patch("CortexPlatformCore.validate_scanner_name", return_value=True)
    mocker.patch("CortexPlatformCore.demisto.debug")

    args = {"repository_ids": "repo1", "enable_scanners": [], "disable_scanners": []}

    result = build_scanner_config_payload(args)

    expected = {}

    assert result == expected


def test_build_scanner_config_payload_invalid_scanner_names(mocker: MockerFixture):
    """
    Given:
        Args with invalid scanner names that fail validation.
    When:
        build_scanner_config_payload is called.
    Then:
        Invalid scanners are excluded from the configuration.
    """

    def mock_validate_scanner_name(scanner):
        return scanner in [
            "iac",
            "sca",
            "secrets",
        ]

    mocker.patch("CortexPlatformCore.validate_scanner_name", side_effect=mock_validate_scanner_name)


def test_build_scanner_config_payload_enable_and_disable_same_scanner(mocker: MockerFixture):
    """
    Given:
        Args with the same scanner in both enabled_scanners and disable_scanners lists.
    When:
        build_scanner_config_payload is called.
    Then:
        An error is thrown due to conflicting scanner configuration.
    """
    from CortexPlatformCore import build_scanner_config_payload

    mocker.patch("CortexPlatformCore.validate_scanner_name", return_value=True)

    args = {"repository_ids": "repo1", "enable_scanners": ["iac"], "disable_scanners": ["iac"]}

    with pytest.raises(ValueError):
        build_scanner_config_payload(args)


def test_create_policy_command_basic_success(mocker: MockerFixture):
    """
    GIVEN:
        A mocked client and minimal valid arguments for creating a policy.
    WHEN:
        The create_policy_command function is called.
    THEN:
        The policy is created successfully with default values where appropriate.
    """
    from CortexPlatformCore import Client, create_policy_command

    # Mock client and response
    mock_client = Client(base_url="", headers={})
    mock_create_policy = mocker.patch.object(mock_client, "create_policy", return_value=None)

    # Mock helper functions that might be called
    mocker.patch("CortexPlatformCore.get_asset_group_ids_from_names", return_value=[])
    mocker.patch("CortexPlatformCore.get_appsec_rule_ids_from_names", return_value=[])

    # Minimal args with just policy name and one trigger enabled
    args = {"policy_name": "Test Policy", "triggers_periodic_report_issue": "true"}

    result = create_policy_command(mock_client, args)

    # Verify the result is a CommandResults object with correct readable output
    assert hasattr(result, "readable_output")
    assert result.readable_output == "AppSec policy 'Test Policy' created successfully."

    # Verify other attributes are None/default as per actual implementation
    assert result.outputs is None
    assert result.outputs_prefix is None
    assert result.outputs_key_field is None
    assert result.raw_response is None

    # Verify create_policy was called once
    mock_create_policy.assert_called_once()

    # Verify the JSON payload structure passed to create_policy
    call_args = mock_create_policy.call_args
    assert len(call_args[0]) == 1  # Only one positional argument (the JSON string)

    payload_json = call_args[0][0]
    import json

    payload = json.loads(payload_json)

    # Verify basic policy structure
    assert payload["name"] == "Test Policy"
    assert payload["description"] == ""
    assert payload["assetGroupIds"] == []
    assert "conditions" in payload
    assert "scope" in payload
    assert "triggers" in payload

    # Verify triggers structure - periodic should be enabled
    triggers = payload["triggers"]
    assert triggers["periodic"]["isEnabled"] is True
    assert triggers["periodic"]["actions"]["reportIssue"] is True
    assert triggers["pr"]["isEnabled"] is False
    assert triggers["cicd"]["isEnabled"] is False


def test_create_policy_command_missing_policy_name(mocker: MockerFixture):
    """
    GIVEN:
        A mocked client and arguments missing the required policy_name.
    WHEN:
        The create_policy_command function is called.
    THEN:
        A DemistoException is raised indicating policy_name is required.
    """
    from CortexPlatformCore import Client, create_policy_command
    from CommonServerPython import DemistoException

    mock_client = Client(base_url="", headers={})

    # Args missing policy_name
    args = {"triggers_periodic_report_issue": "true"}

    with pytest.raises(DemistoException) as excinfo:
        create_policy_command(mock_client, args)

    assert "Policy name is required" in str(excinfo.value)


def test_create_policy_command_no_triggers_enabled(mocker: MockerFixture):
    """
    GIVEN:
        A mocked client and arguments with no triggers enabled.
    WHEN:
        The create_policy_command function is called.
    THEN:
        A DemistoException is raised indicating at least one trigger must be enabled.
    """
    from CortexPlatformCore import Client, create_policy_command
    from CommonServerPython import DemistoException

    mock_client = Client(base_url="", headers={})
    mocker.patch("CortexPlatformCore.get_asset_group_ids_from_names", return_value=[])
    mocker.patch("CortexPlatformCore.get_appsec_rule_ids_from_names", return_value=[])

    # Args with policy_name but no triggers enabled
    args = {"policy_name": "Test Policy"}

    with pytest.raises(DemistoException) as excinfo:
        create_policy_command(mock_client, args)

    assert "At least one trigger" in str(excinfo.value)


def test_create_policy_command_with_asset_groups(mocker: MockerFixture):
    """
    GIVEN:
        A mocked client and arguments including asset_group_names.
    WHEN:
        The create_policy_command function is called.
    THEN:
        The asset groups are properly resolved and included in the policy.
    """
    from CortexPlatformCore import Client, create_policy_command

    mock_client = Client(base_url="", headers={})
    mock_create_policy = mocker.patch.object(mock_client, "create_policy", return_value=None)

    # Mock asset group resolution
    mock_asset_groups = ["group-1", "group-2"]
    mock_get_asset_groups = mocker.patch("CortexPlatformCore.get_asset_group_ids_from_names", return_value=mock_asset_groups)
    mocker.patch("CortexPlatformCore.get_appsec_rule_ids_from_names", return_value=[])

    args = {"policy_name": "Test Policy", "asset_group_names": "Group 1,Group 2", "triggers_periodic_report_issue": "true"}

    result = create_policy_command(mock_client, args)

    # Verify readable output
    assert result.readable_output == "AppSec policy 'Test Policy' created successfully."

    # Verify asset group resolution was called with correct parameters
    mock_get_asset_groups.assert_called_once_with(mock_client, ["Group 1", "Group 2"])

    # Verify create_policy was called and asset groups were included
    mock_create_policy.assert_called_once()
    payload_json = mock_create_policy.call_args[0][0]
    import json

    payload = json.loads(payload_json)

    # Verify asset groups are included in the policy payload
    assert payload["assetGroupIds"] == ["group-1", "group-2"]
    assert payload["name"] == "Test Policy"


def test_create_policy_command_with_conditions(mocker: MockerFixture):
    """
    GIVEN:
        A mocked client and arguments with various condition parameters.
    WHEN:
        The create_policy_command function is called.
    THEN:
        The conditions are properly built and included in the policy.
    """
    from CortexPlatformCore import Client, create_policy_command

    mock_client = Client(base_url="", headers={})
    mock_create_policy = mocker.patch.object(mock_client, "create_policy", return_value=None)
    mocker.patch("CortexPlatformCore.get_asset_group_ids_from_names", return_value=[])

    # Mock AppSec rule resolution
    mock_rule_ids = ["rule-1", "rule-2"]
    mock_get_appsec_rules = mocker.patch("CortexPlatformCore.get_appsec_rule_ids_from_names", return_value=mock_rule_ids)

    args = {
        "policy_name": "Test Policy",
        "conditions_finding_type": "Vulnerabilities,Secrets",
        "conditions_severity": "high,critical",
        "conditions_respect_developer_suppression": "true",
        "conditions_has_a_fix": "true",
        "conditions_is_kev": "false",
        "conditions_appsec_rule_names": "Rule 1,Rule 2",
        "triggers_periodic_report_issue": "true",
    }

    result = create_policy_command(mock_client, args)

    # Verify readable output
    assert result.readable_output == "AppSec policy 'Test Policy' created successfully."

    # Verify AppSec rule resolution was called with correct parameters
    mock_get_appsec_rules.assert_called_once_with(mock_client, ["Rule 1", "Rule 2"])

    # Verify create_policy was called and examine the payload
    mock_create_policy.assert_called_once()
    payload_json = mock_create_policy.call_args[0][0]
    import json

    payload = json.loads(payload_json)

    # Verify conditions structure is present
    assert "conditions" in payload
    conditions = payload["conditions"]

    # The conditions are built using FilterBuilder, so we need to check the filter structure
    assert "AND" in conditions
    filters = conditions["AND"]

    # Verify that filters were created (exact structure depends on FilterBuilder implementation)
    assert len(filters) > 0


def test_create_policy_command_with_scope(mocker: MockerFixture):
    """
    GIVEN:
        A mocked client and arguments with scope parameters.
    WHEN:
        The create_policy_command function is called.
    THEN:
        The scope is properly built and included in the policy.
    """
    from CortexPlatformCore import Client, create_policy_command

    mock_client = Client(base_url="", headers={})
    mock_create_policy = mocker.patch.object(mock_client, "create_policy", return_value=None)
    mocker.patch("CortexPlatformCore.get_asset_group_ids_from_names", return_value=[])
    mocker.patch("CortexPlatformCore.get_appsec_rule_ids_from_names", return_value=[])

    args = {
        "policy_name": "Test Policy",
        "scope_category": "Application,Repository",
        "scope_business_application_names": "App1,App2",
        "scope_repository_name": "repo1",
        "scope_is_public_repository": "true",
        "scope_has_internet_exposed_deployed_assets": "true",
        "triggers_periodic_report_issue": "true",
    }

    result = create_policy_command(mock_client, args)

    # Verify readable output
    assert result.readable_output == "AppSec policy 'Test Policy' created successfully."

    # Verify create_policy was called and examine the payload
    mock_create_policy.assert_called_once()
    payload_json = mock_create_policy.call_args[0][0]
    import json

    payload = json.loads(payload_json)

    # Verify scope structure is present
    assert "scope" in payload
    scope = payload["scope"]

    # The scope is built using FilterBuilder, so we verify the filter structure exists
    # (exact structure depends on FilterBuilder implementation)
    if scope:  # scope can be empty if no filters are added
        assert "AND" in scope or len(scope) == 0


def test_create_policy_command_with_triggers(mocker: MockerFixture):
    """
    GIVEN:
        A mocked client and arguments with various trigger configurations.
    WHEN:
        The create_policy_command function is called.
    THEN:
        The triggers are properly configured and included in the policy.
    """
    from CortexPlatformCore import Client, create_policy_command

    mock_client = Client(base_url="", headers={})
    mock_create_policy = mocker.patch.object(mock_client, "create_policy", return_value=None)
    mocker.patch("CortexPlatformCore.get_asset_group_ids_from_names", return_value=[])
    mocker.patch("CortexPlatformCore.get_appsec_rule_ids_from_names", return_value=[])

    args = {
        "policy_name": "Test Policy",
        "triggers_periodic_report_issue": "true",
        "triggers_periodic_override_severity": "critical",
        "triggers_pr_report_issue": "true",
        "triggers_pr_block_pr": "true",
        "triggers_pr_report_pr_comment": "false",
        "triggers_cicd_report_issue": "false",
        "triggers_cicd_block_cicd": "true",
    }

    result = create_policy_command(mock_client, args)

    # Verify readable output
    assert result.readable_output == "AppSec policy 'Test Policy' created successfully."

    # Verify create_policy was called and examine the payload
    mock_create_policy.assert_called_once()
    payload_json = mock_create_policy.call_args[0][0]
    import json

    payload = json.loads(payload_json)

    # Verify triggers structure
    triggers = payload["triggers"]

    # Verify periodic trigger
    assert triggers["periodic"]["isEnabled"] is True
    assert triggers["periodic"]["actions"]["reportIssue"] is True
    assert triggers["periodic"]["overrideIssueSeverity"] == "critical"

    # Verify PR trigger
    assert triggers["pr"]["isEnabled"] is True
    assert triggers["pr"]["actions"]["reportIssue"] is True
    assert triggers["pr"]["actions"]["blockPr"] is True
    assert triggers["pr"]["actions"]["reportPrComment"] is False
    assert triggers["pr"]["overrideIssueSeverity"] is None

    # Verify CI/CD trigger
    assert triggers["cicd"]["isEnabled"] is True
    assert triggers["cicd"]["actions"]["reportIssue"] is False
    assert triggers["cicd"]["actions"]["blockCicd"] is True
    assert triggers["cicd"]["actions"]["reportCicd"] is False
    assert triggers["cicd"]["overrideIssueSeverity"] is None


def test_create_policy_command_with_all_parameters(mocker: MockerFixture):
    """
    GIVEN:
        A mocked client and arguments with all possible parameters.
    WHEN:
        The create_policy_command function is called.
    THEN:
        The policy is created with all parameters properly configured.
    """
    from CortexPlatformCore import Client, create_policy_command

    mock_client = Client(base_url="", headers={})
    mock_create_policy = mocker.patch.object(mock_client, "create_policy", return_value=None)

    # Mock asset group resolution
    mock_asset_groups = ["group-1", "group-2"]
    mock_get_asset_groups = mocker.patch("CortexPlatformCore.get_asset_group_ids_from_names", return_value=mock_asset_groups)

    # Mock AppSec rule resolution
    mock_rule_ids = ["rule-1", "rule-2"]
    mock_get_appsec_rules = mocker.patch("CortexPlatformCore.get_appsec_rule_ids_from_names", return_value=mock_rule_ids)

    # Comprehensive args with all parameters
    args = {
        "policy_name": "Comprehensive Policy",
        "description": "A comprehensive policy with all parameters",
        "asset_group_names": "Group 1,Group 2",
        # Conditions
        "conditions_finding_type": "Vulnerabilities,Secrets,Weaknesses",
        "conditions_severity": "high,critical",
        "conditions_respect_developer_suppression": "true",
        "conditions_backlog_status": "active",
        "conditions_package_name": "vulnerable-package",
        "conditions_package_version": "1.0.0",
        "conditions_package_operational_risk": "high",
        "conditions_appsec_rule_names": "Rule 1,Rule 2",
        "conditions_cvss": "7.5",
        "conditions_epss": "0.8",
        "conditions_has_a_fix": "true",
        "conditions_is_kev": "true",
        "conditions_secret_validity": "valid",
        "conditions_license_type": "GPL",
        # Scope
        "scope_category": "Application,Repository",
        "scope_business_application_names": "App1,App2",
        "scope_application_business_criticality": "high",
        "scope_repository_name": "repo1",
        "scope_is_public_repository": "true",
        "scope_has_deployed_assets": "true",
        "scope_has_internet_exposed_deployed_assets": "true",
        "scope_has_sensitive_data_access": "true",
        "scope_has_privileged_capabilities": "false",
        # Triggers
        "triggers_periodic_report_issue": "true",
        "triggers_periodic_override_severity": "critical",
        "triggers_pr_report_issue": "true",
        "triggers_pr_block_pr": "true",
        "triggers_pr_report_pr_comment": "true",
        "triggers_pr_override_severity": "high",
        "triggers_cicd_report_issue": "true",
        "triggers_cicd_block_cicd": "true",
        "triggers_cicd_report_cicd": "true",
        "triggers_cicd_override_severity": "medium",
    }

    result = create_policy_command(mock_client, args)

    # Verify readable output
    assert result.readable_output == "AppSec policy 'Comprehensive Policy' created successfully."

    # Verify create_policy was called once
    mock_create_policy.assert_called_once()

    # Verify helper functions were called with correct parameters
    mock_get_asset_groups.assert_called_once_with(mock_client, ["Group 1", "Group 2"])
    mock_get_appsec_rules.assert_called_once_with(mock_client, ["Rule 1", "Rule 2"])

    # Verify the complete policy payload
    payload_json = mock_create_policy.call_args[0][0]
    import json

    payload = json.loads(payload_json)

    # Verify basic policy info
    assert payload["name"] == "Comprehensive Policy"
    assert payload["description"] == "A comprehensive policy with all parameters"
    assert payload["assetGroupIds"] == ["group-1", "group-2"]

    # Verify triggers configuration
    triggers = payload["triggers"]

    # Periodic trigger
    assert triggers["periodic"]["isEnabled"] is True
    assert triggers["periodic"]["actions"]["reportIssue"] is True
    assert triggers["periodic"]["overrideIssueSeverity"] == "critical"

    # PR trigger
    assert triggers["pr"]["isEnabled"] is True
    assert triggers["pr"]["actions"]["reportIssue"] is True
    assert triggers["pr"]["actions"]["blockPr"] is True
    assert triggers["pr"]["actions"]["reportPrComment"] is True
    assert triggers["pr"]["overrideIssueSeverity"] == "high"

    # CI/CD trigger
    assert triggers["cicd"]["isEnabled"] is True
    assert triggers["cicd"]["actions"]["reportIssue"] is True
    assert triggers["cicd"]["actions"]["blockCicd"] is True
    assert triggers["cicd"]["actions"]["reportCicd"] is True
    assert triggers["cicd"]["overrideIssueSeverity"] == "medium"

    # Verify conditions and scope structures exist (they use FilterBuilder)
    assert "conditions" in payload
    assert "scope" in payload


def test_create_policy_command_non_dict_response(mocker: MockerFixture):
    """
    GIVEN:
        A mocked client that returns a non-dict response.
    WHEN:
        The create_policy_command function is called.
    THEN:
        The function handles the non-dict response gracefully.
    """
    from CortexPlatformCore import Client, create_policy_command

    mock_client = Client(base_url="", headers={})
    # Mock a non-dict response (e.g., string or None)
    mock_response = "Policy created successfully"
    mocker.patch.object(mock_client, "create_policy", return_value=mock_response)
    mocker.patch("CortexPlatformCore.get_asset_group_ids_from_names", return_value=[])
    mocker.patch("CortexPlatformCore.get_appsec_rule_ids_from_names", return_value=[])

    args = {"policy_name": "Test Policy", "triggers_periodic_report_issue": "true"}

    result = create_policy_command(mock_client, args)

    # Verify the function still returns success message regardless of response type
    assert result.readable_output == "AppSec policy 'Test Policy' created successfully."
    assert result.outputs is None
    assert result.raw_response is None


def test_create_policy_command_empty_response(mocker: MockerFixture):
    """
    GIVEN:
        A mocked client that returns an empty dict response.
    WHEN:
        The create_policy_command function is called.
    THEN:
        The function handles the empty response gracefully.
    """
    from CortexPlatformCore import Client, create_policy_command

    mock_client = Client(base_url="", headers={})
    mock_response = {}
    mocker.patch.object(mock_client, "create_policy", return_value=mock_response)
    mocker.patch("CortexPlatformCore.get_asset_group_ids_from_names", return_value=[])
    mocker.patch("CortexPlatformCore.get_appsec_rule_ids_from_names", return_value=[])

    args = {"policy_name": "Test Policy", "triggers_periodic_report_issue": "true"}

    result = create_policy_command(mock_client, args)

    # Verify the function still returns success message regardless of response content
    assert result.readable_output == "AppSec policy 'Test Policy' created successfully."
    assert result.outputs is None
    assert result.raw_response is None


def test_create_policy_command_boolean_parameter_parsing(mocker: MockerFixture):
    """
    GIVEN:
        A mocked client and arguments with various boolean string values.
    WHEN:
        The create_policy_command function is called.
    THEN:
        String boolean values are properly parsed to actual booleans.
    """
    from CortexPlatformCore import Client, create_policy_command

    mock_client = Client(base_url="", headers={})
    mock_create_policy = mocker.patch.object(mock_client, "create_policy", return_value=None)
    mocker.patch("CortexPlatformCore.get_asset_group_ids_from_names", return_value=[])
    mocker.patch("CortexPlatformCore.get_appsec_rule_ids_from_names", return_value=[])

    args = {
        "policy_name": "Boolean Test Policy",
        "triggers_periodic_report_issue": "false",  # String "false" should become boolean False
        "triggers_pr_report_issue": "true",  # String "true" should become boolean True
        "triggers_pr_block_pr": "false",
        "triggers_cicd_report_issue": "true",
    }

    result = create_policy_command(mock_client, args)

    # Verify readable output
    assert result.readable_output == "AppSec policy 'Boolean Test Policy' created successfully."

    # Verify the boolean parsing in the payload
    payload_json = mock_create_policy.call_args[0][0]
    import json

    payload = json.loads(payload_json)

    triggers = payload["triggers"]

    # Verify boolean values are properly parsed (not strings)
    assert triggers["periodic"]["isEnabled"] is False  # Should be boolean False, not string "false"
    assert triggers["periodic"]["actions"]["reportIssue"] is False

    assert triggers["pr"]["isEnabled"] is True  # Should be boolean True, not string "true"
    assert triggers["pr"]["actions"]["reportIssue"] is True
    assert triggers["pr"]["actions"]["blockPr"] is False

    assert triggers["cicd"]["isEnabled"] is True
    assert triggers["cicd"]["actions"]["reportIssue"] is True


def test_create_policy_command_comma_separated_values(mocker: MockerFixture):
    """
    GIVEN:
        A mocked client and arguments with comma-separated string values.
    WHEN:
        The create_policy_command function is called.
    THEN:
        Comma-separated values are properly parsed into lists.
    """
    from CortexPlatformCore import Client, create_policy_command

    mock_client = Client(base_url="", headers={})
    mock_create_policy = mocker.patch.object(mock_client, "create_policy", return_value=None)
    mocker.patch("CortexPlatformCore.get_asset_group_ids_from_names", return_value=[])
    mocker.patch("CortexPlatformCore.get_appsec_rule_ids_from_names", return_value=[])

    args = {
        "policy_name": "Comma Test Policy",
        "conditions_finding_type": "Vulnerabilities,Secrets,Infrastructure as Code",
        "conditions_severity": "high,critical",
        "scope_category": "Application,Repository",
        "scope_business_application_names": "App1,App2,App3",
        "triggers_periodic_report_issue": "true",
    }

    result = create_policy_command(mock_client, args)

    # Verify readable output
    assert result.readable_output == "AppSec policy 'Comma Test Policy' created successfully."

    # Verify create_policy was called
    mock_create_policy.assert_called_once()

    # Note: The actual comma-separated value parsing happens within the FilterBuilder
    # and helper functions, so we verify they were called rather than the exact payload
    # structure since FilterBuilder's output format depends on its implementation


def test_create_policy_command_json_payload_structure(mocker: MockerFixture):
    """
    GIVEN:
        A mocked client and basic arguments.
    WHEN:
        The create_policy_command function is called.
    THEN:
        The JSON payload passed to create_policy has the correct top-level structure.
    """
    from CortexPlatformCore import Client, create_policy_command

    mock_client = Client(base_url="", headers={})
    mock_create_policy = mocker.patch.object(mock_client, "create_policy", return_value=None)
    mocker.patch("CortexPlatformCore.get_asset_group_ids_from_names", return_value=[])
    mocker.patch("CortexPlatformCore.get_appsec_rule_ids_from_names", return_value=[])

    args = {
        "policy_name": "Structure Test Policy",
        "description": "Testing JSON structure",
        "triggers_periodic_report_issue": "true",
    }

    create_policy_command(mock_client, args)

    # Verify create_policy was called with a JSON string
    mock_create_policy.assert_called_once()
    call_args = mock_create_policy.call_args[0]
    assert len(call_args) == 1

    # Verify it's a valid JSON string
    payload_json = call_args[0]
    import json

    payload = json.loads(payload_json)

    # Verify required top-level structure
    required_keys = ["name", "description", "assetGroupIds", "conditions", "scope", "triggers"]
    for key in required_keys:
        assert key in payload, f"Missing required key: {key}"

    # Verify basic values
    assert payload["name"] == "Structure Test Policy"
    assert payload["description"] == "Testing JSON structure"
    assert isinstance(payload["assetGroupIds"], list)
    assert isinstance(payload["triggers"], dict)

    # Verify triggers sub-structure
    triggers = payload["triggers"]
    required_trigger_types = ["periodic", "pr", "cicd"]
    for trigger_type in required_trigger_types:
        assert trigger_type in triggers, f"Missing trigger type: {trigger_type}"
        assert "isEnabled" in triggers[trigger_type]
        assert "actions" in triggers[trigger_type]
        assert isinstance(triggers[trigger_type]["actions"], dict)


def test_get_appsec_rule_ids_from_names_empty_list():
    """
    GIVEN:
        A client and an empty list of AppSec rule names.
    WHEN:
        get_appsec_rule_ids_from_names is called.
    THEN:
        An empty list is returned without making API calls.
    """
    from CortexPlatformCore import Client, get_appsec_rule_ids_from_names

    mock_client = Client(base_url="", headers={})
    result = get_appsec_rule_ids_from_names(mock_client, [])

    assert result == []


def test_create_policy_command_client_create_policy_called_correctly(mocker: MockerFixture):
    """
    GIVEN:
        A mocked client and valid policy arguments.
    WHEN:
        The create_policy_command function is called.
    THEN:
        The client.create_policy method is called with correctly formatted JSON.
    """
    from CortexPlatformCore import Client, create_policy_command
    import json

    mock_client = Client(base_url="", headers={})
    mock_create_policy = mocker.patch.object(mock_client, "create_policy", return_value={"id": "policy_123"})
    mocker.patch("CortexPlatformCore.get_asset_group_ids_from_names", return_value=["group_1"])
    mocker.patch("CortexPlatformCore.get_appsec_rule_ids_from_names", return_value=["rule_1"])

    args = {
        "policy_name": "Test Policy",
        "description": "Test Description",
        "triggers_periodic_report_issue": "true",
    }

    create_policy_command(mock_client, args)

    # Verify create_policy was called once
    mock_create_policy.assert_called_once()

    # Get the JSON payload that was passed
    call_args = mock_create_policy.call_args[0][0]
    payload = json.loads(call_args)

    # Verify the JSON structure is valid and contains expected fields
    assert payload["name"] == "Test Policy"
    assert payload["description"] == "Test Description"
    assert "triggers" in payload
    assert "conditions" in payload
    assert "scope" in payload


def test_create_policy_command_edge_case_empty_asset_groups(mocker: MockerFixture):
    """
    GIVEN:
        A policy creation request with empty asset group names.
    WHEN:
        create_policy_command is called with empty asset_group_names.
    THEN:
        The policy is created with empty assetGroupIds list.
    """
    from CortexPlatformCore import Client, create_policy_command
    import json

    mock_client = Client(base_url="", headers={})
    mock_create_policy = mocker.patch.object(mock_client, "create_policy", return_value=None)
    mocker.patch("CortexPlatformCore.get_asset_group_ids_from_names", return_value=[])
    mocker.patch("CortexPlatformCore.get_appsec_rule_ids_from_names", return_value=[])

    args = {
        "policy_name": "Empty Groups Policy",
        "asset_group_names": "",  # Empty string
        "triggers_periodic_report_issue": "true",
    }

    create_policy_command(mock_client, args)

    # Verify the payload has empty asset group IDs
    call_args = mock_create_policy.call_args[0][0]
    payload = json.loads(call_args)
    assert payload["assetGroupIds"] == []


def test_create_policy_conditions_builder_coverage(mocker: MockerFixture):
    """
    GIVEN:
        Policy creation arguments with various condition parameters.
    WHEN:
        create_policy_command builds the conditions filter.
    THEN:
        All condition parameters are properly processed by FilterBuilder.
    """
    from CortexPlatformCore import Client, create_policy_command

    mock_client = Client(base_url="", headers={})
    mock_create_policy = mocker.patch.object(mock_client, "create_policy", return_value=None)
    mocker.patch("CortexPlatformCore.get_asset_group_ids_from_names", return_value=[])
    mocker.patch("CortexPlatformCore.get_appsec_rule_ids_from_names", return_value=["rule_1"])

    args = {
        "policy_name": "Conditions Test Policy",
        "conditions_finding_type": "Vulnerabilities,Secrets",
        "conditions_severity": "high,critical",
        "conditions_respect_developer_suppression": "true",
        "conditions_backlog_status": "active",
        "conditions_package_name": "vulnerable-package",
        "conditions_package_version": "1.0.0",
        "conditions_package_operational_risk": "high",
        "conditions_appsec_rule_names": "Test Rule",
        "conditions_cvss": "7.5",
        "conditions_epss": "0.8",
        "conditions_has_a_fix": "true",
        "conditions_is_kev": "false",
        "conditions_secret_validity": "valid",
        "conditions_license_type": "GPL",
        "triggers_periodic_report_issue": "true",
    }

    result = create_policy_command(mock_client, args)

    # Verify successful creation
    assert result.readable_output == "AppSec policy 'Conditions Test Policy' created successfully."
    mock_create_policy.assert_called_once()


def test_create_policy_scope_builder_coverage(mocker: MockerFixture):
    """
    GIVEN:
        Policy creation arguments with various scope parameters.
    WHEN:
        create_policy_command builds the scope filter.
    THEN:
        All scope parameters are properly processed by FilterBuilder.
    """
    from CortexPlatformCore import Client, create_policy_command

    mock_client = Client(base_url="", headers={})
    mock_create_policy = mocker.patch.object(mock_client, "create_policy", return_value=None)
    mocker.patch("CortexPlatformCore.get_asset_group_ids_from_names", return_value=[])
    mocker.patch("CortexPlatformCore.get_appsec_rule_ids_from_names", return_value=[])

    args = {
        "policy_name": "Scope Test Policy",
        "scope_category": "Application,Repository",
        "scope_business_application_names": "App1,App2",
        "scope_application_business_criticality": "high",
        "scope_repository_name": "test-repo",
        "scope_is_public_repository": "true",
        "scope_has_deployed_assets": "true",
        "scope_has_internet_exposed_deployed_assets": "false",
        "scope_has_sensitive_data_access": "true",
        "scope_has_privileged_capabilities": "false",
        "triggers_periodic_report_issue": "true",
    }

    result = create_policy_command(mock_client, args)

    # Verify successful creation
    assert result.readable_output == "AppSec policy 'Scope Test Policy' created successfully."
    mock_create_policy.assert_called_once()


def test_create_policy_trigger_configurations_coverage(mocker: MockerFixture):
    """
    GIVEN:
        Policy creation arguments with all trigger configuration combinations.
    WHEN:
        create_policy_command processes trigger parameters.
    THEN:
        All trigger configurations are properly set in the policy payload.
    """
    from CortexPlatformCore import Client, create_policy_command
    import json

    mock_client = Client(base_url="", headers={})
    mock_create_policy = mocker.patch.object(mock_client, "create_policy", return_value=None)
    mocker.patch("CortexPlatformCore.get_asset_group_ids_from_names", return_value=[])
    mocker.patch("CortexPlatformCore.get_appsec_rule_ids_from_names", return_value=[])

    args = {
        "policy_name": "Triggers Test Policy",
        "triggers_periodic_report_issue": "true",
        "triggers_periodic_override_severity": "critical",
        "triggers_pr_report_issue": "false",
        "triggers_pr_block_pr": "true",
        "triggers_pr_report_pr_comment": "true",
        "triggers_pr_override_severity": "high",
        "triggers_cicd_report_issue": "true",
        "triggers_cicd_block_cicd": "false",
        "triggers_cicd_report_cicd": "true",
        "triggers_cicd_override_severity": "medium",
    }

    create_policy_command(mock_client, args)

    # Verify the triggers are configured correctly
    call_args = mock_create_policy.call_args[0][0]
    payload = json.loads(call_args)
    triggers = payload["triggers"]

    # Verify all trigger types are present and configured
    assert "periodic" in triggers
    assert "pr" in triggers
    assert "cicd" in triggers


def test_create_policy_command_trigger_validation_edge_cases(mocker: MockerFixture):
    """
    GIVEN:
        Policy creation with edge cases in trigger validation.
    WHEN:
        create_policy_command validates trigger configurations.
    THEN:
        Edge cases in trigger validation are properly handled.
    """
    from CortexPlatformCore import Client, create_policy_command
    from CommonServerPython import DemistoException

    mock_client = Client(base_url="", headers={})
    mocker.patch("CortexPlatformCore.get_asset_group_ids_from_names", return_value=[])
    mocker.patch("CortexPlatformCore.get_appsec_rule_ids_from_names", return_value=[])

    # Test case where all trigger actions are false but trigger is enabled
    args = {
        "policy_name": "Edge Case Policy",
        "triggers_periodic_report_issue": "false",
        "triggers_pr_report_issue": "false",
        "triggers_pr_block_pr": "false",
        "triggers_pr_report_pr_comment": "false",
        "triggers_cicd_report_issue": "false",
        "triggers_cicd_block_cicd": "false",
        "triggers_cicd_report_cicd": "false",
    }

    with pytest.raises(DemistoException) as excinfo:
        create_policy_command(mock_client, args)

    assert "At least one trigger" in str(excinfo.value)


def test_create_policy_command_conditions_filter_empty(mocker: MockerFixture):
    """
    GIVEN:
        Policy creation where conditions filter results in empty filter.
    WHEN:
        create_policy_command builds conditions with no actual filters.
    THEN:
        Empty conditions filter is handled correctly.
    """
    from CortexPlatformCore import Client, create_policy_command
    import json

    mock_client = Client(base_url="", headers={})
    mock_create_policy = mocker.patch.object(mock_client, "create_policy", return_value=None)
    mocker.patch("CortexPlatformCore.get_asset_group_ids_from_names", return_value=[])
    mocker.patch("CortexPlatformCore.get_appsec_rule_ids_from_names", return_value=[])

    # Args that result in empty conditions filter
    args = {
        "policy_name": "Empty Conditions Policy",
        "conditions_severity": "",  # Empty string should result in no filter
        "conditions_finding_type": None,  # None should result in no filter
        "triggers_periodic_report_issue": "true",
    }

    create_policy_command(mock_client, args)

    # Verify policy was created
    mock_create_policy.assert_called_once()

    # Check that conditions is empty dict when no filters are added
    call_args = mock_create_policy.call_args[0][0]
    payload = json.loads(call_args)

    # Should have conditions key but it might be empty
    assert "conditions" in payload


def test_create_policy_command_scope_filter_empty(mocker: MockerFixture):
    """
    GIVEN:
        Policy creation where scope filter results in empty filter.
    WHEN:
        create_policy_command builds scope with no actual filters.
    THEN:
        Empty scope filter is handled correctly.
    """
    from CortexPlatformCore import Client, create_policy_command
    import json

    mock_client = Client(base_url="", headers={})
    mock_create_policy = mocker.patch.object(mock_client, "create_policy", return_value=None)
    mocker.patch("CortexPlatformCore.get_asset_group_ids_from_names", return_value=[])
    mocker.patch("CortexPlatformCore.get_appsec_rule_ids_from_names", return_value=[])

    # Args that result in empty scope filter
    args = {
        "policy_name": "Empty Scope Policy",
        "scope_category": "",  # Empty string
        "scope_repository_name": None,  # None value
        "triggers_periodic_report_issue": "true",
    }

    create_policy_command(mock_client, args)

    # Verify policy was created
    mock_create_policy.assert_called_once()

    # Check that scope is present (might be empty)
    call_args = mock_create_policy.call_args[0][0]
    payload = json.loads(call_args)

    assert "scope" in payload


def test_create_policy_command_trigger_severity_none_handling(mocker: MockerFixture):
    """
    GIVEN:
        Policy creation with None values for trigger severity overrides.
    WHEN:
        create_policy_command processes trigger severity overrides.
    THEN:
        None values are correctly handled in trigger configuration.
    """
    from CortexPlatformCore import Client, create_policy_command
    import json

    mock_client = Client(base_url="", headers={})
    mock_create_policy = mocker.patch.object(mock_client, "create_policy", return_value=None)
    mocker.patch("CortexPlatformCore.get_asset_group_ids_from_names", return_value=[])
    mocker.patch("CortexPlatformCore.get_appsec_rule_ids_from_names", return_value=[])

    args = {
        "policy_name": "Severity None Policy",
        "triggers_periodic_report_issue": "true",
        "triggers_periodic_override_severity": None,  # Explicitly None
        "triggers_pr_report_issue": "true",
        "triggers_pr_override_severity": "",  # Empty string
        "triggers_cicd_block_cicd": "true",
        # No cicd_override_severity provided (should default to None)
    }

    create_policy_command(mock_client, args)

    call_args = mock_create_policy.call_args[0][0]
    payload = json.loads(call_args)
    triggers = payload["triggers"]

    # Verify None severity overrides are handled correctly
    assert triggers["periodic"]["overrideIssueSeverity"] is None
    assert triggers["pr"]["overrideIssueSeverity"] is None
    assert triggers["cicd"]["overrideIssueSeverity"] is None


def test_create_policy_command_trigger_disabled_actions_false(mocker: MockerFixture):
    """
    GIVEN:
        Policy creation where triggers are enabled but specific actions are disabled.
    WHEN:
        create_policy_command processes trigger actions.
    THEN:
        Disabled actions are correctly set to False in the payload.
    """
    from CortexPlatformCore import Client, create_policy_command
    import json

    mock_client = Client(base_url="", headers={})
    mock_create_policy = mocker.patch.object(mock_client, "create_policy", return_value=None)
    mocker.patch("CortexPlatformCore.get_asset_group_ids_from_names", return_value=[])
    mocker.patch("CortexPlatformCore.get_appsec_rule_ids_from_names", return_value=[])

    args = {
        "policy_name": "Disabled Actions Policy",
        "triggers_periodic_report_issue": "true",  # Enable periodic
        "triggers_pr_report_issue": "false",  # Disable PR report
        "triggers_pr_block_pr": "true",  # Enable PR block (this makes PR trigger enabled)
        "triggers_pr_report_pr_comment": "false",  # Disable PR comment
        "triggers_cicd_report_issue": "false",  # Disable CICD report
        "triggers_cicd_block_cicd": "false",  # Disable CICD block
        "triggers_cicd_report_cicd": "true",  # Enable CICD report (this makes CICD trigger enabled)
    }

    create_policy_command(mock_client, args)

    call_args = mock_create_policy.call_args[0][0]
    payload = json.loads(call_args)
    triggers = payload["triggers"]

    # Verify trigger enablement logic
    assert triggers["periodic"]["isEnabled"] is True
    assert triggers["periodic"]["actions"]["reportIssue"] is True

    assert triggers["pr"]["isEnabled"] is True  # Enabled because block_pr is true
    assert triggers["pr"]["actions"]["reportIssue"] is False
    assert triggers["pr"]["actions"]["blockPr"] is True
    assert triggers["pr"]["actions"]["reportPrComment"] is False

    assert triggers["cicd"]["isEnabled"] is True  # Enabled because report_cicd is true
    assert triggers["cicd"]["actions"]["reportIssue"] is False
    assert triggers["cicd"]["actions"]["blockCicd"] is False
    assert triggers["cicd"]["actions"]["reportCicd"] is True


def test_create_policy_command_appsec_rule_none_handling(mocker: MockerFixture):
    """
    GIVEN:
        Policy creation with None or empty AppSec rule names.
    WHEN:
        create_policy_command processes AppSec rule names.
    THEN:
        None/empty AppSec rules are handled without calling resolution function.
    """
    from CortexPlatformCore import Client, create_policy_command

    mock_client = Client(base_url="", headers={})
    mocker.patch.object(mock_client, "create_policy", return_value=None)
    mocker.patch("CortexPlatformCore.get_asset_group_ids_from_names", return_value=[])
    mock_get_appsec_rules = mocker.patch("CortexPlatformCore.get_appsec_rule_ids_from_names")

    args = {
        "policy_name": "No AppSec Rules Policy",
        "conditions_appsec_rule_names": "",  # Empty string
        "triggers_periodic_report_issue": "true",
    }

    create_policy_command(mock_client, args)

    # Verify get_appsec_rule_ids_from_names was not called for empty string
    mock_get_appsec_rules.assert_not_called()


def test_create_policy_command_json_serialization_edge_cases(mocker: MockerFixture):
    """
    GIVEN:
        Policy creation with complex nested data structures.
    WHEN:
        create_policy_command serializes the policy to JSON.
    THEN:
        Complex data structures are properly serialized.
    """
    from CortexPlatformCore import Client, create_policy_command
    import json

    mock_client = Client(base_url="", headers={})
    mock_create_policy = mocker.patch.object(mock_client, "create_policy", return_value=None)
    mocker.patch("CortexPlatformCore.get_asset_group_ids_from_names", return_value=["group-1", "group-2"])
    mocker.patch("CortexPlatformCore.get_appsec_rule_ids_from_names", return_value=["rule-1"])

    # Complex args that will create nested structures
    args = {
        "policy_name": "Complex JSON Policy",
        "description": "Policy with complex nested structures",
        "asset_group_names": "Group1,Group2",
        "conditions_finding_type": "Vulnerabilities,Secrets,Infrastructure as Code",
        "conditions_severity": "high,critical",
        "conditions_appsec_rule_names": "Rule1",
        "scope_category": "Application,Repository",
        "scope_business_application_names": "App1,App2",
        "triggers_periodic_report_issue": "true",
        "triggers_pr_block_pr": "true",
        "triggers_cicd_report_cicd": "true",
    }

    create_policy_command(mock_client, args)

    # Verify the JSON can be parsed back (tests serialization)
    call_args = mock_create_policy.call_args[0][0]
    payload = json.loads(call_args)  # This will fail if JSON is malformed

    # Verify the structure is complete
    assert payload["name"] == "Complex JSON Policy"
    assert payload["assetGroupIds"] == ["group-1", "group-2"]
    assert isinstance(payload["triggers"], dict)
    assert isinstance(payload["conditions"], dict)
    assert isinstance(payload["scope"], dict)


def test_appsec_remediate_issue_command_single_issue_success(mocker: MockerFixture):
    """
    Given:
        A client and args with a single issue ID and title.
    When:
        appsec_remediate_issue_command is called.
    Then:
        The issue is remediated successfully and appropriate results are returned.
    """
    from CortexPlatformCore import Client, appsec_remediate_issue_command

    mock_client = Client(base_url="", headers={})
    mock_demisto = mocker.patch("CortexPlatformCore.demisto")
    mock_demisto.args.return_value = {"issue_ids": "issue-123", "title": "Fix security vulnerability"}

    mock_remove_empty = mocker.patch(
        "CortexPlatformCore.remove_empty_elements",
        return_value={"issueIds": ["issue-123"], "title": "Fix security vulnerability"},
    )

    mock_appsec_remediate = mocker.patch.object(
        mock_client,
        "appsec_remediate_issue",
        return_value={
            "triggeredPrs": [{"issueId": "issue-123", "prUrl": "https://github.com/repo/pull/456", "status": "created"}]
        },
    )

    result = appsec_remediate_issue_command(mock_client, {})

    mock_remove_empty.assert_called_once_with({"issueIds": ["issue-123"], "title": "Fix security vulnerability"})
    mock_appsec_remediate.assert_called_once_with({"issueIds": ["issue-123"], "title": "Fix security vulnerability"})
    assert result.outputs_prefix == "Core.TriggeredPRs"
    assert result.outputs_key_field == "issueId"
    assert len(result.outputs) == 1
    assert result.outputs[0]["issueId"] == "issue-123"


def test_appsec_remediate_issue_command_multiple_issues_success(mocker: MockerFixture):
    """
    Given:
        A client and args with multiple issue IDs and title.
    When:
        appsec_remediate_issue_command is called.
    Then:
        All issues are remediated successfully and appropriate results are returned.
    """
    from CortexPlatformCore import Client, appsec_remediate_issue_command

    mock_client = Client(base_url="", headers={})
    mock_demisto = mocker.patch("CortexPlatformCore.demisto")
    mock_demisto.args.return_value = {"issue_ids": ["issue-123", "issue-456"], "title": "Fix security vulnerabilities"}

    mock_remove_empty = mocker.patch("CortexPlatformCore.remove_empty_elements")
    mock_remove_empty.side_effect = [
        {"issueIds": ["issue-123"], "title": "Fix security vulnerabilities"},
        {"issueIds": ["issue-456"], "title": "Fix security vulnerabilities"},
    ]

    mock_responses = [
        {"triggeredPrs": [{"issueId": "issue-123", "prUrl": "https://github.com/repo/pull/1"}]},
        {"triggeredPrs": [{"issueId": "issue-456", "prUrl": "https://github.com/repo/pull/2"}]},
    ]
    mock_appsec_remediate = mocker.patch.object(mock_client, "appsec_remediate_issue")
    mock_appsec_remediate.side_effect = mock_responses

    result = appsec_remediate_issue_command(mock_client, {})

    assert mock_appsec_remediate.call_count == 2
    assert len(result.outputs) == 2
    assert result.outputs[0]["issueId"] == "issue-123"
    assert result.outputs[1]["issueId"] == "issue-456"


def test_appsec_remediate_issue_command_too_many_issues_raises_exception(mocker):
    """
    GIVEN:
        Client instance and arguments with only issue_id.
    WHEN:
        The update_issue_command function is called.
    THEN:
        update_issue is called with empty update_data.
    """
    from CortexPlatformCore import appsec_remediate_issue_command, Client
    from CommonServerPython import DemistoException

    mock_client = Client(base_url="", headers={})
    mock_demisto = mocker.patch("CortexPlatformCore.demisto")
    mock_demisto.args.return_value = {
        "issue_ids": [f"issue-{i}" for i in range(11)],  # 11 issues
        "title": "Fix vulnerabilities",
    }

    args = {"id": "12345"}
    with pytest.raises(DemistoException, match="Please provide a maximum of 10 issue IDs per request."):
        appsec_remediate_issue_command(mock_client, args)


def test_appsec_remediate_issue_command_empty_triggered_prs(mocker: MockerFixture):
    """
    Given:
        A client and args with issue ID, but API returns empty triggeredPrs.
    When:
        appsec_remediate_issue_command is called.
    Then:
        The command completes successfully with empty outputs.
    """
    from CortexPlatformCore import Client, appsec_remediate_issue_command

    mock_client = Client(base_url="", headers={})
    mock_demisto = mocker.patch("CortexPlatformCore.demisto")
    mock_demisto.args.return_value = {"issue_ids": "issue-123", "title": "Fix security vulnerability"}

    mocker.patch(
        "CortexPlatformCore.remove_empty_elements",
        return_value={"issueIds": ["issue-123"], "title": "Fix security vulnerability"},
    )

    mocker.patch.object(
        mock_client,
        "appsec_remediate_issue",
        return_value={
            "triggeredPrs": []  # Empty list
        },
    )

    result = appsec_remediate_issue_command(mock_client, {})

    assert len(result.outputs) == 0
    assert result.raw_response == []


def test_appsec_remediate_issue_command_none_response(mocker: MockerFixture):
    """
    Given:
        A client and args with issue ID, but API returns None response.
    When:
        appsec_remediate_issue_command is called.
    Then:
        The command completes successfully with empty outputs.
    """
    from CortexPlatformCore import Client, appsec_remediate_issue_command

    mock_client = Client(base_url="", headers={})
    mock_demisto = mocker.patch("CortexPlatformCore.demisto")
    mock_demisto.args.return_value = {"issue_ids": "issue-123", "title": "Fix security vulnerability"}

    mocker.patch(
        "CortexPlatformCore.remove_empty_elements",
        return_value={"issueIds": ["issue-123"], "title": "Fix security vulnerability"},
    )

    mocker.patch.object(mock_client, "appsec_remediate_issue", return_value=None)

    result = appsec_remediate_issue_command(mock_client, {})

    assert len(result.outputs) == 0


def test_appsec_remediate_issue_command_missing_triggered_prs_key(mocker: MockerFixture):
    """
    Given:
        A client and args with issue ID, but API response lacks triggeredPrs key.
    When:
        appsec_remediate_issue_command is called.
    Then:
        The command completes successfully with empty outputs.
    """
    from CortexPlatformCore import Client, appsec_remediate_issue_command

    mock_client = Client(base_url="", headers={})
    mock_demisto = mocker.patch("CortexPlatformCore.demisto")
    mock_demisto.args.return_value = {"issue_ids": "issue-123", "title": "Fix security vulnerability"}

    mocker.patch(
        "CortexPlatformCore.remove_empty_elements",
        return_value={"issueIds": ["issue-123"], "title": "Fix security vulnerability"},
    )

    mocker.patch.object(
        mock_client,
        "appsec_remediate_issue",
        return_value={
            "status": "success"  # No triggeredPrs key
        },
    )

    result = appsec_remediate_issue_command(mock_client, {})

    assert len(result.outputs) == 0


def test_appsec_remediate_issue_command_non_list_triggered_prs(mocker: MockerFixture):
    """
    Given:
        A client and args with issue ID, but API returns triggeredPrs as non-list.
    When:
        appsec_remediate_issue_command is called.
    Then:
        The command completes successfully with empty outputs.
    """
    from CortexPlatformCore import Client, appsec_remediate_issue_command

    mock_client = Client(base_url="", headers={})
    mock_demisto = mocker.patch("CortexPlatformCore.demisto")
    mock_demisto.args.return_value = {"issue_ids": "issue-123", "title": "Fix security vulnerability"}

    mocker.patch(
        "CortexPlatformCore.remove_empty_elements",
        return_value={"issueIds": ["issue-123"], "title": "Fix security vulnerability"},
    )

    mocker.patch.object(mock_client, "appsec_remediate_issue", return_value={"triggeredPrs": "not a list"})

    result = appsec_remediate_issue_command(mock_client, {})

    assert len(result.outputs) == 0


def test_appsec_remediate_issue_command_mixed_success_failure(mocker: MockerFixture):
    """
    Given:
        A client and args with multiple issue IDs, where some succeed and some fail.
    When:
        appsec_remediate_issue_command is called.
    Then:
        Only successful remediations are included in the outputs.
    """
    from CortexPlatformCore import Client, appsec_remediate_issue_command

    mock_client = Client(base_url="", headers={})
    mock_demisto = mocker.patch("CortexPlatformCore.demisto")
    mock_demisto.args.return_value = {"issue_ids": ["issue-123", "issue-456", "issue-789"], "title": "Fix vulnerabilities"}

    mock_remove_empty = mocker.patch("CortexPlatformCore.remove_empty_elements")
    mock_remove_empty.side_effect = [
        {"issueIds": ["issue-123"], "title": "Fix vulnerabilities"},
        {"issueIds": ["issue-456"], "title": "Fix vulnerabilities"},
        {"issueIds": ["issue-789"], "title": "Fix vulnerabilities"},
    ]

    mock_responses = [
        {"triggeredPrs": [{"issueId": "issue-123", "prUrl": "https://github.com/repo/pull/1"}]},
        {"triggeredPrs": []},  # Failed to trigger PR
        {"triggeredPrs": [{"issueId": "issue-789", "prUrl": "https://github.com/repo/pull/3"}]},
    ]
    mock_appsec_remediate = mocker.patch.object(mock_client, "appsec_remediate_issue")
    mock_appsec_remediate.side_effect = mock_responses

    result = appsec_remediate_issue_command(mock_client, {})

    assert len(result.outputs) == 2  # Only successful ones
    assert result.outputs[0]["issueId"] == "issue-123"
    assert result.outputs[1]["issueId"] == "issue-789"


def test_appsec_remediate_issue_command_none_title_removed(mocker: MockerFixture):
    """
    Given:
        A client and args with issue ID and None title.
    When:
        appsec_remediate_issue_command is called.
    Then:
        remove_empty_elements is called and None title is handled properly.
    """
    from CortexPlatformCore import Client, appsec_remediate_issue_command

    mock_client = Client(base_url="", headers={})
    mock_demisto = mocker.patch("CortexPlatformCore.demisto")
    mock_demisto.args.return_value = {"issue_ids": "issue-123", "title": None}

    mock_remove_empty = mocker.patch(
        "CortexPlatformCore.remove_empty_elements",
        return_value={
            "issueIds": ["issue-123"]  # title removed
        },
    )

    mock_appsec_remediate = mocker.patch.object(
        mock_client,
        "appsec_remediate_issue",
        return_value={"triggeredPrs": [{"issueId": "issue-123", "prUrl": "https://github.com/repo/pull/1"}]},
    )

    appsec_remediate_issue_command(mock_client, {})

    mock_remove_empty.assert_called_with({"issueIds": ["issue-123"], "title": None})
    mock_appsec_remediate.assert_called_with({"issueIds": ["issue-123"]})


def test_appsec_remediate_issue_command_empty_issue_ids_list(mocker: MockerFixture):
    """
    Given:
        A client and args with empty issue IDs list.
    When:
        appsec_remediate_issue_command is called.
    Then:
        The command completes successfully with empty outputs and no API calls.
    """
    from CortexPlatformCore import Client, appsec_remediate_issue_command

    mock_client = Client(base_url="", headers={})
    mock_demisto = mocker.patch("CortexPlatformCore.demisto")
    mock_demisto.args.return_value = {"issue_ids": [], "title": "Fix vulnerabilities"}

    mock_appsec_remediate = mocker.patch.object(mock_client, "appsec_remediate_issue")

    result = appsec_remediate_issue_command(mock_client, {})

    assert len(result.outputs) == 0
    mock_appsec_remediate.assert_not_called()


def test_get_appsec_issues_command_success(mocker: MockerFixture):
    """
    Given:
        A mocked client and valid arguments with appsec issue filters.
    When:
        The get_appsec_issues_command function is called.
    Then:
        The response is parsed, formatted, and returned correctly with expected outputs.
    """
    from CortexPlatformCore import Client, get_appsec_issues_command

    mock_client = Client(base_url="", headers={})
    mock_response = {
        "reply": {
            "DATA": [
                {
                    "internal_id": "issue_001",
                    "severity": "SEV_040_HIGH",
                    "alert_name": "SQL Injection",
                    "status_progress": "STATUS_010_NEW",
                    "cas_issues_normalized_fields": {
                        "xdm.vulnerability.cvss_score": 8.8,
                    },
                }
            ]
        }
    }
    mock_get_webapp_data = mocker.patch.object(
        mock_client,
        "get_webapp_data",
        side_effect=lambda request_data: mock_response
        if request_data.get("table_name") == "ISSUES_CVES"
        else {"reply": {"DATA": []}},
    )

    args = {"severity": "high", "status": "New", "has_kev": "true"}

    result = get_appsec_issues_command(mock_client, args)

    assert len(result.outputs) == 1
    assert result.outputs[0]["internal_id"] == "issue_001"
    assert result.outputs[0]["severity"] == "high"
    assert result.outputs[0]["status"] == "New"
    assert result.outputs[0]["cvss_score"] == 8.8
    assert "SQL Injection" in result.readable_output
    assert result.outputs_prefix == "Core.AppsecIssue"
    assert mock_get_webapp_data.call_count > 0


def test_get_appsec_issues_command_no_issues_found(mocker: MockerFixture):
    """
    Given:
        A mocked client that returns an empty list of issues.
    When:
        The get_appsec_issues_command function is called.
    Then:
        An empty result is returned with the correct structure.
    """
    from CortexPlatformCore import Client, get_appsec_issues_command

    mock_client = Client(base_url="", headers={})
    mock_response = {"reply": {"DATA": []}}
    mocker.patch.object(mock_client, "get_webapp_data", return_value=mock_response)

    args = {"severity": "low"}

    result = get_appsec_issues_command(mock_client, args)

    assert result.outputs == []
    assert "Application Security Issues" in result.readable_output


def test_create_appsec_issues_filter_and_tables_simple_filter():
    """
    Given:
        A simple filter argument.
    When:
        The create_appsec_issues_filter_and_tables function is called.
    Then:
        The function should return the correct list of tables and a FilterBuilder instance.
    """
    from CortexPlatformCore import create_appsec_issues_filter_and_tables

    args = {"urgency": "high"}
    tables_filters = create_appsec_issues_filter_and_tables(args)
    assert set(tables_filters.keys()) == {
        "ISSUES_IAC",
        "ISSUES_CVES",
        "ISSUES_SECRETS",
        "ISSUES_WEAKNESSES",
    }
    for _, filter_builder in tables_filters.items():
        filter_dict = filter_builder.to_dict()
        assert any(
            field.get("SEARCH_VALUE") == "high" and field.get("SEARCH_FIELD") == "urgency" for field in filter_dict.get("AND", [])
        )


def test_create_appsec_issues_filter_and_tables_cves_specific_filter():
    """
    Given:
        A CVES specific filter argument.
    When:
        The create_appsec_issues_filter_and_tables function is called.
    Then:
        The function should return only the ISSUES_CVES table.
    """
    from CortexPlatformCore import create_appsec_issues_filter_and_tables

    args = {"has_kev": "true"}
    tables_filters = create_appsec_issues_filter_and_tables(args)
    assert list(tables_filters.keys()) == ["ISSUES_CVES"]


def test_create_appsec_issues_filter_and_tables_all_filters():
    """
    Given:
        Arguments with all possible filters.
    When:
        The create_appsec_issues_filter_and_tables function is called.
    Then:
        The function should return the correct tables and a comprehensive filter.
    """
    from CortexPlatformCore import create_appsec_issues_filter_and_tables

    args = {
        "cvss_score_gte": "8.0",
        "epss_score_gte": "0.5",
        "has_kev": "true",
        "sla": "breached",
        "fix_available": "true",
        "urgency": "critical",
        "severity": "critical",
        "issue_id": "ISSUE-123",
        "issue_name": "XSS",
        "collaborator": "john.doe",
        "status": "In Progress",
        "start_time": "2023-01-01",
        "end_time": "2023-01-31",
        "assignee": "assigned",
    }
    tables_filters = create_appsec_issues_filter_and_tables(args)
    assert "ISSUES_CVES" in tables_filters
    filter_builder = tables_filters["ISSUES_CVES"]
    filter_dict = filter_builder.to_dict()
    assert len(filter_dict["AND"]) >= 10


def test_normalize_and_filter_appsec_issue():
    """
    Given:
        A raw issue dictionary from the API.
    When:
        The normalize_and_filter_appsec_issue function is called.
    Then:
        The function should return a normalized and filtered dictionary with standard AppSec fields.
    """
    from CortexPlatformCore import normalize_and_filter_appsec_issue

    raw_issue = {
        "internal_id": "issue_001",
        "severity": "SEV_050_CRITICAL",
        "alert_name": "Insecure Configuration",
        "issue_source": "Prisma Cloud",
        "issue_category": "Misconfiguration",
        "status_progress": "STATUS_025_RESOLVED",
        "cas_issues_is_fixable": True,
        "cas_issues_normalized_fields": {
            "xdm.repository.name": "my-app",
            "xdm.repository.organization": "my-org",
            "xdm.vulnerability.cvss_score": 9.5,
        },
        "cas_sla_status": "IN_SLA",
        "extra_field": "should be removed",
    }

    normalized_issue = normalize_and_filter_appsec_issue(raw_issue)

    assert normalized_issue["internal_id"] == "issue_001"
    assert normalized_issue["severity"] == "critical"
    assert normalized_issue["issue_name"] == "Insecure Configuration"
    assert normalized_issue["status"] == "Resolved"
    assert normalized_issue["repository_name"] == "my-app"
    assert normalized_issue["repository_organization"] == "my-org"
    assert normalized_issue["cvss_score"] == 9.5
    assert normalized_issue["is_fixable"] is True
    assert normalized_issue["sla_status"] == "On Track"
    assert "extra_field" not in normalized_issue


def test_create_appsec_issues_filter_and_tables_no_matching_table():
    """
    Given:
        Valid filter arguments that, when combined, do not match any single predefined Appsec issue type table.
    When:
        The create_appsec_issues_filter_and_tables function is called.
    Then:
        A DemistoException should be raised indicating no matching issue type found.
    """
    from CortexPlatformCore import create_appsec_issues_filter_and_tables
    from CommonServerPython import DemistoException

    # This combination of filters (validation and has_kev) does not exist in any single ISSUE_TYPE.filters set.
    args = {"validation": "true", "has_kev": "true"}

    with pytest.raises(DemistoException, match="No matching issue type found for the given filter combination"):
        create_appsec_issues_filter_and_tables(args)


<<<<<<< HEAD

class TestMapEndpointFormat:
    """Test cases for map_endpoint_format function"""

    def test_map_endpoint_format_full_data(self):
        """
        Given:
            - A list of raw endpoint data with all fields
        When:
            - Calling map_endpoint_format
        Then:
            - Returns properly mapped endpoint data with friendly field names and values
        """
        from CortexPlatformCore import map_endpoint_format
        raw_endpoint_list = [
            {
                "AGENT_ID": "endpoint-123",
                "HOST_NAME": "test-host-1",
                "AGENT_TYPE": "AGENT_TYPE_SERVER",
                "AGENT_STATUS": "STATUS_010_CONNECTED",
                "OS_TYPE": "AGENT_OS_WINDOWS",
                "OPERATIONAL_STATUS": "PROTECTED",  # Changed from OPERATIONAL_STATUS_PROTECTED to PROTECTED
                "ACTIVE_POLICY": "PREVENTION_POLICY_ENABLED",
                "SUPPORTED_VERSION": False,
                "AGENT_VERSION": "7.8.0",
                "DOMAIN": "corp.local",
            }
        ]

        result = map_endpoint_format(raw_endpoint_list)

        expected = [
            {
                "endpoint_id": "endpoint-123",
                "endpoint_name": "test-host-1",
                "endpoint_type": "server",  # Maps from AGENT_TYPE_SERVER
                "endpoint_status": "connected",  # Maps from STATUS_010_CONNECTED
                "platform": "windows",  # Maps from AGENT_OS_WINDOWS
                "operational_status": "protected",  # Maps from PROTECTED
                "assigned_prevention_policy": "PREVENTION_POLICY_ENABLED",  # No mapping found, uses original
                "agent_eol": True,  # not False = True
                "agent_version": "7.8.0",
                "domain": "corp.local",
            }
        ]

        assert result == expected

    def test_map_endpoint_format_missing_fields(self):
        """
        Given:
            - A list of raw endpoint data with some missing fields
        When:
            - Calling map_endpoint_format
        Then:
            - Returns mapped data only for existing fields
        """
        from CortexPlatformCore import map_endpoint_format
        raw_endpoint_list = [
            {
                "AGENT_ID": "endpoint-456",
                "HOST_NAME": "test-host-2",  # Changed from AGENT_HOSTNAME
                "UNKNOWN_FIELD": "ignored_value",
            }
        ]

        result = map_endpoint_format(raw_endpoint_list)

        expected = [{"endpoint_id": "endpoint-456", "endpoint_name": "test-host-2"}]

        assert result == expected

    def test_map_endpoint_format_unmapped_values(self):
        """
        Given:
            - Raw endpoint data with values not in mapping dictionaries
        When:
            - Calling map_endpoint_format
        Then:
            - Returns original values for unmapped items
        """
        from CortexPlatformCore import map_endpoint_format
        raw_endpoint_list = [{"AGENT_ID": "endpoint-789", "AGENT_TYPE": "UNKNOWN_TYPE", "AGENT_STATUS": "UNKNOWN_STATUS"}]

        result = map_endpoint_format(raw_endpoint_list)

        expected = [{"endpoint_id": "endpoint-789", "endpoint_type": "UNKNOWN_TYPE", "endpoint_status": "UNKNOWN_STATUS"}]

        assert result == expected

    def test_map_endpoint_format_empty_list(self):
        """
        Given:
            - An empty endpoint list
        When:
            - Calling map_endpoint_format
        Then:
            - Returns empty list
        """
        from CortexPlatformCore import map_endpoint_format
        result = map_endpoint_format([])
        assert result == []

    def test_map_endpoint_format_multiple_endpoints(self):
        """
        Given:
            - Multiple raw endpoints
        When:
            - Calling map_endpoint_format
        Then:
            - Returns mapped data for all endpoints
        """
        from CortexPlatformCore import map_endpoint_format
        raw_endpoint_list = [
            {
                "AGENT_ID": "endpoint-1",
                "HOST_NAME": "host-1",  # Changed from AGENT_HOSTNAME
                "SUPPORTED_VERSION": True,  # Changed from AGENT_EOL
            },
            {
                "AGENT_ID": "endpoint-2",
                "HOST_NAME": "host-2",  # Changed from AGENT_HOSTNAME
                "SUPPORTED_VERSION": False,  # Changed from AGENT_EOL
            },
        ]

        result = map_endpoint_format(raw_endpoint_list)

        expected = [
            {
                "endpoint_id": "endpoint-1",
                "endpoint_name": "host-1",
                "agent_eol": False,  # not True = False
            },
            {
                "endpoint_id": "endpoint-2",
                "endpoint_name": "host-2",
                "agent_eol": True,  # not False = True
            },
        ]

        assert result == expected


def test_build_endpoint_filters_all_args(mocker):
    """
    Given:
        - Arguments with all possible filter parameters populated.
    When:
        - Calling build_endpoint_filters with complete args.
    Then:
        - FilterBuilder is configured with all filters correctly applied.
    """
    from CortexPlatformCore import build_endpoint_filters

    # Mock dependencies
    mock_filter_builder = mocker.patch("CortexPlatformCore.FilterBuilder")
    mock_filter_instance = mocker.Mock()
    mock_filter_builder.return_value = mock_filter_instance
    mock_filter_instance.to_dict.return_value = {"mock": "filter_dict"}

    mock_arg_to_list = mocker.patch("CortexPlatformCore.argToList")
    mock_arg_to_bool = mocker.patch("CortexPlatformCore.arg_to_bool_or_none")

    # Configure mocks
    mock_arg_to_list.side_effect = lambda x: [x] if x else []
    mock_arg_to_bool.return_value = True

    args = {
        "operational_status": "protected",  # Changed from "Protected" to match ENDPOINT_OPERATIONAL_STATUS key
        "endpoint_type": "server",  # Changed from "Server" to match ENDPOINT_TYPE key
        "endpoint_status": "connected",  # Changed from "Connected" to match ENDPOINT_STATUS key
        "platform": "windows",  # Changed from "Windows" to match ENDPOINT_PLATFORM key
        "assigned_prevention_policy": "Windows Default",  # Changed to match ASSIGNED_PREVENTION_POLICY key
        "agent_eol": "false",
        "endpoint_name": "test-endpoint",
        "operating_system": "Windows 10",
        "agent_version": "7.8.0",
        "os_version": "10.0.19041",
        "ip_address": "192.168.1.100",
        "domain": "corp.local",
        "group_name": "test-group",
        "tags": "production",
        "endpoint_id": "endpoint-123",
        "cloud_provider": "AWS",
        "cloud_region": "us-east-1",
    }

    result = build_endpoint_filters(args)

    # Verify FilterBuilder was instantiated and configured
    mock_filter_builder.assert_called_once()
    assert mock_filter_instance.add_field.call_count == 17
    mock_filter_instance.to_dict.assert_called_once()
    assert result == {"mock": "filter_dict"}


def test_build_endpoint_filters_minimal_args(mocker):
    """
    Given:
        - Empty arguments dictionary.
    When:
        - Calling build_endpoint_filters with no filter parameters.
    Then:
        - FilterBuilder is configured with empty/None values for all fields.
    """
    from CortexPlatformCore import build_endpoint_filters

    # Mock dependencies
    mock_filter_builder = mocker.patch("CortexPlatformCore.FilterBuilder")
    mock_filter_instance = mocker.Mock()
    mock_filter_builder.return_value = mock_filter_instance
    mock_filter_instance.to_dict.return_value = {"empty": "filter"}

    mock_arg_to_list = mocker.patch("CortexPlatformCore.argToList")
    mock_arg_to_bool = mocker.patch("CortexPlatformCore.arg_to_bool_or_none")

    mock_arg_to_list.return_value = []
    mock_arg_to_bool.return_value = None

    args = {}

    result = build_endpoint_filters(args)

    mock_filter_builder.assert_called_once()
    assert mock_filter_instance.add_field.call_count == 17
    mock_filter_instance.to_dict.assert_called_once()
    assert result == {"empty": "filter"}


def test_build_endpoint_filters_agent_eol_inversion(mocker):
    """
    Given:
        - Arguments with agent_eol parameter set to True.
    When:
        - Calling build_endpoint_filters with agent_eol=True.
    Then:
        - supported_version filter is set to False (inverted value).
    """
    from CortexPlatformCore import build_endpoint_filters, ENDPOINT_FIELDS

    # Mock dependencies
    mock_filter_builder = mocker.patch("CortexPlatformCore.FilterBuilder")
    mock_filter_instance = mocker.Mock()
    mock_filter_builder.return_value = mock_filter_instance
    mock_filter_instance.to_dict.return_value = {}

    mock_arg_to_list = mocker.patch("CortexPlatformCore.argToList")
    mock_arg_to_bool = mocker.patch("CortexPlatformCore.arg_to_bool_or_none")

    mock_arg_to_list.return_value = []
    mock_arg_to_bool.return_value = True  # agent_eol = True

    args = {"agent_eol": "true"}

    build_endpoint_filters(args)

    # Verify supported_version (not agent_eol) was passed correctly
    calls = mock_filter_instance.add_field.call_args_list
    agent_eol_call = None
    for call in calls:
        if call[0][0] == ENDPOINT_FIELDS["agent_eol"]:
            agent_eol_call = call
            break

    assert agent_eol_call is not None
    assert not agent_eol_call[0][2]


def test_core_list_endpoints_command_success(mocker):
    """
    Given:
        - Valid arguments and successful client response with endpoint data.
    When:
        - Calling core_list_endpoints_command.
    Then:
        - Returns CommandResults with properly formatted endpoint data and readable output.
    """
    from CortexPlatformCore import core_list_endpoints_command, Client, INTEGRATION_CONTEXT_BRAND

    # Mock dependencies
    mock_arg_to_number = mocker.patch("CortexPlatformCore.arg_to_number")
    mock_build_endpoint_filters = mocker.patch("CortexPlatformCore.build_endpoint_filters")
    mock_build_webapp_request_data = mocker.patch("CortexPlatformCore.build_webapp_request_data")
    mock_map_endpoint_format = mocker.patch("CortexPlatformCore.map_endpoint_format")
    mock_table_to_markdown = mocker.patch("CortexPlatformCore.tableToMarkdown")
    mocker.patch("CortexPlatformCore.demisto")

    # Configure mocks
    mock_arg_to_number.side_effect = lambda x: int(x) if x and x.isdigit() else None
    mock_build_endpoint_filters.return_value = {"test": "filters"}
    mock_build_webapp_request_data.return_value = {"test": "request_data"}
    mock_table_to_markdown.return_value = "Mock table output"

    raw_data = [{"AGENT_ID": "endpoint-1", "AGENT_HOSTNAME": "host-1"}]
    mapped_data = [{"endpoint_id": "endpoint-1", "endpoint_name": "host-1"}]

    mock_client = mocker.Mock(spec=Client)
    mock_client.get_webapp_data.return_value = {"reply": {"DATA": raw_data}}
    mock_map_endpoint_format.return_value = mapped_data

    args = {"page": "0", "limit": "50", "endpoint_name": "test"}

    result = core_list_endpoints_command(mock_client, args)

    # Verify result structure
    assert result.readable_output == "Mock table output"
    assert result.outputs == mapped_data
    assert result.outputs_prefix == f"{INTEGRATION_CONTEXT_BRAND}.Endpoint"
    assert result.outputs_key_field == "endpoint_id"
    assert result.raw_response == mapped_data

    # Verify function calls
    mock_build_endpoint_filters.assert_called_once_with(args)
    mock_build_webapp_request_data.assert_called_once()
    mock_client.get_webapp_data.assert_called_once()
    mock_map_endpoint_format.assert_called_once_with(raw_data)


def test_core_list_endpoints_command_default_pagination(mocker):
    """
    Given:
        - Arguments without page and limit specified.
    When:
        - Calling core_list_endpoints_command with default pagination.
    Then:
        - Uses default pagination values (page=0, limit=MAX_GET_ENDPOINTS_LIMIT).
    """
    from CortexPlatformCore import core_list_endpoints_command, Client, MAX_GET_ENDPOINTS_LIMIT

    # Mock dependencies
    mock_arg_to_number = mocker.patch("CortexPlatformCore.arg_to_number")
    mock_build_endpoint_filters = mocker.patch("CortexPlatformCore.build_endpoint_filters")
    mock_build_webapp_request_data = mocker.patch("CortexPlatformCore.build_webapp_request_data")
    mock_map_endpoint_format = mocker.patch("CortexPlatformCore.map_endpoint_format")
    mock_table_to_markdown = mocker.patch("CortexPlatformCore.tableToMarkdown")
    mocker.patch("CortexPlatformCore.demisto")

    # Configure mocks
    mock_arg_to_number.return_value = None
    mock_build_endpoint_filters.return_value = {}
    mock_build_webapp_request_data.return_value = {}
    mock_table_to_markdown.return_value = "Empty table"

    mock_client = mocker.Mock(spec=Client)
    mock_client.get_webapp_data.return_value = {"reply": {"DATA": []}}
    mock_map_endpoint_format.return_value = []

    args = {}

    result = core_list_endpoints_command(mock_client, args)

    # Verify default pagination was used
    call_kwargs = mock_build_webapp_request_data.call_args[1]
    assert call_kwargs["limit"] == MAX_GET_ENDPOINTS_LIMIT
    assert call_kwargs["start_page"] == 0

    assert result.outputs == []


def test_core_list_endpoints_command_empty_response(mocker):
    """
    Given:
        - Client returns empty DATA response.
    When:
        - Calling core_list_endpoints_command with empty server response.
    Then:
        - Returns CommandResults with empty outputs and handles gracefully.
    """
    from CortexPlatformCore import core_list_endpoints_command, Client

    mock_arg_to_number = mocker.patch("CortexPlatformCore.arg_to_number")
    mock_build_endpoint_filters = mocker.patch("CortexPlatformCore.build_endpoint_filters")
    mock_build_webapp_request_data = mocker.patch("CortexPlatformCore.build_webapp_request_data")
    mock_map_endpoint_format = mocker.patch("CortexPlatformCore.map_endpoint_format")
    mock_table_to_markdown = mocker.patch("CortexPlatformCore.tableToMarkdown")
    mocker.patch("CortexPlatformCore.demisto")

    # Configure mocks
    mock_arg_to_number.return_value = None
    mock_build_endpoint_filters.return_value = {}
    mock_build_webapp_request_data.return_value = {}
    mock_table_to_markdown.return_value = "No endpoints found"

    mock_client = mocker.Mock(spec=Client)
    mock_client.get_webapp_data.return_value = {"reply": {"DATA": []}}
    mock_map_endpoint_format.return_value = []

    args = {}

    result = core_list_endpoints_command(mock_client, args)

    # Verify empty response handling
    assert result.readable_output == "No endpoints found"
    assert result.outputs == []
    assert result.raw_response == []

    # Verify map_endpoint_format was called with empty list
    mock_map_endpoint_format.assert_called_once_with([])


def test_core_list_endpoints_command_custom_pagination(mocker):
    """
    Given:
        - Arguments with custom page and limit values.
    When:
        - Calling core_list_endpoints_command with page=2, limit=10.
    Then:
        - Uses correct pagination calculations (page_from=20, page_to=30).
    """
    from CortexPlatformCore import core_list_endpoints_command, Client, CommandResults

    # Mock dependencies
    mock_arg_to_number = mocker.patch("CortexPlatformCore.arg_to_number")
    mock_build_endpoint_filters = mocker.patch("CortexPlatformCore.build_endpoint_filters")
    mock_build_webapp_request_data = mocker.patch("CortexPlatformCore.build_webapp_request_data")
    mock_map_endpoint_format = mocker.patch("CortexPlatformCore.map_endpoint_format")
    mock_table_to_markdown = mocker.patch("CortexPlatformCore.tableToMarkdown")
    mocker.patch("CortexPlatformCore.demisto")

    # Configure mocks for custom pagination
    def mock_arg_to_number_side_effect(x):
        if x == "2":
            return 2
        elif x == "10":
            return 10
        return None

    mock_arg_to_number.side_effect = mock_arg_to_number_side_effect
    mock_build_endpoint_filters.return_value = {}
    mock_build_webapp_request_data.return_value = {}
    mock_table_to_markdown.return_value = "Page 2 table"

    mock_client = mocker.Mock(spec=Client)
    mock_client.get_webapp_data.return_value = {"reply": {"DATA": []}}
    mock_map_endpoint_format.return_value = []

    args = {"page": "2", "limit": "10"}

    result = core_list_endpoints_command(mock_client, args)

    # Verify pagination calculations: page_from=2*10=20, page_to=2*10+10=30
    call_kwargs = mock_build_webapp_request_data.call_args[1]
    assert call_kwargs["limit"] == 30  # page_to
    assert call_kwargs["start_page"] == 20  # page_from

    assert isinstance(result, CommandResults)


def test_core_list_endpoints_command_missing_reply_field(mocker):
    """
    Given:
        - Client returns response without 'reply' field.
    When:
        - Calling core_list_endpoints_command with malformed server response.
    Then:
        - Handles missing reply gracefully and returns empty results.
    """
    from CortexPlatformCore import core_list_endpoints_command, Client

    # Mock dependencies
    mock_arg_to_number = mocker.patch("CortexPlatformCore.arg_to_number")
    mock_build_endpoint_filters = mocker.patch("CortexPlatformCore.build_endpoint_filters")
    mock_build_webapp_request_data = mocker.patch("CortexPlatformCore.build_webapp_request_data")
    mock_map_endpoint_format = mocker.patch("CortexPlatformCore.map_endpoint_format")
    mock_table_to_markdown = mocker.patch("CortexPlatformCore.tableToMarkdown")
    mocker.patch("CortexPlatformCore.demisto")

    # Configure mocks
    mock_arg_to_number.return_value = None
    mock_build_endpoint_filters.return_value = {}
    mock_build_webapp_request_data.return_value = {}
    mock_table_to_markdown.return_value = "No data available"

    mock_client = mocker.Mock(spec=Client)
    mock_client.get_webapp_data.return_value = {}  # Missing 'reply' field
    mock_map_endpoint_format.return_value = []

    args = {}

    result = core_list_endpoints_command(mock_client, args)

    # Verify graceful handling of missing reply
    assert result.outputs == []

    # Verify map_endpoint_format was called with empty list (from missing DATA)
    mock_map_endpoint_format.assert_called_once_with([])


def test_core_list_endpoints_command_with_filters(mocker):
    """
    Given:
        - Arguments with multiple filter parameters.
    When:
        - Calling core_list_endpoints_command with endpoint filters.
    Then:
        - Filters are properly applied and data is correctly processed.
    """
    from CortexPlatformCore import core_list_endpoints_command, Client

    # Mock dependencies
    mock_arg_to_number = mocker.patch("CortexPlatformCore.arg_to_number")
    mock_build_endpoint_filters = mocker.patch("CortexPlatformCore.build_endpoint_filters")
    mock_build_webapp_request_data = mocker.patch("CortexPlatformCore.build_webapp_request_data")
    mock_map_endpoint_format = mocker.patch("CortexPlatformCore.map_endpoint_format")
    mock_table_to_markdown = mocker.patch("CortexPlatformCore.tableToMarkdown")
    mock_demisto = mocker.patch("CortexPlatformCore.demisto")

    # Configure mocks
    mock_arg_to_number.return_value = None
    mock_build_endpoint_filters.return_value = {"AGENT_STATUS": ["STATUS_010_CONNECTED"], "AGENT_TYPE": ["AGENT_TYPE_SERVER"]}
    mock_build_webapp_request_data.return_value = {"table": "agents", "filters": {}}
    mock_table_to_markdown.return_value = "Filtered endpoints table"

    raw_data = [{"AGENT_ID": "filtered-endpoint", "AGENT_HOSTNAME": "server-01"}]
    mapped_data = [{"endpoint_id": "filtered-endpoint", "endpoint_name": "server-01"}]

    mock_client = mocker.Mock(spec=Client)
    mock_client.get_webapp_data.return_value = {"reply": {"DATA": raw_data}}
    mock_map_endpoint_format.return_value = mapped_data

    args = {"endpoint_status": "Connected", "endpoint_type": "Server", "endpoint_name": "server-01"}

    result = core_list_endpoints_command(mock_client, args)

    # Verify filters were applied
    mock_build_endpoint_filters.assert_called_once_with(args)

    # Verify result
    assert result.outputs == mapped_data
    assert result.readable_output == "Filtered endpoints table"

    # Verify logging was called
    assert mock_demisto.info.called
    assert mock_demisto.debug.called


def test_core_list_endpoints_command_error_handling(mocker):
    """
    Given:
        - Client raises an exception during data retrieval.
    When:
        - Calling core_list_endpoints_command with failing client.
    Then:
        - Exception is properly propagated without being caught.
    """
    from CortexPlatformCore import core_list_endpoints_command, Client

    # Mock dependencies
    mock_arg_to_number = mocker.patch("CortexPlatformCore.arg_to_number")
    mock_build_endpoint_filters = mocker.patch("CortexPlatformCore.build_endpoint_filters")
    mock_build_webapp_request_data = mocker.patch("CortexPlatformCore.build_webapp_request_data")
    mocker.patch("CortexPlatformCore.demisto")

    # Configure mocks
    mock_arg_to_number.return_value = None
    mock_build_endpoint_filters.return_value = {}
    mock_build_webapp_request_data.return_value = {}

    mock_client = mocker.Mock(spec=Client)
    mock_client.get_webapp_data.side_effect = Exception("Server error")

    args = {}

    # Verify exception is propagated
    with pytest.raises(Exception, match="Server error"):
        core_list_endpoints_command(mock_client, args)
=======
def test_run_playbook_command_empty_response_success():
    """
    Given:
        A mock client that returns an empty response and valid playbook arguments.
    When:
        The run_playbook_command function is called.
    Then:
        The function should return a successful result with appropriate readable output.
    """
    from CortexPlatformCore import run_playbook_command

    mock_client = Mock()
    mock_client.run_playbook.return_value = {}

    args = {"playbook_id": "test_playbook_123", "issue_ids": ["issue_1", "issue_2"]}

    result = run_playbook_command(mock_client, args)

    assert "executed successfully" in result.readable_output
    assert "test_playbook_123" in result.readable_output
    assert "issue_1, issue_2" in result.readable_output


def test_run_playbook_command_multiple_errors_response():
    """
    Given:
        A mock client that returns error responses for multiple issues.
    When:
        The run_playbook_command function is called.
    Then:
        A ValueError should be raised containing all error messages for the issues.
    """
    from CortexPlatformCore import run_playbook_command

    mock_client = Mock()
    mock_client.run_playbook.return_value = {
        "issue_1": "Skipping execution of playbook multi_fail_playbook for alert issue_1, couldn't find alert",
        "issue_2": "Skipping execution of playbook multi_fail_playbook for alert issue_2, failed creating investigation playbook",
        "issue_3": "Skipping execution of playbook multi_fail_playbook for alert issue_3, failed creating investigation playbook",
    }

    args = {"playbook_id": "multi_fail_playbook", "issue_ids": ["issue_1", "issue_2", "issue_3"]}

    with pytest.raises(ValueError) as exc_info:
        run_playbook_command(mock_client, args)

    error_message = str(exc_info.value)
    assert "multi_fail_playbook" in error_message
    assert (
        "Issue ID issue_1: Skipping execution of playbook multi_fail_playbook for alert issue_1, couldn't find alert"
        in error_message
    )
    assert (
        "Issue ID issue_2: Skipping execution of playbook multi_fail_playbook for alert issue_2, "
        "failed creating investigation playbook" in error_message
    )
    assert (
        "Issue ID issue_3: Skipping execution of playbook multi_fail_playbook for alert issue_3, "
        "failed creating investigation playbook" in error_message
    )


def test_run_playbook_command_string_issue_ids():
    """
    Given:
        A mock client and arguments with string issue IDs that need to be converted to a list.
    When:
        The run_playbook_command function is called.
    Then:
        The function should successfully process the string issue IDs and return the expected output.
    """
    from CortexPlatformCore import run_playbook_command

    mock_client = Mock()
    mock_client.run_playbook.return_value = {}

    args = {"playbook_id": "test_playbook", "issue_ids": "issue_1,issue_2,issue_3"}

    result = run_playbook_command(mock_client, args)

    assert "issue_1, issue_2, issue_3" in result.readable_output
    mock_client.run_playbook.assert_called_once()


def test_run_playbook_command_client_call_parameters():
    """
    Given:
        A mock client and valid playbook arguments.
    When:
        The run_playbook_command function is called.
    Then:
        The client.run_playbook method should be called with the correct parameters.
    """
    from CortexPlatformCore import run_playbook_command

    mock_client = Mock()
    mock_client.run_playbook.return_value = {}

    args = {"playbook_id": "param_test_playbook", "issue_ids": ["param_issue_1", "param_issue_2"]}

    run_playbook_command(mock_client, args)

    mock_client.run_playbook.assert_called_once_with(["param_issue_1", "param_issue_2"], "param_test_playbook")
>>>>>>> 18ef9de1
<|MERGE_RESOLUTION|>--- conflicted
+++ resolved
@@ -4841,7 +4841,111 @@
         create_appsec_issues_filter_and_tables(args)
 
 
-<<<<<<< HEAD
+def test_run_playbook_command_empty_response_success():
+    """
+    Given:
+        A mock client that returns an empty response and valid playbook arguments.
+    When:
+        The run_playbook_command function is called.
+    Then:
+        The function should return a successful result with appropriate readable output.
+    """
+    from CortexPlatformCore import run_playbook_command
+
+    mock_client = Mock()
+    mock_client.run_playbook.return_value = {}
+
+    args = {"playbook_id": "test_playbook_123", "issue_ids": ["issue_1", "issue_2"]}
+
+    result = run_playbook_command(mock_client, args)
+
+    assert "executed successfully" in result.readable_output
+    assert "test_playbook_123" in result.readable_output
+    assert "issue_1, issue_2" in result.readable_output
+
+
+def test_run_playbook_command_multiple_errors_response():
+    """
+    Given:
+        A mock client that returns error responses for multiple issues.
+    When:
+        The run_playbook_command function is called.
+    Then:
+        A ValueError should be raised containing all error messages for the issues.
+    """
+    from CortexPlatformCore import run_playbook_command
+
+    mock_client = Mock()
+    mock_client.run_playbook.return_value = {
+        "issue_1": "Skipping execution of playbook multi_fail_playbook for alert issue_1, couldn't find alert",
+        "issue_2": "Skipping execution of playbook multi_fail_playbook for alert issue_2, failed creating investigation playbook",
+        "issue_3": "Skipping execution of playbook multi_fail_playbook for alert issue_3, failed creating investigation playbook",
+    }
+
+    args = {"playbook_id": "multi_fail_playbook", "issue_ids": ["issue_1", "issue_2", "issue_3"]}
+
+    with pytest.raises(ValueError) as exc_info:
+        run_playbook_command(mock_client, args)
+
+    error_message = str(exc_info.value)
+    assert "multi_fail_playbook" in error_message
+    assert (
+        "Issue ID issue_1: Skipping execution of playbook multi_fail_playbook for alert issue_1, couldn't find alert"
+        in error_message
+    )
+    assert (
+        "Issue ID issue_2: Skipping execution of playbook multi_fail_playbook for alert issue_2, "
+        "failed creating investigation playbook" in error_message
+    )
+    assert (
+        "Issue ID issue_3: Skipping execution of playbook multi_fail_playbook for alert issue_3, "
+        "failed creating investigation playbook" in error_message
+    )
+
+
+def test_run_playbook_command_string_issue_ids():
+    """
+    Given:
+        A mock client and arguments with string issue IDs that need to be converted to a list.
+    When:
+        The run_playbook_command function is called.
+    Then:
+        The function should successfully process the string issue IDs and return the expected output.
+    """
+    from CortexPlatformCore import run_playbook_command
+
+    mock_client = Mock()
+    mock_client.run_playbook.return_value = {}
+
+    args = {"playbook_id": "test_playbook", "issue_ids": "issue_1,issue_2,issue_3"}
+
+    result = run_playbook_command(mock_client, args)
+
+    assert "issue_1, issue_2, issue_3" in result.readable_output
+    mock_client.run_playbook.assert_called_once()
+
+
+def test_run_playbook_command_client_call_parameters():
+    """
+    Given:
+        A mock client and valid playbook arguments.
+    When:
+        The run_playbook_command function is called.
+    Then:
+        The client.run_playbook method should be called with the correct parameters.
+    """
+    from CortexPlatformCore import run_playbook_command
+
+    mock_client = Mock()
+    mock_client.run_playbook.return_value = {}
+
+    args = {"playbook_id": "param_test_playbook", "issue_ids": ["param_issue_1", "param_issue_2"]}
+
+    run_playbook_command(mock_client, args)
+
+    mock_client.run_playbook.assert_called_once_with(["param_issue_1", "param_issue_2"], "param_test_playbook")
+
+
 
 class TestMapEndpointFormat:
     """Test cases for map_endpoint_format function"""
@@ -5408,109 +5512,4 @@
 
     # Verify exception is propagated
     with pytest.raises(Exception, match="Server error"):
-        core_list_endpoints_command(mock_client, args)
-=======
-def test_run_playbook_command_empty_response_success():
-    """
-    Given:
-        A mock client that returns an empty response and valid playbook arguments.
-    When:
-        The run_playbook_command function is called.
-    Then:
-        The function should return a successful result with appropriate readable output.
-    """
-    from CortexPlatformCore import run_playbook_command
-
-    mock_client = Mock()
-    mock_client.run_playbook.return_value = {}
-
-    args = {"playbook_id": "test_playbook_123", "issue_ids": ["issue_1", "issue_2"]}
-
-    result = run_playbook_command(mock_client, args)
-
-    assert "executed successfully" in result.readable_output
-    assert "test_playbook_123" in result.readable_output
-    assert "issue_1, issue_2" in result.readable_output
-
-
-def test_run_playbook_command_multiple_errors_response():
-    """
-    Given:
-        A mock client that returns error responses for multiple issues.
-    When:
-        The run_playbook_command function is called.
-    Then:
-        A ValueError should be raised containing all error messages for the issues.
-    """
-    from CortexPlatformCore import run_playbook_command
-
-    mock_client = Mock()
-    mock_client.run_playbook.return_value = {
-        "issue_1": "Skipping execution of playbook multi_fail_playbook for alert issue_1, couldn't find alert",
-        "issue_2": "Skipping execution of playbook multi_fail_playbook for alert issue_2, failed creating investigation playbook",
-        "issue_3": "Skipping execution of playbook multi_fail_playbook for alert issue_3, failed creating investigation playbook",
-    }
-
-    args = {"playbook_id": "multi_fail_playbook", "issue_ids": ["issue_1", "issue_2", "issue_3"]}
-
-    with pytest.raises(ValueError) as exc_info:
-        run_playbook_command(mock_client, args)
-
-    error_message = str(exc_info.value)
-    assert "multi_fail_playbook" in error_message
-    assert (
-        "Issue ID issue_1: Skipping execution of playbook multi_fail_playbook for alert issue_1, couldn't find alert"
-        in error_message
-    )
-    assert (
-        "Issue ID issue_2: Skipping execution of playbook multi_fail_playbook for alert issue_2, "
-        "failed creating investigation playbook" in error_message
-    )
-    assert (
-        "Issue ID issue_3: Skipping execution of playbook multi_fail_playbook for alert issue_3, "
-        "failed creating investigation playbook" in error_message
-    )
-
-
-def test_run_playbook_command_string_issue_ids():
-    """
-    Given:
-        A mock client and arguments with string issue IDs that need to be converted to a list.
-    When:
-        The run_playbook_command function is called.
-    Then:
-        The function should successfully process the string issue IDs and return the expected output.
-    """
-    from CortexPlatformCore import run_playbook_command
-
-    mock_client = Mock()
-    mock_client.run_playbook.return_value = {}
-
-    args = {"playbook_id": "test_playbook", "issue_ids": "issue_1,issue_2,issue_3"}
-
-    result = run_playbook_command(mock_client, args)
-
-    assert "issue_1, issue_2, issue_3" in result.readable_output
-    mock_client.run_playbook.assert_called_once()
-
-
-def test_run_playbook_command_client_call_parameters():
-    """
-    Given:
-        A mock client and valid playbook arguments.
-    When:
-        The run_playbook_command function is called.
-    Then:
-        The client.run_playbook method should be called with the correct parameters.
-    """
-    from CortexPlatformCore import run_playbook_command
-
-    mock_client = Mock()
-    mock_client.run_playbook.return_value = {}
-
-    args = {"playbook_id": "param_test_playbook", "issue_ids": ["param_issue_1", "param_issue_2"]}
-
-    run_playbook_command(mock_client, args)
-
-    mock_client.run_playbook.assert_called_once_with(["param_issue_1", "param_issue_2"], "param_test_playbook")
->>>>>>> 18ef9de1
+        core_list_endpoints_command(mock_client, args)