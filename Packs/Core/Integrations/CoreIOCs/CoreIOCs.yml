--- conflicted
+++ resolved
@@ -78,10 +78,7 @@
     description: Disables IOCs in the Cortex server.
     name: core-iocs-disable
   dockerimage: demisto/google-cloud-storage:1.0.0.25839
-<<<<<<< HEAD
-=======
   runonce: false
->>>>>>> 9ddafcfd
   script: '-'
   subtype: python3
   type: python
