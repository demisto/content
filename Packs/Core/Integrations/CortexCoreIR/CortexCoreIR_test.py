import json
from unittest.mock import MagicMock

import pytest
from CommonServerPython import *
from CortexCoreIR import (
    core_execute_command_reformat_args,
    core_add_indicator_rule_command,
<<<<<<< HEAD
    core_block_ip_command,
    polling_block_ip_status,
    Client,
=======
    Client,
    core_get_contributing_event_command,
>>>>>>> 7a678eca
)
from freezegun import freeze_time

Core_URL = "https://api.xdrurl.com"
STATUS_AMOUNT = 6


def load_test_data(json_path):
    with open(json_path) as f:
        return json.load(f)


def test_report_incorrect_wildfire_command(mocker):
    """
    Given:
        - FilterObject and name to get by exclisions.
    When
        - A user desires to get exclusions.
    Then
        - returns markdown, context data and raw response.
    """
    from CortexCoreIR import Client, report_incorrect_wildfire_command

    wildfire_response = load_test_data("./test_data/wildfire_response.json")
    mock_client = Client(base_url=f"{Core_URL}/public_api/v1", headers={})
    mocker.patch.object(mock_client, "report_incorrect_wildfire", return_value=wildfire_response)
    file_hash = "11d69fb388ff59e5ba6ca217ca04ecde6a38fa8fb306aa5f1b72e22bb7c3a252"
    args = {"email": "a@a.gmail.com", "file_hash": file_hash, "new_verdict": 0, "reason": "test1"}
    res = report_incorrect_wildfire_command(client=mock_client, args=args)
    assert res.readable_output == f"Reported incorrect WildFire on {file_hash}"


class TestPrevalenceCommands:
    def test_get_domain_analytics(self, mocker):
        """
        Given:
            - A domain name.
        When:
            - Calling handle_prevalence_command as part of core-get-domain-analytics-prevalence command.
        Then:
            - Verify response is as expected.
        """
        from CortexCoreIR import Client, handle_prevalence_command

        mock_client = Client(base_url=f"{Core_URL}/xsiam/", headers={})
        mock_res = load_test_data("./test_data/prevalence_response.json")
        mocker.patch.object(mock_client, "get_prevalence", return_value=mock_res.get("domain"))
        res = handle_prevalence_command(mock_client, "core-get-domain-analytics-prevalence", {"domain": "some_name"})
        assert res.outputs[0].get("value") is True
        assert res.outputs[0].get("domain_name") == "some_name"

    def test_get_ip_analytics(self, mocker):
        """
        Given:
            - An Ip address.
        When:
            - Calling handle_prevalence_command as part of core-get-IP-analytics-prevalence command.
        Then:
            - Verify response is as expected.
        """
        from CortexCoreIR import Client, handle_prevalence_command

        mock_client = Client(base_url=f"{Core_URL}/xsiam/", headers={})
        mock_res = load_test_data("./test_data/prevalence_response.json")
        mocker.patch.object(mock_client, "get_prevalence", return_value=mock_res.get("ip"))
        res = handle_prevalence_command(mock_client, "core-get-IP-analytics-prevalence", {"ip": "some ip"})
        assert res.outputs[0].get("value") is True
        assert res.outputs[0].get("ip_address") == "some_ip"

    def test_get_registry_analytics(self, mocker):
        """
        Given:
            - A registry name.
        When:
            - Calling handle_prevalence_command as part of core-get-registry-analytics-prevalence command.
        Then:
            - Verify response is as expected.
        """
        from CortexCoreIR import Client, handle_prevalence_command

        mock_client = Client(base_url=f"{Core_URL}/xsiam/", headers={})
        mock_res = load_test_data("./test_data/prevalence_response.json")
        mocker.patch.object(mock_client, "get_prevalence", return_value=mock_res.get("registry"))
        res = handle_prevalence_command(
            mock_client, "core-get-registry-analytics-prevalence", {"key_name": "some key", "value_name": "some value"}
        )
        assert res.outputs[0].get("value") is True
        assert res.outputs[0].get("key_name") == "some key"

    def test_blocklist_files_command(self, mocker):
        """
        Given:
            - An hash list and incident ID.
        When:
            - Calling blocklist_files_command.
        Then:
            - Verify response is as expected.
        """
        from CortexCoreIR import Client, blocklist_files_command

        mock_client = Client(base_url=f"{Core_URL}/xsiam/", headers={})
        args = {"incident_id": "1", "hash_list": ["hash"]}

        error_message = (
            "[/api/webapp/public_api/v1/hash_exceptions/blocklist/] failed client execute - error:"
            "request to [/api/webapp/public_api/v1/hash_exceptions/blocklist/] returned non-whitelisted status [500] body: "
            '{"reply": {"err_code": 500, "err_msg": "An error occurred while processing XDR public API", "err_extra": '
            '"All hashes have already been added to the allow or block list"}}\n'
        )
        mocker.patch.object(mock_client, "_http_request", side_effect=Exception(error_message))
        mocker.patch("CoreIRApiModule.validate_sha256_hashes", return_value="")

        res = blocklist_files_command(mock_client, args)
        assert res.readable_output == "All hashes have already been added to the block list."

    def test_allowlist_files_command(self, mocker):
        """
        Given:
            - An hash list and incident ID.
        When:
            - Calling allowlist_files_command.
        Then:
            - Verify response is as expected.
        """
        from CortexCoreIR import Client, allowlist_files_command

        mock_client = Client(base_url=f"{Core_URL}/xsiam/", headers={})
        args = {"incident_id": "1", "hash_list": ["hash"]}

        error_message = (
            "[/api/webapp/public_api/v1/hash_exceptions/blocklist/] failed client execute - error:"
            "request to [/api/webapp/public_api/v1/hash_exceptions/blocklist/] returned non-whitelisted status [500] body: "
            '{"reply": {"err_code": 500, "err_msg": "An error occurred while processing XDR public API", "err_extra": '
            '"All hashes have already been added to the allow or block list"}}\n'
        )
        mocker.patch.object(mock_client, "_http_request", side_effect=Exception(error_message))
        mocker.patch("CoreIRApiModule.validate_sha256_hashes", return_value="")

        res = allowlist_files_command(mock_client, args)
        assert res.readable_output == "All hashes have already been added to the allow list."


class TestPollingCommand:
    @staticmethod
    def create_mocked_responses():
        response_queue = [{"reply": {"action_id": 1, "status": 1, "endpoints_count": 1}}]

        for i in range(STATUS_AMOUNT):
            if i == STATUS_AMOUNT - 1:
                general_status = "COMPLETED_SUCCESSFULLY"
            elif i < 2:
                general_status = "PENDING"
            else:
                general_status = "IN_PROGRESS"

            response_queue.append(
                {
                    "reply": {  # get script status response
                        "general_status": general_status,
                        "endpoints_pending": 1 if i < 2 else 0,
                        "endpoints_in_progress": 0 if i < 2 else 1,
                    }
                }
            )
            response_queue.append(
                {
                    "reply": {  # get script execution result response
                        "script_name": "snippet script",
                        "error_message": "",
                        "results": [
                            {
                                "endpoint_name": "test endpoint",
                                "endpoint_ip_address": ["1.1.1.1"],
                                "endpoint_status": "STATUS_010_CONNECTED",
                                "domain": "aaaa",
                                "endpoint_id": "1",
                                "execution_status": "COMPLETED_SUCCESSFULLY",
                                "failed_files": 0,
                            }
                        ],
                    }
                }
            )

        return response_queue

    def test_script_run_command(self, mocker):
        """
        Given -
            core-script-run command arguments including polling true and is_core is true where each time a different amount of
            response is returned.

        When -
            Running the core-script-run

        Then
            - Make sure the readable output is returned to war-room only once indicating on polling.
            - Make sure the correct context output is returned once the command finished polling
            - Make sure context output is returned only at the end of polling.
            - Make sure the readable output is returned only in the first run.
            - Make sure the correct output prefix is returned.
        """
        from CommonServerPython import ScheduledCommand
        from CoreIRApiModule import CoreClient, script_run_polling_command

        client = CoreClient(base_url="https://test_api.com/public_api/v1", headers={})

        mocker.patch.object(client, "_http_request", side_effect=self.create_mocked_responses())
        mocker.patch.object(ScheduledCommand, "raise_error_if_not_supported", return_value=None)

        command_result = script_run_polling_command(args={"endpoint_ids": "1", "script_uid": "1"}, client=client)

        assert command_result.readable_output == "Waiting for the script to finish running on the following endpoints: ['1']..."
        assert command_result.outputs == {"action_id": 1, "endpoints_count": 1, "status": 1}

        polling_args = {"endpoint_ids": "1", "script_uid": "1", "action_id": "1", "hide_polling_output": True, "is_core": "true"}

        command_result = script_run_polling_command(args=polling_args, client=client)
        # if scheduled_command is set, it means that command should still poll
        while not isinstance(command_result, list) and command_result.scheduled_command:
            # if command result is a list, it means command execution finished
            assert not command_result.readable_output  # make sure that indication of polling is printed only once
            # make sure no context output is being returned to war-room during polling
            assert not command_result.outputs
            command_result = script_run_polling_command(polling_args, client)

        assert command_result[0].outputs == {
            "action_id": 1,
            "results": [
                {
                    "endpoint_name": "test endpoint",
                    "endpoint_ip_address": ["1.1.1.1"],
                    "endpoint_status": "STATUS_010_CONNECTED",
                    "domain": "aaaa",
                    "endpoint_id": "1",
                    "execution_status": "COMPLETED_SUCCESSFULLY",
                    "failed_files": 0,
                }
            ],
        }
        assert command_result[0].outputs_prefix == "Core.ScriptResult"


def test_get_asset_details_command_success(mocker):
    """
    GIVEN:
        A mocked client and valid arguments with an asset ID.
    WHEN:
        The get_asset_details_command function is called.
    THEN:
        The response is parsed, formatted, and returned correctly.
    """
    from CortexCoreIR import Client, get_asset_details_command

    mock_client = Client(base_url="", headers={})
    mock_get_asset_details = mocker.patch.object(
        mock_client, "_http_request", return_value={"reply": {"id": "1234", "name": "Test Asset"}}
    )

    args = {"asset_id": "1234"}

    result = get_asset_details_command(mock_client, args)

    assert result.outputs == {"id": "1234", "name": "Test Asset"}
    assert "Test Asset" in result.readable_output
    assert mock_get_asset_details.call_count == 1


def test_get_distribution_url_command_without_download():
    """
    Given:
        - `download_package` argument set to False.
    When:
        - Calling `get_distribution_url_command` without downloading the package.
    Then:
        - Should return a CommandResults object with the distribution URL and no file download.
    """
    from CoreIRApiModule import get_distribution_url_command

    client = MagicMock()
    client.get_distribution_url = MagicMock(return_value="https://example.com/distribution")

    args = {"distribution_id": "12345", "package_type": "x64", "download_package": "false", "integration_context_brand": "CoreIR"}

    result = get_distribution_url_command(client, args)
    client.get_distribution_url.assert_called_once_with("12345", "x64")
    assert isinstance(result, CommandResults)
    assert result.outputs == {"id": "12345", "url": "https://example.com/distribution"}
    assert result.outputs_prefix == "CoreIR.Distribution"
    assert result.outputs_key_field == "id"
    assert "[Distribution URL](https://example.com/distribution)" in result.readable_output


def test_get_distribution_url_command_with_download(mocker):
    """
    Given:
        - `download_package` set to True.
    When:
        - Calling `get_distribution_url_command` with downloading the package.
    Then:
        - Should return a list with CommandResults for the distribution URL and the downloaded file information.
    """
    from CoreIRApiModule import get_distribution_url_command

    client = MagicMock()
    client.get_distribution_url = MagicMock(return_value="https://example.com/distribution")
    client._http_request = MagicMock(return_value=b"mock_binary_data")

    args = {
        "distribution_id": "12345",
        "package_type": "x64",
        "download_package": "true",
        "integration_context_brand": "CortexCoreIR",
    }
    mocker.patch(
        "CortexCoreIR.fileResult",
        return_value={
            "Contents": "",
            "ContentsFormat": "text",
            "Type": 3,
            "File": "xdr-agent-install-package.msi",
            "FileID": "11111",
        },
    )
    result = get_distribution_url_command(client, args)
    client.get_distribution_url.assert_called_once_with("12345", "x64")
    client._http_request.assert_called_once_with(method="GET", full_url="https://example.com/distribution", resp_type="content")
    assert isinstance(result, list)
    assert len(result) == 2
    command_result = result[1]
    assert isinstance(command_result, CommandResults)
    assert command_result.outputs == {"id": "12345", "url": "https://example.com/distribution"}
    assert command_result.outputs_prefix == "CortexCoreIR.Distribution"
    assert command_result.outputs_key_field == "id"
    assert "Installation package downloaded successfully." in command_result.readable_output


def test_get_distribution_url_command_without_download_not_supported_type():
    """
    Given:
        - `download_package` argument set to True but package_type is not x64 or x86.
    When:
        - Calling `get_distribution_url_command` without downloading the package.
    Then:
        - Should raise a demisto error.
    """
    from CommonServerPython import DemistoException
    from CoreIRApiModule import get_distribution_url_command

    client = MagicMock()
    client.get_distribution_url = MagicMock(return_value="https://example.com/distribution")

    args = {
        "distribution_id": "12345",
        "package_type": "sh",
        "download_package": "true",
        "integration_context_brand": "PaloAltoNetworksXDR",
    }
    with pytest.raises(DemistoException) as e:
        get_distribution_url_command(client, args)
    client.get_distribution_url.assert_called_once_with("12345", "sh")
    assert e.value.message == "`download_package` argument can be used only for package_type 'x64' or 'x86'."


# tests for core_execute_command_command


def test_reformat_args_missing_command_raises():
    """
    Given:
        - args set to empty dict.
    When:
        - Calling `reformate_args` with no args.
    Then:
        - Should raise a DemistoException.
    """
    from CommonServerPython import DemistoException

    args = {}
    with pytest.raises(DemistoException, match="'command' is a required argument."):
        core_execute_command_reformat_args(args)


def test_reformat_args_is_raw_command_true():
    """
    Given:
        - is_raw_command argument set to True.
    When:
        - Calling `reformate_args` with is_raw_command=True.
    Then:
        - Verify that commands_list has only one element.
    """
    args = {"command": "dir, hostname", "is_raw_command": True}
    reformatted_args = core_execute_command_reformat_args(args)
    params = json.loads(reformatted_args["parameters"])
    assert params["commands_list"] == ["dir, hostname"]
    assert reformatted_args["is_core"] is True
    assert reformatted_args["script_uid"] == "a6f7683c8e217d85bd3c398f0d3fb6bf"


@pytest.mark.parametrize("separator", [",", "/", "|"])
def test_reformat_args_separators(separator):
    """
    Given:
        - is_raw_command argument set to False (default) and a chosen separator.
    When:
        - Calling `reformate_args` with each of the separators options.
    Then:
        - Verify that commands_list split by the chosen separator.
    """
    args = {"command": f"dir{separator}hostname", "is_raw_command": False, "command_separator": separator}
    reformatted_args = core_execute_command_reformat_args(args)
    params = json.loads(reformatted_args["parameters"])
    assert params["commands_list"] == ["dir", "hostname"]


def test_reformat_args_powershell_command_formatting():
    """
    Given:
        - command_type argument set to powershell.
    When:
        - Calling `reformate_args` with command_type=powershell.
    Then:
        - Verify command at commands_list reformated from 'command' to 'powershell -Command "command"'.
    """
    args = {"command": "Get-Process", "command_type": "powershell", "is_raw_command": True}
    reformatted_args = core_execute_command_reformat_args(args)
    params = json.loads(reformatted_args["parameters"])
    assert params["commands_list"] == ['powershell -Command "Get-Process"']


def test_reformat_output():
    """
    Given:
        - Response from polling command.
    When:
        - Calling `reformat_output` with response.
    Then:
        - Verify output unify all duplicated data.
        Instead of a list with element for each commmand, we'll have an element for each endpoint.
    """
    from CortexCoreIR import core_execute_command_reformat_outputs

    mock_res = CommandResults(outputs_prefix="val", outputs=load_test_data("./test_data/execute_command_response.json"))
    reformatted_outputs = core_execute_command_reformat_outputs([mock_res])
    excepted_output = [
        {
            "endpoint_name": "name",
            "endpoint_ip_address": ["2.2.2.2"],
            "endpoint_status": "STATUS_010_CONNECTED",
            "domain": "domain.name",
            "endpoint_id": "dummy_id",
            "executed_command": [
                {
                    "command": "echo",
                    "failed_files": 0,
                    "retention_date": None,
                    "retrieved_files": 0,
                    "standard_output": "output",
                    "command_output": [],
                    "execution_status": "COMPLETED_SUCCESSFULLY",
                },
                {
                    "command": "echo hello",
                    "failed_files": 0,
                    "retention_date": None,
                    "retrieved_files": 0,
                    "standard_output": "outputs",
                    "command_output": ["hello"],
                    "execution_status": "COMPLETED_SUCCESSFULLY",
                },
            ],
        },
        {
            "endpoint_name": "name2",
            "endpoint_ip_address": ["11.11.11.11"],
            "endpoint_status": "STATUS_010_CONNECTED",
            "domain": "",
            "endpoint_id": "dummy_id2",
            "executed_command": [
                {
                    "command": "echo",
                    "failed_files": 0,
                    "retention_date": None,
                    "retrieved_files": 0,
                    "standard_output": "out",
                    "command_output": [],
                    "execution_status": "COMPLETED_SUCCESSFULLY",
                },
                {
                    "command": "echo hello",
                    "failed_files": 0,
                    "retention_date": None,
                    "retrieved_files": 0,
                    "standard_output": "output",
                    "command_output": ["hello"],
                    "execution_status": "COMPLETED_SUCCESSFULLY",
                },
            ],
        },
    ]
    assert reformatted_outputs == excepted_output


def test_reformat_readable():
    """
    Given:
        - Response from polling command.
    When:
        - Calling `reformat_readable_output` with response.
    Then:
        - Verify readable_output show the relevant data.
        Instead of a row for each endpoint, we'll have a row for each command.
    """
    from CortexCoreIR import core_execute_command_reformat_readable_output

    mock_res = CommandResults(outputs_prefix="val", outputs=load_test_data("./test_data/execute_command_response.json"))
    reformatted_readable_output = core_execute_command_reformat_readable_output([mock_res])
    excepted_output = """### Script Execution Results for Action ID: 1
|Endpoint Id|Command|Command Output|Endpoint Ip Address|Endpoint Name|Endpoint Status|
|---|---|---|---|---|---|
| dummy_id | echo |  | 2.2.2.2 | name | STATUS_010_CONNECTED |
| dummy_id | echo hello | hello | 2.2.2.2 | name | STATUS_010_CONNECTED |
| dummy_id2 | echo |  | 11.11.11.11 | name2 | STATUS_010_CONNECTED |
| dummy_id2 | echo hello | hello | 11.11.11.11 | name2 | STATUS_010_CONNECTED |
"""
    assert reformatted_readable_output == excepted_output


@freeze_time("2024-01-01T12:00:00Z")
def test_parse_expiration_date():
    """
    Given:
        - an expiration to representing a date be parsed.
    When:
        - Calling `parse_expiration_date`.
    Then:
        - Verify that parsed date comes back as expected.
    """
    from CortexCoreIR import parse_expiration_date

    def get_epoch_millis(dt: datetime) -> int:
        """Convert datetime to epoch milliseconds."""
        return int(dt.timestamp() * 1000)

    fixed_now = datetime(2024, 1, 1, 12, 0, 0)
    fixed_now_epoch_milli = get_epoch_millis(fixed_now)

    # Case 1: Epoch time in the past
    epoch_past = fixed_now_epoch_milli - 100000
    result = parse_expiration_date(str(epoch_past))
    assert result == epoch_past

    # Case 2: Epoch time in the future
    epoch_future = fixed_now_epoch_milli + 100000
    result = parse_expiration_date(str(epoch_future))
    assert result == epoch_future

    # Case 3: Relative time: "3 days"
    result = parse_expiration_date("3 days")
    expected = get_epoch_millis(fixed_now + timedelta(days=3))
    assert result == expected  # Tolerance of a few seconds

    # Case 4: ISO time in the past
    iso_past = "2023-12-31T12:00:00"
    iso_past_epoch = get_epoch_millis(datetime(2023, 12, 31, 12, 0, 0))
    result = parse_expiration_date(iso_past)
    assert result == iso_past_epoch

    # Case 5: ISO time in the future
    iso_future = "2024-01-03T12:00:00"
    iso_future_epoch = get_epoch_millis(datetime(2024, 1, 3, 12, 0, 0))
    result = parse_expiration_date(iso_future)
    assert result == iso_future_epoch

    # Case 6: "Never"
    result = parse_expiration_date("Never")
    assert result == "Never"

    # Case 7: "Broken Never"
    result = parse_expiration_date("never")
    assert result == "Never"

    # Case 8: "Broken String"
    result = parse_expiration_date("brokenstring")
    assert result == "brokenstring"

    # Case 9: None
    result = parse_expiration_date(None)
    assert result is None


def test_prepare_ioc_to_output():
    """
    Given:
        - an ioc params that had been sent to XSIAM create IOC API.
    When:
        - Calling `prepare_ioc_to_output`.
    Then:
        - Verify that parsed data come back as dictionary to be sent to XSIAM Context.
    """

    from CortexCoreIR import prepare_ioc_to_output

    # Case 1: input_format is JSON → return as-is
    json_input = {"indicator": "1.2.3.4", "type": "IP", "severity": "HIGH"}
    assert prepare_ioc_to_output(json_input, "JSON") == json_input

    # Case 2: input_format is CSV → single vendor, return as dict
    csv_input_single_vendor = (
        "indicator,type,severity,expiration_date,comment,reputation,reliability,vendor.name,vendor.reliability,vendor.reputation,class\n"
        "1.2.3.4,IP,HIGH,1794894791000,test,SUSPICIOUS,D,VirusTotal,A,GOOD,Malware"
    )
    expected_output_single = {
        "indicator": "1.2.3.4",
        "type": "IP",
        "severity": "HIGH",
        "expiration_date": 1794894791000,
        "comment": "test",
        "reputation": "SUSPICIOUS",
        "reliability": "D",
        "class": "Malware",
        "vendors": [{"vendor_name": "VirusTotal", "reliability": "A", "reputation": "GOOD"}],
    }
    assert prepare_ioc_to_output(csv_input_single_vendor, "CSV") == expected_output_single

    # Case 3: input_format is CSV → multiple vendors, only last one taken
    csv_input_multi_vendor = (
        "indicator,type,severity,expiration_date,comment,reputation,reliability,"
        "vendor.name,vendor.reliability,vendor.reputation,"
        "vendor.name,vendor.reliability,vendor.reputation,class\n"
        "1.2.3.4,IP,HIGH,1794894791000,test,SUSPICIOUS,D,"
        "VirusTotalV3,A,GOOD,"
        "VirusTotalV5,B,SUSPICIOUS,Malware"
    )
    expected_output_multi = {
        "indicator": "1.2.3.4",
        "type": "IP",
        "severity": "HIGH",
        "expiration_date": 1794894791000,
        "comment": "test",
        "reputation": "SUSPICIOUS",
        "reliability": "D",
        "class": "Malware",
        "vendors": [{"vendor_name": "VirusTotalV5", "reliability": "B", "reputation": "SUSPICIOUS"}],
    }
    assert prepare_ioc_to_output(csv_input_multi_vendor, "CSV") == expected_output_multi


def get_mock_client():
    return Client(
        base_url="https://example.com", proxy=False, verify=False, headers={"Authorization": "Bearer dummy"}, timeout=10
    )


class TestCoreAddIndicator:
    def test_core_add_indicator_rule_json(self, mocker):
        """
        Given:
            - A mock Client to make API calls.
            - Arguments for the command.
        When:
            - Calling `core_add_indicator_rule`.
            - Receiving successful response.
        Then:
            - Verify that results were correctly parsed.
            - Verify that the API call was sent with the correct params.
        """

        client = get_mock_client()
        mock_post = mocker.patch.object(
            client, "create_indicator_rule_request", return_value={"reply": {"success": True, "validation_errors": []}}
        )

        args = {
            "indicator": "1.2.3.4",
            "type": "IP",
            "severity": "HIGH",
            "expiration_date": "3 days",
            "comment": "test comment",
            "reputation": "SUSPICIOUS",
            "reliability": "A",
            "class": "Malware",
            "vendor_name": "VirusTotal",
            "vendor_reliability": "A",
            "vendor_reputation": "GOOD",
            "input_format": "JSON",
        }

        result = core_add_indicator_rule_command(client, args)

        assert isinstance(result, CommandResults)
        assert "1.2.3.4" in result.readable_output
        assert result.outputs["indicator"] == "1.2.3.4"
        mock_post.assert_called_once()
        _, kwargs = mock_post.call_args
        assert kwargs["suffix"] == "indicators/insert_jsons"

    def test_core_add_indicator_rule_success_minimal_args(self, mocker):
        """
        Given:
            - A mock Client to make API calls.
            - Arguments for the command - the minimal required arguments.
        When:
            - Calling `core_add_indicator_rule`.
            - Receiving successful response.
        Then:
            - Verify that results were correctly parsed.
        """
        client = get_mock_client()
        mocker.patch.object(
            client, "create_indicator_rule_request", return_value={"reply": {"success": True, "validation_errors": []}}
        )

        args = {"indicator": "example.com", "type": "DOMAIN_NAME", "severity": "LOW"}

        result = core_add_indicator_rule_command(client, args)
        assert isinstance(result, CommandResults)
        assert "example.com" in result.readable_output

    def test_core_add_indicator_rule_csv(self, mocker):
        """
        Given:
            - A mock Client to make API calls.
            - Arguments for the command.
            - IOC object argument
        When:
            - Calling `core_add_indicator_rule`.
            - Receiving successful response.
        Then:
            - Verify that results were correctly parsed.
            - Verify that the API call was sent with the correct params.
        """
        client = get_mock_client()
        mock_post = mocker.patch.object(
            client, "create_indicator_rule_request", return_value={"reply": {"success": True, "validation_errors": []}}
        )

        csv_payload = (
            "indicator,type,severity,expiration_date,comment,reputation,reliability,vendor.name,vendor.reliability,vendor.reputation"
            ",class\\n"
            "1.2.3.4,IP,HIGH,1794894791000,test,SUSPICIOUS,D,VirusTotal,A,GOOD,Malware"
        )

        args = {
            "ioc_object": csv_payload,
            "input_format": "CSV",
            "indicator": "ignored",
            "type": "ignored",
            "severity": "ignored",
        }

        result = core_add_indicator_rule_command(client, args)

        assert isinstance(result, CommandResults)
        assert result.outputs["indicator"] == "1.2.3.4"
        mock_post.assert_called_once()
        _, kwargs = mock_post.call_args
        assert kwargs["suffix"] == "indicators/insert_csv"

    def test_core_add_indicator_rule_ioc_object_precedence(self, mocker):
        """
        Given:
            - A mock Client to make API calls.
            - Arguments for the command.
            - IOC object argument
        When:
            - Calling `core_add_indicator_rule`.
            - Receiving successful response.
        Then:
            - Verify that results were correctly parsed.
            - Verify that the API call was sent with the correct params.
        """
        client = get_mock_client()
        mock_post = mocker.patch.object(
            client, "create_indicator_rule_request", return_value={"reply": {"success": True, "validation_errors": []}}
        )

        args = {
            "ioc_object": '{"indicator": "5.5.5.5", "type": "IP", "severity": "LOW"}',
            "input_format": "JSON",
            "indicator": "should_not_use_this",
            "type": "should_not_use_this",
            "severity": "should_not_use_this",
        }

        result = core_add_indicator_rule_command(client, args)

        assert isinstance(result, CommandResults)
        assert result.outputs["indicator"] == "5.5.5.5"
        mock_post.assert_called_once()
        _, kwargs = mock_post.call_args
        assert kwargs["suffix"] == "indicators/insert_jsons"

    def test_core_add_indicator_rule_invalid_ioc_object_raises_error(self, mocker):
        """
        Given:
            - A mock Client to make API calls.
            - Arguments for the command.
            - IOC object argument malformed
        When:
            - Calling `core_add_indicator_rule`.
        Then:
            - Verify an error has been raised and that the error message is correct.
        """
        client = get_mock_client()
        args = {"ioc_object": "not a json or csv string"}
        with pytest.raises(
            DemistoException,
            match="Core Add Indicator Rule Command: The IOC object provided isn't in a valid JSON format.",
        ):
            core_add_indicator_rule_command(client, args)

    def test_core_add_indicator_rule_failure_response(self, mocker):
        """
        Given:
            - A mock Client to make API calls.
            - Arguments for the command.
        When:
            - Calling `core_add_indicator_rule`.
            - Receiving bad response.
        Then:
            - Verify an error has been raised and that the error message is correct.
        """
        client = get_mock_client()
        mock_post = mocker.patch.object(
            client,
            "create_indicator_rule_request",
            return_value={
                "reply": {
                    "success": False,
                    "validation_errors": [{"indicator": "dummy", "error": "error1"}, {"indicator": "dummy", "error": "error2"}],
                }
            },
        )

        args = {"indicator": "dummy", "type": "IP", "severity": "HIGH"}

        with pytest.raises(DemistoException) as exc_info:
            core_add_indicator_rule_command(client, args)

        assert "Core Add Indicator Rule Command: post of IOC rule failed: error1, error2" in str(exc_info.value)
        mock_post.assert_called_once()


<<<<<<< HEAD
class TestClientBlockIP:
    @pytest.fixture
    def client(self):
        return Client(base_url="", headers={})

    def test_block_ip_request_disconnected(self, mocker, client):
        """
        Given:
            - client.block_ip_request called with all args.
        When:
            - No endpoint exists with that id.
        Then:
            - group_id of the actions are None
        """
        mocker.patch.object(client, "get_endpoints", return_value=[])

        ips = ["1.1.1.1", "2.2.2.2"]
        results = client.block_ip_request("endpoint_id", ips, 300)

        assert results == [
            {"ip_address": "1.1.1.1", "group_id": None, "endpoint_id": "endpoint_id"},
            {"ip_address": "2.2.2.2", "group_id": None, "endpoint_id": "endpoint_id"},
        ]

    def test_block_ip_request_success(self, mocker, client):
        """
        Given:
            - client.block_ip_request called with all args.
        When:
            - Endpoint exists and running.
        Then:
            - the appropriate list returned.
        """
        mocker.patch.object(client, "get_endpoints", return_value="Connected")
        mocker.patch.object(client, "_http_request", return_value={"reply": {"group_action_id": "gid-123"}})

        results = client.block_ip_request("endpoint_id", ["3.3.3.3", "4.4.4.4"], 123)
        assert results == [
            {"ip_address": "3.3.3.3", "group_id": "gid-123", "endpoint_id": "endpoint_id"},
            {"ip_address": "4.4.4.4", "group_id": "gid-123", "endpoint_id": "endpoint_id"},
        ]

    def test_fetch_block_status_disconnected(self, mocker, client):
        """
        Given:
            - client.fetch_block_status called.
        When:
            - Endpoint disconnected.
        Then:
            - The status returned is Failure with Endpoint Disconnected message.
        """
        mocker.patch.object(client, "get_endpoints", return_value=[])

        status, msg = client.fetch_block_status("gid123", "endpoint_id")

        assert status == "Failure"
        assert msg == "Endpoint Disconnected"

    def test_fetch_block_status_group_id_none(self, mocker, client):
        """
        Given:
            - client.fetch_block_status called.
        When:
            - group_id is none.
        Then:
            - The status returned is Failure with Endpoint Disconnected message.
        """
        mocker.patch.object(client, "get_endpoints", return_value=[])

        status, msg = client.fetch_block_status(None, "endpoint_id")

        assert status == "Failure"
        assert msg == "Endpoint Disconnected"

    def test_fetch_block_status_failed_with_errorText(self, mocker, client):
        """
        Given:
            - client.fetch_block_status called.
        When:
            - Action failed due to internal error and returned FAILED.
        Then:
            - The status returned is Failure with the returned message.
        """
        mocker.patch.object(client, "get_endpoints", return_value="Connected")
        mocker.patch.object(
            client,
            "action_status_get",
            return_value={"data": {"endpoint_id": "FAILED"}, "errorReasons": {"endpoint_id": {"errorText": "Error Message"}}},
        )

        status, msg = client.fetch_block_status(100, "endpoint_id")

        assert status == "Failure"
        assert msg == "Error Message"

    def test_fetch_block_status_failed_without_errorText(self, mocker, client):
        """
        Given:
            - client.fetch_block_status called.
        When:
            - Action failed due to internal error and returned FAILED.
            - No message in errorText.
        Then:
            - The status returned is Failure with the "Unknown error" message.
        """
        mocker.patch.object(client, "get_endpoints", return_value="Connected")
        mocker.patch.object(
            client, "action_status_get", return_value={"data": {"endpoint_id": "FAILED"}, "errorReasons": {"endpoint_id": {}}}
        )
        status, msg = client.fetch_block_status(100, "endpoint_id")
        assert status == "Failure"
        assert msg == "Unknown error"

    def test_fetch_block_status_success(self, mocker, client):
        """
        Given:
            - client.fetch_block_status called.
        When:
            - Action Success.
        Then:
            - The status returned is Success without message.
        """
        mocker.patch.object(client, "get_endpoints", return_value="Connected")
        mocker.patch.object(client, "action_status_get", return_value={"data": {"endpoint_id": "COMPLETED_SUCCESSFULLY"}})
        status, msg = client.fetch_block_status(100, "endpoint_id")
        assert status == "Success"
        assert msg == ""

    def test_fetch_block_status_unknown(self, mocker, client):
        """
        Given:
            - client.fetch_block_status called.
        When:
            - Action in progress.
        Then:
            - The status returned is IN_PROGRESS without message.
        """
        mocker.patch.object(client, "get_endpoints", return_value="Connected")
        mocker.patch.object(client, "action_status_get", return_value={"data": {"endpoint_id": "IN_PROGRESS"}})
        status, msg = client.fetch_block_status(100, "endpoint_id")
        assert status == "IN_PROGRESS"
        assert msg == ""


class DummyClient:
    """
    Test-double for the Integration Client.
    Initialized with:
      - status_map: dict mapping (group_id, endpoint_id) to (status, message)
      - block_map: dict mapping endpoint_id to list of action dicts
    fetch_block_status and block_ip_request delegate to those maps.
    """

    def __init__(self, status_map=None, block_map=None):
        self.status_map = status_map or {}
        self.block_map = block_map or {}

    def fetch_block_status(self, group_id, endpoint_id):
        return self.status_map.get((group_id, endpoint_id), ("Unknown", ""))

    def block_ip_request(self, endpoint_id, ip_list, duration):
        return self.block_map.get(endpoint_id, [])


class TestBlockIp:
    def test_polling_all_success(self):
        """
        Given:
            - A blocked_list with one action (g1 on ep1).
        When:
            - polling_block_ip_status returns Success for that action.
        Then:
            - polling stops and outputs include the success reason.
        """
        args = {"blocked_list": [{"endpoint_id": "endpoint1", "group_id": "gid1", "ip_address": "1.1.1.1"}]}
        client = DummyClient(status_map={("gid1", "endpoint1"): ("Success", "")})

        pollRequest: PollResult = polling_block_ip_status(args, client)

        assert pollRequest.continue_to_poll is False
        assert isinstance(pollRequest.response, CommandResults)
        assert pollRequest.response.outputs == [{"ip_address": "1.1.1.1", "endpoint_id": "endpoint1", "reason": "Success"}]
        assert pollRequest.args_for_next_run == args

    def test_polling_failure(self):
        """
        Given:
            - A blocked_list with one action (g2 on ep2).
        When:
            - polling_block_ip_status returns Failure with a message.
        Then:
            - polling stops and outputs include the failure reason and message.
        """
        args = {"blocked_list": [{"endpoint_id": "endpoint1", "group_id": "gid1", "ip_address": "1.1.1.1"}]}
        client = DummyClient(status_map={("gid1", "endpoint1"): ("Failure", "Network unreachable")})

        pollRequest = polling_block_ip_status(args, client)

        assert pollRequest.continue_to_poll is False
        assert pollRequest.response.outputs == [
            {
                "ip_address": "1.1.1.1",
                "endpoint_id": "endpoint1",
                "reason": "Failure: Network unreachable",
            }
        ]
        assert pollRequest.args_for_next_run == args

    def test_polling_continue(self):
        """
        Given:
            - A blocked_list with one action.
        When:
            - polling_block_ip_status returns a non-terminal status.
        Then:
            - polling continues with partial results.
        """
        args = {"blocked_list": [{"endpoint_id": "endpoint1", "group_id": "gid1", "ip_address": "1.1.1.1"}]}
        client = DummyClient(status_map={("gid1", "endpoint1"): ("PENDING", "Still working")})

        pollRequest = polling_block_ip_status(args, client)

        assert pollRequest.continue_to_poll is True
        assert pollRequest.response is None
        assert isinstance(pollRequest.partial_result, CommandResults)
        assert pollRequest.args_for_next_run == args

    def test_polling_empty_queue(self):
        """
        Given:
            - An empty blocked_list.
        When:
            - polling_block_ip_status is invoked.
        Then:
            - polling stops immediately with empty outputs.
        """
        args = {"blocked_list": []}
        client = DummyClient()

        pollRequest = polling_block_ip_status(args, client)

        assert pollRequest.continue_to_poll is False
        assert isinstance(pollRequest.response, CommandResults)
        assert pollRequest.response.outputs == []
        assert pollRequest.args_for_next_run == args

    def test_core_block_ip_initial_call(self, mocker):
        """
        Given:
            - The command_block_ip function is being called first time.
            - block_ip_request will work for endpoint1 ip 1.1.1.1.
        When:
            - core_block_ip_command is called.
        Then:
            - client.block_ip_request is invoked exactly once.
            - results are passed to polling_block_ip_status.
        """
        calls = {}

        fake_poll_result = PollResult(response="Polling", continue_to_poll=False, args_for_next_run=None, partial_result=None)

        def fake_poll(args, client):
            calls["args"] = args
            return fake_poll_result

        mocker.patch("CortexCoreIR.polling_block_ip_status", side_effect=fake_poll)

        block_map = {"endpoint1": [{"endpoint_id": "endpoint1", "group_id": "gid1", "ip_address": "1.1.1.1"}]}
        client = DummyClient(block_map=block_map)
        spy = mocker.spy(client, "block_ip_request")

        args = {
            "ip_list": "1.1.1.1",
            "endpoint_list": "endpoint1",
            "duration": "123",
        }

        result = core_block_ip_command(args, client)

        assert result == "Polling"

        # polling_block_ip_status should see the merged blocked_list + original args
        expected_args = {"blocked_list": block_map["endpoint1"], **args}
        assert calls["args"] == expected_args

        spy.assert_called_once_with("endpoint1", ["1.1.1.1"], 123)

    def test_core_block_ip_subsequent_call(self, mocker):
        """
        Given:
            - The command_block_ip function is being called second time after the blocking requests.
        When:
            - core_block_ip_command was called adn the block requests worked and returned group id.
        Then:
            - client.block_ip_request is not being called.
            - The args are not being changed.
        """
        calls = {}

        fake_poll_result = PollResult(response="Polling", continue_to_poll=False, args_for_next_run=None, partial_result=None)

        def fake_poll(a, c):
            calls["args"] = a
            return fake_poll_result

        mocker.patch("CortexCoreIR.polling_block_ip_status", side_effect=fake_poll)

        client = DummyClient()
        spy = mocker.spy(client, "block_ip_request")
        args = {
            "blocked_list": [{"endpoint_id": "endpoint1", "group_id": "gid1", "ip_address": "1.1.1.1"}],
        }

        result = core_block_ip_command(args, client)

        assert result == "Polling"
        # we get exactly the same args dict back
        assert calls["args"] == args
        assert spy.call_count == 0
=======
def test_core_get_contributing_event(mocker):
    """
    Given:
        - A mock Client and alert ID
    When:
        - Calling `core-get-contributing-event`.
    Then:
        - Verify that results were correctly parsed.
    """
    client = get_mock_client()
    mocker.patch.object(
        client,
        "_http_request",
        return_value={
            "reply": {
                "events": [
                    {
                        "Logon_Type": "1",
                        "User_Name": "example",
                        "Domain": "domain",
                        "Source_IP": "1.1.1.1",
                        "Process_Name": "C:\\Windows\\System32\\example.exe",
                        "Host_Name": "WIN10X64",
                        "Raw_Message": "An account was successfully logged on.",
                        "_time": 1652982800000,
                        "aaaaaa": "111111",
                        "bbbbbb": 1652982800000,
                        "cccccc": "222222",
                        "dddddd": 2,
                        "eeeeee": 1,
                        "insert_timestamp": 1652982800001,
                        "_vendor": "PANW",
                        "_product": "XDR agent",
                    }
                ]
            }
        },
    )

    args = {
        "alert_ids": "1",
    }

    result = core_get_contributing_event_command(client, args)

    assert isinstance(result, CommandResults)
    assert "Contributing events" in result.readable_output
    assert result.outputs[0]["alertID"] == "1"
>>>>>>> 7a678eca
<|MERGE_RESOLUTION|>--- conflicted
+++ resolved
@@ -6,14 +6,10 @@
 from CortexCoreIR import (
     core_execute_command_reformat_args,
     core_add_indicator_rule_command,
-<<<<<<< HEAD
     core_block_ip_command,
     polling_block_ip_status,
     Client,
-=======
-    Client,
     core_get_contributing_event_command,
->>>>>>> 7a678eca
 )
 from freezegun import freeze_time
 
@@ -859,7 +855,6 @@
         mock_post.assert_called_once()
 
 
-<<<<<<< HEAD
 class TestClientBlockIP:
     @pytest.fixture
     def client(self):
@@ -1179,7 +1174,6 @@
         # we get exactly the same args dict back
         assert calls["args"] == args
         assert spy.call_count == 0
-=======
 def test_core_get_contributing_event(mocker):
     """
     Given:
@@ -1227,5 +1221,4 @@
 
     assert isinstance(result, CommandResults)
     assert "Contributing events" in result.readable_output
-    assert result.outputs[0]["alertID"] == "1"
->>>>>>> 7a678eca
+    assert result.outputs[0]["alertID"] == "1"