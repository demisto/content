--- conflicted
+++ resolved
@@ -2,15 +2,9 @@
 from unittest.mock import MagicMock
 
 import pytest
-<<<<<<< HEAD
-
-from CommonServerPython import CommandResults
-from CortexCoreIR import reformate_args
-=======
 from CommonServerPython import *
 from CortexCoreIR import core_execute_command_reformat_args, core_add_indicator_rule_command, Client
 from freezegun import freeze_time
->>>>>>> d86875e4
 
 Core_URL = "https://api.xdrurl.com"
 STATUS_AMOUNT = 6
@@ -372,10 +366,7 @@
     client.get_distribution_url.assert_called_once_with("12345", "sh")
     assert e.value.message == "`download_package` argument can be used only for package_type 'x64' or 'x86'."
 
-<<<<<<< HEAD
-=======
-
->>>>>>> d86875e4
+
 # tests for core_execute_command_command
 
 
@@ -389,16 +380,10 @@
         - Should raise a DemistoException.
     """
     from CommonServerPython import DemistoException
-<<<<<<< HEAD
-    args = {}
-    with pytest.raises(DemistoException, match="'command' is a required argument."):
-        reformate_args(args)
-=======
 
     args = {}
     with pytest.raises(DemistoException, match="'command' is a required argument."):
         core_execute_command_reformat_args(args)
->>>>>>> d86875e4
 
 
 def test_reformat_args_is_raw_command_true():
@@ -410,20 +395,6 @@
     Then:
         - Verify that commands_list has only one element.
     """
-<<<<<<< HEAD
-    args = {
-        "command": "dir, hostname",
-        "is_raw_command": True
-    }
-    reformate_args(args)
-    params = json.loads(args["parameters"])
-    assert params["commands_list"] == ["dir, hostname"]
-    assert args["is_core"] is True
-    assert args["script_uid"] == "a6f7683c8e217d85bd3c398f0d3fb6bf"
-
-
-@pytest.mark.parametrize("separator", [',', '/', '|'])
-=======
     args = {"command": "dir, hostname", "is_raw_command": True}
     reformatted_args = core_execute_command_reformat_args(args)
     params = json.loads(reformatted_args["parameters"])
@@ -433,7 +404,6 @@
 
 
 @pytest.mark.parametrize("separator", [",", "/", "|"])
->>>>>>> d86875e4
 def test_reformat_args_separators(separator):
     """
     Given:
@@ -443,19 +413,9 @@
     Then:
         - Verify that commands_list split by the chosen separator.
     """
-<<<<<<< HEAD
-    args = {
-        "command": f"dir{separator}hostname",
-        "is_raw_command": False,
-        "command_separator": separator
-    }
-    reformate_args(args)
-    params = json.loads(args["parameters"])
-=======
     args = {"command": f"dir{separator}hostname", "is_raw_command": False, "command_separator": separator}
     reformatted_args = core_execute_command_reformat_args(args)
     params = json.loads(reformatted_args["parameters"])
->>>>>>> d86875e4
     assert params["commands_list"] == ["dir", "hostname"]
 
 
@@ -468,19 +428,9 @@
     Then:
         - Verify command at commands_list reformated from 'command' to 'powershell -Command "command"'.
     """
-<<<<<<< HEAD
-    args = {
-        "command": "Get-Process",
-        "command_type": "powershell",
-        "is_raw_command": True
-    }
-    reformate_args(args)
-    params = json.loads(args["parameters"])
-=======
     args = {"command": "Get-Process", "command_type": "powershell", "is_raw_command": True}
     reformatted_args = core_execute_command_reformat_args(args)
     params = json.loads(reformatted_args["parameters"])
->>>>>>> d86875e4
     assert params["commands_list"] == ['powershell -Command "Get-Process"']
 
 
@@ -494,71 +444,6 @@
         - Verify output unify all duplicated data.
         Instead of a list with element for each commmand, we'll have an element for each endpoint.
     """
-<<<<<<< HEAD
-    from CortexCoreIR import reformat_output
-    mock_res = CommandResults(outputs_prefix='val', outputs=load_test_data("./test_data/execute_command_response.json"))
-    reformat_output([mock_res])
-    excepted_output = {
-        "action_id": 1,
-        "results": [
-            {
-                "endpoint_name": "name",
-                "endpoint_ip_address": ["218.92.0.29"],
-                "endpoint_status": "STATUS_010_CONNECTED",
-                "domain": "domain.name",
-                "endpoint_id": "a6f7683c8e217d85bd3c398f0d3fb6bf",
-                "execution_status": "COMPLETED_SUCCESSFULLY",
-                "executed_command":
-                [
-                    {
-                        "command": "echo",
-                        "failed_files": 0,
-                        "retention_date": None,
-                        "retrieved_files": 0,
-                        "standard_output": "output",
-                        "command_output": []
-                    },
-                    {
-                        "command": "echo hello",
-                        "failed_files": 0,
-                        "retention_date": None,
-                        "retrieved_files": 0,
-                        "standard_output": "outputs",
-                        "command_output": ["hello"]
-                    }
-                ]
-            },
-            {
-                    "endpoint_name": "name2",
-                    "endpoint_ip_address": ["11.11.11.11"],
-                    "endpoint_status": "STATUS_010_CONNECTED",
-                    "domain": "",
-                    "endpoint_id": "a6f7683c8e213f56hd3c398f0d3fb6bf",
-                    "execution_status": "COMPLETED_SUCCESSFULLY",
-                    "executed_command":
-                    [
-                        {
-                            "command": "echo",
-                            "failed_files": 0,
-                            "retention_date": None,
-                            "retrieved_files": 0,
-                            "standard_output": "out",
-                            "command_output": []
-                        },
-                        {
-                            "command": "echo hello",
-                            "failed_files": 0,
-                            "retention_date": None,
-                            "retrieved_files": 0,
-                            "standard_output": "output",
-                            "command_output": ["hello"]
-                        }
-                    ]
-            }
-        ]
-    }
-    assert mock_res.outputs == excepted_output
-=======
     from CortexCoreIR import core_execute_command_reformat_outputs
 
     mock_res = CommandResults(outputs_prefix="val", outputs=load_test_data("./test_data/execute_command_response.json"))
@@ -620,7 +505,6 @@
         },
     ]
     assert reformatted_outputs == excepted_output
->>>>>>> d86875e4
 
 
 def test_reformat_readable():
@@ -633,20 +517,6 @@
         - Verify readable_output show the relevant data.
         Instead of a row for each endpoint, we'll have a row for each command.
     """
-<<<<<<< HEAD
-    from CortexCoreIR import reformat_readable_output
-    mock_res = CommandResults(outputs_prefix='val', outputs=load_test_data("./test_data/execute_command_response.json"))
-    reformat_readable_output([mock_res])
-    excepted_output = """### Script Execution Results - 1
-|Command|Command Output|Endpoint Id|Endpoint Ip Address|Endpoint Name|Endpoint Status|Execution Status|
-|---|---|---|---|---|---|---|
-| echo |  | a6f7683c8e217d85bd3c398f0d3fb6bf | 218.92.0.29 | name | STATUS_010_CONNECTED | COMPLETED_SUCCESSFULLY |
-| echo hello | hello | a6f7683c8e217d85bd3c398f0d3fb6bf | 218.92.0.29 | name | STATUS_010_CONNECTED | COMPLETED_SUCCESSFULLY |
-| echo |  | a6f7683c8e213f56hd3c398f0d3fb6bf | 11.11.11.11 | name2 | STATUS_010_CONNECTED | COMPLETED_SUCCESSFULLY |
-| echo hello | hello | a6f7683c8e213f56hd3c398f0d3fb6bf | 11.11.11.11 | name2 | STATUS_010_CONNECTED | COMPLETED_SUCCESSFULLY |
-"""
-    assert mock_res.readable_output == excepted_output
-=======
     from CortexCoreIR import core_execute_command_reformat_readable_output
 
     mock_res = CommandResults(outputs_prefix="val", outputs=load_test_data("./test_data/execute_command_response.json"))
@@ -975,5 +845,4 @@
             core_add_indicator_rule_command(client, args)
 
         assert "Core Add Indicator Rule Command: post of IOC rule failed: error1, error2" in str(exc_info.value)
-        mock_post.assert_called_once()
->>>>>>> d86875e4
+        mock_post.assert_called_once()