The Cortex Core IR integration uses the Cortex API for detection and response, by natively integrating network, endpoint, and cloud data to stop sophisticated attacks.

## Configure Investigation & Response in Cortex

| **Parameter** | **Description** | **Required** |
| --- | --- | --- |
| Incident type |  | False |
| Server URL (copy URL from Core - click ? to see more info.) |  | False |
| API Key ID |  | False |
| API Key |  | False |
| HTTP Timeout | The timeout of the HTTP requests sent to Cortex API \(in seconds\). | False |

## Commands

You can execute these commands from the CLI, as part of an automation, or in a playbook.
After you successfully execute a command, a DBot message appears in the War Room with the command details.

### core-isolate-endpoint

***
Isolates the specified endpoint.

#### Base Command

`core-isolate-endpoint`

#### Input

| **Argument Name** | **Description** | **Required** |
| --- | --- | --- |
| incident_id | Links the response action to the triggered incident. | Optional |
| interval_in_seconds | Interval in seconds between each poll. | Optional |
| timeout_in_seconds | Polling timeout in seconds. | Optional |
| action_id | For polling use. | Optional |
| endpoint_id | The endpoint ID (string) to isolate. Retrieve the string from the core-get-endpoints command. | Required |
| suppress_disconnected_endpoint_error | Suppress an error when trying to isolate a disconnected endpoint. When set to false, an error is returned. Possible values are: true, false. Default is false. | Optional |

#### Context Output

| **Path** | **Type** | **Description** |
| --- | --- | --- |
| Core.Isolation.endpoint_id | String | The endpoint ID. |

### core-unisolate-endpoint

***
Reverses the isolation of an endpoint.

#### Base Command

`core-unisolate-endpoint`

#### Input

| **Argument Name** | **Description** | **Required** |
| --- | --- | --- |
| incident_id | Links the response action to the triggered incident. | Optional |
| endpoint_id | The endpoint ID (string) to reverse the isolation. Retrieve it from the core-get-endpoints command. | Required |
| suppress_disconnected_endpoint_error | Suppress an error when trying to unisolate a disconnected endpoint. When set to false, an error is be returned. Possible values are: true, false. Default is false. | Optional |
| action_id | For polling use. | Optional |
| interval_in_seconds | Interval in seconds between each poll. | Optional |
| timeout_in_seconds | Polling timeout in seconds. | Optional |

#### Context Output

| **Path** | **Type** | **Description** |
| --- | --- | --- |
| Core.UnIsolation.endpoint_id | String | Isolates the specified endpoint. |

### core-get-endpoints

***
Gets a list of endpoints, according to the passed filters. If there are no filters, all endpoints are returned. Filtering by multiple fields will be concatenated using AND condition (OR is not supported). Maximum result set size is 100. Offset is the zero-based number of endpoint from the start of the result set (start by counting from 0).

#### Base Command

`core-get-endpoints`

#### Input

| **Argument Name** | **Description** | **Required** |
| --- | --- | --- |
| endpoint_id_list | A comma-separated list of endpoint IDs. | Optional |
| dist_name | A comma-separated list of distribution package names or installation package names. <br/>Example: dist_name1,dist_name2. | Optional |
| ip_list | A comma-separated list of private IP addresses.<br/> Example: 10.1.1.1,192.168.1.1. | Optional |
| public_ip_list | A comma-separated list of public IP addresses that correlate to the last IPv4 address from which the Cortex XDR agent connected (know as `Last Origin IP`).<br/>Example: 8.8.8.8,1.1.1.1. | Optional |
| group_name | The group name to which the agent belongs.<br/>Example: group_name1,group_name2. | Optional |
| platform | The endpoint platform. Valid values are\: "windows", "linux", "macos", or "android". . Possible values are: windows, linux, macos, android. | Optional |
| alias_name | A comma-separated list of alias names.<br/>Examples: alias_name1,alias_name2. | Optional |
| isolate | Specifies whether the endpoint was isolated or unisolated. Possible values are: isolated, unisolated. | Optional |
| hostname | Hostname<br/>Example: hostname1,hostname2. | Optional |
| first_seen_gte | All the agents that were first seen after {first_seen_gte}.<br/>Supported values:<br/>1579039377301 (time in milliseconds)<br/>"3 days" (relative date)<br/>"2019-10-21T23:45:00" (date). | Optional |
| first_seen_lte | All the agents that were first seen before {first_seen_lte}.<br/>Supported values:<br/>1579039377301 (time in milliseconds)<br/>"3 days" (relative date)<br/>"2019-10-21T23:45:00" (date). | Optional |
| last_seen_gte | All the agents that were last seen before {last_seen_gte}.<br/>Supported values:<br/>1579039377301 (time in milliseconds)<br/>"3 days" (relative date)<br/>"2019-10-21T23:45:00" (date). | Optional |
| last_seen_lte | All the agents that were last seen before {last_seen_lte}.<br/>Supported values:<br/>1579039377301 (time in milliseconds)<br/>"3 days" (relative date)<br/>"2019-10-21T23:45:00" (date). | Optional |
| page | Page number (for pagination). The default is 0 (the first page). Default is 0. | Optional |
| limit | Maximum number of endpoints to return per page. The default and maximum is 30. Default is 30. | Optional |
| sort_by | Specifies whether to sort endpoints by the first time or last time they were seen. Can be "first_seen" or "last_seen". Possible values are: first_seen, last_seen. | Optional |
| sort_order | The order by which to sort results. Can be "asc" (ascending) or "desc" ( descending). Default set to asc. Possible values are: asc, desc. Default is asc. | Optional |
| status | A comma-separated list of endpoints statuses to filter. Possible values are: connected, disconnected, lost, uninstalled. | Optional |
| username | The usernames to query for, accepts a single user, or comma-separated list of usernames. | Optional |

#### Context Output

| **Path** | **Type** | **Description** |
| --- | --- | --- |
| Core.Endpoint.endpoint_id | String | The endpoint ID. |
| Core.Endpoint.endpoint_name | String | The endpoint name. |
| Core.Endpoint.endpoint_type | String | The endpoint type. |
| Core.Endpoint.endpoint_status | String | The status of the endpoint. |
| Core.Endpoint.os_type | String | The endpoint OS type. |
| Core.Endpoint.ip | Unknown | A list of IP addresses. |
| Core.Endpoint.users | Unknown | A list of users. |
| Core.Endpoint.domain | String | The endpoint domain. |
| Core.Endpoint.alias | String | The endpoint's aliases. |
| Core.Endpoint.first_seen | Unknown | First seen date/time in Epoch \(milliseconds\). |
| Core.Endpoint.last_seen | Date | Last seen date/time in Epoch \(milliseconds\). |
| Core.Endpoint.content_version | String | Content version. |
| Core.Endpoint.installation_package | String | Installation package. |
| Core.Endpoint.active_directory | String | Active directory. |
| Core.Endpoint.install_date | Date | Install date in Epoch \(milliseconds\). |
| Core.Endpoint.endpoint_version | String | Endpoint version. |
| Core.Endpoint.is_isolated | String | Whether the endpoint is isolated. |
| Core.Endpoint.group_name | String | The name of the group to which the endpoint belongs. |
| Endpoint.Hostname | String | The hostname that is mapped to this endpoint. |
| Endpoint.ID | String | The unique ID within the tool retrieving the endpoint. |
| Endpoint.IPAddress | String | The IP address of the endpoint. |
| Endpoint.Domain | String | The domain of the endpoint. |
| Endpoint.OS | String | The endpoint's operation system. |
| Account.Username | String | The username in the relevant system. |
| Account.Domain | String | The domain of the account. |
| Endpoint.Status | String | The endpoint's status. |
| Endpoint.IsIsolated | String | The endpoint's isolation status. |
| Endpoint.MACAddress | String | The endpoint's MAC address. |
| Endpoint.Vendor | String | The integration name of the endpoint vendor. |

#### Command example

```!core-get-endpoints isolate="unisolated" first_seen_gte="3 month" page="0" limit="30" sort_order="asc"```

#### Context Example

```json
{
  "Account": [
    {
      "Domain": "xdrdummyurl.com",
      "Username": "xdrdummyurl.com"
    }
  ],
  "Core": {
    "Endpoint": [
      {
        "active_directory": null,
        "alias": "",
        "content_release_timestamp": 1643023344000,
        "content_version": "360-81029",
        "domain": "xdrdummyurl.com",
        "endpoint_id": "87ae5fc622604ea4809dd28f01c436d0",
        "endpoint_name": "dummy_new_name2",
        "endpoint_status": "DISCONNECTED",
        "endpoint_type": "AGENT_TYPE_SERVER",
        "endpoint_version": "1.1.1.1",
        "first_seen": 1642943216960,
        "group_name": [],
        "install_date": 1642943217006,
        "installation_package": "",
        "ip": [
          "1.1.1.1"
        ],
        "is_isolated": "AGENT_UNISOLATED",
        "isolated_date": null,
        "last_content_update_time": 1643026320796,
        "last_seen": 1643026320166,
        "operational_status": "PROTECTED",
        "operational_status_description": null,
        "os_type": "AGENT_OS_WINDOWS",
        "os_version": "1.1.1",
        "scan_status": "SCAN_STATUS_NONE",
        "users": [
          "woo@demisto.com"
        ]
      }
    ]
  }
}
```

#### Human Readable Output

>### Endpoints
>
>|active_directory|alias|content_release_timestamp|content_version|domain|endpoint_id|endpoint_name|endpoint_status|endpoint_type|endpoint_version|first_seen|group_name|install_date|installation_package|ip|is_isolated|isolated_date|last_content_update_time|last_seen|operational_status|operational_status_description|os_type|os_version|scan_status|users|
>|---|---|---|---|---|---|---|---|---|---|---|---|---|---|---|---|---|---|---|---|---|---|---|---|---|
>|  |  | 1643023344000 | 360-81029 | api.xdrurl.com | 87ae5fc622604ea4809dd28f01c436d0 | dummy_new_name2 | DISCONNECTED | AGENT_TYPE_SERVER | 1.1.1.1 | 1642943216960 |  | 1642943217006 | HOLODECK_1 | 1.1.1.1 | AGENT_UNISOLATED |  | 1643026320796 | 1643026320166 | PROTECTED |  | AGENT_OS_WINDOWS | 1.1.1. | SCAN_STATUS_NONE | woo@demisto.com |

### core-get-distribution-versions

***
Gets a list of all the agent versions to use for creating a distribution list.

#### Base Command

`core-get-distribution-versions`

#### Input

There are no input arguments for this command.

#### Context Output

| **Path** | **Type** | **Description** |
| --- | --- | --- |
| Core.DistributionVersions.windows | Unknown | A list of Windows agent versions. |
| Core.DistributionVersions.linux | Unknown | A list of Linux agent versions. |
| Core.DistributionVersions.macos | Unknown | A list of Mac agent versions. |

#### Command example

```!core-get-distribution-versions```

#### Context Example

```json
{
    "Core": {
        "DistributionVersions": {
            "container": [
                "1.1.1.1"
            ],
            "linux": [
                "1.1.1.1"
            ],
            "macos": [
                "1.1.1.1"
            ],
            "windows": [
                "1.1.1.1"
            ]
        }
    }
}
```

#### Human Readable Output

>### windows
>
>|versions|
>|---|
>| 1.1.1.1 |
>
>
>### linux
>
>|versions|
>|---|
>| 1.1.1.1 |
>
>
>### macos
>
>|versions|
>|---|
>| 1.1.1.1 |
>
>
>### container
>
>|versions|
>|---|
>| 1.1.1.1 |

### core-create-distribution

***
Creates an installation package. This is an asynchronous call that returns the distribution ID. This does not mean that the creation succeeded. To confirm that the package has been created, check the status of the distribution by running the Get Distribution Status API.

#### Base Command

`core-create-distribution`

#### Input

| **Argument Name** | **Description** | **Required** |
| --- | --- | --- |
| name | A string representing the name of the installation package. | Required |
| platform | String, valid values are:<br/>• windows <br/>• linux<br/>• macos <br/>• android. Possible values are: windows, linux, macos, android. | Required |
| package_type | A string representing the type of package to create.<br/>standalone - An installation for a new agent<br/>upgrade - An upgrade of an agent from ESM. Possible values are: standalone, upgrade. | Required |
| agent_version | agent_version returned from core-get-distribution-versions. Not required for Android platfoms. | Required |
| description | Information about the package. | Optional |

#### Context Output

| **Path** | **Type** | **Description** |
| --- | --- | --- |
| Core.Distribution.id | String | The installation package ID. |
| Core.Distribution.name | String | The name of the installation package. |
| Core.Distribution.platform | String | The installation OS. |
| Core.Distribution.agent_version | String | Agent version. |
| Core.Distribution.description | String | Information about the package. |

#### Command example

```!core-create-distribution agent_version=6.1.4.1680 name="dist_1" package_type=standalone platform=linux description="some description"```

#### Context Example

```json
{
    "Core": {
        "Distribution": {
            "agent_version": "6.1.4.1680",
            "description": "some description",
            "id": "52c0e7988a024cbab32d4cd888e44dfb",
            "name": "dist_1",
            "package_type": "standalone",
            "platform": "linux"
        }
    }
}
```

#### Human Readable Output

>Distribution 52c0e7988a024cbab32d4cd888e44dfb created successfully

### core-get-distribution-url

***
Gets the distribution URL for downloading the installation package.

#### Base Command

`core-get-distribution-url`

#### Input

| **Argument Name** | **Description** | **Required** |
| --- | --- | --- |
| distribution_id | The ID of the installation package.<br/>Copy the distribution_id from the "id" field on Endpoints &gt; Agent Installation page. | Required |
| package_type | The installation package type. Valid<br/>values are:<br/>• upgrade<br/>• sh - For Linux<br/>• rpm - For Linux<br/>• deb - For Linux<br/>• pkg - For Mac<br/>• x86 - For Windows<br/>• x64 - For Windows. Possible values are: upgrade, sh, rpm, deb, pkg, x86, x64. | Required |
| download_package | Supported only for package_type x64 or x86. Whether to download the installation package file. | Optional |

#### Context Output

| **Path** | **Type** | **Description** |
| --- | --- | --- |
| Core.Distribution.id | String | Distribution ID. |
| Core.Distribution.url | String | URL for downloading the installation package. |

### core-get-create-distribution-status

***
Gets the status of the installation package.

#### Base Command

`core-get-create-distribution-status`

#### Input

| **Argument Name** | **Description** | **Required** |
| --- | --- | --- |
| distribution_ids | Status of distribution IDs, in a comma-separated list. | Required |

#### Context Output

| **Path** | **Type** | **Description** |
| --- | --- | --- |
| Core.Distribution.id | String | Distribution ID. |
| Core.Distribution.status | String | Installation package status. |

### core-get-audit-management-logs

***
Gets management logs. You can filter by multiple fields, which will be concatenated using the AND condition (OR is not supported). Maximum result set size is 100. Offset is the zero-based number of management logs from the start of the result set (start by counting from 0).

#### Base Command

`core-get-audit-management-logs`

#### Input

| **Argument Name** | **Description** | **Required** |
| --- | --- | --- |
| email | User’s email address. | Optional |
| type | The audit log type. Possible values are: REMOTE_TERMINAL, RULES, AUTH, RESPONSE, INCIDENT_MANAGEMENT, ENDPOINT_MANAGEMENT, ALERT_WHITELIST, PUBLIC_API, DISTRIBUTIONS, STARRED_INCIDENTS, POLICY_PROFILES, DEVICE_CONTROL_PROFILE, HOST_FIREWALL_PROFILE, POLICY_RULES, PROTECTION_POLICY, DEVICE_CONTROL_TEMP_EXCEPTIONS, DEVICE_CONTROL_GLOBAL_EXCEPTIONS, GLOBAL_EXCEPTIONS, MSSP, REPORTING, DASHBOARD, BROKER_VM. | Optional |
| sub_type | The audit log subtype. | Optional |
| result | Result type. Possible values are: SUCCESS, FAIL, PARTIAL. | Optional |
| timestamp_gte | Return logs when the timestamp is after 'log_time_after'.<br/>Supported values:<br/>1579039377301 (time in milliseconds)<br/>"3 days" (relative date)<br/>"2019-10-21T23:45:00" (date). | Optional |
| timestamp_lte | Return logs when the timestamp is before the 'log_time_after'.<br/>Supported values:<br/>1579039377301 (time in milliseconds)<br/>"3 days" (relative date)<br/>"2019-10-21T23:45:00" (date). | Optional |
| page | Page number (for pagination). The default is 0 (the first page). Default is 0. | Optional |
| limit | Maximum number of audit logs to return per page. The default and maximum is 30. Default is 30. | Optional |
| sort_by | Specifies the field by which to sort the results. By default the sort is defined as creation-time and descending. Can be "type", "sub_type", "result", or "timestamp". Possible values are: type, sub_type, result, timestamp. | Optional |
| sort_order | The sort order. Can be "asc" (ascending) or "desc" (descending). Default set to "desc". Possible values are: asc, desc. Default is desc. | Optional |

#### Context Output

| **Path** | **Type** | **Description** |
| --- | --- | --- |
| Core.AuditManagementLogs.AUDIT_ID | Number | Audit log ID. |
| Core.AuditManagementLogs.AUDIT_OWNER_NAME | String | Audit owner name. |
| Core.AuditManagementLogs.AUDIT_OWNER_EMAIL | String | Audit owner email address. |
| Core.AuditManagementLogs.AUDIT_ASSET_JSON | String | Asset JSON. |
| Core.AuditManagementLogs.AUDIT_ASSET_NAMES | String | Audit asset names. |
| Core.AuditManagementLogs.AUDIT_HOSTNAME | String | Host name. |
| Core.AuditManagementLogs.AUDIT_RESULT | String | Audit result. |
| Core.AuditManagementLogs.AUDIT_REASON | String | Audit reason. |
| Core.AuditManagementLogs.AUDIT_DESCRIPTION | String | Description of the audit. |
| Core.AuditManagementLogs.AUDIT_ENTITY | String | Audit entity \(e.g., AUTH, DISTRIBUTIONS\). |
| Core.AuditManagementLogs.AUDIT_ENTITY_SUBTYPE | String | Entity subtype \(e.g., Login, Create\). |
| Core.AuditManagementLogs.AUDIT_CASE_ID | Number | Audit case ID. |
| Core.AuditManagementLogs.AUDIT_INSERT_TIME | Date | Log's insert time. |

#### Command example

```!core-get-audit-management-logs result=SUCCESS type=DISTRIBUTIONS limit=2 timestamp_gte="3 month"```

#### Context Example

```json
{
    "Core": {
        "AuditManagementLogs": [
            {
                "AUDIT_ASSET_JSON": null,
                "AUDIT_ASSET_NAMES": "",
                "AUDIT_CASE_ID": null,
                "AUDIT_DESCRIPTION": "Created a Windows Standalone installer installation package 'HOLODECK_3' with agent version 7.5.1.38280",
                "AUDIT_ENTITY": "DISTRIBUTIONS",
                "AUDIT_ENTITY_SUBTYPE": "Create",
                "AUDIT_HOSTNAME": null,
                "AUDIT_ID": 1002,
                "AUDIT_INSERT_TIME": 1636017216034,
                "AUDIT_OWNER_EMAIL": "moo@demisto.com",
                "AUDIT_OWNER_NAME": "",
                "AUDIT_REASON": null,
                "AUDIT_RESULT": "SUCCESS",
                "AUDIT_SESSION_ID": null,
                "AUDIT_SEVERITY": "SEV_010_INFO"
            }
        ]
    }
}
```

#### Human Readable Output

>### Audit Management Logs
>
>|AUDIT_ID|AUDIT_RESULT|AUDIT_DESCRIPTION|AUDIT_OWNER_NAME|AUDIT_OWNER_EMAIL|AUDIT_ASSET_JSON|AUDIT_ASSET_NAMES|AUDIT_HOSTNAME|AUDIT_REASON|AUDIT_ENTITY|AUDIT_ENTITY_SUBTYPE|AUDIT_SESSION_ID|AUDIT_CASE_ID|AUDIT_INSERT_TIME|
>|---|---|---|---|---|---|---|---|---|---|---|---|---|---|
>| 1002 | SUCCESS | Created a Windows Standalone installer installation package 'HOLODECK_3' with agent version 1.1.1.1 | Moo | moo@demisto.com |  |  |  |  | DISTRIBUTIONS | Create |  |  | 1636017216034 |
>| 1001 | SUCCESS | Edited installation package 'HOLODECK_1' | Moo | moo@demisto.com |  |  |  |  | DISTRIBUTIONS | Edit |  |  | 1636017119505 |

### core-get-audit-agent-reports

***
Gets agent event reports. You can filter by multiple fields, which will be concatenated using the AND condition (OR is not supported). Maximum result set size is 100. Offset is the zero-based number of reports from the start of the result set (start by counting from 0).

#### Base Command

`core-get-audit-agent-reports`

#### Input

| **Argument Name** | **Description** | **Required** |
| --- | --- | --- |
| endpoint_ids | A comma-separated list of endpoint IDs. | Optional |
| endpoint_names | A comma-separated list of endpoint names. | Optional |
| type | The report type. Can be "Installation", "Policy", "Action", "Agent Service", "Agent Modules", or "Agent Status". Possible values are: Installation, Policy, Action, Agent Service, Agent Modules, Agent Status. | Optional |
| sub_type | The report subtype. Possible values are: Install, Uninstall, Upgrade, Local Configuration, Content Update, Policy Update, Process Exception, Hash Exception, Scan, File Retrieval, File Scan, Terminate Process, Isolate, Cancel Isolation, Payload Execution, Quarantine, Restore, Stop, Start, Module Initialization, Local Analysis Model, Local Analysis Feature Extraction, Fully Protected, OS Incompatible, Software Incompatible, Kernel Driver Initialization, Kernel Extension Initialization, Proxy Communication, Quota Exceeded, Minimal Content, Reboot Eequired, Missing Disc Access. | Optional |
| result | The result type. Can be "Success" or "Fail". If not passed, returns all event reports. Possible values are: Success, Fail. | Optional |
| timestamp_gte | Return logs that their timestamp is greater than 'log_time_after'.<br/>Supported values:<br/>1579039377301 (time in milliseconds)<br/>"3 days" (relative date)<br/>"2019-10-21T23:45:00" (date). | Optional |
| timestamp_lte | Return logs for which the timestamp is before the 'timestamp_lte'.<br/><br/>Supported values:<br/>1579039377301 (time in milliseconds)<br/>"3 days" (relative date)<br/>"2019-10-21T23:45:00" (date). | Optional |
| page | Page number (for pagination). The default is 0 (the first page). Default is 0. | Optional |
| limit | The maximum number of reports to return. Default and maximum is 30. Default is 30. | Optional |
| sort_by | The field by which to sort results. Can be "type", "category", "trapsversion", "timestamp", or "domain"). Possible values are: type, category, trapsversion, timestamp, domain. | Optional |
| sort_order | The sort order. Can be "asc" (ascending) or "desc" (descending). Default is "asc". Possible values are: asc, desc. Default is asc. | Optional |

#### Context Output

| **Path** | **Type** | **Description** |
| --- | --- | --- |
| Core.AuditAgentReports.ENDPOINTID | String | Endpoint ID. |
| Core.AuditAgentReports.ENDPOINTNAME | String | Endpoint name. |
| Core.AuditAgentReports.DOMAIN | String | Agent domain. |
| Core.AuditAgentReports.TRAPSVERSION | String | Traps version. |
| Core.AuditAgentReports.RECEIVEDTIME | Date | Received time in Epoch time. |
| Core.AuditAgentReports.TIMESTAMP | Date | Timestamp in Epoch time. |
| Core.AuditAgentReports.CATEGORY | String | Report category \(e.g., Audit\). |
| Core.AuditAgentReports.TYPE | String | Report type \(e.g., Action, Policy\). |
| Core.AuditAgentReports.SUBTYPE | String | Report subtype \(e.g., Fully Protected,Policy Update,Cancel Isolation\). |
| Core.AuditAgentReports.RESULT | String | Report result. |
| Core.AuditAgentReports.REASON | String | Report reason. |
| Core.AuditAgentReports.DESCRIPTION | String | Agent report description. |
| Endpoint.ID | String | The unique ID within the tool retrieving the endpoint. |
| Endpoint.Hostname | String | The hostname that is mapped to this endpoint. |
| Endpoint.Domain | String | The domain of the endpoint. |

#### Command example

```!core-get-audit-agent-reports result=Success timestamp_gte="100 days" endpoint_ids=ea303670c76e4ad09600c8b346f7c804 type=Policy limit=2```

### core-blocklist-files

***
Block lists requested files which have not already been block listed or added to allow lists.

#### Base Command

`core-blocklist-files`

#### Input

| **Argument Name** | **Description** | **Required** |
| --- | --- | --- |
| incident_id | Links the response action to the triggered incident. | Optional |
| hash_list | String that represents a list of hashed files you want to block list. Must be a valid SHA256 hash. | Required |
| comment | String that represents additional information regarding the action. | Optional |
| detailed_response | Choose either regular response or detailed response. Default value = false, regular response. Possible values are: true, false. Default is false. | Optional |

#### Context Output

| **Path** | **Type** | **Description** |
| --- | --- | --- |
| Core.blocklist.added_hashes | Number | Added fileHash to blocklist |
| Core.blocklist.excluded_hashes | Number | Added fileHash to blocklist |

#### Command example

```!core-blocklist-files hash_list=11d69fb388ff59e5ba6ca217ca04ecde6a38fa8fb306aa5f1b72e22bb7c3a252```

#### Context Example

```json
{
    "Core": {
        "blocklist": {
            "added_hashes": {
                "fileHash": [
                    "11d69fb388ff59e5ba6ca217ca04ecde6a38fa8fb306aa5f1b72e22bb7c3a252"
                ]
            }
        }
    }
}
```

#### Human Readable Output

>### Blocklist Files
>
>|Added _ Hashes|
>|---|
>| 11d69fb388ff59e5ba6ca217ca04ecde6a38fa8fb306aa5f1b72e22bb7c3a252 |

### core-allowlist-files

***
Adds requested files to allow list if they are not already on block list or allow list.

#### Base Command

`core-allowlist-files`

#### Input

| **Argument Name** | **Description** | **Required** |
| --- | --- | --- |
| incident_id | Links the response action to the triggered incident. | Optional |
| hash_list | String that represents a list of hashed files you want to add to allow lists. Must be a valid SHA256 hash. | Required |
| comment | String that represents additional information regarding the action. | Optional |
| detailed_response | Choose either regular response or detailed response. Default value = false, regular response. Possible values are: true, false. Default is false. | Optional |

#### Context Output

| **Path** | **Type** | **Description** |
| --- | --- | --- |
| Core.allowlist.added_hashes | Number | Added fileHash to allowlist |
| Core.allowlist.excluded_hashes | Number | Added fileHash to allowlist |

#### Command example

```!core-allowlist-files hash_list=11d69fb388ff59e5ba6ca217ca04ecde6a38fa8fb306aa5f1b72e22bb7c3a252```

#### Context Example

```json
{
    "Core": {
        "allowlist": {
            "added_hashes": {
                "fileHash": [
                    "11d69fb388ff59e5ba6ca217ca04ecde6a38fa8fb306aa5f1b72e22bb7c3a252"
                ]
            }
        }
    }
}
```

#### Human Readable Output

>### Allowlist Files
>
>|Added _ Hashes|
>|---|
>| 11d69fb388ff59e5ba6ca217ca04ecde6a38fa8fb306aa5f1b72e22bb7c3a252 |

### core-quarantine-files

***
Quarantines a file on selected endpoints. You can select up to 1000 endpoints.

#### Base Command

`core-quarantine-files`

#### Input

| **Argument Name** | **Description** | **Required** |
| --- | --- | --- |
| incident_id | Links the response action to the triggered incident. | Optional |
| endpoint_id_list | List of endpoint IDs. | Required |
| file_path | String that represents the path of the file you want to quarantine. | Required |
| file_hash | String that represents the file’s hash. Must be a valid SHA256 hash. | Required |
| action_id | For polling use. | Optional |
| interval_in_seconds | Interval in seconds between each poll. | Optional |
| timeout_in_seconds | Polling timeout in seconds. | Optional |

#### Context Output

| **Path** | **Type** | **Description** |
| --- | --- | --- |
| Core.GetActionStatus.ErrorReasons.bucket | String | The bucket in which the error occurred. |
| Core.GetActionStatus.ErrorReasons.file_name | String | The name of the file that caused the error. |
| Core.GetActionStatus.ErrorReasons.file_path | String | The path of the file that caused the error. |
| Core.GetActionStatus.ErrorReasons.file_size | Number | The size of the file that caused the error. |
| Core.GetActionStatus.ErrorReasons.missing_files | Unknown | The missing files that caused the error. |
| Core.GetActionStatus.ErrorReasons.errorData | String | The error reason data. |
| Core.GetActionStatus.ErrorReasons.terminated_by | String | The instance ID which terminated the action and caused the error. |
| Core.GetActionStatus.ErrorReasons.errorDescription | String | The error reason description. |
| Core.GetActionStatus.ErrorReasons.terminate_result | Unknown | The error reason terminate result. |

### core-get-quarantine-status

***
Retrieves the quarantine status for a selected file.

#### Base Command

`core-get-quarantine-status`

#### Input

| **Argument Name** | **Description** | **Required** |
| --- | --- | --- |
| endpoint_id | String that represents the endpoint ID. | Required |
| file_hash | String that represents the file hash. Must be a valid SHA256 hash. | Required |
| file_path | String that represents the file path. | Required |

#### Context Output

There is no context output for this command.

#### Command example

```!core-get-quarantine-status endpoint_id=f8a2f58846b542579c12090652e79f3d file_hash=55f8718109829bf506b09d8af615b9f107a266e19f7a311039d1035f180b22d4 file_path=/home/ec2-user/test_file.txt```

#### Context Example

```json
{
    "Core": {
        "quarantineFiles": {
            "status": {
                "endpointId": "f8a2f58846b542579c12090652e79f3d",
                "fileHash": "55f8718109829bf506b09d8af615b9f107a266e19f7a311039d1035f180b22d4",
                "filePath": "/home/ec2-user/test_file.txt",
                "status": false
            }
        }
    }
}
```

#### Human Readable Output

>### Quarantine files status
>
>|Status|Endpoint Id|File Path|File Hash|
>|---|---|---|---|
>| false | f8a2f58846b542579c12090652e79f3d | /home/ec2-user/test_file.txt | 55f8718109829bf506b09d8af615b9f107a266e19f7a311039d1035f180b22d4 |

### core-restore-file

***
Restores a quarantined file on requested endpoints.

#### Base Command

`core-restore-file`

#### Input

| **Argument Name** | **Description** | **Required** |
| --- | --- | --- |
| incident_id | Links the response action to the incident that triggered it. | Optional |
| file_hash | String that represents the file in hash. Must be a valid SHA256 hash. | Required |
| endpoint_id | String that represents the endpoint ID. If you do not enter a specific endpoint ID, the request will run restore on all endpoints which relate to the quarantined file you defined. | Optional |
| action_id | For polling use. | Optional |
| interval_in_seconds | Interval in seconds between each poll. | Optional |
| timeout_in_seconds | Polling timeout in seconds. | Optional |

#### Context Output

| **Path** | **Type** | **Description** |
| --- | --- | --- |
| Core.GetActionStatus.ErrorReasons.bucket | String | The bucket in which the error occurred. |
| Core.GetActionStatus.ErrorReasons.file_name | String | The name of the file that caused the error. |
| Core.GetActionStatus.ErrorReasons.file_path | String | The path of the file that caused the error. |
| Core.GetActionStatus.ErrorReasons.file_size | Number | The size of the file that caused the error. |
| Core.GetActionStatus.ErrorReasons.missing_files | Unknown | The missing files that caused the error. |
| Core.GetActionStatus.ErrorReasons.errorData | String | The error reason data. |
| Core.GetActionStatus.ErrorReasons.terminated_by | String | The instance ID which terminated the action and caused the error. |
| Core.GetActionStatus.ErrorReasons.errorDescription | String | The error reason description. |
| Core.GetActionStatus.ErrorReasons.terminate_result | Unknown | The error reason terminate result. |

### core-endpoint-scan

***
Runs a scan on a selected endpoint. To scan all endpoints, run this command with argument all=true. Note that scanning all the endpoints may cause performance issues and latency.

#### Base Command

`core-endpoint-scan`

#### Input

| **Argument Name** | **Description** | **Required** |
| --- | --- | --- |
| incident_id | Links the response action to the triggered incident. | Optional |
| endpoint_id_list | List of endpoint IDs. | Optional |
| dist_name | Name of the distribution list. | Optional |
| gte_first_seen | Epoch timestamp in milliseconds. | Optional |
| gte_last_seen | Epoch timestamp in milliseconds. | Optional |
| lte_first_seen | Epoch timestamp in milliseconds. | Optional |
| lte_last_seen | Epoch timestamp in milliseconds. | Optional |
| ip_list | List of IP addresses. | Optional |
| group_name | Name of the endpoint group. | Optional |
| platform | Type of operating system. Possible values are: windows, linux, macos, android. | Optional |
| alias | Endpoint alias name. | Optional |
| isolate | Choose if an endpoint has been isolated. Select "isolated" or "unisolated". Possible values are: isolated, unisolated. | Optional |
| hostname | Name of the host. | Optional |
| all | Choose whether to scan all of the endpoints or not. Default is false. Scanning all of the endpoints may cause performance issues and latency. Possible values are: true, false. Default is false. | Optional |
| action_id | For polling use. | Optional |
| interval_in_seconds | Interval in seconds between each poll. | Optional |
| timeout_in_seconds | Polling timeout in seconds. | Optional |

#### Context Output

| **Path** | **Type** | **Description** |
| --- | --- | --- |
| Core.endpointScan.actionId | Number | The action ID of the scan request. |
| Core.endpointScan.aborted | Boolean | Was the scan aborted. |
| Core.GetActionStatus.ErrorReasons.bucket | String | The bucket in which the error occurred. |
| Core.GetActionStatus.ErrorReasons.file_name | String | The name of the file that caused the error. |
| Core.GetActionStatus.ErrorReasons.file_path | String | The path of the file that caused the error. |
| Core.GetActionStatus.ErrorReasons.file_size | Number | The size of the file that caused the error. |
| Core.GetActionStatus.ErrorReasons.missing_files | Unknown | The missing files that caused the error. |
| Core.GetActionStatus.ErrorReasons.errorData | String | The error reason data. |
| Core.GetActionStatus.ErrorReasons.terminated_by | String | The instance ID which terminated the action and caused the error. |
| Core.GetActionStatus.ErrorReasons.errorDescription | String | The error reason description. |
| Core.GetActionStatus.ErrorReasons.terminate_result | Unknown | The error reason terminate result. |

### core-endpoint-scan-abort

***
Cancel the selected endpoints scan. A scan can only be cancelled if the selected endpoints are Pending or In Progress. To scan all endpoints, run the command with the argument all=true. Note that scanning all of the endpoints may cause performance issues and latency.

#### Base Command

`core-endpoint-scan-abort`

#### Input

| **Argument Name** | **Description** | **Required** |
| --- | --- | --- |
| incident_id | Links the response action to the incident that triggered it. | Optional |
| endpoint_id_list | List of endpoint IDs. | Optional |
| dist_name | Name of the distribution list. | Optional |
| gte_first_seen | Epoch timestamp in milliseconds. | Optional |
| gte_last_seen | Epoch timestamp in milliseconds. | Optional |
| lte_first_seen | Epoch timestamp in milliseconds. | Optional |
| lte_last_seen | Epoch timestamp in milliseconds. | Optional |
| ip_list | List of IP addresses. | Optional |
| group_name | Name of the endpoint group. | Optional |
| platform | Type of operating system. Possible values are: windows, linux, macos, android. | Optional |
| alias | Endpoint alias name. | Optional |
| isolate | Choose whether an endpoint has been isolated. Select "isolated" or "unisolated". Possible values are: isolated, unisolated. | Optional |
| hostname | Name of the host. | Optional |
| all | Whether to scan all of the endpoints or not. Default is false. Note that scanning all of the endpoints may cause performance issues and latency. Possible values are: true, false. Default is false. | Optional |

#### Context Output

| **Path** | **Type** | **Description** |
| --- | --- | --- |
| Core.endpointScan.actionId | Unknown | The action id of the abort scan request. |
| Core.endpointScan.aborted | Boolean | Was the scan cancelled. |

### core-get-policy

***
Gets the policy name for a specific endpoint.

#### Base Command

`core-get-policy`

#### Input

| **Argument Name** | **Description** | **Required** |
| --- | --- | --- |
| endpoint_id | The endpoint ID. Retrieve by running the core-get-endpoints command. | Required |

#### Context Output

| **Path** | **Type** | **Description** |
| --- | --- | --- |
| Core.Policy | string | The policy allocated with the endpoint. |
| Core.Policy.policy_name | string | Name of the policy allocated with the endpoint. |
| Core.Policy.endpoint_id | string | Endpoint ID. |

### core-get-scripts

***
Gets a list of scripts available in the scripts library.

#### Base Command

`core-get-scripts`

#### Input

| **Argument Name** | **Description** | **Required** |
| --- | --- | --- |
| script_name | A comma-separated list of the script names. | Optional |
| description | A comma-separated list of the script descriptions. | Optional |
| created_by | A comma-separated list of the users who created the script. | Optional |
| limit | The maximum number of scripts returned to the War Room. Default is 50. | Optional |
| offset | (Int) Offset in the data set. Default is 0. | Optional |
| windows_supported | Choose to run the script on a Windows operating system. Possible values are: true, false. | Optional |
| linux_supported | Choose to run the script on a Linux operating system. Possible values are: true, false. | Optional |
| macos_supported | Choose to run the script on a Mac operating system. Possible values are: true, false. | Optional |
| is_high_risk | Choose if the script has a high-risk outcome. Possible values are: true, false. | Optional |

#### Context Output

| **Path** | **Type** | **Description** |
| --- | --- | --- |
| Core.Scripts | Unknown | The scripts command results. |
| Core.Scripts.script_id | Unknown | Script ID. |
| Core.Scripts.name | string | Name of the script. |
| Core.Scripts.description | string | Description of the script. |
| Core.Scripts.modification_date | Unknown | Timestamp of when the script was last modified. |
| Core.Scripts.created_by | string | Name of the user who created the script. |
| Core.Scripts.windows_supported | boolean | Choose to run the script on a Windows operating system. |
| Core.Scripts.linux_supported | boolean | Choose to run the script on a Linux operating system. |
| Core.Scripts.macos_supported | boolean | Choose to run the script on a Mac operating system. |
| Core.Scripts.is_high_risk | boolean | Choose if the script has a high-risk outcome. |
| Core.Scripts.script_uid | string | Globally Unique Identifier of the script, used to identify the script when executing. |

#### Command example

```!core-get-scripts created_by="Palo Alto Networks" is_high_risk=true```

#### Context Example

```json
{
    "Core": {
        "Scripts": [
            {
                "created_by": "Palo Alto Networks",
                "description": "Delete a file by path",
                "is_high_risk": true,
                "linux_supported": true,
                "macos_supported": true,
                "modification_date": "2021-05-04T14:33:48",
                "modification_date_timestamp": 1620138828748,
                "name": "delete_file",
                "script_id": 1,
                "script_uid": "548023b6e4a01ec51a495ba6e5d2a15d",
                "windows_supported": true
            },
            {
                "created_by": "Palo Alto Networks",
                "description": "Execute list of shell commands",
                "is_high_risk": true,
                "linux_supported": true,
                "macos_supported": true,
                "modification_date": "2022-01-05T10:14:14",
                "modification_date_timestamp": 1641377654469,
                "name": "execute_commands",
                "script_id": 2,
                "script_uid": "a6f7683c8e217d85bd3c398f0d3fb6bf",
                "windows_supported": true
            },
            {
                "created_by": "Palo Alto Networks",
                "description": "Kill all processes with a CPU usage higher than specified",
                "is_high_risk": true,
                "linux_supported": true,
                "macos_supported": true,
                "modification_date": "2022-01-05T10:14:14",
                "modification_date_timestamp": 1641377654480,
                "name": "process_kill_cpu",
                "script_id": 6,
                "script_uid": "3d928a24f61cd3c1116544900c424098",
                "windows_supported": true
            },
            {
                "created_by": "Palo Alto Networks",
                "description": "Kill all processes with a RAM usage higher than specified",
                "is_high_risk": true,
                "linux_supported": true,
                "macos_supported": true,
                "modification_date": "2021-05-04T14:33:48",
                "modification_date_timestamp": 1620138828795,
                "name": "process_kill_mem",
                "script_id": 7,
                "script_uid": "87d4547df6d4882a3c006ec58c3b8bf4",
                "windows_supported": true
            },
            {
                "created_by": "Palo Alto Networks",
                "description": "Kill processes by name",
                "is_high_risk": true,
                "linux_supported": true,
                "macos_supported": true,
                "modification_date": "2021-05-04T14:33:48",
                "modification_date_timestamp": 1620138828803,
                "name": "process_kill_name",
                "script_id": 8,
                "script_uid": "fd0a544a99a9421222b4f57a11839481",
                "windows_supported": true
            },
            {
                "created_by": "Palo Alto Networks",
                "description": "Delete registry value or delete registry key with all its values",
                "is_high_risk": true,
                "linux_supported": false,
                "macos_supported": false,
                "modification_date": "2021-05-04T14:33:48",
                "modification_date_timestamp": 1620138828812,
                "name": "registry_delete",
                "script_id": 9,
                "script_uid": "ad36488a20cdbdd1604ec4bec9da5c41",
                "windows_supported": true
            },
            {
                "created_by": "Palo Alto Networks",
                "description": "Set registry value",
                "is_high_risk": true,
                "linux_supported": false,
                "macos_supported": false,
                "modification_date": "2021-05-04T14:33:48",
                "modification_date_timestamp": 1620138828829,
                "name": "registry_set",
                "script_id": 11,
                "script_uid": "896392a13b2ef0ae75b3f2396125037d",
                "windows_supported": true
            }
        ]
    }
}
```

#### Human Readable Output

>### Scripts
>
>|Name|Description|Script Uid|Modification Date|Created By|Windows Supported|Linux Supported|Macos Supported|Is High Risk|
>|---|---|---|---|---|---|---|---|---|
>| delete_file | Delete a file by path | 548023b6e4a01ec51a495ba6e5d2a15d | 2021-05-04T14:33:48 | Palo Alto Networks | true | true | true | true |
>| execute_commands | Execute list of shell commands | a6f7683c8e217d85bd3c398f0d3fb6bf | 2022-01-05T10:14:14 | Palo Alto Networks | true | true | true | true |
>| process_kill_cpu | Kill all processes with a CPU usage higher than specified | 3d928a24f61cd3c1116544900c424098 | 2022-01-05T10:14:14 | Palo Alto Networks | true | true | true | true |
>| process_kill_mem | Kill all processes with a RAM usage higher than specified | 87d4547df6d4882a3c006ec58c3b8bf4 | 2021-05-04T14:33:48 | Palo Alto Networks | true | true | true | true |
>| process_kill_name | Kill processes by name | fd0a544a99a9421222b4f57a11839481 | 2021-05-04T14:33:48 | Palo Alto Networks | true | true | true | true |
>| registry_delete | Delete registry value or delete registry key with all its values | ad36488a20cdbdd1604ec4bec9da5c41 | 2021-05-04T14:33:48 | Palo Alto Networks | true | false | false | true |
>| registry_set | Set registry value | 896392a13b2ef0ae75b3f2396125037d | 2021-05-04T14:33:48 | Palo Alto Networks | true | false | false | true |

### core-delete-endpoints

***
Deletes selected endpoints in the Cortex app. You can delete up to 1000 endpoints.

#### Base Command

`core-delete-endpoints`

#### Input

| **Argument Name** | **Description** | **Required** |
| --- | --- | --- |
| endpoint_ids | Comma-separated list of endpoint IDs. You can retrieve the endpoint IDs from the core-get-endpoints command. | Required |

#### Context Output

There is no context output for this command.

### core-get-endpoint-device-control-violations

***
Gets a list of device control violations filtered by selected fields. You can retrieve up to 100 violations.

#### Base Command

`core-get-endpoint-device-control-violations`

#### Input

| **Argument Name** | **Description** | **Required** |
| --- | --- | --- |
| endpoint_ids | Comma-separated list of endpoint IDs. You can retrieve the endpoint IDs from the core-get-endpoints command. | Optional |
| type | Type of violation. Possible values are: "cd-rom", "disk drive", "floppy disk", and "portable device". Possible values are: cd-rom, disk drive, floppy disk, portable device. | Optional |
| timestamp_gte | Timestamp of the violation. Violations that are greater than or equal to this timestamp will be returned. Values can be in either ISO date format, relative time, or epoch timestamp. For example:  "2019-10-21T23:45:00" (ISO date format), "3 days ago" (relative time) 1579039377301 (epoch time). | Optional |
| timestamp_lte | Timestamp of the violation. Violations that are less than or equal to this timestamp will be returned. Values can be in either ISO date format, relative time, or epoch timestamp. For example:  "2019-10-21T23:45:00" (ISO date format), "3 days ago" (relative time) 1579039377301 (epoch time). | Optional |
| ip_list | Comma-separated list of IP addresses. | Optional |
| vendor | Name of the vendor. | Optional |
| vendor_id | Vendor ID. | Optional |
| product | Name of the product. | Optional |
| product_id | Product ID. | Optional |
| serial | Serial number. | Optional |
| hostname | Hostname. | Optional |
| violation_id_list | Comma-separated list of violation IDs. | Optional |
| username | Username. | Optional |

#### Context Output

| **Path** | **Type** | **Description** |
| --- | --- | --- |
| Core.EndpointViolations | Unknown | Endpoint violations command results. |
| Core.EndpointViolations.violations | Unknown | A list of violations. |
| Core.EndpointViolations.violations.os_type | string | Type of the operating system. |
| Core.EndpointViolations.violations.hostname | string | Hostname of the violation. |
| Core.EndpointViolations.violations.username | string | Username of the violation. |
| Core.EndpointViolations.violations.ip | string | IP address of the violation. |
| Core.EndpointViolations.violations.timestamp | number | Timestamp of the violation. |
| Core.EndpointViolations.violations.violation_id | number | Violation ID. |
| Core.EndpointViolations.violations.type | string | Type of violation. |
| Core.EndpointViolations.violations.vendor_id | string | Vendor ID of the violation. |
| Core.EndpointViolations.violations.vendor | string | Name of the vendor of the violation. |
| Core.EndpointViolations.violations.product_id | string | Product ID of the violation. |
| Core.EndpointViolations.violations.product | string | Name of the product of the violation. |
| Core.EndpointViolations.violations.serial | string | Serial number of the violation. |
| Core.EndpointViolations.violations.endpoint_id | string | Endpoint ID of the violation. |

#### Command example

```!core-get-endpoint-device-control-violations violation_id_list=100,90,80```

#### Context Example

```json
{
    "Core": {
        "EndpointViolations": null
    }
}
```

#### Human Readable Output

>### Endpoint Device Control Violation
>
>**No entries.**

### core-retrieve-files

***
Retrieves files from selected endpoints. You can retrieve up to 20 files, from no more than 10 endpoints. At least one endpoint ID and one file path are necessary in order to run the command. After running this command, you can use the core-action-status-get command with returned action_id, to check the action status.

#### Base Command

`core-retrieve-files`

#### Input

| **Argument Name** | **Description** | **Required** |
| --- | --- | --- |
| incident_id | Links the response action to the incident that triggered it. | Optional |
| endpoint_ids | Comma-separated list of endpoint IDs. | Required |
| windows_file_paths | A comma-separated list of file paths on the Windows platform. | Optional |
| linux_file_paths | A comma-separated list of file paths on the Linux platform. | Optional |
| mac_file_paths | A comma-separated list of file paths on the Mac platform. | Optional |
| generic_file_path | A comma-separated list of file paths in any platform. Can be used instead of the mac/windows/linux file paths. The order of the files path list must be parellel to the endpoints list order, therefore, the first file path in the list is related to the first endpoint and so on. | Optional |
| action_id | For polling use. | Optional |
| interval_in_seconds | Interval in seconds between each poll. | Optional |
| timeout_in_seconds | Polling timeout in seconds. | Optional |

#### Context Output

| **Path** | **Type** | **Description** |
| --- | --- | --- |
| Core.RetrievedFiles.action_id | string | ID of the action to retrieve files from selected endpoints. |
| Core.GetActionStatus.ErrorReasons.bucket | String | The bucket in which the error occurred. |
| Core.GetActionStatus.ErrorReasons.file_name | String | The name of the file that caused the error. |
| Core.GetActionStatus.ErrorReasons.file_path | String | The path of the file that caused the error. |
| Core.GetActionStatus.ErrorReasons.file_size | Number | The size of the file that caused the error. |
| Core.GetActionStatus.ErrorReasons.missing_files | Unknown | The missing files that caused the error. |
| Core.GetActionStatus.ErrorReasons.errorData | String | The error reason data. |
| Core.GetActionStatus.ErrorReasons.terminated_by | String | The instance ID which terminated the action and caused the error. |
| Core.GetActionStatus.ErrorReasons.errorDescription | String | The error reason description. |
| Core.GetActionStatus.ErrorReasons.terminate_result | Unknown | The error reason terminate result. |

### core-retrieve-file-details

***
View the file retrieved by the core-retrieve-files command according to the action ID. Before running this command, you can use the core-action-status-get command to check if this action completed successfully.

#### Base Command

`core-retrieve-file-details`

#### Input

| **Argument Name** | **Description** | **Required** |
| --- | --- | --- |
| action_id | Action ID retrieved from the core-retrieve-files command. | Required |

#### Context Output

| **Path** | **Type** | **Description** |
| --- | --- | --- |
| File | Unknown | The file details command results. |
| File.Name | String | The full file name \(including the file extension\). |
| File.EntryID | String | The ID for locating the file in the War Room. |
| File.Size | Number | The size of the file in bytes. |
| File.MD5 | String | The MD5 hash of the file. |
| File.SHA1 | String | The SHA1 hash of the file. |
| File.SHA256 | String | The SHA256 hash of the file. |
| File.SHA512 | String | The SHA512 hash of the file. |
| File.Extension | String | The file extension. For example: "xls". |
| File.Type | String | The file type, as determined by libmagic \(same as displayed in file entries\). |

#### Command example

```!core-retrieve-file-details action_id=1763```

#### Human Readable Output

>### Action id : 1763

>
> Retrieved 0 files from 0 endpoints.
> To get the exact action status run the core-action-status-get command

### core-get-script-metadata

***
Gets the full definition of a specific script in the scripts library.

#### Base Command

`core-get-script-metadata`

#### Input

| **Argument Name** | **Description** | **Required** |
| --- | --- | --- |
| script_uid | Unique identifier of the script, returned by the core-get-scripts command. | Required |

#### Context Output

| **Path** | **Type** | **Description** |
| --- | --- | --- |
| Core.ScriptMetadata | Unknown | The script metadata command results. |
| Core.ScriptMetadata.script_id | number | Script ID. |
| Core.ScriptMetadata.name | string | Script name. |
| Core.ScriptMetadata.description | string | Script description. |
| Core.ScriptMetadata.modification_date | unknown | Timestamp of when the script was last modified. |
| Core.ScriptMetadata.created_by | string | Name of the user who created the script. |
| Core.ScriptMetadata.is_high_risk | boolean | Whether the script has a high-risk outcome. |
| Core.ScriptMetadata.windows_supported | boolean | Choose to run the script on a Windows operating system. |
| Core.ScriptMetadata.linux_supported | boolean | Choose to run the script on a Linux operating system. |
| Core.ScriptMetadata.macos_supported | boolean | Choose to run the script on a Mac operating system. |
| Core.ScriptMetadata.entry_point | string | Name of the entry point selected for the script. An empty string indicates  the script defined as just run. |
| Core.ScriptMetadata.script_input | string | Name and type for the specified entry point. |
| Core.ScriptMetadata.script_output_type | string | Type of the output. |
| Core.ScriptMetadata.script_output_dictionary_definitions | Unknown | If the script_output_type is a dictionary, an array with friendly name, name, and type for each output. |

#### Command example

```!core-get-script-metadata script_uid=43973479d389f2ac7e99b6db88eaee40```

#### Context Example

```json
{
    "Core": {
        "ScriptMetadata": {
            "created_by": "Palo Alto Networks",
            "description": "List all directories under path",
            "entry_point": "run",
            "is_high_risk": false,
            "linux_supported": true,
            "macos_supported": true,
            "modification_date": 1620138828771,
            "name": "list_directories",
            "script_id": 4,
            "script_input": [
                {
                    "name": "path",
                    "type": "string"
                },
                {
                    "name": "number_of_levels",
                    "type": "number"
                }
            ],
            "script_output_dictionary_definitions": null,
            "script_output_type": "string_list",
            "script_uid": "43973479d389f2ac7e99b6db88eaee40",
            "windows_supported": true
        }
    }
}
```

#### Human Readable Output

>### Script Metadata
>
>|Created By|Description|Entry Point|Is High Risk|Linux Supported|Macos Supported|Modification Date|Modification Date Timestamp|Name|Script Id|Script Input|Script Output Type|Script Uid|Windows Supported|
>|---|---|---|---|---|---|---|---|---|---|---|---|---|---|
>| Palo Alto Networks | List all directories under path | run | false | true | true | 2021-05-04T14:33:48 | 1620138828771 | list_directories | 4 | {'name': 'path', 'type': 'string'},<br/>{'name': 'number_of_levels', 'type': 'number'} | string_list | 43973479d389f2ac7e99b6db88eaee40 | true |

### core-get-script-code

***
Gets the code of a specific script in the script library.

#### Base Command

`core-get-script-code`

#### Input

| **Argument Name** | **Description** | **Required** |
| --- | --- | --- |
| script_uid | Unique identifier of the script, returned by the core-get-scripts command. | Required |

#### Context Output

| **Path** | **Type** | **Description** |
| --- | --- | --- |
| Core.ScriptCode | Unknown | The script code command results. |
| Core.ScriptCode.code | string | The code of a specific script in the script library. |
| Core.ScriptCode.script_uid | string | Unique identifier of the script. |

#### Command example

```!core-get-script-code script_uid=548023b6e4a01ec51a495ba6e5d2a15d```

#### Context Example

```json
{
    "Core": {
        "ScriptCode": {
            "code": "import os\nimport sys\nimport traceback\n\n\ndef run(file_path):\n    path = os.path.expanduser(file_path)\n    path = os.path.expandvars(path)\n    if os.path.isabs(path):\n        try:\n            os.remove(path)\n        except IOError:\n            sys.stderr.write(f\"File not accessible: {path}\")\n            return False\n        except Exception as e:\n            sys.stderr.write(f\"Exception occured: {traceback.format_exc()}\")\n            return False\n    return True\n",
            "script_uid": "548023b6e4a01ec51a495ba6e5d2a15d"
        }
    }
}
```

#### Human Readable Output

>### Script code
>
> ``` import os
>import sys
>import traceback
>
>
>def run(file_path):
>    path = os.path.expanduser(file_path)
>    path = os.path.expandvars(path)
>    if os.path.isabs(path):
>        try:
>            os.remove(path)
>        except IOError:
>            sys.stderr.write(f"File not accessible: {path}")
>            return False
>        except Exception as e:
>            sys.stderr.write(f"Exception occured: {traceback.format_exc()}")
>            return False
>    return True
> ```

### core-action-status-get

***
Retrieves the status of the requested actions according to the action ID.

#### Base Command

`core-action-status-get`

#### Input

| **Argument Name** | **Description** | **Required** |
| --- | --- | --- |
| action_id | The action ID of the selected request. After performing an action, you will receive an action ID. | Required |

#### Context Output

| **Path** | **Type** | **Description** |
| --- | --- | --- |
| Core.GetActionStatus | Unknown | The action status command results. |
| Core.GetActionStatus.endpoint_id | string | Endpoint ID. |
| Core.GetActionStatus.status | string | The status of the specific endpoint ID. |
| Core.GetActionStatus.action_id | number | The specified action ID. |
| Core.GetActionStatus.ErrorReasons.bucket | String | The bucket in which the error occurred. |
| Core.GetActionStatus.ErrorReasons.file_name | String | The name of the file that caused the error. |
| Core.GetActionStatus.ErrorReasons.file_path | String | The path of the file that caused the error. |
| Core.GetActionStatus.ErrorReasons.file_size | Number | The size of the file that caused the error. |
| Core.GetActionStatus.ErrorReasons.missing_files | Unknown | The missing files that caused the error. |
| Core.GetActionStatus.ErrorReasons.errorData | String | The error reason data. |
| Core.GetActionStatus.ErrorReasons.terminated_by | String | The instance ID which terminated the action and caused the error. |
| Core.GetActionStatus.ErrorReasons.errorDescription | String | The error reason description. |
| Core.GetActionStatus.ErrorReasons.terminate_result | Unknown | The error reason terminate result. |

#### Command example

```!core-action-status-get action_id="1819"```

#### Context Example

```json
{
    "Core": {
        "GetActionStatus": null
    }
}
```

#### Human Readable Output

>### Get Action Status
>
>**No entries.**

### core-run-script (Deprecated)

***
Deprecated. Use core-script-run instead.

#### Base Command

`core-run-script`

#### Input

| **Argument Name** | **Description** | **Required** |
| --- | --- | --- |
| incident_id | Links the response action to the incident that triggered it. | Optional |
| endpoint_ids | Comma-separated list of endpoint IDs. Can be retrieved by running the core-get-endpoints command. | Required |
| script_uid | Unique identifier of the script. Can be retrieved by running the core-get-scripts command. | Required |
| parameters | Dictionary contains the parameter name as key and its value for this execution as the value. For example, {"param1":"param1_value","param2":"param2_value"}. | Optional |
| timeout | The timeout in seconds for this execution. Default is 600. | Optional |

#### Context Output

| **Path** | **Type** | **Description** |
| --- | --- | --- |
| Core.ScriptRun.action_id | Number | ID of the action initiated. |
| Core.ScriptRun.endpoints_count | Number | Number of endpoints the action was initiated on. |

### core-run-snippet-code-script

***
Initiates a new endpoint script execution action using the provided snippet code.

#### Base Command

`core-run-snippet-code-script`

#### Input

| **Argument Name** | **Description** | **Required** |
| --- | --- | --- |
| incident_id | Links the response action to the incident that triggered it. it. | Optional |
| endpoint_ids | Comma-separated list of endpoint IDs. Can be retrieved by running the core-get-endpoints command. | Required |
| snippet_code | Section of a script you want to initiate on an endpoint, for example, print("7"). | Required |
| action_id | For polling use. | Optional |
| interval_in_seconds | Interval in seconds between each poll. | Optional |
| timeout_in_seconds | Polling timeout in seconds. | Optional |

#### Context Output

| **Path** | **Type** | **Description** |
| --- | --- | --- |
| Core.ScriptRun.action_id | Number | ID of the action initiated. |
| Core.ScriptRun.endpoints_count | Number | Number of endpoints the action was initiated on. |
| Core.GetActionStatus.ErrorReasons.bucket | String | The bucket in which the error occurred. |
| Core.GetActionStatus.ErrorReasons.file_name | String | The name of the file that caused the error. |
| Core.GetActionStatus.ErrorReasons.file_path | String | The path of the file that caused the error. |
| Core.GetActionStatus.ErrorReasons.file_size | Number | The size of the file that caused the error. |
| Core.GetActionStatus.ErrorReasons.missing_files | Unknown | The missing files that caused the error. |
| Core.GetActionStatus.ErrorReasons.errorData | String | The error reason data. |
| Core.GetActionStatus.ErrorReasons.terminated_by | String | The instance ID which terminated the action and caused the error. |
| Core.GetActionStatus.ErrorReasons.errorDescription | String | The error reason description. |
| Core.GetActionStatus.ErrorReasons.terminate_result | Unknown | The error reason terminate result. |

### core-get-script-execution-status

***
Retrieves the status of a script execution action.

#### Base Command

`core-get-script-execution-status`

#### Input

| **Argument Name** | **Description** | **Required** |
| --- | --- | --- |
| action_id | Action IDs retrieved from the core-run-script command. | Required |

#### Context Output

| **Path** | **Type** | **Description** |
| --- | --- | --- |
| Core.ScriptStatus.general_status | String | General status of the action, considering the status of all the endpoints. |
| Core.ScriptStatus.error_message | String | Error message regarding permissions for running APIs or the action doesn’t exist. |
| Core.ScriptStatus.endpoints_timeout | Number | Number of endpoints in "timeout" status. |
| Core.ScriptStatus.action_id | Number | ID of the action initiated. |
| Core.ScriptStatus.endpoints_pending_abort | Number | Number of endpoints in "pending abort" status. |
| Core.ScriptStatus.endpoints_pending | Number | Number of endpoints in "pending" status. |
| Core.ScriptStatus.endpoints_in_progress | Number | Number of endpoints in "in progress" status. |
| Core.ScriptStatus.endpoints_failed | Number | Number of endpoints in "failed" status. |
| Core.ScriptStatus.endpoints_expired | Number | Number of endpoints in "expired" status. |
| Core.ScriptStatus.endpoints_completed_successfully | Number | Number of endpoints in "completed successfully" status. |
| Core.ScriptStatus.endpoints_canceled | Number | Number of endpoints in "canceled" status. |
| Core.ScriptStatus.endpoints_aborted | Number | Number of endpoints in "aborted" status. |

### core-get-script-execution-results

***
Retrieve the results of a script execution action.

#### Base Command

`core-get-script-execution-results`

#### Input

| **Argument Name** | **Description** | **Required** |
| --- | --- | --- |
| action_id | Action IDs retrieved from the core-run-script command. | Required |

#### Context Output

| **Path** | **Type** | **Description** |
| --- | --- | --- |
| Core.ScriptResult.action_id | Number | ID of the action initiated. |
| Core.ScriptResult.results.retrieved_files | Number | Number of successfully retrieved files. |
| Core.ScriptResult.results.endpoint_ip_address | String | Endpoint IP address. |
| Core.ScriptResult.results.endpoint_name | String | Number of successfully retrieved files. |
| Core.ScriptResult.results.failed_files | Number | Number of files failed to retrieve. |
| Core.ScriptResult.results.endpoint_status | String | Endpoint status. |
| Core.ScriptResult.results.domain | String | Domain to which the endpoint belongs. |
| Core.ScriptResult.results.endpoint_id | String | Endpoint ID. |
| Core.ScriptResult.results.execution_status | String | Execution status of this endpoint. |
| Core.ScriptResult.results.return_value | String | Value returned by the script in case the type is not a dictionary. |
| Core.ScriptResult.results.standard_output | String | The STDOUT and the STDERR logged by the script during the execution. |
| Core.ScriptResult.results.retention_date | Date | Timestamp in which the retrieved files will be deleted from the server. |
| Core.ScriptResult.results.command | String | The command that was executed by the script. |
| Core.ScriptResult.results.command_output | Array | The output of the command executed by the script. |

### core-get-script-execution-result-files

***
Gets the files retrieved from a specific endpoint during a script execution.

#### Base Command

`core-get-script-execution-result-files`

#### Input

| **Argument Name** | **Description** | **Required** |
| --- | --- | --- |
| action_id | Action ID retrieved from the core-run-script command. | Required |
| endpoint_id | Endpoint ID. Can be retrieved by running the core-get-endpoints command. | Required |

#### Context Output

| **Path** | **Type** | **Description** |
| --- | --- | --- |
| File.Size | String | The size of the file. |
| File.SHA1 | String | The SHA1 hash of the file. |
| File.SHA256 | String | The SHA256 hash of the file. |
| File.SHA512 | String | The SHA512 hash of the file. |
| File.Name | String | The name of the file. |
| File.SSDeep | String | The SSDeep hash of the file. |
| File.EntryID | String | EntryID of the file |
| File.Info | String | Information about the file. |
| File.Type | String | The file type. |
| File.MD5 | String | The MD5 hash of the file. |
| File.Extension | String | The extension of the file. |

### core-run-script-execute-commands

***
Initiate a new endpoint script execution of shell commands.

#### Base Command

`core-run-script-execute-commands`

#### Input

| **Argument Name** | **Description** | **Required** |
| --- | --- | --- |
| incident_id | Link the response action to triggered incident. | Optional |
| endpoint_ids | Comma-separated list of endpoint IDs. Can be retrieved by running the core-get-endpoints command. | Required |
| commands | Comma-separated list of shell commands to execute. Set the `is_raw_command` argument to `true` to prevent splitting by commas. (Useful when using `\|\|`, `&amp;&amp;`, `;` separators for controlling the flow of multiple commands). | Required |
| is_raw_command | Whether to pass the command as-is. When false, the command is split by commas and sent as a list of commands, that are run independently. | Optional |
| command_type | Type of shell command. Possible values are: powershell, native. | Optional |
| timeout | The timeout in seconds for this execution. Default is 600. | Optional |
| action_id | For polling use. | Optional |
| interval_in_seconds | Interval in seconds between each poll. | Optional |
| timeout_in_seconds | Polling timeout in seconds. | Optional |

#### Context Output

| **Path** | **Type** | **Description** |
| --- | --- | --- |
| Core.ScriptRun.action_id | Number | ID of the action initiated. |
| Core.ScriptRun.endpoints_count | Number | Number of endpoints the action was initiated on. |
| Core.GetActionStatus.ErrorReasons.bucket | String | The bucket in which the error occurred. |
| Core.GetActionStatus.ErrorReasons.file_name | String | The name of the file that caused the error. |
| Core.GetActionStatus.ErrorReasons.file_path | String | The path of the file that caused the error. |
| Core.GetActionStatus.ErrorReasons.file_size | Number | The size of the file that caused the error. |
| Core.GetActionStatus.ErrorReasons.missing_files | Unknown | The missing files that caused the error. |
| Core.GetActionStatus.ErrorReasons.errorData | String | The error reason data. |
| Core.GetActionStatus.ErrorReasons.terminated_by | String | The instance ID which terminated the action and caused the error. |
| Core.GetActionStatus.ErrorReasons.errorDescription | String | The error reason description. |
| Core.GetActionStatus.ErrorReasons.terminate_result | Unknown | The error reason terminate result. |

### core-run-script-delete-file

***
Initiates a new endpoint script execution to delete the specified file.

#### Base Command

`core-run-script-delete-file`

#### Input

| **Argument Name** | **Description** | **Required** |
| --- | --- | --- |
| incident_id | Links the response action to the incident that triggered it. | Optional |
| endpoint_ids | Comma-separated list of endpoint IDs. Can be retrieved by running the core-get-endpoints command. | Required |
| file_path | Paths of the files to delete, in a comma-separated list. Paths of the files to check for existence. All of the given file paths will run on all of the endpoints. | Required |
| timeout | The timeout in seconds for this execution. Default is 600. | Optional |
| action_id | For polling use. | Optional |
| interval_in_seconds | Interval in seconds between each poll. | Optional |
| timeout_in_seconds | Polling timeout in seconds. | Optional |

#### Context Output

| **Path** | **Type** | **Description** |
| --- | --- | --- |
| Core.ScriptRun.action_id | Number | ID of the action initiated. |
| Core.ScriptRun.endpoints_count | Number | Number of endpoints the action was initiated on. |
| Core.GetActionStatus.ErrorReasons.bucket | String | The bucket in which the error occurred. |
| Core.GetActionStatus.ErrorReasons.file_name | String | The name of the file that caused the error. |
| Core.GetActionStatus.ErrorReasons.file_path | String | The path of the file that caused the error. |
| Core.GetActionStatus.ErrorReasons.file_size | Number | The size of the file that caused the error. |
| Core.GetActionStatus.ErrorReasons.missing_files | Unknown | The missing files that caused the error. |
| Core.GetActionStatus.ErrorReasons.errorData | String | The error reason data. |
| Core.GetActionStatus.ErrorReasons.terminated_by | String | The instance ID which terminated the action and caused the error. |
| Core.GetActionStatus.ErrorReasons.errorDescription | String | The error reason description. |
| Core.GetActionStatus.ErrorReasons.terminate_result | Unknown | The error reason terminate result. |

### core-run-script-file-exists

***
Initiates a new endpoint script execution to check if file exists.

#### Base Command

`core-run-script-file-exists`

#### Input

| **Argument Name** | **Description** | **Required** |
| --- | --- | --- |
| incident_id | Links the response action to the incident that triggered it. | Optional |
| endpoint_ids | Comma-separated list of endpoint IDs. Can be retrieved by running the core-get-endpoints command. | Required |
| file_path | Paths of the files to check for existence, in a comma-separated list. All of the given file paths will run on all of the endpoints. | Required |
| timeout | The timeout in seconds for this execution. Default is 600. | Optional |
| action_id | For polling use. | Optional |
| interval_in_seconds | Interval in seconds between each poll. | Optional |
| timeout_in_seconds | Polling timeout in seconds. | Optional |

#### Context Output

| **Path** | **Type** | **Description** |
| --- | --- | --- |
| Core.ScriptRun.action_id | Number | ID of the action initiated. |
| Core.ScriptRun.endpoints_count | Number | Number of endpoints the action was initiated on. |
| Core.GetActionStatus.ErrorReasons.bucket | String | The bucket in which the error occurred. |
| Core.GetActionStatus.ErrorReasons.file_name | String | The name of the file that caused the error. |
| Core.GetActionStatus.ErrorReasons.file_path | String | The path of the file that caused the error. |
| Core.GetActionStatus.ErrorReasons.file_size | Number | The size of the file that caused the error. |
| Core.GetActionStatus.ErrorReasons.missing_files | Unknown | The missing files that caused the error. |
| Core.GetActionStatus.ErrorReasons.errorData | String | The error reason data. |
| Core.GetActionStatus.ErrorReasons.terminated_by | String | The instance ID which terminated the action and caused the error. |
| Core.GetActionStatus.ErrorReasons.errorDescription | String | The error reason description. |
| Core.GetActionStatus.ErrorReasons.terminate_result | Unknown | The error reason terminate result. |

### core-run-script-kill-process

***
Initiates a new endpoint script execution kill process.

#### Base Command

`core-run-script-kill-process`

#### Input

| **Argument Name** | **Description** | **Required** |
| --- | --- | --- |
| incident_id | Links the response action to the incident that triggered it. | Optional |
| endpoint_ids | Comma-separated list of endpoint IDs. Can be retrieved by running the core-get-endpoints command. | Required |
| process_name | Names of processes to kill. Will kill all of the given processes on all of the endpoints. | Required |
| timeout | The timeout in seconds for this execution. Default is 600. | Optional |
| action_id | For polling use. | Optional |
| interval_in_seconds | Interval in seconds between each poll. | Optional |
| timeout_in_seconds | Polling timeout in seconds. | Optional |

#### Context Output

| **Path** | **Type** | **Description** |
| --- | --- | --- |
| Core.ScriptRun.action_id | Number | ID of the action initiated. |
| Core.ScriptRun.endpoints_count | Number | Number of endpoints the action was initiated on. |
| Core.GetActionStatus.ErrorReasons.bucket | String | The bucket in which the error occurred. |
| Core.GetActionStatus.ErrorReasons.file_name | String | The name of the file that caused the error. |
| Core.GetActionStatus.ErrorReasons.file_path | String | The path of the file that caused the error. |
| Core.GetActionStatus.ErrorReasons.file_size | Number | The size of the file that caused the error. |
| Core.GetActionStatus.ErrorReasons.missing_files | Unknown | The missing files that caused the error. |
| Core.GetActionStatus.ErrorReasons.errorData | String | The error reason data. |
| Core.GetActionStatus.ErrorReasons.terminated_by | String | The instance ID which terminated the action and caused the error. |
| Core.GetActionStatus.ErrorReasons.errorDescription | String | The error reason description. |
| Core.GetActionStatus.ErrorReasons.terminate_result | Unknown | The error reason terminate result. |

### endpoint

***
Returns information about an endpoint.

#### Base Command

`endpoint`

#### Input

| **Argument Name** | **Description** | **Required** |
| --- | --- | --- |
| id | The endpoint ID. | Optional |
| ip | The endpoint IP address. | Optional |
| hostname | The endpoint hostname. | Optional |

#### Context Output

| **Path** | **Type** | **Description** |
| --- | --- | --- |
| Endpoint.Hostname | String | The endpoint's hostname. |
| Endpoint.OS | String | The endpoint's operation system. |
| Endpoint.IPAddress | String | The endpoint's IP address. |
| Endpoint.ID | String | The endpoint's ID. |
| Endpoint.Status | String | The endpoint's status. |
| Endpoint.IsIsolated | String | The endpoint's isolation status. |
| Endpoint.MACAddress | String | The endpoint's MAC address. |
| Endpoint.Vendor | String | The integration name of the endpoint vendor. |

### core-report-incorrect-wildfire

***
Reports to WildFire about incorrect hash verdict through Cortex.

#### Base Command

`core-report-incorrect-wildfire`

#### Input

| **Argument Name** | **Description** | **Required** |
| --- | --- | --- |
| file_hash | String that represents the file’s hash. Must be a valid SHA256 hash. | Required |
| new_verdict | The new verdict of the file. 0 - benign, 1 - malware. Possible values are: 0, 1. | Required |
| reason | String that represents the reason of the report. | Required |
| email | User’s email address. | Optional |

#### Context Output

| **Path** | **Type** | **Description** |
| --- | --- | --- |
| Core.WildFire.file_hash | Number | String that represents the file’s hash. |
| Core.WildFire.new_verdict | Number | The new verdict of the file. |

### core-remove-allowlist-files

***
Removes requested files from allow list.

#### Base Command

`core-remove-allowlist-files`

#### Input

| **Argument Name** | **Description** | **Required** |
| --- | --- | --- |
| incident_id | Links the response action to the incident that triggered it. | Optional |
| hash_list | String that represents a list of hashed files you want to add to allow list. Must be a valid SHA256 hash. | Required |
| comment | String that represents additional information regarding the action. | Optional |

#### Context Output

| **Path** | **Type** | **Description** |
| --- | --- | --- |
| Core.allowlist.removed_hashes | Number | Removed file hash |

#### Command example

```!core-remove-allowlist-files hash_list=11d69fb388ff59e5ba6ca217ca04ecde6a38fa8fb306aa5f1b72e22bb7c3a252```

#### Context Example

```json
{
    "Core": {
        "allowlist": [
            {
                "removed_hashes": "11d69fb388ff59e5ba6ca217ca04ecde6a38fa8fb306aa5f1b72e22bb7c3a252"
            }
        ]
    }
}
```

#### Human Readable Output

>### Allowlist Files Removed
>
>|Removed _ Hashes|
>|---|
>| 11d69fb388ff59e5ba6ca217ca04ecde6a38fa8fb306aa5f1b72e22bb7c3a252 |

### core-remove-blocklist-files

***
Removes requested files from block list.

#### Base Command

`core-remove-blocklist-files`

#### Input

| **Argument Name** | **Description** | **Required** |
| --- | --- | --- |
| incident_id | Links the response action to the incident that triggered it. | Optional |
| hash_list | String that represents a list of hashed files you want to add to allow list. Must be a valid SHA256 hash. | Required |
| comment | String that represents additional information regarding the action. | Optional |

#### Context Output

| **Path** | **Type** | **Description** |
| --- | --- | --- |
| Core.blocklist.removed_hashes | Number | Removed fileHash from blocklist |

#### Command example

```!core-remove-blocklist-files hash_list=11d69fb388ff59e5ba6ca217ca04ecde6a38fa8fb306aa5f1b72e22bb7c3a252```

#### Context Example

```json
{
    "Core": {
        "blocklist": [
            {
                "removed_hashes": "11d69fb388ff59e5ba6ca217ca04ecde6a38fa8fb306aa5f1b72e22bb7c3a252"
            }
        ]
    }
}
```

#### Human Readable Output

>### Blocklist Files Removed
>
>|Removed _ Hashes|
>|---|
>| 11d69fb388ff59e5ba6ca217ca04ecde6a38fa8fb306aa5f1b72e22bb7c3a252 |

### core-add-exclusion

***
Adds alert exclusion rule based on filterObject.

#### Base Command

`core-add-exclusion`

#### Input

| **Argument Name** | **Description** | **Required** |
| --- | --- | --- |
| name | Name of the exclusion. | Required |
| filterObject | Filter object for the exclusion. example: {"filter":{"AND":[{"SEARCH_FIELD":"alert_category","SEARCH_TYPE":"NEQ","SEARCH_VALUE":"Phishing"}]}}. | Required |
| comment | String that represents additional information regarding the action. | Optional |
| status | Status of exclusion. default value = ENABLED. Possible values are: ENABLED, DISABLED. Default is ENABLED. | Optional |

#### Context Output

| **Path** | **Type** | **Description** |
| --- | --- | --- |
| Core.exclusion.rule_id | Number | Added exclusion rule id |

#### Command example

```!core-add-exclusion filterObject={\"filter\":{\"AND\":[{\"SEARCH_FIELD\":\"alert_category\",\"SEARCH_TYPE\":\"NEQ\",\"SEARCH_VALUE\":\"Phishing\"}]}} name=test1```

#### Context Example

```json
{
    "Core": {
        "exclusion": {
            "rule_id": 45
        }
    }
}
```

#### Human Readable Output

>### Add Exclusion
>
>|rule_id|
>|---|
>| 45 |

### core-delete-exclusion

***
Delete an alert exclusion rule based on rule ID.

#### Base Command

`core-delete-exclusion`

#### Input

| **Argument Name** | **Description** | **Required** |
| --- | --- | --- |
| alert_exclusion_id | The desired alert_exclusion_id to be removed. | Required |

#### Context Output

| **Path** | **Type** | **Description** |
| --- | --- | --- |
| Core.deletedExclusion.rule_id | Number | Deleted exclusion rule id |

#### Command example

```!core-delete-exclusion alert_exclusion_id=36```

#### Context Example

```json
{
    "Core": {
        "deletedExclusion": {
            "rule_id": null
        }
    }
}
```

#### Human Readable Output

>Successfully deleted the following exclusion: 36

### core-get-exclusion

***
Get a list of the alerts exclusion.

#### Base Command

`core-get-exclusion`

#### Input

| **Argument Name** | **Description** | **Required** |
| --- | --- | --- |
| tenant_ID | Links the response action to the tenant that triggered it. | Optional |
| filterObject | Filter object for the exclusion. Example: {"filter":{"AND":[{"SEARCH_FIELD":"alert_category","SEARCH_TYPE":"NEQ","SEARCH_VALUE":"Phishing"}]}}. | Optional |
| limit | Limit for the response. You will get the first "limit" exclusions. Default value is 20. Default is 20. | Optional |

#### Context Output

| **Path** | **Type** | **Description** |
| --- | --- | --- |
| Core.exclusion.ALERT_WHITELIST_ID | Number |  |
| Core.exclusion.ALERT_WHITELIST_MODIFY_TIME | Date |  |
| Core.exclusion.ALERT_WHITELIST_NAME | String |  |
| Core.exclusion.ALERT_WHITELIST_INDICATOR_TEXT.pretty_name | String |  |
| Core.exclusion.ALERT_WHITELIST_INDICATOR_TEXT.data_type | Unknown |  |
| Core.exclusion.ALERT_WHITELIST_INDICATOR_TEXT.render_type | String |  |
| Core.exclusion.ALERT_WHITELIST_INDICATOR_TEXT.entity_map | Unknown |  |
| Core.exclusion.ALERT_WHITELIST_INDICATOR_TEXT.dml_type | Unknown |  |
| Core.exclusion.ALERT_WHITELIST_INDICATOR.filter.AND.SEARCH_FIELD | String |  |
| Core.exclusion.ALERT_WHITELIST_INDICATOR.filter.AND.SEARCH_TYPE | String |  |
| Core.exclusion.ALERT_WHITELIST_INDICATOR.filter.AND.SEARCH_VALUE | String |  |
| Core.exclusion.ALERT_WHITELIST_HITS | Number |  |
| Core.exclusion.ALERT_WHITELIST_COMMENT | String |  |
| Core.exclusion.ALERT_WHITELIST_USER | String |  |
| Core.exclusion.ALERT_WHITELIST_PRETTY_USER | String |  |
| Core.exclusion.ALERT_WHITELIST_STATUS | String |  |
| Core.exclusion.ALERT_WHITELIST_BACKWARDS_SCAN_STATUS | String |  |
| Core.exclusion.ALERT_WHITELIST_BACKWARDS_SCAN_TIMESTAMP | Unknown |  |
| Core.exclusion.ALERT_WHITELIST_MIGRATED_FROM_ANALYTICS | Number |  |

#### Command example

```!core-get-exclusion filterObject={\"filter\":{\"AND\":[{\"SEARCH_FIELD\":\"ALERT_WHITELIST_COMMENT\",\"SEARCH_TYPE\":\"NEQ\",\"SEARCH_VALUE\":\"Phishing\"}]}}```

#### Context Example

```json
{
    "Core": {
        "exclusion": [
            {
                "ALERT_WHITELIST_BACKWARDS_SCAN_STATUS": "DISABLED",
                "ALERT_WHITELIST_BACKWARDS_SCAN_TIMESTAMP": null,
                "ALERT_WHITELIST_COMMENT": "",
                "ALERT_WHITELIST_HITS": 0,
                "ALERT_WHITELIST_ID": 45,
                "ALERT_WHITELIST_INDICATOR": {
                    "filter": {
                        "AND": [
                            {
                                "SEARCH_FIELD": "alert_category",
                                "SEARCH_TYPE": "NEQ",
                                "SEARCH_VALUE": "Phishing"
                            }
                        ]
                    }
                },
                "ALERT_WHITELIST_INDICATOR_TEXT": [
                    {
                        "data_type": "TEXT",
                        "dml_type": null,
                        "entity_map": null,
                        "pretty_name": "category",
                        "render_type": "attribute"
                    },
                    {
                        "data_type": null,
                        "entity_map": null,
                        "pretty_name": "!=",
                        "render_type": "operator"
                    },
                    {
                        "data_type": null,
                        "entity_map": null,
                        "pretty_name": "Phishing",
                        "render_type": "value"
                    }
                ],
                "ALERT_WHITELIST_MIGRATED_FROM_ANALYTICS": 0,
                "ALERT_WHITELIST_MODIFY_TIME": 1645102011552,
                "ALERT_WHITELIST_NAME": "test1",
                "ALERT_WHITELIST_PRETTY_USER": "Public API - 3",
                "ALERT_WHITELIST_STATUS": "ENABLED",
                "ALERT_WHITELIST_USER": "N/A"
            }
        ]
    }
}
```

#### Human Readable Output

>### Exclusion
>
>|ALERT_WHITELIST_BACKWARDS_SCAN_STATUS|ALERT_WHITELIST_BACKWARDS_SCAN_TIMESTAMP|ALERT_WHITELIST_COMMENT|ALERT_WHITELIST_HITS|ALERT_WHITELIST_ID|ALERT_WHITELIST_INDICATOR|ALERT_WHITELIST_INDICATOR_TEXT|ALERT_WHITELIST_MIGRATED_FROM_ANALYTICS|ALERT_WHITELIST_MODIFY_TIME|ALERT_WHITELIST_NAME|ALERT_WHITELIST_PRETTY_USER|ALERT_WHITELIST_STATUS|ALERT_WHITELIST_USER|
>|---|---|---|---|---|---|---|---|---|---|---|---|---|
>| DISABLED |  |  | 0 | 45 | filter: {"AND": [{"SEARCH_FIELD": "alert_category", "SEARCH_TYPE": "NEQ", "SEARCH_VALUE": "Phishing"}]} | {'pretty_name': 'category', 'data_type': 'TEXT', 'render_type': 'attribute', 'entity_map': None, 'dml_type': None},<br/>{'pretty_name': '!=', 'data_type': None, 'render_type': 'operator', 'entity_map': None},<br/>{'pretty_name': 'Phishing', 'data_type': None, 'render_type': 'value', 'entity_map': None} | 0 | 1645102011552 | test1 | Public API - 3 | ENABLED | N/A |

### core-get-cloud-original-alerts

***
Returns information about each alert ID.

#### Base Command

`core-get-cloud-original-alerts`

#### Input

| **Argument Name** | **Description** | **Required** |
| --- | --- | --- |
| alert_ids | A comma-separated list of alert IDs. | Required |
| events_from_decider_format | Whether to return events_from_decider context output as a dictionary (the raw API response) or as a list (improved for playbook automation) - relevant only when filter_alert_fields is set to False. | Optional |

#### Context Output

| **Path** | **Type** | **Description** |
| --- | --- | --- |
| Core.OriginalAlert.event._time | String | The timestamp of the occurence of the event. |
| Core.OriginalAlert.event.vendor | String | Vendor name. |
| Core.OriginalAlert.event.event_timestamp | Number | Event timestamp. |
| Core.OriginalAlert.event.event_type | Number | Event type \(static 500\). |
| Core.OriginalAlert.event.cloud_provider | String | The cloud provider - GCP, AZURE, or AWS. |
| Core.OriginalAlert.event.project | String | The project in which the event occurred. |
| Core.OriginalAlert.event.cloud_provider_event_id | String | The ID given to the event by the cloud provider, if the ID exists. |
| Core.OriginalAlert.event.cloud_correlation_id | String | The ID the cloud provider is using to aggregate events that are part of the same general event. |
| Core.OriginalAlert.event.operation_name_orig | String | The name of the operation that occurred, as supplied by the cloud provider. |
| Core.OriginalAlert.event.operation_name | String | The normalized name of the operation performed by the event. |
| Core.OriginalAlert.event.identity_orig | String | Contains the original identity related fields as provided by the cloud provider. |
| Core.OriginalAlert.event.identity_name | String | The name of the identity that initiated the action. |
| Core.OriginalAlert.event.identity_uuid | String | Same as identity_name but also contains the UUID of the identity if it exists. |
| Core.OriginalAlert.event.identity_type | String | An enum representing the type of the identity. |
| Core.OriginalAlert.event.identity_sub_type | String | An enum representing the sub-type of the identity, respective to its identity_type. |
| Core.OriginalAlert.event.identity_invoked_by_name | String | The name of the identity that invoked the action as it appears in the log. |
| Core.OriginalAlert.event.identity_invoked_by_uuid | String | The UUID of the identity that invoked the action as it appears in the log. |
| Core.OriginalAlert.event.identity_invoked_by_type | String | An enum that represents the type of identity event that invoked the action. |
| Core.OriginalAlert.event.identity_invoked_by_sub_type | String | An enum that represents the respective sub_type of the type of identity \(identity_type\) that has invoked the action. |
| Core.OriginalAlert.event.operation_status | String | Status of whether the operation has succeed or failed, if provided. |
| Core.OriginalAlert.event.operation_status_orig | String | The operation status code as it appears in the log, including lookup from code number to code name. |
| Core.OriginalAlert.event.operation_status_orig_code | String | The operation status code as it appears in the log. |
| Core.OriginalAlert.event.operation_status_reason_provided | String | Description of the error, if the log record indicates an error and the cloud provider supplied the reason. |
| Core.OriginalAlert.event.resource_type | String | The normalized type of the service that emitted the log row. |
| Core.OriginalAlert.event.resource_type_orig | String | The type of the service that omitted the log as provided by the cloud provider. |
| Core.OriginalAlert.event.resource_sub_type | String | The sub-type respective to the resource_type field, normalized across all cloud providers. |
| Core.OriginalAlert.event.resource_sub_type_orig | String | The sub-type of the service that emitted this log row as provided by the cloud provider. |
| Core.OriginalAlert.event.region | String | The cloud region of the resource that emitted the log. |
| Core.OriginalAlert.event.zone | String | The availability zone of the resource that emitted the log. |
| Core.OriginalAlert.event.referenced_resource | String | The cloud resource referenced in the audit log. |
| Core.OriginalAlert.event.referenced_resource_name | String | Same as referenced_resource but provides only the substring that represents the resource name instead of the full asset ID. |
| Core.OriginalAlert.event.referenced_resources_count | Number | The number of extracted resources referenced in this audit log. |
| Core.OriginalAlert.event.user_agent | String | The user agent provided in the call to the API of the cloud provider. |
| Core.OriginalAlert.event.caller_ip | String | The IP of the caller that performed the action in the log. |
| Core.OriginalAlert.event.caller_ip_geolocation | String | The geolocation associated with the caller_ip's value. |
| Core.OriginalAlert.event.caller_ip_asn | Number | The ASN of the caller_ip's value. |
| Core.OriginalAlert.event.caller_project | String | The project of the caller entity. |
| Core.OriginalAlert.event.raw_log | Unknown | The raw log that is being normalized. |
| Core.OriginalAlert.event.log_name | String | The name of the log that contains the log row. |
| Core.OriginalAlert.event.caller_ip_asn_org | String | The organization associated with the ASN of the caller_ip's value. |
| Core.OriginalAlert.event.event_base_id | String | Event base ID. |
| Core.OriginalAlert.event.ingestion_time | String | Ingestion time. |

### core-get-dynamic-analysis

***
Returns dynamic analysis of each alert ID.

#### Base Command

`core-get-dynamic-analysis`

#### Input

| **Argument Name** | **Description** | **Required** |
| --- | --- | --- |
| alert_ids | A comma-separated list of alert IDs. | Required |

#### Context Output

| **Path** | **Type** | **Description** |
| --- | --- | --- |
| Core.DynamicAnalysis.causalityId | String |  |
| Core.DynamicAnalysis.internals.name | String |  |
| Core.DynamicAnalysis.internals.factName | String |  |
| Core.DynamicAnalysis.internals.timestamp | Date |  |
| Core.DynamicAnalysis.internals.eventId | String |  |
| Core.DynamicAnalysis.internals.attributes.user_presence | String |  |
| Core.DynamicAnalysis.internals.attributes.shellcode_address | String |  |
| Core.DynamicAnalysis.internals.attributes.tid | String |  |
| Core.DynamicAnalysis.internals.attributes.parent_pid | String |  |
| Core.DynamicAnalysis.internals.attributes.is_sign | String |  |
| Core.DynamicAnalysis.internals.attributes.sync_action | String |  |
| Core.DynamicAnalysis.internals.attributes.is_remote_session | String |  |
| Core.DynamicAnalysis.internals.attributes.peb | String |  |
| Core.DynamicAnalysis.internals.attributes.process_image_path | String |  |
| Core.DynamicAnalysis.internals.attributes.command_line | String |  |
| Core.DynamicAnalysis.internals.attributes.scanned_buffer_crc32_stacktrace_allocation_base_buffer | String |  |
| Core.DynamicAnalysis.internals.attributes.page_base_shellcode_buffer | String |  |
| Core.DynamicAnalysis.internals.attributes.os_sig_status | String |  |
| Core.DynamicAnalysis.internals.attributes.file_info_legal_copyright | String |  |
| Core.DynamicAnalysis.internals.attributes.user_name | String |  |
| Core.DynamicAnalysis.internals.attributes.is_heavens_gate | String |  |
| Core.DynamicAnalysis.internals.attributes.is_impersonated | String |  |
| Core.DynamicAnalysis.internals.attributes.os_parent_instance_id | String |  |
| Core.DynamicAnalysis.internals.attributes.file_info_internal_name | String |  |
| Core.DynamicAnalysis.internals.attributes.stack_trace | String |  |
| Core.DynamicAnalysis.internals.attributes.is_injected | String |  |
| Core.DynamicAnalysis.internals.attributes.pid | String |  |
| Core.DynamicAnalysis.internals.attributes.thread_context_eip_image_path | String |  |
| Core.DynamicAnalysis.internals.attributes.image_path_sha256 | String |  |
| Core.DynamicAnalysis.internals.attributes.montepi_err | String |  |
| Core.DynamicAnalysis.internals.attributes.file_info_company_name | String |  |
| Core.DynamicAnalysis.internals.attributes.file_info_original_name | String |  |
| Core.DynamicAnalysis.internals.attributes.instance_id | String |  |
| Core.DynamicAnalysis.internals.attributes.yara_file_scan_result | String |  |
| Core.DynamicAnalysis.internals.attributes.file_obj_flags | String |  |
| Core.DynamicAnalysis.internals.attributes.should_obfuscate | String |  |
| Core.DynamicAnalysis.internals.attributes.file_size | String |  |
| Core.DynamicAnalysis.internals.attributes.file_info_is_dot_net | String |  |
| Core.DynamicAnalysis.internals.attributes.call_region_shellcode_buffer | String |  |
| Core.DynamicAnalysis.internals.attributes.allocation_base_shellcode_buffer | String |  |
| Core.DynamicAnalysis.internals.attributes.signer_name | String |  |
| Core.DynamicAnalysis.internals.attributes.original_command_line | String |  |
| Core.DynamicAnalysis.internals.attributes.yara_rules_results_stacktrace_page_base_buffer | String |  |
| Core.DynamicAnalysis.internals.attributes.rpc_interface_uuid | String |  |
| Core.DynamicAnalysis.internals.attributes.rpc_interface_minor_version | String |  |
| Core.DynamicAnalysis.internals.attributes.telem | String |  |
| Core.DynamicAnalysis.internals.attributes.is_trusted_signer | String |  |
| Core.DynamicAnalysis.internals.attributes.thread_context_eip | String |  |
| Core.DynamicAnalysis.internals.attributes.requested_parent_instance_id | String |  |
| Core.DynamicAnalysis.internals.attributes.is_cgo | String |  |
| Core.DynamicAnalysis.internals.attributes.parent_cid | String |  |
| Core.DynamicAnalysis.internals.attributes.enabled_privileges | Date |  |
| Core.DynamicAnalysis.internals.attributes.peb32 | String |  |
| Core.DynamicAnalysis.internals.attributes.is_embedded_sign | String |  |
| Core.DynamicAnalysis.internals.attributes.rpc_function_opnum | String |  |
| Core.DynamicAnalysis.internals.attributes.parent_thread_instance_id | String |  |
| Core.DynamicAnalysis.internals.attributes.remote_causality_actor_ip | String |  |
| Core.DynamicAnalysis.internals.attributes.canonized_process_image_path | String |  |
| Core.DynamicAnalysis.internals.attributes.scanned_buffer_crc32_stacktrace_call_region_buffer | String |  |
| Core.DynamicAnalysis.internals.attributes.yara_rules_results_stacktrace_allocation_base_buffer | String |  |
| Core.DynamicAnalysis.internals.attributes.entry_point_rva | String |  |
| Core.DynamicAnalysis.internals.attributes.is_stack_pivot | String |  |
| Core.DynamicAnalysis.internals.attributes.os_parent_pid | String |  |
| Core.DynamicAnalysis.internals.attributes.image_path_md5 | String |  |
| Core.DynamicAnalysis.internals.attributes.causality_actor_type | String |  |
| Core.DynamicAnalysis.internals.attributes.timestamp | String |  |
| Core.DynamicAnalysis.internals.attributes.is_in_transaction | String |  |
| Core.DynamicAnalysis.internals.attributes.cid | String |  |
| Core.DynamicAnalysis.internals.attributes.integrity_level | String |  |
| Core.DynamicAnalysis.internals.attributes.actor_type | String |  |
| Core.DynamicAnalysis.internals.attributes.file_info_description | String |  |
| Core.DynamicAnalysis.internals.attributes.chisq_prob | String |  |
| Core.DynamicAnalysis.internals.attributes.parent_tid | String |  |
| Core.DynamicAnalysis.internals.attributes.rpc_interface_major_version | String |  |
| Core.DynamicAnalysis.internals.attributes.dse_internal | String |  |
| Core.DynamicAnalysis.internals.attributes.telem_bit_mask | String |  |
| Core.DynamicAnalysis.internals.attributes.process_image_name | String |  |
| Core.DynamicAnalysis.internals.attributes.parent_instance_id | String |  |
| Core.DynamicAnalysis.internals.attributes.entropy | String |  |
| Core.DynamicAnalysis.internals.attributes.call_region_base_address | String |  |
| Core.DynamicAnalysis.internals.attributes.yara_rules_results_stacktrace_call_region_buffer | String |  |
| Core.DynamicAnalysis.internals.attributes.scanned_buffer_crc32_stacktrace_page_base_buffer | String |  |
| Core.DynamicAnalysis.internals.attributes.image_base | String |  |
| Core.DynamicAnalysis.internals.attributes.sync_id | String |  |
| Core.DynamicAnalysis.internals.attributes.effective_user_sid | String |  |
| Core.DynamicAnalysis.internals.attributes.requested_parent_pid | String |  |
| Core.DynamicAnalysis.internals.attributes.event_id | String |  |
| Core.DynamicAnalysis.internals.attributes.rpc_protocol | String |  |
| Core.DynamicAnalysis.internals.processIdx | Number |  |
| Core.DynamicAnalysis.internals.instanceId | String |  |
| Core.DynamicAnalysis.internals.attributes.scriptblock_text | String |  |
| Core.DynamicAnalysis.internals.attributes.script_path | String |  |
| Core.DynamicAnalysis.internals.attributes.actor_pid | String |  |
| Core.DynamicAnalysis.internals.attributes.actor_instance_id | String |  |
| Core.DynamicAnalysis.internals.attributes.actor_thread_instance_id | String |  |
| Core.DynamicAnalysis.internals.attributes.etw_event_id | String |  |
| Core.DynamicAnalysis.internals.attributes.actor_tid | String |  |
| Core.DynamicAnalysis.internals.attributes.suspicious_strings | String |  |
| Core.DynamicAnalysis.internals.attributes.suspicious_strings_context | String |  |
| Core.DynamicAnalysis.internals.attributes.content_version | String |  |
| Core.DynamicAnalysis.internals.attributes.script_hash | String |  |
| Core.DynamicAnalysis.internals.attributes.dotnet_callstack | String |  |
| Core.DynamicAnalysis.internals.attributes.hook_type | String |  |
| Core.DynamicAnalysis.internals.attributes.appdomain_id | String |  |
| Core.DynamicAnalysis.internals.attributes.ps_assembly_version | String |  |
| Core.DynamicAnalysis.internals.attributes.original_length | String |  |
| Core.DynamicAnalysis.internals.attributes.invoke_expression_count | String |  |
| Core.DynamicAnalysis.internals.attributes.file_path | String |  |
| Core.DynamicAnalysis.internals.attributes.content | String |  |
| Core.DynamicAnalysis.internals.attributes.edr_assembly_version | String |  |
| Core.DynamicAnalysis.internals.attributes.expression_tree_scan_result | String |  |
| Core.DynamicAnalysis.internals.attributes.content_length | String |  |
| Core.DynamicAnalysis.internals.attributes.local_analysis_verdict | String |  |
| Core.DynamicAnalysis.internals.attributes.clr_version | String |  |
| Core.DynamicAnalysis.internals.attributes.powershell_version | String |  |
| Core.DynamicAnalysis.internals.attributes.script_source | String |  |
| Core.DynamicAnalysis.internals.attributes.prio | String |  |
| Core.DynamicAnalysis.internals.attributes.build_timestamp | Date |  |
| Core.DynamicAnalysis.potentialPreventionActionOverride | Boolean |  |
| Core.DynamicAnalysis.isBiocRule | Boolean |  |
| Core.DynamicAnalysis.biocId | Number |  |
| Core.DynamicAnalysis.additionalData | String |  |
| Core.DynamicAnalysis.biocRuleName | String |  |
| Core.DynamicAnalysis.reachedMaxActivationsPerRule | Boolean |  |
| Core.DynamicAnalysis.syncActionStatus | Number |  |
| Core.DynamicAnalysis.spawnerImagePath | String |  |
| Core.DynamicAnalysis.spawnerCmdline | String |  |
| Core.DynamicAnalysis.spawnerSigner | String |  |
| Core.DynamicAnalysis.osSpawnerImagePath | String |  |
| Core.DynamicAnalysis.osSpawnerCmdline | String |  |
| Core.DynamicAnalysis.osSpawnerSigner | String |  |

### core-get-hash-analytics-prevalence

***
Get the prevalence of a file, identified by sha256.

#### Base Command

`core-get-hash-analytics-prevalence`

#### Input

| **Argument Name** | **Description** | **Required** |
| --- | --- | --- |
| sha256 | The sha256 of a file. | Required |

#### Context Output

| **Path** | **Type** | **Description** |
| --- | --- | --- |
| Core.AnalyticsPrevalence.Hash.value | Boolean | Whether the hash is prevalent or not. |
| Core.AnalyticsPrevalence.Hash.data.global_prevalence.value | Number | The global prevalence of the hash. |
| Core.AnalyticsPrevalence.Hash.data.local_prevalence.value | Number | The local prevalence of the hash. |
| Core.AnalyticsPrevalence.Hash.data.prevalence.value | Number | The prevalence of the hash. |

### core-get-IP-analytics-prevalence

***
Get the prevalence of an ip, identified by ip_address.

#### Base Command

`core-get-IP-analytics-prevalence`

#### Input

| **Argument Name** | **Description** | **Required** |
| --- | --- | --- |
| ip_address | The IP address. | Required |

#### Context Output

| **Path** | **Type** | **Description** |
| --- | --- | --- |
| Core.AnalyticsPrevalence.Ip.value | Boolean | Whether the IP address is prevalent or not. |
| Core.AnalyticsPrevalence.Ip.data.global_prevalence.value | Number | The global prevalence of the IP. |
| Core.AnalyticsPrevalence.Ip.data.local_prevalence.value | Number | The local prevalence of the IP. |
| Core.AnalyticsPrevalence.Ip.data.prevalence.value | Number | The prevalence of the IP. |

### core-get-domain-analytics-prevalence

***
Get the prevalence of a domain, identified by domain_name.

#### Base Command

`core-get-domain-analytics-prevalence`

#### Input

| **Argument Name** | **Description** | **Required** |
| --- | --- | --- |
| domain_name | The domain name. | Required |

#### Context Output

| **Path** | **Type** | **Description** |
| --- | --- | --- |
| Core.AnalyticsPrevalence.Domain.value | Boolean | Whether the domain is prevalent or not. |
| Core.AnalyticsPrevalence.Domain.data.global_prevalence.value | Number | The global prevalence of the domain. |
| Core.AnalyticsPrevalence.Domain.data.local_prevalence.value | Number | The local prevalence of the domain. |
| Core.AnalyticsPrevalence.Domain.data.prevalence.value | Number | The prevalence of the domain. |

### core-get-process-analytics-prevalence

***
Get the prevalence of a process, identified by process_name.

#### Base Command

`core-get-process-analytics-prevalence`

#### Input

| **Argument Name** | **Description** | **Required** |
| --- | --- | --- |
| process_name | The process name. | Required |

#### Context Output

| **Path** | **Type** | **Description** |
| --- | --- | --- |
| Core.AnalyticsPrevalence.Process.value | Boolean | Whether the process is prevalent or not. |
| Core.AnalyticsPrevalence.Process.data.global_prevalence.value | Number | The global prevalence of the process. |
| Core.AnalyticsPrevalence.Process.data.local_prevalence.value | Number | The local prevalence of the process. |
| Core.AnalyticsPrevalence.Process.data.prevalence.value | Number | The prevalence of the process. |

### core-get-registry-analytics-prevalence

***
Get the prevalence of a registry_path, identified by key_name, value_name.

#### Base Command

`core-get-registry-analytics-prevalence`

#### Input

| **Argument Name** | **Description** | **Required** |
| --- | --- | --- |
| key_name | The key name of a registry path. | Required |
| value_name | The value name of a registry path. | Required |

#### Context Output

| **Path** | **Type** | **Description** |
| --- | --- | --- |
| Core.AnalyticsPrevalence.Registry.value | Boolean | Whether the registry is prevalent or not. |
| Core.AnalyticsPrevalence.Registry.data.global_prevalence.value | Number | The global prevalence of the registry. |
| Core.AnalyticsPrevalence.Registry.data.local_prevalence.value | Number | The local prevalence of the registry. |
| Core.AnalyticsPrevalence.Registry.data.prevalence.value | Number | The prevalence of the registry. |

### core-get-cmd-analytics-prevalence

***
Get the prevalence of a process_command_line, identified by process_command_line.

#### Base Command

`core-get-cmd-analytics-prevalence`

#### Input

| **Argument Name** | **Description** | **Required** |
| --- | --- | --- |
| process_command_line | The process command line. | Required |

#### Context Output

| **Path** | **Type** | **Description** |
| --- | --- | --- |
| Core.AnalyticsPrevalence.Cmd.value | Boolean | Whether the CMD is prevalent or not. |
| Core.AnalyticsPrevalence.Cmd.data.global_prevalence.value | Number | The global prevalence of the CMD. |
| Core.AnalyticsPrevalence.Cmd.data.local_prevalence.value | Number | The local prevalence of the CDM. |
| Core.AnalyticsPrevalence.Cmd.data.prevalence.value | Number | The prevalence of the Cmd. |

### core-add-endpoint-tag

***
Add a tag to one or more endpoints.

#### Base Command

`core-add-endpoint-tag`

#### Input

| **Argument Name** | **Description** | **Required** |
| --- | --- | --- |
| endpoint_ids | A comma-separated list of tenant IDs of the endpoint(s) for which you want to assign the tag. | Required |
| tag | The tag name to assign to the endpoint(s). | Required |
| endpoint_id_list | A comma-separated list of endpoint IDs to filter by them. | Optional |
| dist_name | A comma-separated list of distribution package names or installation package names. <br/>Example: dist_name1,dist_name2. | Optional |
| ip_list | A comma-separated list of IP addresses.<br/>Example: 8.8.8.8,1.1.1.1. | Optional |
| group_name | A comma-separated list of group names to which the agent belongs.<br/>Example: group_name1,group_name2. | Optional |
| platform | The endpoint platform. Possible values are: windows, linux, macos, android. | Optional |
| alias_name | A comma-separated list of alias names.<br/>Examples: alias_name1,alias_name2. | Optional |
| isolate | Specifies whether the endpoint was isolated or unisolated. Possible values are: isolated, unisolated. | Optional |
| hostname | A comma-separated list of hostnames.<br/>Example: hostname1,hostname2. | Optional |
| first_seen_gte | All the agents that were first seen after {first_seen_gte}.<br/>Supported values:<br/>1579039377301 (time in milliseconds)<br/>"3 days" (relative date)<br/>"2019-10-21T23:45:00" (date). | Optional |
| first_seen_lte | All the agents that were first seen before {first_seen_lte}.<br/>Supported values:<br/>1579039377301 (time in milliseconds)<br/>"3 days" (relative date)<br/>"2019-10-21T23:45:00" (date). | Optional |
| last_seen_gte | All the agents that were last seen before {last_seen_gte}.<br/>Supported values:<br/>1579039377301 (time in milliseconds)<br/>"3 days" (relative date)<br/>"2019-10-21T23:45:00" (date). | Optional |
| last_seen_lte | All the agents that were last seen before {last_seen_lte}.<br/>Supported values:<br/>1579039377301 (time in milliseconds)<br/>"3 days" (relative date)<br/>"2019-10-21T23:45:00" (date). | Optional |
| status | The status of the endpoint to filter. Possible values are: connected, disconnected, lost, uninstalled. | Optional |

#### Context Output

There is no context output for this command.

#### Command example

```!core-add-endpoint-tag endpoint_ids=1234 tag=test```

#### Human Readable Output

>Successfully added tag test to endpoint(s) ['1234']

### core-remove-endpoint-tag

***
Remove a tag from one or more endpoints.

#### Base Command

`core-remove-endpoint-tag`

#### Input

| **Argument Name** | **Description** | **Required** |
| --- | --- | --- |
| endpoint_ids | A comma-separated list of tenant IDs of the endpoint(s) for which you want to remove the tag. | Required |
| tag | The tag name to remove from the endpoint(s). | Required |
| endpoint_id_list | A comma-separated list of endpoint IDs to filter by them. | Optional |
| dist_name | A comma-separated list of distribution package names or installation package names. <br/>Example: dist_name1,dist_name2. | Optional |
| ip_list | A comma-separated list of IP addresses.<br/>Example: 8.8.8.8,1.1.1.1. | Optional |
| group_name | A comma-separated list of group names to which the agent belongs.<br/>Example: group_name1,group_name2. | Optional |
| platform | The endpoint platform. Possible values are: windows, linux, macos, android. | Optional |
| alias_name | A comma-separated list of alias names.<br/>Examples: alias_name1,alias_name2. | Optional |
| isolate | Specifies whether the endpoint was isolated or unisolated. Possible values are: isolated, unisolated. | Optional |
| hostname | A comma-separated list of hostnames.<br/>Example: hostname1,hostname2. | Optional |
| first_seen_gte | All the agents that were first seen after {first_seen_gte}.<br/>Supported values:<br/>1579039377301 (time in milliseconds)<br/>"3 days" (relative date)<br/>"2019-10-21T23:45:00" (date). | Optional |
| first_seen_lte | All the agents that were first seen before {first_seen_lte}.<br/>Supported values:<br/>1579039377301 (time in milliseconds)<br/>"3 days" (relative date)<br/>"2019-10-21T23:45:00" (date). | Optional |
| last_seen_gte | All the agents that were last seen before {last_seen_gte}.<br/>Supported values:<br/>1579039377301 (time in milliseconds)<br/>"3 days" (relative date)<br/>"2019-10-21T23:45:00" (date). | Optional |
| last_seen_lte | All the agents that were last seen before {last_seen_lte}.<br/>Supported values:<br/>1579039377301 (time in milliseconds)<br/>"3 days" (relative date)<br/>"2019-10-21T23:45:00" (date). | Optional |
| status | The status of the endpoint to filter. Possible values are: connected, disconnected, lost, uninstalled. | Optional |

#### Context Output

There is no context output for this command.

#### Command example

```!core-remove-endpoint-tag endpoint_ids=1234 tag=test```

#### Human Readable Output

>Successfully removed tag test from endpoint(s) ['1234']

### core-endpoint-alias-change

***
Gets a list of endpoints according to the passed filters, and changes their alias name. Filtering by multiple fields will be concatenated using the AND condition (OR is not supported).

#### Base Command

`core-endpoint-alias-change`

#### Input

| **Argument Name** | **Description** | **Required** |
| --- | --- | --- |
| status | The status of the endpoint to use as a filter. Possible values are: connected, disconnected. | Optional |
| endpoint_id_list | A comma-separated list of endpoint IDs to use as a filter. | Optional |
| dist_name | A comma-separated list of distribution package names or installation package names to use as a filter.<br/>Example: dist_name1,dist_name2. | Optional |
| ip_list | A comma-separated list of IP addresses to use as a filter.<br/>Example: 8.8.8.8,1.1.1.1. | Optional |
| group_name | A comma-separated list of group names to which the agent belongs to use as a filter.<br/>Example: group_name1,group_name2. | Optional |
| platform | The endpoint platform to use as a filter. Possible values are: windows, linux, macos, android. | Optional |
| alias_name | A comma-separated list of alias names to use as a filter.<br/>Examples: alias_name1,alias_name2. | Optional |
| isolate | Specifies whether the endpoint was isolated or unisolated to use as a filter. Possible values are: isolated, unisolated.  Note: This argument returns only the first endpoint that matches. | Optional |
| hostname | A comma-separated list of hostnames to use as a filter.<br/>Example: hostname1,hostname2. | Optional |
| first_seen_gte | All the agents that were first seen after {first_seen_gte} to use as a filter.<br/>Supported values:<br/>1579039377301 (time in milliseconds)<br/>"3 days" (relative date)<br/>"2019-10-21T23:45:00" (date). | Optional |
| first_seen_lte | All the agents that were first seen before {first_seen_lte} to use as a filter.<br/>Supported values:<br/>1579039377301 (time in milliseconds)<br/>"3 days" (relative date)<br/>"2019-10-21T23:45:00" (date). | Optional |
| last_seen_gte | All the agents that were last seen after {last_seen_gte} to use as a filter.<br/>Supported values:<br/>1579039377301 (time in milliseconds)<br/>"3 days" (relative date)<br/>"2019-10-21T23:45:00" (date). | Optional |
| last_seen_lte | All the agents that were last seen before {last_seen_lte} to use as a filter.<br/>Supported values:<br/>1579039377301 (time in milliseconds)<br/>"3 days" (relative date)<br/>"2019-10-21T23:45:00" (date). | Optional |
| username | The usernames to query for to use as a filter. Accepts a single user, or comma-separated list of usernames. | Optional |
| new_alias_name | The alias name to change to. Note: If you send an empty field, (e.g new_alias_name=\"\") the current alias name is deleted.| Required |
| scan_status | The scan status of the endpoint to use as a filter. Possible values are: none, pending, in_progress, canceled, aborted, pending_cancellation, success, error. | Optional |

#### Context Output

There is no context output for this command.

#### Command example

```!core-endpoint-alias-change new_alias_name=test scan_status=success ip_list=1.1.1.1```

#### Human Readable Output

>The endpoint alias was changed successfully.
Note: If there is no error in the process, then this is the output even when the specific endpoint does not exist.

### core-list-users

***
Retrieve a list of the current users in the environment.
Required license: Cortex XDR Pro per Endpoint, Cortex XDR Pro, or Cortex XDR Pro per TB.

#### Base Command

`core-list-users`

#### Input

| **Argument Name** | **Description** | **Required** |
| --- | --- | --- |

#### Context Output

| **Path** | **Type** | **Description** |
| --- | --- | --- |
| Core.User.user_email | string | Email address of the user |
| Core.User.user_first_name | string | First name of the user |
| Core.User.user_last_name | string | Last name of the user. |
| Core.User.role_name | string | Role name associated with the user. |
| Core.User.last_logged_in | Number | Timestamp of when the user last logged in. |
| Core.User.user_type | string | Type of user. |
| Core.User.groups | array | Name of user groups associated with the user, if applicable. |
| Core.User.scope | array | Name of scope associated with the user, if applicable. |

#### Command example

```!core-list-users```

#### Context Example

```json
{
    "dummy": {
        "User": [
            {
                "groups": [],
                "last_logged_in": 1648158415051,
                "role_name": "dummy",
                "scope": [],
                "user_email": "dummy@dummy.com",
                "user_first_name": "dummy",
                "user_last_name": "dummy",
                "user_type": "dummy"
            },
             {
                "groups": [],
                "last_logged_in": null,
                "role_name": "dummy",
                "scope": [],
                "user_email": "dummy@dummy.com",
                "user_first_name": "dummy",
                "user_last_name": "dummy",
                "user_type": "dummy"
            }            
        ]
    }
}
```

#### Human Readable Output

>### Users
>
>|First Name|Groups|Last Name|Role|Type|User email|
>|---|---|---|---|---|---|
>| dummy |  | dummy | dummy | dummy | dummy |
>| dummy |  | dummy | dummy | dummy | dummy |

### core-list-risky-users

***
Retrieve the risk score of a specific user or list of users with the highest risk score in the environment along with the reason affecting each score.
Required license: Cortex XDR Pro per Endpoint, Cortex XDR Pro, or Cortex XDR Pro per TB.

#### Base Command

`core-list-risky-users`

#### Input

| **Argument Name** | **Description**                                                                                                         | **Required** |
| --- |-------------------------------------------------------------------------------------------------------------------------| --- |
| user_id | Unique ID of a specific user.<br/>User ID could be either of the `foo/dummy` format, or just `dummy`.<br/>.             | Optional |
| limit | Limit the number of users that will appear in the list. (Use limit when no specific host is requested.). Default is 10. | Optional |

#### Context Output

| **Path** | **Type** | **Description** |
| --- | --- | --- |
| Core.RiskyUser.type | String | Form of identification element. |
| Core.RiskyUser.id | String | Identification value of the type field. |
| Core.RiskyUser.score | Number | The score assigned to the user. |
| Core.RiskyUser.reasons.date created | String | Date when the incident was created. |
| Core.RiskyUser.reasons.description | String | Description of the incident. |
| Core.RiskyUser.reasons.severity | String | The severity of the incident |
| Core.RiskyUser.reasons.status | String | The incident status |
| Core.RiskyUser.reasons.points | Number | The score. |

#### Command example

```!core-list-risky-users user_id=dummy```

#### Context Example

```json
{
    "Core": {
        "RiskyUser": {
            "id": "dummy",
            "reasons": [],
            "score": 0,
            "type": "user"
        }
    }
}
```

#### Human Readable Output

>### Risky Users
>
>|User ID|Score|Description|
>|---|---|---|
>| dummy | 0 |  |

### core-list-risky-hosts

***
Retrieve the risk score of a specific host or list of hosts with the highest risk score in the environment along with the reason affecting each score.
Required license: Cortex XDR Pro per Endpoint, Cortex XDR Pro, or Cortex XDR Pro per TB.

#### Base Command

`core-list-risky-hosts`

#### Input

| **Argument Name** | **Description**                                                                                                                                           | **Required** |
| --- |-----------------------------------------------------------------------------------------------------------------------------------------------------------| --- |
| host_id | The host name of a specific host.                                                                                                                         | Optional |
| limit | Limit the number of hosts that will appear in the list. By default, the limit is 10 hosts.(Use limit when no specific host is requested.). Default is 50. | Optional |

#### Context Output

| **Path** | **Type** | **Description** |
| --- | --- | --- |
| Core.RiskyHost.type | String | Form of identification element. |
| Core.RiskyHost.id | String | Identification value of the type field. |
| Core.RiskyHost.score | Number | The score assigned to the host. |
| Core.RiskyHost.reasons.date created | String | Date when the incident was created. |
| Core.RiskyHost.reasons.description | String | Description of the incident. |
| Core.RiskyHost.reasons.severity | String | The severity of the incident |
| Core.RiskyHost.reasons.status | String | The incident status |
| Core.RiskyHost.reasons.points | Number | The score. |

#### Command example

```!core-list-risky-hosts host_id=dummy```

#### Context Example

```json
{
    "Core": {
        "RiskyHost": {
            "id": "dummy",
            "reasons": [],
            "score": 0,
            "type": "dummy"
        }
    }
}
```

#### Human Readable Output

>### Risky Hosts
>
>|Host ID|Score|Description|
>|---|---|---|
>| dummy | 0 |  |

### core-list-user-groups

***
Retrieve a list of the current user emails associated with one or more user groups in the environment.
Required license: Cortex XDR Pro per Endpoint, Cortex XDR Pro, or Cortex XDR Pro per TB.

#### Base Command

`core-list-user-groups`

#### Input

| **Argument Name** | **Description** | **Required** |
| --- | --- | --- |
| group_names | A comma-separated list of one or more user group names for which you want the associated users. | Required |

#### Context Output

| **Path** | **Type** | **Description** |
| --- | --- | --- |
| Core.UserGroup.group_name | String | Name of the user group. |
| Core.UserGroup.description | String | Description of the user group, if available. |
| Core.UserGroup.pretty_name | String | Name of the user group as it appears in the management console. |
| Core.UserGroup.insert_time | Number | Timestamp of when the user group was created. |
| Core.UserGroup.update_time | Number | Timestamp of when the user group was last updated. |
| Core.UserGroup.user_email | array | List of email addresses belonging to the users associated with the user group. |
| Core.UserGroup.source | String | Type of user group. |

#### Command example

```!core-list-user-groups group_names=test```

#### Context Example

```json
{
    "Core": {
        "UserGroup": {
            "description": "test",
            "group_name": "test",
            "insert_time": 1684746187678,
            "pretty_name": null,
            "source": "Custom",
            "update_time": 1684746209062,
            "user_email": [
                null
            ]
        }
    }
}
```

#### Human Readable Output

>### Groups
>
>|Group Name|Group Description|User email|
>|---|---|---|
>| test | test for demo |  |

### core-get-incidents

***
Returns a list of incidents, which you can filter by a list of incident IDs (max. 100), the time the incident was last modified, and the time the incident was created.
If you pass multiple filtering arguments, they will be concatenated using the AND condition. The OR condition is not supported.

##### Required Permissions

Required Permissions For API call:
`Alerts And Incidents` --> `View`
Builtin Roles with this permission includes: "Investigator", "Responder", "Privileged Investigator", "Privileged Responder", "Viewer", and "Instance Admin".

#### Base Command

`core-get-incidents`

#### Input

| **Argument Name** | **Description** | **Required** |
| --- | --- | --- |
| lte_creation_time | A date in the format 2019-12-31T23:59:00. Only incidents that were created on or before the specified date/time will be retrieved. | Optional |
| gte_creation_time | A date in the format 2019-12-31T23:59:00. Only incidents that were created on or after the specified date/time will be retrieved. | Optional |
| lte_modification_time | Filters returned incidents that were created on or before the specified date/time, in the format 2019-12-31T23:59:00. | Optional |
| gte_modification_time | Filters returned incidents that were modified on or after the specified date/time, in the format 2019-12-31T23:59:00. | Optional |
| incident_id_list | An array or CSV string of incident IDs. | Optional |
| since_creation_time | Filters returned incidents that were created on or after the specified date/time range, for example, 1 month, 2 days, 1 hour, and so on. | Optional |
| since_modification_time | Filters returned incidents that were modified on or after the specified date/time range, for example, 1 month, 2 days, 1 hour, and so on. | Optional |
| sort_by_modification_time | Sorts returned incidents by the date/time that the incident was last modified ("asc" - ascending, "desc" - descending). Possible values are: asc, desc. | Optional |
| sort_by_creation_time | Sorts returned incidents by the date/time that the incident was created ("asc" - ascending, "desc" - descending). Possible values are: asc, desc. | Optional |
| page | Page number (for pagination). The default is 0 (the first page). Default is 0. | Optional |
| limit | Maximum number of incidents to return per page. The default and maximum is 100. Default is 100. | Optional |
| status | Filters only incidents in the specified status. The options are: new, under_investigation, resolved_known_issue, resolved_false_positive, resolved_true_positive resolved_security_testing, resolved_other, resolved_auto. | Optional |
| starred | Whether the incident is starred (Boolean value: true or false). Possible values are: true, false. | Optional |
| starred_incidents_fetch_window | Starred fetch window timestamp (&lt;number&gt; &lt;time unit&gt;, e.g., 12 hours, 7 days). Default is 3 days. | Optional |

#### Context Output

| **Path** | **Type** | **Description**                                                                                                      |
| --- | --- |----------------------------------------------------------------------------------------------------------------------|
| Core.Incident.incident_id | String | Unique ID assigned to each returned incident.                                                                        |
| Core.Incident.manual_severity | String | Incident severity assigned by the user. This does not affect the calculated severity. Can be "low", "medium", "high" |
| Core.Incident.manual_description | String | Incident description provided by the user.                                                                           |
| Core.Incident.assigned_user_mail | String | Email address of the assigned user.                                                                                  |
| Core.Incident.high_severity_alert_count | String | Number of alerts with the severity HIGH.                                                                             |
| Core.Incident.host_count | number | Number of hosts involved in the incident.                                                                            |
| Core.Incident.xdr_url | String | A link to the incident view on Cortex XDR or XSIAM.                                                                  |
| Core.Incident.assigned_user_pretty_name | String | Full name of the user assigned to the incident.                                                                      |
| Core.Incident.alert_count | number | Total number of alerts in the incident.                                                                              |
| Core.Incident.med_severity_alert_count | number | Number of alerts with the severity MEDIUM.                                                                           |
| Core.Incident.user_count | number | Number of users involved in the incident.                                                                            |
| Core.Incident.severity | String | Calculated severity of the incident. Valid values are:
"low","medium","high"
 |
| Core.Incident.low_severity_alert_count | String | Number of alerts with the severity LOW. |
| Core.Incident.status | String | Current status of the incident. Valid values are: "new","under_investigation","resolved_known_issue","resolved_duplicate","resolved_false_positive","resolved_true_positive","resolved_security_testing" or "resolved_other".
 |
| Core.Incident.description | String | Dynamic calculated description of the incident. |
| Core.Incident.resolve_comment | String | Comments entered by the user when the incident was resolved. |
| Core.Incident.notes | String | Comments entered by the user regarding the incident. |
| Core.Incident.creation_time | date | Date and time the incident was created on Cortex XDR or XSIAM. |
| Core.Incident.detection_time | date | Date and time that the first alert occurred in the incident. |
| Core.Incident.modification_time | date | Date and time that the incident was last modified. |

##### Command Example

```!core-get-incidents gte_creation_time=2010-10-10T00:00:00 limit=3 sort_by_creation_time=desc```

##### Context Example

```
{
    "Core.Incident": [
        {
            "host_count": 1, 
            "incident_id": "4", 
            "manual_severity": "medium", 
            "description": "5 'This alert from content  TestXDRPlaybook' alerts detected by Checkpoint - SandBlast  ", 
            "severity": "medium", 
            "modification_time": 1579290004178, 
            "assigned_user_pretty_name": null, 
            "notes": null, 
            "creation_time": 1577276587937, 
            "alert_count": 5, 
            "med_severity_alert_count": 1, 
            "detection_time": null, 
            "assigned_user_mail": null, 
            "resolve_comment": "This issue was solved in Incident number 192304", 
            "status": "new", 
            "user_count": 1, 
            "xdr_url": "https://some.xdr.url.com/incident-view/4", 
            "starred": false, 
            "low_severity_alert_count": 0, 
            "high_severity_alert_count": 4, 
            "manual_description": null
        }, 
        {
            "host_count": 1, 
            "incident_id": "3", 
            "manual_severity": "medium", 
            "description": "'test 1' generated by Virus Total - Firewall", 
            "severity": "medium", 
            "modification_time": 1579237974014, 
            "assigned_user_pretty_name": "woo@demisto.com", 
            "notes": null, 
            "creation_time": 1576100096594, 
            "alert_count": 1, 
            "med_severity_alert_count": 0, 
            "detection_time": null, 
            "assigned_user_mail": "woo@demisto.com", 
            "resolve_comment": null, 
            "status": "new", 
            "user_count": 1, 
            "xdr_url": "https://some.xdr.url.com/incident-view/3", 
            "starred": false, 
            "low_severity_alert_count": 0, 
            "high_severity_alert_count": 1, 
            "manual_description": null
        }, 
        {
            "host_count": 1, 
            "incident_id": "2", 
            "manual_severity": "high", 
            "description": "'Alert Name Example 333' along with 1 other alert generated by Virus Total - VPN & Firewall-3 and Checkpoint - SandBlast", 
            "severity": "high", 
            "modification_time": 1579288790259, 
            "assigned_user_pretty_name": null, 
            "notes": null, 
            "creation_time": 1576062816474, 
            "alert_count": 2, 
            "med_severity_alert_count": 0, 
            "detection_time": null, 
            "assigned_user_mail": null, 
            "resolve_comment": null, 
            "status": "under_investigation", 
            "user_count": 1, 
            "xdr_url": "https://some.xdr.url.com/incident-view/2", 
            "starred": false, 
            "low_severity_alert_count": 0, 
            "high_severity_alert_count": 2, 
            "manual_description": null
        }
    ]
}
```

##### Human Readable Output

>### Incidents

>|alert_count|assigned_user_mail|assigned_user_pretty_name|creation_time|description|detection_time|high_severity_alert_count|host_count|incident_id|low_severity_alert_count|manual_description|manual_severity|med_severity_alert_count|modification_time|notes|resolve_comment|severity|starred|status|user_count|xdr_url|
>|---|---|---|---|---|---|---|---|---|---|---|---|---|---|---|---|---|---|---|---|---|
>| 5 |  |  | 1577276587937 | 5 'This alert from content  TestXDRPlaybook' alerts detected by Checkpoint - SandBlast   |  | 4 | 1 | 4 | 0 |  | medium | 1 | 1579290004178 |  | This issue was solved in Incident number 192304 | medium | false | new | 1 | `https://some.xdr.url.com/incident-view/4` |
>| 1 | woo@demisto.com | woo@demisto.com | 1576100096594 | 'test 1' generated by Virus Total - Firewall |  | 1 | 1 | 3 | 0 |  | medium | 0 | 1579237974014 |  |  | medium | false | new | 1 | `https://some.xdr.url.com/incident-view/3` |
>| 2 |  |  | 1576062816474 | 'Alert Name Example 333' along with 1 other alert generated by Virus Total - VPN & Firewall-3 and Checkpoint - SandBlast |  | 2 | 1 | 2 | 0 |  | high | 0 | 1579288790259 |  |  | high | false | under_investigation | 1 | `https://some.xdr.url.com/incident-view/2`
>

### core-script-run

***
Initiates a new endpoint script execution action using a script from the script library and returns the results.

#### Base Command

`core-script-run`

#### Input

| **Argument Name** | **Description** | **Required** |
| --- | --- | --- |
| incident_id | Allows linking the response action to the incident that triggered it. | Optional |
| endpoint_ids | A comma-separated list of endpoint IDs. Can be retrieved by running the core-get-endpoints command. | Required |
| script_uid | Unique identifier of the script. Can be retrieved by running the core-get-scripts command. | Required |
| parameters | Dictionary containing the parameter name as key and its value for this execution as the value. For example, {"param1":"param1_value","param2":"param2_value"}. | Optional |
| timeout | The timeout in seconds for this execution. Default is 600. | Optional |
| polling_interval_in_seconds | Interval in seconds between each poll. Default is 10. | Optional |
| polling_timeout_in_seconds | Polling timeout in seconds. Default is 600. | Optional |
| action_id | The action ID for polling use. | Optional |
| hide_polling_output | Whether to hide the polling result (automatically filled by polling). | Optional |
| is_core | Is the command being called from a core pack. Default is True. | Optional |

#### Context Output

| **Path** | **Type** | **Description** |
| --- | --- | --- |
| Core.ScriptResult.action_id | Number | ID of the action initiated. |
| Core.ScriptResult.results.retrieved_files | Number | Number of successfully retrieved files. |
| Core.ScriptResult.results.endpoint_ip_address | String | Endpoint IP address. |
| Core.ScriptResult.results.endpoint_name | String | Name of successfully retrieved files. |
| Core.ScriptResult.results.failed_files | Number | Number of files failed to be retrieved. |
| Core.ScriptResult.results.endpoint_status | String | Endpoint status. |
| Core.ScriptResult.results.domain | String | Domain to which the endpoint belongs. |
| Core.ScriptResult.results.endpoint_id | String | Endpoint ID. |
| Core.ScriptResult.results.execution_status | String | Execution status of this endpoint. |
| Core.ScriptResult.results.return_value | String | Value returned by the script in case the type is not a dictionary. |
| Core.ScriptResult.results.standard_output | String | The STDOUT and the STDERR logged by the script during the execution. |
| Core.ScriptResult.results.retention_date | Date | Timestamp in which the retrieved files will be deleted from the server. |

#### Command example

```!core-script-run endpoint_ids=111 script_uid=111 polling_timeout_in_seconds=1200 timeout=1200```

##### Context Example

```
{
    "Core.ScriptResult": [
        {
            "action_id": 1, 
            "results": [
                {
                    "retrieved_files" : 0,
                    "_return_value": [],
                    "standard_output": ""
                    "domain" : "222",
                    "endpoint_id" : "111",
                    "endpoint_ip_address" : ["1.1.1.1"],
                    "command" : "_return_value",
                    "retention_date" : NULL,
                    "command_output" : [],
                    "endpoint_name" : "test",
                    "failed_files" : 0,
                    "execution_status" : "COMPLETED_SUCCESSFULLY",
                    "endpoint_status" : "STATUS_010_CONNECTED"
                },
            ]
        }
    ],
    "Core.ScriptRun": [
        {
            "action_id": 1,
            "endpoints_count": 1,
            "status": 1
        }
    ]
}
```

##### Human Readable Output

>### Script Execution Results

>| _return_value| domain | endpoint_id| endpoint_ip_address| endpoint_name| endpoint_status| execution_status| failed_files| retention_date| retrieved_files| standard_output|
>|---|---|---|---|---|---|---|---|---|---|---|
>||222|111|1.1.1.1|test|STATUS_010_CONNECTED|COMPLETED_SUCCESSFULLY|0||0||

### core-terminate-process

***
Terminate a process by its instance ID. Available only for XSIAM 2.4 and above.

#### Base Command

`core-terminate-process`

#### Input

| **Argument Name** | **Description** | **Required** |
| --- | --- | --- |
| agent_id | The agent ID. | Required |
| instance_id | The instance ID. | Required |
| process_name | The process name. | Optional |
| incident_id | The incident ID. | Optional |
| action_id | The action ID. For polling use. | Optional |
| interval_in_seconds | Interval in seconds between each poll. | Optional |
| timeout_in_seconds | Polling timeout in seconds. | Optional |

#### Context Output

| **Path** | **Type** | **Description** |
| --- | --- | --- |
| Core.TerminateProcess.action_id | String | The action ID. |
| Core.GetActionStatus | Unknown | The action status command results. |
| Core.GetActionStatus.endpoint_id | string | Endpoint ID. |
| Core.GetActionStatus.status | string | The status of the specific endpoint ID. |
| Core.GetActionStatus.action_id | number | The specified action ID. |
| Core.GetActionStatus.ErrorReasons.bucket | String | The bucket in which the error occurred. |
| Core.GetActionStatus.ErrorReasons.file_name | String | The name of the file that caused the error. |
| Core.GetActionStatus.ErrorReasons.file_path | String | The path of the file that caused the error. |
| Core.GetActionStatus.ErrorReasons.file_size | Number | The size of the file that caused the error. |
| Core.GetActionStatus.ErrorReasons.missing_files | Unknown | The missing files that caused the error. |
| Core.GetActionStatus.ErrorReasons.errorData | String | The error reason data. |
| Core.GetActionStatus.ErrorReasons.terminated_by | String | The instance ID which terminated the action and caused the error. |
| Core.GetActionStatus.ErrorReasons.errorDescription | String | The error reason description. |
| Core.GetActionStatus.ErrorReasons.terminate_result | Unknown | The error reason terminate result. |

### core-terminate-causality

***
Terminate a process tree by its causality ID. Available only for XSIAM 2.4 and above.

##### Command Example

```!core-terminate-process agent_id=1 instance_id=1 process_name=process incident_id=2```

##### Context Example

```
{
    "Core.TerminateProcess": [
        {
            "action_id": "1",
        }
       
    ]
}
```

#### Base Command

`core-terminate-causality`

#### Input

| **Argument Name** | **Description** | **Required** |
| --- | --- | --- |
| agent_id | The agent ID. | Required |
| causality_id | The causality ID. | Required |
| process_name | The process name. | Optional |
| incident_id | The incident ID. | Optional |
| action_id | The action ID. For polling use. | Optional |
| interval_in_seconds | Interval in seconds between each poll. | Optional |
| timeout_in_seconds | Polling timeout in seconds. | Optional |

#### Context Output

| **Path** | **Type** | **Description** |
| --- | --- | --- |
| Core.TerminateCausality.action_id | String | The action id. |
| Core.GetActionStatus | Unknown | The action status command results. |
| Core.GetActionStatus.endpoint_id | string | Endpoint ID. |
| Core.GetActionStatus.status | string | The status of the specific endpoint ID. |
| Core.GetActionStatus.action_id | number | The specified action ID. |
| Core.GetActionStatus.ErrorReasons.bucket | String | The bucket in which the error occurred. |
| Core.GetActionStatus.ErrorReasons.file_name | String | The name of the file that caused the error. |
| Core.GetActionStatus.ErrorReasons.file_path | String | The path of the file that caused the error. |
| Core.GetActionStatus.ErrorReasons.file_size | Number | The size of the file that caused the error. |
| Core.GetActionStatus.ErrorReasons.missing_files | Unknown | The missing files that caused the error. |
| Core.GetActionStatus.ErrorReasons.errorData | String | The error reason data. |
| Core.GetActionStatus.ErrorReasons.terminated_by | String | The instance ID which terminated the action and caused the error. |
| Core.GetActionStatus.ErrorReasons.errorDescription | String | The error reason description. |
| Core.GetActionStatus.ErrorReasons.terminate_result | Unknown | The error reason terminate result. |

##### Command Example

```!core-terminate-causality agent_id=1 causality_id=1 process_name=process incident_id=2```

##### Context Example

```
{
    "Core.TerminateCausality": [
        {
            "action_id": "1",
        }
       
    ]
}
```

### core-get-asset-details

***
Get asset information.

#### Base Command

`core-get-asset-details`

#### Input

| **Argument Name** | **Description** | **Required** |
| --- | --- | --- |
| asset_id | Asset unique identifier. | Required |

#### Context Output

| **Path** | **Type** | **Description** |
| --- | --- | --- |
| Core.CoreAsset | unknown | Asset additional information. |
| Core.CoreAsset.xdm__asset__provider | unknown | The cloud provider or source responsible for the asset. |
| Core.CoreAsset.xdm__asset__realm | unknown | The realm or logical grouping of the asset. |
| Core.CoreAsset.xdm__asset__last_observed | unknown | The timestamp of when the asset was last observed, in ISO 8601 format. |
| Core.CoreAsset.xdm__asset__type__id | unknown | The unique identifier for the asset type. |
| Core.CoreAsset.xdm__asset__first_observed | unknown | The timestamp of when the asset was first observed, in ISO 8601 format. |
| Core.CoreAsset.asset_hierarchy | unknown | The hierarchy or structure representing the asset. |
| Core.CoreAsset.xdm__asset__type__category | unknown | The category type of the asset. |
| Core.CoreAsset.xdm__cloud__region | unknown | The cloud region where the asset resides. |
| Core.CoreAsset.xdm__asset__module_unstructured_fields | unknown | The unstructured fields or metadata associated with the asset module. |
| Core.CoreAsset.xdm__asset__source | unknown | The originating source of the asset's information. |
| Core.CoreAsset.xdm__asset__id | unknown | A unique identifier for the asset. |
| Core.CoreAsset.xdm__asset__type__class | unknown | The classification or type class of the asset. |
| Core.CoreAsset.xdm__asset__type__name | unknown | The specific name of the asset type. |
| Core.CoreAsset.xdm__asset__strong_id | unknown | The strong or immutable identifier for the asset. |
| Core.CoreAsset.xdm__asset__name | unknown | The name of the asset. |
| Core.CoreAsset.xdm__asset__raw_fields | unknown | The raw fields or unprocessed data related to the asset. |
| Core.CoreAsset.xdm__asset__normalized_fields | unknown | The normalized fields associated with the asset. |
| Core.CoreAsset.all_sources | unknown | A list of all sources providing information about the asset. |

##### Command Example

```!core-get-asset-details asset_id=123```

##### Context Example

```
{
    "Core.CoreAsset": [
        {
            "asset_hierarchy": ["123"],
            "xdm__asset__type__category": "Policy",
            "xdm__cloud__region": "Global",
            "xdm__asset__module_unstructured_fields": {},
            "xdm__asset__source": "XSIAM",
            "xdm__asset__id": "123",
            "xdm__asset__type__class": "Identity",
            "xdm__asset__normalized_fields": {},
            "xdm__asset__first_observed": 100000000,
            "xdm__asset__last_observed": 100000000,
            "xdm__asset__name": "Fake Name",
            "xdm__asset__type__name": "IAM",
            "xdm__asset__strong_id": "FAKE ID"
        }
    ]
}
```

##### Human Readable Output

>| asset_hierarchy | xdm__asset__type__category | xdm__cloud__region | xdm__asset__module_unstructured_fields | xdm__asset__source | xdm__asset__id | xdm__asset__type__class | xdm__asset__normalized_fields | xdm__asset__first_observed | xdm__asset__last_observed | xdm__asset__name |
xdm__asset__type__name | xdm__asset__strong_id |
>|---|---|---|---|---|---|---|---|---|---|---|---|---|
>|123|Policy|Global||XSIAM|123|Identity||100000000|100000000|Fake Name|IAM|FAKE ID|

### core-execute-command

***
Run a shell command on a specific endpoint and return its result.

#### Base Command

`core-execute-command`

#### Input

| **Argument Name** | **Description** | **Required** |
| --- | --- | --- |
| polling_interval_in_seconds | Interval in seconds between each poll. Default is 10. | Optional |
| polling_timeout_in_seconds | Polling timeout in seconds. Default is 600. | Optional |
| endpoint_ids | Comma-separated list of endpoint IDs. Can be retrieved by running the core-get-endpoints command. | Required |
| command | List of shell commands to execute separeted by the defined command_separator argument. Set the is_raw_command argument to true to prevent splitting by the chosen separator. | Required |
| timeout | The maximum running time of the command. Default is 600. | Optional |
| incident_id | Link the response action to the triggered incident. | Optional |
| is_raw_command | Whether to pass the command as-is. When false, the command is split by the chosen command_separator argument and sent as a list of commands that are run independently. | Optional |
| command_separator | The separator used to split the command list. For example, using the default value (a comma), the string command1,command2 will be split into two separate commands, and each will be executed individually. Possible values are: ,, \|, /. Default is ,. | Optional |
| command_type | Type of shell command. Possible values are: powershell, native. | Optional |

#### Context Output

| **Path** | **Type** | **Description** |
| --- | --- | --- |
| Core.ScriptResult.action_id | Number | ID of the action initiated. |
| Core.ScriptResult.results.retrieved_files | Number | Number of successfully retrieved files. |
| Core.ScriptResult.results.endpoint_ip_address | String | Endpoint IP address. |
| Core.ScriptResult.results.endpoint_name | String | Endpoint name. |
| Core.ScriptResult.results.failed_files | Number | Number of files failed to retrieve. |
| Core.ScriptResult.results.endpoint_status | String | Endpoint status. |
| Core.ScriptResult.results.domain | String | Domain to which the endpoint belongs. |
| Core.ScriptResult.results.endpoint_id | String | Endpoint ID. |
| Core.ScriptResult.results.execution_status | String | Execution status of this endpoint. |
| Core.ScriptResult.results.return_value | String | Value returned by the script in case the type is not a dictionary. |
| Core.ScriptResult.results.standard_output | String | The STDOUT and the STDERR logged by the script during the execution. |
| Core.ScriptResult.results.retention_date | Date | Timestamp in which the retrieved files will be deleted from the server. |
| Core.ScriptResult.results.command | String | The command that was executed by the script. |

##### Context Example

```
{
    "Core.ScriptResult": [
        {
            "action_id": 1,
            "results": [
                {
                    'endpoint_name': 'name',
                    'endpoint_ip_address': ['2.2.2.2'],
                    'endpoint_status': 'STATUS_010_CONNECTED',
                    'domain': 'domain.name',
                    'endpoint_id':'dummy_id',
                    'executed_command': 
                    [
                        {
                            'command': 'echo', 
                            'failed_files': 0, 
                            'retention_date': None,
                            'retrieved_files': 0,
                            'standard_output': 'output',
                            'command_output': [''],
                            'execution_status': 'COMPLETED_SUCCESSFULLY',
                        }, 
                        {
                            'command': 'echo hello',
                            'failed_files': 0, 
                            'retention_date': None, 
                            'retrieved_files': 0, 
                            'standard_output': 'outputs',
                            'command_output': ['hello'],
                            'execution_status': 'COMPLETED_SUCCESSFULLY',
                        }
                    ]
                    }, 
                    {
                        'endpoint_name': 'name2',
                        'endpoint_ip_address': ['11.11.11.11'],
                        'endpoint_status': 'STATUS_010_CONNECTED',
                        'domain': '', 
                        'endpoint_id':'dummy_id2',
                        'executed_command': 
                        [
                            {
                                'command': 'echo',
                                'failed_files': 0,
                                'retention_date': None,
                                'retrieved_files': 0,
                                'standard_output': 'out',
                                'command_output': [],
                                'execution_status': 'COMPLETED_SUCCESSFULLY',
                            },
                            {
                                'command': 'echo hello',
                                'failed_files': 0,
                                'retention_date': None,
                                'retrieved_files': 0,
                                'standard_output': 'output',
                                'command_output': ['hello'],
                                'execution_status': 'COMPLETED_SUCCESSFULLY',
                            }
                        ]
                    }
            ]
        }
    ]
}
```

##### Human Readable Output

|Command|Command Output|Endpoint Id|Endpoint Ip Address|Endpoint Name|Endpoint Status|Execution Status|
|---|---|---|---|---|---|---|
| echo | | dummy_id | 2.2.2.2 | name | STATUS_010_CONNECTED | COMPLETED_SUCCESSFULLY |
| echo hello | hello | dummy_id | 2.2.2.2 | name | STATUS_010_CONNECTED | COMPLETED_SUCCESSFULLY |
| echo |  | dummy_id2 | 11.11.11.11 | name2 | STATUS_010_CONNECTED | COMPLETED_SUCCESSFULLY |
| echo hello | hello | dummy_id2 | 11.11.11.11 | name2 | STATUS_010_CONNECTED | COMPLETED_SUCCESSFULLY |

### core-add-indicator-rule

***
Upload IOCs Rule to XSIAM.
When the ioc_object is defined, disregard any other provided arguments, as ioc_object takes precedence. Validate the indicator parameters when ioc_object is used.
If `vendor_name`, `vendor_reputation`, and `vendor_reliability` are used, only a single vendor is supported. For multiple vendors, utilize an `ioc_object` in JSON format.
Adding the same indicator, but with different parameters, will update the existing rule.

#### Base Command

`core-add-indicator-rule`

#### Input

| **Argument Name** | **Description**                                                                                                                                                                                                                                                                                                                                                                                                                                                                                                    | **Required** |
| --- |--------------------------------------------------------------------------------------------------------------------------------------------------------------------------------------------------------------------------------------------------------------------------------------------------------------------------------------------------------------------------------------------------------------------------------------------------------------------------------------------------------------------| --- |
| indicator | String that identifies the indicator you want to ingest into XSIAM.                                                                                                                                                                                                                                                                                                                                                                                                                                               | Required |
| type | Keyword identifying the type of indicator. Possible values are: HASH, IP, PATH, DOMAIN_NAME, FILENAME.                                                                                                                                                                                                                                                                                                                                                                                                             | Required |
| severity | Keyword identifying the indicator's severity. Possible values are: INFO, LOW, MEDIUM, HIGH, CRITICAL.                                                                                                                                                                                                                                                                                                                                                                                                              | Required |
| expiration_date | Integer representing the indicator's expiration timestamp. This is a Unix epoch timestamp value, in milliseconds. Also valid is the UTC date or relative timestamp to set the IOC rule expiration date, for example: '7 Days', '12 hours'. Supported formats: N minutes, N hours, N days, N weeks, N months, N years, yyyy-mm-dd, yyyy-mm-ddTHH:MM:SSZ. If this indicator has no expiration, use Never.  If value is not given, the indicator receives the indicator's type default expiration date. | Optional |
| comment | Comment string.                                                                                                                                                                                                                                                                                                                                                                                                                                                                                                    | Optional |
| reputation | Keyword representing the indicator's reputation. Possible values are: GOOD, BAD, SUSPICIOUS, UNKNOWN.                                                                                                                                                                                                                                                                                                                                                                                                              | Optional |
| reliability | Character representing the indicator's reliability rating. Valid values are A-F. A is the most reliable, F is the least. Possible values are: A, B, C, D, E, F.                                                                                                                                                                                                                                                                                                                                                    | Optional |
| class | String representing the indicator class (for example, "Malware").                                                                                                                                                                                                                                                                                                                                                                                                                                                  | Optional |
| vendor_name | String representing the name of the vendor who reported this indicator.                                                                                                                                                                                                                                                                                                                                                                                                                                            | Optional |
| vendor_reputation | Keyword representing the vendor's reputation. Required when vendor_name is defined. Possible values are: GOOD, BAD, SUSPICIOUS, UNKNOWN.                                                                                                                                                                                                                                                                                                                                                                           | Optional |
| vendor_reliability | Character representing the vendor's reliability rating. Valid values are A-F. A is the most reliable, F is the least. Required when vendor_reputation is defined. Possible values are: A, B, C, D, E, F.                                                                                                                                                                                                                                                                                                           | Optional |
| input_format | The input format selected, which determines how parameters are sent to the XDR API. Possible values are: CSV, JSON. Default is JSON.                                                                                                                                                                                                                                                                                                                                                                               | Optional |
| ioc_object | The JSON/CSV object contains the IOC details. Make sure a valid IOC object is passed. CSV Example: indicator,type,severity,expiration_date,comment,reputation,reliability,vendor.name,vendor.reliability,vendor.reputation,class<br/>1.1.1.1,IP,HIGH,1744874761000,test indicator,SUSPICIOUS,D,VirusTotal (API v3),A,GOOD,Malware .                                                                                                                                                                                | Optional |

#### Context Output

| **Path** | **Type** | **Description** |
| --- | --- | --- |
| Core.Indicator.indicator | String | String that identifies the indicator that was ingested into XSIAM. |
| Core.Indicator.type | String | Keyword identifying the type of indicator. |
| Core.Indicator.severity | String | Keyword identifying the indicator's severity. |
| Core.Indicator.expiration_date | Number | Integer representing the indicator's expiration timestamp. |
| Core.Indicator.comment | String | Comment string. |
| Core.Indicator.reputation | String | Keyword representing the indicator's reputation. |
| Core.Indicator.reliability | String | Keyword representing the indicator's reliability rating. |
| Core.Indicator.class | String | String representing the indicator class. |
| Core.Indicator.vendors | List | List representing the vendors who reported this indicator. |

### core-get-contributing-event

***
Retrieves contributing events for a specific correlation alert.
Known limitation: the command is compatible **only** with correlation alerts, otherwise an error will be raised.

##### Required Permissions

Required Permissions For API call:
`Alerts & Incidents` --> `View`

Builtin Roles with this permission includes: "Investigator", "Responder", "Privileged Investigator", "Privileged Responder", "Viewer", and "Instance Admin".

#### Base Command

`core-get-contributing-event`

#### Input

| **Argument Name** | **Description** | **Required** |
| --- | --- | --- |
| alert_ids | The alert ID's from where to retrieve the contributing events. | Required |
| limit | The maximum number of contributing events to retrieve. Default is 50. | Optional |
| page_number | The page number to retrieve. Minimum is 1. Default is 1. | Optional |
| page_size | The page size. Default is 50. | Optional |

#### Context Output

| **Path** | **Type** | **Description** |
| --- | --- | --- |
<<<<<<< HEAD
| Core.Indicator.indicator | String | String that identifies the indicator that was ingested into XSIAM. | 
| Core.Indicator.type | String | Keyword identifying the type of indicator. | 
| Core.Indicator.severity | String | Keyword identifying the indicator's severity. | 
| Core.Indicator.expiration_date | Number | Integer representing the indicator's expiration timestamp. | 
| Core.Indicator.comment | String | Comment string. | 
| Core.Indicator.reputation | String | Keyword representing the indicator's reputation. | 
| Core.Indicator.reliability | String | Keyword representing the indicator's reliability rating. | 
| Core.Indicator.class | String | String representing the indicator class. | 
| Core.Indicator.vendors | List | List representing the vendors who reported this indicator. | 

### core-block-ip

***
Command to quickly block malicious or suspicious IP addresses directly from the Cortex Core IR interface.

#### Base Command

`core-block-ip`

#### Input

| **Argument Name** | **Description** | **Required** |
| --- | --- | --- |
| endpoint_list | List of ID's of agents that supports the operation. | Required | 
| ip_list | List of IPv6 or IPv4 to blocklist. | Required | 
| duration | Number of minutes to block (Max 518,400). | Required | 

#### Context Output

| **Path** | **Type** | **Description** | 
| Core.ip_block_results | List | List of dictionaries each holds 3 fileds: ip_address, endpoint_id, reason. |

#### Context Example

```
{
    "Core.ip_block_results": [
        {
            "reason": "Success",
            "ip_address": "1.1.1.1"
            "endpoint_id": "1234"
        },
        {
            "reason": "Failure: Endpoint Disconnected",
            "ip_address": "1.1.1.1"
            "endpoint_id": "12345"
        },
        {
            "reason": "Failure: Failed blocking IP address for IP=2.2.2.2 with error code -197",
            "ip_address": "2.2.2.2"
            "endpoint_id": "1234"
        }
    ]
}
```

##### Human Readable Output

|Reason|endpoint_id|ip_address|
|---|---|---|
| Success | AAA | 1.1.1.1 |
| Failure: Endpoint Disconnected | AAA | 2.2.2.2 |
=======
| Core.ContributingEvent.alertID | String | The alert ID. |
| Core.ContributingEvent.events | Unknown | Contributing events per alert. |

#### Command example

```!core-get-contributing-event alert_ids=`[123456 , 123457]````

#### Context Example

```json
{
    "Core": {
        "ContributingEvent": [
            {
                "alertID": "123456",
                "events": [
                    {
                        "Domain": "WIN10X64",
                        "Host_Name": "WIN10X64",
                        "Logon_Type": "7",
                        "Process_Name": "C:\\Windows\\System32\\svchost.exe",
                        "Raw_Message": "An account was successfully logged on.",
                        "Source_IP": "1.1.1.1",
                        "User_Name": "xsoar",
                        "111111": 15,
                        "222222": 165298280000,
                        "333333": "abcdef",
                        "444444": 1,
                        "555555": "ghijk",
                        "_is_cardable": true,
                        "_product": "XDR agent",
                        "_time": 165298280000,
                        "_vendor": "PANW",
                        "insert_timestamp": 165298280001
                    }
                ]
            },
            {
                "alert_id": "123457",
                "events": [
                    {
                        "Domain": "WIN10X64",
                        "Host_Name": "WIN10X64",
                        "Logon_Type": "7",
                        "Process_Name": "C:\\Windows\\System32\\svchost.exe",
                        "Raw_Message": "An account was successfully logged on",
                        "Source_IP": "1.1.1.1",
                        "User_Name": "xsoar",
                        "111111": 15,
                        "222222": 165298280000,
                        "333333": "abcdef",
                        "444444": 1,
                        "555555": "ghijk",
                        "_is_cardable": true,
                        "_product": "XDR agent",
                        "_time": 165298280000,
                        "_vendor": "PANW",
                        "insert_timestamp": 165298280001
                    }
                ]
            }
        ]
    }
}
```

#### Human Readable Output

>### Contributing events

>|Alert _ Id|Events|
>|---|---|
>| 123456 | **-** ***Logon_Type***: 7<br/> ***User_Name***: xsoar<br/> ***Domain***: WIN10X64<br/> ***Source_IP***: 1.1.1.1<br/> ***Process_Name***: C:\Windows\System32\svchost.exe<br/> ***Host_Name***: WIN10X64<br/> ***Raw_Message***: An account was successfully logged on. ***_time***: 165298280000<br/> ***555555***: a1b2c3d4<br/> ***222222***: 165298280000<br/> ***333333***: abcdef<br/> ***111111***: 15<br/> ***444444***: 1<br/> ***insert_timestamp***: 165298280001<br/> ***_vendor***: PANW<br/> ***_product***: XDR agent<br/> ***_is_cardable***: true |
>| 123457 | **-** ***Logon_Type***: 7<br/> ***User_Name***: xsoar<br/> ***Domain***: WIN10X64<br/> ***Source_IP***: 1.1.1.1<br/> ***Process_Name***: C:\Windows\System32\svchost.exe<br/> ***Host_Name***: WIN10X64<br/> ***Raw_Message***: An account was successfully logged on. ***_time***: 165298280000<br/> ***555555***: ghijk<br/> ***222222***: 165298280000<br/> ***333333***: abcdef<br/> ***111111***: 15<br/> ***444444***: 1<br/> ***insert_timestamp***: 165298280001<br/> **
>>>>>>> 7a678eca
<|MERGE_RESOLUTION|>--- conflicted
+++ resolved
@@ -3360,10 +3360,6 @@
 
 `core-get-contributing-event`
 
-#### Input
-
-| **Argument Name** | **Description** | **Required** |
-| --- | --- | --- |
 | alert_ids | The alert ID's from where to retrieve the contributing events. | Required |
 | limit | The maximum number of contributing events to retrieve. Default is 50. | Optional |
 | page_number | The page number to retrieve. Minimum is 1. Default is 1. | Optional |
@@ -3373,70 +3369,6 @@
 
 | **Path** | **Type** | **Description** |
 | --- | --- | --- |
-<<<<<<< HEAD
-| Core.Indicator.indicator | String | String that identifies the indicator that was ingested into XSIAM. | 
-| Core.Indicator.type | String | Keyword identifying the type of indicator. | 
-| Core.Indicator.severity | String | Keyword identifying the indicator's severity. | 
-| Core.Indicator.expiration_date | Number | Integer representing the indicator's expiration timestamp. | 
-| Core.Indicator.comment | String | Comment string. | 
-| Core.Indicator.reputation | String | Keyword representing the indicator's reputation. | 
-| Core.Indicator.reliability | String | Keyword representing the indicator's reliability rating. | 
-| Core.Indicator.class | String | String representing the indicator class. | 
-| Core.Indicator.vendors | List | List representing the vendors who reported this indicator. | 
-
-### core-block-ip
-
-***
-Command to quickly block malicious or suspicious IP addresses directly from the Cortex Core IR interface.
-
-#### Base Command
-
-`core-block-ip`
-
-#### Input
-
-| **Argument Name** | **Description** | **Required** |
-| --- | --- | --- |
-| endpoint_list | List of ID's of agents that supports the operation. | Required | 
-| ip_list | List of IPv6 or IPv4 to blocklist. | Required | 
-| duration | Number of minutes to block (Max 518,400). | Required | 
-
-#### Context Output
-
-| **Path** | **Type** | **Description** | 
-| Core.ip_block_results | List | List of dictionaries each holds 3 fileds: ip_address, endpoint_id, reason. |
-
-#### Context Example
-
-```
-{
-    "Core.ip_block_results": [
-        {
-            "reason": "Success",
-            "ip_address": "1.1.1.1"
-            "endpoint_id": "1234"
-        },
-        {
-            "reason": "Failure: Endpoint Disconnected",
-            "ip_address": "1.1.1.1"
-            "endpoint_id": "12345"
-        },
-        {
-            "reason": "Failure: Failed blocking IP address for IP=2.2.2.2 with error code -197",
-            "ip_address": "2.2.2.2"
-            "endpoint_id": "1234"
-        }
-    ]
-}
-```
-
-##### Human Readable Output
-
-|Reason|endpoint_id|ip_address|
-|---|---|---|
-| Success | AAA | 1.1.1.1 |
-| Failure: Endpoint Disconnected | AAA | 2.2.2.2 |
-=======
 | Core.ContributingEvent.alertID | String | The alert ID. |
 | Core.ContributingEvent.events | Unknown | Contributing events per alert. |
 
@@ -3511,4 +3443,56 @@
 >|---|---|
 >| 123456 | **-** ***Logon_Type***: 7<br/> ***User_Name***: xsoar<br/> ***Domain***: WIN10X64<br/> ***Source_IP***: 1.1.1.1<br/> ***Process_Name***: C:\Windows\System32\svchost.exe<br/> ***Host_Name***: WIN10X64<br/> ***Raw_Message***: An account was successfully logged on. ***_time***: 165298280000<br/> ***555555***: a1b2c3d4<br/> ***222222***: 165298280000<br/> ***333333***: abcdef<br/> ***111111***: 15<br/> ***444444***: 1<br/> ***insert_timestamp***: 165298280001<br/> ***_vendor***: PANW<br/> ***_product***: XDR agent<br/> ***_is_cardable***: true |
 >| 123457 | **-** ***Logon_Type***: 7<br/> ***User_Name***: xsoar<br/> ***Domain***: WIN10X64<br/> ***Source_IP***: 1.1.1.1<br/> ***Process_Name***: C:\Windows\System32\svchost.exe<br/> ***Host_Name***: WIN10X64<br/> ***Raw_Message***: An account was successfully logged on. ***_time***: 165298280000<br/> ***555555***: ghijk<br/> ***222222***: 165298280000<br/> ***333333***: abcdef<br/> ***111111***: 15<br/> ***444444***: 1<br/> ***insert_timestamp***: 165298280001<br/> **
->>>>>>> 7a678eca
+
+### core-block-ip
+
+***
+Command to quickly block malicious or suspicious IP addresses directly from the Cortex Core IR interface.
+
+#### Base Command
+
+`core-block-ip`
+
+#### Input
+
+| **Argument Name** | **Description** | **Required** |
+| --- | --- | --- |
+| endpoint_list | List of ID's of agents that supports the operation. | Required |
+| ip_list | List of IPv6 or IPv4 to blocklist. | Required |
+| duration | Number of minutes to block (Max 518,400). | Required |
+
+#### Context Output
+
+| **Path** | **Type** | **Description** |
+| Core.ip_block_results | List | List of dictionaries each holds 3 fileds: ip_address, endpoint_id, reason. |
+
+#### Context Example
+
+```
+{
+    "Core.ip_block_results": [
+        {
+            "reason": "Success",
+            "ip_address": "1.1.1.1"
+            "endpoint_id": "1234"
+        },
+        {
+            "reason": "Failure: Endpoint Disconnected",
+            "ip_address": "1.1.1.1"
+            "endpoint_id": "12345"
+        },
+        {
+            "reason": "Failure: Failed blocking IP address for IP=2.2.2.2 with error code -197",
+            "ip_address": "2.2.2.2"
+            "endpoint_id": "1234"
+        }
+    ]
+}
+```
+
+##### Human Readable Output
+
+|Reason|endpoint_id|ip_address|
+|---|---|---|
+| Success | AAA | 1.1.1.1 |
+| Failure: Endpoint Disconnected | AAA | 2.2.2.2 |