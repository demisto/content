The Cortex Core IR integration uses the Cortex API for detection and response, by natively integrating network, endpoint, and cloud data to stop sophisticated attacks.

## Configure Investigation & Response in Cortex


| **Parameter** | **Description** | **Required** |
| --- | --- | --- |
| Incident type |  | False |
| Server URL (copy URL from Core - click ? to see more info.) |  | False |
| API Key ID |  | False |
| API Key |  | False |
| HTTP Timeout | The timeout of the HTTP requests sent to Cortex API \(in seconds\). | False |

## Commands
You can execute these commands from the CLI, as part of an automation, or in a playbook.
After you successfully execute a command, a DBot message appears in the War Room with the command details.
### core-isolate-endpoint
***
Isolates the specified endpoint.


#### Base Command

`core-isolate-endpoint`
#### Input

| **Argument Name** | **Description** | **Required** |
| --- | --- | --- |
| incident_id | Links the response action to the triggered incident. | Optional | 
| interval_in_seconds | Interval in seconds between each poll. | Optional | 
| timeout_in_seconds | Polling timeout in seconds. | Optional | 
| action_id | For polling use. | Optional | 
| endpoint_id | The endpoint ID (string) to isolate. Retrieve the string from the core-get-endpoints command. | Required | 
| suppress_disconnected_endpoint_error | Suppress an error when trying to isolate a disconnected endpoint. When set to false, an error is returned. Possible values are: true, false. Default is false. | Optional | 


#### Context Output

| **Path** | **Type** | **Description** |
| --- | --- | --- |
| Core.Isolation.endpoint_id | String | The endpoint ID. | 

### core-unisolate-endpoint
***
Reverses the isolation of an endpoint.


#### Base Command

`core-unisolate-endpoint`
#### Input

| **Argument Name** | **Description** | **Required** |
| --- | --- | --- |
| incident_id | Links the response action to the triggered incident. | Optional | 
| endpoint_id | The endpoint ID (string) to reverse the isolation. Retrieve it from the core-get-endpoints command. | Required | 
| suppress_disconnected_endpoint_error | Suppress an error when trying to unisolate a disconnected endpoint. When set to false, an error is be returned. Possible values are: true, false. Default is false. | Optional | 
| action_id | For polling use. | Optional | 
| interval_in_seconds | Interval in seconds between each poll. | Optional | 
| timeout_in_seconds | Polling timeout in seconds. | Optional | 


#### Context Output

| **Path** | **Type** | **Description** |
| --- | --- | --- |
| Core.UnIsolation.endpoint_id | String | Isolates the specified endpoint. | 

### core-get-endpoints
***
Gets a list of endpoints, according to the passed filters. If there are no filters, all endpoints are returned. Filtering by multiple fields will be concatenated using AND condition (OR is not supported). Maximum result set size is 100. Offset is the zero-based number of endpoint from the start of the result set (start by counting from 0).


#### Base Command

`core-get-endpoints`
#### Input

| **Argument Name** | **Description** | **Required** |
| --- | --- | --- |
| endpoint_id_list | A comma-separated list of endpoint IDs. | Optional | 
| dist_name | A comma-separated list of distribution package names or installation package names. <br/>Example: dist_name1,dist_name2. | Optional | 
| ip_list | A comma-separated list of private IP addresses.<br/> Example: 10.1.1.1,192.168.1.1. | Optional | 
| public_ip_list | A comma-separated list of public IP addresses that correlate to the last IPv4 address from which the Cortex XDR agent connected (know as `Last Origin IP`).<br/>Example: 8.8.8.8,1.1.1.1. | Optional | 
| group_name | The group name to which the agent belongs.<br/>Example: group_name1,group_name2. | Optional | 
| platform | The endpoint platform. Valid values are\: "windows", "linux", "macos", or "android". . Possible values are: windows, linux, macos, android. | Optional | 
| alias_name | A comma-separated list of alias names.<br/>Examples: alias_name1,alias_name2. | Optional | 
| isolate | Specifies whether the endpoint was isolated or unisolated. Possible values are: isolated, unisolated. | Optional | 
| hostname | Hostname<br/>Example: hostname1,hostname2. | Optional | 
| first_seen_gte | All the agents that were first seen after {first_seen_gte}.<br/>Supported values:<br/>1579039377301 (time in milliseconds)<br/>"3 days" (relative date)<br/>"2019-10-21T23:45:00" (date). | Optional | 
| first_seen_lte | All the agents that were first seen before {first_seen_lte}.<br/>Supported values:<br/>1579039377301 (time in milliseconds)<br/>"3 days" (relative date)<br/>"2019-10-21T23:45:00" (date). | Optional | 
| last_seen_gte | All the agents that were last seen before {last_seen_gte}.<br/>Supported values:<br/>1579039377301 (time in milliseconds)<br/>"3 days" (relative date)<br/>"2019-10-21T23:45:00" (date). | Optional | 
| last_seen_lte | All the agents that were last seen before {last_seen_lte}.<br/>Supported values:<br/>1579039377301 (time in milliseconds)<br/>"3 days" (relative date)<br/>"2019-10-21T23:45:00" (date). | Optional | 
| page | Page number (for pagination). The default is 0 (the first page). Default is 0. | Optional | 
| limit | Maximum number of endpoints to return per page. The default and maximum is 30. Default is 30. | Optional | 
| sort_by | Specifies whether to sort endpoints by the first time or last time they were seen. Can be "first_seen" or "last_seen". Possible values are: first_seen, last_seen. | Optional | 
| sort_order | The order by which to sort results. Can be "asc" (ascending) or "desc" ( descending). Default set to asc. Possible values are: asc, desc. Default is asc. | Optional | 
| status | A comma-separated list of endpoints statuses to filter. Possible values are: connected, disconnected, lost, uninstalled. | Optional |
| username | The usernames to query for, accepts a single user, or comma-separated list of usernames. | Optional |

#### Context Output

| **Path** | **Type** | **Description** |
| --- | --- | --- |
| Core.Endpoint.endpoint_id | String | The endpoint ID. | 
| Core.Endpoint.endpoint_name | String | The endpoint name. | 
| Core.Endpoint.endpoint_type | String | The endpoint type. | 
| Core.Endpoint.endpoint_status | String | The status of the endpoint. | 
| Core.Endpoint.os_type | String | The endpoint OS type. | 
| Core.Endpoint.ip | Unknown | A list of IP addresses. | 
| Core.Endpoint.users | Unknown | A list of users. | 
| Core.Endpoint.domain | String | The endpoint domain. | 
| Core.Endpoint.alias | String | The endpoint's aliases. | 
| Core.Endpoint.first_seen | Unknown | First seen date/time in Epoch \(milliseconds\). | 
| Core.Endpoint.last_seen | Date | Last seen date/time in Epoch \(milliseconds\). | 
| Core.Endpoint.content_version | String | Content version. | 
| Core.Endpoint.installation_package | String | Installation package. | 
| Core.Endpoint.active_directory | String | Active directory. | 
| Core.Endpoint.install_date | Date | Install date in Epoch \(milliseconds\). | 
| Core.Endpoint.endpoint_version | String | Endpoint version. | 
| Core.Endpoint.is_isolated | String | Whether the endpoint is isolated. | 
| Core.Endpoint.group_name | String | The name of the group to which the endpoint belongs. | 
| Endpoint.Hostname | String | The hostname that is mapped to this endpoint. | 
| Endpoint.ID | String | The unique ID within the tool retrieving the endpoint. | 
| Endpoint.IPAddress | String | The IP address of the endpoint. | 
| Endpoint.Domain | String | The domain of the endpoint. | 
| Endpoint.OS | String | The endpoint's operation system. | 
| Account.Username | String | The username in the relevant system. | 
| Account.Domain | String | The domain of the account. | 
| Endpoint.Status | String | The endpoint's status. | 
| Endpoint.IsIsolated | String | The endpoint's isolation status. | 
| Endpoint.MACAddress | String | The endpoint's MAC address. | 
| Endpoint.Vendor | String | The integration name of the endpoint vendor. | 

#### Command example
```!core-get-endpoints isolate="unisolated" first_seen_gte="3 month" page="0" limit="30" sort_order="asc"```
#### Context Example
```json
{
  "Account": [
    {
      "Domain": "xdrdummyurl.com",
      "Username": "xdrdummyurl.com"
    }
  ],
  "Core": {
    "Endpoint": [
      {
        "active_directory": null,
        "alias": "",
        "content_release_timestamp": 1643023344000,
        "content_version": "360-81029",
        "domain": "xdrdummyurl.com",
        "endpoint_id": "87ae5fc622604ea4809dd28f01c436d0",
        "endpoint_name": "dummy_new_name2",
        "endpoint_status": "DISCONNECTED",
        "endpoint_type": "AGENT_TYPE_SERVER",
        "endpoint_version": "1.1.1.1",
        "first_seen": 1642943216960,
        "group_name": [],
        "install_date": 1642943217006,
        "installation_package": "",
        "ip": [
          "1.1.1.1"
        ],
        "is_isolated": "AGENT_UNISOLATED",
        "isolated_date": null,
        "last_content_update_time": 1643026320796,
        "last_seen": 1643026320166,
        "operational_status": "PROTECTED",
        "operational_status_description": null,
        "os_type": "AGENT_OS_WINDOWS",
        "os_version": "1.1.1",
        "scan_status": "SCAN_STATUS_NONE",
        "users": [
          "woo@demisto.com"
        ]
      }
    ]
  }
}
```

#### Human Readable Output

>### Endpoints
>|active_directory|alias|content_release_timestamp|content_version|domain|endpoint_id|endpoint_name|endpoint_status|endpoint_type|endpoint_version|first_seen|group_name|install_date|installation_package|ip|is_isolated|isolated_date|last_content_update_time|last_seen|operational_status|operational_status_description|os_type|os_version|scan_status|users|
>|---|---|---|---|---|---|---|---|---|---|---|---|---|---|---|---|---|---|---|---|---|---|---|---|---|
>|  |  | 1643023344000 | 360-81029 | api.xdrurl.com | 87ae5fc622604ea4809dd28f01c436d0 | dummy_new_name2 | DISCONNECTED | AGENT_TYPE_SERVER | 1.1.1.1 | 1642943216960 |  | 1642943217006 | HOLODECK_1 | 1.1.1.1 | AGENT_UNISOLATED |  | 1643026320796 | 1643026320166 | PROTECTED |  | AGENT_OS_WINDOWS | 1.1.1. | SCAN_STATUS_NONE | woo@demisto.com |

### core-get-distribution-versions
***
Gets a list of all the agent versions to use for creating a distribution list.


#### Base Command

`core-get-distribution-versions`
#### Input

There are no input arguments for this command.

#### Context Output

| **Path** | **Type** | **Description** |
| --- | --- | --- |
| Core.DistributionVersions.windows | Unknown | A list of Windows agent versions. | 
| Core.DistributionVersions.linux | Unknown | A list of Linux agent versions. | 
| Core.DistributionVersions.macos | Unknown | A list of Mac agent versions. | 

#### Command example
```!core-get-distribution-versions```
#### Context Example
```json
{
    "Core": {
        "DistributionVersions": {
            "container": [
                "1.1.1.1"
            ],
            "linux": [
                "1.1.1.1"
            ],
            "macos": [
                "1.1.1.1"
            ],
            "windows": [
                "1.1.1.1"
            ]
        }
    }
}
```

#### Human Readable Output

>### windows
>|versions|
>|---|
>| 1.1.1.1 |
>
>
>### linux
>|versions|
>|---|
>| 1.1.1.1 |
>
>
>### macos
>|versions|
>|---|
>| 1.1.1.1 |
>
>
>### container
>|versions|
>|---|
>| 1.1.1.1 |


### core-create-distribution
***
Creates an installation package. This is an asynchronous call that returns the distribution ID. This does not mean that the creation succeeded. To confirm that the package has been created, check the status of the distribution by running the Get Distribution Status API.


#### Base Command

`core-create-distribution`
#### Input

| **Argument Name** | **Description** | **Required** |
| --- | --- | --- |
| name | A string representing the name of the installation package. | Required | 
| platform | String, valid values are:<br/>• windows <br/>• linux<br/>• macos <br/>• android. Possible values are: windows, linux, macos, android. | Required | 
| package_type | A string representing the type of package to create.<br/>standalone - An installation for a new agent<br/>upgrade - An upgrade of an agent from ESM. Possible values are: standalone, upgrade. | Required | 
| agent_version | agent_version returned from core-get-distribution-versions. Not required for Android platfoms. | Required | 
| description | Information about the package. | Optional | 


#### Context Output

| **Path** | **Type** | **Description** |
| --- | --- | --- |
| Core.Distribution.id | String | The installation package ID. | 
| Core.Distribution.name | String | The name of the installation package. | 
| Core.Distribution.platform | String | The installation OS. | 
| Core.Distribution.agent_version | String | Agent version. | 
| Core.Distribution.description | String | Information about the package. | 

#### Command example
```!core-create-distribution agent_version=6.1.4.1680 name="dist_1" package_type=standalone platform=linux description="some description"```
#### Context Example
```json
{
    "Core": {
        "Distribution": {
            "agent_version": "6.1.4.1680",
            "description": "some description",
            "id": "52c0e7988a024cbab32d4cd888e44dfb",
            "name": "dist_1",
            "package_type": "standalone",
            "platform": "linux"
        }
    }
}
```

#### Human Readable Output

>Distribution 52c0e7988a024cbab32d4cd888e44dfb created successfully

### core-get-distribution-url
***
Gets the distribution URL for downloading the installation package.


#### Base Command

`core-get-distribution-url`
#### Input

| **Argument Name** | **Description** | **Required** |
| --- | --- | --- |
| distribution_id | The ID of the installation package.<br/>Copy the distribution_id from the "id" field on Endpoints &gt; Agent Installation page. | Required | 
| package_type | The installation package type. Valid<br/>values are:<br/>• upgrade<br/>• sh - For Linux<br/>• rpm - For Linux<br/>• deb - For Linux<br/>• pkg - For Mac<br/>• x86 - For Windows<br/>• x64 - For Windows. Possible values are: upgrade, sh, rpm, deb, pkg, x86, x64. | Required | 
| download_package | Supported only for package_type x64 or x86. Whether to download the installation package file. | Optional | 


#### Context Output

| **Path** | **Type** | **Description** |
| --- | --- | --- |
| Core.Distribution.id | String | Distribution ID. | 
| Core.Distribution.url | String | URL for downloading the installation package. | 

### core-get-create-distribution-status
***
Gets the status of the installation package.


#### Base Command

`core-get-create-distribution-status`
#### Input

| **Argument Name** | **Description** | **Required** |
| --- | --- | --- |
| distribution_ids | Status of distribution IDs, in a comma-separated list. | Required | 


#### Context Output

| **Path** | **Type** | **Description** |
| --- | --- | --- |
| Core.Distribution.id | String | Distribution ID. | 
| Core.Distribution.status | String | Installation package status. | 

### core-get-audit-management-logs
***
Gets management logs. You can filter by multiple fields, which will be concatenated using the AND condition (OR is not supported). Maximum result set size is 100. Offset is the zero-based number of management logs from the start of the result set (start by counting from 0).


#### Base Command

`core-get-audit-management-logs`
#### Input

| **Argument Name** | **Description** | **Required** |
| --- | --- | --- |
| email | User’s email address. | Optional | 
| type | The audit log type. Possible values are: REMOTE_TERMINAL, RULES, AUTH, RESPONSE, INCIDENT_MANAGEMENT, ENDPOINT_MANAGEMENT, ALERT_WHITELIST, PUBLIC_API, DISTRIBUTIONS, STARRED_INCIDENTS, POLICY_PROFILES, DEVICE_CONTROL_PROFILE, HOST_FIREWALL_PROFILE, POLICY_RULES, PROTECTION_POLICY, DEVICE_CONTROL_TEMP_EXCEPTIONS, DEVICE_CONTROL_GLOBAL_EXCEPTIONS, GLOBAL_EXCEPTIONS, MSSP, REPORTING, DASHBOARD, BROKER_VM. | Optional | 
| sub_type | The audit log subtype. | Optional | 
| result | Result type. Possible values are: SUCCESS, FAIL, PARTIAL. | Optional | 
| timestamp_gte | Return logs when the timestamp is after 'log_time_after'.<br/>Supported values:<br/>1579039377301 (time in milliseconds)<br/>"3 days" (relative date)<br/>"2019-10-21T23:45:00" (date). | Optional | 
| timestamp_lte | Return logs when the timestamp is before the 'log_time_after'.<br/>Supported values:<br/>1579039377301 (time in milliseconds)<br/>"3 days" (relative date)<br/>"2019-10-21T23:45:00" (date). | Optional | 
| page | Page number (for pagination). The default is 0 (the first page). Default is 0. | Optional | 
| limit | Maximum number of audit logs to return per page. The default and maximum is 30. Default is 30. | Optional | 
| sort_by | Specifies the field by which to sort the results. By default the sort is defined as creation-time and descending. Can be "type", "sub_type", "result", or "timestamp". Possible values are: type, sub_type, result, timestamp. | Optional | 
| sort_order | The sort order. Can be "asc" (ascending) or "desc" (descending). Default set to "desc". Possible values are: asc, desc. Default is desc. | Optional | 


#### Context Output

| **Path** | **Type** | **Description** |
| --- | --- | --- |
| Core.AuditManagementLogs.AUDIT_ID | Number | Audit log ID. | 
| Core.AuditManagementLogs.AUDIT_OWNER_NAME | String | Audit owner name. | 
| Core.AuditManagementLogs.AUDIT_OWNER_EMAIL | String | Audit owner email address. | 
| Core.AuditManagementLogs.AUDIT_ASSET_JSON | String | Asset JSON. | 
| Core.AuditManagementLogs.AUDIT_ASSET_NAMES | String | Audit asset names. | 
| Core.AuditManagementLogs.AUDIT_HOSTNAME | String | Host name. | 
| Core.AuditManagementLogs.AUDIT_RESULT | String | Audit result. | 
| Core.AuditManagementLogs.AUDIT_REASON | String | Audit reason. | 
| Core.AuditManagementLogs.AUDIT_DESCRIPTION | String | Description of the audit. | 
| Core.AuditManagementLogs.AUDIT_ENTITY | String | Audit entity \(e.g., AUTH, DISTRIBUTIONS\). | 
| Core.AuditManagementLogs.AUDIT_ENTITY_SUBTYPE | String | Entity subtype \(e.g., Login, Create\). | 
| Core.AuditManagementLogs.AUDIT_CASE_ID | Number | Audit case ID. | 
| Core.AuditManagementLogs.AUDIT_INSERT_TIME | Date | Log's insert time. | 

#### Command example
```!core-get-audit-management-logs result=SUCCESS type=DISTRIBUTIONS limit=2 timestamp_gte="3 month"```
#### Context Example
```json
{
    "Core": {
        "AuditManagementLogs": [
            {
                "AUDIT_ASSET_JSON": null,
                "AUDIT_ASSET_NAMES": "",
                "AUDIT_CASE_ID": null,
                "AUDIT_DESCRIPTION": "Created a Windows Standalone installer installation package 'HOLODECK_3' with agent version 7.5.1.38280",
                "AUDIT_ENTITY": "DISTRIBUTIONS",
                "AUDIT_ENTITY_SUBTYPE": "Create",
                "AUDIT_HOSTNAME": null,
                "AUDIT_ID": 1002,
                "AUDIT_INSERT_TIME": 1636017216034,
                "AUDIT_OWNER_EMAIL": "moo@demisto.com",
                "AUDIT_OWNER_NAME": "",
                "AUDIT_REASON": null,
                "AUDIT_RESULT": "SUCCESS",
                "AUDIT_SESSION_ID": null,
                "AUDIT_SEVERITY": "SEV_010_INFO"
            }
        ]
    }
}
```

#### Human Readable Output

>### Audit Management Logs
>|AUDIT_ID|AUDIT_RESULT|AUDIT_DESCRIPTION|AUDIT_OWNER_NAME|AUDIT_OWNER_EMAIL|AUDIT_ASSET_JSON|AUDIT_ASSET_NAMES|AUDIT_HOSTNAME|AUDIT_REASON|AUDIT_ENTITY|AUDIT_ENTITY_SUBTYPE|AUDIT_SESSION_ID|AUDIT_CASE_ID|AUDIT_INSERT_TIME|
>|---|---|---|---|---|---|---|---|---|---|---|---|---|---|
>| 1002 | SUCCESS | Created a Windows Standalone installer installation package 'HOLODECK_3' with agent version 1.1.1.1 | Moo | moo@demisto.com |  |  |  |  | DISTRIBUTIONS | Create |  |  | 1636017216034 |
>| 1001 | SUCCESS | Edited installation package 'HOLODECK_1' | Moo | moo@demisto.com |  |  |  |  | DISTRIBUTIONS | Edit |  |  | 1636017119505 |


### core-get-audit-agent-reports
***
Gets agent event reports. You can filter by multiple fields, which will be concatenated using the AND condition (OR is not supported). Maximum result set size is 100. Offset is the zero-based number of reports from the start of the result set (start by counting from 0).


#### Base Command

`core-get-audit-agent-reports`
#### Input

| **Argument Name** | **Description** | **Required** |
| --- | --- | --- |
| endpoint_ids | A comma-separated list of endpoint IDs. | Optional | 
| endpoint_names | A comma-separated list of endpoint names. | Optional | 
| type | The report type. Can be "Installation", "Policy", "Action", "Agent Service", "Agent Modules", or "Agent Status". Possible values are: Installation, Policy, Action, Agent Service, Agent Modules, Agent Status. | Optional | 
| sub_type | The report subtype. Possible values are: Install, Uninstall, Upgrade, Local Configuration, Content Update, Policy Update, Process Exception, Hash Exception, Scan, File Retrieval, File Scan, Terminate Process, Isolate, Cancel Isolation, Payload Execution, Quarantine, Restore, Stop, Start, Module Initialization, Local Analysis Model, Local Analysis Feature Extraction, Fully Protected, OS Incompatible, Software Incompatible, Kernel Driver Initialization, Kernel Extension Initialization, Proxy Communication, Quota Exceeded, Minimal Content, Reboot Eequired, Missing Disc Access. | Optional | 
| result | The result type. Can be "Success" or "Fail". If not passed, returns all event reports. Possible values are: Success, Fail. | Optional | 
| timestamp_gte | Return logs that their timestamp is greater than 'log_time_after'.<br/>Supported values:<br/>1579039377301 (time in milliseconds)<br/>"3 days" (relative date)<br/>"2019-10-21T23:45:00" (date). | Optional | 
| timestamp_lte | Return logs for which the timestamp is before the 'timestamp_lte'.<br/><br/>Supported values:<br/>1579039377301 (time in milliseconds)<br/>"3 days" (relative date)<br/>"2019-10-21T23:45:00" (date). | Optional | 
| page | Page number (for pagination). The default is 0 (the first page). Default is 0. | Optional | 
| limit | The maximum number of reports to return. Default and maximum is 30. Default is 30. | Optional | 
| sort_by | The field by which to sort results. Can be "type", "category", "trapsversion", "timestamp", or "domain"). Possible values are: type, category, trapsversion, timestamp, domain. | Optional | 
| sort_order | The sort order. Can be "asc" (ascending) or "desc" (descending). Default is "asc". Possible values are: asc, desc. Default is asc. | Optional | 


#### Context Output

| **Path** | **Type** | **Description** |
| --- | --- | --- |
| Core.AuditAgentReports.ENDPOINTID | String | Endpoint ID. | 
| Core.AuditAgentReports.ENDPOINTNAME | String | Endpoint name. | 
| Core.AuditAgentReports.DOMAIN | String | Agent domain. | 
| Core.AuditAgentReports.TRAPSVERSION | String | Traps version. | 
| Core.AuditAgentReports.RECEIVEDTIME | Date | Received time in Epoch time. | 
| Core.AuditAgentReports.TIMESTAMP | Date | Timestamp in Epoch time. | 
| Core.AuditAgentReports.CATEGORY | String | Report category \(e.g., Audit\). | 
| Core.AuditAgentReports.TYPE | String | Report type \(e.g., Action, Policy\). | 
| Core.AuditAgentReports.SUBTYPE | String | Report subtype \(e.g., Fully Protected,Policy Update,Cancel Isolation\). | 
| Core.AuditAgentReports.RESULT | String | Report result. | 
| Core.AuditAgentReports.REASON | String | Report reason. | 
| Core.AuditAgentReports.DESCRIPTION | String | Agent report description. | 
| Endpoint.ID | String | The unique ID within the tool retrieving the endpoint. | 
| Endpoint.Hostname | String | The hostname that is mapped to this endpoint. | 
| Endpoint.Domain | String | The domain of the endpoint. | 

#### Command example
```!core-get-audit-agent-reports result=Success timestamp_gte="100 days" endpoint_ids=ea303670c76e4ad09600c8b346f7c804 type=Policy limit=2```


### core-blocklist-files
***
Block lists requested files which have not already been block listed or added to allow lists.


#### Base Command

`core-blocklist-files`
#### Input

| **Argument Name** | **Description** | **Required** |
| --- | --- | --- |
| incident_id | Links the response action to the triggered incident. | Optional | 
| hash_list | String that represents a list of hashed files you want to block list. Must be a valid SHA256 hash. | Required | 
| comment | String that represents additional information regarding the action. | Optional | 
| detailed_response | Choose either regular response or detailed response. Default value = false, regular response. Possible values are: true, false. Default is false. | Optional | 


#### Context Output

| **Path** | **Type** | **Description** |
| --- | --- | --- |
| Core.blocklist.added_hashes | Number | Added fileHash to blocklist | 
| Core.blocklist.excluded_hashes | Number | Added fileHash to blocklist | 

#### Command example
```!core-blocklist-files hash_list=11d69fb388ff59e5ba6ca217ca04ecde6a38fa8fb306aa5f1b72e22bb7c3a252```
#### Context Example
```json
{
    "Core": {
        "blocklist": {
            "added_hashes": {
                "fileHash": [
                    "11d69fb388ff59e5ba6ca217ca04ecde6a38fa8fb306aa5f1b72e22bb7c3a252"
                ]
            }
        }
    }
}
```

#### Human Readable Output

>### Blocklist Files
>|Added _ Hashes|
>|---|
>| 11d69fb388ff59e5ba6ca217ca04ecde6a38fa8fb306aa5f1b72e22bb7c3a252 |


### core-allowlist-files
***
Adds requested files to allow list if they are not already on block list or allow list.


#### Base Command

`core-allowlist-files`
#### Input

| **Argument Name** | **Description** | **Required** |
| --- | --- | --- |
| incident_id | Links the response action to the triggered incident. | Optional | 
| hash_list | String that represents a list of hashed files you want to add to allow lists. Must be a valid SHA256 hash. | Required | 
| comment | String that represents additional information regarding the action. | Optional | 
| detailed_response | Choose either regular response or detailed response. Default value = false, regular response. Possible values are: true, false. Default is false. | Optional | 


#### Context Output

| **Path** | **Type** | **Description** |
| --- | --- | --- |
| Core.allowlist.added_hashes | Number | Added fileHash to allowlist | 
| Core.allowlist.excluded_hashes | Number | Added fileHash to allowlist | 

#### Command example
```!core-allowlist-files hash_list=11d69fb388ff59e5ba6ca217ca04ecde6a38fa8fb306aa5f1b72e22bb7c3a252```
#### Context Example
```json
{
    "Core": {
        "allowlist": {
            "added_hashes": {
                "fileHash": [
                    "11d69fb388ff59e5ba6ca217ca04ecde6a38fa8fb306aa5f1b72e22bb7c3a252"
                ]
            }
        }
    }
}
```

#### Human Readable Output

>### Allowlist Files
>|Added _ Hashes|
>|---|
>| 11d69fb388ff59e5ba6ca217ca04ecde6a38fa8fb306aa5f1b72e22bb7c3a252 |


### core-quarantine-files
***
Quarantines a file on selected endpoints. You can select up to 1000 endpoints.


#### Base Command

`core-quarantine-files`
#### Input

| **Argument Name** | **Description** | **Required** |
| --- | --- | --- |
| incident_id | Links the response action to the triggered incident. | Optional | 
| endpoint_id_list | List of endpoint IDs. | Required | 
| file_path | String that represents the path of the file you want to quarantine. | Required | 
| file_hash | String that represents the file’s hash. Must be a valid SHA256 hash. | Required | 
| action_id | For polling use. | Optional | 
| interval_in_seconds | Interval in seconds between each poll. | Optional | 
| timeout_in_seconds | Polling timeout in seconds. | Optional | 


#### Context Output

There is no context output for this command.
### core-get-quarantine-status
***
Retrieves the quarantine status for a selected file.


#### Base Command

`core-get-quarantine-status`
#### Input

| **Argument Name** | **Description** | **Required** |
| --- | --- | --- |
| endpoint_id | String that represents the endpoint ID. | Required | 
| file_hash | String that represents the file hash. Must be a valid SHA256 hash. | Required | 
| file_path | String that represents the file path. | Required | 


#### Context Output

There is no context output for this command.
#### Command example
```!core-get-quarantine-status endpoint_id=f8a2f58846b542579c12090652e79f3d file_hash=55f8718109829bf506b09d8af615b9f107a266e19f7a311039d1035f180b22d4 file_path=/home/ec2-user/test_file.txt```
#### Context Example
```json
{
    "Core": {
        "quarantineFiles": {
            "status": {
                "endpointId": "f8a2f58846b542579c12090652e79f3d",
                "fileHash": "55f8718109829bf506b09d8af615b9f107a266e19f7a311039d1035f180b22d4",
                "filePath": "/home/ec2-user/test_file.txt",
                "status": false
            }
        }
    }
}
```

#### Human Readable Output

>### Quarantine files status
>|Status|Endpoint Id|File Path|File Hash|
>|---|---|---|---|
>| false | f8a2f58846b542579c12090652e79f3d | /home/ec2-user/test_file.txt | 55f8718109829bf506b09d8af615b9f107a266e19f7a311039d1035f180b22d4 |


### core-restore-file
***
Restores a quarantined file on requested endpoints.


#### Base Command

`core-restore-file`
#### Input

| **Argument Name** | **Description** | **Required** |
| --- | --- | --- |
| incident_id | Links the response action to the incident that triggered it. | Optional | 
| file_hash | String that represents the file in hash. Must be a valid SHA256 hash. | Required | 
| endpoint_id | String that represents the endpoint ID. If you do not enter a specific endpoint ID, the request will run restore on all endpoints which relate to the quarantined file you defined. | Optional | 
| action_id | For polling use. | Optional | 
| interval_in_seconds | Interval in seconds between each poll. | Optional | 
| timeout_in_seconds | Polling timeout in seconds. | Optional | 


#### Context Output

There is no context output for this command.
### core-endpoint-scan
***
Runs a scan on a selected endpoint. To scan all endpoints, run this command with argument all=true. Note that scanning all the endpoints may cause performance issues and latency.


#### Base Command

`core-endpoint-scan`
#### Input

| **Argument Name** | **Description** | **Required** |
| --- | --- | --- |
| incident_id | Links the response action to the triggered incident. | Optional | 
| endpoint_id_list | List of endpoint IDs. | Optional | 
| dist_name | Name of the distribution list. | Optional | 
| gte_first_seen | Epoch timestamp in milliseconds. | Optional | 
| gte_last_seen | Epoch timestamp in milliseconds. | Optional | 
| lte_first_seen | Epoch timestamp in milliseconds. | Optional | 
| lte_last_seen | Epoch timestamp in milliseconds. | Optional | 
| ip_list | List of IP addresses. | Optional | 
| group_name | Name of the endpoint group. | Optional | 
| platform | Type of operating system. Possible values are: windows, linux, macos, android. | Optional | 
| alias | Endpoint alias name. | Optional | 
| isolate | Choose if an endpoint has been isolated. Select "isolated" or "unisolated". Possible values are: isolated, unisolated. | Optional | 
| hostname | Name of the host. | Optional | 
| all | Choose whether to scan all of the endpoints or not. Default is false. Scanning all of the endpoints may cause performance issues and latency. Possible values are: true, false. Default is false. | Optional | 
| action_id | For polling use. | Optional | 
| interval_in_seconds | Interval in seconds between each poll. | Optional | 
| timeout_in_seconds | Polling timeout in seconds. | Optional | 


#### Context Output

| **Path** | **Type** | **Description** |
| --- | --- | --- |
| Core.endpointScan.actionId | Number | The action ID of the scan request. | 
| Core.endpointScan.aborted | Boolean | Was the scan aborted. | 

### core-endpoint-scan-abort
***
Cancel the selected endpoints scan. A scan can only be cancelled if the selected endpoints are Pending or In Progress. To scan all endpoints, run the command with the argument all=true. Note that scanning all of the endpoints may cause performance issues and latency.


#### Base Command

`core-endpoint-scan-abort`
#### Input

| **Argument Name** | **Description** | **Required** |
| --- | --- | --- |
| incident_id | Links the response action to the incident that triggered it. | Optional | 
| endpoint_id_list | List of endpoint IDs. | Optional | 
| dist_name | Name of the distribution list. | Optional | 
| gte_first_seen | Epoch timestamp in milliseconds. | Optional | 
| gte_last_seen | Epoch timestamp in milliseconds. | Optional | 
| lte_first_seen | Epoch timestamp in milliseconds. | Optional | 
| lte_last_seen | Epoch timestamp in milliseconds. | Optional | 
| ip_list | List of IP addresses. | Optional | 
| group_name | Name of the endpoint group. | Optional | 
| platform | Type of operating system. Possible values are: windows, linux, macos, android. | Optional | 
| alias | Endpoint alias name. | Optional | 
| isolate | Choose whether an endpoint has been isolated. Select "isolated" or "unisolated". Possible values are: isolated, unisolated. | Optional | 
| hostname | Name of the host. | Optional | 
| all | Whether to scan all of the endpoints or not. Default is false. Note that scanning all of the endpoints may cause performance issues and latency. Possible values are: true, false. Default is false. | Optional | 


#### Context Output

| **Path** | **Type** | **Description** |
| --- | --- | --- |
| Core.endpointScan.actionId | Unknown | The action id of the abort scan request. | 
| Core.endpointScan.aborted | Boolean | Was the scan cancelled. | 

### core-get-policy
***
Gets the policy name for a specific endpoint.


#### Base Command

`core-get-policy`
#### Input

| **Argument Name** | **Description** | **Required** |
| --- | --- | --- |
| endpoint_id | The endpoint ID. Retrieve by running the core-get-endpoints command. | Required | 


#### Context Output

| **Path** | **Type** | **Description** |
| --- | --- | --- |
| Core.Policy | string | The policy allocated with the endpoint. | 
| Core.Policy.policy_name | string | Name of the policy allocated with the endpoint. | 
| Core.Policy.endpoint_id | string | Endpoint ID. | 

### core-get-scripts
***
Gets a list of scripts available in the scripts library.


#### Base Command

`core-get-scripts`
#### Input

| **Argument Name** | **Description** | **Required** |
| --- | --- | --- |
| script_name | A comma-separated list of the script names. | Optional | 
| description | A comma-separated list of the script descriptions. | Optional | 
| created_by | A comma-separated list of the users who created the script. | Optional | 
| limit | The maximum number of scripts returned to the War Room. Default is 50. | Optional | 
| offset | (Int) Offset in the data set. Default is 0. | Optional | 
| windows_supported | Choose to run the script on a Windows operating system. Possible values are: true, false. | Optional | 
| linux_supported | Choose to run the script on a Linux operating system. Possible values are: true, false. | Optional | 
| macos_supported | Choose to run the script on a Mac operating system. Possible values are: true, false. | Optional | 
| is_high_risk | Choose if the script has a high-risk outcome. Possible values are: true, false. | Optional | 


#### Context Output

| **Path** | **Type** | **Description** |
| --- | --- | --- |
| Core.Scripts | Unknown | The scripts command results. | 
| Core.Scripts.script_id | Unknown | Script ID. | 
| Core.Scripts.name | string | Name of the script. | 
| Core.Scripts.description | string | Description of the script. | 
| Core.Scripts.modification_date | Unknown | Timestamp of when the script was last modified. | 
| Core.Scripts.created_by | string | Name of the user who created the script. | 
| Core.Scripts.windows_supported | boolean | Choose to run the script on a Windows operating system. | 
| Core.Scripts.linux_supported | boolean | Choose to run the script on a Linux operating system. | 
| Core.Scripts.macos_supported | boolean | Choose to run the script on a Mac operating system. | 
| Core.Scripts.is_high_risk | boolean | Choose if the script has a high-risk outcome. | 
| Core.Scripts.script_uid | string | Globally Unique Identifier of the script, used to identify the script when executing. | 

#### Command example
```!core-get-scripts created_by="Palo Alto Networks" is_high_risk=true```
#### Context Example
```json
{
    "Core": {
        "Scripts": [
            {
                "created_by": "Palo Alto Networks",
                "description": "Delete a file by path",
                "is_high_risk": true,
                "linux_supported": true,
                "macos_supported": true,
                "modification_date": "2021-05-04T14:33:48",
                "modification_date_timestamp": 1620138828748,
                "name": "delete_file",
                "script_id": 1,
                "script_uid": "548023b6e4a01ec51a495ba6e5d2a15d",
                "windows_supported": true
            },
            {
                "created_by": "Palo Alto Networks",
                "description": "Execute list of shell commands",
                "is_high_risk": true,
                "linux_supported": true,
                "macos_supported": true,
                "modification_date": "2022-01-05T10:14:14",
                "modification_date_timestamp": 1641377654469,
                "name": "execute_commands",
                "script_id": 2,
                "script_uid": "a6f7683c8e217d85bd3c398f0d3fb6bf",
                "windows_supported": true
            },
            {
                "created_by": "Palo Alto Networks",
                "description": "Kill all processes with a CPU usage higher than specified",
                "is_high_risk": true,
                "linux_supported": true,
                "macos_supported": true,
                "modification_date": "2022-01-05T10:14:14",
                "modification_date_timestamp": 1641377654480,
                "name": "process_kill_cpu",
                "script_id": 6,
                "script_uid": "3d928a24f61cd3c1116544900c424098",
                "windows_supported": true
            },
            {
                "created_by": "Palo Alto Networks",
                "description": "Kill all processes with a RAM usage higher than specified",
                "is_high_risk": true,
                "linux_supported": true,
                "macos_supported": true,
                "modification_date": "2021-05-04T14:33:48",
                "modification_date_timestamp": 1620138828795,
                "name": "process_kill_mem",
                "script_id": 7,
                "script_uid": "87d4547df6d4882a3c006ec58c3b8bf4",
                "windows_supported": true
            },
            {
                "created_by": "Palo Alto Networks",
                "description": "Kill processes by name",
                "is_high_risk": true,
                "linux_supported": true,
                "macos_supported": true,
                "modification_date": "2021-05-04T14:33:48",
                "modification_date_timestamp": 1620138828803,
                "name": "process_kill_name",
                "script_id": 8,
                "script_uid": "fd0a544a99a9421222b4f57a11839481",
                "windows_supported": true
            },
            {
                "created_by": "Palo Alto Networks",
                "description": "Delete registry value or delete registry key with all its values",
                "is_high_risk": true,
                "linux_supported": false,
                "macos_supported": false,
                "modification_date": "2021-05-04T14:33:48",
                "modification_date_timestamp": 1620138828812,
                "name": "registry_delete",
                "script_id": 9,
                "script_uid": "ad36488a20cdbdd1604ec4bec9da5c41",
                "windows_supported": true
            },
            {
                "created_by": "Palo Alto Networks",
                "description": "Set registry value",
                "is_high_risk": true,
                "linux_supported": false,
                "macos_supported": false,
                "modification_date": "2021-05-04T14:33:48",
                "modification_date_timestamp": 1620138828829,
                "name": "registry_set",
                "script_id": 11,
                "script_uid": "896392a13b2ef0ae75b3f2396125037d",
                "windows_supported": true
            }
        ]
    }
}
```

#### Human Readable Output

>### Scripts
>|Name|Description|Script Uid|Modification Date|Created By|Windows Supported|Linux Supported|Macos Supported|Is High Risk|
>|---|---|---|---|---|---|---|---|---|
>| delete_file | Delete a file by path | 548023b6e4a01ec51a495ba6e5d2a15d | 2021-05-04T14:33:48 | Palo Alto Networks | true | true | true | true |
>| execute_commands | Execute list of shell commands | a6f7683c8e217d85bd3c398f0d3fb6bf | 2022-01-05T10:14:14 | Palo Alto Networks | true | true | true | true |
>| process_kill_cpu | Kill all processes with a CPU usage higher than specified | 3d928a24f61cd3c1116544900c424098 | 2022-01-05T10:14:14 | Palo Alto Networks | true | true | true | true |
>| process_kill_mem | Kill all processes with a RAM usage higher than specified | 87d4547df6d4882a3c006ec58c3b8bf4 | 2021-05-04T14:33:48 | Palo Alto Networks | true | true | true | true |
>| process_kill_name | Kill processes by name | fd0a544a99a9421222b4f57a11839481 | 2021-05-04T14:33:48 | Palo Alto Networks | true | true | true | true |
>| registry_delete | Delete registry value or delete registry key with all its values | ad36488a20cdbdd1604ec4bec9da5c41 | 2021-05-04T14:33:48 | Palo Alto Networks | true | false | false | true |
>| registry_set | Set registry value | 896392a13b2ef0ae75b3f2396125037d | 2021-05-04T14:33:48 | Palo Alto Networks | true | false | false | true |


### core-delete-endpoints
***
Deletes selected endpoints in the Cortex app. You can delete up to 1000 endpoints.


#### Base Command

`core-delete-endpoints`
#### Input

| **Argument Name** | **Description** | **Required** |
| --- | --- | --- |
| endpoint_ids | Comma-separated list of endpoint IDs. You can retrieve the endpoint IDs from the core-get-endpoints command. | Required | 


#### Context Output

There is no context output for this command.
### core-get-endpoint-device-control-violations
***
Gets a list of device control violations filtered by selected fields. You can retrieve up to 100 violations.


#### Base Command

`core-get-endpoint-device-control-violations`
#### Input

| **Argument Name** | **Description** | **Required** |
| --- | --- | --- |
| endpoint_ids | Comma-separated list of endpoint IDs. You can retrieve the endpoint IDs from the core-get-endpoints command. | Optional | 
| type | Type of violation. Possible values are: "cd-rom", "disk drive", "floppy disk", and "portable device". Possible values are: cd-rom, disk drive, floppy disk, portable device. | Optional | 
| timestamp_gte | Timestamp of the violation. Violations that are greater than or equal to this timestamp will be returned. Values can be in either ISO date format, relative time, or epoch timestamp. For example:  "2019-10-21T23:45:00" (ISO date format), "3 days ago" (relative time) 1579039377301 (epoch time). | Optional | 
| timestamp_lte | Timestamp of the violation. Violations that are less than or equal to this timestamp will be returned. Values can be in either ISO date format, relative time, or epoch timestamp. For example:  "2019-10-21T23:45:00" (ISO date format), "3 days ago" (relative time) 1579039377301 (epoch time). | Optional | 
| ip_list | Comma-separated list of IP addresses. | Optional | 
| vendor | Name of the vendor. | Optional | 
| vendor_id | Vendor ID. | Optional | 
| product | Name of the product. | Optional | 
| product_id | Product ID. | Optional | 
| serial | Serial number. | Optional | 
| hostname | Hostname. | Optional | 
| violation_id_list | Comma-separated list of violation IDs. | Optional | 
| username | Username. | Optional | 


#### Context Output

| **Path** | **Type** | **Description** |
| --- | --- | --- |
| Core.EndpointViolations | Unknown | Endpoint violations command results. | 
| Core.EndpointViolations.violations | Unknown | A list of violations. | 
| Core.EndpointViolations.violations.os_type | string | Type of the operating system. | 
| Core.EndpointViolations.violations.hostname | string | Hostname of the violation. | 
| Core.EndpointViolations.violations.username | string | Username of the violation. | 
| Core.EndpointViolations.violations.ip | string | IP address of the violation. | 
| Core.EndpointViolations.violations.timestamp | number | Timestamp of the violation. | 
| Core.EndpointViolations.violations.violation_id | number | Violation ID. | 
| Core.EndpointViolations.violations.type | string | Type of violation. | 
| Core.EndpointViolations.violations.vendor_id | string | Vendor ID of the violation. | 
| Core.EndpointViolations.violations.vendor | string | Name of the vendor of the violation. | 
| Core.EndpointViolations.violations.product_id | string | Product ID of the violation. | 
| Core.EndpointViolations.violations.product | string | Name of the product of the violation. | 
| Core.EndpointViolations.violations.serial | string | Serial number of the violation. | 
| Core.EndpointViolations.violations.endpoint_id | string | Endpoint ID of the violation. | 

#### Command example
```!core-get-endpoint-device-control-violations violation_id_list=100,90,80```
#### Context Example
```json
{
    "Core": {
        "EndpointViolations": null
    }
}
```

#### Human Readable Output

>### Endpoint Device Control Violation
>**No entries.**


### core-retrieve-files
***
Retrieves files from selected endpoints. You can retrieve up to 20 files, from no more than 10 endpoints. At least one endpoint ID and one file path are necessary in order to run the command. After running this command, you can use the core-action-status-get command with returned action_id, to check the action status.


#### Base Command

`core-retrieve-files`
#### Input

| **Argument Name** | **Description** | **Required** |
| --- | --- | --- |
| incident_id | Links the response action to the incident that triggered it. | Optional | 
| endpoint_ids | Comma-separated list of endpoint IDs. | Required | 
| windows_file_paths | A comma-separated list of file paths on the Windows platform. | Optional | 
| linux_file_paths | A comma-separated list of file paths on the Linux platform. | Optional | 
| mac_file_paths | A comma-separated list of file paths on the Mac platform. | Optional | 
| generic_file_path | A comma-separated list of file paths in any platform. Can be used instead of the mac/windows/linux file paths. The order of the files path list must be parellel to the endpoints list order, therefore, the first file path in the list is related to the first endpoint and so on. | Optional | 
| action_id | For polling use. | Optional | 
| interval_in_seconds | Interval in seconds between each poll. | Optional | 
| timeout_in_seconds | Polling timeout in seconds. | Optional | 


#### Context Output

| **Path** | **Type** | **Description** |
| --- | --- | --- |
| Core.RetrievedFiles.action_id | string | ID of the action to retrieve files from selected endpoints. | 

### core-retrieve-file-details
***
View the file retrieved by the core-retrieve-files command according to the action ID. Before running this command, you can use the core-action-status-get command to check if this action completed successfully.


#### Base Command

`core-retrieve-file-details`
#### Input

| **Argument Name** | **Description** | **Required** |
| --- | --- | --- |
| action_id | Action ID retrieved from the core-retrieve-files command. | Required | 


#### Context Output

| **Path** | **Type** | **Description** |
| --- | --- | --- |
| File | Unknown | The file details command results. | 
| File.Name | String | The full file name \(including the file extension\). | 
| File.EntryID | String | The ID for locating the file in the War Room. | 
| File.Size | Number | The size of the file in bytes. | 
| File.MD5 | String | The MD5 hash of the file. | 
| File.SHA1 | String | The SHA1 hash of the file. | 
| File.SHA256 | String | The SHA256 hash of the file. | 
| File.SHA512 | String | The SHA512 hash of the file. | 
| File.Extension | String | The file extension. For example: "xls". | 
| File.Type | String | The file type, as determined by libmagic \(same as displayed in file entries\). | 

#### Command example
```!core-retrieve-file-details action_id=1763```
#### Human Readable Output

>### Action id : 1763 
> Retrieved 0 files from 0 endpoints. 
> To get the exact action status run the core-action-status-get command

### core-get-script-metadata
***
Gets the full definition of a specific script in the scripts library.


#### Base Command

`core-get-script-metadata`
#### Input

| **Argument Name** | **Description** | **Required** |
| --- | --- | --- |
| script_uid | Unique identifier of the script, returned by the core-get-scripts command. | Required | 


#### Context Output

| **Path** | **Type** | **Description** |
| --- | --- | --- |
| Core.ScriptMetadata | Unknown | The script metadata command results. | 
| Core.ScriptMetadata.script_id | number | Script ID. | 
| Core.ScriptMetadata.name | string | Script name. | 
| Core.ScriptMetadata.description | string | Script description. | 
| Core.ScriptMetadata.modification_date | unknown | Timestamp of when the script was last modified. | 
| Core.ScriptMetadata.created_by | string | Name of the user who created the script. | 
| Core.ScriptMetadata.is_high_risk | boolean | Whether the script has a high-risk outcome. | 
| Core.ScriptMetadata.windows_supported | boolean | Choose to run the script on a Windows operating system. | 
| Core.ScriptMetadata.linux_supported | boolean | Choose to run the script on a Linux operating system. | 
| Core.ScriptMetadata.macos_supported | boolean | Choose to run the script on a Mac operating system. | 
| Core.ScriptMetadata.entry_point | string | Name of the entry point selected for the script. An empty string indicates  the script defined as just run. | 
| Core.ScriptMetadata.script_input | string | Name and type for the specified entry point. | 
| Core.ScriptMetadata.script_output_type | string | Type of the output. | 
| Core.ScriptMetadata.script_output_dictionary_definitions | Unknown | If the script_output_type is a dictionary, an array with friendly name, name, and type for each output. | 

#### Command example
```!core-get-script-metadata script_uid=43973479d389f2ac7e99b6db88eaee40```
#### Context Example
```json
{
    "Core": {
        "ScriptMetadata": {
            "created_by": "Palo Alto Networks",
            "description": "List all directories under path",
            "entry_point": "run",
            "is_high_risk": false,
            "linux_supported": true,
            "macos_supported": true,
            "modification_date": 1620138828771,
            "name": "list_directories",
            "script_id": 4,
            "script_input": [
                {
                    "name": "path",
                    "type": "string"
                },
                {
                    "name": "number_of_levels",
                    "type": "number"
                }
            ],
            "script_output_dictionary_definitions": null,
            "script_output_type": "string_list",
            "script_uid": "43973479d389f2ac7e99b6db88eaee40",
            "windows_supported": true
        }
    }
}
```

#### Human Readable Output

>### Script Metadata
>|Created By|Description|Entry Point|Is High Risk|Linux Supported|Macos Supported|Modification Date|Modification Date Timestamp|Name|Script Id|Script Input|Script Output Type|Script Uid|Windows Supported|
>|---|---|---|---|---|---|---|---|---|---|---|---|---|---|
>| Palo Alto Networks | List all directories under path | run | false | true | true | 2021-05-04T14:33:48 | 1620138828771 | list_directories | 4 | {'name': 'path', 'type': 'string'},<br/>{'name': 'number_of_levels', 'type': 'number'} | string_list | 43973479d389f2ac7e99b6db88eaee40 | true |


### core-get-script-code
***
Gets the code of a specific script in the script library.


#### Base Command

`core-get-script-code`
#### Input

| **Argument Name** | **Description** | **Required** |
| --- | --- | --- |
| script_uid | Unique identifier of the script, returned by the core-get-scripts command. | Required | 


#### Context Output

| **Path** | **Type** | **Description** |
| --- | --- | --- |
| Core.ScriptCode | Unknown | The script code command results. | 
| Core.ScriptCode.code | string | The code of a specific script in the script library. | 
| Core.ScriptCode.script_uid | string | Unique identifier of the script. | 

#### Command example
```!core-get-script-code script_uid=548023b6e4a01ec51a495ba6e5d2a15d```
#### Context Example
```json
{
    "Core": {
        "ScriptCode": {
            "code": "import os\nimport sys\nimport traceback\n\n\ndef run(file_path):\n    path = os.path.expanduser(file_path)\n    path = os.path.expandvars(path)\n    if os.path.isabs(path):\n        try:\n            os.remove(path)\n        except IOError:\n            sys.stderr.write(f\"File not accessible: {path}\")\n            return False\n        except Exception as e:\n            sys.stderr.write(f\"Exception occured: {traceback.format_exc()}\")\n            return False\n    return True\n",
            "script_uid": "548023b6e4a01ec51a495ba6e5d2a15d"
        }
    }
}
```

#### Human Readable Output

>### Script code: 
> ``` import os
>import sys
>import traceback
>
>
>def run(file_path):
>    path = os.path.expanduser(file_path)
>    path = os.path.expandvars(path)
>    if os.path.isabs(path):
>        try:
>            os.remove(path)
>        except IOError:
>            sys.stderr.write(f"File not accessible: {path}")
>            return False
>        except Exception as e:
>            sys.stderr.write(f"Exception occured: {traceback.format_exc()}")
>            return False
>    return True
> ```

### core-action-status-get

***
Retrieves the status of the requested actions according to the action ID.

#### Base Command

`core-action-status-get`

#### Input

| **Argument Name** | **Description** | **Required** |
| --- | --- | --- |
| action_id | The action ID of the selected request. After performing an action, you will receive an action ID. | Required | 

#### Context Output

| **Path** | **Type** | **Description** |
| --- | --- | --- |
| Core.GetActionStatus | Unknown | The action status command results. | 
| Core.GetActionStatus.endpoint_id | string | Endpoint ID. | 
| Core.GetActionStatus.status | string | The status of the specific endpoint ID. | 
| Core.GetActionStatus.action_id | number | The specified action ID. | 
| Core.GetActionStatus.ErrorReasons.bucket | String | The bucket that caused the error. | 
| Core.GetActionStatus.ErrorReasons.file_name | String | The file name that caused the error. | 
| Core.GetActionStatus.ErrorReasons.file_path | String | The file path that caused the error. | 
| Core.GetActionStatus.ErrorReasons.file_size | Number | The file size that caused the error. | 
| Core.GetActionStatus.ErrorReasons.missing_files | Unknown | The missing files that caused the error. | 
| Core.GetActionStatus.ErrorReasons.errorData | String | The error reason data. | 
| Core.GetActionStatus.ErrorReasons.terminated_by | String | The instance ID which terminated the action and caused the error. | 
| Core.GetActionStatus.ErrorReasons.errorDescription | String | The error reason description. | 
| Core.GetActionStatus.ErrorReasons.terminate_result | Unknown | The error reason terminate result. | 

#### Command example
```!core-action-status-get action_id="1819"```
#### Context Example
```json
{
    "Core": {
        "GetActionStatus": null
    }
}
```

#### Human Readable Output

>### Get Action Status
>**No entries.**


### core-run-script (Deprecated)
***
Deprecated. Use core-script-run instead. 

#### Base Command

`core-run-script`
#### Input

| **Argument Name** | **Description** | **Required** |
| --- | --- | --- |
| incident_id | Links the response action to the incident that triggered it. | Optional | 
| endpoint_ids | Comma-separated list of endpoint IDs. Can be retrieved by running the core-get-endpoints command. | Required | 
| script_uid | Unique identifier of the script. Can be retrieved by running the core-get-scripts command. | Required | 
| parameters | Dictionary contains the parameter name as key and its value for this execution as the value. For example, {"param1":"param1_value","param2":"param2_value"}. | Optional | 
| timeout | The timeout in seconds for this execution. Default is 600. | Optional | 


#### Context Output

| **Path** | **Type** | **Description** |
| --- | --- | --- |
| Core.ScriptRun.action_id | Number | ID of the action initiated. | 
| Core.ScriptRun.endpoints_count | Number | Number of endpoints the action was initiated on. | 

### core-run-snippet-code-script
***
Initiates a new endpoint script execution action using the provided snippet code.


#### Base Command

`core-run-snippet-code-script`
#### Input

| **Argument Name** | **Description** | **Required** |
| --- | --- | --- |
| incident_id | Links the response action to the incident that triggered it. it. | Optional | 
| endpoint_ids | Comma-separated list of endpoint IDs. Can be retrieved by running the core-get-endpoints command. | Required | 
| snippet_code | Section of a script you want to initiate on an endpoint, for example, print("7"). | Required | 
| action_id | For polling use. | Optional | 
| interval_in_seconds | Interval in seconds between each poll. | Optional | 
| timeout_in_seconds | Polling timeout in seconds. | Optional | 


#### Context Output

| **Path** | **Type** | **Description** |
| --- | --- | --- |
| Core.ScriptRun.action_id | Number | ID of the action initiated. | 
| Core.ScriptRun.endpoints_count | Number | Number of endpoints the action was initiated on. | 

### core-get-script-execution-status
***
Retrieves the status of a script execution action.


#### Base Command

`core-get-script-execution-status`
#### Input

| **Argument Name** | **Description** | **Required** |
| --- | --- | --- |
| action_id | Action IDs retrieved from the core-run-script command. | Required | 


#### Context Output

| **Path** | **Type** | **Description** |
| --- | --- | --- |
| Core.ScriptStatus.general_status | String | General status of the action, considering the status of all the endpoints. | 
| Core.ScriptStatus.error_message | String | Error message regarding permissions for running APIs or the action doesn’t exist. | 
| Core.ScriptStatus.endpoints_timeout | Number | Number of endpoints in "timeout" status. | 
| Core.ScriptStatus.action_id | Number | ID of the action initiated. | 
| Core.ScriptStatus.endpoints_pending_abort | Number | Number of endpoints in "pending abort" status. | 
| Core.ScriptStatus.endpoints_pending | Number | Number of endpoints in "pending" status. | 
| Core.ScriptStatus.endpoints_in_progress | Number | Number of endpoints in "in progress" status. | 
| Core.ScriptStatus.endpoints_failed | Number | Number of endpoints in "failed" status. | 
| Core.ScriptStatus.endpoints_expired | Number | Number of endpoints in "expired" status. | 
| Core.ScriptStatus.endpoints_completed_successfully | Number | Number of endpoints in "completed successfully" status. | 
| Core.ScriptStatus.endpoints_canceled | Number | Number of endpoints in "canceled" status. | 
| Core.ScriptStatus.endpoints_aborted | Number | Number of endpoints in "aborted" status. | 

### core-get-script-execution-results
***
Retrieve the results of a script execution action.


#### Base Command

`core-get-script-execution-results`
#### Input

| **Argument Name** | **Description** | **Required** |
| --- | --- | --- |
| action_id | Action IDs retrieved from the core-run-script command. | Required | 


#### Context Output

| **Path** | **Type** | **Description** |
| --- | --- | --- |
| Core.ScriptResult.action_id | Number | ID of the action initiated. | 
| Core.ScriptResult.results.retrieved_files | Number | Number of successfully retrieved files. | 
| Core.ScriptResult.results.endpoint_ip_address | String | Endpoint IP address. | 
| Core.ScriptResult.results.endpoint_name | String | Number of successfully retrieved files. | 
| Core.ScriptResult.results.failed_files | Number | Number of files failed to retrieve. | 
| Core.ScriptResult.results.endpoint_status | String | Endpoint status. | 
| Core.ScriptResult.results.domain | String | Domain to which the endpoint belongs. | 
| Core.ScriptResult.results.endpoint_id | String | Endpoint ID. | 
| Core.ScriptResult.results.execution_status | String | Execution status of this endpoint. | 
| Core.ScriptResult.results.return_value | String | Value returned by the script in case the type is not a dictionary. | 
| Core.ScriptResult.results.standard_output | String | The STDOUT and the STDERR logged by the script during the execution. | 
| Core.ScriptResult.results.retention_date | Date | Timestamp in which the retrieved files will be deleted from the server. | 
| Core.ScriptResult.results.command | String | The command that was executed by the script. | 
| Core.ScriptResult.results.command_output | Array | The output of the command executed by the script. | 

### core-get-script-execution-result-files
***
Gets the files retrieved from a specific endpoint during a script execution.


#### Base Command

`core-get-script-execution-result-files`
#### Input

| **Argument Name** | **Description** | **Required** |
| --- | --- | --- |
| action_id | Action ID retrieved from the core-run-script command. | Required | 
| endpoint_id | Endpoint ID. Can be retrieved by running the core-get-endpoints command. | Required | 


#### Context Output

| **Path** | **Type** | **Description** |
| --- | --- | --- |
| File.Size | String | The size of the file. | 
| File.SHA1 | String | The SHA1 hash of the file. | 
| File.SHA256 | String | The SHA256 hash of the file. | 
| File.SHA512 | String | The SHA512 hash of the file. | 
| File.Name | String | The name of the file. | 
| File.SSDeep | String | The SSDeep hash of the file. | 
| File.EntryID | String | EntryID of the file | 
| File.Info | String | Information about the file. | 
| File.Type | String | The file type. | 
| File.MD5 | String | The MD5 hash of the file. | 
| File.Extension | String | The extension of the file. | 

### core-run-script-execute-commands
***
Initiate a new endpoint script execution of shell commands.


#### Base Command

`core-run-script-execute-commands`
#### Input

| **Argument Name** | **Description** | **Required** |
| --- | --- | --- |
| incident_id | Link the response action to triggered incident. | Optional | 
| endpoint_ids | Comma-separated list of endpoint IDs. Can be retrieved by running the core-get-endpoints command. | Required | 
| commands | Comma-separated list of shell commands to execute. Set the `is_raw_command` argument to `true` to prevent splitting by commas. (Useful when using `\|\|`, `&&`, `;` separators for controlling the flow of multiple commands). | Required | 
| timeout | The timeout in seconds for this execution. Default is 600. | Optional | 
| action_id | For polling use. | Optional | 
| interval_in_seconds | Interval in seconds between each poll. | Optional | 
| timeout_in_seconds | Polling timeout in seconds. | Optional | 
| is_raw_command | Whether to pass the command as-is. When false, the command is split by commas and sent as a list of commands, that are run independently. | Optional |
| command_type | Type of shell command. Possible values: "powershell", "null". | Optional |

#### Context Output

| **Path** | **Type** | **Description** |
| --- | --- | --- |
| Core.ScriptRun.action_id | Number | ID of the action initiated. | 
| Core.ScriptRun.endpoints_count | Number | Number of endpoints the action was initiated on. | 

### core-run-script-delete-file
***
Initiates a new endpoint script execution to delete the specified file.


#### Base Command

`core-run-script-delete-file`
#### Input

| **Argument Name** | **Description** | **Required** |
| --- | --- | --- |
| incident_id | Links the response action to the incident that triggered it. | Optional | 
| endpoint_ids | Comma-separated list of endpoint IDs. Can be retrieved by running the core-get-endpoints command. | Required | 
| file_path | Paths of the files to delete, in a comma-separated list. Paths of the files to check for existence. All of the given file paths will run on all of the endpoints. | Required | 
| timeout | The timeout in seconds for this execution. Default is 600. | Optional | 
| action_id | For polling use. | Optional | 
| interval_in_seconds | Interval in seconds between each poll. | Optional | 
| timeout_in_seconds | Polling timeout in seconds. | Optional | 


#### Context Output

| **Path** | **Type** | **Description** |
| --- | --- | --- |
| Core.ScriptRun.action_id | Number | ID of the action initiated. | 
| Core.ScriptRun.endpoints_count | Number | Number of endpoints the action was initiated on. | 

### core-run-script-file-exists
***
Initiates a new endpoint script execution to check if file exists.


#### Base Command

`core-run-script-file-exists`
#### Input

| **Argument Name** | **Description** | **Required** |
| --- | --- | --- |
| incident_id | Links the response action to the incident that triggered it. | Optional | 
| endpoint_ids | Comma-separated list of endpoint IDs. Can be retrieved by running the core-get-endpoints command. | Required | 
| file_path | Paths of the files to check for existence, in a comma-separated list. All of the given file paths will run on all of the endpoints. | Required | 
| timeout | The timeout in seconds for this execution. Default is 600. | Optional | 
| action_id | For polling use. | Optional | 
| interval_in_seconds | Interval in seconds between each poll. | Optional | 
| timeout_in_seconds | Polling timeout in seconds. | Optional | 


#### Context Output

| **Path** | **Type** | **Description** |
| --- | --- | --- |
| Core.ScriptRun.action_id | Number | ID of the action initiated. | 
| Core.ScriptRun.endpoints_count | Number | Number of endpoints the action was initiated on. | 

### core-run-script-kill-process
***
Initiates a new endpoint script execution kill process.


#### Base Command

`core-run-script-kill-process`
#### Input

| **Argument Name** | **Description** | **Required** |
| --- | --- | --- |
| incident_id | Links the response action to the incident that triggered it. | Optional | 
| endpoint_ids | Comma-separated list of endpoint IDs. Can be retrieved by running the core-get-endpoints command. | Required | 
| process_name | Names of processes to kill. Will kill all of the given processes on all of the endpoints. | Required | 
| timeout | The timeout in seconds for this execution. Default is 600. | Optional | 
| action_id | For polling use. | Optional | 
| interval_in_seconds | Interval in seconds between each poll. | Optional | 
| timeout_in_seconds | Polling timeout in seconds. | Optional | 


#### Context Output

| **Path** | **Type** | **Description** |
| --- | --- | --- |
| Core.ScriptRun.action_id | Number | ID of the action initiated. | 
| Core.ScriptRun.endpoints_count | Number | Number of endpoints the action was initiated on. | 

### endpoint
***
Returns information about an endpoint.


#### Base Command

`endpoint`
#### Input

| **Argument Name** | **Description** | **Required** |
| --- | --- | --- |
| id | The endpoint ID. | Optional | 
| ip | The endpoint IP address. | Optional | 
| hostname | The endpoint hostname. | Optional | 


#### Context Output

| **Path** | **Type** | **Description** |
| --- | --- | --- |
| Endpoint.Hostname | String | The endpoint's hostname. | 
| Endpoint.OS | String | The endpoint's operation system. | 
| Endpoint.IPAddress | String | The endpoint's IP address. | 
| Endpoint.ID | String | The endpoint's ID. | 
| Endpoint.Status | String | The endpoint's status. | 
| Endpoint.IsIsolated | String | The endpoint's isolation status. | 
| Endpoint.MACAddress | String | The endpoint's MAC address. | 
| Endpoint.Vendor | String | The integration name of the endpoint vendor. | 

### core-report-incorrect-wildfire
***
Reports to WildFire about incorrect hash verdict through Cortex.


#### Base Command

`core-report-incorrect-wildfire`
#### Input

| **Argument Name** | **Description** | **Required** |
| --- | --- | --- |
| file_hash | String that represents the file’s hash. Must be a valid SHA256 hash. | Required | 
| new_verdict | The new verdict of the file. 0 - benign, 1 - malware. Possible values are: 0, 1. | Required | 
| reason | String that represents the reason of the report. | Required | 
| email | User’s email address. | Optional | 


#### Context Output

| **Path** | **Type** | **Description** |
| --- | --- | --- |
| Core.WildFire.file_hash | Number | String that represents the file’s hash. | 
| Core.WildFire.new_verdict | Number | The new verdict of the file. | 

### core-remove-allowlist-files
***
Removes requested files from allow list.


#### Base Command

`core-remove-allowlist-files`
#### Input

| **Argument Name** | **Description** | **Required** |
| --- | --- | --- |
| incident_id | Links the response action to the incident that triggered it. | Optional | 
| hash_list | String that represents a list of hashed files you want to add to allow list. Must be a valid SHA256 hash. | Required | 
| comment | String that represents additional information regarding the action. | Optional | 


#### Context Output

| **Path** | **Type** | **Description** |
| --- | --- | --- |
| Core.allowlist.removed_hashes | Number | Removed file hash | 

#### Command example
```!core-remove-allowlist-files hash_list=11d69fb388ff59e5ba6ca217ca04ecde6a38fa8fb306aa5f1b72e22bb7c3a252```
#### Context Example
```json
{
    "Core": {
        "allowlist": [
            {
                "removed_hashes": "11d69fb388ff59e5ba6ca217ca04ecde6a38fa8fb306aa5f1b72e22bb7c3a252"
            }
        ]
    }
}
```

#### Human Readable Output

>### Allowlist Files Removed
>|Removed _ Hashes|
>|---|
>| 11d69fb388ff59e5ba6ca217ca04ecde6a38fa8fb306aa5f1b72e22bb7c3a252 |


### core-remove-blocklist-files
***
Removes requested files from block list.


#### Base Command

`core-remove-blocklist-files`
#### Input

| **Argument Name** | **Description** | **Required** |
| --- | --- | --- |
| incident_id | Links the response action to the incident that triggered it. | Optional | 
| hash_list | String that represents a list of hashed files you want to add to allow list. Must be a valid SHA256 hash. | Required | 
| comment | String that represents additional information regarding the action. | Optional | 


#### Context Output

| **Path** | **Type** | **Description** |
| --- | --- | --- |
| Core.blocklist.removed_hashes | Number | Removed fileHash from blocklist | 

#### Command example
```!core-remove-blocklist-files hash_list=11d69fb388ff59e5ba6ca217ca04ecde6a38fa8fb306aa5f1b72e22bb7c3a252```
#### Context Example
```json
{
    "Core": {
        "blocklist": [
            {
                "removed_hashes": "11d69fb388ff59e5ba6ca217ca04ecde6a38fa8fb306aa5f1b72e22bb7c3a252"
            }
        ]
    }
}
```

#### Human Readable Output

>### Blocklist Files Removed
>|Removed _ Hashes|
>|---|
>| 11d69fb388ff59e5ba6ca217ca04ecde6a38fa8fb306aa5f1b72e22bb7c3a252 |


### core-add-exclusion
***
Adds alert exclusion rule based on filterObject.


#### Base Command

`core-add-exclusion`
#### Input

| **Argument Name** | **Description** | **Required** |
| --- | --- | --- |
| name | Name of the exclusion. | Required | 
| filterObject | Filter object for the exclusion. example: {"filter":{"AND":[{"SEARCH_FIELD":"alert_category","SEARCH_TYPE":"NEQ","SEARCH_VALUE":"Phishing"}]}}. | Required | 
| comment | String that represents additional information regarding the action. | Optional | 
| status | Status of exclusion. default value = ENABLED. Possible values are: ENABLED, DISABLED. Default is ENABLED. | Optional | 


#### Context Output

| **Path** | **Type** | **Description** |
| --- | --- | --- |
| Core.exclusion.rule_id | Number | Added exclusion rule id | 

#### Command example
```!core-add-exclusion filterObject={\"filter\":{\"AND\":[{\"SEARCH_FIELD\":\"alert_category\",\"SEARCH_TYPE\":\"NEQ\",\"SEARCH_VALUE\":\"Phishing\"}]}} name=test1```
#### Context Example
```json
{
    "Core": {
        "exclusion": {
            "rule_id": 45
        }
    }
}
```

#### Human Readable Output

>### Add Exclusion
>|rule_id|
>|---|
>| 45 |


### core-delete-exclusion
***
Delete an alert exclusion rule based on rule ID.


#### Base Command

`core-delete-exclusion`
#### Input

| **Argument Name** | **Description** | **Required** |
| --- | --- | --- |
| alert_exclusion_id | The desired alert_exclusion_id to be removed. | Required | 


#### Context Output

| **Path** | **Type** | **Description** |
| --- | --- | --- |
| Core.deletedExclusion.rule_id | Number | Deleted exclusion rule id | 

#### Command example
```!core-delete-exclusion alert_exclusion_id=36```
#### Context Example
```json
{
    "Core": {
        "deletedExclusion": {
            "rule_id": null
        }
    }
}
```

#### Human Readable Output

>Successfully deleted the following exclusion: 36

### core-get-exclusion
***
Get a list of the alerts exclusion.


#### Base Command

`core-get-exclusion`
#### Input

| **Argument Name** | **Description** | **Required** |
| --- | --- | --- |
| tenant_ID | Links the response action to the tenant that triggered it. | Optional | 
| filterObject | Filter object for the exclusion. Example: {"filter":{"AND":[{"SEARCH_FIELD":"alert_category","SEARCH_TYPE":"NEQ","SEARCH_VALUE":"Phishing"}]}}. | Optional | 
| limit | Limit for the response. You will get the first "limit" exclusions. Default value is 20. Default is 20. | Optional | 


#### Context Output

| **Path** | **Type** | **Description** |
| --- | --- | --- |
| Core.exclusion.ALERT_WHITELIST_ID | Number |  | 
| Core.exclusion.ALERT_WHITELIST_MODIFY_TIME | Date |  | 
| Core.exclusion.ALERT_WHITELIST_NAME | String |  | 
| Core.exclusion.ALERT_WHITELIST_INDICATOR_TEXT.pretty_name | String |  | 
| Core.exclusion.ALERT_WHITELIST_INDICATOR_TEXT.data_type | Unknown |  | 
| Core.exclusion.ALERT_WHITELIST_INDICATOR_TEXT.render_type | String |  | 
| Core.exclusion.ALERT_WHITELIST_INDICATOR_TEXT.entity_map | Unknown |  | 
| Core.exclusion.ALERT_WHITELIST_INDICATOR_TEXT.dml_type | Unknown |  | 
| Core.exclusion.ALERT_WHITELIST_INDICATOR.filter.AND.SEARCH_FIELD | String |  | 
| Core.exclusion.ALERT_WHITELIST_INDICATOR.filter.AND.SEARCH_TYPE | String |  | 
| Core.exclusion.ALERT_WHITELIST_INDICATOR.filter.AND.SEARCH_VALUE | String |  | 
| Core.exclusion.ALERT_WHITELIST_HITS | Number |  | 
| Core.exclusion.ALERT_WHITELIST_COMMENT | String |  | 
| Core.exclusion.ALERT_WHITELIST_USER | String |  | 
| Core.exclusion.ALERT_WHITELIST_PRETTY_USER | String |  | 
| Core.exclusion.ALERT_WHITELIST_STATUS | String |  | 
| Core.exclusion.ALERT_WHITELIST_BACKWARDS_SCAN_STATUS | String |  | 
| Core.exclusion.ALERT_WHITELIST_BACKWARDS_SCAN_TIMESTAMP | Unknown |  | 
| Core.exclusion.ALERT_WHITELIST_MIGRATED_FROM_ANALYTICS | Number |  | 

#### Command example
```!core-get-exclusion filterObject={\"filter\":{\"AND\":[{\"SEARCH_FIELD\":\"ALERT_WHITELIST_COMMENT\",\"SEARCH_TYPE\":\"NEQ\",\"SEARCH_VALUE\":\"Phishing\"}]}}```
#### Context Example
```json
{
    "Core": {
        "exclusion": [
            {
                "ALERT_WHITELIST_BACKWARDS_SCAN_STATUS": "DISABLED",
                "ALERT_WHITELIST_BACKWARDS_SCAN_TIMESTAMP": null,
                "ALERT_WHITELIST_COMMENT": "",
                "ALERT_WHITELIST_HITS": 0,
                "ALERT_WHITELIST_ID": 45,
                "ALERT_WHITELIST_INDICATOR": {
                    "filter": {
                        "AND": [
                            {
                                "SEARCH_FIELD": "alert_category",
                                "SEARCH_TYPE": "NEQ",
                                "SEARCH_VALUE": "Phishing"
                            }
                        ]
                    }
                },
                "ALERT_WHITELIST_INDICATOR_TEXT": [
                    {
                        "data_type": "TEXT",
                        "dml_type": null,
                        "entity_map": null,
                        "pretty_name": "category",
                        "render_type": "attribute"
                    },
                    {
                        "data_type": null,
                        "entity_map": null,
                        "pretty_name": "!=",
                        "render_type": "operator"
                    },
                    {
                        "data_type": null,
                        "entity_map": null,
                        "pretty_name": "Phishing",
                        "render_type": "value"
                    }
                ],
                "ALERT_WHITELIST_MIGRATED_FROM_ANALYTICS": 0,
                "ALERT_WHITELIST_MODIFY_TIME": 1645102011552,
                "ALERT_WHITELIST_NAME": "test1",
                "ALERT_WHITELIST_PRETTY_USER": "Public API - 3",
                "ALERT_WHITELIST_STATUS": "ENABLED",
                "ALERT_WHITELIST_USER": "N/A"
            }
        ]
    }
}
```

#### Human Readable Output

>### Exclusion
>|ALERT_WHITELIST_BACKWARDS_SCAN_STATUS|ALERT_WHITELIST_BACKWARDS_SCAN_TIMESTAMP|ALERT_WHITELIST_COMMENT|ALERT_WHITELIST_HITS|ALERT_WHITELIST_ID|ALERT_WHITELIST_INDICATOR|ALERT_WHITELIST_INDICATOR_TEXT|ALERT_WHITELIST_MIGRATED_FROM_ANALYTICS|ALERT_WHITELIST_MODIFY_TIME|ALERT_WHITELIST_NAME|ALERT_WHITELIST_PRETTY_USER|ALERT_WHITELIST_STATUS|ALERT_WHITELIST_USER|
>|---|---|---|---|---|---|---|---|---|---|---|---|---|
>| DISABLED |  |  | 0 | 45 | filter: {"AND": [{"SEARCH_FIELD": "alert_category", "SEARCH_TYPE": "NEQ", "SEARCH_VALUE": "Phishing"}]} | {'pretty_name': 'category', 'data_type': 'TEXT', 'render_type': 'attribute', 'entity_map': None, 'dml_type': None},<br/>{'pretty_name': '!=', 'data_type': None, 'render_type': 'operator', 'entity_map': None},<br/>{'pretty_name': 'Phishing', 'data_type': None, 'render_type': 'value', 'entity_map': None} | 0 | 1645102011552 | test1 | Public API - 3 | ENABLED | N/A |

### core-get-cloud-original-alerts
***
Returns information about each alert ID.


#### Base Command

`core-get-cloud-original-alerts`
#### Input

| **Argument Name** | **Description** | **Required** |
| --- | --- | --- |
| alert_ids | A comma-separated list of alert IDs. | Required | 
| events_from_decider_format | Whether to return events_from_decider context output as a dictionary (the raw API response) or as a list (improved for playbook automation) - relevant only when filter_alert_fields is set to False. | Optional |


#### Context Output

| **Path** | **Type** | **Description** |
| --- | --- | --- |
| Core.OriginalAlert.event._time | String | The timestamp of the occurence of the event. | 
| Core.OriginalAlert.event.vendor | String | Vendor name. | 
| Core.OriginalAlert.event.event_timestamp | Number | Event timestamp. | 
| Core.OriginalAlert.event.event_type | Number | Event type \(static 500\). | 
| Core.OriginalAlert.event.cloud_provider | String | The cloud provider - GCP, AZURE, or AWS. | 
| Core.OriginalAlert.event.project | String | The project in which the event occurred. | 
| Core.OriginalAlert.event.cloud_provider_event_id | String | The ID given to the event by the cloud provider, if the ID exists. | 
| Core.OriginalAlert.event.cloud_correlation_id | String | The ID the cloud provider is using to aggregate events that are part of the same general event. | 
| Core.OriginalAlert.event.operation_name_orig | String | The name of the operation that occurred, as supplied by the cloud provider. | 
| Core.OriginalAlert.event.operation_name | String | The normalized name of the operation performed by the event. | 
| Core.OriginalAlert.event.identity_orig | String | Contains the original identity related fields as provided by the cloud provider. | 
| Core.OriginalAlert.event.identity_name | String | The name of the identity that initiated the action. | 
| Core.OriginalAlert.event.identity_uuid | String | Same as identity_name but also contains the UUID of the identity if it exists. | 
| Core.OriginalAlert.event.identity_type | String | An enum representing the type of the identity. | 
| Core.OriginalAlert.event.identity_sub_type | String | An enum representing the sub-type of the identity, respective to its identity_type. | 
| Core.OriginalAlert.event.identity_invoked_by_name | String | The name of the identity that invoked the action as it appears in the log. | 
| Core.OriginalAlert.event.identity_invoked_by_uuid | String | The UUID of the identity that invoked the action as it appears in the log. | 
| Core.OriginalAlert.event.identity_invoked_by_type | String | An enum that represents the type of identity event that invoked the action. | 
| Core.OriginalAlert.event.identity_invoked_by_sub_type | String | An enum that represents the respective sub_type of the type of identity \(identity_type\) that has invoked the action. | 
| Core.OriginalAlert.event.operation_status | String | Status of whether the operation has succeed or failed, if provided. | 
| Core.OriginalAlert.event.operation_status_orig | String | The operation status code as it appears in the log, including lookup from code number to code name. | 
| Core.OriginalAlert.event.operation_status_orig_code | String | The operation status code as it appears in the log. | 
| Core.OriginalAlert.event.operation_status_reason_provided | String | Description of the error, if the log record indicates an error and the cloud provider supplied the reason. | 
| Core.OriginalAlert.event.resource_type | String | The normalized type of the service that emitted the log row. | 
| Core.OriginalAlert.event.resource_type_orig | String | The type of the service that omitted the log as provided by the cloud provider. | 
| Core.OriginalAlert.event.resource_sub_type | String | The sub-type respective to the resource_type field, normalized across all cloud providers. | 
| Core.OriginalAlert.event.resource_sub_type_orig | String | The sub-type of the service that emitted this log row as provided by the cloud provider. | 
| Core.OriginalAlert.event.region | String | The cloud region of the resource that emitted the log. | 
| Core.OriginalAlert.event.zone | String | The availability zone of the resource that emitted the log. | 
| Core.OriginalAlert.event.referenced_resource | String | The cloud resource referenced in the audit log. | 
| Core.OriginalAlert.event.referenced_resource_name | String | Same as referenced_resource but provides only the substring that represents the resource name instead of the full asset ID. | 
| Core.OriginalAlert.event.referenced_resources_count | Number | The number of extracted resources referenced in this audit log. | 
| Core.OriginalAlert.event.user_agent | String | The user agent provided in the call to the API of the cloud provider. | 
| Core.OriginalAlert.event.caller_ip | String | The IP of the caller that performed the action in the log. | 
| Core.OriginalAlert.event.caller_ip_geolocation | String | The geolocation associated with the caller_ip's value. | 
| Core.OriginalAlert.event.caller_ip_asn | Number | The ASN of the caller_ip's value. | 
| Core.OriginalAlert.event.caller_project | String | The project of the caller entity. | 
| Core.OriginalAlert.event.raw_log | Unknown | The raw log that is being normalized. | 
| Core.OriginalAlert.event.log_name | String | The name of the log that contains the log row. | 
| Core.OriginalAlert.event.caller_ip_asn_org | String | The organization associated with the ASN of the caller_ip's value. | 
| Core.OriginalAlert.event.event_base_id | String | Event base ID. | 
| Core.OriginalAlert.event.ingestion_time | String | Ingestion time. | 

### core-get-dynamic-analysis
***
Returns dynamic analysis of each alert ID.


#### Base Command

`core-get-dynamic-analysis`
#### Input

| **Argument Name** | **Description** | **Required** |
| --- | --- | --- |
| alert_ids | A comma-separated list of alert IDs. | Required | 


#### Context Output

| **Path** | **Type** | **Description** |
| --- | --- | --- |
| Core.DynamicAnalysis.causalityId | String |  | 
| Core.DynamicAnalysis.internals.name | String |  | 
| Core.DynamicAnalysis.internals.factName | String |  | 
| Core.DynamicAnalysis.internals.timestamp | Date |  | 
| Core.DynamicAnalysis.internals.eventId | String |  | 
| Core.DynamicAnalysis.internals.attributes.user_presence | String |  | 
| Core.DynamicAnalysis.internals.attributes.shellcode_address | String |  | 
| Core.DynamicAnalysis.internals.attributes.tid | String |  | 
| Core.DynamicAnalysis.internals.attributes.parent_pid | String |  | 
| Core.DynamicAnalysis.internals.attributes.is_sign | String |  | 
| Core.DynamicAnalysis.internals.attributes.sync_action | String |  | 
| Core.DynamicAnalysis.internals.attributes.is_remote_session | String |  | 
| Core.DynamicAnalysis.internals.attributes.peb | String |  | 
| Core.DynamicAnalysis.internals.attributes.process_image_path | String |  | 
| Core.DynamicAnalysis.internals.attributes.command_line | String |  | 
| Core.DynamicAnalysis.internals.attributes.scanned_buffer_crc32_stacktrace_allocation_base_buffer | String |  | 
| Core.DynamicAnalysis.internals.attributes.page_base_shellcode_buffer | String |  | 
| Core.DynamicAnalysis.internals.attributes.os_sig_status | String |  | 
| Core.DynamicAnalysis.internals.attributes.file_info_legal_copyright | String |  | 
| Core.DynamicAnalysis.internals.attributes.user_name | String |  | 
| Core.DynamicAnalysis.internals.attributes.is_heavens_gate | String |  | 
| Core.DynamicAnalysis.internals.attributes.is_impersonated | String |  | 
| Core.DynamicAnalysis.internals.attributes.os_parent_instance_id | String |  | 
| Core.DynamicAnalysis.internals.attributes.file_info_internal_name | String |  | 
| Core.DynamicAnalysis.internals.attributes.stack_trace | String |  | 
| Core.DynamicAnalysis.internals.attributes.is_injected | String |  | 
| Core.DynamicAnalysis.internals.attributes.pid | String |  | 
| Core.DynamicAnalysis.internals.attributes.thread_context_eip_image_path | String |  | 
| Core.DynamicAnalysis.internals.attributes.image_path_sha256 | String |  | 
| Core.DynamicAnalysis.internals.attributes.montepi_err | String |  | 
| Core.DynamicAnalysis.internals.attributes.file_info_company_name | String |  | 
| Core.DynamicAnalysis.internals.attributes.file_info_original_name | String |  | 
| Core.DynamicAnalysis.internals.attributes.instance_id | String |  | 
| Core.DynamicAnalysis.internals.attributes.yara_file_scan_result | String |  | 
| Core.DynamicAnalysis.internals.attributes.file_obj_flags | String |  | 
| Core.DynamicAnalysis.internals.attributes.should_obfuscate | String |  | 
| Core.DynamicAnalysis.internals.attributes.file_size | String |  | 
| Core.DynamicAnalysis.internals.attributes.file_info_is_dot_net | String |  | 
| Core.DynamicAnalysis.internals.attributes.call_region_shellcode_buffer | String |  | 
| Core.DynamicAnalysis.internals.attributes.allocation_base_shellcode_buffer | String |  | 
| Core.DynamicAnalysis.internals.attributes.signer_name | String |  | 
| Core.DynamicAnalysis.internals.attributes.original_command_line | String |  | 
| Core.DynamicAnalysis.internals.attributes.yara_rules_results_stacktrace_page_base_buffer | String |  | 
| Core.DynamicAnalysis.internals.attributes.rpc_interface_uuid | String |  | 
| Core.DynamicAnalysis.internals.attributes.rpc_interface_minor_version | String |  | 
| Core.DynamicAnalysis.internals.attributes.telem | String |  | 
| Core.DynamicAnalysis.internals.attributes.is_trusted_signer | String |  | 
| Core.DynamicAnalysis.internals.attributes.thread_context_eip | String |  | 
| Core.DynamicAnalysis.internals.attributes.requested_parent_instance_id | String |  | 
| Core.DynamicAnalysis.internals.attributes.is_cgo | String |  | 
| Core.DynamicAnalysis.internals.attributes.parent_cid | String |  | 
| Core.DynamicAnalysis.internals.attributes.enabled_privileges | Date |  | 
| Core.DynamicAnalysis.internals.attributes.peb32 | String |  | 
| Core.DynamicAnalysis.internals.attributes.is_embedded_sign | String |  | 
| Core.DynamicAnalysis.internals.attributes.rpc_function_opnum | String |  | 
| Core.DynamicAnalysis.internals.attributes.parent_thread_instance_id | String |  | 
| Core.DynamicAnalysis.internals.attributes.remote_causality_actor_ip | String |  | 
| Core.DynamicAnalysis.internals.attributes.canonized_process_image_path | String |  | 
| Core.DynamicAnalysis.internals.attributes.scanned_buffer_crc32_stacktrace_call_region_buffer | String |  | 
| Core.DynamicAnalysis.internals.attributes.yara_rules_results_stacktrace_allocation_base_buffer | String |  | 
| Core.DynamicAnalysis.internals.attributes.entry_point_rva | String |  | 
| Core.DynamicAnalysis.internals.attributes.is_stack_pivot | String |  | 
| Core.DynamicAnalysis.internals.attributes.os_parent_pid | String |  | 
| Core.DynamicAnalysis.internals.attributes.image_path_md5 | String |  | 
| Core.DynamicAnalysis.internals.attributes.causality_actor_type | String |  | 
| Core.DynamicAnalysis.internals.attributes.timestamp | String |  | 
| Core.DynamicAnalysis.internals.attributes.is_in_transaction | String |  | 
| Core.DynamicAnalysis.internals.attributes.cid | String |  | 
| Core.DynamicAnalysis.internals.attributes.integrity_level | String |  | 
| Core.DynamicAnalysis.internals.attributes.actor_type | String |  | 
| Core.DynamicAnalysis.internals.attributes.file_info_description | String |  | 
| Core.DynamicAnalysis.internals.attributes.chisq_prob | String |  | 
| Core.DynamicAnalysis.internals.attributes.parent_tid | String |  | 
| Core.DynamicAnalysis.internals.attributes.rpc_interface_major_version | String |  | 
| Core.DynamicAnalysis.internals.attributes.dse_internal | String |  | 
| Core.DynamicAnalysis.internals.attributes.telem_bit_mask | String |  | 
| Core.DynamicAnalysis.internals.attributes.process_image_name | String |  | 
| Core.DynamicAnalysis.internals.attributes.parent_instance_id | String |  | 
| Core.DynamicAnalysis.internals.attributes.entropy | String |  | 
| Core.DynamicAnalysis.internals.attributes.call_region_base_address | String |  | 
| Core.DynamicAnalysis.internals.attributes.yara_rules_results_stacktrace_call_region_buffer | String |  | 
| Core.DynamicAnalysis.internals.attributes.scanned_buffer_crc32_stacktrace_page_base_buffer | String |  | 
| Core.DynamicAnalysis.internals.attributes.image_base | String |  | 
| Core.DynamicAnalysis.internals.attributes.sync_id | String |  | 
| Core.DynamicAnalysis.internals.attributes.effective_user_sid | String |  | 
| Core.DynamicAnalysis.internals.attributes.requested_parent_pid | String |  | 
| Core.DynamicAnalysis.internals.attributes.event_id | String |  | 
| Core.DynamicAnalysis.internals.attributes.rpc_protocol | String |  | 
| Core.DynamicAnalysis.internals.processIdx | Number |  | 
| Core.DynamicAnalysis.internals.instanceId | String |  | 
| Core.DynamicAnalysis.internals.attributes.scriptblock_text | String |  | 
| Core.DynamicAnalysis.internals.attributes.script_path | String |  | 
| Core.DynamicAnalysis.internals.attributes.actor_pid | String |  | 
| Core.DynamicAnalysis.internals.attributes.actor_instance_id | String |  | 
| Core.DynamicAnalysis.internals.attributes.actor_thread_instance_id | String |  | 
| Core.DynamicAnalysis.internals.attributes.etw_event_id | String |  | 
| Core.DynamicAnalysis.internals.attributes.actor_tid | String |  | 
| Core.DynamicAnalysis.internals.attributes.suspicious_strings | String |  | 
| Core.DynamicAnalysis.internals.attributes.suspicious_strings_context | String |  | 
| Core.DynamicAnalysis.internals.attributes.content_version | String |  | 
| Core.DynamicAnalysis.internals.attributes.script_hash | String |  | 
| Core.DynamicAnalysis.internals.attributes.dotnet_callstack | String |  | 
| Core.DynamicAnalysis.internals.attributes.hook_type | String |  | 
| Core.DynamicAnalysis.internals.attributes.appdomain_id | String |  | 
| Core.DynamicAnalysis.internals.attributes.ps_assembly_version | String |  | 
| Core.DynamicAnalysis.internals.attributes.original_length | String |  | 
| Core.DynamicAnalysis.internals.attributes.invoke_expression_count | String |  | 
| Core.DynamicAnalysis.internals.attributes.file_path | String |  | 
| Core.DynamicAnalysis.internals.attributes.content | String |  | 
| Core.DynamicAnalysis.internals.attributes.edr_assembly_version | String |  | 
| Core.DynamicAnalysis.internals.attributes.expression_tree_scan_result | String |  | 
| Core.DynamicAnalysis.internals.attributes.content_length | String |  | 
| Core.DynamicAnalysis.internals.attributes.local_analysis_verdict | String |  | 
| Core.DynamicAnalysis.internals.attributes.clr_version | String |  | 
| Core.DynamicAnalysis.internals.attributes.powershell_version | String |  | 
| Core.DynamicAnalysis.internals.attributes.script_source | String |  | 
| Core.DynamicAnalysis.internals.attributes.prio | String |  | 
| Core.DynamicAnalysis.internals.attributes.build_timestamp | Date |  | 
| Core.DynamicAnalysis.potentialPreventionActionOverride | Boolean |  | 
| Core.DynamicAnalysis.isBiocRule | Boolean |  | 
| Core.DynamicAnalysis.biocId | Number |  | 
| Core.DynamicAnalysis.additionalData | String |  | 
| Core.DynamicAnalysis.biocRuleName | String |  | 
| Core.DynamicAnalysis.reachedMaxActivationsPerRule | Boolean |  | 
| Core.DynamicAnalysis.syncActionStatus | Number |  | 
| Core.DynamicAnalysis.spawnerImagePath | String |  | 
| Core.DynamicAnalysis.spawnerCmdline | String |  | 
| Core.DynamicAnalysis.spawnerSigner | String |  | 
| Core.DynamicAnalysis.osSpawnerImagePath | String |  | 
| Core.DynamicAnalysis.osSpawnerCmdline | String |  | 
| Core.DynamicAnalysis.osSpawnerSigner | String |  | 

### core-get-hash-analytics-prevalence
***
Get the prevalence of a file, identified by sha256.


#### Base Command

`core-get-hash-analytics-prevalence`
#### Input

| **Argument Name** | **Description** | **Required** |
| --- | --- | --- |
| sha256 | The sha256 of a file. | Required | 


#### Context Output

| **Path** | **Type** | **Description** |
| --- | --- | --- |
| Core.AnalyticsPrevalence.Hash.value | Boolean | Whether the hash is prevalent or not. | 
| Core.AnalyticsPrevalence.Hash.data.global_prevalence.value | Number | The global prevalence of the hash. | 
| Core.AnalyticsPrevalence.Hash.data.local_prevalence.value | Number | The local prevalence of the hash. | 
| Core.AnalyticsPrevalence.Hash.data.prevalence.value | Number | The prevalence of the hash. | 

### core-get-IP-analytics-prevalence
***
Get the prevalence of an ip, identified by ip_address.


#### Base Command

`core-get-IP-analytics-prevalence`
#### Input

| **Argument Name** | **Description** | **Required** |
| --- | --- | --- |
| ip_address | The IP address. | Required | 


#### Context Output

| **Path** | **Type** | **Description** |
| --- | --- | --- |
| Core.AnalyticsPrevalence.Ip.value | Boolean | Whether the IP address is prevalent or not. | 
| Core.AnalyticsPrevalence.Ip.data.global_prevalence.value | Number | The global prevalence of the IP. | 
| Core.AnalyticsPrevalence.Ip.data.local_prevalence.value | Number | The local prevalence of the IP. | 
| Core.AnalyticsPrevalence.Ip.data.prevalence.value | Number | The prevalence of the IP. | 

### core-get-domain-analytics-prevalence
***
Get the prevalence of a domain, identified by domain_name.


#### Base Command

`core-get-domain-analytics-prevalence`
#### Input

| **Argument Name** | **Description** | **Required** |
| --- | --- | --- |
| domain_name | The domain name. | Required | 


#### Context Output

| **Path** | **Type** | **Description** |
| --- | --- | --- |
| Core.AnalyticsPrevalence.Domain.value | Boolean | Whether the domain is prevalent or not. | 
| Core.AnalyticsPrevalence.Domain.data.global_prevalence.value | Number | The global prevalence of the domain. | 
| Core.AnalyticsPrevalence.Domain.data.local_prevalence.value | Number | The local prevalence of the domain. | 
| Core.AnalyticsPrevalence.Domain.data.prevalence.value | Number | The prevalence of the domain. | 

### core-get-process-analytics-prevalence
***
Get the prevalence of a process, identified by process_name.


#### Base Command

`core-get-process-analytics-prevalence`
#### Input

| **Argument Name** | **Description** | **Required** |
| --- | --- | --- |
| process_name | The process name. | Required | 


#### Context Output

| **Path** | **Type** | **Description** |
| --- | --- | --- |
| Core.AnalyticsPrevalence.Process.value | Boolean | Whether the process is prevalent or not. | 
| Core.AnalyticsPrevalence.Process.data.global_prevalence.value | Number | The global prevalence of the process. | 
| Core.AnalyticsPrevalence.Process.data.local_prevalence.value | Number | The local prevalence of the process. | 
| Core.AnalyticsPrevalence.Process.data.prevalence.value | Number | The prevalence of the process. | 

### core-get-registry-analytics-prevalence
***
Get the prevalence of a registry_path, identified by key_name, value_name.


#### Base Command

`core-get-registry-analytics-prevalence`
#### Input

| **Argument Name** | **Description** | **Required** |
| --- | --- | --- |
| key_name | The key name of a registry path. | Required | 
| value_name | The value name of a registry path. | Required | 


#### Context Output

| **Path** | **Type** | **Description** |
| --- | --- | --- |
| Core.AnalyticsPrevalence.Registry.value | Boolean | Whether the registry is prevalent or not. | 
| Core.AnalyticsPrevalence.Registry.data.global_prevalence.value | Number | The global prevalence of the registry. | 
| Core.AnalyticsPrevalence.Registry.data.local_prevalence.value | Number | The local prevalence of the registry. | 
| Core.AnalyticsPrevalence.Registry.data.prevalence.value | Number | The prevalence of the registry. | 

### core-get-cmd-analytics-prevalence
***
Get the prevalence of a process_command_line, identified by process_command_line.


#### Base Command

`core-get-cmd-analytics-prevalence`
#### Input

| **Argument Name** | **Description** | **Required** |
| --- | --- | --- |
| process_command_line | The process command line. | Required | 


#### Context Output

| **Path** | **Type** | **Description** |
| --- | --- | --- |
| Core.AnalyticsPrevalence.Cmd.value | Boolean | Whether the CMD is prevalent or not. | 
| Core.AnalyticsPrevalence.Cmd.data.global_prevalence.value | Number | The global prevalence of the CMD. | 
| Core.AnalyticsPrevalence.Cmd.data.local_prevalence.value | Number | The local prevalence of the CDM. | 
| Core.AnalyticsPrevalence.Cmd.data.prevalence.value | Number | The prevalence of the Cmd. | 


### core-add-endpoint-tag
***
Add a tag to one or more endpoints.


#### Base Command

`core-add-endpoint-tag`
#### Input

| **Argument Name** | **Description** | **Required** |
| --- | --- | --- |
| endpoint_ids | A comma-separated list of tenant IDs of the endpoint(s) for which you want to assign the tag. | Required | 
| tag | The tag name to assign to the endpoint(s). | Required | 
| endpoint_id_list | A comma-separated list of endpoint IDs to filter by them. | Optional | 
| dist_name | A comma-separated list of distribution package names or installation package names. <br/>Example: dist_name1,dist_name2. | Optional | 
| ip_list | A comma-separated list of IP addresses.<br/>Example: 8.8.8.8,1.1.1.1. | Optional | 
| group_name | A comma-separated list of group names to which the agent belongs.<br/>Example: group_name1,group_name2. | Optional | 
| platform | The endpoint platform. Possible values are: windows, linux, macos, android. | Optional | 
| alias_name | A comma-separated list of alias names.<br/>Examples: alias_name1,alias_name2. | Optional | 
| isolate | Specifies whether the endpoint was isolated or unisolated. Possible values are: isolated, unisolated. | Optional | 
| hostname | A comma-separated list of hostnames.<br/>Example: hostname1,hostname2. | Optional | 
| first_seen_gte | All the agents that were first seen after {first_seen_gte}.<br/>Supported values:<br/>1579039377301 (time in milliseconds)<br/>"3 days" (relative date)<br/>"2019-10-21T23:45:00" (date). | Optional | 
| first_seen_lte | All the agents that were first seen before {first_seen_lte}.<br/>Supported values:<br/>1579039377301 (time in milliseconds)<br/>"3 days" (relative date)<br/>"2019-10-21T23:45:00" (date). | Optional | 
| last_seen_gte | All the agents that were last seen before {last_seen_gte}.<br/>Supported values:<br/>1579039377301 (time in milliseconds)<br/>"3 days" (relative date)<br/>"2019-10-21T23:45:00" (date). | Optional | 
| last_seen_lte | All the agents that were last seen before {last_seen_lte}.<br/>Supported values:<br/>1579039377301 (time in milliseconds)<br/>"3 days" (relative date)<br/>"2019-10-21T23:45:00" (date). | Optional | 
| status | The status of the endpoint to filter. Possible values are: connected, disconnected, lost, uninstalled. | Optional | 


#### Context Output

There is no context output for this command.

#### Command example
```!core-add-endpoint-tag endpoint_ids=1234 tag=test```
#### Human Readable Output

>Successfully added tag test to endpoint(s) ['1234']

### core-remove-endpoint-tag
***
Remove a tag from one or more endpoints.

#### Base Command

`core-remove-endpoint-tag`
#### Input

| **Argument Name** | **Description** | **Required** |
| --- | --- | --- |
| endpoint_ids | A comma-separated list of tenant IDs of the endpoint(s) for which you want to remove the tag. | Required | 
| tag | The tag name to remove from the endpoint(s). | Required | 
| endpoint_id_list | A comma-separated list of endpoint IDs to filter by them. | Optional | 
| dist_name | A comma-separated list of distribution package names or installation package names. <br/>Example: dist_name1,dist_name2. | Optional | 
| ip_list | A comma-separated list of IP addresses.<br/>Example: 8.8.8.8,1.1.1.1. | Optional | 
| group_name | A comma-separated list of group names to which the agent belongs.<br/>Example: group_name1,group_name2. | Optional | 
| platform | The endpoint platform. Possible values are: windows, linux, macos, android. | Optional | 
| alias_name | A comma-separated list of alias names.<br/>Examples: alias_name1,alias_name2. | Optional | 
| isolate | Specifies whether the endpoint was isolated or unisolated. Possible values are: isolated, unisolated. | Optional | 
| hostname | A comma-separated list of hostnames.<br/>Example: hostname1,hostname2. | Optional | 
| first_seen_gte | All the agents that were first seen after {first_seen_gte}.<br/>Supported values:<br/>1579039377301 (time in milliseconds)<br/>"3 days" (relative date)<br/>"2019-10-21T23:45:00" (date). | Optional | 
| first_seen_lte | All the agents that were first seen before {first_seen_lte}.<br/>Supported values:<br/>1579039377301 (time in milliseconds)<br/>"3 days" (relative date)<br/>"2019-10-21T23:45:00" (date). | Optional | 
| last_seen_gte | All the agents that were last seen before {last_seen_gte}.<br/>Supported values:<br/>1579039377301 (time in milliseconds)<br/>"3 days" (relative date)<br/>"2019-10-21T23:45:00" (date). | Optional | 
| last_seen_lte | All the agents that were last seen before {last_seen_lte}.<br/>Supported values:<br/>1579039377301 (time in milliseconds)<br/>"3 days" (relative date)<br/>"2019-10-21T23:45:00" (date). | Optional | 
| status | The status of the endpoint to filter. Possible values are: connected, disconnected, lost, uninstalled. | Optional | 


#### Context Output
There is no context output for this command.

#### Command example
```!core-remove-endpoint-tag endpoint_ids=1234 tag=test```

#### Human Readable Output

>Successfully removed tag test from endpoint(s) ['1234']

### core-endpoint-alias-change
***
Gets a list of endpoints according to the passed filters, and changes their alias name. Filtering by multiple fields will be concatenated using the AND condition (OR is not supported).

#### Base Command

`core-endpoint-alias-change`
#### Input

| **Argument Name** | **Description** | **Required** |
| --- | --- | --- |
| status | The status of the endpoint to use as a filter. Possible values are: connected, disconnected. | Optional | 
| endpoint_id_list | A comma-separated list of endpoint IDs to use as a filter. | Optional | 
| dist_name | A comma-separated list of distribution package names or installation package names to use as a filter.<br/>Example: dist_name1,dist_name2. | Optional | 
| ip_list | A comma-separated list of IP addresses to use as a filter.<br/>Example: 8.8.8.8,1.1.1.1. | Optional | 
| group_name | A comma-separated list of group names to which the agent belongs to use as a filter.<br/>Example: group_name1,group_name2. | Optional | 
| platform | The endpoint platform to use as a filter. Possible values are: windows, linux, macos, android. | Optional | 
| alias_name | A comma-separated list of alias names to use as a filter.<br/>Examples: alias_name1,alias_name2. | Optional | 
| isolate | Specifies whether the endpoint was isolated or unisolated to use as a filter. Possible values are: isolated, unisolated.  Note: This argument returns only the first endpoint that matches. | Optional | 
| hostname | A comma-separated list of hostnames to use as a filter.<br/>Example: hostname1,hostname2. | Optional | 
| first_seen_gte | All the agents that were first seen after {first_seen_gte} to use as a filter.<br/>Supported values:<br/>1579039377301 (time in milliseconds)<br/>"3 days" (relative date)<br/>"2019-10-21T23:45:00" (date). | Optional | 
| first_seen_lte | All the agents that were first seen before {first_seen_lte} to use as a filter.<br/>Supported values:<br/>1579039377301 (time in milliseconds)<br/>"3 days" (relative date)<br/>"2019-10-21T23:45:00" (date). | Optional | 
| last_seen_gte | All the agents that were last seen after {last_seen_gte} to use as a filter.<br/>Supported values:<br/>1579039377301 (time in milliseconds)<br/>"3 days" (relative date)<br/>"2019-10-21T23:45:00" (date). | Optional | 
| last_seen_lte | All the agents that were last seen before {last_seen_lte} to use as a filter.<br/>Supported values:<br/>1579039377301 (time in milliseconds)<br/>"3 days" (relative date)<br/>"2019-10-21T23:45:00" (date). | Optional | 
| username | The usernames to query for to use as a filter. Accepts a single user, or comma-separated list of usernames. | Optional | 
| new_alias_name | The alias name to change to. Note: If you send an empty field, (e.g new_alias_name=\"\") the current alias name is deleted.| Required | 
| scan_status | The scan status of the endpoint to use as a filter. Possible values are: none, pending, in_progress, canceled, aborted, pending_cancellation, success, error. | Optional | 


#### Context Output

There is no context output for this command.
#### Command example
```!core-endpoint-alias-change new_alias_name=test scan_status=success ip_list=1.1.1.1```
#### Human Readable Output

>The endpoint alias was changed successfully.
Note: If there is no error in the process, then this is the output even when the specific endpoint does not exist.

### core-list-users

***
Retrieve a list of the current users in the environment.
Required license: Cortex XDR Pro per Endpoint, Cortex XDR Pro, or Cortex XDR Pro per TB.

#### Base Command

`core-list-users`

#### Input

| **Argument Name** | **Description** | **Required** |
| --- | --- | --- |

#### Context Output

| **Path** | **Type** | **Description** |
| --- | --- | --- |
| Core.User.user_email | string | Email address of the user | 
| Core.User.user_first_name | string | First name of the user | 
| Core.User.user_last_name | string | Last name of the user. | 
| Core.User.role_name | string | Role name associated with the user. | 
| Core.User.last_logged_in | Number | Timestamp of when the user last logged in. | 
| Core.User.user_type | string | Type of user. | 
| Core.User.groups | array | Name of user groups associated with the user, if applicable. | 
| Core.User.scope | array | Name of scope associated with the user, if applicable. | 

#### Command example
```!core-list-users```
#### Context Example
```json
{
    "dummy": {
        "User": [
            {
                "groups": [],
                "last_logged_in": 1648158415051,
                "role_name": "dummy",
                "scope": [],
                "user_email": "dummy@dummy.com",
                "user_first_name": "dummy",
                "user_last_name": "dummy",
                "user_type": "dummy"
            },
             {
                "groups": [],
                "last_logged_in": null,
                "role_name": "dummy",
                "scope": [],
                "user_email": "dummy@dummy.com",
                "user_first_name": "dummy",
                "user_last_name": "dummy",
                "user_type": "dummy"
            }            
        ]
    }
}
```

#### Human Readable Output

>### Users
>|First Name|Groups|Last Name|Role|Type|User email|
>|---|---|---|---|---|---|
>| dummy |  | dummy | dummy | dummy | dummy |
>| dummy |  | dummy | dummy | dummy | dummy |



### core-list-risky-users

***
Retrieve the risk score of a specific user or list of users with the highest risk score in the environment along with the reason affecting each score.
Required license: Cortex XDR Pro per Endpoint, Cortex XDR Pro, or Cortex XDR Pro per TB.

#### Base Command

`core-list-risky-users`

#### Input

| **Argument Name** | **Description**                                                                                                         | **Required** |
| --- |-------------------------------------------------------------------------------------------------------------------------| --- |
| user_id | Unique ID of a specific user.<br/>User ID could be either of the `foo/dummy` format, or just `dummy`.<br/>.             | Optional | 
| limit | Limit the number of users that will appear in the list. (Use limit when no specific host is requested.). Default is 10. | Optional | 

#### Context Output

| **Path** | **Type** | **Description** |
| --- | --- | --- |
| Core.RiskyUser.type | String | Form of identification element. | 
| Core.RiskyUser.id | String | Identification value of the type field. | 
| Core.RiskyUser.score | Number | The score assigned to the user. | 
| Core.RiskyUser.reasons.date created | String | Date when the incident was created. | 
| Core.RiskyUser.reasons.description | String | Description of the incident. | 
| Core.RiskyUser.reasons.severity | String | The severity of the incident | 
| Core.RiskyUser.reasons.status | String | The incident status | 
| Core.RiskyUser.reasons.points | Number | The score. | 

#### Command example
```!core-list-risky-users user_id=dummy```
#### Context Example
```json
{
    "Core": {
        "RiskyUser": {
            "id": "dummy",
            "reasons": [],
            "score": 0,
            "type": "user"
        }
    }
}
```

#### Human Readable Output

>### Risky Users
>|User ID|Score|Description|
>|---|---|---|
>| dummy | 0 |  |


### core-list-risky-hosts

***
Retrieve the risk score of a specific host or list of hosts with the highest risk score in the environment along with the reason affecting each score.
Required license: Cortex XDR Pro per Endpoint, Cortex XDR Pro, or Cortex XDR Pro per TB.

#### Base Command

`core-list-risky-hosts`

#### Input

| **Argument Name** | **Description**                                                                                                                                           | **Required** |
| --- |-----------------------------------------------------------------------------------------------------------------------------------------------------------| --- |
| host_id | The host name of a specific host.                                                                                                                         | Optional | 
| limit | Limit the number of hosts that will appear in the list. By default, the limit is 10 hosts.(Use limit when no specific host is requested.). Default is 50. | Optional | 

#### Context Output

| **Path** | **Type** | **Description** |
| --- | --- | --- |
| Core.RiskyHost.type | String | Form of identification element. | 
| Core.RiskyHost.id | String | Identification value of the type field. | 
| Core.RiskyHost.score | Number | The score assigned to the host. | 
| Core.RiskyHost.reasons.date created | String | Date when the incident was created. | 
| Core.RiskyHost.reasons.description | String | Description of the incident. | 
| Core.RiskyHost.reasons.severity | String | The severity of the incident | 
| Core.RiskyHost.reasons.status | String | The incident status | 
| Core.RiskyHost.reasons.points | Number | The score. | 

#### Command example
```!core-list-risky-hosts host_id=dummy```
#### Context Example
```json
{
    "Core": {
        "RiskyHost": {
            "id": "dummy",
            "reasons": [],
            "score": 0,
            "type": "dummy"
        }
    }
}
```

#### Human Readable Output

>### Risky Hosts
>|Host ID|Score|Description|
>|---|---|---|
>| dummy | 0 |  |


### core-list-user-groups

***
Retrieve a list of the current user emails associated with one or more user groups in the environment.
Required license: Cortex XDR Pro per Endpoint, Cortex XDR Pro, or Cortex XDR Pro per TB.

#### Base Command

`core-list-user-groups`

#### Input

| **Argument Name** | **Description** | **Required** |
| --- | --- | --- |
| group_names | A comma-separated list of one or more user group names for which you want the associated users. | Required | 

#### Context Output

| **Path** | **Type** | **Description** |
| --- | --- | --- |
| Core.UserGroup.group_name | String | Name of the user group. | 
| Core.UserGroup.description | String | Description of the user group, if available. | 
| Core.UserGroup.pretty_name | String | Name of the user group as it appears in the management console. | 
| Core.UserGroup.insert_time | Number | Timestamp of when the user group was created. | 
| Core.UserGroup.update_time | Number | Timestamp of when the user group was last updated. | 
| Core.UserGroup.user_email | array | List of email addresses belonging to the users associated with the user group. | 
| Core.UserGroup.source | String | Type of user group. | 

#### Command example
```!core-list-user-groups group_names=test```
#### Context Example
```json
{
    "Core": {
        "UserGroup": {
            "description": "test",
            "group_name": "test",
            "insert_time": 1684746187678,
            "pretty_name": null,
            "source": "Custom",
            "update_time": 1684746209062,
            "user_email": [
                null
            ]
        }
    }
}
```

#### Human Readable Output

>### Groups
>|Group Name|Group Description|User email|
>|---|---|---|
>| test | test for demo |  |


### core-get-incidents

***
Returns a list of incidents, which you can filter by a list of incident IDs (max. 100), the time the incident was last modified, and the time the incident was created.
If you pass multiple filtering arguments, they will be concatenated using the AND condition. The OR condition is not supported.

##### Required Permissions

Required Permissions For API call:
`Alerts And Incidents` --> `View`
Builtin Roles with this permission includes: "Investigator", "Responder", "Privileged Investigator", "Privileged Responder", "Viewer", and "Instance Admin".

#### Base Command

`core-get-incidents`

#### Input

| **Argument Name** | **Description** | **Required** |
| --- | --- | --- |
| lte_creation_time | A date in the format 2019-12-31T23:59:00. Only incidents that were created on or before the specified date/time will be retrieved. | Optional | 
| gte_creation_time | A date in the format 2019-12-31T23:59:00. Only incidents that were created on or after the specified date/time will be retrieved. | Optional | 
| lte_modification_time | Filters returned incidents that were created on or before the specified date/time, in the format 2019-12-31T23:59:00. | Optional | 
| gte_modification_time | Filters returned incidents that were modified on or after the specified date/time, in the format 2019-12-31T23:59:00. | Optional | 
| incident_id_list | An array or CSV string of incident IDs. | Optional | 
| since_creation_time | Filters returned incidents that were created on or after the specified date/time range, for example, 1 month, 2 days, 1 hour, and so on. | Optional | 
| since_modification_time | Filters returned incidents that were modified on or after the specified date/time range, for example, 1 month, 2 days, 1 hour, and so on. | Optional | 
| sort_by_modification_time | Sorts returned incidents by the date/time that the incident was last modified ("asc" - ascending, "desc" - descending). Possible values are: asc, desc. | Optional | 
| sort_by_creation_time | Sorts returned incidents by the date/time that the incident was created ("asc" - ascending, "desc" - descending). Possible values are: asc, desc. | Optional | 
| page | Page number (for pagination). The default is 0 (the first page). Default is 0. | Optional | 
| limit | Maximum number of incidents to return per page. The default and maximum is 100. Default is 100. | Optional | 
| status | Filters only incidents in the specified status. The options are: new, under_investigation, resolved_known_issue, resolved_false_positive, resolved_true_positive resolved_security_testing, resolved_other, resolved_auto. | Optional | 
| starred | Whether the incident is starred (Boolean value: true or false). Possible values are: true, false. | Optional | 
| starred_incidents_fetch_window | Starred fetch window timestamp (&lt;number&gt; &lt;time unit&gt;, e.g., 12 hours, 7 days). Default is 3 days. | Optional | 


#### Context Output

| **Path** | **Type** | **Description**                                                                                                      |
| --- | --- |----------------------------------------------------------------------------------------------------------------------|
| Core.Incident.incident_id | String | Unique ID assigned to each returned incident.                                                                        | 
| Core.Incident.manual_severity | String | Incident severity assigned by the user. This does not affect the calculated severity. Can be "low", "medium", "high" | 
| Core.Incident.manual_description | String | Incident description provided by the user.                                                                           | 
| Core.Incident.assigned_user_mail | String | Email address of the assigned user.                                                                                  | 
| Core.Incident.high_severity_alert_count | String | Number of alerts with the severity HIGH.                                                                             | 
| Core.Incident.host_count | number | Number of hosts involved in the incident.                                                                            | 
| Core.Incident.xdr_url | String | A link to the incident view on Cortex XDR or XSIAM.                                                                  | 
| Core.Incident.assigned_user_pretty_name | String | Full name of the user assigned to the incident.                                                                      | 
| Core.Incident.alert_count | number | Total number of alerts in the incident.                                                                              | 
| Core.Incident.med_severity_alert_count | number | Number of alerts with the severity MEDIUM.                                                                           | 
| Core.Incident.user_count | number | Number of users involved in the incident.                                                                            | 
| Core.Incident.severity | String | Calculated severity of the incident. Valid values are:                                                               
"low","medium","high"
 | 
| Core.Incident.low_severity_alert_count | String | Number of alerts with the severity LOW. | 
| Core.Incident.status | String | Current status of the incident. Valid values are: "new","under_investigation","resolved_known_issue","resolved_duplicate","resolved_false_positive","resolved_true_positive","resolved_security_testing" or "resolved_other".
 | 
| Core.Incident.description | String | Dynamic calculated description of the incident. | 
| Core.Incident.resolve_comment | String | Comments entered by the user when the incident was resolved. | 
| Core.Incident.notes | String | Comments entered by the user regarding the incident. | 
| Core.Incident.creation_time | date | Date and time the incident was created on Cortex XDR or XSIAM. | 
| Core.Incident.detection_time | date | Date and time that the first alert occurred in the incident. | 
| Core.Incident.modification_time | date | Date and time that the incident was last modified. | 


##### Command Example

```!core-get-incidents gte_creation_time=2010-10-10T00:00:00 limit=3 sort_by_creation_time=desc```

##### Context Example

```
{
    "Core.Incident": [
        {
            "host_count": 1, 
            "incident_id": "4", 
            "manual_severity": "medium", 
            "description": "5 'This alert from content  TestXDRPlaybook' alerts detected by Checkpoint - SandBlast  ", 
            "severity": "medium", 
            "modification_time": 1579290004178, 
            "assigned_user_pretty_name": null, 
            "notes": null, 
            "creation_time": 1577276587937, 
            "alert_count": 5, 
            "med_severity_alert_count": 1, 
            "detection_time": null, 
            "assigned_user_mail": null, 
            "resolve_comment": "This issue was solved in Incident number 192304", 
            "status": "new", 
            "user_count": 1, 
            "xdr_url": "https://some.xdr.url.com/incident-view/4", 
            "starred": false, 
            "low_severity_alert_count": 0, 
            "high_severity_alert_count": 4, 
            "manual_description": null
        }, 
        {
            "host_count": 1, 
            "incident_id": "3", 
            "manual_severity": "medium", 
            "description": "'test 1' generated by Virus Total - Firewall", 
            "severity": "medium", 
            "modification_time": 1579237974014, 
            "assigned_user_pretty_name": "woo@demisto.com", 
            "notes": null, 
            "creation_time": 1576100096594, 
            "alert_count": 1, 
            "med_severity_alert_count": 0, 
            "detection_time": null, 
            "assigned_user_mail": "woo@demisto.com", 
            "resolve_comment": null, 
            "status": "new", 
            "user_count": 1, 
            "xdr_url": "https://some.xdr.url.com/incident-view/3", 
            "starred": false, 
            "low_severity_alert_count": 0, 
            "high_severity_alert_count": 1, 
            "manual_description": null
        }, 
        {
            "host_count": 1, 
            "incident_id": "2", 
            "manual_severity": "high", 
            "description": "'Alert Name Example 333' along with 1 other alert generated by Virus Total - VPN & Firewall-3 and Checkpoint - SandBlast", 
            "severity": "high", 
            "modification_time": 1579288790259, 
            "assigned_user_pretty_name": null, 
            "notes": null, 
            "creation_time": 1576062816474, 
            "alert_count": 2, 
            "med_severity_alert_count": 0, 
            "detection_time": null, 
            "assigned_user_mail": null, 
            "resolve_comment": null, 
            "status": "under_investigation", 
            "user_count": 1, 
            "xdr_url": "https://some.xdr.url.com/incident-view/2", 
            "starred": false, 
            "low_severity_alert_count": 0, 
            "high_severity_alert_count": 2, 
            "manual_description": null
        }
    ]
}
```

##### Human Readable Output

>### Incidents

>|alert_count|assigned_user_mail|assigned_user_pretty_name|creation_time|description|detection_time|high_severity_alert_count|host_count|incident_id|low_severity_alert_count|manual_description|manual_severity|med_severity_alert_count|modification_time|notes|resolve_comment|severity|starred|status|user_count|xdr_url|
>|---|---|---|---|---|---|---|---|---|---|---|---|---|---|---|---|---|---|---|---|---|
>| 5 |  |  | 1577276587937 | 5 'This alert from content  TestXDRPlaybook' alerts detected by Checkpoint - SandBlast   |  | 4 | 1 | 4 | 0 |  | medium | 1 | 1579290004178 |  | This issue was solved in Incident number 192304 | medium | false | new | 1 | `https://some.xdr.url.com/incident-view/4` |
>| 1 | woo@demisto.com | woo@demisto.com | 1576100096594 | 'test 1' generated by Virus Total - Firewall |  | 1 | 1 | 3 | 0 |  | medium | 0 | 1579237974014 |  |  | medium | false | new | 1 | `https://some.xdr.url.com/incident-view/3` |
>| 2 |  |  | 1576062816474 | 'Alert Name Example 333' along with 1 other alert generated by Virus Total - VPN & Firewall-3 and Checkpoint - SandBlast |  | 2 | 1 | 2 | 0 |  | high | 0 | 1579288790259 |  |  | high | false | under_investigation | 1 | `https://some.xdr.url.com/incident-view/2` 
>

### core-script-run

***
Initiates a new endpoint script execution action using a script from the script library and returns the results.

#### Base Command

`core-script-run`

#### Input

| **Argument Name** | **Description** | **Required** |
| --- | --- | --- |
| incident_id | Allows linking the response action to the incident that triggered it. | Optional | 
| endpoint_ids | A comma-separated list of endpoint IDs. Can be retrieved by running the core-get-endpoints command. | Required | 
| script_uid | Unique identifier of the script. Can be retrieved by running the core-get-scripts command. | Required | 
| parameters | Dictionary containing the parameter name as key and its value for this execution as the value. For example, {"param1":"param1_value","param2":"param2_value"}. | Optional | 
| timeout | The timeout in seconds for this execution. Default is 600. | Optional | 
| polling_interval_in_seconds | Interval in seconds between each poll. Default is 10. | Optional | 
| polling_timeout_in_seconds | Polling timeout in seconds. Default is 600. | Optional | 
| action_id | The action ID for polling use. | Optional | 
| hide_polling_output | Whether to hide the polling result (automatically filled by polling). | Optional | 
| is_core | Is the command being called from a core pack. Default is True. | Optional | 

#### Context Output

| **Path** | **Type** | **Description** |
| --- | --- | --- |
| Core.ScriptResult.action_id | Number | ID of the action initiated. | 
| Core.ScriptResult.results.retrieved_files | Number | Number of successfully retrieved files. | 
| Core.ScriptResult.results.endpoint_ip_address | String | Endpoint IP address. | 
| Core.ScriptResult.results.endpoint_name | String | Name of successfully retrieved files. | 
| Core.ScriptResult.results.failed_files | Number | Number of files failed to be retrieved. | 
| Core.ScriptResult.results.endpoint_status | String | Endpoint status. | 
| Core.ScriptResult.results.domain | String | Domain to which the endpoint belongs. | 
| Core.ScriptResult.results.endpoint_id | String | Endpoint ID. | 
| Core.ScriptResult.results.execution_status | String | Execution status of this endpoint. | 
| Core.ScriptResult.results.return_value | String | Value returned by the script in case the type is not a dictionary. | 
| Core.ScriptResult.results.standard_output | String | The STDOUT and the STDERR logged by the script during the execution. | 
| Core.ScriptResult.results.retention_date | Date | Timestamp in which the retrieved files will be deleted from the server. | 

#### Command example

```!core-script-run endpoint_ids=111 script_uid=111 polling_timeout_in_seconds=1200 timeout=1200```

##### Context Example

```
{
    "Core.ScriptResult": [
        {
            "action_id": 1, 
            "results": [
                {
                    "retrieved_files" : 0,
                    "_return_value": [],
                    "standard_output": ""
                    "domain" : "222",
                    "endpoint_id" : "111",
                    "endpoint_ip_address" : ["1.1.1.1"],
                    "command" : "_return_value",
                    "retention_date" : NULL,
                    "command_output" : [],
                    "endpoint_name" : "test",
                    "failed_files" : 0,
                    "execution_status" : "COMPLETED_SUCCESSFULLY",
                    "endpoint_status" : "STATUS_010_CONNECTED"
                },
            ]
        }
    ],
    "Core.ScriptRun": [
        {
            "action_id": 1,
            "endpoints_count": 1,
            "status": 1
        }
    ]
}
```

##### Human Readable Output

>### Script Execution Results

>| _return_value| domain | endpoint_id| endpoint_ip_address| endpoint_name| endpoint_status| execution_status| failed_files| retention_date| retrieved_files| standard_output|
>|---|---|---|---|---|---|---|---|---|---|---|
>||222|111|1.1.1.1|test|STATUS_010_CONNECTED|COMPLETED_SUCCESSFULLY|0||0||


### core-terminate-process

***
<<<<<<< HEAD
Terminate a process by its instance ID. Available only for XSIAM 2.4.
=======
Terminate a process by its instance ID. Available only for XSIAM 2.4 and above.
>>>>>>> adf6e369

#### Base Command

`core-terminate-process`

#### Input

| **Argument Name** | **Description** | **Required** |
| --- | --- | --- |
| agent_id | The agent ID. | Required | 
| instance_id | The instance ID. | Required | 
| process_name | The process name. | Optional | 
| incident_id | The incident ID. | Optional | 
| action_id | The action ID. For polling use. | Optional | 
| interval_in_seconds | Interval in seconds between each poll. | Optional | 
| timeout_in_seconds | Polling timeout in seconds. | Optional | 

#### Context Output

| **Path** | **Type** | **Description** |
| --- | --- | --- |
| Core.TerminateProcess.action_id | String | The action ID. | 
| Core.GetActionStatus | Unknown | The action status command results. | 
| Core.GetActionStatus.endpoint_id | string | Endpoint ID. | 
| Core.GetActionStatus.status | string | The status of the specific endpoint ID. | 
| Core.GetActionStatus.action_id | number | The specified action ID. | 
| Core.GetActionStatus.ErrorReasons.bucket | String | The bucket that caused the error. | 
| Core.GetActionStatus.ErrorReasons.file_name | String | The file name that caused the error. | 
| Core.GetActionStatus.ErrorReasons.file_path | String | The file path that caused the error. | 
| Core.GetActionStatus.ErrorReasons.file_size | Number | The file size that caused the error. | 
| Core.GetActionStatus.ErrorReasons.missing_files | Unknown | The missing files that caused the error. | 
| Core.GetActionStatus.ErrorReasons.errorData | String | The error reason data. | 
| Core.GetActionStatus.ErrorReasons.terminated_by | String | The instance ID which terminated the action and caused the error. | 
| Core.GetActionStatus.ErrorReasons.errorDescription | String | The error reason description. | 
| Core.GetActionStatus.ErrorReasons.terminate_result | Unknown | The error reason terminate result. | 

### core-terminate-causality

***
<<<<<<< HEAD
Terminate a process tree by its causality ID. Available only for XSIAM 2.4.
=======
Stops a process by its causality ID. Available only for XSIAM 2.4 and above.

>>>>>>> adf6e369
##### Command Example

```!core-terminate-process agent_id=1 instance_id=1 process_name=process incident_id=2```

##### Context Example

```
{
    "Core.TerminateProcess": [
        {
            "action_id": "1",
        }
       
    ]
}
```

#### Base Command

`core-terminate-causality`

#### Input

| **Argument Name** | **Description** | **Required** |
| --- | --- | --- |
| agent_id | The agent ID. | Required | 
| causality_id | The causality ID. | Required | 
| process_name | The process name. | Optional | 
| incident_id | The incident ID. | Optional | 
| action_id | The action ID. For polling use. | Optional | 
| interval_in_seconds | Interval in seconds between each poll. | Optional | 
| timeout_in_seconds | Polling timeout in seconds. | Optional | 

#### Context Output

| **Path** | **Type** | **Description** |
| --- | --- | --- |
| Core.TerminateCausality.action_id | String | The action id. | 
| Core.GetActionStatus | Unknown | The action status command results. | 
| Core.GetActionStatus.endpoint_id | string | Endpoint ID. | 
| Core.GetActionStatus.status | string | The status of the specific endpoint ID. | 
| Core.GetActionStatus.action_id | number | The specified action ID. | 
| Core.GetActionStatus.ErrorReasons.bucket | String | The bucket that caused the error. | 
| Core.GetActionStatus.ErrorReasons.file_name | String | The file name that caused the error. | 
| Core.GetActionStatus.ErrorReasons.file_path | String | The file path that caused the error. | 
| Core.GetActionStatus.ErrorReasons.file_size | Number | The file size that caused the error. | 
| Core.GetActionStatus.ErrorReasons.missing_files | Unknown | The missing files that caused the error. | 
| Core.GetActionStatus.ErrorReasons.errorData | String | The error reason data. | 
| Core.GetActionStatus.ErrorReasons.terminated_by | String | The instance ID which terminated the action and caused the error. | 
| Core.GetActionStatus.ErrorReasons.errorDescription | String | The error reason description. | 
| Core.GetActionStatus.ErrorReasons.terminate_result | Unknown | The error reason terminate result. | 

##### Command Example

```!core-terminate-causality agent_id=1 causality_id=1 process_name=process incident_id=2```

##### Context Example

```
{
    "Core.TerminateCausality": [
        {
            "action_id": "1",
        }
       
    ]
}
```

### core-get-asset-details

***
Get asset information.

#### Base Command

`core-get-asset-details`

#### Input

| **Argument Name** | **Description** | **Required** |
| --- | --- | --- |
| asset_id | Asset unique identifier. | Required | 

#### Context Output

| **Path** | **Type** | **Description** |
| --- | --- | --- |
| Core.CoreAsset | unknown | Asset additional information. | 
| Core.CoreAsset.xdm__asset__provider | unknown | The cloud provider or source responsible for the asset. | 
| Core.CoreAsset.xdm__asset__realm | unknown | The realm or logical grouping of the asset. | 
| Core.CoreAsset.xdm__asset__last_observed | unknown | The timestamp of when the asset was last observed, in ISO 8601 format. | 
| Core.CoreAsset.xdm__asset__type__id | unknown | The unique identifier for the asset type. | 
| Core.CoreAsset.xdm__asset__first_observed | unknown | The timestamp of when the asset was first observed, in ISO 8601 format. | 
| Core.CoreAsset.asset_hierarchy | unknown | The hierarchy or structure representing the asset. | 
| Core.CoreAsset.xdm__asset__type__category | unknown | The category type of the asset. | 
| Core.CoreAsset.xdm__cloud__region | unknown | The cloud region where the asset resides. | 
| Core.CoreAsset.xdm__asset__module_unstructured_fields | unknown | The unstructured fields or metadata associated with the asset module. | 
| Core.CoreAsset.xdm__asset__source | unknown | The originating source of the asset's information. | 
| Core.CoreAsset.xdm__asset__id | unknown | A unique identifier for the asset. | 
| Core.CoreAsset.xdm__asset__type__class | unknown | The classification or type class of the asset. | 
| Core.CoreAsset.xdm__asset__type__name | unknown | The specific name of the asset type. | 
| Core.CoreAsset.xdm__asset__strong_id | unknown | The strong or immutable identifier for the asset. | 
| Core.CoreAsset.xdm__asset__name | unknown | The name of the asset. | 
| Core.CoreAsset.xdm__asset__raw_fields | unknown | The raw fields or unprocessed data related to the asset. | 
| Core.CoreAsset.xdm__asset__normalized_fields | unknown | The normalized fields associated with the asset. | 
| Core.CoreAsset.all_sources | unknown | A list of all sources providing information about the asset. | 

##### Command Example

```!core-get-asset-details asset_id=123```

##### Context Example

```
{
    "Core.CoreAsset": [
        {
            "asset_hierarchy": ["123"],
            "xdm__asset__type__category": "Policy",
            "xdm__cloud__region": "Global",
            "xdm__asset__module_unstructured_fields": {},
            "xdm__asset__source": "XSIAM",
            "xdm__asset__id": "123",
            "xdm__asset__type__class": "Identity",
            "xdm__asset__normalized_fields": {},
            "xdm__asset__first_observed": 100000000,
            "xdm__asset__last_observed": 100000000,
            "xdm__asset__name": "Fake Name",
            "xdm__asset__type__name": "IAM",
            "xdm__asset__strong_id": "FAKE ID"
        }
    ]
}
```

##### Human Readable Output

>| asset_hierarchy | xdm__asset__type__category | xdm__cloud__region | xdm__asset__module_unstructured_fields | xdm__asset__source | xdm__asset__id | xdm__asset__type__class | xdm__asset__normalized_fields | xdm__asset__first_observed | xdm__asset__last_observed | xdm__asset__name |
xdm__asset__type__name | xdm__asset__strong_id |
>|---|---|---|---|---|---|---|---|---|---|---|---|---|
>|123|Policy|Global||XSIAM|123|Identity||100000000|100000000|Fake Name|IAM|FAKE ID|
<|MERGE_RESOLUTION|>--- conflicted
+++ resolved
@@ -2825,11 +2825,7 @@
 ### core-terminate-process
 
 ***
-<<<<<<< HEAD
-Terminate a process by its instance ID. Available only for XSIAM 2.4.
-=======
 Terminate a process by its instance ID. Available only for XSIAM 2.4 and above.
->>>>>>> adf6e369
 
 #### Base Command
 
@@ -2869,12 +2865,8 @@
 ### core-terminate-causality
 
 ***
-<<<<<<< HEAD
-Terminate a process tree by its causality ID. Available only for XSIAM 2.4.
-=======
 Stops a process by its causality ID. Available only for XSIAM 2.4 and above.
 
->>>>>>> adf6e369
 ##### Command Example
 
 ```!core-terminate-process agent_id=1 instance_id=1 process_name=process incident_id=2```
