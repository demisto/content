--- conflicted
+++ resolved
@@ -72,24 +72,6 @@
         )
         return reply
 
-<<<<<<< HEAD
-=======
-    def get_asset_details(self, asset_id):
-        reply = self._http_request(
-            method="POST",
-            json_data={"asset_id": asset_id},
-            headers=self._headers,
-            url_suffix="/unified-asset-inventory/get_asset/",
-        )
-        return reply
-
-    def create_indicator_rule_request(self, request_data: Union[dict, str], suffix: str):
-        reply = self._http_request(
-            method="POST", json_data={"request_data": request_data, "validate": True}, headers=self._headers, url_suffix=suffix
-        )
-        return reply
-
->>>>>>> 551f65fb
 
 def report_incorrect_wildfire_command(client: Client, args) -> CommandResults:
     file_hash = args.get("file_hash")
@@ -166,34 +148,6 @@
     )
 
 
-<<<<<<< HEAD
-=======
-def get_asset_details_command(client: Client, args: dict) -> CommandResults:
-    """
-    Retrieves details of a specific asset by its ID and formats the response.
-
-    Args:
-        client (Client): The client instance used to send the request.
-        args (dict): Dictionary containing the arguments for the command.
-                     Expected to include:
-                         - asset_id (str): The ID of the asset to retrieve.
-
-    Returns:
-        CommandResults: Object containing the formatted asset details,
-                        raw response, and outputs for integration context.
-    """
-    client._base_url = "/api/webapp/data-platform"
-    asset_id = args.get("asset_id")
-    response = client.get_asset_details(asset_id)
-    parsed = response.get("reply") if response else "An empty response was returned."
-    return CommandResults(
-        readable_output=tableToMarkdown("Asset Details", parsed, headerTransform=string_to_table_header),
-        outputs_prefix=f"{INTEGRATION_CONTEXT_BRAND}.CoreAsset",
-        outputs=parsed,
-        raw_response=parsed,
-    )
-
-
 def parse_expiration_date(expiration: Optional[str]) -> Optional[Union[int, str]]:
     """
      Converts relative expiration strings / numbers to epoch milliseconds or returns 'Never'.
@@ -279,7 +233,6 @@
     return field_map
 
 
->>>>>>> 551f65fb
 def core_execute_command_reformat_readable_output(script_res: list) -> str:
     """
     Reformat the human-readable output of the 'core_execute_command' command
