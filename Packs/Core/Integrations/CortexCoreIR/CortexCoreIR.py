import demistomock as demisto  # noqa: F401
from CommonServerPython import *  # noqa: F401
from CoreIRApiModule import *

# Disable insecure warnings
urllib3.disable_warnings()

TIME_FORMAT = "%Y-%m-%dT%H:%M:%S"

INTEGRATION_CONTEXT_BRAND = "Core"
INTEGRATION_NAME = "Cortex Core - IR"

XSOAR_RESOLVED_STATUS_TO_Core = {
    "Other": "resolved_other",
    "Duplicate": "resolved_duplicate",
    "False Positive": "resolved_false_positive",
    "Resolved": "resolved_true_positive",
}

PREVALENCE_COMMANDS = {
    "core-get-hash-analytics-prevalence": "hash",
    "core-get-IP-analytics-prevalence": "ip",
    "core-get-domain-analytics-prevalence": "domain",
    "core-get-process-analytics-prevalence": "process",
    "core-get-registry-analytics-prevalence": "registry",
    "core-get-cmd-analytics-prevalence": "cmd",
}

TERMINATE_BUILD_NUM = "1398786"
TERMINATE_SERVER_VERSION = "8.8.0"


class Client(CoreClient):
    def test_module(self):
        """
        Performs basic get request to get item samples
        """
        try:
            self.get_endpoints(limit=1)
        except Exception as err:
            if "API request Unauthorized" in str(err):
                # this error is received from the Core server when the client clock is not in sync to the server
                raise DemistoException(f"{str(err)} please validate that your both XSOAR and Core server clocks are in sync")
            else:
                raise

    def report_incorrect_wildfire(self, file_hash: str, new_verdict: int, reason: str, email: str) -> Dict[str, Any]:
        request_data: Dict[str, Any] = {
            "hash": file_hash,
            "new_verdict": new_verdict,
            "reason": reason,
            "email": email,
        }

        reply = demisto._apiCall(method="POST", name="wfReportIncorrectVerdict", params=None, data=json.dumps(request_data))

        return reply

    def get_prevalence(self, request_data: dict):
        reply = self._http_request(
            method="POST", json_data={"request_data": request_data}, headers=self._headers, url_suffix="/analytics_apis/"
        )
        return reply

    def get_asset_details(self, asset_id):
        reply = self._http_request(
            method="POST",
            json_data={"asset_id": asset_id},
            headers=self._headers,
            url_suffix="/unified-asset-inventory/get_asset/",
        )
        return reply


def report_incorrect_wildfire_command(client: Client, args) -> CommandResults:
    file_hash = args.get("file_hash")
    reason = args.get("reason")
    email = args.get("email")
    new_verdict = arg_to_int(
        arg=args.get("new_verdict"), arg_name='Failed to parse "new_verdict". Must be a number.', required=True
    )

    response = client.report_incorrect_wildfire(file_hash, new_verdict, reason, email)
    return CommandResults(
        readable_output=f"Reported incorrect WildFire on {file_hash}",
        outputs_prefix=f"{INTEGRATION_CONTEXT_BRAND}.WildFire",
        outputs={"file_hash": file_hash, "new_verdict": new_verdict},
        raw_response=response,
    )


def handle_prevalence_command(client: Client, command: str, args: dict):
    key_names_in_response = {
        "ip": "ip_address",
        "domain": "domain_name",
        "process": "process_name",
        "cmd": "process_command_line",
        "hash": "sha256",
        "registry": "key_name",
    }
    args.pop("integration_context_brand", None)
    args.pop("integration_name", None)
    if command == "core-get-registry-analytics-prevalence":
        # arg list should in the following structure:
        #   args: [
        #       {"key_name": "some_key1", "value_name": "some_value1"},
        #       {"key_name": "some_key2", "value_name": "some_value2"}
        #       ]

        args_list = []
        keys = argToList(args.get("key_name"))
        values = argToList(args.get("value_name"))
        if len(keys) != len(values):
            raise DemistoException(
                "Number of elements in key_name argument should be equal to the number of elements in value_name argument."
            )
        for key, value in zip(keys, values):
            args_list.append({"key_name": key, "value_name": value})
    else:
        args_list = []
        for key, value in args.items():
            values = argToList(value)
            for val in values:
                args_list.append({key: val})

    request_body = {"api_id": command, "args": args_list}
    res = client.get_prevalence(request_body).get("results", [])
    for item in res:  # remove 'args' scope
        name = item.pop("args", {})
        item.update(name)
    command_type = PREVALENCE_COMMANDS[command]
    return CommandResults(
        readable_output=tableToMarkdown(
            string_to_table_header(f"{command_type} Prevalence"),
            [
                {
                    key_names_in_response[command_type]: item.get(key_names_in_response[command_type]),
                    "Prevalence": item.get("value"),
                }
                for item in res
            ],
            headerTransform=string_to_table_header,
        ),
        outputs_prefix=f"{INTEGRATION_CONTEXT_BRAND}.AnalyticsPrevalence.{command_type.title()}",
        outputs=res,
        raw_response=res,
    )


def get_asset_details_command(client: Client, args: dict) -> CommandResults:
    """
    Retrieves details of a specific asset by its ID and formats the response.

    Args:
        client (Client): The client instance used to send the request.
        args (dict): Dictionary containing the arguments for the command.
                     Expected to include:
                         - asset_id (str): The ID of the asset to retrieve.

    Returns:
        CommandResults: Object containing the formatted asset details,
                        raw response, and outputs for integration context.
    """
    client._base_url = "/api/webapp/data-platform"
    asset_id = args.get("asset_id")
    response = client.get_asset_details(asset_id)
    parsed = response.get("reply") if response else "An empty response was returned."
    return CommandResults(
        readable_output=tableToMarkdown("Asset Details", parsed, headerTransform=string_to_table_header),
        outputs_prefix=f"{INTEGRATION_CONTEXT_BRAND}.CoreAsset",
        outputs=parsed,
        raw_response=parsed,
    )


def main():  # pragma: no cover
    """
    Executes an integration command
    """
    command = demisto.command()
    LOG(f"Command being called is {command}")
    args = demisto.args()
    args["integration_context_brand"] = INTEGRATION_CONTEXT_BRAND
    args["integration_name"] = INTEGRATION_NAME
    headers = {}
    url_suffix = "/xsiam" if command in PREVALENCE_COMMANDS else "/public_api/v1"
    if not FORWARD_USER_RUN_RBAC:
        api_key = demisto.params().get("apikey")
        api_key_id = demisto.params().get("apikey_id")
        url = demisto.params().get("url")

        if not api_key or not api_key_id or not url:
            headers = {
                "HOST": demisto.getLicenseCustomField("Core.ApiHostName"),
                demisto.getLicenseCustomField("Core.ApiHeader"): demisto.getLicenseCustomField("Core.ApiKey"),
                "Content-Type": "application/json",
            }
            url = "http://" + demisto.getLicenseCustomField("Core.ApiHost") + "/api/webapp/"
            add_sensitive_log_strs(demisto.getLicenseCustomField("Core.ApiKey"))
        else:
            headers = {"Content-Type": "application/json", "x-xdr-auth-id": str(api_key_id), "Authorization": api_key}
            add_sensitive_log_strs(api_key)
    else:
        url = "/api/webapp/"
    base_url = urljoin(url, url_suffix)
    proxy = demisto.params().get("proxy")
    verify_cert = not demisto.params().get("insecure", False)

    try:
        timeout = int(demisto.params().get("timeout", 120))
    except ValueError as e:
        demisto.debug(f"Failed casting timeout parameter to int, falling back to 120 - {e}")
        timeout = 120
    client = Client(
        base_url=base_url,
        proxy=proxy,
        verify=verify_cert,
        headers=headers,
        timeout=timeout,
    )

    try:
        if command == "test-module":
            client.test_module()
            demisto.results("ok")

        elif command == "core-get-endpoints":
            return_results(get_endpoints_command(client, args))

        elif command == "core-endpoint-alias-change":
            return_results(endpoint_alias_change_command(client, **args))

<<<<<<< HEAD
        elif command == 'core-isolate-endpoint' or command == 'core-isolate-endpoint-quick-action':
            polling_args = {
                **args,
                "endpoint_id_list": args.get('endpoint_id')
            }
            return_results(run_polling_command(client=client,
                                               args=polling_args,
                                               cmd=command,
                                               command_function=isolate_endpoint_command,
                                               command_decision_field="action_id",
                                               results_function=get_endpoints_command,
                                               polling_field="is_isolated",
                                               polling_value=["AGENT_ISOLATED"],
                                               stop_polling=True))

        elif command == 'core-unisolate-endpoint':
            polling_args = {
                **args,
                "endpoint_id_list": args.get('endpoint_id')
            }
            return_results(run_polling_command(client=client,
                                               args=polling_args,
                                               cmd="core-unisolate-endpoint",
                                               command_function=unisolate_endpoint_command,
                                               command_decision_field="action_id",
                                               results_function=get_endpoints_command,
                                               polling_field="is_isolated",
                                               polling_value=["AGENT_UNISOLATED",
                                                              "CANCELLED",
                                                              "ֿPENDING_ABORT",
                                                              "ABORTED",
                                                              "EXPIRED",
                                                              "COMPLETED_PARTIAL",
                                                              "COMPLETED_SUCCESSFULLY",
                                                              "FAILED",
                                                              "TIMEOUT"],
                                               stop_polling=True))

        elif command == 'core-get-distribution-url':
=======
        elif command == "core-isolate-endpoint":
            polling_args = {**args, "endpoint_id_list": args.get("endpoint_id")}
            return_results(
                run_polling_command(
                    client=client,
                    args=polling_args,
                    cmd="core-isolate-endpoint",
                    command_function=isolate_endpoint_command,
                    command_decision_field="action_id",
                    results_function=get_endpoints_command,
                    polling_field="is_isolated",
                    polling_value=["AGENT_ISOLATED"],
                    stop_polling=True,
                )
            )

        elif command == "core-unisolate-endpoint":
            polling_args = {**args, "endpoint_id_list": args.get("endpoint_id")}
            return_results(
                run_polling_command(
                    client=client,
                    args=polling_args,
                    cmd="core-unisolate-endpoint",
                    command_function=unisolate_endpoint_command,
                    command_decision_field="action_id",
                    results_function=get_endpoints_command,
                    polling_field="is_isolated",
                    polling_value=[
                        "AGENT_UNISOLATED",
                        "CANCELLED",
                        "ֿPENDING_ABORT",
                        "ABORTED",
                        "EXPIRED",
                        "COMPLETED_PARTIAL",
                        "COMPLETED_SUCCESSFULLY",
                        "FAILED",
                        "TIMEOUT",
                    ],
                    stop_polling=True,
                )
            )

        elif command == "core-get-distribution-url":
>>>>>>> 7f76feb6
            return_results(get_distribution_url_command(client, args))

        elif command == "core-get-create-distribution-status":
            return_outputs(*get_distribution_status_command(client, args))

        elif command == "core-get-distribution-versions":
            return_outputs(*get_distribution_versions_command(client, args))

        elif command == "core-create-distribution":
            return_outputs(*create_distribution_command(client, args))

        elif command == "core-get-audit-management-logs":
            return_outputs(*get_audit_management_logs_command(client, args))

        elif command == "core-get-audit-agent-reports":
            return_outputs(*get_audit_agent_reports_command(client, args))

        elif command == "core-blocklist-files":
            return_results(blocklist_files_command(client, args))

        elif command == "core-allowlist-files":
            return_results(allowlist_files_command(client, args))

<<<<<<< HEAD
        elif command == 'core-quarantine-files' or command == 'core-quarantine-files-quick-action':
            polling_args = {
                **args,
                "endpoint_id": argToList(args.get("endpoint_id_list"))[0]
            }
            return_results(run_polling_command(client=client,
                                               args=polling_args,
                                               cmd=command,
                                               command_function=quarantine_files_command,
                                               command_decision_field="action_id",
                                               results_function=action_status_get_command,
                                               polling_field="status",
                                               polling_value=["PENDING",
                                                              "IN_PROGRESS",
                                                              "PENDING_ABORT"]))

        elif command == 'core-get-quarantine-status':
            return_results(get_quarantine_status_command(client, args))

        elif command == 'core-restore-file' or command == 'core-restore-file-quick-action':
            return_results(run_polling_command(client=client,
                                               args=args,
                                               cmd=command,
                                               command_function=restore_file_command,
                                               command_decision_field="action_id",
                                               results_function=action_status_get_command,
                                               polling_field="status",
                                               polling_value=["PENDING",
                                                              "IN_PROGRESS",
                                                              "PENDING_ABORT"]))

        elif command == 'core-endpoint-scan' or command == 'core-endpoint-scan-quick-action':
            return_results(run_polling_command(client=client,
                                               args=args,
                                               cmd=command,
                                               command_function=endpoint_scan_command,
                                               command_decision_field="action_id",
                                               results_function=action_status_get_command,
                                               polling_field="status",
                                               polling_value=["PENDING",
                                                              "IN_PROGRESS",
                                                              "PENDING_ABORT"]))

        elif command == 'core-endpoint-scan-abort':
=======
        elif command == "core-quarantine-files":
            polling_args = {**args, "endpoint_id": argToList(args.get("endpoint_id_list"))[0]}
            return_results(
                run_polling_command(
                    client=client,
                    args=polling_args,
                    cmd="core-quarantine-files",
                    command_function=quarantine_files_command,
                    command_decision_field="action_id",
                    results_function=action_status_get_command,
                    polling_field="status",
                    polling_value=["PENDING", "IN_PROGRESS", "PENDING_ABORT"],
                )
            )

        elif command == "core-get-quarantine-status":
            return_results(get_quarantine_status_command(client, args))

        elif command == "core-restore-file":
            return_results(
                run_polling_command(
                    client=client,
                    args=args,
                    cmd="core-restore-file",
                    command_function=restore_file_command,
                    command_decision_field="action_id",
                    results_function=action_status_get_command,
                    polling_field="status",
                    polling_value=["PENDING", "IN_PROGRESS", "PENDING_ABORT"],
                )
            )

        elif command == "core-endpoint-scan":
            return_results(
                run_polling_command(
                    client=client,
                    args=args,
                    cmd="core-endpoint-scan",
                    command_function=endpoint_scan_command,
                    command_decision_field="action_id",
                    results_function=action_status_get_command,
                    polling_field="status",
                    polling_value=["PENDING", "IN_PROGRESS", "PENDING_ABORT"],
                )
            )

        elif command == "core-endpoint-scan-abort":
>>>>>>> 7f76feb6
            return_results(endpoint_scan_abort_command(client, args))

        elif command == "core-delete-endpoints":
            return_outputs(*delete_endpoints_command(client, args))

        elif command == "core-get-policy":
            return_outputs(*get_policy_command(client, args))

        elif command == "core-get-endpoint-device-control-violations":
            return_outputs(*get_endpoint_device_control_violations_command(client, args))

<<<<<<< HEAD
        elif command == 'core-retrieve-files' or command == 'core-retrieve-files-quick-action':
            return_results(run_polling_command(client=client,
                                               args=args,
                                               cmd=command,
                                               command_function=retrieve_files_command,
                                               command_decision_field="action_id",
                                               results_function=action_status_get_command,
                                               polling_field="status",
                                               polling_value=["PENDING",
                                                              "IN_PROGRESS",
                                                              "PENDING_ABORT"]))

        elif command == 'core-retrieve-file-details':
=======
        elif command == "core-retrieve-files":
            return_results(
                run_polling_command(
                    client=client,
                    args=args,
                    cmd="core-retrieve-files",
                    command_function=retrieve_files_command,
                    command_decision_field="action_id",
                    results_function=action_status_get_command,
                    polling_field="status",
                    polling_value=["PENDING", "IN_PROGRESS", "PENDING_ABORT"],
                )
            )

        elif command == "core-retrieve-file-details":
>>>>>>> 7f76feb6
            return_entry, file_results = retrieve_file_details_command(client, args, False)
            demisto.results(return_entry)
            if file_results:
                demisto.results(file_results)

        elif command == "core-get-scripts":
            return_outputs(*get_scripts_command(client, args))

        elif command == "core-get-script-metadata":
            return_outputs(*get_script_metadata_command(client, args))

        elif command == "core-get-script-code":
            return_outputs(*get_script_code_command(client, args))

        elif command == "core-action-status-get":
            return_results(action_status_get_command(client, args))

        elif command == "core-run-script":
            return_results(run_script_command(client, args))

<<<<<<< HEAD
        elif command == 'core-script-run' or command == 'core-script-run-quick-action':
            args = args | {'is_core': True}
=======
        elif command == "core-script-run":
            args = args | {"is_core": True}
>>>>>>> 7f76feb6
            return_results(script_run_polling_command(args, client))

        elif command == "core-run-snippet-code-script":
            return_results(
                run_polling_command(
                    client=client,
                    args=args,
                    cmd="core-run-snippet-code-script",
                    command_function=run_snippet_code_script_command,
                    command_decision_field="action_id",
                    results_function=action_status_get_command,
                    polling_field="status",
                    polling_value=["PENDING", "IN_PROGRESS", "PENDING_ABORT"],
                )
            )

        elif command == "core-get-script-execution-status":
            return_results(get_script_execution_status_command(client, args))

        elif command == "core-get-script-execution-results":
            return_results(get_script_execution_results_command(client, args))

        elif command == "core-get-script-execution-result-files":
            return_results(get_script_execution_result_files_command(client, args))

        elif command == "core-run-script-execute-commands":
            return_results(
                run_polling_command(
                    client=client,
                    args=args,
                    cmd="core-run-script-execute-commands",
                    command_function=run_script_execute_commands_command,
                    command_decision_field="action_id",
                    results_function=action_status_get_command,
                    polling_field="status",
                    polling_value=["PENDING", "IN_PROGRESS", "PENDING_ABORT"],
                )
            )

        elif command == "core-run-script-delete-file":
            return_results(
                run_polling_command(
                    client=client,
                    args=args,
                    cmd="core-run-script-delete-file",
                    command_function=run_script_delete_file_command,
                    command_decision_field="action_id",
                    results_function=action_status_get_command,
                    polling_field="status",
                    polling_value=["PENDING", "IN_PROGRESS", "PENDING_ABORT"],
                )
            )

        elif command == "core-run-script-file-exists":
            return_results(
                run_polling_command(
                    client=client,
                    args=args,
                    cmd="core-run-script-file-exists",
                    command_function=run_script_file_exists_command,
                    command_decision_field="action_id",
                    results_function=action_status_get_command,
                    polling_field="status",
                    polling_value=["PENDING", "IN_PROGRESS", "PENDING_ABORT"],
                )
            )

        elif command == "core-run-script-kill-process":
            return_results(
                run_polling_command(
                    client=client,
                    args=args,
                    cmd="core-run-script-kill-process",
                    command_function=run_script_kill_process_command,
                    command_decision_field="action_id",
                    results_function=action_status_get_command,
                    polling_field="status",
                    polling_value=["PENDING", "IN_PROGRESS", "PENDING_ABORT"],
                )
            )

        elif command == "endpoint":
            return_results(endpoint_command(client, args))

        elif command == "core-report-incorrect-wildfire":
            return_results(report_incorrect_wildfire_command(client, args))

        elif command == "core-remove-blocklist-files":
            return_results(remove_blocklist_files_command(client, args))

        elif command == "core-remove-allowlist-files":
            return_results(remove_allowlist_files_command(client, args))

        elif command == "core-add-exclusion":
            return_results(add_exclusion_command(client, args))

        elif command == "core-delete-exclusion":
            return_results(delete_exclusion_command(client, args))

        elif command == "core-get-exclusion":
            return_results(get_exclusion_command(client, args))

        elif command == "core-get-cloud-original-alerts":
            return_results(get_original_alerts_command(client, args))

        elif command == "core-get-dynamic-analysis":
            return_results(get_dynamic_analysis_command(client, args))

        elif command == "core-add-endpoint-tag":
            return_results(add_tag_to_endpoints_command(client, args))

        elif command == "core-remove-endpoint-tag":
            return_results(remove_tag_from_endpoints_command(client, args))

        elif command == "core-list-users":
            return_results(list_users_command(client, args))

        elif command == "core-list-risky-users":
            return_results(list_risky_users_or_host_command(client, "user", args))

        elif command == "core-list-risky-hosts":
            return_results(list_risky_users_or_host_command(client, "host", args))

        elif command == "core-list-user-groups":
            return_results(list_user_groups_command(client, args))

        elif command == "core-get-incidents":
            return_outputs(*get_incidents_command(client, args))

<<<<<<< HEAD
        elif command == 'core-terminate-process':
            if not is_demisto_version_ge(version=TERMINATE_SERVER_VERSION,
                                         build_number=TERMINATE_BUILD_NUM):
                raise DemistoException('This command is only available for XSIAM 2.4 and above')
            return_results(run_polling_command(client=client,
                                               args=args,
                                               cmd="core-terminate-process",
                                               command_function=terminate_process_command,
                                               command_decision_field="action_id",
                                               results_function=action_status_get_command,
                                               polling_field="status",
                                               polling_value=["PENDING",
                                                              "IN_PROGRESS",
                                                              "PENDING_ABORT"
                                                              ],
                                               values_raise_error=["FAILED",
                                                                   "TIMEOUT",
                                                                   "ABORTED",
                                                                   "CANCELED"]))

        elif command == 'core-terminate-causality' or command == 'core-terminate-causality-quick-action':
            if not is_demisto_version_ge(version=TERMINATE_SERVER_VERSION,
                                         build_number=TERMINATE_BUILD_NUM):
                raise DemistoException("This command is only available for XSIAM 2.4 and above")
            return_results(run_polling_command(client=client,
                                               args=args,
                                               cmd=command,
                                               command_function=terminate_causality_command,
                                               command_decision_field="action_id",
                                               results_function=action_status_get_command,
                                               polling_field="status",
                                               polling_value=["PENDING",
                                                              "IN_PROGRESS",
                                                              "PENDING_ABORT"],
                                               values_raise_error=["FAILED",
                                                                   "TIMEOUT",
                                                                   "ABORTED",
                                                                   "CANCELED"]
                                               ))
=======
        elif command == "core-terminate-process":
            if not is_demisto_version_ge(version=TERMINATE_SERVER_VERSION, build_number=TERMINATE_BUILD_NUM):
                raise DemistoException("This command is only available for XSIAM 2.4 and above")
            return_results(
                run_polling_command(
                    client=client,
                    args=args,
                    cmd="core-terminate-process",
                    command_function=terminate_process_command,
                    command_decision_field="action_id",
                    results_function=action_status_get_command,
                    polling_field="status",
                    polling_value=["PENDING", "IN_PROGRESS", "PENDING_ABORT"],
                    values_raise_error=["FAILED", "TIMEOUT", "ABORTED", "CANCELED"],
                )
            )

        elif command == "core-terminate-causality":
            if not is_demisto_version_ge(version=TERMINATE_SERVER_VERSION, build_number=TERMINATE_BUILD_NUM):
                raise DemistoException("This command is only available for XSIAM 2.4 and above")
            return_results(
                run_polling_command(
                    client=client,
                    args=args,
                    cmd="core-terminate-causality",
                    command_function=terminate_causality_command,
                    command_decision_field="action_id",
                    results_function=action_status_get_command,
                    polling_field="status",
                    polling_value=["PENDING", "IN_PROGRESS", "PENDING_ABORT"],
                    values_raise_error=["FAILED", "TIMEOUT", "ABORTED", "CANCELED"],
                )
            )
>>>>>>> 7f76feb6

        elif command == "core-get-asset-details":
            return_results(get_asset_details_command(client, args))

        elif command in PREVALENCE_COMMANDS:
            return_results(handle_prevalence_command(client, command, args))

    except Exception as err:
        demisto.error(traceback.format_exc())
        return_error(str(err))


if __name__ in ("__main__", "__builtin__", "builtins"):
    main()<|MERGE_RESOLUTION|>--- conflicted
+++ resolved
@@ -230,7 +230,6 @@
         elif command == "core-endpoint-alias-change":
             return_results(endpoint_alias_change_command(client, **args))
 
-<<<<<<< HEAD
         elif command == 'core-isolate-endpoint' or command == 'core-isolate-endpoint-quick-action':
             polling_args = {
                 **args,
@@ -246,47 +245,6 @@
                                                polling_value=["AGENT_ISOLATED"],
                                                stop_polling=True))
 
-        elif command == 'core-unisolate-endpoint':
-            polling_args = {
-                **args,
-                "endpoint_id_list": args.get('endpoint_id')
-            }
-            return_results(run_polling_command(client=client,
-                                               args=polling_args,
-                                               cmd="core-unisolate-endpoint",
-                                               command_function=unisolate_endpoint_command,
-                                               command_decision_field="action_id",
-                                               results_function=get_endpoints_command,
-                                               polling_field="is_isolated",
-                                               polling_value=["AGENT_UNISOLATED",
-                                                              "CANCELLED",
-                                                              "ֿPENDING_ABORT",
-                                                              "ABORTED",
-                                                              "EXPIRED",
-                                                              "COMPLETED_PARTIAL",
-                                                              "COMPLETED_SUCCESSFULLY",
-                                                              "FAILED",
-                                                              "TIMEOUT"],
-                                               stop_polling=True))
-
-        elif command == 'core-get-distribution-url':
-=======
-        elif command == "core-isolate-endpoint":
-            polling_args = {**args, "endpoint_id_list": args.get("endpoint_id")}
-            return_results(
-                run_polling_command(
-                    client=client,
-                    args=polling_args,
-                    cmd="core-isolate-endpoint",
-                    command_function=isolate_endpoint_command,
-                    command_decision_field="action_id",
-                    results_function=get_endpoints_command,
-                    polling_field="is_isolated",
-                    polling_value=["AGENT_ISOLATED"],
-                    stop_polling=True,
-                )
-            )
-
         elif command == "core-unisolate-endpoint":
             polling_args = {**args, "endpoint_id_list": args.get("endpoint_id")}
             return_results(
@@ -314,7 +272,6 @@
             )
 
         elif command == "core-get-distribution-url":
->>>>>>> 7f76feb6
             return_results(get_distribution_url_command(client, args))
 
         elif command == "core-get-create-distribution-status":
@@ -338,7 +295,6 @@
         elif command == "core-allowlist-files":
             return_results(allowlist_files_command(client, args))
 
-<<<<<<< HEAD
         elif command == 'core-quarantine-files' or command == 'core-quarantine-files-quick-action':
             polling_args = {
                 **args,
@@ -355,7 +311,7 @@
                                                               "IN_PROGRESS",
                                                               "PENDING_ABORT"]))
 
-        elif command == 'core-get-quarantine-status':
+        elif command == "core-get-quarantine-status":
             return_results(get_quarantine_status_command(client, args))
 
         elif command == 'core-restore-file' or command == 'core-restore-file-quick-action':
@@ -382,56 +338,7 @@
                                                               "IN_PROGRESS",
                                                               "PENDING_ABORT"]))
 
-        elif command == 'core-endpoint-scan-abort':
-=======
-        elif command == "core-quarantine-files":
-            polling_args = {**args, "endpoint_id": argToList(args.get("endpoint_id_list"))[0]}
-            return_results(
-                run_polling_command(
-                    client=client,
-                    args=polling_args,
-                    cmd="core-quarantine-files",
-                    command_function=quarantine_files_command,
-                    command_decision_field="action_id",
-                    results_function=action_status_get_command,
-                    polling_field="status",
-                    polling_value=["PENDING", "IN_PROGRESS", "PENDING_ABORT"],
-                )
-            )
-
-        elif command == "core-get-quarantine-status":
-            return_results(get_quarantine_status_command(client, args))
-
-        elif command == "core-restore-file":
-            return_results(
-                run_polling_command(
-                    client=client,
-                    args=args,
-                    cmd="core-restore-file",
-                    command_function=restore_file_command,
-                    command_decision_field="action_id",
-                    results_function=action_status_get_command,
-                    polling_field="status",
-                    polling_value=["PENDING", "IN_PROGRESS", "PENDING_ABORT"],
-                )
-            )
-
-        elif command == "core-endpoint-scan":
-            return_results(
-                run_polling_command(
-                    client=client,
-                    args=args,
-                    cmd="core-endpoint-scan",
-                    command_function=endpoint_scan_command,
-                    command_decision_field="action_id",
-                    results_function=action_status_get_command,
-                    polling_field="status",
-                    polling_value=["PENDING", "IN_PROGRESS", "PENDING_ABORT"],
-                )
-            )
-
         elif command == "core-endpoint-scan-abort":
->>>>>>> 7f76feb6
             return_results(endpoint_scan_abort_command(client, args))
 
         elif command == "core-delete-endpoints":
@@ -443,7 +350,6 @@
         elif command == "core-get-endpoint-device-control-violations":
             return_outputs(*get_endpoint_device_control_violations_command(client, args))
 
-<<<<<<< HEAD
         elif command == 'core-retrieve-files' or command == 'core-retrieve-files-quick-action':
             return_results(run_polling_command(client=client,
                                                args=args,
@@ -456,24 +362,7 @@
                                                               "IN_PROGRESS",
                                                               "PENDING_ABORT"]))
 
-        elif command == 'core-retrieve-file-details':
-=======
-        elif command == "core-retrieve-files":
-            return_results(
-                run_polling_command(
-                    client=client,
-                    args=args,
-                    cmd="core-retrieve-files",
-                    command_function=retrieve_files_command,
-                    command_decision_field="action_id",
-                    results_function=action_status_get_command,
-                    polling_field="status",
-                    polling_value=["PENDING", "IN_PROGRESS", "PENDING_ABORT"],
-                )
-            )
-
         elif command == "core-retrieve-file-details":
->>>>>>> 7f76feb6
             return_entry, file_results = retrieve_file_details_command(client, args, False)
             demisto.results(return_entry)
             if file_results:
@@ -494,13 +383,8 @@
         elif command == "core-run-script":
             return_results(run_script_command(client, args))
 
-<<<<<<< HEAD
         elif command == 'core-script-run' or command == 'core-script-run-quick-action':
             args = args | {'is_core': True}
-=======
-        elif command == "core-script-run":
-            args = args | {"is_core": True}
->>>>>>> 7f76feb6
             return_results(script_run_polling_command(args, client))
 
         elif command == "core-run-snippet-code-script":
@@ -630,26 +514,22 @@
         elif command == "core-get-incidents":
             return_outputs(*get_incidents_command(client, args))
 
-<<<<<<< HEAD
-        elif command == 'core-terminate-process':
-            if not is_demisto_version_ge(version=TERMINATE_SERVER_VERSION,
-                                         build_number=TERMINATE_BUILD_NUM):
-                raise DemistoException('This command is only available for XSIAM 2.4 and above')
-            return_results(run_polling_command(client=client,
-                                               args=args,
-                                               cmd="core-terminate-process",
-                                               command_function=terminate_process_command,
-                                               command_decision_field="action_id",
-                                               results_function=action_status_get_command,
-                                               polling_field="status",
-                                               polling_value=["PENDING",
-                                                              "IN_PROGRESS",
-                                                              "PENDING_ABORT"
-                                                              ],
-                                               values_raise_error=["FAILED",
-                                                                   "TIMEOUT",
-                                                                   "ABORTED",
-                                                                   "CANCELED"]))
+        elif command == "core-terminate-process":
+            if not is_demisto_version_ge(version=TERMINATE_SERVER_VERSION, build_number=TERMINATE_BUILD_NUM):
+                raise DemistoException("This command is only available for XSIAM 2.4 and above")
+            return_results(
+                run_polling_command(
+                    client=client,
+                    args=args,
+                    cmd="core-terminate-process",
+                    command_function=terminate_process_command,
+                    command_decision_field="action_id",
+                    results_function=action_status_get_command,
+                    polling_field="status",
+                    polling_value=["PENDING", "IN_PROGRESS", "PENDING_ABORT"],
+                    values_raise_error=["FAILED", "TIMEOUT", "ABORTED", "CANCELED"],
+                )
+            )
 
         elif command == 'core-terminate-causality' or command == 'core-terminate-causality-quick-action':
             if not is_demisto_version_ge(version=TERMINATE_SERVER_VERSION,
@@ -670,41 +550,6 @@
                                                                    "ABORTED",
                                                                    "CANCELED"]
                                                ))
-=======
-        elif command == "core-terminate-process":
-            if not is_demisto_version_ge(version=TERMINATE_SERVER_VERSION, build_number=TERMINATE_BUILD_NUM):
-                raise DemistoException("This command is only available for XSIAM 2.4 and above")
-            return_results(
-                run_polling_command(
-                    client=client,
-                    args=args,
-                    cmd="core-terminate-process",
-                    command_function=terminate_process_command,
-                    command_decision_field="action_id",
-                    results_function=action_status_get_command,
-                    polling_field="status",
-                    polling_value=["PENDING", "IN_PROGRESS", "PENDING_ABORT"],
-                    values_raise_error=["FAILED", "TIMEOUT", "ABORTED", "CANCELED"],
-                )
-            )
-
-        elif command == "core-terminate-causality":
-            if not is_demisto_version_ge(version=TERMINATE_SERVER_VERSION, build_number=TERMINATE_BUILD_NUM):
-                raise DemistoException("This command is only available for XSIAM 2.4 and above")
-            return_results(
-                run_polling_command(
-                    client=client,
-                    args=args,
-                    cmd="core-terminate-causality",
-                    command_function=terminate_causality_command,
-                    command_decision_field="action_id",
-                    results_function=action_status_get_command,
-                    polling_field="status",
-                    polling_value=["PENDING", "IN_PROGRESS", "PENDING_ABORT"],
-                    values_raise_error=["FAILED", "TIMEOUT", "ABORTED", "CANCELED"],
-                )
-            )
->>>>>>> 7f76feb6
 
         elif command == "core-get-asset-details":
             return_results(get_asset_details_command(client, args))
