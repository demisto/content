category: Endpoint
defaultEnabled: true
commonfields:
  id: Cortex Core - IR
  version: -1
configuration:
- display: Incident type
  name: incidentType
  required: false
  type: 13
- display: Server URL (copy URL from Core - click ? to see more info.)
  name: url
  required: false
  type: 0
  hidden: true
- display: API Key ID
  name: apikey_id
  required: false
  type: 4
  hidden: true
- display: API Key
  name: apikey
  required: false
  type: 4
  hidden: true
- additionalinfo: The timeout of the HTTP requests sent to Cortex API (in seconds).
  defaultvalue: '120'
  display: HTTP Timeout
  name: timeout
  required: false
  type: 0
description: The Cortex Core IR integration uses the Cortex API for detection and response, by natively integrating network, endpoint, and cloud data to stop sophisticated attacks.
display: Investigation & Response
name: Cortex Core - IR
script:
  commands:
  - arguments:
    - default: false
      description: Links the response action to the triggered incident.
      isArray: false
      name: incident_id
      required: false
      secret: false
    - default: false
      description: Interval in seconds between each poll.
      isArray: false
      name: interval_in_seconds
      required: false
      secret: false
    - default: false
      description: Polling timeout in seconds.
      isArray: false
      name: timeout_in_seconds
      required: false
      secret: false
    - default: false
      description: For polling use
      isArray: true
      name: action_id
      required: false
      secret: false
      deprecated: true
    - default: false
      description: The endpoint ID (string) to isolate. Retrieve the string from the core-get-endpoints command.
      isArray: false
      name: endpoint_id
      required: true
      secret: false
    - auto: PREDEFINED
      default: false
      defaultValue: 'false'
      description: Suppress an error when trying to isolate a disconnected endpoint. When set to false, an error is returned.
      isArray: false
      name: suppress_disconnected_endpoint_error
      predefined:
      - 'true'
      - 'false'
      required: false
      secret: false
    deprecated: false
    description: Isolates the specified endpoint.
    execution: true
    name: core-isolate-endpoint
    polling: true
    outputs:
    - contextPath: Core.Isolation.endpoint_id
      description: The endpoint ID.
      type: String
  - arguments:
    - default: false
      description: Links the response action to the triggered incident.
      isArray: false
      name: incident_id
      required: false
      secret: false
    - default: false
      description: The endpoint ID (string) to reverse the isolation. Retrieve it from the core-get-endpoints command.
      isArray: false
      name: endpoint_id
      required: true
      secret: false
    - auto: PREDEFINED
      default: false
      defaultValue: 'false'
      description: Suppress an error when trying to unisolate a disconnected endpoint. When set to false, an error is be returned.
      isArray: false
      name: suppress_disconnected_endpoint_error
      predefined:
      - 'true'
      - 'false'
      required: false
      secret: false
    - default: false
      description: For polling use
      isArray: true
      name: action_id
      required: false
      secret: false
      deprecated: true
    - default: false
      description: Interval in seconds between each poll.
      isArray: false
      name: interval_in_seconds
      required: false
      secret: false
    - default: false
      description: Polling timeout in seconds.
      isArray: false
      name: timeout_in_seconds
      required: false
      secret: false
    deprecated: false
    description: Reverses the isolation of an endpoint.
    execution: true
    name: core-unisolate-endpoint
    polling: true
    outputs:
    - contextPath: Core.UnIsolation.endpoint_id
      description: Isolates the specified endpoint.
      type: String
  - arguments:
    - default: false
      description: A comma-separated list of endpoint IDs.
      isArray: true
      name: endpoint_id_list
      required: false
      secret: false
    - default: false
      description: "A comma-separated list of distribution package names or installation package names. \nExample: dist_name1,dist_name2"
      isArray: true
      name: dist_name
      required: false
      secret: false
    - default: false
      description: |-
        A comma-separated list of IP addresses.
        Example: 8.8.8.8,1.1.1.1
      isArray: true
      name: ip_list
      required: false
      secret: false
    - default: false
      description: |-
        The group name to which the agent belongs.
        Example: group_name1,group_name2
      isArray: true
      name: group_name
      required: false
      secret: false
    - auto: PREDEFINED
      default: false
      description: 'The endpoint platform. Valid values are\: "windows", "linux", "macos", or "android". '
      isArray: true
      name: platform
      predefined:
      - windows
      - linux
      - macos
      - android
      required: false
      secret: false
    - default: false
      description: |-
        A comma-separated list of alias names.
        Examples: alias_name1,alias_name2
      isArray: true
      name: alias_name
      required: false
      secret: false
    - auto: PREDEFINED
      default: false
      description: Specifies whether the endpoint was isolated or unisolated.
      isArray: false
      name: isolate
      predefined:
      - isolated
      - unisolated
      required: false
      secret: false
    - default: false
      description: |-
        Hostname
        Example: hostname1,hostname2
      isArray: true
      name: hostname
      required: false
      secret: false
    - default: false
      description: |-
        All the agents that were first seen after {first_seen_gte}.
        Supported values:
        1579039377301 (time in milliseconds)
        "3 days" (relative date)
        "2019-10-21T23:45:00" (date)
      isArray: false
      name: first_seen_gte
      required: false
      secret: false
    - default: false
      description: |-
        All the agents that were first seen before {first_seen_lte}.
        Supported values:
        1579039377301 (time in milliseconds)
        "3 days" (relative date)
        "2019-10-21T23:45:00" (date)
      isArray: false
      name: first_seen_lte
      required: false
      secret: false
    - default: false
      description: |-
        All the agents that were last seen before {last_seen_gte}.
        Supported values:
        1579039377301 (time in milliseconds)
        "3 days" (relative date)
        "2019-10-21T23:45:00" (date)
      isArray: false
      name: last_seen_gte
      required: false
      secret: false
    - default: false
      description: |-
        All the agents that were last seen before {last_seen_lte}.
        Supported values:
        1579039377301 (time in milliseconds)
        "3 days" (relative date)
        "2019-10-21T23:45:00" (date)
      isArray: false
      name: last_seen_lte
      required: false
      secret: false
    - default: false
      defaultValue: '0'
      description: Page number (for pagination). The default is 0 (the first page).
      isArray: false
      name: page
      required: false
      secret: false
    - default: false
      defaultValue: '30'
      description: Maximum number of endpoints to return per page. The default and maximum is 30.
      isArray: false
      name: limit
      required: false
      secret: false
    - auto: PREDEFINED
      default: false
      description: Specifies whether to sort endpoints by the first time or last time they were seen. Can be "first_seen" or "last_seen".
      isArray: false
      name: sort_by
      predefined:
      - first_seen
      - last_seen
      required: false
      secret: false
    - auto: PREDEFINED
      default: false
      defaultValue: asc
      description: The order by which to sort results. Can be "asc" (ascending) or "desc" ( descending). Default set to asc.
      isArray: false
      name: sort_order
      predefined:
      - asc
      - desc
      required: false
      secret: false
    - auto: PREDEFINED
      default: false
      description: The status of the endpoint to filter.
      isArray: false
      name: status
      predefined:
      - connected
      - disconnected
      - lost
      - uninstalled
      required: false
      secret: false
    - name: username
      description: The usernames to query for, accepts a single user, or comma-separated list of usernames.
      isArray: true
    deprecated: false
    description: Gets a list of endpoints, according to the passed filters. If there are no filters, all endpoints are returned. Filtering by multiple fields will be concatenated using AND condition (OR is not supported). Maximum result set size is 100. Offset is the zero-based number of endpoint from the start of the result set (start by counting from 0).
    execution: false
    name: core-get-endpoints
    outputs:
    - contextPath: Core.Endpoint.endpoint_id
      description: The endpoint ID.
      type: String
    - contextPath: Core.Endpoint.endpoint_name
      description: The endpoint name.
      type: String
    - contextPath: Core.Endpoint.endpoint_type
      description: The endpoint type.
      type: String
    - contextPath: Core.Endpoint.endpoint_status
      description: The status of the endpoint.
      type: String
    - contextPath: Core.Endpoint.os_type
      description: The endpoint OS type.
      type: String
    - contextPath: Core.Endpoint.ip
      description: A list of IP addresses.
      type: Unknown
    - contextPath: Core.Endpoint.users
      description: A list of users.
      type: Unknown
    - contextPath: Core.Endpoint.domain
      description: The endpoint domain.
      type: String
    - contextPath: Core.Endpoint.alias
      description: The endpoint's aliases.
      type: String
    - contextPath: Core.Endpoint.first_seen
      description: First seen date/time in Epoch (milliseconds).
      type: Unknown
    - contextPath: Core.Endpoint.last_seen
      description: Last seen date/time in Epoch (milliseconds).
      type: Date
    - contextPath: Core.Endpoint.content_version
      description: Content version.
      type: String
    - contextPath: Core.Endpoint.installation_package
      description: Installation package.
      type: String
    - contextPath: Core.Endpoint.active_directory
      description: Active directory.
      type: String
    - contextPath: Core.Endpoint.install_date
      description: Install date in Epoch (milliseconds).
      type: Date
    - contextPath: Core.Endpoint.endpoint_version
      description: Endpoint version.
      type: String
    - contextPath: Core.Endpoint.is_isolated
      description: Whether the endpoint is isolated.
      type: String
    - contextPath: Core.Endpoint.group_name
      description: The name of the group to which the endpoint belongs.
      type: String
    - contextPath: Endpoint.Hostname
      description: The hostname that is mapped to this endpoint.
      type: String
    - contextPath: Endpoint.ID
      description: The unique ID within the tool retrieving the endpoint.
      type: String
    - contextPath: Endpoint.IPAddress
      description: The IP address of the endpoint.
      type: String
    - contextPath: Endpoint.Domain
      description: The domain of the endpoint.
      type: String
    - contextPath: Endpoint.OS
      description: The endpoint's operation system.
      type: String
    - contextPath: Account.Username
      description: The username in the relevant system.
      type: String
    - contextPath: Account.Domain
      description: The domain of the account.
      type: String
    - contextPath: Endpoint.Status
      description: The endpoint's status.
      type: String
    - contextPath: Endpoint.IsIsolated
      description: The endpoint's isolation status.
      type: String
    - contextPath: Endpoint.MACAddress
      description: The endpoint's MAC address.
      type: String
    - contextPath: Endpoint.Vendor
      description: The integration name of the endpoint vendor.
      type: String
  - arguments:
    - description: The status of the endpoint to use as a filter.
      name: status
      auto: PREDEFINED
      predefined:
      - connected
      - disconnected
    - description: A comma-separated list of endpoint IDs to use as a filter.
      isArray: true
      name: endpoint_id_list
    - description: |-
        A comma-separated list of distribution package names or installation package names to use as a filter.
        Example: dist_name1,dist_name2
      isArray: true
      name: dist_name
    - description: |-
        A comma-separated list of IP addresses to use as a filter.
        Example: 8.8.8.8,1.1.1.1
      isArray: true
      name: ip_list
    - description: A comma-separated list of group names to which the agent belongs to use as a filter.
      isArray: true
      name: group_name
    - description: The endpoint platform to use as a filter.
      isArray: true
      name: platform
      auto: PREDEFINED
      predefined:
      - windows
      - linux
      - macos
      - android
    - description: |-
        A comma-separated list of alias names to use as a filter.
        Examples: alias_name1,alias_name2
      isArray: true
      name: alias_name
    - auto: PREDEFINED
      description: Specifies whether the endpoint was isolated or unisolated to use as a filter.
      name: isolate
      predefined:
      - isolated
      - unisolated
    - description: A comma-separated list of hostnames to use as a filter.
      isArray: true
      name: hostname
    - description: |-
        All the agents that were first seen after {first_seen_gte} to use as a filter.
        Supported values:
        1579039377301 (time in milliseconds)
        "3 days" (relative date)
        "2019-10-21T23:45:00" (date)
      name: first_seen_gte
    - description: |-
        All the agents that were first seen before {first_seen_lte} to use as a filter.
        Supported values:
        1579039377301 (time in milliseconds)
        "3 days" (relative date)
        "2019-10-21T23:45:00" (date)
      name: first_seen_lte
    - description: |-
        All the agents that were last seen after {last_seen_gte} to use as a filter.
        Supported values:
        1579039377301 (time in milliseconds)
        "3 days" (relative date)
        "2019-10-21T23:45:00" (date)
      name: last_seen_gte
    - description: |-
        All the agents that were last seen before {last_seen_lte} to use as a filter.
        Supported values:
        1579039377301 (time in milliseconds)
        "3 days" (relative date)
        "2019-10-21T23:45:00" (date)
      name: last_seen_lte
    - name: username
      description: The usernames to use as a filter. Accepts a single user, or comma-separated list of usernames.
      isArray: true
    - name: new_alias_name
      required: true
      description: |-
        The alias name to change to.
        Note: If you send an empty field, (e.g., new_alias_name=\"\") the current alias name is deleted.
    - name: scan_status
      description: The scan status of the endpoint to use as a filter.
      auto: PREDEFINED
      predefined:
      - none
      - pending
      - in_progress
      - canceled
      - aborted
      - pending_cancellation
      - success
      - error
    description: Gets a list of endpoints according to the passed filters, and changes their alias name. Filtering by multiple fields will be concatenated using the AND condition (OR is not supported).
    name: core-endpoint-alias-change
  - deprecated: false
    description: Gets a list of all the agent versions to use for creating a distribution list.
    execution: false
    name: core-get-distribution-versions
    outputs:
    - contextPath: Core.DistributionVersions.windows
      description: A list of Windows agent versions.
      type: Unknown
    - contextPath: Core.DistributionVersions.linux
      description: A list of Linux agent versions.
      type: Unknown
    - contextPath: Core.DistributionVersions.macos
      description: A list of Mac agent versions.
      type: Unknown
  - arguments:
    - default: false
      description: A string representing the name of the installation package.
      isArray: false
      name: name
      required: true
      secret: false
    - auto: PREDEFINED
      default: false
      description: "String, valid values are:\n• windows \n• linux\n• macos \n• android"
      isArray: false
      name: platform
      predefined:
      - windows
      - linux
      - macos
      - android
      required: true
      secret: false
    - auto: PREDEFINED
      default: false
      description: |-
        A string representing the type of package to create.
        standalone - An installation for a new agent
        upgrade - An upgrade of an agent from ESM
      isArray: false
      name: package_type
      predefined:
      - standalone
      - upgrade
      required: true
      secret: false
    - default: false
      description: agent_version returned from core-get-distribution-versions. Not required for Android platfoms.
      isArray: false
      name: agent_version
      required: true
      secret: false
    - default: false
      description: Information about the package.
      isArray: false
      name: description
      required: false
      secret: false
    deprecated: false
    description: Creates an installation package. This is an asynchronous call that returns the distribution ID. This does not mean that the creation succeeded. To confirm that the package has been created, check the status of the distribution by running the Get Distribution Status API.
    execution: false
    name: core-create-distribution
    outputs:
    - contextPath: Core.Distribution.id
      description: The installation package ID.
      type: String
    - contextPath: Core.Distribution.name
      description: The name of the installation package.
      type: String
    - contextPath: Core.Distribution.platform
      description: The installation OS.
      type: String
    - contextPath: Core.Distribution.agent_version
      description: Agent version.
      type: String
    - contextPath: Core.Distribution.description
      description: Information about the package.
      type: String
  - arguments:
    - default: false
      description: |-
        The ID of the installation package.
        Copy the distribution_id from the "id" field on Endpoints > Agent Installation page.
      isArray: false
      name: distribution_id
      required: true
      secret: false
    - auto: PREDEFINED
      default: false
      description: |-
        The installation package type. Valid
        values are:
        • upgrade
        • sh - For Linux
        • rpm - For Linux
        • deb - For Linux
        • pkg - For Mac
        • x86 - For Windows
        • x64 - For Windows
      isArray: false
      name: package_type
      predefined:
      - upgrade
      - sh
      - rpm
      - deb
      - pkg
      - x86
      - x64
      required: true
      secret: false
    deprecated: false
    description: Gets the distribution URL for downloading the installation package.
    execution: false
    name: core-get-distribution-url
    outputs:
    - contextPath: Core.Distribution.id
      description: Distribution ID.
      type: String
    - contextPath: Core.Distribution.url
      description: URL for downloading the installation package.
      type: String
  - arguments:
    - default: false
      description: Status of distribution IDs, in a comma-separated list.
      isArray: true
      name: distribution_ids
      required: true
      secret: false
    deprecated: false
    description: Gets the status of the installation package.
    execution: false
    name: core-get-create-distribution-status
    outputs:
    - contextPath: Core.Distribution.id
      description: Distribution ID.
      type: String
    - contextPath: Core.Distribution.status
      description: Installation package status.
      type: String
  - arguments:
    - default: false
      description: User’s email address.
      isArray: false
      name: email
      required: false
      secret: false
    - auto: PREDEFINED
      default: false
      description: The audit log type.
      isArray: false
      name: type
      predefined:
      - REMOTE_TERMINAL
      - RULES
      - AUTH
      - RESPONSE
      - INCIDENT_MANAGEMENT
      - ENDPOINT_MANAGEMENT
      - ALERT_WHITELIST
      - PUBLIC_API
      - DISTRIBUTIONS
      - STARRED_INCIDENTS
      - POLICY_PROFILES
      - DEVICE_CONTROL_PROFILE
      - HOST_FIREWALL_PROFILE
      - POLICY_RULES
      - PROTECTION_POLICY
      - DEVICE_CONTROL_TEMP_EXCEPTIONS
      - DEVICE_CONTROL_GLOBAL_EXCEPTIONS
      - GLOBAL_EXCEPTIONS
      - MSSP
      - REPORTING
      - DASHBOARD
      - BROKER_VM
      required: false
      secret: false
    - default: false
      description: The audit log subtype.
      isArray: false
      name: sub_type
      required: false
      secret: false
    - auto: PREDEFINED
      default: false
      description: Result type
      isArray: false
      name: result
      predefined:
      - SUCCESS
      - FAIL
      - PARTIAL
      required: false
      secret: false
    - default: false
      description: |-
        Return logs when the timestamp is after 'log_time_after'.
        Supported values:
        1579039377301 (time in milliseconds)
        "3 days" (relative date)
        "2019-10-21T23:45:00" (date)
      isArray: false
      name: timestamp_gte
      required: false
      secret: false
    - default: false
      description: |-
        Return logs when the timestamp is before the 'log_time_after'.
        Supported values:
        1579039377301 (time in milliseconds)
        "3 days" (relative date)
        "2019-10-21T23:45:00" (date)
      isArray: false
      name: timestamp_lte
      required: false
      secret: false
    - default: false
      defaultValue: '0'
      description: Page number (for pagination). The default is 0 (the first page).
      isArray: false
      name: page
      required: false
      secret: false
    - default: false
      defaultValue: '30'
      description: Maximum number of audit logs to return per page. The default and maximum is 30.
      isArray: false
      name: limit
      required: false
      secret: false
    - auto: PREDEFINED
      default: false
      description: Specifies the field by which to sort the results. By default the sort is defined as creation-time and descending. Can be "type", "sub_type", "result", or "timestamp".
      isArray: false
      name: sort_by
      predefined:
      - type
      - sub_type
      - result
      - timestamp
      required: false
      secret: false
    - auto: PREDEFINED
      default: false
      defaultValue: desc
      description: The sort order. Can be "asc" (ascending) or "desc" (descending). Default set to "desc".
      isArray: false
      name: sort_order
      predefined:
      - asc
      - desc
      required: false
      secret: false
    deprecated: false
    description: Gets management logs. You can filter by multiple fields, which will be concatenated using the AND condition (OR is not supported). Maximum result set size is 100. Offset is the zero-based number of management logs from the start of the result set (start by counting from 0).
    execution: false
    name: core-get-audit-management-logs
    outputs:
    - contextPath: Core.AuditManagementLogs.AUDIT_ID
      description: Audit log ID.
      type: Number
    - contextPath: Core.AuditManagementLogs.AUDIT_OWNER_NAME
      description: Audit owner name.
      type: String
    - contextPath: Core.AuditManagementLogs.AUDIT_OWNER_EMAIL
      description: Audit owner email address.
      type: String
    - contextPath: Core.AuditManagementLogs.AUDIT_ASSET_JSON
      description: Asset JSON.
      type: String
    - contextPath: Core.AuditManagementLogs.AUDIT_ASSET_NAMES
      description: Audit asset names.
      type: String
    - contextPath: Core.AuditManagementLogs.AUDIT_HOSTNAME
      description: Host name.
      type: String
    - contextPath: Core.AuditManagementLogs.AUDIT_RESULT
      description: Audit result.
      type: String
    - contextPath: Core.AuditManagementLogs.AUDIT_REASON
      description: Audit reason.
      type: String
    - contextPath: Core.AuditManagementLogs.AUDIT_DESCRIPTION
      description: Description of the audit.
      type: String
    - contextPath: Core.AuditManagementLogs.AUDIT_ENTITY
      description: Audit entity (e.g., AUTH, DISTRIBUTIONS).
      type: String
    - contextPath: Core.AuditManagementLogs.AUDIT_ENTITY_SUBTYPE
      description: Entity subtype (e.g., Login, Create).
      type: String
    - contextPath: Core.AuditManagementLogs.AUDIT_CASE_ID
      description: Audit case ID.
      type: Number
    - contextPath: Core.AuditManagementLogs.AUDIT_INSERT_TIME
      description: Log's insert time.
      type: Date
  - arguments:
    - default: false
      description: A comma-separated list of endpoint IDs.
      isArray: true
      name: endpoint_ids
      required: false
      secret: false
    - default: false
      description: A comma-separated list of endpoint names.
      isArray: true
      name: endpoint_names
      required: false
      secret: false
    - auto: PREDEFINED
      default: false
      description: The report type. Can be "Installation", "Policy", "Action", "Agent Service", "Agent Modules", or "Agent Status".
      isArray: true
      name: type
      predefined:
      - Installation
      - Policy
      - Action
      - Agent Service
      - Agent Modules
      - Agent Status
      required: false
      secret: false
    - auto: PREDEFINED
      default: false
      description: The report subtype.
      isArray: true
      name: sub_type
      predefined:
      - Install
      - Uninstall
      - Upgrade
      - Local Configuration
      - Content Update
      - Policy Update
      - Process Exception
      - Hash Exception
      - Scan
      - File Retrieval
      - File Scan
      - Terminate Process
      - Isolate
      - Cancel Isolation
      - Payload Execution
      - Quarantine
      - Restore
      - Stop
      - Start
      - Module Initialization
      - Local Analysis Model
      - Local Analysis Feature Extraction
      - Fully Protected
      - OS Incompatible
      - Software Incompatible
      - Kernel Driver Initialization
      - Kernel Extension Initialization
      - Proxy Communication
      - Quota Exceeded
      - Minimal Content
      - Reboot Eequired
      - Missing Disc Access
      required: false
      secret: false
    - auto: PREDEFINED
      default: false
      description: The result type. Can be "Success" or "Fail". If not passed, returns all event reports.
      isArray: true
      name: result
      predefined:
      - Success
      - Fail
      required: false
      secret: false
    - default: false
      description: |-
        Return logs that their timestamp is greater than 'log_time_after'.
        Supported values:
        1579039377301 (time in milliseconds)
        "3 days" (relative date)
        "2019-10-21T23:45:00" (date)
      isArray: false
      name: timestamp_gte
      required: false
      secret: false
    - default: false
      description: |-
        Return logs for which the timestamp is before the 'timestamp_lte'.

        Supported values:
        1579039377301 (time in milliseconds)
        "3 days" (relative date)
        "2019-10-21T23:45:00" (date)
      isArray: false
      name: timestamp_lte
      required: false
      secret: false
    - default: false
      defaultValue: '0'
      description: Page number (for pagination). The default is 0 (the first page).
      isArray: false
      name: page
      required: false
      secret: false
    - default: false
      defaultValue: '30'
      description: The maximum number of reports to return. Default and maximum is 30.
      isArray: false
      name: limit
      required: false
      secret: false
    - auto: PREDEFINED
      default: false
      description: The field by which to sort results. Can be "type", "category", "trapsversion", "timestamp", or "domain").
      isArray: false
      name: sort_by
      predefined:
      - type
      - category
      - trapsversion
      - timestamp
      - domain
      required: false
      secret: false
    - auto: PREDEFINED
      default: false
      defaultValue: asc
      description: The sort order. Can be "asc" (ascending) or "desc" (descending). Default is "asc".
      isArray: false
      name: sort_order
      predefined:
      - asc
      - desc
      required: false
      secret: false
    deprecated: false
    description: Gets agent event reports. You can filter by multiple fields, which will be concatenated using the AND condition (OR is not supported). Maximum result set size is 100. Offset is the zero-based number of reports from the start of the result set (start by counting from 0).
    execution: false
    name: core-get-audit-agent-reports
    outputs:
    - contextPath: Core.AuditAgentReports.ENDPOINTID
      description: Endpoint ID.
      type: String
    - contextPath: Core.AuditAgentReports.ENDPOINTNAME
      description: Endpoint name.
      type: String
    - contextPath: Core.AuditAgentReports.DOMAIN
      description: Agent domain.
      type: String
    - contextPath: Core.AuditAgentReports.TRAPSVERSION
      description: Traps version.
      type: String
    - contextPath: Core.AuditAgentReports.RECEIVEDTIME
      description: Received time in Epoch time.
      type: Date
    - contextPath: Core.AuditAgentReports.TIMESTAMP
      description: Timestamp in Epoch time.
      type: Date
    - contextPath: Core.AuditAgentReports.CATEGORY
      description: Report category (e.g., Audit).
      type: String
    - contextPath: Core.AuditAgentReports.TYPE
      description: Report type (e.g., Action, Policy).
      type: String
    - contextPath: Core.AuditAgentReports.SUBTYPE
      description: Report subtype (e.g., Fully Protected,Policy Update,Cancel Isolation).
      type: String
    - contextPath: Core.AuditAgentReports.RESULT
      description: Report result.
      type: String
    - contextPath: Core.AuditAgentReports.REASON
      description: Report reason.
      type: String
    - contextPath: Core.AuditAgentReports.DESCRIPTION
      description: Agent report description.
      type: String
    - contextPath: Endpoint.ID
      description: The unique ID within the tool retrieving the endpoint.
      type: String
    - contextPath: Endpoint.Hostname
      description: The hostname that is mapped to this endpoint.
      type: String
    - contextPath: Endpoint.Domain
      description: The domain of the endpoint.
      type: String
  - arguments:
    - default: false
      description: Links the response action to the triggered incident.
      isArray: false
      name: incident_id
      required: false
      secret: false
    - default: false
      description: String that represents a list of hashed files you want to block list. Must be a valid SHA256 hash.
      isArray: true
      name: hash_list
      required: true
      secret: false
    - default: false
      description: String that represents additional information regarding the action.
      isArray: false
      name: comment
      required: false
      secret: false
    - auto: PREDEFINED
      default: false
      defaultValue: 'false'
      description: Choose either regular response or detailed response. Default value = false, regular response.
      isArray: false
      name: detailed_response
      predefined:
      - 'true'
      - 'false'
      required: false
      secret: false
    deprecated: false
    description: Block lists requested files which have not already been block listed or added to allow lists.
    execution: false
    name: core-blocklist-files
    outputs:
    - contextPath: Core.blocklist.added_hashes
      description: Added fileHash to blocklist
      type: Number
    - contextPath: Core.blocklist.excluded_hashes
      description: Added fileHash to blocklist
      type: Number
  - arguments:
    - default: false
      description: Links the response action to the triggered incident.
      isArray: false
      name: incident_id
      required: false
      secret: false
    - default: false
      description: String that represents a list of hashed files you want to add to allow lists. Must be a valid SHA256 hash.
      isArray: true
      name: hash_list
      required: true
      secret: false
    - default: false
      description: String that represents additional information regarding the action.
      isArray: false
      name: comment
      required: false
      secret: false
    - auto: PREDEFINED
      default: false
      defaultValue: 'false'
      description: Choose either regular response or detailed response. Default value = false, regular response.
      isArray: false
      name: detailed_response
      predefined:
      - 'true'
      - 'false'
      required: false
      secret: false
    deprecated: false
    description: Adds requested files to allow list if they are not already on block list or allow list.
    execution: false
    name: core-allowlist-files
    outputs:
    - contextPath: Core.allowlist.added_hashes
      description: Added fileHash to allowlist
      type: Number
    - contextPath: Core.allowlist.excluded_hashes
      description: Added fileHash to allowlist
      type: Number
  - arguments:
    - default: false
      description: Links the response action to the triggered incident.
      isArray: false
      name: incident_id
      required: false
      secret: false
    - default: false
      description: List of endpoint IDs.
      isArray: true
      name: endpoint_id_list
      required: true
      secret: false
    - default: false
      description: String that represents the path of the file you want to quarantine.
      isArray: false
      name: file_path
      required: true
      secret: false
    - default: false
      description: String that represents the file’s hash. Must be a valid SHA256 hash.
      isArray: false
      name: file_hash
      required: true
      secret: false
    - default: false
      description: For polling use
      isArray: true
      name: action_id
      required: false
      secret: false
      deprecated: true
    - default: false
      description: Interval in seconds between each poll.
      isArray: false
      name: interval_in_seconds
      required: false
      secret: false
    - default: false
      description: Polling timeout in seconds.
      isArray: false
      name: timeout_in_seconds
      required: false
      secret: false
    deprecated: false
    description: Quarantines a file on selected endpoints. You can select up to 1000 endpoints.
    execution: false
    name: core-quarantine-files
    polling: true
  - arguments:
    - default: false
      description: String that represents the endpoint ID.
      isArray: false
      name: endpoint_id
      required: true
      secret: false
    - default: false
      description: String that represents the file hash. Must be a valid SHA256 hash.
      isArray: false
      name: file_hash
      required: true
      secret: false
    - default: false
      description: String that represents the file path.
      isArray: false
      name: file_path
      required: true
      secret: false
    deprecated: false
    description: Retrieves the quarantine status for a selected file.
    execution: false
    name: core-get-quarantine-status
  - arguments:
    - default: false
      description: Links the response action to the incident that triggered it.
      isArray: false
      name: incident_id
      required: false
      secret: false
    - default: false
      description: String that represents the file in hash. Must be a valid SHA256 hash.
      isArray: false
      name: file_hash
      required: true
      secret: false
    - default: false
      description: String that represents the endpoint ID. If you do not enter a specific endpoint ID, the request will run restore on all endpoints which relate to the quarantined file you defined.
      isArray: false
      name: endpoint_id
      required: false
      secret: false
    - default: false
      description: For polling use
      isArray: true
      name: action_id
      required: false
      secret: false
      deprecated: true
    - default: false
      description: Interval in seconds between each poll.
      isArray: false
      name: interval_in_seconds
      required: false
      secret: false
    - default: false
      description: Polling timeout in seconds.
      isArray: false
      name: timeout_in_seconds
      required: false
      secret: false
    deprecated: false
    description: Restores a quarantined file on requested endpoints.
    execution: false
    name: core-restore-file
    polling: true
  - arguments:
    - default: false
      description: Links the response action to the triggered incident.
      isArray: false
      name: incident_id
      required: false
      secret: false
    - default: false
      description: List of endpoint IDs.
      isArray: true
      name: endpoint_id_list
      required: false
      secret: false
    - default: false
      description: Name of the distribution list.
      isArray: true
      name: dist_name
      required: false
      secret: false
    - default: false
      description: Epoch timestamp in milliseconds.
      isArray: false
      name: gte_first_seen
      required: false
      secret: false
    - default: false
      description: Epoch timestamp in milliseconds.
      isArray: false
      name: gte_last_seen
      required: false
      secret: false
    - default: false
      description: Epoch timestamp in milliseconds.
      isArray: false
      name: lte_first_seen
      required: false
      secret: false
    - default: false
      description: Epoch timestamp in milliseconds.
      isArray: false
      name: lte_last_seen
      required: false
      secret: false
    - default: false
      description: List of IP addresses.
      isArray: true
      name: ip_list
      required: false
      secret: false
    - default: false
      description: Name of the endpoint group.
      isArray: true
      name: group_name
      required: false
      secret: false
    - auto: PREDEFINED
      default: false
      description: Type of operating system.
      isArray: true
      name: platform
      predefined:
      - windows
      - linux
      - macos
      - android
      required: false
      secret: false
    - default: false
      description: Endpoint alias name.
      isArray: true
      name: alias
      required: false
      secret: false
    - auto: PREDEFINED
      default: false
      description: Choose if an endpoint has been isolated. Select "isolated" or "unisolated".
      isArray: false
      name: isolate
      predefined:
      - isolated
      - unisolated
      required: false
      secret: false
    - default: false
      description: Name of the host.
      isArray: true
      name: hostname
      required: false
      secret: false
    - auto: PREDEFINED
      default: false
      defaultValue: 'false'
      description: Choose whether to scan all of the endpoints or not. Default is false. Scanning all of the endpoints may cause performance issues and latency.
      isArray: false
      name: all
      predefined:
      - 'true'
      - 'false'
      required: false
      secret: false
    - default: false
      description: For polling use.
      isArray: true
      name: action_id
      required: false
      secret: false
      deprecated: true
    - default: false
      description: Interval in seconds between each poll.
      isArray: false
      name: interval_in_seconds
      required: false
      secret: false
    - default: false
      description: Polling timeout in seconds.
      isArray: false
      name: timeout_in_seconds
      required: false
      secret: false
    deprecated: false
    description: Runs a scan on a selected endpoint. To scan all endpoints, run this command with argument all=true. Note that scanning all the endpoints may cause performance issues and latency.
    execution: true
    name: core-endpoint-scan
    polling: true
    outputs:
    - contextPath: Core.endpointScan.actionId
      description: The action ID of the scan request.
      type: Number
    - contextPath: Core.endpointScan.aborted
      description: Was the scan aborted.
      type: Boolean
  - arguments:
    - default: false
      description: Links the response action to the incident that triggered it.
      isArray: false
      name: incident_id
      required: false
      secret: false
    - default: false
      description: List of endpoint IDs.
      isArray: true
      name: endpoint_id_list
      required: false
      secret: false
    - default: false
      description: Name of the distribution list.
      isArray: true
      name: dist_name
      required: false
      secret: false
    - default: false
      description: Epoch timestamp in milliseconds.
      isArray: false
      name: gte_first_seen
      required: false
      secret: false
    - default: false
      description: Epoch timestamp in milliseconds.
      isArray: false
      name: gte_last_seen
      required: false
      secret: false
    - default: false
      description: Epoch timestamp in milliseconds.
      isArray: false
      name: lte_first_seen
      required: false
      secret: false
    - default: false
      description: Epoch timestamp in milliseconds.
      isArray: false
      name: lte_last_seen
      required: false
      secret: false
    - default: false
      description: List of IP addresses.
      isArray: true
      name: ip_list
      required: false
      secret: false
    - default: false
      description: Name of the endpoint group.
      isArray: true
      name: group_name
      required: false
      secret: false
    - auto: PREDEFINED
      default: false
      description: Type of operating system.
      isArray: true
      name: platform
      predefined:
      - windows
      - linux
      - macos
      - android
      required: false
      secret: false
    - default: false
      description: Endpoint alias name.
      isArray: true
      name: alias
      required: false
      secret: false
    - auto: PREDEFINED
      default: false
      description: Choose whether an endpoint has been isolated. Select "isolated" or "unisolated".
      isArray: false
      name: isolate
      predefined:
      - isolated
      - unisolated
      required: false
      secret: false
    - default: false
      description: Name of the host.
      isArray: true
      name: hostname
      required: false
      secret: false
    - auto: PREDEFINED
      default: false
      defaultValue: 'false'
      description: Whether to scan all of the endpoints or not. Default is false. Note that scanning all of the endpoints may cause performance issues and latency.
      isArray: false
      name: all
      predefined:
      - 'true'
      - 'false'
      required: false
      secret: false
    deprecated: false
    description: Cancel the selected endpoints scan. A scan can only be cancelled if the selected endpoints are Pending or In Progress. To scan all endpoints, run the command with the argument all=true. Note that scanning all of the endpoints may cause performance issues and latency.
    execution: true
    name: core-endpoint-scan-abort
    outputs:
    - contextPath: Core.endpointScan.actionId
      description: The action id of the abort scan request.
      type: Unknown
    - contextPath: Core.endpointScan.aborted
      description: Was the scan cancelled.
      type: Boolean
  - arguments:
    - default: false
      description: The endpoint ID. Retrieve by running the core-get-endpoints command.
      isArray: false
      name: endpoint_id
      required: true
      secret: false
    deprecated: false
    description: Gets the policy name for a specific endpoint.
    execution: false
    name: core-get-policy
    outputs:
    - contextPath: Core.Policy
      description: The policy allocated with the endpoint.
      type: string
    - contextPath: Core.Policy.policy_name
      description: Name of the policy allocated with the endpoint.
      type: string
    - contextPath: Core.Policy.endpoint_id
      description: Endpoint ID.
      type: string
  - arguments:
    - default: false
      description: A comma-separated list of the script names.
      isArray: true
      name: script_name
      required: false
      secret: false
    - default: false
      description: A comma-separated list of the script descriptions.
      isArray: true
      name: description
      required: false
      secret: false
    - default: false
      description: A comma-separated list of the users who created the script.
      isArray: true
      name: created_by
      required: false
      secret: false
    - default: false
      description: The maximum number of scripts returned to the War Room. Default is 50.
      isArray: false
      name: limit
      required: false
      secret: false
    - default: false
      description: (Int) Offset in the data set. Default is 0.
      isArray: false
      name: offset
      required: false
      secret: false
    - auto: PREDEFINED
      default: false
      description: Choose to run the script on a Windows operating system.
      isArray: false
      name: windows_supported
      predefined:
      - 'true'
      - 'false'
      required: false
      secret: false
    - auto: PREDEFINED
      default: false
      description: Choose to run the script on a Linux operating system.
      isArray: false
      name: linux_supported
      predefined:
      - 'true'
      - 'false'
      required: false
      secret: false
    - auto: PREDEFINED
      default: false
      description: Choose to run the script on a Mac operating system.
      isArray: false
      name: macos_supported
      predefined:
      - 'true'
      - 'false'
      required: false
      secret: false
    - auto: PREDEFINED
      default: false
      description: Choose if the script has a high-risk outcome.
      isArray: false
      name: is_high_risk
      predefined:
      - 'true'
      - 'false'
      required: false
      secret: false
    deprecated: false
    description: Gets a list of scripts available in the scripts library.
    execution: false
    name: core-get-scripts
    outputs:
    - contextPath: Core.Scripts
      description: The scripts command results.
      type: Unknown
    - contextPath: Core.Scripts.script_id
      description: Script ID.
      type: Unknown
    - contextPath: Core.Scripts.name
      description: Name of the script.
      type: string
    - contextPath: Core.Scripts.description
      description: Description of the script.
      type: string
    - contextPath: Core.Scripts.modification_date
      description: Timestamp of when the script was last modified.
      type: Unknown
    - contextPath: Core.Scripts.created_by
      description: Name of the user who created the script.
      type: string
    - contextPath: Core.Scripts.windows_supported
      description: Choose to run the script on a Windows operating system.
      type: boolean
    - contextPath: Core.Scripts.linux_supported
      description: Choose to run the script on a Linux operating system.
      type: boolean
    - contextPath: Core.Scripts.macos_supported
      description: Choose to run the script on a Mac operating system.
      type: boolean
    - contextPath: Core.Scripts.is_high_risk
      description: Choose if the script has a high-risk outcome.
      type: boolean
    - contextPath: Core.Scripts.script_uid
      description: Globally Unique Identifier of the script, used to identify the script when executing.
      type: string
  - arguments:
    - default: false
      description: Comma-separated list of endpoint IDs. You can retrieve the endpoint IDs from the core-get-endpoints command.
      isArray: false
      name: endpoint_ids
      required: true
      secret: false
    deprecated: false
    description: Deletes selected endpoints in the Cortex app. You can delete up to 1000 endpoints.
    execution: false
    name: core-delete-endpoints
  - arguments:
    - default: false
      description: Comma-separated list of endpoint IDs. You can retrieve the endpoint IDs from the core-get-endpoints command.
      isArray: true
      name: endpoint_ids
      required: false
      secret: false
    - auto: PREDEFINED
      default: false
      description: 'Type of violation. Possible values are: "cd-rom", "disk drive", "floppy disk", and "portable device".'
      isArray: false
      name: type
      predefined:
      - cd-rom
      - disk drive
      - floppy disk
      - portable device
      required: false
      secret: false
    - default: false
      description: 'Timestamp of the violation. Violations that are greater than or equal to this timestamp will be returned. Values can be in either ISO date format, relative time, or epoch timestamp. For example:  "2019-10-21T23:45:00" (ISO date format), "3 days ago" (relative time) 1579039377301 (epoch time).'
      isArray: false
      name: timestamp_gte
      required: false
      secret: false
    - default: false
      description: 'Timestamp of the violation. Violations that are less than or equal to this timestamp will be returned. Values can be in either ISO date format, relative time, or epoch timestamp. For example:  "2019-10-21T23:45:00" (ISO date format), "3 days ago" (relative time) 1579039377301 (epoch time).'
      isArray: false
      name: timestamp_lte
      required: false
      secret: false
    - default: false
      description: Comma-separated list of IP addresses.
      isArray: true
      name: ip_list
      required: false
      secret: false
    - default: false
      description: Name of the vendor.
      isArray: true
      name: vendor
      required: false
      secret: false
    - default: false
      description: Vendor ID.
      isArray: true
      name: vendor_id
      required: false
      secret: false
    - default: false
      description: Name of the product.
      isArray: true
      name: product
      required: false
      secret: false
    - default: false
      description: Product ID.
      isArray: true
      name: product_id
      required: false
      secret: false
    - default: false
      description: Serial number.
      isArray: true
      name: serial
      required: false
      secret: false
    - default: false
      description: Hostname.
      isArray: true
      name: hostname
      required: false
      secret: false
    - default: false
      description: Comma-separated list of violation IDs.
      isArray: true
      name: violation_id_list
      required: false
      secret: false
    - default: false
      description: Username.
      isArray: true
      name: username
      required: false
      secret: false
    deprecated: false
    description: Gets a list of device control violations filtered by selected fields. You can retrieve up to 100 violations.
    execution: false
    name: core-get-endpoint-device-control-violations
    outputs:
    - contextPath: Core.EndpointViolations
      description: Endpoint violations command results.
      type: Unknown
    - contextPath: Core.EndpointViolations.violations
      description: A list of violations.
      type: Unknown
    - contextPath: Core.EndpointViolations.violations.os_type
      description: Type of the operating system.
      type: string
    - contextPath: Core.EndpointViolations.violations.hostname
      description: Hostname of the violation.
      type: string
    - contextPath: Core.EndpointViolations.violations.username
      description: Username of the violation.
      type: string
    - contextPath: Core.EndpointViolations.violations.ip
      description: IP address of the violation.
      type: string
    - contextPath: Core.EndpointViolations.violations.timestamp
      description: Timestamp of the violation.
      type: number
    - contextPath: Core.EndpointViolations.violations.violation_id
      description: Violation ID.
      type: number
    - contextPath: Core.EndpointViolations.violations.type
      description: Type of violation.
      type: string
    - contextPath: Core.EndpointViolations.violations.vendor_id
      description: Vendor ID of the violation.
      type: string
    - contextPath: Core.EndpointViolations.violations.vendor
      description: Name of the vendor of the violation.
      type: string
    - contextPath: Core.EndpointViolations.violations.product_id
      description: Product ID of the violation.
      type: string
    - contextPath: Core.EndpointViolations.violations.product
      description: Name of the product of the violation.
      type: string
    - contextPath: Core.EndpointViolations.violations.serial
      description: Serial number of the violation.
      type: string
    - contextPath: Core.EndpointViolations.violations.endpoint_id
      description: Endpoint ID of the violation.
      type: string
  - arguments:
    - default: false
      description: Links the response action to the incident that triggered it.
      isArray: false
      name: incident_id
      required: false
      secret: false
    - default: false
      description: Comma-separated list of endpoint IDs.
      isArray: true
      name: endpoint_ids
      required: true
      secret: false
    - default: false
      description: A comma-separated list of file paths on the Windows platform.
      isArray: true
      name: windows_file_paths
      required: false
      secret: false
    - default: false
      description: A comma-separated list of file paths on the Linux platform.
      isArray: true
      name: linux_file_paths
      required: false
      secret: false
    - default: false
      description: A comma-separated list of file paths on the Mac platform.
      isArray: true
      name: mac_file_paths
      required: false
      secret: false
    - default: false
      description: A comma-separated list of file paths in any platform. Can be used instead of the mac/windows/linux file paths. The order of the files path list must be parellel to the endpoints list order, therefore, the first file path in the list is related to the first endpoint and so on.
      isArray: true
      name: generic_file_path
      required: false
      secret: false
    - default: false
      description: For polling use
      isArray: true
      name: action_id
      required: false
      secret: false
      deprecated: true
    - default: false
      description: Interval in seconds between each poll.
      isArray: false
      name: interval_in_seconds
      required: false
      secret: false
    - default: false
      description: Polling timeout in seconds.
      isArray: false
      name: timeout_in_seconds
      required: false
      secret: false
    deprecated: false
    description: Retrieves files from selected endpoints. You can retrieve up to 20 files, from no more than 10 endpoints. At least one endpoint ID and one file path are necessary in order to run the command. After running this command, you can use the core-action-status-get command with returned action_id, to check the action status.
    execution: false
    name: core-retrieve-files
    polling: true
    outputs:
    - contextPath: Core.RetrievedFiles.action_id
      description: ID of the action to retrieve files from selected endpoints.
      type: string
  - arguments:
    - default: false
      description: Action ID retrieved from the core-retrieve-files command.
      isArray: true
      name: action_id
      required: true
      secret: false
    deprecated: false
    description: View the file retrieved by the core-retrieve-files command according to the action ID. Before running this command, you can use the core-action-status-get command to check if this action completed successfully.
    execution: false
    name: core-retrieve-file-details
    outputs:
    - contextPath: File
      description: The file details command results.
      type: Unknown
    - contextPath: File.Name
      description: The full file name (including the file extension).
      type: String
    - contextPath: File.EntryID
      description: The ID for locating the file in the War Room.
      type: String
    - contextPath: File.Size
      description: The size of the file in bytes.
      type: Number
    - contextPath: File.MD5
      description: The MD5 hash of the file.
      type: String
    - contextPath: File.SHA1
      description: The SHA1 hash of the file.
      type: String
    - contextPath: File.SHA256
      description: The SHA256 hash of the file.
      type: String
    - contextPath: File.SHA512
      description: The SHA512 hash of the file.
      type: String
    - contextPath: File.Extension
      description: 'The file extension. For example: "xls".'
      type: String
    - contextPath: File.Type
      description: The file type, as determined by libmagic (same as displayed in file entries).
      type: String
  - arguments:
    - default: false
      description: Unique identifier of the script, returned by the core-get-scripts command.
      isArray: false
      name: script_uid
      required: true
      secret: false
    deprecated: false
    description: Gets the full definition of a specific script in the scripts library.
    execution: false
    name: core-get-script-metadata
    outputs:
    - contextPath: Core.ScriptMetadata
      description: The script metadata command results.
      type: Unknown
    - contextPath: Core.ScriptMetadata.script_id
      description: Script ID.
      type: number
    - contextPath: Core.ScriptMetadata.name
      description: Script name.
      type: string
    - contextPath: Core.ScriptMetadata.description
      description: Script description.
      type: string
    - contextPath: Core.ScriptMetadata.modification_date
      description: Timestamp of when the script was last modified.
      type: unknown
    - contextPath: Core.ScriptMetadata.created_by
      description: Name of the user who created the script.
      type: string
    - contextPath: Core.ScriptMetadata.is_high_risk
      description: Whether the script has a high-risk outcome.
      type: boolean
    - contextPath: Core.ScriptMetadata.windows_supported
      description: Choose to run the script on a Windows operating system.
      type: boolean
    - contextPath: Core.ScriptMetadata.linux_supported
      description: Choose to run the script on a Linux operating system.
      type: boolean
    - contextPath: Core.ScriptMetadata.macos_supported
      description: Choose to run the script on a Mac operating system.
      type: boolean
    - contextPath: Core.ScriptMetadata.entry_point
      description: Name of the entry point selected for the script. An empty string indicates  the script defined as just run.
      type: string
    - contextPath: Core.ScriptMetadata.script_input
      description: Name and type for the specified entry point.
      type: string
    - contextPath: Core.ScriptMetadata.script_output_type
      description: Type of the output.
      type: string
    - contextPath: Core.ScriptMetadata.script_output_dictionary_definitions
      description: If the script_output_type is a dictionary, an array with friendly name, name, and type for each output.
      type: Unknown
  - arguments:
    - default: false
      description: Unique identifier of the script, returned by the core-get-scripts command.
      isArray: false
      name: script_uid
      required: true
      secret: false
    deprecated: false
    description: Gets the code of a specific script in the script library.
    execution: false
    name: core-get-script-code
    outputs:
    - contextPath: Core.ScriptCode
      description: The script code command results.
      type: Unknown
    - contextPath: Core.ScriptCode.code
      description: The code of a specific script in the script library.
      type: string
    - contextPath: Core.ScriptCode.script_uid
      description: Unique identifier of the script.
      type: string
  - arguments:
    - default: false
      description: The action ID of the selected request. After performing an action, you will receive an action ID.
      isArray: true
      name: action_id
      required: true
      secret: false
    deprecated: false
    description: Retrieves the status of the requested actions according to the action ID.
    execution: false
    name: core-action-status-get
    outputs:
    - contextPath: Core.GetActionStatus
      description: The action status command results.
      type: Unknown
    - contextPath: Core.GetActionStatus.endpoint_id
      description: Endpoint ID.
      type: string
    - contextPath: Core.GetActionStatus.status
      description: The status of the specific endpoint ID.
      type: string
    - contextPath: Core.GetActionStatus.action_id
      description: The specified action ID.
      type: number
  - arguments:
    - default: false
      description: Links the response action to the incident that triggered it.
      isArray: false
      name: incident_id
      required: false
      secret: false
    - default: false
      description: Comma-separated list of endpoint IDs. Can be retrieved by running the core-get-endpoints command.
      isArray: false
      name: endpoint_ids
      required: true
      secret: false
    - default: false
      description: Unique identifier of the script. Can be retrieved by running the core-get-scripts command.
      isArray: false
      name: script_uid
      required: true
      secret: false
    - default: false
      description: Dictionary contains the parameter name as key and its value for this execution as the value. For example, {"param1":"param1_value","param2":"param2_value"}
      isArray: false
      name: parameters
      required: false
      secret: false
    - default: false
      defaultValue: '600'
      description: The timeout in seconds for this execution.
      isArray: false
      name: timeout
      required: false
      secret: false
    deprecated: false
    description: Initiates a new endpoint script execution action using a script from the script library.
    execution: false
    name: core-run-script
    outputs:
    - contextPath: Core.ScriptRun.action_id
      description: ID of the action initiated.
      type: Number
    - contextPath: Core.ScriptRun.endpoints_count
      description: Number of endpoints the action was initiated on.
      type: Number
  - arguments:
    - default: false
      description: Links the response action to the incident that triggered it. it.
      isArray: false
      name: incident_id
      required: false
      secret: false
    - default: false
      description: Comma-separated list of endpoint IDs. Can be retrieved by running the core-get-endpoints command.
      isArray: false
      name: endpoint_ids
      required: true
      secret: false
    - default: false
      description: Section of a script you want to initiate on an endpoint, for example, print("7").
      isArray: false
      name: snippet_code
      required: true
      secret: false
    - default: false
      description: For polling use
      isArray: true
      name: action_id
      required: false
      secret: false
      deprecated: true
    - default: false
      description: Interval in seconds between each poll.
      isArray: false
      name: interval_in_seconds
      required: false
      secret: false
    - default: false
      description: Polling timeout in seconds.
      isArray: false
      name: timeout_in_seconds
      required: false
      secret: false
    deprecated: false
    description: Initiates a new endpoint script execution action using the provided snippet code.
    execution: false
    name: core-run-snippet-code-script
    polling: true
    outputs:
    - contextPath: Core.ScriptRun.action_id
      description: ID of the action initiated.
      type: Number
    - contextPath: Core.ScriptRun.endpoints_count
      description: Number of endpoints the action was initiated on.
      type: Number
  - arguments:
    - default: false
      description: Action IDs retrieved from the core-run-script command.
      isArray: true
      name: action_id
      required: true
      secret: false
    deprecated: false
    description: Retrieves the status of a script execution action.
    execution: false
    name: core-get-script-execution-status
    outputs:
    - contextPath: Core.ScriptStatus.general_status
      description: General status of the action, considering the status of all the endpoints.
      type: String
    - contextPath: Core.ScriptStatus.error_message
      description: Error message regarding permissions for running APIs or the action doesn’t exist.
      type: String
    - contextPath: Core.ScriptStatus.endpoints_timeout
      description: Number of endpoints in "timeout" status.
      type: Number
    - contextPath: Core.ScriptStatus.action_id
      description: ID of the action initiated.
      type: Number
    - contextPath: Core.ScriptStatus.endpoints_pending_abort
      description: Number of endpoints in "pending abort" status.
      type: Number
    - contextPath: Core.ScriptStatus.endpoints_pending
      description: Number of endpoints in "pending" status.
      type: Number
    - contextPath: Core.ScriptStatus.endpoints_in_progress
      description: Number of endpoints in "in progress" status.
      type: Number
    - contextPath: Core.ScriptStatus.endpoints_failed
      description: Number of endpoints in "failed" status.
      type: Number
    - contextPath: Core.ScriptStatus.endpoints_expired
      description: Number of endpoints in "expired" status.
      type: Number
    - contextPath: Core.ScriptStatus.endpoints_completed_successfully
      description: Number of endpoints in "completed successfully" status.
      type: Number
    - contextPath: Core.ScriptStatus.endpoints_canceled
      description: Number of endpoints in "canceled" status.
      type: Number
    - contextPath: Core.ScriptStatus.endpoints_aborted
      description: Number of endpoints in "aborted" status.
      type: Number
  - arguments:
    - default: false
      description: Action IDs retrieved from the core-run-script command.
      isArray: true
      name: action_id
      required: true
      secret: false
    deprecated: false
    description: Retrieve the results of a script execution action.
    execution: false
    name: core-get-script-execution-results
    outputs:
    - contextPath: Core.ScriptResult.action_id
      description: ID of the action initiated.
      type: Number
    - contextPath: Core.ScriptResult.results.retrieved_files
      description: Number of successfully retrieved files.
      type: Number
    - contextPath: Core.ScriptResult.results.endpoint_ip_address
      description: Endpoint IP address.
      type: String
    - contextPath: Core.ScriptResult.results.endpoint_name
      description: Number of successfully retrieved files.
      type: String
    - contextPath: Core.ScriptResult.results.failed_files
      description: Number of files failed to retrieve.
      type: Number
    - contextPath: Core.ScriptResult.results.endpoint_status
      description: Endpoint status.
      type: String
    - contextPath: Core.ScriptResult.results.domain
      description: Domain to which the endpoint belongs.
      type: String
    - contextPath: Core.ScriptResult.results.endpoint_id
      description: Endpoint ID.
      type: String
    - contextPath: Core.ScriptResult.results.execution_status
      description: Execution status of this endpoint.
      type: String
    - contextPath: Core.ScriptResult.results.return_value
      description: Value returned by the script in case the type is not a dictionary.
      type: String
    - contextPath: Core.ScriptResult.results.standard_output
      description: The STDOUT and the STDERR logged by the script during the execution.
      type: String
    - contextPath: Core.ScriptResult.results.retention_date
      description: Timestamp in which the retrieved files will be deleted from the server.
      type: Date
    - contextPath: Core.ScriptResult.results.command
      description: The command that was executed by the script.
      type: String
    - contextPath: Core.ScriptResult.results.command_output
      description: The output of the command executed by the script.
      type: array
  - arguments:
    - default: false
      description: Action ID retrieved from the core-run-script command.
      isArray: true
      name: action_id
      required: true
      secret: false
    - default: false
      description: Endpoint ID. Can be retrieved by running the core-get-endpoints command.
      isArray: true
      name: endpoint_id
      required: true
      secret: false
    deprecated: false
    description: Gets the files retrieved from a specific endpoint during a script execution.
    execution: false
    name: core-get-script-execution-result-files
    outputs:
    - contextPath: File.Size
      description: The size of the file.
      type: String
    - contextPath: File.SHA1
      description: The SHA1 hash of the file.
      type: String
    - contextPath: File.SHA256
      description: The SHA256 hash of the file.
      type: String
    - contextPath: File.SHA512
      description: The SHA512 hash of the file.
      type: String
    - contextPath: File.Name
      description: The name of the file.
      type: String
    - contextPath: File.SSDeep
      description: The SSDeep hash of the file.
      type: String
    - contextPath: File.EntryID
      description: EntryID of the file
      type: String
    - contextPath: File.Info
      description: Information about the file.
      type: String
    - contextPath: File.Type
      description: The file type.
      type: String
    - contextPath: File.MD5
      description: The MD5 hash of the file.
      type: String
    - contextPath: File.Extension
      description: The extension of the file.
      type: String
  - arguments:
    - default: false
      description: Link the response action to triggered incident.
      isArray: false
      name: incident_id
      required: false
      secret: false
    - default: false
      description: Comma-separated list of endpoint IDs. Can be retrieved by running the core-get-endpoints command.
      isArray: false
      name: endpoint_ids
      required: true
      secret: false
    - default: false
      description: Comma-separated list of shell commands to execute.
      isArray: false
      name: commands
      required: true
      secret: false
    - default: false
      defaultValue: '600'
      description: The timeout in seconds for this execution.
      isArray: false
      name: timeout
      required: false
      secret: false
    - default: false
      description: For polling use
      isArray: true
      name: action_id
      required: false
      secret: false
      deprecated: true
    - default: false
      description: Interval in seconds between each poll.
      isArray: false
      name: interval_in_seconds
      required: false
      secret: false
    - default: false
      description: Polling timeout in seconds.
      isArray: false
      name: timeout_in_seconds
      required: false
      secret: false
    deprecated: false
    description: Initiate a new endpoint script execution of shell commands.
    execution: false
    name: core-run-script-execute-commands
    polling: true
    outputs:
    - contextPath: Core.ScriptRun.action_id
      description: ID of the action initiated.
      type: Number
    - contextPath: Core.ScriptRun.endpoints_count
      description: Number of endpoints the action was initiated on.
      type: Number
  - arguments:
    - default: false
      description: Links the response action to the incident that triggered it.
      isArray: false
      name: incident_id
      required: false
      secret: false
    - default: false
      description: Comma-separated list of endpoint IDs. Can be retrieved by running the core-get-endpoints command.
      isArray: true
      name: endpoint_ids
      required: true
      secret: false
    - default: false
      description: Paths of the files to delete, in a comma-separated list. Paths of the files to check for existence. All of the given file paths will run on all of the endpoints.
      isArray: true
      name: file_path
      required: true
      secret: false
    - default: false
      defaultValue: '600'
      description: The timeout in seconds for this execution.
      isArray: false
      name: timeout
      required: false
      secret: false
    - default: false
      description: For polling use
      isArray: true
      name: action_id
      required: false
      secret: false
      deprecated: true
    - default: false
      description: Interval in seconds between each poll.
      isArray: false
      name: interval_in_seconds
      required: false
      secret: false
    - default: false
      description: Polling timeout in seconds.
      isArray: false
      name: timeout_in_seconds
      required: false
      secret: false
    deprecated: false
    description: Initiates a new endpoint script execution to delete the specified file.
    execution: false
    name: core-run-script-delete-file
    polling: true
    outputs:
    - contextPath: Core.ScriptRun.action_id
      description: ID of the action initiated.
      type: Number
    - contextPath: Core.ScriptRun.endpoints_count
      description: Number of endpoints the action was initiated on.
      type: Number
  - arguments:
    - default: false
      description: Links the response action to the incident that triggered it.
      isArray: false
      name: incident_id
      required: false
      secret: false
    - default: false
      description: Comma-separated list of endpoint IDs. Can be retrieved by running the core-get-endpoints command.
      isArray: true
      name: endpoint_ids
      required: true
      secret: false
    - default: false
      description: Paths of the files to check for existence, in a comma-separated list. All of the given file paths will run on all of the endpoints.
      isArray: true
      name: file_path
      required: true
      secret: false
    - default: false
      defaultValue: '600'
      description: The timeout in seconds for this execution.
      isArray: false
      name: timeout
      required: false
      secret: false
    - default: false
      description: For polling use
      isArray: true
      name: action_id
      required: false
      secret: false
      deprecated: true
    - default: false
      description: Interval in seconds between each poll.
      isArray: false
      name: interval_in_seconds
      required: false
      secret: false
    - default: false
      description: Polling timeout in seconds.
      isArray: false
      name: timeout_in_seconds
      required: false
      secret: false
    deprecated: false
    description: Initiates a new endpoint script execution to check if file exists.
    execution: false
    name: core-run-script-file-exists
    polling: true
    outputs:
    - contextPath: Core.ScriptRun.action_id
      description: ID of the action initiated.
      type: Number
    - contextPath: Core.ScriptRun.endpoints_count
      description: Number of endpoints the action was initiated on.
      type: Number
  - arguments:
    - default: false
      description: Links the response action to the incident that triggered it.
      isArray: false
      name: incident_id
      required: false
      secret: false
    - default: false
      description: Comma-separated list of endpoint IDs. Can be retrieved by running the core-get-endpoints command.
      isArray: true
      name: endpoint_ids
      required: true
      secret: false
    - default: false
      description: Names of processes to kill. Will kill all of the given processes on all of the endpoints.
      isArray: true
      name: process_name
      required: true
      secret: false
    - default: false
      defaultValue: '600'
      description: The timeout in seconds for this execution.
      isArray: false
      name: timeout
      required: false
      secret: false
    - default: false
      description: For polling use
      isArray: true
      name: action_id
      required: false
      secret: false
      deprecated: true
    - default: false
      description: Interval in seconds between each poll.
      isArray: false
      name: interval_in_seconds
      required: false
      secret: false
    - default: false
      description: Polling timeout in seconds.
      isArray: false
      name: timeout_in_seconds
      required: false
      secret: false
    deprecated: false
    description: Initiates a new endpoint script execution kill process.
    execution: false
    name: core-run-script-kill-process
    polling: true
    outputs:
    - contextPath: Core.ScriptRun.action_id
      description: ID of the action initiated.
      type: Number
    - contextPath: Core.ScriptRun.endpoints_count
      description: Number of endpoints the action was initiated on.
      type: Number
  - arguments:
    - default: false
      description: The endpoint ID.
      isArray: true
      name: id
      required: false
      secret: false
    - default: true
      description: The endpoint IP address.
      isArray: true
      name: ip
      required: false
      secret: false
    - default: false
      description: The endpoint hostname.
      isArray: true
      name: hostname
      required: false
      secret: false
    deprecated: false
    description: Returns information about an endpoint.
    execution: false
    name: endpoint
    outputs:
    - contextPath: Endpoint.Hostname
      description: The endpoint's hostname.
      type: String
    - contextPath: Endpoint.OS
      description: The endpoint's operation system.
      type: String
    - contextPath: Endpoint.IPAddress
      description: The endpoint's IP address.
      type: String
    - contextPath: Endpoint.ID
      description: The endpoint's ID.
      type: String
    - contextPath: Endpoint.Status
      description: The endpoint's status.
      type: String
    - contextPath: Endpoint.IsIsolated
      description: The endpoint's isolation status.
      type: String
    - contextPath: Endpoint.MACAddress
      description: The endpoint's MAC address.
      type: String
    - contextPath: Endpoint.Vendor
      description: The integration name of the endpoint vendor.
      type: String
  - arguments:
    - default: false
      description: String that represents the file’s hash. Must be a valid SHA256 hash.
      isArray: false
      name: file_hash
      required: true
      secret: false
    - default: false
      description: The new verdict of the file. 0 - benign, 1 - malware.
      predefined:
      - '0'
      - '1'
      isArray: false
      name: new_verdict
      required: true
      secret: false
    - default: false
      description: String that represents the reason of the report
      isArray: false
      name: reason
      required: true
      secret: false
    - default: false
      description: User’s email address.
      isArray: false
      name: email
      required: false
      secret: false
    deprecated: false
    description: Reports to WildFire about incorrect hash verdict through Cortex.
    execution: true
    name: core-report-incorrect-wildfire
    outputs:
    - contextPath: Core.WildFire.file_hash
      description: String that represents the file’s hash.
      type: Number
    - contextPath: Core.WildFire.new_verdict
      description: The new verdict of the file.
      type: Number
  - arguments:
    - default: false
      description: Links the response action to the incident that triggered it.
      isArray: false
      name: incident_id
      required: false
      secret: false
    - default: false
      description: String that represents a list of hashed files you want to add to allow list. Must be a valid SHA256 hash.
      isArray: true
      name: hash_list
      required: true
      secret: false
    - default: false
      description: String that represents additional information regarding the action.
      isArray: false
      name: comment
      required: false
      secret: false
    deprecated: false
    description: Removes requested files from allow list.
    execution: false
    name: core-remove-allowlist-files
    outputs:
    - contextPath: Core.allowlist.removed_hashes
      description: Removed file hash
      type: Number
  - arguments:
    - default: false
      description: Links the response action to the incident that triggered it.
      isArray: false
      name: incident_id
      required: false
      secret: false
    - default: false
      description: String that represents a list of hashed files you want to add to allow list. Must be a valid SHA256 hash.
      isArray: true
      name: hash_list
      required: true
      secret: false
    - default: false
      description: String that represents additional information regarding the action.
      isArray: false
      name: comment
      required: false
      secret: false
    deprecated: false
    description: Removes requested files from block list.
    execution: false
    name: core-remove-blocklist-files
    outputs:
    - contextPath: Core.blocklist.removed_hashes
      description: Removed fileHash from blocklist
      type: Number
  - arguments:
    - default: false
      description: Name of the exclusion.
      isArray: false
      name: name
      required: true
      secret: false
    - default: false
      description: 'Filter object for the exclusion. example: {"filter":{"AND":[{"SEARCH_FIELD":"alert_category","SEARCH_TYPE":"NEQ","SEARCH_VALUE":"Phishing"}]}}'
      isArray: false
      name: filterObject
      required: true
      secret: false
    - default: false
      description: String that represents additional information regarding the action.
      isArray: false
      name: comment
      required: false
      secret: false
    - auto: PREDEFINED
      default: false
      defaultValue: ENABLED
      description: Status of exclusion. default value = ENABLED
      isArray: false
      name: status
      predefined:
      - ENABLED
      - DISABLED
      required: false
      secret: false
    deprecated: false
    description: Adds alert exclusion rule based on filterObject.
    execution: false
    name: core-add-exclusion
    outputs:
    - contextPath: Core.exclusion.rule_id
      description: Added exclusion rule id
      type: Number
  - arguments:
    - default: false
      description: The desired alert_exclusion_id to be removed
      isArray: false
      name: alert_exclusion_id
      required: true
      secret: false
    deprecated: false
    description: Delete an alert exclusion rule based on rule ID.
    execution: false
    name: core-delete-exclusion
    outputs:
    - contextPath: Core.deletedExclusion.rule_id
      description: Deleted exclusion rule id
      type: Number
  - arguments:
    - default: false
      description: Links the response action to the tenant that triggered it.
      isArray: false
      name: tenant_ID
      required: false
      secret: false
    - default: false
      description: 'Filter object for the exclusion. Example: {"filter":{"AND":[{"SEARCH_FIELD":"alert_category","SEARCH_TYPE":"NEQ","SEARCH_VALUE":"Phishing"}]}}'
      isArray: false
      name: filterObject
      required: false
      secret: false
    - default: false
      description: Limit for the response. You will get the first "limit" exclusions. Default value is 20.
      isArray: false
      name: limit
      required: false
      secret: false
      defaultValue: '20'
    deprecated: false
    description: Get a list of the alerts exclusion.
    execution: false
    name: core-get-exclusion
    outputs:
    - contextPath: Core.exclusion.ALERT_WHITELIST_ID
      description: ''
      type: Number
    - contextPath: Core.exclusion.ALERT_WHITELIST_MODIFY_TIME
      description: ''
      type: Date
    - contextPath: Core.exclusion.ALERT_WHITELIST_NAME
      description: ''
      type: String
    - contextPath: Core.exclusion.ALERT_WHITELIST_INDICATOR_TEXT.pretty_name
      description: ''
      type: String
    - contextPath: Core.exclusion.ALERT_WHITELIST_INDICATOR_TEXT.data_type
      description: ''
      type: Unknown
    - contextPath: Core.exclusion.ALERT_WHITELIST_INDICATOR_TEXT.render_type
      description: ''
      type: String
    - contextPath: Core.exclusion.ALERT_WHITELIST_INDICATOR_TEXT.entity_map
      description: ''
      type: Unknown
    - contextPath: Core.exclusion.ALERT_WHITELIST_INDICATOR_TEXT.dml_type
      description: ''
      type: Unknown
    - contextPath: Core.exclusion.ALERT_WHITELIST_INDICATOR.filter.AND.SEARCH_FIELD
      description: ''
      type: String
    - contextPath: Core.exclusion.ALERT_WHITELIST_INDICATOR.filter.AND.SEARCH_TYPE
      description: ''
      type: String
    - contextPath: Core.exclusion.ALERT_WHITELIST_INDICATOR.filter.AND.SEARCH_VALUE
      description: ''
      type: String
    - contextPath: Core.exclusion.ALERT_WHITELIST_HITS
      description: ''
      type: Number
    - contextPath: Core.exclusion.ALERT_WHITELIST_COMMENT
      description: ''
      type: String
    - contextPath: Core.exclusion.ALERT_WHITELIST_USER
      description: ''
      type: String
    - contextPath: Core.exclusion.ALERT_WHITELIST_PRETTY_USER
      description: ''
      type: String
    - contextPath: Core.exclusion.ALERT_WHITELIST_STATUS
      description: ''
      type: String
    - contextPath: Core.exclusion.ALERT_WHITELIST_BACKWARDS_SCAN_STATUS
      description: ''
      type: String
    - contextPath: Core.exclusion.ALERT_WHITELIST_BACKWARDS_SCAN_TIMESTAMP
      description: ''
      type: Unknown
    - contextPath: Core.exclusion.ALERT_WHITELIST_MIGRATED_FROM_ANALYTICS
      description: ''
      type: Number

  - arguments:
    - default: false
      description: A comma-separated list of alert IDs.
      isArray: true
      name: alert_ids
      required: true
      secret: false
    deprecated: false
    description: Returns information about each alert ID.
    execution: false
    name: core-get-cloud-original-alerts
    outputs:
    - contextPath: Core.OriginalAlert.event._time
      description: The timestamp of the occurence of the event.
      type: String
    - contextPath: Core.OriginalAlert.event.vendor
      description: Vendor name.
      type: String
    - contextPath: Core.OriginalAlert.event.event_timestamp
      description: Event timestamp.
      type: Number
    - contextPath: Core.OriginalAlert.event.event_type
      description: Event type (static 500).
      type: Number
    - contextPath: Core.OriginalAlert.event.cloud_provider
      description: The cloud provider - GCP, AZURE, or AWS.
      type: String
    - contextPath: Core.OriginalAlert.event.project
      description: The project in which the event occurred.
      type: String
    - contextPath: Core.OriginalAlert.event.cloud_provider_event_id
      description: The ID given to the event by the cloud provider, if the ID exists.
      type: String
    - contextPath: Core.OriginalAlert.event.cloud_correlation_id
      description: The ID the cloud provider is using to aggregate events that are part of the same general event.
      type: String
    - contextPath: Core.OriginalAlert.event.operation_name_orig
      description: The name of the operation that occurred, as supplied by the cloud provider.
      type: String
    - contextPath: Core.OriginalAlert.event.operation_name
      description: The normalized name of the operation performed by the event.
      type: String
    - contextPath: Core.OriginalAlert.event.identity_orig
      description: Contains the original identity related fields as provided by the cloud provider.
      type: String
    - contextPath: Core.OriginalAlert.event.identity_name
      description: The name of the identity that initiated the action.
      type: String
    - contextPath: Core.OriginalAlert.event.identity_uuid
      description: Same as identity_name but also contains the UUID of the identity if it exists.
      type: String
    - contextPath: Core.OriginalAlert.event.identity_type
      description: An enum representing the type of the identity.
      type: String
    - contextPath: Core.OriginalAlert.event.identity_sub_type
      description: An enum representing the sub-type of the identity, respective to its identity_type.
      type: String
    - contextPath: Core.OriginalAlert.event.identity_invoked_by_name
      description: The name of the identity that invoked the action as it appears in the log.
      type: String
    - contextPath: Core.OriginalAlert.event.identity_invoked_by_uuid
      description: The UUID of the identity that invoked the action as it appears in the log.
      type: String
    - contextPath: Core.OriginalAlert.event.identity_invoked_by_type
      description: An enum that represents the type of identity event that invoked the action.
      type: String
    - contextPath: Core.OriginalAlert.event.identity_invoked_by_sub_type
      description: An enum that represents the respective sub_type of the type of identity (identity_type) that has invoked the action.
      type: String
    - contextPath: Core.OriginalAlert.event.operation_status
      description: Status of whether the operation has succeed or failed, if provided.
      type: String
    - contextPath: Core.OriginalAlert.event.operation_status_orig
      description: The operation status code as it appears in the log, including lookup from code number to code name.
      type: String
    - contextPath: Core.OriginalAlert.event.operation_status_orig_code
      description: The operation status code as it appears in the log.
      type: String
    - contextPath: Core.OriginalAlert.event.operation_status_reason_provided
      description: Description of the error, if the log record indicates an error and the cloud provider supplied the reason.
      type: String
    - contextPath: Core.OriginalAlert.event.resource_type
      description: The normalized type of the service that emitted the log row.
      type: String
    - contextPath: Core.OriginalAlert.event.resource_type_orig
      description: The type of the service that omitted the log as provided by the cloud provider.
      type: String
    - contextPath: Core.OriginalAlert.event.resource_sub_type
      description: The sub-type respective to the resource_type field, normalized across all cloud providers.
      type: String
    - contextPath: Core.OriginalAlert.event.resource_sub_type_orig
      description: The sub-type of the service that emitted this log row as provided by the cloud provider.
      type: String
    - contextPath: Core.OriginalAlert.event.region
      description: The cloud region of the resource that emitted the log.
      type: String
    - contextPath: Core.OriginalAlert.event.zone
      description: The availability zone of the resource that emitted the log.
      type: String
    - contextPath: Core.OriginalAlert.event.referenced_resource
      description: The cloud resource referenced in the audit log.
      type: String
    - contextPath: Core.OriginalAlert.event.referenced_resource_name
      description: Same as referenced_resource but provides only the substring that represents the resource name instead of the full asset ID.
      type: String
    - contextPath: Core.OriginalAlert.event.referenced_resources_count
      description: The number of extracted resources referenced in this audit log.
      type: Number
    - contextPath: Core.OriginalAlert.event.user_agent
      description: The user agent provided in the call to the API of the cloud provider.
      type: String
    - contextPath: Core.OriginalAlert.event.caller_ip
      description: The IP of the caller that performed the action in the log.
      type: String
    - contextPath: Core.OriginalAlert.event.caller_ip_geolocation
      description: The geolocation associated with the caller_ip's value.
      type: String
    - contextPath: Core.OriginalAlert.event.caller_ip_asn
      description: The ASN of the caller_ip's value.
      type: Number
    - contextPath: Core.OriginalAlert.event.caller_project
      description: The project of the caller entity.
      type: String
    - contextPath: Core.OriginalAlert.event.raw_log
      description: The raw log that is being normalized.
      type: Unknown
    - contextPath: Core.OriginalAlert.event.log_name
      description: The name of the log that contains the log row.
      type: String
    - contextPath: Core.OriginalAlert.event.caller_ip_asn_org
      description: The organization associated with the ASN of the caller_ip's value.
      type: String
    - contextPath: Core.OriginalAlert.event.event_base_id
      description: Event base ID.
      type: String
    - contextPath: Core.OriginalAlert.event.ingestion_time
      description: Ingestion time.
      type: String
  - arguments:
    - default: false
      description: A comma-separated list of alert IDs.
      isArray: true
      name: alert_ids
      required: true
      secret: false
    deprecated: false
    description: Returns dynamic analysis of each alert ID.
    execution: false
    name: core-get-dynamic-analysis
    outputs:
    - contextPath: Core.DynamicAnalysis.causalityId
      description: ''
      type: String
    - contextPath: Core.DynamicAnalysis.internals.name
      description: ''
      type: String
    - contextPath: Core.DynamicAnalysis.internals.factName
      description: ''
      type: String
    - contextPath: Core.DynamicAnalysis.internals.timestamp
      description: ''
      type: Date
    - contextPath: Core.DynamicAnalysis.internals.eventId
      description: ''
      type: String
    - contextPath: Core.DynamicAnalysis.internals.attributes.user_presence
      description: ''
      type: String
    - contextPath: Core.DynamicAnalysis.internals.attributes.shellcode_address
      description: ''
      type: String
    - contextPath: Core.DynamicAnalysis.internals.attributes.tid
      description: ''
      type: String
    - contextPath: Core.DynamicAnalysis.internals.attributes.parent_pid
      description: ''
      type: String
    - contextPath: Core.DynamicAnalysis.internals.attributes.is_sign
      description: ''
      type: String
    - contextPath: Core.DynamicAnalysis.internals.attributes.sync_action
      description: ''
      type: String
    - contextPath: Core.DynamicAnalysis.internals.attributes.is_remote_session
      description: ''
      type: String
    - contextPath: Core.DynamicAnalysis.internals.attributes.peb
      description: ''
      type: String
    - contextPath: Core.DynamicAnalysis.internals.attributes.process_image_path
      description: ''
      type: String
    - contextPath: Core.DynamicAnalysis.internals.attributes.command_line
      description: ''
      type: String
    - contextPath: Core.DynamicAnalysis.internals.attributes.scanned_buffer_crc32_stacktrace_allocation_base_buffer
      description: ''
      type: String
    - contextPath: Core.DynamicAnalysis.internals.attributes.page_base_shellcode_buffer
      description: ''
      type: String
    - contextPath: Core.DynamicAnalysis.internals.attributes.os_sig_status
      description: ''
      type: String
    - contextPath: Core.DynamicAnalysis.internals.attributes.file_info_legal_copyright
      description: ''
      type: String
    - contextPath: Core.DynamicAnalysis.internals.attributes.user_name
      description: ''
      type: String
    - contextPath: Core.DynamicAnalysis.internals.attributes.is_heavens_gate
      description: ''
      type: String
    - contextPath: Core.DynamicAnalysis.internals.attributes.is_impersonated
      description: ''
      type: String
    - contextPath: Core.DynamicAnalysis.internals.attributes.os_parent_instance_id
      description: ''
      type: String
    - contextPath: Core.DynamicAnalysis.internals.attributes.file_info_internal_name
      description: ''
      type: String
    - contextPath: Core.DynamicAnalysis.internals.attributes.stack_trace
      description: ''
      type: String
    - contextPath: Core.DynamicAnalysis.internals.attributes.is_injected
      description: ''
      type: String
    - contextPath: Core.DynamicAnalysis.internals.attributes.pid
      description: ''
      type: String
    - contextPath: Core.DynamicAnalysis.internals.attributes.thread_context_eip_image_path
      description: ''
      type: String
    - contextPath: Core.DynamicAnalysis.internals.attributes.image_path_sha256
      description: ''
      type: String
    - contextPath: Core.DynamicAnalysis.internals.attributes.montepi_err
      description: ''
      type: String
    - contextPath: Core.DynamicAnalysis.internals.attributes.file_info_company_name
      description: ''
      type: String
    - contextPath: Core.DynamicAnalysis.internals.attributes.file_info_original_name
      description: ''
      type: String
    - contextPath: Core.DynamicAnalysis.internals.attributes.instance_id
      description: ''
      type: String
    - contextPath: Core.DynamicAnalysis.internals.attributes.yara_file_scan_result
      description: ''
      type: String
    - contextPath: Core.DynamicAnalysis.internals.attributes.file_obj_flags
      description: ''
      type: String
    - contextPath: Core.DynamicAnalysis.internals.attributes.should_obfuscate
      description: ''
      type: String
    - contextPath: Core.DynamicAnalysis.internals.attributes.file_size
      description: ''
      type: String
    - contextPath: Core.DynamicAnalysis.internals.attributes.file_info_is_dot_net
      description: ''
      type: String
    - contextPath: Core.DynamicAnalysis.internals.attributes.call_region_shellcode_buffer
      description: ''
      type: String
    - contextPath: Core.DynamicAnalysis.internals.attributes.allocation_base_shellcode_buffer
      description: ''
      type: String
    - contextPath: Core.DynamicAnalysis.internals.attributes.signer_name
      description: ''
      type: String
    - contextPath: Core.DynamicAnalysis.internals.attributes.original_command_line
      description: ''
      type: String
    - contextPath: Core.DynamicAnalysis.internals.attributes.yara_rules_results_stacktrace_page_base_buffer
      description: ''
      type: String
    - contextPath: Core.DynamicAnalysis.internals.attributes.rpc_interface_uuid
      description: ''
      type: String
    - contextPath: Core.DynamicAnalysis.internals.attributes.rpc_interface_minor_version
      description: ''
      type: String
    - contextPath: Core.DynamicAnalysis.internals.attributes.telem
      description: ''
      type: String
    - contextPath: Core.DynamicAnalysis.internals.attributes.is_trusted_signer
      description: ''
      type: String
    - contextPath: Core.DynamicAnalysis.internals.attributes.thread_context_eip
      description: ''
      type: String
    - contextPath: Core.DynamicAnalysis.internals.attributes.requested_parent_instance_id
      description: ''
      type: String
    - contextPath: Core.DynamicAnalysis.internals.attributes.is_cgo
      description: ''
      type: String
    - contextPath: Core.DynamicAnalysis.internals.attributes.parent_cid
      description: ''
      type: String
    - contextPath: Core.DynamicAnalysis.internals.attributes.enabled_privileges
      description: ''
      type: Date
    - contextPath: Core.DynamicAnalysis.internals.attributes.peb32
      description: ''
      type: String
    - contextPath: Core.DynamicAnalysis.internals.attributes.is_embedded_sign
      description: ''
      type: String
    - contextPath: Core.DynamicAnalysis.internals.attributes.rpc_function_opnum
      description: ''
      type: String
    - contextPath: Core.DynamicAnalysis.internals.attributes.parent_thread_instance_id
      description: ''
      type: String
    - contextPath: Core.DynamicAnalysis.internals.attributes.remote_causality_actor_ip
      description: ''
      type: String
    - contextPath: Core.DynamicAnalysis.internals.attributes.canonized_process_image_path
      description: ''
      type: String
    - contextPath: Core.DynamicAnalysis.internals.attributes.scanned_buffer_crc32_stacktrace_call_region_buffer
      description: ''
      type: String
    - contextPath: Core.DynamicAnalysis.internals.attributes.yara_rules_results_stacktrace_allocation_base_buffer
      description: ''
      type: String
    - contextPath: Core.DynamicAnalysis.internals.attributes.entry_point_rva
      description: ''
      type: String
    - contextPath: Core.DynamicAnalysis.internals.attributes.is_stack_pivot
      description: ''
      type: String
    - contextPath: Core.DynamicAnalysis.internals.attributes.os_parent_pid
      description: ''
      type: String
    - contextPath: Core.DynamicAnalysis.internals.attributes.image_path_md5
      description: ''
      type: String
    - contextPath: Core.DynamicAnalysis.internals.attributes.causality_actor_type
      description: ''
      type: String
    - contextPath: Core.DynamicAnalysis.internals.attributes.timestamp
      description: ''
      type: String
    - contextPath: Core.DynamicAnalysis.internals.attributes.is_in_transaction
      description: ''
      type: String
    - contextPath: Core.DynamicAnalysis.internals.attributes.cid
      description: ''
      type: String
    - contextPath: Core.DynamicAnalysis.internals.attributes.integrity_level
      description: ''
      type: String
    - contextPath: Core.DynamicAnalysis.internals.attributes.actor_type
      description: ''
      type: String
    - contextPath: Core.DynamicAnalysis.internals.attributes.file_info_description
      description: ''
      type: String
    - contextPath: Core.DynamicAnalysis.internals.attributes.chisq_prob
      description: ''
      type: String
    - contextPath: Core.DynamicAnalysis.internals.attributes.parent_tid
      description: ''
      type: String
    - contextPath: Core.DynamicAnalysis.internals.attributes.rpc_interface_major_version
      description: ''
      type: String
    - contextPath: Core.DynamicAnalysis.internals.attributes.dse_internal
      description: ''
      type: String
    - contextPath: Core.DynamicAnalysis.internals.attributes.telem_bit_mask
      description: ''
      type: String
    - contextPath: Core.DynamicAnalysis.internals.attributes.process_image_name
      description: ''
      type: String
    - contextPath: Core.DynamicAnalysis.internals.attributes.parent_instance_id
      description: ''
      type: String
    - contextPath: Core.DynamicAnalysis.internals.attributes.entropy
      description: ''
      type: String
    - contextPath: Core.DynamicAnalysis.internals.attributes.call_region_base_address
      description: ''
      type: String
    - contextPath: Core.DynamicAnalysis.internals.attributes.yara_rules_results_stacktrace_call_region_buffer
      description: ''
      type: String
    - contextPath: Core.DynamicAnalysis.internals.attributes.scanned_buffer_crc32_stacktrace_page_base_buffer
      description: ''
      type: String
    - contextPath: Core.DynamicAnalysis.internals.attributes.image_base
      description: ''
      type: String
    - contextPath: Core.DynamicAnalysis.internals.attributes.sync_id
      description: ''
      type: String
    - contextPath: Core.DynamicAnalysis.internals.attributes.effective_user_sid
      description: ''
      type: String
    - contextPath: Core.DynamicAnalysis.internals.attributes.requested_parent_pid
      description: ''
      type: String
    - contextPath: Core.DynamicAnalysis.internals.attributes.event_id
      description: ''
      type: String
    - contextPath: Core.DynamicAnalysis.internals.attributes.rpc_protocol
      description: ''
      type: String
    - contextPath: Core.DynamicAnalysis.internals.processIdx
      description: ''
      type: Number
    - contextPath: Core.DynamicAnalysis.internals.instanceId
      description: ''
      type: String
    - contextPath: Core.DynamicAnalysis.internals.attributes.scriptblock_text
      description: ''
      type: String
    - contextPath: Core.DynamicAnalysis.internals.attributes.script_path
      description: ''
      type: String
    - contextPath: Core.DynamicAnalysis.internals.attributes.actor_pid
      description: ''
      type: String
    - contextPath: Core.DynamicAnalysis.internals.attributes.actor_instance_id
      description: ''
      type: String
    - contextPath: Core.DynamicAnalysis.internals.attributes.actor_thread_instance_id
      description: ''
      type: String
    - contextPath: Core.DynamicAnalysis.internals.attributes.etw_event_id
      description: ''
      type: String
    - contextPath: Core.DynamicAnalysis.internals.attributes.actor_tid
      description: ''
      type: String
    - contextPath: Core.DynamicAnalysis.internals.attributes.suspicious_strings
      description: ''
      type: String
    - contextPath: Core.DynamicAnalysis.internals.attributes.suspicious_strings_context
      description: ''
      type: String
    - contextPath: Core.DynamicAnalysis.internals.attributes.content_version
      description: ''
      type: String
    - contextPath: Core.DynamicAnalysis.internals.attributes.script_hash
      description: ''
      type: String
    - contextPath: Core.DynamicAnalysis.internals.attributes.dotnet_callstack
      description: ''
      type: String
    - contextPath: Core.DynamicAnalysis.internals.attributes.hook_type
      description: ''
      type: String
    - contextPath: Core.DynamicAnalysis.internals.attributes.appdomain_id
      description: ''
      type: String
    - contextPath: Core.DynamicAnalysis.internals.attributes.ps_assembly_version
      description: ''
      type: String
    - contextPath: Core.DynamicAnalysis.internals.attributes.original_length
      description: ''
      type: String
    - contextPath: Core.DynamicAnalysis.internals.attributes.invoke_expression_count
      description: ''
      type: String
    - contextPath: Core.DynamicAnalysis.internals.attributes.file_path
      description: ''
      type: String
    - contextPath: Core.DynamicAnalysis.internals.attributes.content
      description: ''
      type: String
    - contextPath: Core.DynamicAnalysis.internals.attributes.edr_assembly_version
      description: ''
      type: String
    - contextPath: Core.DynamicAnalysis.internals.attributes.expression_tree_scan_result
      description: ''
      type: String
    - contextPath: Core.DynamicAnalysis.internals.attributes.content_length
      description: ''
      type: String
    - contextPath: Core.DynamicAnalysis.internals.attributes.local_analysis_verdict
      description: ''
      type: String
    - contextPath: Core.DynamicAnalysis.internals.attributes.clr_version
      description: ''
      type: String
    - contextPath: Core.DynamicAnalysis.internals.attributes.powershell_version
      description: ''
      type: String
    - contextPath: Core.DynamicAnalysis.internals.attributes.script_source
      description: ''
      type: String
    - contextPath: Core.DynamicAnalysis.internals.attributes.prio
      description: ''
      type: String
    - contextPath: Core.DynamicAnalysis.internals.attributes.build_timestamp
      description: ''
      type: Date
    - contextPath: Core.DynamicAnalysis.potentialPreventionActionOverride
      description: ''
      type: Boolean
    - contextPath: Core.DynamicAnalysis.isBiocRule
      description: ''
      type: Boolean
    - contextPath: Core.DynamicAnalysis.biocId
      description: ''
      type: Number
    - contextPath: Core.DynamicAnalysis.additionalData
      description: ''
      type: String
    - contextPath: Core.DynamicAnalysis.biocRuleName
      description: ''
      type: String
    - contextPath: Core.DynamicAnalysis.reachedMaxActivationsPerRule
      description: ''
      type: Boolean
    - contextPath: Core.DynamicAnalysis.syncActionStatus
      description: ''
      type: Number
    - contextPath: Core.DynamicAnalysis.spawnerImagePath
      description: ''
      type: String
    - contextPath: Core.DynamicAnalysis.spawnerCmdline
      description: ''
      type: String
    - contextPath: Core.DynamicAnalysis.spawnerSigner
      description: ''
      type: String
    - contextPath: Core.DynamicAnalysis.osSpawnerImagePath
      description: ''
      type: String
    - contextPath: Core.DynamicAnalysis.osSpawnerCmdline
      description: ''
      type: String
    - contextPath: Core.DynamicAnalysis.osSpawnerSigner
      description: ''
      type: String
  - arguments:
    - default: false
      description: The sha256 of a file.
      isArray: true
      name: sha256
      required: true
      secret: false
    deprecated: false
    description: Get the prevalence of a file, identified by sha256.
    execution: false
    name: core-get-hash-analytics-prevalence
    outputs:
    - contextPath: Core.AnalyticsPrevalence.Hash.value
      description: Whether the hash is prevalent or not.
      type: Boolean
    - contextPath: Core.AnalyticsPrevalence.Hash.data.global_prevalence.value
      description: The global prevalence of the hash.
      type: Number
    - contextPath: Core.AnalyticsPrevalence.Hash.data.local_prevalence.value
      description: The local prevalence of the hash.
      type: Number
    - contextPath: Core.AnalyticsPrevalence.Hash.data.prevalence.value
      description: The prevalence of the hash.
      type: Number
  - arguments:
    - default: false
      description: The IP address.
      isArray: true
      name: ip_address
      required: true
      secret: false
    deprecated: false
    description: Get the prevalence of an ip, identified by ip_address.
    execution: false
    name: core-get-IP-analytics-prevalence
    outputs:
    - contextPath: Core.AnalyticsPrevalence.Ip.value
      description: Whether the IP address is prevalent or not.
      type: Boolean
    - contextPath: Core.AnalyticsPrevalence.Ip.data.global_prevalence.value
      description: The global prevalence of the IP.
      type: Number
    - contextPath: Core.AnalyticsPrevalence.Ip.data.local_prevalence.value
      description: The local prevalence of the IP.
      type: Number
    - contextPath: Core.AnalyticsPrevalence.Ip.data.prevalence.value
      description: The prevalence of the IP.
      type: Number
  - arguments:
    - default: false
      description: The domain name.
      isArray: true
      name: domain_name
      required: true
      secret: false
    deprecated: false
    description: Get the prevalence of a domain, identified by domain_name.
    execution: false
    name: core-get-domain-analytics-prevalence
    outputs:
    - contextPath: Core.AnalyticsPrevalence.Domain.value
      description: Whether the domain is prevalent or not.
      type: Boolean
    - contextPath: Core.AnalyticsPrevalence.Domain.data.global_prevalence.value
      description: The global prevalence of the domain.
      type: Number
    - contextPath: Core.AnalyticsPrevalence.Domain.data.local_prevalence.value
      description: The local prevalence of the domain.
      type: Number
    - contextPath: Core.AnalyticsPrevalence.Domain.data.prevalence.value
      description: The prevalence of the domain.
      type: Number
  - arguments:
    - default: false
      description: The process name.
      isArray: true
      name: process_name
      required: true
      secret: false
    deprecated: false
    description: Get the prevalence of a process, identified by process_name.
    execution: false
    name: core-get-process-analytics-prevalence
    outputs:
    - contextPath: Core.AnalyticsPrevalence.Process.value
      description: Whether the process is prevalent or not.
      type: Boolean
    - contextPath: Core.AnalyticsPrevalence.Process.data.global_prevalence.value
      description: The global prevalence of the process.
      type: Number
    - contextPath: Core.AnalyticsPrevalence.Process.data.local_prevalence.value
      description: The local prevalence of the process.
      type: Number
    - contextPath: Core.AnalyticsPrevalence.Process.data.prevalence.value
      description: The prevalence of the process.
      type: Number
  - arguments:
    - default: false
      description: The key name of a registry path.
      isArray: true
      name: key_name
      required: true
      secret: false
    - default: false
      description: The value name of a registry path.
      isArray: true
      name: value_name
      required: true
      secret: false
    deprecated: false
    description: Get the prevalence of a registry_path, identified by key_name, value_name.
    execution: false
    name: core-get-registry-analytics-prevalence
    outputs:
    - contextPath: Core.AnalyticsPrevalence.Registry.value
      description: Whether the registry is prevalent or not.
      type: Boolean
    - contextPath: Core.AnalyticsPrevalence.Registry.data.global_prevalence.value
      description: The global prevalence of the registry.
      type: Number
    - contextPath: Core.AnalyticsPrevalence.Registry.data.local_prevalence.value
      description: The local prevalence of the registry.
      type: Number
    - contextPath: Core.AnalyticsPrevalence.Registry.data.prevalence.value
      description: The prevalence of the registry.
      type: Number
  - arguments:
    - default: false
      description: The process command line.
      isArray: true
      name: process_command_line
      required: true
      secret: false
    deprecated: false
    description: Get the prevalence of a process_command_line, identified by process_command_line.
    execution: false
    name: core-get-cmd-analytics-prevalence
    outputs:
    - contextPath: Core.AnalyticsPrevalence.Cmd.value
      description: Whether the CMD is prevalent or not.
      type: Boolean
    - contextPath: Core.AnalyticsPrevalence.Cmd.data.global_prevalence.value
      description: The global prevalence of the CMD.
      type: Number
    - contextPath: Core.AnalyticsPrevalence.Cmd.data.local_prevalence.value
      description: The local prevalence of the CDM.
      type: Number
    - contextPath: Core.AnalyticsPrevalence.Cmd.data.prevalence.value
      description: The prevalence of the Cmd.
      type: Number
  - arguments:
    - default: false
      description: A comma-separated list of tenant IDs of the endpoint(s) for which you want to assign the tag.
      isArray: true
      name: endpoint_ids
      required: true
      secret: false
    - default: false
      description: The tag name to assign to the endpoint(s).
      isArray: false
      name: tag
      required: true
      secret: false
    - default: false
      description: A comma-separated list of endpoint IDs by which to filter the results.
      isArray: true
      name: endpoint_id_list
      required: false
      secret: false
    - default: false
      description: "A comma-separated list of distribution package names or installation package names. \nExample: dist_name1,dist_name2"
      isArray: true
      name: dist_name
      required: false
      secret: false
    - default: false
      description: |-
        A comma-separated list of IP addresses.
        Example: 8.8.8.8,1.1.1.1
      isArray: true
      name: ip_list
      required: false
      secret: false
    - default: false
      description: |-
        A comma-separated list of group name to which the agent belongs.
        Example: group_name1,group_name2
      isArray: true
      name: group_name
      required: false
      secret: false
    - auto: PREDEFINED
      default: false
      description: The endpoint platform.
      isArray: true
      name: platform
      predefined:
      - windows
      - linux
      - macos
      - android
      required: false
      secret: false
    - default: false
      description: |-
        A comma-separated list of alias names.
        Examples: alias_name1,alias_name2
      isArray: true
      name: alias_name
      required: false
      secret: false
    - auto: PREDEFINED
      default: false
      description: Specifies whether the endpoint was isolated or unisolated.
      isArray: false
      name: isolate
      predefined:
      - isolated
      - unisolated
      required: false
      secret: false
    - default: false
      description: |-
        A comma-separated list of hostnames.
        Example: hostname1,hostname2
      isArray: true
      name: hostname
      required: false
      secret: false
    - default: false
      description: |-
        All the agents that were first seen after {first_seen_gte}.
        Supported values:
        1579039377301 (time in milliseconds)
        "3 days" (relative date)
        "2019-10-21T23:45:00" (date)
      isArray: false
      name: first_seen_gte
      required: false
      secret: false
    - default: false
      description: |-
        All the agents that were first seen before {first_seen_lte}.
        Supported values:
        1579039377301 (time in milliseconds)
        "3 days" (relative date)
        "2019-10-21T23:45:00" (date)
      isArray: false
      name: first_seen_lte
      required: false
      secret: false
    - default: false
      description: |-
        All the agents that were last seen before {last_seen_gte}.
        Supported values:
        1579039377301 (time in milliseconds)
        "3 days" (relative date)
        "2019-10-21T23:45:00" (date)
      isArray: false
      name: last_seen_gte
      required: false
      secret: false
    - default: false
      description: |-
        All the agents that were last seen before {last_seen_lte}.
        Supported values:
        1579039377301 (time in milliseconds)
        "3 days" (relative date)
        "2019-10-21T23:45:00" (date)
      isArray: false
      name: last_seen_lte
      required: false
      secret: false
    - auto: PREDEFINED
      default: false
      description: The status of the endpoint to filter.
      isArray: false
      name: status
      predefined:
      - connected
      - disconnected
      - lost
      - uninstalled
      required: false
      secret: false
    deprecated: false
    description: Add a tag to one or more endpoints.
    execution: false
    name: core-add-endpoint-tag
  - arguments:
    - default: false
      description: A comma-separated list of tenant IDs of the endpoint(s) for which you want to remove the tag.
      isArray: true
      name: endpoint_ids
      required: true
      secret: false
    - default: false
      description: The tag name to remove from the endpoint(s).
      isArray: false
      name: tag
      required: true
      secret: false
    - default: false
      description: A comma-separated list of endpoint IDs to filter by them.
      isArray: true
      name: endpoint_id_list
      required: false
      secret: false
    - default: false
      description: "A comma-separated list of distribution package names or installation package names. \nExample: dist_name1,dist_name2"
      isArray: true
      name: dist_name
      required: false
      secret: false
    - default: false
      description: |-
        A comma-separated list of IP addresses.
        Example: 8.8.8.8,1.1.1.1
      isArray: true
      name: ip_list
      required: false
      secret: false
    - default: false
      description: |-
        A comma-separated list of group names to which the agent belongs.
        Example: group_name1,group_name2
      isArray: true
      name: group_name
      required: false
      secret: false
    - auto: PREDEFINED
      default: false
      description: The endpoint platform.
      isArray: true
      name: platform
      predefined:
      - windows
      - linux
      - macos
      - android
      required: false
      secret: false
    - default: false
      description: |-
        A comma-separated list of alias names.
        Examples: alias_name1,alias_name2
      isArray: true
      name: alias_name
      required: false
      secret: false
    - auto: PREDEFINED
      default: false
      description: Specifies whether the endpoint was isolated or unisolated.
      isArray: false
      name: isolate
      predefined:
      - isolated
      - unisolated
      required: false
      secret: false
    - default: false
      description: |-
        A comma-separated list of hostnames.
        Example: hostname1,hostname2
      isArray: true
      name: hostname
      required: false
      secret: false
    - default: false
      description: |-
        All the agents that were first seen after {first_seen_gte}.
        Supported values:
        1579039377301 (time in milliseconds)
        "3 days" (relative date)
        "2019-10-21T23:45:00" (date)
      isArray: false
      name: first_seen_gte
      required: false
      secret: false
    - default: false
      description: |-
        All the agents that were first seen before {first_seen_lte}.
        Supported values:
        1579039377301 (time in milliseconds)
        "3 days" (relative date)
        "2019-10-21T23:45:00" (date)
      isArray: false
      name: first_seen_lte
      required: false
      secret: false
    - default: false
      description: |-
        All the agents that were last seen before {last_seen_gte}.
        Supported values:
        1579039377301 (time in milliseconds)
        "3 days" (relative date)
        "2019-10-21T23:45:00" (date)
      isArray: false
      name: last_seen_gte
      required: false
      secret: false
    - default: false
      description: |-
        All the agents that were last seen before {last_seen_lte}.
        Supported values:
        1579039377301 (time in milliseconds)
        "3 days" (relative date)
        "2019-10-21T23:45:00" (date)
      isArray: false
      name: last_seen_lte
      required: false
      secret: false
    - auto: PREDEFINED
      default: false
      description: The status of the endpoint to filter.
      isArray: false
      name: status
      predefined:
      - connected
      - disconnected
      - lost
      - uninstalled
      required: false
      secret: false
    deprecated: false
    description: Remove a tag from one or more endpoints.
    execution: false
    name: core-remove-endpoint-tag
  - name: core-list-users
    description: Retrieve a list of the current users in your environment.
    arguments: []
    outputs:
    - contextPath: Core.User.user_email
      description: Email address of the user.
      type: string
    - contextPath: Core.User.user_first_name
      description: First name of the user.
      type: string
    - contextPath: Core.User.user_last_name
      description: Last name of the user.
      type: string
    - contextPath: Core.User.role_name
      description: Role name associated with the user.
      type: string
    - contextPath: Core.User.last_logged_in
      description: Timestamp of when the user last logged in.
      type: Number
    - contextPath: Core.User.user_type
      description: Type of user.
      type: string
    - contextPath: Core.User.groups
      description: Name of user groups associated with the user, if applicable.
      type: array
    - contextPath: Core.User.scope
      description: Name of scope associated with the user, if applicable.
      type: array
  - arguments:
    - description: |
        Unique ID of a specific user.
        User ID could be either of the `foo/dummy` format, or just `dummy`.
      name: user_id
    - description: Limit the number of users that will appear in the list. (limit should be used when no specific host is requested)
      name: limit
      defaultValue: 50
    name: core-list-risky-users
    description: Retrieve the risk score of a specific user or list of users with the highest risk score in the environment along with the reason affecting each score.
    outputs:
    - contextPath: Core.RiskyUser.type
      description: Form of identification element.
      type: String
    - contextPath: Core.RiskyUser.id
      description: Identification value of the type field.
      type: String
    - contextPath: Core.RiskyUser.score
      description: The score assigned to the user.
      type: Integer
    - contextPath: Core.RiskyUser.reasons.date created
      description: Date when the incident was created.
      type: String
    - contextPath: Core.RiskyUser.reasons.description
      description: Description of the incident.
      type: String
    - contextPath: Core.RiskyUser.reasons.severity
      description: The severity of the incident.
      type: String
    - contextPath: Core.RiskyUser.reasons.status
      description: The incident status.
      type: String
    - contextPath: Core.RiskyUser.reasons.points
      description: The score.
      type: Number
  - arguments:
    - description: >
        Unique ID of a specific host.
      name: host_id
    - description: Limit the number of hosts that will appear in the list. (Use limit when no specific host is requested).
      name: limit
      defaultValue: 50
    name: core-list-risky-hosts
    description: Retrieve the risk score of a specific host or list of hosts with the highest risk score in the environment along with the reason affecting each score.
    outputs:
    - contextPath: Core.RiskyHost.type
      description: Form of identification element.
      type: String
    - contextPath: Core.RiskyHost.id
      description: Identification value of the type field.
      type: String
    - contextPath: Core.RiskyHost.score
      description: The score assigned to the host.
      type: Integer
    - contextPath: Core.RiskyHost.reasons.date created
      description: Date when the incident was created.
      type: String
    - contextPath: Core.RiskyHost.reasons.description
      description: Description of the incident.
      type: String
    - contextPath: Core.RiskyHost.reasons.severity
      description: The severity of the incident.
      type: String
    - contextPath: Core.RiskyHost.reasons.status
      description: The incident status.
      type: String
    - contextPath: Core.RiskyHost.reasons.points
      description: The score.
      type: Number
  - arguments:
    - description: A comma-separated list of one or more user group names for which you want the associated users.
      name: group_names
      isArray: true
      required: true
    name: core-list-user-groups
    description: Retrieve a list of the current user emails associated with one or more user groups in your environment.
    outputs:
    - contextPath: Core.UserGroup.group_name
      description: Name of the user group.
      type: String
    - contextPath: Core.UserGroup.description
      description: Description of the user group, if available.
      type: String
    - contextPath: Core.UserGroup.pretty_name
      description: Name of the user group as it appears in the management console.
      type: String
    - contextPath: Core.UserGroup.insert_time
      description: Timestamp of when the user group was created
      type: Number
    - contextPath: Core.UserGroup.update_time
      description: Timestamp of when the user group was last updated.
      type: Number
    - contextPath: Core.UserGroup.user_email
      description: List of email addresses belonging to the users associated with the user group.
      type: array
    - contextPath: Core.UserGroup.source
      description: Type of user group.
      type: String
  - arguments:
    - description: A comma-separated list of one or more role names in your environment for which you want detailed information.
      name: role_names
      required: true
    name: core-list-roles
    description: Retrieve information about one or more roles created in your environment.
    outputs:
    - contextPath: Core.Role.pretty_name
      description: Name of the role as it appears in the management console.
      type: String
    - contextPath: Core.Role.permissions
      description: List of permissions associated with this role.
      type: array
    - contextPath: Core.Role.insert_time
      description: Timestamp of when the role was created.
      type: Number
    - contextPath: Core.Role.update_time
      description: Timestamp of when the role was last updated.
      type: Number
    - contextPath: Core.Role.created_by
      description: Email of the user who created the role.
      type: String
    - contextPath: Core.Role.description
      description: Description of the role, if available.
      type: String
    - contextPath: Core.Role.groups
      description: Group names associated with the role.
      type: array
    - contextPath: Core.Role.users
      description: Email address of users associated with the role.
      type: array
  - arguments:
<<<<<<< HEAD
    - description: A comma-separated list of one or more user emails of users you want to add to a role. 
=======
    - description: A comma-separated list of one or more user emails of users you want to add to a role.
>>>>>>> a56da0f6
      name: user_emails
      required: true
      isArray: true
    - description: Name of the role you want to add a user to.
      name: role_name
      required: true
    name: core-set-user-role
    description: Add one or more users to a role.
  - arguments:
    - description: A comma-separated list of one or more user emails of users you want to remove from a role.
      name: user_emails
      required: true
      isArray: true
    name: core-remove-user-role
    description: Remove one or more users from a role.
  feed: false
  isfetch: false
  longRunning: false
  longRunningPort: false
  runonce: false
  script: '-'
  subtype: python3
  type: python
  dockerimage: demisto/python3:3.10.11.61265
tests:
- No tests
fromversion: 6.2.0<|MERGE_RESOLUTION|>--- conflicted
+++ resolved
@@ -3773,11 +3773,7 @@
       description: Email address of users associated with the role.
       type: array
   - arguments:
-<<<<<<< HEAD
-    - description: A comma-separated list of one or more user emails of users you want to add to a role. 
-=======
     - description: A comma-separated list of one or more user emails of users you want to add to a role.
->>>>>>> a56da0f6
       name: user_emails
       required: true
       isArray: true
