--- conflicted
+++ resolved
@@ -29,19 +29,7 @@
   name: timeout
   required: false
   type: 0
-<<<<<<< HEAD
-description: The Cortex Core IR integration uses the Cortex API for detection and response, by natively integrating network, endpoint, and cloud data to stop sophisticated attacks. 
-=======
-- display: Trust any certificate (not secure)
-  name: insecure
-  required: false
-  type: 8
-- display: Use system proxy settings
-  name: proxy
-  required: false
-  type: 8
 description: The Cortex Core IR integration uses the Cortex API for detection and response, by natively integrating network, endpoint, and cloud data to stop sophisticated attacks.
->>>>>>> 5229891e
 display: Investigation & Response
 name: Cortex Core - IR
 script:
