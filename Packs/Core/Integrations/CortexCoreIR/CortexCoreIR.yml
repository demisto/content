category: Endpoint
defaultEnabled: true
commonfields:
  id: Cortex Core - IR
  version: -1
configuration:
- display: Incident type
  name: incidentType
  type: 13
  required: false
- display: Server URL (copy URL from Core - click ? to see more info.)
  name: url
  type: 0
  hidden: true
  required: false
- display: API Key ID
  name: apikey_id
  type: 4
  hidden: true
  required: false
- display: API Key
  name: apikey
  type: 4
  hidden: true
  required: false
- display: API Key ID
  name: credentials
  defaultvalue: ""
  type: 9
  required: false
  section: Connect
  displaypassword: API Key
- additionalinfo: The timeout of the HTTP requests sent to Cortex API (in seconds).
  defaultvalue: '120'
  display: HTTP Timeout
  name: timeout
  type: 0
  required: false
description: The Cortex Core IR integration uses the Cortex API for detection and response, by natively integrating network, endpoint, and cloud data to stop sophisticated attacks.
display: Investigation & Response
name: Cortex Core - IR
script:
  commands:
  - arguments:
    - description: A date in the format 2019-12-31T23:59:00. Only incidents that were created on or before the specified date/time will be retrieved.
      name: lte_creation_time
    - description: A date in the format 2019-12-31T23:59:00. Only incidents that were created on or after the specified date/time will be retrieved.
      name: gte_creation_time
    - description: Filters returned incidents that were created on or before the specified date/time, in the format 2019-12-31T23:59:00.
      name: lte_modification_time
    - description: Filters returned incidents that were modified on or after the specified date/time, in the format 2019-12-31T23:59:00.
      name: gte_modification_time
    - description: An array or CSV string of incident IDs.
      isArray: true
      name: incident_id_list
    - description: Filters returned incidents that were created on or after the specified date/time range, for example, 1 month, 2 days, 1 hour, and so on.
      name: since_creation_time
    - description: Filters returned incidents that were modified on or after the specified date/time range, for example, 1 month, 2 days, 1 hour, and so on.
      name: since_modification_time
    - auto: PREDEFINED
      description: Sorts returned incidents by the date/time that the incident was last modified ("asc" - ascending, "desc" - descending).
      name: sort_by_modification_time
      predefined:
      - asc
      - desc
    - auto: PREDEFINED
      description: Sorts returned incidents by the date/time that the incident was created ("asc" - ascending, "desc" - descending).
      name: sort_by_creation_time
      predefined:
      - asc
      - desc
    - defaultValue: '0'
      description: Page number (for pagination). The default is 0 (the first page).
      name: page
    - defaultValue: '100'
      description: Maximum number of incidents to return per page. The default and maximum is 100.
      name: limit
    - description: 'Filters only incidents in the specified status. The options are: new, under_investigation, resolved_known_issue, resolved_false_positive, resolved_true_positive resolved_security_testing, resolved_other, resolved_auto.'
      name: status
    - auto: PREDEFINED
      description: 'Whether the incident is starred (Boolean value: true or false).'
      name: starred
      predefined:
      - 'true'
      - 'false'
    - description: Deprecated. Use gte_creation_time instead.
      defaultValue: 3 days
      name: starred_incidents_fetch_window
      deprecated: true
    description: |-
      Returns a list of incidents, which you can filter by a list of incident IDs (max. 100), the time the incident was last modified, and the time the incident was created.
      If you pass multiple filtering arguments, they will be concatenated using the AND condition. The OR condition is not supported.
    name: core-get-incidents
    outputs:
    - contextPath: Core.Incident.incident_id
      description: Unique ID assigned to each returned incident.
      type: String
    - contextPath: Core.Incident.manual_severity
      description: Incident severity assigned by the user. This does not affect the calculated severity. Can be "low", "medium", "high".
      type: String
    - contextPath: Core.Incident.manual_description
      description: Incident description provided by the user.
      type: String
    - contextPath: Core.Incident.assigned_user_mail
      description: Email address of the assigned user.
      type: String
    - contextPath: Core.Incident.high_severity_alert_count
      description: Number of alerts with the severity HIGH.
      type: String
    - contextPath: Core.Incident.host_count
      description: Number of hosts involved in the incident.
      type: number
    - contextPath: Core.Incident.xdr_url
      description: A link to the incident view on Cortex XDR.
      type: String
    - contextPath: Core.Incident.assigned_user_pretty_name
      description: Full name of the user assigned to the incident.
      type: String
    - contextPath: Core.Incident.alert_count
      description: Total number of alerts in the incident.
      type: number
    - contextPath: Core.Incident.med_severity_alert_count
      description: Number of alerts with the severity MEDIUM.
      type: number
    - contextPath: Core.Incident.user_count
      description: Number of users involved in the incident.
      type: number
    - contextPath: Core.Incident.severity
      description: |-
        Calculated severity of the incident. Valid values are:
        "low","medium","high".
      type: String
    - contextPath: Core.Incident.low_severity_alert_count
      description: Number of alerts with the severity LOW.
      type: String
    - contextPath: Core.Incident.status
      description: |
        Current status of the incident. Valid values are: "new","under_investigation","resolved_known_issue","resolved_duplicate","resolved_false_positive","resolved_true_positive","resolved_security_testing" or "resolved_other".
      type: String
    - contextPath: Core.Incident.description
      description: Dynamic calculated description of the incident.
      type: String
    - contextPath: Core.Incident.resolve_comment
      description: Comments entered by the user when the incident was resolved.
      type: String
    - contextPath: Core.Incident.notes
      description: Comments entered by the user regarding the incident.
      type: String
    - contextPath: Core.Incident.creation_time
      description: Date and time the incident was created on Cortex XDR.
      type: date
    - contextPath: Core.Incident.detection_time
      description: Date and time that the first alert occurred in the incident.
      type: date
    - contextPath: Core.Incident.modification_time
      description: Date and time that the incident was last modified.
      type: date
  - arguments:
    - description: Links the response action to the triggered incident.
      name: incident_id
    - description: Interval in seconds between each poll.
      name: interval_in_seconds
    - description: Polling timeout in seconds.
      name: timeout_in_seconds
    - description: For polling use.
      isArray: true
      name: action_id
      deprecated: true
    - description: The endpoint ID (string) to isolate. Retrieve the string from the core-get-endpoints command.
      name: endpoint_id
      required: true
    - auto: PREDEFINED
      defaultValue: 'false'
      description: Suppress an error when trying to isolate a disconnected endpoint. When set to false, an error is returned.
      name: suppress_disconnected_endpoint_error
      predefined:
      - 'true'
      - 'false'
    description: Isolates the specified endpoint.
    execution: true
    name: core-isolate-endpoint
    polling: true
    outputs:
    - contextPath: Core.Isolation.endpoint_id
      description: The endpoint ID.
      type: String
  - arguments:
    - description: Links the response action to the triggered incident.
      name: incident_id
    - description: The endpoint ID (string) to reverse the isolation. Retrieve it from the core-get-endpoints command.
      name: endpoint_id
      required: true
    - auto: PREDEFINED
      defaultValue: 'false'
      description: Suppress an error when trying to unisolate a disconnected endpoint. When set to false, an error is be returned.
      name: suppress_disconnected_endpoint_error
      predefined:
      - 'true'
      - 'false'
    - description: For polling use.
      isArray: true
      name: action_id
      deprecated: true
    - description: Interval in seconds between each poll.
      name: interval_in_seconds
    - description: Polling timeout in seconds.
      name: timeout_in_seconds
    description: Reverses the isolation of an endpoint.
    execution: true
    name: core-unisolate-endpoint
    polling: true
    outputs:
    - contextPath: Core.UnIsolation.endpoint_id
      description: Isolates the specified endpoint.
      type: String
  - arguments:
    - description: A comma-separated list of endpoint IDs.
      isArray: true
      name: endpoint_id_list
    - description: "A comma-separated list of distribution package names or installation package names. \nExample: dist_name1,dist_name2."
      isArray: true
      name: dist_name
    - description: |-
        A comma-separated list of private IP addresses.
        Example: 10.1.1.1,192.168.1.1.
      isArray: true
      name: ip_list
    - description: |-
        A comma-separated list of public IP addresses that correlate to the last IPv4 address from which the Cortex XDR agent connected (know as `Last Origin IP`).
        Example: 8.8.8.8,1.1.1.1.
      isArray: true
      name: public_ip_list
    - description: |-
        The group name to which the agent belongs.
        Example: group_name1,group_name2.
      isArray: true
      name: group_name
    - description: 'The endpoint platform. Valid values are\: "windows", "linux", "macos", or "android". '
      isArray: true
      name: platform
      auto: PREDEFINED
      predefined:
      - windows
      - linux
      - macos
      - android
    - description: |-
        A comma-separated list of alias names.
        Examples: alias_name1,alias_name2.
      name: alias_name
      isArray: true
    - description: |-
        Specifies whether the endpoint was isolated or unisolated.
      name: isolate
      auto: PREDEFINED
      predefined:
      - isolated
      - unisolated
    - description: |-
        Hostname
        Example: hostname1,hostname2.
      name: hostname
      isArray: true
    - description: |-
        All the agents that were first seen after {first_seen_gte}.
        Supported values:
        1579039377301 (time in milliseconds)
        "3 days" (relative date)
        "2019-10-21T23:45:00" (date).
      name: first_seen_gte
    - description: |-
        All the agents that were first seen before {first_seen_lte}.
        Supported values:
        1579039377301 (time in milliseconds)
        "3 days" (relative date)
        "2019-10-21T23:45:00" (date).
      name: first_seen_lte
    - description: |-
        All the agents that were last seen before {last_seen_gte}.
        Supported values:
        1579039377301 (time in milliseconds)
        "3 days" (relative date)
        "2019-10-21T23:45:00" (date).
      name: last_seen_gte
    - description: |-
        All the agents that were last seen before {last_seen_lte}.
        Supported values:
        1579039377301 (time in milliseconds)
        "3 days" (relative date)
        "2019-10-21T23:45:00" (date).
      name: last_seen_lte
    - defaultValue: '0'
      description: Page number (for pagination). The default is 0 (the first page).
      name: page
    - description: Maximum number of endpoints to return per page. The default and maximum is 30.
      name: limit
      defaultValue: '30'
    - auto: PREDEFINED
      description: Specifies whether to sort endpoints by the first time or last time they were seen. Can be "first_seen" or "last_seen".
      name: sort_by
      predefined:
      - first_seen
      - last_seen
    - auto: PREDEFINED
      description: The order by which to sort results. Can be "asc" (ascending) or "desc" ( descending). Default set to asc.
      name: sort_order
      predefined:
      - asc
      - desc
      defaultValue: asc
    - name: status
      description: A comma-separated list of endpoints statuses to filter.
      isArray: true
      auto: PREDEFINED
      predefined:
      - connected
      - disconnected
      - lost
      - uninstalled
    - name: username
      description: The usernames to query for, accepts a single user, or comma-separated list of usernames.
      isArray: true
    - auto: PREDEFINED
      defaultValue: "false"
      description: Whether to return all endpoints. If true, will override the 'limit' and 'page' arguments.
      name: all_results
      predefined:
      - "false"
      - "true"
    - auto: PREDEFINED
      defaultValue: "false"
      description: Whether to return timestamp or date string values.
      name: convert_timestamp_to_datestring
      predefined:
      - "false"
      - "true"
    description: Gets a list of endpoints, according to the passed filters. If there are no filters, all endpoints are returned. Filtering by multiple fields will be concatenated using AND condition (OR is not supported). Maximum result set size is 100. Offset is the zero-based number of endpoint from the start of the result set (start by counting from 0).
    name: core-get-endpoints
    outputs:
    - contextPath: Core.Endpoint.endpoint_id
      description: The endpoint ID.
      type: String
    - contextPath: Core.Endpoint.endpoint_name
      description: The endpoint name.
      type: String
    - contextPath: Core.Endpoint.endpoint_type
      description: The endpoint type.
      type: String
    - contextPath: Core.Endpoint.endpoint_status
      description: The status of the endpoint.
      type: String
    - contextPath: Core.Endpoint.os_type
      description: The endpoint OS type.
      type: String
    - contextPath: Core.Endpoint.ip
      description: A list of IP addresses.
      type: Unknown
    - contextPath: Core.Endpoint.users
      description: A list of users.
      type: Unknown
    - contextPath: Core.Endpoint.domain
      description: The endpoint domain.
      type: String
    - contextPath: Core.Endpoint.alias
      description: The endpoint's aliases.
      type: String
    - contextPath: Core.Endpoint.first_seen
      description: First seen date/time in Epoch (milliseconds).
      type: Unknown
    - contextPath: Core.Endpoint.last_seen
      description: Last seen date/time in Epoch (milliseconds).
      type: Date
    - contextPath: Core.Endpoint.content_version
      description: Content version.
      type: String
    - contextPath: Core.Endpoint.installation_package
      description: Installation package.
      type: String
    - contextPath: Core.Endpoint.active_directory
      description: Active directory.
      type: String
    - contextPath: Core.Endpoint.install_date
      description: Install date in Epoch (milliseconds).
      type: Date
    - contextPath: Core.Endpoint.endpoint_version
      description: Endpoint version.
      type: String
    - contextPath: Core.Endpoint.is_isolated
      description: Whether the endpoint is isolated.
      type: String
    - contextPath: Core.Endpoint.group_name
      description: The name of the group to which the endpoint belongs.
      type: String
    - contextPath: Endpoint.Hostname
      description: The hostname that is mapped to this endpoint.
      type: String
    - contextPath: Endpoint.ID
      description: The unique ID within the tool retrieving the endpoint.
      type: String
    - contextPath: Endpoint.IPAddress
      description: The IP address of the endpoint.
      type: String
    - contextPath: Endpoint.Domain
      description: The domain of the endpoint.
      type: String
    - contextPath: Endpoint.OS
      description: The endpoint's operation system.
      type: String
    - contextPath: Account.Username
      description: The username in the relevant system.
      type: String
    - contextPath: Account.Domain
      description: The domain of the account.
      type: String
    - contextPath: Endpoint.Status
      description: The endpoint's status.
      type: String
    - contextPath: Endpoint.IsIsolated
      description: The endpoint's isolation status.
      type: String
    - contextPath: Endpoint.MACAddress
      description: The endpoint's MAC address.
      type: String
    - contextPath: Endpoint.Vendor
      description: The integration name of the endpoint vendor.
      type: String
  - arguments:
    - description: The status of the endpoint to use as a filter.
      name: status
      auto: PREDEFINED
      predefined:
      - connected
      - disconnected
    - description: A comma-separated list of endpoint IDs to use as a filter.
      isArray: true
      name: endpoint_id_list
    - description: |-
        A comma-separated list of distribution package names or installation package names to use as a filter.
        Example: dist_name1,dist_name2.
      isArray: true
      name: dist_name
    - description: |-
        A comma-separated list of IP addresses to use as a filter.
        Example: 8.8.8.8,1.1.1.1.
      isArray: true
      name: ip_list
    - description: A comma-separated list of group names to which the agent belongs to use as a filter.
      isArray: true
      name: group_name
    - description: The endpoint platform to use as a filter.
      isArray: true
      name: platform
      auto: PREDEFINED
      predefined:
      - windows
      - linux
      - macos
      - android
    - description: |-
        A comma-separated list of alias names to use as a filter.
        Examples: alias_name1,alias_name2.
      isArray: true
      name: alias_name
    - auto: PREDEFINED
      description: Specifies whether the endpoint was isolated or unisolated to use as a filter.
      name: isolate
      predefined:
      - isolated
      - unisolated
    - description: A comma-separated list of hostnames to use as a filter.
      isArray: true
      name: hostname
    - description: |-
        All the agents that were first seen after {first_seen_gte} to use as a filter.
        Supported values:
        1579039377301 (time in milliseconds)
        "3 days" (relative date)
        "2019-10-21T23:45:00" (date).
      name: first_seen_gte
    - description: |-
        All the agents that were first seen before {first_seen_lte} to use as a filter.
        Supported values:
        1579039377301 (time in milliseconds)
        "3 days" (relative date)
        "2019-10-21T23:45:00" (date).
      name: first_seen_lte
    - description: |-
        All the agents that were last seen after {last_seen_gte} to use as a filter.
        Supported values:
        1579039377301 (time in milliseconds)
        "3 days" (relative date)
        "2019-10-21T23:45:00" (date).
      name: last_seen_gte
    - description: |-
        All the agents that were last seen before {last_seen_lte} to use as a filter.
        Supported values:
        1579039377301 (time in milliseconds)
        "3 days" (relative date)
        "2019-10-21T23:45:00" (date).
      name: last_seen_lte
    - name: username
      description: The usernames to use as a filter. Accepts a single user, or comma-separated list of usernames.
      isArray: true
    - name: new_alias_name
      required: true
      description: |-
        The alias name to change to.
        Note: If you send an empty field, (e.g., new_alias_name=\"\") the current alias name is deleted.
    - name: scan_status
      description: The scan status of the endpoint to use as a filter.
      auto: PREDEFINED
      predefined:
      - none
      - pending
      - in_progress
      - canceled
      - aborted
      - pending_cancellation
      - success
      - error
    description: Gets a list of endpoints according to the passed filters, and changes their alias name. Filtering by multiple fields will be concatenated using the AND condition (OR is not supported).
    name: core-endpoint-alias-change
  - description: Gets a list of all the agent versions to use for creating a distribution list.
    name: core-get-distribution-versions
    outputs:
    - contextPath: Core.DistributionVersions.windows
      description: A list of Windows agent versions.
      type: Unknown
    - contextPath: Core.DistributionVersions.linux
      description: A list of Linux agent versions.
      type: Unknown
    - contextPath: Core.DistributionVersions.macos
      description: A list of Mac agent versions.
      type: Unknown
  - arguments:
    - description: A string representing the name of the installation package.
      name: name
      required: true
    - auto: PREDEFINED
      description: "String, valid values are:\n• windows \n• linux\n• macos \n• android."
      name: platform
      predefined:
      - windows
      - linux
      - macos
      - android
      required: true
    - auto: PREDEFINED
      description: |-
        A string representing the type of package to create.
        standalone - An installation for a new agent
        upgrade - An upgrade of an agent from ESM.
      name: package_type
      predefined:
      - standalone
      - upgrade
      required: true
    - description: agent_version returned from core-get-distribution-versions. Not required for Android platfoms.
      name: agent_version
      required: true
    - description: Information about the package.
      name: description
    description: Creates an installation package. This is an asynchronous call that returns the distribution ID. This does not mean that the creation succeeded. To confirm that the package has been created, check the status of the distribution by running the Get Distribution Status API.
    name: core-create-distribution
    outputs:
    - contextPath: Core.Distribution.id
      description: The installation package ID.
      type: String
    - contextPath: Core.Distribution.name
      description: The name of the installation package.
      type: String
    - contextPath: Core.Distribution.platform
      description: The installation OS.
      type: String
    - contextPath: Core.Distribution.agent_version
      description: Agent version.
      type: String
    - contextPath: Core.Distribution.description
      description: Information about the package.
      type: String
  - arguments:
    - description: |-
        The ID of the installation package.
        Copy the distribution_id from the "id" field on Endpoints > Agent Installation page.
      name: distribution_id
      required: true
    - auto: PREDEFINED
      description: |-
        The installation package type. Valid
        values are:
        • upgrade
        • sh - For Linux
        • rpm - For Linux
        • deb - For Linux
        • pkg - For Mac
        • x86 - For Windows
        • x64 - For Windows.
      name: package_type
      predefined:
      - upgrade
      - sh
      - rpm
      - deb
      - pkg
      - x86
      - x64
      required: true
    description: Gets the distribution URL for downloading the installation package.
    name: core-get-distribution-url
    outputs:
    - contextPath: Core.Distribution.id
      description: Distribution ID.
      type: String
    - contextPath: Core.Distribution.url
      description: URL for downloading the installation package.
      type: String
  - arguments:
    - description: Status of distribution IDs, in a comma-separated list.
      isArray: true
      name: distribution_ids
      required: true
    description: Gets the status of the installation package.
    name: core-get-create-distribution-status
    outputs:
    - contextPath: Core.Distribution.id
      description: Distribution ID.
      type: String
    - contextPath: Core.Distribution.status
      description: Installation package status.
      type: String
  - arguments:
    - description: User’s email address.
      name: email
    - auto: PREDEFINED
      description: The audit log type.
      name: type
      predefined:
      - REMOTE_TERMINAL
      - RULES
      - AUTH
      - RESPONSE
      - INCIDENT_MANAGEMENT
      - ENDPOINT_MANAGEMENT
      - ALERT_WHITELIST
      - PUBLIC_API
      - DISTRIBUTIONS
      - STARRED_INCIDENTS
      - POLICY_PROFILES
      - DEVICE_CONTROL_PROFILE
      - HOST_FIREWALL_PROFILE
      - POLICY_RULES
      - PROTECTION_POLICY
      - DEVICE_CONTROL_TEMP_EXCEPTIONS
      - DEVICE_CONTROL_GLOBAL_EXCEPTIONS
      - GLOBAL_EXCEPTIONS
      - MSSP
      - REPORTING
      - DASHBOARD
      - BROKER_VM
    - description: The audit log subtype.
      name: sub_type
    - auto: PREDEFINED
      description: Result type.
      name: result
      predefined:
      - SUCCESS
      - FAIL
      - PARTIAL
    - description: |-
        Return logs when the timestamp is after 'log_time_after'.
        Supported values:
        1579039377301 (time in milliseconds)
        "3 days" (relative date)
        "2019-10-21T23:45:00" (date).
      name: timestamp_gte
    - description: |-
        Return logs when the timestamp is before the 'log_time_after'.
        Supported values:
        1579039377301 (time in milliseconds)
        "3 days" (relative date)
        "2019-10-21T23:45:00" (date).
      name: timestamp_lte
    - defaultValue: '0'
      description: Page number (for pagination). The default is 0 (the first page).
      name: page
    - defaultValue: '30'
      description: Maximum number of audit logs to return per page. The default and maximum is 30.
      name: limit
    - auto: PREDEFINED
      description: Specifies the field by which to sort the results. By default the sort is defined as creation-time and descending. Can be "type", "sub_type", "result", or "timestamp".
      name: sort_by
      predefined:
      - type
      - sub_type
      - result
      - timestamp
    - auto: PREDEFINED
      defaultValue: desc
      description: The sort order. Can be "asc" (ascending) or "desc" (descending). Default set to "desc".
      name: sort_order
      predefined:
      - asc
      - desc
    description: Gets management logs. You can filter by multiple fields, which will be concatenated using the AND condition (OR is not supported). Maximum result set size is 100. Offset is the zero-based number of management logs from the start of the result set (start by counting from 0).
    name: core-get-audit-management-logs
    outputs:
    - contextPath: Core.AuditManagementLogs.AUDIT_ID
      description: Audit log ID.
      type: Number
    - contextPath: Core.AuditManagementLogs.AUDIT_OWNER_NAME
      description: Audit owner name.
      type: String
    - contextPath: Core.AuditManagementLogs.AUDIT_OWNER_EMAIL
      description: Audit owner email address.
      type: String
    - contextPath: Core.AuditManagementLogs.AUDIT_ASSET_JSON
      description: Asset JSON.
      type: String
    - contextPath: Core.AuditManagementLogs.AUDIT_ASSET_NAMES
      description: Audit asset names.
      type: String
    - contextPath: Core.AuditManagementLogs.AUDIT_HOSTNAME
      description: Host name.
      type: String
    - contextPath: Core.AuditManagementLogs.AUDIT_RESULT
      description: Audit result.
      type: String
    - contextPath: Core.AuditManagementLogs.AUDIT_REASON
      description: Audit reason.
      type: String
    - contextPath: Core.AuditManagementLogs.AUDIT_DESCRIPTION
      description: Description of the audit.
      type: String
    - contextPath: Core.AuditManagementLogs.AUDIT_ENTITY
      description: Audit entity (e.g., AUTH, DISTRIBUTIONS).
      type: String
    - contextPath: Core.AuditManagementLogs.AUDIT_ENTITY_SUBTYPE
      description: Entity subtype (e.g., Login, Create).
      type: String
    - contextPath: Core.AuditManagementLogs.AUDIT_CASE_ID
      description: Audit case ID.
      type: Number
    - contextPath: Core.AuditManagementLogs.AUDIT_INSERT_TIME
      description: Log's insert time.
      type: Date
  - arguments:
    - description: A comma-separated list of endpoint IDs.
      isArray: true
      name: endpoint_ids
    - description: A comma-separated list of endpoint names.
      isArray: true
      name: endpoint_names
    - auto: PREDEFINED
      description: The report type. Can be "Installation", "Policy", "Action", "Agent Service", "Agent Modules", or "Agent Status".
      isArray: true
      name: type
      predefined:
      - Installation
      - Policy
      - Action
      - Agent Service
      - Agent Modules
      - Agent Status
    - auto: PREDEFINED
      description: The report subtype.
      isArray: true
      name: sub_type
      predefined:
      - Install
      - Uninstall
      - Upgrade
      - Local Configuration
      - Content Update
      - Policy Update
      - Process Exception
      - Hash Exception
      - Scan
      - File Retrieval
      - File Scan
      - Terminate Process
      - Isolate
      - Cancel Isolation
      - Payload Execution
      - Quarantine
      - Restore
      - Stop
      - Start
      - Module Initialization
      - Local Analysis Model
      - Local Analysis Feature Extraction
      - Fully Protected
      - OS Incompatible
      - Software Incompatible
      - Kernel Driver Initialization
      - Kernel Extension Initialization
      - Proxy Communication
      - Quota Exceeded
      - Minimal Content
      - Reboot Eequired
      - Missing Disc Access
    - auto: PREDEFINED
      description: The result type. Can be "Success" or "Fail". If not passed, returns all event reports.
      isArray: true
      name: result
      predefined:
      - Success
      - Fail
    - description: |-
        Return logs that their timestamp is greater than 'log_time_after'.
        Supported values:
        1579039377301 (time in milliseconds)
        "3 days" (relative date)
        "2019-10-21T23:45:00" (date).
      name: timestamp_gte
    - description: |-
        Return logs for which the timestamp is before the 'timestamp_lte'.

        Supported values:
        1579039377301 (time in milliseconds)
        "3 days" (relative date)
        "2019-10-21T23:45:00" (date).
      name: timestamp_lte
    - defaultValue: '0'
      description: Page number (for pagination). The default is 0 (the first page).
      name: page
    - defaultValue: '30'
      description: The maximum number of reports to return. Default and maximum is 30.
      name: limit
    - auto: PREDEFINED
      description: The field by which to sort results. Can be "type", "category", "trapsversion", "timestamp", or "domain").
      name: sort_by
      predefined:
      - type
      - category
      - trapsversion
      - timestamp
      - domain
    - auto: PREDEFINED
      defaultValue: asc
      description: The sort order. Can be "asc" (ascending) or "desc" (descending). Default is "asc".
      name: sort_order
      predefined:
      - asc
      - desc
    description: Gets agent event reports. You can filter by multiple fields, which will be concatenated using the AND condition (OR is not supported). Maximum result set size is 100. Offset is the zero-based number of reports from the start of the result set (start by counting from 0).
    name: core-get-audit-agent-reports
    outputs:
    - contextPath: Core.AuditAgentReports.ENDPOINTID
      description: Endpoint ID.
      type: String
    - contextPath: Core.AuditAgentReports.ENDPOINTNAME
      description: Endpoint name.
      type: String
    - contextPath: Core.AuditAgentReports.DOMAIN
      description: Agent domain.
      type: String
    - contextPath: Core.AuditAgentReports.TRAPSVERSION
      description: Traps version.
      type: String
    - contextPath: Core.AuditAgentReports.RECEIVEDTIME
      description: Received time in Epoch time.
      type: Date
    - contextPath: Core.AuditAgentReports.TIMESTAMP
      description: Timestamp in Epoch time.
      type: Date
    - contextPath: Core.AuditAgentReports.CATEGORY
      description: Report category (e.g., Audit).
      type: String
    - contextPath: Core.AuditAgentReports.TYPE
      description: Report type (e.g., Action, Policy).
      type: String
    - contextPath: Core.AuditAgentReports.SUBTYPE
      description: Report subtype (e.g., Fully Protected,Policy Update,Cancel Isolation).
      type: String
    - contextPath: Core.AuditAgentReports.RESULT
      description: Report result.
      type: String
    - contextPath: Core.AuditAgentReports.REASON
      description: Report reason.
      type: String
    - contextPath: Core.AuditAgentReports.DESCRIPTION
      description: Agent report description.
      type: String
    - contextPath: Endpoint.ID
      description: The unique ID within the tool retrieving the endpoint.
      type: String
    - contextPath: Endpoint.Hostname
      description: The hostname that is mapped to this endpoint.
      type: String
    - contextPath: Endpoint.Domain
      description: The domain of the endpoint.
      type: String
  - arguments:
    - description: Links the response action to the triggered incident.
      name: incident_id
    - description: String that represents a list of hashed files you want to block list. Must be a valid SHA256 hash.
      isArray: true
      name: hash_list
      required: true
    - description: String that represents additional information regarding the action.
      name: comment
    - auto: PREDEFINED
      defaultValue: 'false'
      description: Choose either regular response or detailed response. Default value = false, regular response.
      name: detailed_response
      predefined:
      - 'true'
      - 'false'
    description: Block lists requested files which have not already been block listed or added to allow lists.
    name: core-blocklist-files
    outputs:
    - contextPath: Core.blocklist.added_hashes
      description: Added fileHash to blocklist.
      type: Number
    - contextPath: Core.blocklist.excluded_hashes
      description: Added fileHash to blocklist.
      type: Number
  - arguments:
    - description: Links the response action to the triggered incident.
      name: incident_id
    - description: String that represents a list of hashed files you want to add to allow lists. Must be a valid SHA256 hash.
      isArray: true
      name: hash_list
      required: true
    - description: String that represents additional information regarding the action.
      name: comment
    - auto: PREDEFINED
      defaultValue: 'false'
      description: Choose either regular response or detailed response. Default value = false, regular response.
      name: detailed_response
      predefined:
      - 'true'
      - 'false'
    description: Adds requested files to allow list if they are not already on block list or allow list.
    name: core-allowlist-files
    outputs:
    - contextPath: Core.allowlist.added_hashes
      description: Added fileHash to allowlist.
      type: Number
    - contextPath: Core.allowlist.excluded_hashes
      description: Added fileHash to allowlist.
      type: Number
  - arguments:
    - description: Links the response action to the triggered incident.
      name: incident_id
    - description: List of endpoint IDs.
      isArray: true
      name: endpoint_id_list
      required: true
    - description: String that represents the path of the file you want to quarantine.
      name: file_path
      required: true
    - description: String that represents the file’s hash. Must be a valid SHA256 hash.
      name: file_hash
      required: true
    - description: For polling use.
      isArray: true
      name: action_id
      deprecated: true
    - description: Interval in seconds between each poll.
      name: interval_in_seconds
    - description: Polling timeout in seconds.
      name: timeout_in_seconds
    description: Quarantines a file on selected endpoints. You can select up to 1000 endpoints.
    name: core-quarantine-files
    polling: true
    outputs:
    - contextPath: Core.GetActionStatus.ErrorReasons.bucket
      description: The bucket that the error happened in.
      type: String
    - contextPath: Core.GetActionStatus.ErrorReasons.file_name
      description: The name of the file that caused the error.
      type: String
    - contextPath: Core.GetActionStatus.ErrorReasons.file_path
      description: The path of the file that caused the error.
      type: String
    - contextPath: Core.GetActionStatus.ErrorReasons.file_size
      description: The size of the file that caused the error.
      type: Number
    - contextPath: Core.GetActionStatus.ErrorReasons.missing_files
      description: The missing files that caused the error.
      type: Unknown
    - contextPath: Core.GetActionStatus.ErrorReasons.errorData
      description: The error reason data.
      type: String
    - contextPath: Core.GetActionStatus.ErrorReasons.terminated_by
      description: The instance ID which terminated the action and caused the error.
      type: String
    - contextPath: Core.GetActionStatus.ErrorReasons.errorDescription
      description: The error reason description.
      type: String
    - contextPath: Core.GetActionStatus.ErrorReasons.terminate_result
      description: The error reason terminate result.
      type: Unknown
  - arguments:
    - description: String that represents the endpoint ID.
      name: endpoint_id
      required: true
    - description: String that represents the file hash. Must be a valid SHA256 hash.
      name: file_hash
      required: true
    - description: String that represents the file path.
      name: file_path
      required: true
    description: Retrieves the quarantine status for a selected file.
    name: core-get-quarantine-status
  - arguments:
    - description: Links the response action to the incident that triggered it.
      name: incident_id
    - description: String that represents the file in hash. Must be a valid SHA256 hash.
      name: file_hash
      required: true
    - description: String that represents the endpoint ID. If you do not enter a specific endpoint ID, the request will run restore on all endpoints which relate to the quarantined file you defined.
      name: endpoint_id
    - description: For polling use.
      isArray: true
      name: action_id
      deprecated: true
    - description: Interval in seconds between each poll.
      name: interval_in_seconds
    - description: Polling timeout in seconds.
      name: timeout_in_seconds
    description: Restores a quarantined file on requested endpoints.
    name: core-restore-file
    polling: true
    outputs:
    - contextPath: Core.GetActionStatus.ErrorReasons.bucket
      description: The bucket that the error happened in.
      type: String
    - contextPath: Core.GetActionStatus.ErrorReasons.file_name
      description: The name of the file that caused the error.
      type: String
    - contextPath: Core.GetActionStatus.ErrorReasons.file_path
      description: The path of the file that caused the error.
      type: String
    - contextPath: Core.GetActionStatus.ErrorReasons.file_size
      description: The size of the file that caused the error.
      type: Number
    - contextPath: Core.GetActionStatus.ErrorReasons.missing_files
      description: The missing files that caused the error.
      type: Unknown
    - contextPath: Core.GetActionStatus.ErrorReasons.errorData
      description: The error reason data.
      type: String
    - contextPath: Core.GetActionStatus.ErrorReasons.terminated_by
      description: The instance ID which terminated the action and caused the error.
      type: String
    - contextPath: Core.GetActionStatus.ErrorReasons.errorDescription
      description: The error reason description.
      type: String
    - contextPath: Core.GetActionStatus.ErrorReasons.terminate_result
      description: The error reason terminate result.
      type: Unknown
  - arguments:
    - description: Links the response action to the triggered incident.
      name: incident_id
    - description: List of endpoint IDs.
      isArray: true
      name: endpoint_id_list
    - description: Name of the distribution list.
      isArray: true
      name: dist_name
    - description: Epoch timestamp in milliseconds.
      name: gte_first_seen
    - description: Epoch timestamp in milliseconds.
      name: gte_last_seen
    - description: Epoch timestamp in milliseconds.
      name: lte_first_seen
    - description: Epoch timestamp in milliseconds.
      name: lte_last_seen
    - description: List of IP addresses.
      isArray: true
      name: ip_list
    - description: Name of the endpoint group.
      isArray: true
      name: group_name
    - auto: PREDEFINED
      description: Type of operating system.
      isArray: true
      name: platform
      predefined:
      - windows
      - linux
      - macos
      - android
    - description: Endpoint alias name.
      isArray: true
      name: alias
    - auto: PREDEFINED
      description: Choose if an endpoint has been isolated. Select "isolated" or "unisolated".
      name: isolate
      predefined:
      - isolated
      - unisolated
    - description: Name of the host.
      isArray: true
      name: hostname
    - auto: PREDEFINED
      defaultValue: 'false'
      description: Choose whether to scan all of the endpoints or not. Default is false. Scanning all of the endpoints may cause performance issues and latency.
      name: all
      predefined:
      - 'true'
      - 'false'
    - description: For polling use.
      isArray: true
      name: action_id
      deprecated: true
    - description: Interval in seconds between each poll.
      name: interval_in_seconds
    - description: Polling timeout in seconds.
      name: timeout_in_seconds
    description: Runs a scan on a selected endpoint. To scan all endpoints, run this command with argument all=true. Note that scanning all the endpoints may cause performance issues and latency.
    execution: true
    name: core-endpoint-scan
    polling: true
    outputs:
    - contextPath: Core.endpointScan.actionId
      description: The action ID of the scan request.
      type: Number
    - contextPath: Core.endpointScan.aborted
      description: Was the scan aborted.
      type: Boolean
    - contextPath: Core.GetActionStatus.ErrorReasons.bucket
      description: The bucket that the error happened in.
      type: String
    - contextPath: Core.GetActionStatus.ErrorReasons.file_name
      description: The name of the file that caused the error.
      type: String
    - contextPath: Core.GetActionStatus.ErrorReasons.file_path
      description: The path of the file that caused the error.
      type: String
    - contextPath: Core.GetActionStatus.ErrorReasons.file_size
      description: The size of the file that caused the error.
      type: Number
    - contextPath: Core.GetActionStatus.ErrorReasons.missing_files
      description: The missing files that caused the error.
      type: Unknown
    - contextPath: Core.GetActionStatus.ErrorReasons.errorData
      description: The error reason data.
      type: String
    - contextPath: Core.GetActionStatus.ErrorReasons.terminated_by
      description: The instance ID which terminated the action and caused the error.
      type: String
    - contextPath: Core.GetActionStatus.ErrorReasons.errorDescription
      description: The error reason description.
      type: String
    - contextPath: Core.GetActionStatus.ErrorReasons.terminate_result
      description: The error reason terminate result.
      type: Unknown
  - arguments:
    - description: Links the response action to the incident that triggered it.
      name: incident_id
    - description: List of endpoint IDs.
      isArray: true
      name: endpoint_id_list
    - description: Name of the distribution list.
      isArray: true
      name: dist_name
    - description: Epoch timestamp in milliseconds.
      name: gte_first_seen
    - description: Epoch timestamp in milliseconds.
      name: gte_last_seen
    - description: Epoch timestamp in milliseconds.
      name: lte_first_seen
    - description: Epoch timestamp in milliseconds.
      name: lte_last_seen
    - description: List of IP addresses.
      isArray: true
      name: ip_list
    - description: Name of the endpoint group.
      isArray: true
      name: group_name
    - auto: PREDEFINED
      description: Type of operating system.
      isArray: true
      name: platform
      predefined:
      - windows
      - linux
      - macos
      - android
    - description: Endpoint alias name.
      isArray: true
      name: alias
    - auto: PREDEFINED
      description: Choose whether an endpoint has been isolated. Select "isolated" or "unisolated".
      name: isolate
      predefined:
      - isolated
      - unisolated
    - description: Name of the host.
      isArray: true
      name: hostname
    - auto: PREDEFINED
      defaultValue: 'false'
      description: Whether to scan all of the endpoints or not. Default is false. Note that scanning all of the endpoints may cause performance issues and latency.
      name: all
      predefined:
      - 'true'
      - 'false'
    description: Cancel the selected endpoints scan. A scan can only be cancelled if the selected endpoints are Pending or In Progress. To scan all endpoints, run the command with the argument all=true. Note that scanning all of the endpoints may cause performance issues and latency.
    execution: true
    name: core-endpoint-scan-abort
    outputs:
    - contextPath: Core.endpointScan.actionId
      description: The action id of the abort scan request.
      type: Unknown
    - contextPath: Core.endpointScan.aborted
      description: Was the scan cancelled.
      type: Boolean
  - arguments:
    - description: The endpoint ID. Retrieve by running the core-get-endpoints command.
      name: endpoint_id
      required: true
    description: Gets the policy name for a specific endpoint.
    name: core-get-policy
    outputs:
    - contextPath: Core.Policy
      description: The policy allocated with the endpoint.
      type: string
    - contextPath: Core.Policy.policy_name
      description: Name of the policy allocated with the endpoint.
      type: string
    - contextPath: Core.Policy.endpoint_id
      description: Endpoint ID.
      type: string
  - arguments:
    - description: A comma-separated list of the script names.
      isArray: true
      name: script_name
    - description: A comma-separated list of the script descriptions.
      isArray: true
      name: description
    - description: A comma-separated list of the users who created the script.
      isArray: true
      name: created_by
    - description: The maximum number of scripts returned to the War Room. Default is 50.
      name: limit
    - description: (Int) Offset in the data set. Default is 0.
      name: offset
    - auto: PREDEFINED
      description: Choose to run the script on a Windows operating system.
      name: windows_supported
      predefined:
      - 'true'
      - 'false'
    - auto: PREDEFINED
      description: Choose to run the script on a Linux operating system.
      name: linux_supported
      predefined:
      - 'true'
      - 'false'
    - auto: PREDEFINED
      description: Choose to run the script on a Mac operating system.
      name: macos_supported
      predefined:
      - 'true'
      - 'false'
    - auto: PREDEFINED
      description: Choose if the script has a high-risk outcome.
      name: is_high_risk
      predefined:
      - 'true'
      - 'false'
    description: Gets a list of scripts available in the scripts library.
    name: core-get-scripts
    outputs:
    - contextPath: Core.Scripts
      description: The scripts command results.
      type: Unknown
    - contextPath: Core.Scripts.script_id
      description: Script ID.
      type: Unknown
    - contextPath: Core.Scripts.name
      description: Name of the script.
      type: string
    - contextPath: Core.Scripts.description
      description: Description of the script.
      type: string
    - contextPath: Core.Scripts.modification_date
      description: Timestamp of when the script was last modified.
      type: Unknown
    - contextPath: Core.Scripts.created_by
      description: Name of the user who created the script.
      type: string
    - contextPath: Core.Scripts.windows_supported
      description: Choose to run the script on a Windows operating system.
      type: boolean
    - contextPath: Core.Scripts.linux_supported
      description: Choose to run the script on a Linux operating system.
      type: boolean
    - contextPath: Core.Scripts.macos_supported
      description: Choose to run the script on a Mac operating system.
      type: boolean
    - contextPath: Core.Scripts.is_high_risk
      description: Choose if the script has a high-risk outcome.
      type: boolean
    - contextPath: Core.Scripts.script_uid
      description: Globally Unique Identifier of the script, used to identify the script when executing.
      type: string
  - arguments:
    - description: Comma-separated list of endpoint IDs. You can retrieve the endpoint IDs from the core-get-endpoints command.
      name: endpoint_ids
      required: true
    description: Deletes selected endpoints in the Cortex app. You can delete up to 1000 endpoints.
    name: core-delete-endpoints
  - arguments:
    - description: Comma-separated list of endpoint IDs. You can retrieve the endpoint IDs from the core-get-endpoints command.
      isArray: true
      name: endpoint_ids
    - auto: PREDEFINED
      description: 'Type of violation. Possible values are: "cd-rom", "disk drive", "floppy disk", and "portable device".'
      name: type
      predefined:
      - cd-rom
      - disk drive
      - floppy disk
      - portable device
    - description: 'Timestamp of the violation. Violations that are greater than or equal to this timestamp will be returned. Values can be in either ISO date format, relative time, or epoch timestamp. For example:  "2019-10-21T23:45:00" (ISO date format), "3 days ago" (relative time) 1579039377301 (epoch time).'
      name: timestamp_gte
    - description: 'Timestamp of the violation. Violations that are less than or equal to this timestamp will be returned. Values can be in either ISO date format, relative time, or epoch timestamp. For example:  "2019-10-21T23:45:00" (ISO date format), "3 days ago" (relative time) 1579039377301 (epoch time).'
      name: timestamp_lte
    - description: Comma-separated list of IP addresses.
      isArray: true
      name: ip_list
    - description: Name of the vendor.
      isArray: true
      name: vendor
    - description: Vendor ID.
      isArray: true
      name: vendor_id
    - description: Name of the product.
      isArray: true
      name: product
    - description: Product ID.
      isArray: true
      name: product_id
    - description: Serial number.
      isArray: true
      name: serial
    - description: Hostname.
      isArray: true
      name: hostname
    - description: Comma-separated list of violation IDs.
      isArray: true
      name: violation_id_list
    - description: Username.
      isArray: true
      name: username
    description: Gets a list of device control violations filtered by selected fields. You can retrieve up to 100 violations.
    name: core-get-endpoint-device-control-violations
    outputs:
    - contextPath: Core.EndpointViolations
      description: Endpoint violations command results.
      type: Unknown
    - contextPath: Core.EndpointViolations.violations
      description: A list of violations.
      type: Unknown
    - contextPath: Core.EndpointViolations.violations.os_type
      description: Type of the operating system.
      type: string
    - contextPath: Core.EndpointViolations.violations.hostname
      description: Hostname of the violation.
      type: string
    - contextPath: Core.EndpointViolations.violations.username
      description: Username of the violation.
      type: string
    - contextPath: Core.EndpointViolations.violations.ip
      description: IP address of the violation.
      type: string
    - contextPath: Core.EndpointViolations.violations.timestamp
      description: Timestamp of the violation.
      type: number
    - contextPath: Core.EndpointViolations.violations.violation_id
      description: Violation ID.
      type: number
    - contextPath: Core.EndpointViolations.violations.type
      description: Type of violation.
      type: string
    - contextPath: Core.EndpointViolations.violations.vendor_id
      description: Vendor ID of the violation.
      type: string
    - contextPath: Core.EndpointViolations.violations.vendor
      description: Name of the vendor of the violation.
      type: string
    - contextPath: Core.EndpointViolations.violations.product_id
      description: Product ID of the violation.
      type: string
    - contextPath: Core.EndpointViolations.violations.product
      description: Name of the product of the violation.
      type: string
    - contextPath: Core.EndpointViolations.violations.serial
      description: Serial number of the violation.
      type: string
    - contextPath: Core.EndpointViolations.violations.endpoint_id
      description: Endpoint ID of the violation.
      type: string
  - arguments:
    - description: Links the response action to the incident that triggered it.
      name: incident_id
    - description: Comma-separated list of endpoint IDs.
      isArray: true
      name: endpoint_ids
      required: true
    - description: A comma-separated list of file paths on the Windows platform.
      isArray: true
      name: windows_file_paths
    - description: A comma-separated list of file paths on the Linux platform.
      isArray: true
      name: linux_file_paths
    - description: A comma-separated list of file paths on the Mac platform.
      isArray: true
      name: mac_file_paths
    - description: A comma-separated list of file paths in any platform. Can be used instead of the mac/windows/linux file paths. The order of the files path list must be parellel to the endpoints list order, therefore, the first file path in the list is related to the first endpoint and so on.
      isArray: true
      name: generic_file_path
    - description: For polling use.
      isArray: true
      name: action_id
      deprecated: true
    - description: Interval in seconds between each poll.
      name: interval_in_seconds
    - description: Polling timeout in seconds.
      name: timeout_in_seconds
    description: Retrieves files from selected endpoints. You can retrieve up to 20 files, from no more than 10 endpoints. At least one endpoint ID and one file path are necessary in order to run the command. After running this command, you can use the core-action-status-get command with returned action_id, to check the action status.
    name: core-retrieve-files
    polling: true
    outputs:
    - contextPath: Core.RetrievedFiles.action_id
      description: ID of the action to retrieve files from selected endpoints.
      type: string
    - contextPath: Core.GetActionStatus.ErrorReasons.bucket
      description: The bucket that the error happened in.
      type: String
    - contextPath: Core.GetActionStatus.ErrorReasons.file_name
      description: The name of the file that caused the error.
      type: String
    - contextPath: Core.GetActionStatus.ErrorReasons.file_path
      description: The path of the file that caused the error.
      type: String
    - contextPath: Core.GetActionStatus.ErrorReasons.file_size
      description: The size of the file that caused the error.
      type: Number
    - contextPath: Core.GetActionStatus.ErrorReasons.missing_files
      description: The missing files that caused the error.
      type: Unknown
    - contextPath: Core.GetActionStatus.ErrorReasons.errorData
      description: The error reason data.
      type: String
    - contextPath: Core.GetActionStatus.ErrorReasons.terminated_by
      description: The instance ID which terminated the action and caused the error.
      type: String
    - contextPath: Core.GetActionStatus.ErrorReasons.errorDescription
      description: The error reason description.
      type: String
    - contextPath: Core.GetActionStatus.ErrorReasons.terminate_result
      description: The error reason terminate result.
      type: Unknown
  - arguments:
    - description: Action ID retrieved from the core-retrieve-files command.
      isArray: true
      name: action_id
      required: true
    description: View the file retrieved by the core-retrieve-files command according to the action ID. Before running this command, you can use the core-action-status-get command to check if this action completed successfully.
    name: core-retrieve-file-details
    outputs:
    - contextPath: File
      description: The file details command results.
      type: Unknown
    - contextPath: File.Name
      description: The full file name (including the file extension).
      type: String
    - contextPath: File.EntryID
      description: The ID for locating the file in the War Room.
      type: String
    - contextPath: File.Size
      description: The size of the file in bytes.
      type: Number
    - contextPath: File.MD5
      description: The MD5 hash of the file.
      type: String
    - contextPath: File.SHA1
      description: The SHA1 hash of the file.
      type: String
    - contextPath: File.SHA256
      description: The SHA256 hash of the file.
      type: String
    - contextPath: File.SHA512
      description: The SHA512 hash of the file.
      type: String
    - contextPath: File.Extension
      description: 'The file extension. For example: "xls".'
      type: String
    - contextPath: File.Type
      description: The file type, as determined by libmagic (same as displayed in file entries).
      type: String
  - arguments:
    - description: Unique identifier of the script, returned by the core-get-scripts command.
      name: script_uid
      required: true
    description: Gets the full definition of a specific script in the scripts library.
    name: core-get-script-metadata
    outputs:
    - contextPath: Core.ScriptMetadata
      description: The script metadata command results.
      type: Unknown
    - contextPath: Core.ScriptMetadata.script_id
      description: Script ID.
      type: number
    - contextPath: Core.ScriptMetadata.name
      description: Script name.
      type: string
    - contextPath: Core.ScriptMetadata.description
      description: Script description.
      type: string
    - contextPath: Core.ScriptMetadata.modification_date
      description: Timestamp of when the script was last modified.
      type: unknown
    - contextPath: Core.ScriptMetadata.created_by
      description: Name of the user who created the script.
      type: string
    - contextPath: Core.ScriptMetadata.is_high_risk
      description: Whether the script has a high-risk outcome.
      type: boolean
    - contextPath: Core.ScriptMetadata.windows_supported
      description: Choose to run the script on a Windows operating system.
      type: boolean
    - contextPath: Core.ScriptMetadata.linux_supported
      description: Choose to run the script on a Linux operating system.
      type: boolean
    - contextPath: Core.ScriptMetadata.macos_supported
      description: Choose to run the script on a Mac operating system.
      type: boolean
    - contextPath: Core.ScriptMetadata.entry_point
      description: Name of the entry point selected for the script. An empty string indicates  the script defined as just run.
      type: string
    - contextPath: Core.ScriptMetadata.script_input
      description: Name and type for the specified entry point.
      type: string
    - contextPath: Core.ScriptMetadata.script_output_type
      description: Type of the output.
      type: string
    - contextPath: Core.ScriptMetadata.script_output_dictionary_definitions
      description: If the script_output_type is a dictionary, an array with friendly name, name, and type for each output.
      type: Unknown
  - arguments:
    - description: Unique identifier of the script, returned by the core-get-scripts command.
      name: script_uid
      required: true
    description: Gets the code of a specific script in the script library.
    name: core-get-script-code
    outputs:
    - contextPath: Core.ScriptCode
      description: The script code command results.
      type: Unknown
    - contextPath: Core.ScriptCode.code
      description: The code of a specific script in the script library.
      type: string
    - contextPath: Core.ScriptCode.script_uid
      description: Unique identifier of the script.
      type: string
  - arguments:
    - description: The action ID of the selected request. After performing an action, you will receive an action ID.
      isArray: true
      name: action_id
      required: true
    description: Retrieves the status of the requested actions according to the action ID.
    name: core-action-status-get
    outputs:
    - contextPath: Core.GetActionStatus
      description: The action status command results.
      type: Unknown
    - contextPath: Core.GetActionStatus.endpoint_id
      description: Endpoint ID.
      type: string
    - contextPath: Core.GetActionStatus.status
      description: The status of the specific endpoint ID.
      type: string
    - contextPath: Core.GetActionStatus.action_id
      description: The specified action ID.
      type: number
    - contextPath: Core.GetActionStatus.ErrorReasons.bucket
      description: The bucket that the error happened in.
      type: String
    - contextPath: Core.GetActionStatus.ErrorReasons.file_name
      description: The name of the file that caused the error.
      type: String
    - contextPath: Core.GetActionStatus.ErrorReasons.file_path
      description: The path of the file that caused the error.
      type: String
    - contextPath: Core.GetActionStatus.ErrorReasons.file_size
      description: The size of the file that caused the error.
      type: Number
    - contextPath: Core.GetActionStatus.ErrorReasons.missing_files
      description: The missing files that caused the error.
      type: Unknown
    - contextPath: Core.GetActionStatus.ErrorReasons.errorData
      description: The error reason data.
      type: String
    - contextPath: Core.GetActionStatus.ErrorReasons.terminated_by
      description: The instance ID which terminated the action and caused the error.
      type: String
    - contextPath: Core.GetActionStatus.ErrorReasons.errorDescription
      description: The error reason description.
      type: String
    - contextPath: Core.GetActionStatus.ErrorReasons.terminate_result
      description: The error reason terminate result.
      type: Unknown
  - arguments:
    - description: Links the response action to the incident that triggered it.
      name: incident_id
    - description: Comma-separated list of endpoint IDs. Can be retrieved by running the core-get-endpoints command.
      name: endpoint_ids
      required: true
    - description: Unique identifier of the script. Can be retrieved by running the core-get-scripts command.
      name: script_uid
      required: true
    - description: Dictionary contains the parameter name as key and its value for this execution as the value. For example, {"param1":"param1_value","param2":"param2_value"}.
      name: parameters
    - defaultValue: '600'
      description: The timeout in seconds for this execution.
      name: timeout
    description: Deprecated. Use core-script-run instead.
    name: core-run-script
    deprecated: true
    outputs:
    - contextPath: Core.ScriptRun.action_id
      description: ID of the action initiated.
      type: Number
    - contextPath: Core.ScriptRun.endpoints_count
      description: Number of endpoints the action was initiated on.
      type: Number
  - arguments:
    - description: Links the response action to the incident that triggered it. it.
      name: incident_id
    - description: Comma-separated list of endpoint IDs. Can be retrieved by running the core-get-endpoints command.
      name: endpoint_ids
      required: true
    - description: Section of a script you want to initiate on an endpoint, for example, print("7").
      name: snippet_code
      required: true
    - description: For polling use.
      isArray: true
      name: action_id
      deprecated: true
    - description: Interval in seconds between each poll.
      name: interval_in_seconds
    - description: Polling timeout in seconds.
      name: timeout_in_seconds
    description: Initiates a new endpoint script execution action using the provided snippet code.
    name: core-run-snippet-code-script
    polling: true
    outputs:
    - contextPath: Core.ScriptRun.action_id
      description: ID of the action initiated.
      type: Number
    - contextPath: Core.ScriptRun.endpoints_count
      description: Number of endpoints the action was initiated on.
      type: Number
    - contextPath: Core.GetActionStatus.ErrorReasons.bucket
      description: The bucket that the error happened in.
      type: String
    - contextPath: Core.GetActionStatus.ErrorReasons.file_name
      description: The name of the file that caused the error.
      type: String
    - contextPath: Core.GetActionStatus.ErrorReasons.file_path
      description: The path of the file that caused the error.
      type: String
    - contextPath: Core.GetActionStatus.ErrorReasons.file_size
      description: The size of the file that caused the error.
      type: Number
    - contextPath: Core.GetActionStatus.ErrorReasons.missing_files
      description: The missing files that caused the error.
      type: Unknown
    - contextPath: Core.GetActionStatus.ErrorReasons.errorData
      description: The error reason data.
      type: String
    - contextPath: Core.GetActionStatus.ErrorReasons.terminated_by
      description: The instance ID which terminated the action and caused the error.
      type: String
    - contextPath: Core.GetActionStatus.ErrorReasons.errorDescription
      description: The error reason description.
      type: String
    - contextPath: Core.GetActionStatus.ErrorReasons.terminate_result
      description: The error reason terminate result.
      type: Unknown
  - arguments:
    - description: Action IDs retrieved from the core-run-script command.
      isArray: true
      name: action_id
      required: true
    description: Retrieves the status of a script execution action.
    name: core-get-script-execution-status
    outputs:
    - contextPath: Core.ScriptStatus.general_status
      description: General status of the action, considering the status of all the endpoints.
      type: String
    - contextPath: Core.ScriptStatus.error_message
      description: Error message regarding permissions for running APIs or the action doesn’t exist.
      type: String
    - contextPath: Core.ScriptStatus.endpoints_timeout
      description: Number of endpoints in "timeout" status.
      type: Number
    - contextPath: Core.ScriptStatus.action_id
      description: ID of the action initiated.
      type: Number
    - contextPath: Core.ScriptStatus.endpoints_pending_abort
      description: Number of endpoints in "pending abort" status.
      type: Number
    - contextPath: Core.ScriptStatus.endpoints_pending
      description: Number of endpoints in "pending" status.
      type: Number
    - contextPath: Core.ScriptStatus.endpoints_in_progress
      description: Number of endpoints in "in progress" status.
      type: Number
    - contextPath: Core.ScriptStatus.endpoints_failed
      description: Number of endpoints in "failed" status.
      type: Number
    - contextPath: Core.ScriptStatus.endpoints_expired
      description: Number of endpoints in "expired" status.
      type: Number
    - contextPath: Core.ScriptStatus.endpoints_completed_successfully
      description: Number of endpoints in "completed successfully" status.
      type: Number
    - contextPath: Core.ScriptStatus.endpoints_canceled
      description: Number of endpoints in "canceled" status.
      type: Number
    - contextPath: Core.ScriptStatus.endpoints_aborted
      description: Number of endpoints in "aborted" status.
      type: Number
  - arguments:
    - description: Action IDs retrieved from the core-run-script command.
      isArray: true
      name: action_id
      required: true
    description: Retrieve the results of a script execution action.
    name: core-get-script-execution-results
    outputs:
    - contextPath: Core.ScriptResult.action_id
      description: ID of the action initiated.
      type: Number
    - contextPath: Core.ScriptResult.results.retrieved_files
      description: Number of successfully retrieved files.
      type: Number
    - contextPath: Core.ScriptResult.results.endpoint_ip_address
      description: Endpoint IP address.
      type: String
    - contextPath: Core.ScriptResult.results.endpoint_name
      description: Number of successfully retrieved files.
      type: String
    - contextPath: Core.ScriptResult.results.failed_files
      description: Number of files failed to retrieve.
      type: Number
    - contextPath: Core.ScriptResult.results.endpoint_status
      description: Endpoint status.
      type: String
    - contextPath: Core.ScriptResult.results.domain
      description: Domain to which the endpoint belongs.
      type: String
    - contextPath: Core.ScriptResult.results.endpoint_id
      description: Endpoint ID.
      type: String
    - contextPath: Core.ScriptResult.results.execution_status
      description: Execution status of this endpoint.
      type: String
    - contextPath: Core.ScriptResult.results.return_value
      description: Value returned by the script in case the type is not a dictionary.
      type: String
    - contextPath: Core.ScriptResult.results.standard_output
      description: The STDOUT and the STDERR logged by the script during the execution.
      type: String
    - contextPath: Core.ScriptResult.results.retention_date
      description: Timestamp in which the retrieved files will be deleted from the server.
      type: Date
    - contextPath: Core.ScriptResult.results.command
      description: The command that was executed by the script.
      type: String
    - contextPath: Core.ScriptResult.results.command_output
      description: The output of the command executed by the script.
      type: array
  - arguments:
    - description: Action ID retrieved from the core-run-script command.
      isArray: true
      name: action_id
      required: true
    - description: Endpoint ID. Can be retrieved by running the core-get-endpoints command.
      isArray: true
      name: endpoint_id
      required: true
    description: Gets the files retrieved from a specific endpoint during a script execution.
    name: core-get-script-execution-result-files
    outputs:
    - contextPath: File.Size
      description: The size of the file.
      type: String
    - contextPath: File.SHA1
      description: The SHA1 hash of the file.
      type: String
    - contextPath: File.SHA256
      description: The SHA256 hash of the file.
      type: String
    - contextPath: File.SHA512
      description: The SHA512 hash of the file.
      type: String
    - contextPath: File.Name
      description: The name of the file.
      type: String
    - contextPath: File.SSDeep
      description: The SSDeep hash of the file.
      type: String
    - contextPath: File.EntryID
      description: EntryID of the file.
      type: String
    - contextPath: File.Info
      description: Information about the file.
      type: String
    - contextPath: File.Type
      description: The file type.
      type: String
    - contextPath: File.MD5
      description: The MD5 hash of the file.
      type: String
    - contextPath: File.Extension
      description: The extension of the file.
      type: String
  - arguments:
    - description: Link the response action to triggered incident.
      name: incident_id
    - description: Comma-separated list of endpoint IDs. Can be retrieved by running the core-get-endpoints command.
      name: endpoint_ids
      required: true
    - description: Comma-separated list of shell commands to execute. Set the `is_raw_command` argument to `true` to prevent splitting by commas. (Useful when using `||`, `&&`, `;` separators for controlling the flow of multiple commands).
      name: commands
      required: true
    - description: Whether to pass the command as-is. When false, the command is split by commas and sent as a list of commands, that are run independently.
      name: is_raw_command
      type: Boolean
      required: false
    - description: Type of shell command.
      auto: PREDEFINED
      name: command_type
      predefined:
      - 'powershell'
      - 'native'
      required: false
    - defaultValue: '600'
      description: The timeout in seconds for this execution.
      name: timeout
    - description: For polling use.
      isArray: true
      name: action_id
      deprecated: true
    - description: Interval in seconds between each poll.
      name: interval_in_seconds
    - description: Polling timeout in seconds.
      name: timeout_in_seconds
    description: Initiate a new endpoint script execution of shell commands.
    name: core-run-script-execute-commands
    polling: true
    outputs:
    - contextPath: Core.ScriptRun.action_id
      description: ID of the action initiated.
      type: Number
    - contextPath: Core.ScriptRun.endpoints_count
      description: Number of endpoints the action was initiated on.
      type: Number
    - contextPath: Core.GetActionStatus.ErrorReasons.bucket
      description: The bucket that the error happened in.
      type: String
    - contextPath: Core.GetActionStatus.ErrorReasons.file_name
      description: The name of the file that caused the error.
      type: String
    - contextPath: Core.GetActionStatus.ErrorReasons.file_path
      description: The path of the file that caused the error.
      type: String
    - contextPath: Core.GetActionStatus.ErrorReasons.file_size
      description: The size of the file that caused the error.
      type: Number
    - contextPath: Core.GetActionStatus.ErrorReasons.missing_files
      description: The missing files that caused the error.
      type: Unknown
    - contextPath: Core.GetActionStatus.ErrorReasons.errorData
      description: The error reason data.
      type: String
    - contextPath: Core.GetActionStatus.ErrorReasons.terminated_by
      description: The instance ID which terminated the action and caused the error.
      type: String
    - contextPath: Core.GetActionStatus.ErrorReasons.errorDescription
      description: The error reason description.
      type: String
    - contextPath: Core.GetActionStatus.ErrorReasons.terminate_result
      description: The error reason terminate result.
      type: Unknown
  - arguments:
    - description: Links the response action to the incident that triggered it.
      name: incident_id
    - description: Comma-separated list of endpoint IDs. Can be retrieved by running the core-get-endpoints command.
      isArray: true
      name: endpoint_ids
      required: true
    - description: Paths of the files to delete, in a comma-separated list. Paths of the files to check for existence. All of the given file paths will run on all of the endpoints.
      isArray: true
      name: file_path
      required: true
    - defaultValue: '600'
      description: The timeout in seconds for this execution.
      name: timeout
    - description: For polling use.
      isArray: true
      name: action_id
      deprecated: true
    - description: Interval in seconds between each poll.
      name: interval_in_seconds
    - description: Polling timeout in seconds.
      name: timeout_in_seconds
    description: Initiates a new endpoint script execution to delete the specified file.
    name: core-run-script-delete-file
    polling: true
    outputs:
    - contextPath: Core.ScriptRun.action_id
      description: ID of the action initiated.
      type: Number
    - contextPath: Core.ScriptRun.endpoints_count
      description: Number of endpoints the action was initiated on.
      type: Number
    - contextPath: Core.GetActionStatus.ErrorReasons.bucket
      description: The bucket that the error happened in.
      type: String
    - contextPath: Core.GetActionStatus.ErrorReasons.file_name
      description: The name of the file that caused the error.
      type: String
    - contextPath: Core.GetActionStatus.ErrorReasons.file_path
      description: The path of the file that caused the error.
      type: String
    - contextPath: Core.GetActionStatus.ErrorReasons.file_size
      description: The size of the file that caused the error.
      type: Number
    - contextPath: Core.GetActionStatus.ErrorReasons.missing_files
      description: The missing files that caused the error.
      type: Unknown
    - contextPath: Core.GetActionStatus.ErrorReasons.errorData
      description: The error reason data.
      type: String
    - contextPath: Core.GetActionStatus.ErrorReasons.terminated_by
      description: The instance ID which terminated the action and caused the error.
      type: String
    - contextPath: Core.GetActionStatus.ErrorReasons.errorDescription
      description: The error reason description.
      type: String
    - contextPath: Core.GetActionStatus.ErrorReasons.terminate_result
      description: The error reason terminate result.
      type: Unknown
  - arguments:
    - description: Links the response action to the incident that triggered it.
      name: incident_id
    - description: Comma-separated list of endpoint IDs. Can be retrieved by running the core-get-endpoints command.
      isArray: true
      name: endpoint_ids
      required: true
    - description: Paths of the files to check for existence, in a comma-separated list. All of the given file paths will run on all of the endpoints.
      isArray: true
      name: file_path
      required: true
    - defaultValue: '600'
      description: The timeout in seconds for this execution.
      name: timeout
    - description: For polling use.
      isArray: true
      name: action_id
      deprecated: true
    - description: Interval in seconds between each poll.
      name: interval_in_seconds
    - description: Polling timeout in seconds.
      name: timeout_in_seconds
    description: Initiates a new endpoint script execution to check if file exists.
    name: core-run-script-file-exists
    polling: true
    outputs:
    - contextPath: Core.ScriptRun.action_id
      description: ID of the action initiated.
      type: Number
    - contextPath: Core.ScriptRun.endpoints_count
      description: Number of endpoints the action was initiated on.
      type: Number
    - contextPath: Core.GetActionStatus.ErrorReasons.bucket
      description: The bucket that the error happened in.
      type: String
    - contextPath: Core.GetActionStatus.ErrorReasons.file_name
      description: The name of the file that caused the error.
      type: String
    - contextPath: Core.GetActionStatus.ErrorReasons.file_path
      description: The path of the file that caused the error.
      type: String
    - contextPath: Core.GetActionStatus.ErrorReasons.file_size
      description: The size of the file that caused the error.
      type: Number
    - contextPath: Core.GetActionStatus.ErrorReasons.missing_files
      description: The missing files that caused the error.
      type: Unknown
    - contextPath: Core.GetActionStatus.ErrorReasons.errorData
      description: The error reason data.
      type: String
    - contextPath: Core.GetActionStatus.ErrorReasons.terminated_by
      description: The instance ID which terminated the action and caused the error.
      type: String
    - contextPath: Core.GetActionStatus.ErrorReasons.errorDescription
      description: The error reason description.
      type: String
    - contextPath: Core.GetActionStatus.ErrorReasons.terminate_result
      description: The error reason terminate result.
      type: Unknown
  - arguments:
    - description: Links the response action to the incident that triggered it.
      name: incident_id
    - description: Comma-separated list of endpoint IDs. Can be retrieved by running the core-get-endpoints command.
      isArray: true
      name: endpoint_ids
      required: true
    - description: Names of processes to kill. Will kill all of the given processes on all of the endpoints.
      isArray: true
      name: process_name
      required: true
    - defaultValue: '600'
      description: The timeout in seconds for this execution.
      name: timeout
    - description: For polling use.
      isArray: true
      name: action_id
      deprecated: true
    - description: Interval in seconds between each poll.
      name: interval_in_seconds
    - description: Polling timeout in seconds.
      name: timeout_in_seconds
    description: Initiates a new endpoint script execution kill process.
    name: core-run-script-kill-process
    polling: true
    outputs:
    - contextPath: Core.ScriptRun.action_id
      description: ID of the action initiated.
      type: Number
    - contextPath: Core.ScriptRun.endpoints_count
      description: Number of endpoints the action was initiated on.
      type: Number
    - contextPath: Core.GetActionStatus.ErrorReasons.bucket
      description: The bucket that the error happened in.
      type: String
    - contextPath: Core.GetActionStatus.ErrorReasons.file_name
      description: The name of the file that caused the error.
      type: String
    - contextPath: Core.GetActionStatus.ErrorReasons.file_path
      description: The path of the file that caused the error.
      type: String
    - contextPath: Core.GetActionStatus.ErrorReasons.file_size
      description: The size of the file that caused the error.
      type: Number
    - contextPath: Core.GetActionStatus.ErrorReasons.missing_files
      description: The missing files that caused the error.
      type: Unknown
    - contextPath: Core.GetActionStatus.ErrorReasons.errorData
      description: The error reason data.
      type: String
    - contextPath: Core.GetActionStatus.ErrorReasons.terminated_by
      description: The instance ID which terminated the action and caused the error.
      type: String
    - contextPath: Core.GetActionStatus.ErrorReasons.errorDescription
      description: The error reason description.
      type: String
    - contextPath: Core.GetActionStatus.ErrorReasons.terminate_result
      description: The error reason terminate result.
      type: Unknown
  - arguments:
    - description: The endpoint ID.
      isArray: true
      name: id
    - default: true
      description: The endpoint IP address.
      isArray: true
      name: ip
    - description: The endpoint hostname.
      isArray: true
      name: hostname
    description: Returns information about an endpoint.
    name: endpoint
    outputs:
    - contextPath: Endpoint.Hostname
      description: The endpoint's hostname.
      type: String
    - contextPath: Endpoint.OS
      description: The endpoint's operation system.
      type: String
    - contextPath: Endpoint.IPAddress
      description: The endpoint's IP address.
      type: String
    - contextPath: Endpoint.ID
      description: The endpoint's ID.
      type: String
    - contextPath: Endpoint.Status
      description: The endpoint's status.
      type: String
    - contextPath: Endpoint.IsIsolated
      description: The endpoint's isolation status.
      type: String
    - contextPath: Endpoint.MACAddress
      description: The endpoint's MAC address.
      type: String
    - contextPath: Endpoint.Vendor
      description: The integration name of the endpoint vendor.
      type: String
  - arguments:
    - description: String that represents the file’s hash. Must be a valid SHA256 hash.
      name: file_hash
      required: true
    - description: The new verdict of the file. 0 - benign, 1 - malware.
      predefined:
      - '0'
      - '1'
      name: new_verdict
      required: true
    - description: String that represents the reason of the report.
      name: reason
      required: true
    - description: User’s email address.
      name: email
      required: true
    description: Reports to WildFire about incorrect hash verdict through Cortex.
    execution: true
    name: core-report-incorrect-wildfire
    outputs:
    - contextPath: Core.WildFire.file_hash
      description: String that represents the file’s hash.
      type: Number
    - contextPath: Core.WildFire.new_verdict
      description: The new verdict of the file.
      type: Number
  - arguments:
    - description: Links the response action to the incident that triggered it.
      name: incident_id
    - description: String that represents a list of hashed files you want to add to allow list. Must be a valid SHA256 hash.
      isArray: true
      name: hash_list
      required: true
    - description: String that represents additional information regarding the action.
      name: comment
    description: Removes requested files from allow list.
    name: core-remove-allowlist-files
    outputs:
    - contextPath: Core.allowlist.removed_hashes
      description: Removed file hash.
      type: Number
  - arguments:
    - description: Links the response action to the incident that triggered it.
      name: incident_id
    - description: String that represents a list of hashed files you want to add to allow list. Must be a valid SHA256 hash.
      isArray: true
      name: hash_list
      required: true
    - description: String that represents additional information regarding the action.
      name: comment
    description: Removes requested files from block list.
    name: core-remove-blocklist-files
    outputs:
    - contextPath: Core.blocklist.removed_hashes
      description: Removed fileHash from blocklist.
      type: Number
  - arguments:
    - description: Name of the exclusion.
      name: name
      required: true
    - description: 'Filter object for the exclusion. example: {"filter":{"AND":[{"SEARCH_FIELD":"alert_category","SEARCH_TYPE":"NEQ","SEARCH_VALUE":"Phishing"}]}}.'
      name: filterObject
      required: true
    - description: String that represents additional information regarding the action.
      name: comment
    - auto: PREDEFINED
      defaultValue: ENABLED
      description: Status of exclusion. default value = ENABLED.
      name: status
      predefined:
      - ENABLED
      - DISABLED
    description: Adds alert exclusion rule based on filterObject.
    name: core-add-exclusion
    outputs:
    - contextPath: Core.exclusion.rule_id
      description: Added exclusion rule id.
      type: Number
  - arguments:
    - description: The desired alert_exclusion_id to be removed.
      name: alert_exclusion_id
      required: true
    description: Delete an alert exclusion rule based on rule ID.
    name: core-delete-exclusion
    outputs:
    - contextPath: Core.deletedExclusion.rule_id
      description: Deleted exclusion rule id.
      type: Number
  - arguments:
    - description: Links the response action to the tenant that triggered it.
      name: tenant_ID
    - description: 'Filter object for the exclusion. Example: {"filter":{"AND":[{"SEARCH_FIELD":"alert_category","SEARCH_TYPE":"NEQ","SEARCH_VALUE":"Phishing"}]}}.'
      name: filterObject
    - description: Limit for the response. You will get the first "limit" exclusions. Default value is 20.
      name: limit
      defaultValue: '20'
    description: Get a list of the alerts exclusion.
    name: core-get-exclusion
    outputs:
    - contextPath: Core.exclusion.ALERT_WHITELIST_ID
      description: ''
      type: Number
    - contextPath: Core.exclusion.ALERT_WHITELIST_MODIFY_TIME
      description: ''
      type: Date
    - contextPath: Core.exclusion.ALERT_WHITELIST_NAME
      description: ''
      type: String
    - contextPath: Core.exclusion.ALERT_WHITELIST_INDICATOR_TEXT.pretty_name
      description: ''
      type: String
    - contextPath: Core.exclusion.ALERT_WHITELIST_INDICATOR_TEXT.data_type
      description: ''
      type: Unknown
    - contextPath: Core.exclusion.ALERT_WHITELIST_INDICATOR_TEXT.render_type
      description: ''
      type: String
    - contextPath: Core.exclusion.ALERT_WHITELIST_INDICATOR_TEXT.entity_map
      description: ''
      type: Unknown
    - contextPath: Core.exclusion.ALERT_WHITELIST_INDICATOR_TEXT.dml_type
      description: ''
      type: Unknown
    - contextPath: Core.exclusion.ALERT_WHITELIST_INDICATOR.filter.AND.SEARCH_FIELD
      description: ''
      type: String
    - contextPath: Core.exclusion.ALERT_WHITELIST_INDICATOR.filter.AND.SEARCH_TYPE
      description: ''
      type: String
    - contextPath: Core.exclusion.ALERT_WHITELIST_INDICATOR.filter.AND.SEARCH_VALUE
      description: ''
      type: String
    - contextPath: Core.exclusion.ALERT_WHITELIST_HITS
      description: ''
      type: Number
    - contextPath: Core.exclusion.ALERT_WHITELIST_COMMENT
      description: ''
      type: String
    - contextPath: Core.exclusion.ALERT_WHITELIST_USER
      description: ''
      type: String
    - contextPath: Core.exclusion.ALERT_WHITELIST_PRETTY_USER
      description: ''
      type: String
    - contextPath: Core.exclusion.ALERT_WHITELIST_STATUS
      description: ''
      type: String
    - contextPath: Core.exclusion.ALERT_WHITELIST_BACKWARDS_SCAN_STATUS
      description: ''
      type: String
    - contextPath: Core.exclusion.ALERT_WHITELIST_BACKWARDS_SCAN_TIMESTAMP
      description: ''
      type: Unknown
    - contextPath: Core.exclusion.ALERT_WHITELIST_MIGRATED_FROM_ANALYTICS
      description: ''
      type: Number
  - arguments:
    - description: A comma-separated list of alert IDs.
      isArray: true
      name: alert_ids
      required: true
    - description: Whether to return only a subset of the alert fields. Filtering the fields can reduce response size for large alerts.
      name: filter_alert_fields
      auto: PREDEFINED
      defaultValue: 'true'
      predefined:
        - 'true'
        - 'false'
    - description: Whether to return events_from_decider context output as a dictionary (the raw API response) or as a list (improved for playbook automation) - relevant only when filter_alert_fields is set to False.
      name: events_from_decider_format
      auto: PREDEFINED
      defaultValue: 'dict'
      predefined:
      - 'list'
      - 'dict'
    description: Returns information about each alert ID.
    name: core-get-cloud-original-alerts
    outputs:
    - contextPath: Core.OriginalAlert.event._time
      description: The timestamp of the occurence of the event.
      type: String
    - contextPath: Core.OriginalAlert.event.vendor
      description: Vendor name.
      type: String
    - contextPath: Core.OriginalAlert.event.event_timestamp
      description: Event timestamp.
      type: Number
    - contextPath: Core.OriginalAlert.event.event_type
      description: Event type (static 500).
      type: Number
    - contextPath: Core.OriginalAlert.event.cloud_provider
      description: The cloud provider - GCP, AZURE, or AWS.
      type: String
    - contextPath: Core.OriginalAlert.event.project
      description: The project in which the event occurred.
      type: String
    - contextPath: Core.OriginalAlert.event.cloud_provider_event_id
      description: The ID given to the event by the cloud provider, if the ID exists.
      type: String
    - contextPath: Core.OriginalAlert.event.cloud_correlation_id
      description: The ID the cloud provider is using to aggregate events that are part of the same general event.
      type: String
    - contextPath: Core.OriginalAlert.event.operation_name_orig
      description: The name of the operation that occurred, as supplied by the cloud provider.
      type: String
    - contextPath: Core.OriginalAlert.event.operation_name
      description: The normalized name of the operation performed by the event.
      type: String
    - contextPath: Core.OriginalAlert.event.identity_orig
      description: Contains the original identity related fields as provided by the cloud provider.
      type: String
    - contextPath: Core.OriginalAlert.event.identity_name
      description: The name of the identity that initiated the action.
      type: String
    - contextPath: Core.OriginalAlert.event.identity_uuid
      description: Same as identity_name but also contains the UUID of the identity if it exists.
      type: String
    - contextPath: Core.OriginalAlert.event.identity_type
      description: An enum representing the type of the identity.
      type: String
    - contextPath: Core.OriginalAlert.event.identity_sub_type
      description: An enum representing the sub-type of the identity, respective to its identity_type.
      type: String
    - contextPath: Core.OriginalAlert.event.identity_invoked_by_name
      description: The name of the identity that invoked the action as it appears in the log.
      type: String
    - contextPath: Core.OriginalAlert.event.identity_invoked_by_uuid
      description: The UUID of the identity that invoked the action as it appears in the log.
      type: String
    - contextPath: Core.OriginalAlert.event.identity_invoked_by_type
      description: An enum that represents the type of identity event that invoked the action.
      type: String
    - contextPath: Core.OriginalAlert.event.identity_invoked_by_sub_type
      description: An enum that represents the respective sub_type of the type of identity (identity_type) that has invoked the action.
      type: String
    - contextPath: Core.OriginalAlert.event.operation_status
      description: Status of whether the operation has succeed or failed, if provided.
      type: String
    - contextPath: Core.OriginalAlert.event.operation_status_orig
      description: The operation status code as it appears in the log, including lookup from code number to code name.
      type: String
    - contextPath: Core.OriginalAlert.event.operation_status_orig_code
      description: The operation status code as it appears in the log.
      type: String
    - contextPath: Core.OriginalAlert.event.operation_status_reason_provided
      description: Description of the error, if the log record indicates an error and the cloud provider supplied the reason.
      type: String
    - contextPath: Core.OriginalAlert.event.resource_type
      description: The normalized type of the service that emitted the log row.
      type: String
    - contextPath: Core.OriginalAlert.event.resource_type_orig
      description: The type of the service that omitted the log as provided by the cloud provider.
      type: String
    - contextPath: Core.OriginalAlert.event.resource_sub_type
      description: The sub-type respective to the resource_type field, normalized across all cloud providers.
      type: String
    - contextPath: Core.OriginalAlert.event.resource_sub_type_orig
      description: The sub-type of the service that emitted this log row as provided by the cloud provider.
      type: String
    - contextPath: Core.OriginalAlert.event.region
      description: The cloud region of the resource that emitted the log.
      type: String
    - contextPath: Core.OriginalAlert.event.zone
      description: The availability zone of the resource that emitted the log.
      type: String
    - contextPath: Core.OriginalAlert.event.referenced_resource
      description: The cloud resource referenced in the audit log.
      type: String
    - contextPath: Core.OriginalAlert.event.referenced_resource_name
      description: Same as referenced_resource but provides only the substring that represents the resource name instead of the full asset ID.
      type: String
    - contextPath: Core.OriginalAlert.event.referenced_resources_count
      description: The number of extracted resources referenced in this audit log.
      type: Number
    - contextPath: Core.OriginalAlert.event.user_agent
      description: The user agent provided in the call to the API of the cloud provider.
      type: String
    - contextPath: Core.OriginalAlert.event.caller_ip
      description: The IP of the caller that performed the action in the log.
      type: String
    - contextPath: Core.OriginalAlert.event.caller_ip_geolocation
      description: The geolocation associated with the caller_ip's value.
      type: String
    - contextPath: Core.OriginalAlert.event.caller_ip_asn
      description: The ASN of the caller_ip's value.
      type: Number
    - contextPath: Core.OriginalAlert.event.caller_project
      description: The project of the caller entity.
      type: String
    - contextPath: Core.OriginalAlert.event.raw_log
      description: The raw log that is being normalized.
      type: Unknown
    - contextPath: Core.OriginalAlert.event.log_name
      description: The name of the log that contains the log row.
      type: String
    - contextPath: Core.OriginalAlert.event.caller_ip_asn_org
      description: The organization associated with the ASN of the caller_ip's value.
      type: String
    - contextPath: Core.OriginalAlert.event.event_base_id
      description: Event base ID.
      type: String
    - contextPath: Core.OriginalAlert.event.ingestion_time
      description: Ingestion time.
      type: String
  - arguments:
    - description: A comma-separated list of alert IDs.
      isArray: true
      name: alert_ids
      required: true
    - description: Whether to return only a subset of the alert fields. Filtering the fields can reduce response size for large alerts.
      auto: PREDEFINED
      name: filter_alert_fields
      defaultValue: 'true'
      predefined:
      - 'true'
      - 'false'
    description: Returns dynamic analysis of each alert ID.
    name: core-get-dynamic-analysis
    outputs:
    - contextPath: Core.DynamicAnalysis.causalityId
      description: ''
      type: String
    - contextPath: Core.DynamicAnalysis.internals.name
      description: ''
      type: String
    - contextPath: Core.DynamicAnalysis.internals.factName
      description: ''
      type: String
    - contextPath: Core.DynamicAnalysis.internals.timestamp
      description: ''
      type: Date
    - contextPath: Core.DynamicAnalysis.internals.eventId
      description: ''
      type: String
    - contextPath: Core.DynamicAnalysis.internals.attributes.user_presence
      description: ''
      type: String
    - contextPath: Core.DynamicAnalysis.internals.attributes.shellcode_address
      description: ''
      type: String
    - contextPath: Core.DynamicAnalysis.internals.attributes.tid
      description: ''
      type: String
    - contextPath: Core.DynamicAnalysis.internals.attributes.parent_pid
      description: ''
      type: String
    - contextPath: Core.DynamicAnalysis.internals.attributes.is_sign
      description: ''
      type: String
    - contextPath: Core.DynamicAnalysis.internals.attributes.sync_action
      description: ''
      type: String
    - contextPath: Core.DynamicAnalysis.internals.attributes.is_remote_session
      description: ''
      type: String
    - contextPath: Core.DynamicAnalysis.internals.attributes.peb
      description: ''
      type: String
    - contextPath: Core.DynamicAnalysis.internals.attributes.process_image_path
      description: ''
      type: String
    - contextPath: Core.DynamicAnalysis.internals.attributes.command_line
      description: ''
      type: String
    - contextPath: Core.DynamicAnalysis.internals.attributes.scanned_buffer_crc32_stacktrace_allocation_base_buffer
      description: ''
      type: String
    - contextPath: Core.DynamicAnalysis.internals.attributes.page_base_shellcode_buffer
      description: ''
      type: String
    - contextPath: Core.DynamicAnalysis.internals.attributes.os_sig_status
      description: ''
      type: String
    - contextPath: Core.DynamicAnalysis.internals.attributes.file_info_legal_copyright
      description: ''
      type: String
    - contextPath: Core.DynamicAnalysis.internals.attributes.user_name
      description: ''
      type: String
    - contextPath: Core.DynamicAnalysis.internals.attributes.is_heavens_gate
      description: ''
      type: String
    - contextPath: Core.DynamicAnalysis.internals.attributes.is_impersonated
      description: ''
      type: String
    - contextPath: Core.DynamicAnalysis.internals.attributes.os_parent_instance_id
      description: ''
      type: String
    - contextPath: Core.DynamicAnalysis.internals.attributes.file_info_internal_name
      description: ''
      type: String
    - contextPath: Core.DynamicAnalysis.internals.attributes.stack_trace
      description: ''
      type: String
    - contextPath: Core.DynamicAnalysis.internals.attributes.is_injected
      description: ''
      type: String
    - contextPath: Core.DynamicAnalysis.internals.attributes.pid
      description: ''
      type: String
    - contextPath: Core.DynamicAnalysis.internals.attributes.thread_context_eip_image_path
      description: ''
      type: String
    - contextPath: Core.DynamicAnalysis.internals.attributes.image_path_sha256
      description: ''
      type: String
    - contextPath: Core.DynamicAnalysis.internals.attributes.montepi_err
      description: ''
      type: String
    - contextPath: Core.DynamicAnalysis.internals.attributes.file_info_company_name
      description: ''
      type: String
    - contextPath: Core.DynamicAnalysis.internals.attributes.file_info_original_name
      description: ''
      type: String
    - contextPath: Core.DynamicAnalysis.internals.attributes.instance_id
      description: ''
      type: String
    - contextPath: Core.DynamicAnalysis.internals.attributes.yara_file_scan_result
      description: ''
      type: String
    - contextPath: Core.DynamicAnalysis.internals.attributes.file_obj_flags
      description: ''
      type: String
    - contextPath: Core.DynamicAnalysis.internals.attributes.should_obfuscate
      description: ''
      type: String
    - contextPath: Core.DynamicAnalysis.internals.attributes.file_size
      description: ''
      type: String
    - contextPath: Core.DynamicAnalysis.internals.attributes.file_info_is_dot_net
      description: ''
      type: String
    - contextPath: Core.DynamicAnalysis.internals.attributes.call_region_shellcode_buffer
      description: ''
      type: String
    - contextPath: Core.DynamicAnalysis.internals.attributes.allocation_base_shellcode_buffer
      description: ''
      type: String
    - contextPath: Core.DynamicAnalysis.internals.attributes.signer_name
      description: ''
      type: String
    - contextPath: Core.DynamicAnalysis.internals.attributes.original_command_line
      description: ''
      type: String
    - contextPath: Core.DynamicAnalysis.internals.attributes.yara_rules_results_stacktrace_page_base_buffer
      description: ''
      type: String
    - contextPath: Core.DynamicAnalysis.internals.attributes.rpc_interface_uuid
      description: ''
      type: String
    - contextPath: Core.DynamicAnalysis.internals.attributes.rpc_interface_minor_version
      description: ''
      type: String
    - contextPath: Core.DynamicAnalysis.internals.attributes.telem
      description: ''
      type: String
    - contextPath: Core.DynamicAnalysis.internals.attributes.is_trusted_signer
      description: ''
      type: String
    - contextPath: Core.DynamicAnalysis.internals.attributes.thread_context_eip
      description: ''
      type: String
    - contextPath: Core.DynamicAnalysis.internals.attributes.requested_parent_instance_id
      description: ''
      type: String
    - contextPath: Core.DynamicAnalysis.internals.attributes.is_cgo
      description: ''
      type: String
    - contextPath: Core.DynamicAnalysis.internals.attributes.parent_cid
      description: ''
      type: String
    - contextPath: Core.DynamicAnalysis.internals.attributes.enabled_privileges
      description: ''
      type: Date
    - contextPath: Core.DynamicAnalysis.internals.attributes.peb32
      description: ''
      type: String
    - contextPath: Core.DynamicAnalysis.internals.attributes.is_embedded_sign
      description: ''
      type: String
    - contextPath: Core.DynamicAnalysis.internals.attributes.rpc_function_opnum
      description: ''
      type: String
    - contextPath: Core.DynamicAnalysis.internals.attributes.parent_thread_instance_id
      description: ''
      type: String
    - contextPath: Core.DynamicAnalysis.internals.attributes.remote_causality_actor_ip
      description: ''
      type: String
    - contextPath: Core.DynamicAnalysis.internals.attributes.canonized_process_image_path
      description: ''
      type: String
    - contextPath: Core.DynamicAnalysis.internals.attributes.scanned_buffer_crc32_stacktrace_call_region_buffer
      description: ''
      type: String
    - contextPath: Core.DynamicAnalysis.internals.attributes.yara_rules_results_stacktrace_allocation_base_buffer
      description: ''
      type: String
    - contextPath: Core.DynamicAnalysis.internals.attributes.entry_point_rva
      description: ''
      type: String
    - contextPath: Core.DynamicAnalysis.internals.attributes.is_stack_pivot
      description: ''
      type: String
    - contextPath: Core.DynamicAnalysis.internals.attributes.os_parent_pid
      description: ''
      type: String
    - contextPath: Core.DynamicAnalysis.internals.attributes.image_path_md5
      description: ''
      type: String
    - contextPath: Core.DynamicAnalysis.internals.attributes.causality_actor_type
      description: ''
      type: String
    - contextPath: Core.DynamicAnalysis.internals.attributes.timestamp
      description: ''
      type: String
    - contextPath: Core.DynamicAnalysis.internals.attributes.is_in_transaction
      description: ''
      type: String
    - contextPath: Core.DynamicAnalysis.internals.attributes.cid
      description: ''
      type: String
    - contextPath: Core.DynamicAnalysis.internals.attributes.integrity_level
      description: ''
      type: String
    - contextPath: Core.DynamicAnalysis.internals.attributes.actor_type
      description: ''
      type: String
    - contextPath: Core.DynamicAnalysis.internals.attributes.file_info_description
      description: ''
      type: String
    - contextPath: Core.DynamicAnalysis.internals.attributes.chisq_prob
      description: ''
      type: String
    - contextPath: Core.DynamicAnalysis.internals.attributes.parent_tid
      description: ''
      type: String
    - contextPath: Core.DynamicAnalysis.internals.attributes.rpc_interface_major_version
      description: ''
      type: String
    - contextPath: Core.DynamicAnalysis.internals.attributes.dse_internal
      description: ''
      type: String
    - contextPath: Core.DynamicAnalysis.internals.attributes.telem_bit_mask
      description: ''
      type: String
    - contextPath: Core.DynamicAnalysis.internals.attributes.process_image_name
      description: ''
      type: String
    - contextPath: Core.DynamicAnalysis.internals.attributes.parent_instance_id
      description: ''
      type: String
    - contextPath: Core.DynamicAnalysis.internals.attributes.entropy
      description: ''
      type: String
    - contextPath: Core.DynamicAnalysis.internals.attributes.call_region_base_address
      description: ''
      type: String
    - contextPath: Core.DynamicAnalysis.internals.attributes.yara_rules_results_stacktrace_call_region_buffer
      description: ''
      type: String
    - contextPath: Core.DynamicAnalysis.internals.attributes.scanned_buffer_crc32_stacktrace_page_base_buffer
      description: ''
      type: String
    - contextPath: Core.DynamicAnalysis.internals.attributes.image_base
      description: ''
      type: String
    - contextPath: Core.DynamicAnalysis.internals.attributes.sync_id
      description: ''
      type: String
    - contextPath: Core.DynamicAnalysis.internals.attributes.effective_user_sid
      description: ''
      type: String
    - contextPath: Core.DynamicAnalysis.internals.attributes.requested_parent_pid
      description: ''
      type: String
    - contextPath: Core.DynamicAnalysis.internals.attributes.event_id
      description: ''
      type: String
    - contextPath: Core.DynamicAnalysis.internals.attributes.rpc_protocol
      description: ''
      type: String
    - contextPath: Core.DynamicAnalysis.internals.processIdx
      description: ''
      type: Number
    - contextPath: Core.DynamicAnalysis.internals.instanceId
      description: ''
      type: String
    - contextPath: Core.DynamicAnalysis.internals.attributes.scriptblock_text
      description: ''
      type: String
    - contextPath: Core.DynamicAnalysis.internals.attributes.script_path
      description: ''
      type: String
    - contextPath: Core.DynamicAnalysis.internals.attributes.actor_pid
      description: ''
      type: String
    - contextPath: Core.DynamicAnalysis.internals.attributes.actor_instance_id
      description: ''
      type: String
    - contextPath: Core.DynamicAnalysis.internals.attributes.actor_thread_instance_id
      description: ''
      type: String
    - contextPath: Core.DynamicAnalysis.internals.attributes.etw_event_id
      description: ''
      type: String
    - contextPath: Core.DynamicAnalysis.internals.attributes.actor_tid
      description: ''
      type: String
    - contextPath: Core.DynamicAnalysis.internals.attributes.suspicious_strings
      description: ''
      type: String
    - contextPath: Core.DynamicAnalysis.internals.attributes.suspicious_strings_context
      description: ''
      type: String
    - contextPath: Core.DynamicAnalysis.internals.attributes.content_version
      description: ''
      type: String
    - contextPath: Core.DynamicAnalysis.internals.attributes.script_hash
      description: ''
      type: String
    - contextPath: Core.DynamicAnalysis.internals.attributes.dotnet_callstack
      description: ''
      type: String
    - contextPath: Core.DynamicAnalysis.internals.attributes.hook_type
      description: ''
      type: String
    - contextPath: Core.DynamicAnalysis.internals.attributes.appdomain_id
      description: ''
      type: String
    - contextPath: Core.DynamicAnalysis.internals.attributes.ps_assembly_version
      description: ''
      type: String
    - contextPath: Core.DynamicAnalysis.internals.attributes.original_length
      description: ''
      type: String
    - contextPath: Core.DynamicAnalysis.internals.attributes.invoke_expression_count
      description: ''
      type: String
    - contextPath: Core.DynamicAnalysis.internals.attributes.file_path
      description: ''
      type: String
    - contextPath: Core.DynamicAnalysis.internals.attributes.content
      description: ''
      type: String
    - contextPath: Core.DynamicAnalysis.internals.attributes.edr_assembly_version
      description: ''
      type: String
    - contextPath: Core.DynamicAnalysis.internals.attributes.expression_tree_scan_result
      description: ''
      type: String
    - contextPath: Core.DynamicAnalysis.internals.attributes.content_length
      description: ''
      type: String
    - contextPath: Core.DynamicAnalysis.internals.attributes.local_analysis_verdict
      description: ''
      type: String
    - contextPath: Core.DynamicAnalysis.internals.attributes.clr_version
      description: ''
      type: String
    - contextPath: Core.DynamicAnalysis.internals.attributes.powershell_version
      description: ''
      type: String
    - contextPath: Core.DynamicAnalysis.internals.attributes.script_source
      description: ''
      type: String
    - contextPath: Core.DynamicAnalysis.internals.attributes.prio
      description: ''
      type: String
    - contextPath: Core.DynamicAnalysis.internals.attributes.build_timestamp
      description: ''
      type: Date
    - contextPath: Core.DynamicAnalysis.potentialPreventionActionOverride
      description: ''
      type: Boolean
    - contextPath: Core.DynamicAnalysis.isBiocRule
      description: ''
      type: Boolean
    - contextPath: Core.DynamicAnalysis.biocId
      description: ''
      type: Number
    - contextPath: Core.DynamicAnalysis.additionalData
      description: ''
      type: String
    - contextPath: Core.DynamicAnalysis.biocRuleName
      description: ''
      type: String
    - contextPath: Core.DynamicAnalysis.reachedMaxActivationsPerRule
      description: ''
      type: Boolean
    - contextPath: Core.DynamicAnalysis.syncActionStatus
      description: ''
      type: Number
    - contextPath: Core.DynamicAnalysis.spawnerImagePath
      description: ''
      type: String
    - contextPath: Core.DynamicAnalysis.spawnerCmdline
      description: ''
      type: String
    - contextPath: Core.DynamicAnalysis.spawnerSigner
      description: ''
      type: String
    - contextPath: Core.DynamicAnalysis.osSpawnerImagePath
      description: ''
      type: String
    - contextPath: Core.DynamicAnalysis.osSpawnerCmdline
      description: ''
      type: String
    - contextPath: Core.DynamicAnalysis.osSpawnerSigner
      description: ''
      type: String
  - arguments:
    - description: The sha256 of a file.
      isArray: true
      name: sha256
      required: true
    description: Get the prevalence of a file, identified by sha256.
    name: core-get-hash-analytics-prevalence
    outputs:
    - contextPath: Core.AnalyticsPrevalence.Hash.value
      description: Whether the hash is prevalent or not.
      type: Boolean
    - contextPath: Core.AnalyticsPrevalence.Hash.data.global_prevalence.value
      description: The global prevalence of the hash.
      type: Number
    - contextPath: Core.AnalyticsPrevalence.Hash.data.local_prevalence.value
      description: The local prevalence of the hash.
      type: Number
    - contextPath: Core.AnalyticsPrevalence.Hash.data.prevalence.value
      description: The prevalence of the hash.
      type: Number
  - arguments:
    - description: The IP address.
      isArray: true
      name: ip_address
      required: true
    description: Get the prevalence of an ip, identified by ip_address.
    name: core-get-IP-analytics-prevalence
    outputs:
    - contextPath: Core.AnalyticsPrevalence.Ip.value
      description: Whether the IP address is prevalent or not.
      type: Boolean
    - contextPath: Core.AnalyticsPrevalence.Ip.data.global_prevalence.value
      description: The global prevalence of the IP.
      type: Number
    - contextPath: Core.AnalyticsPrevalence.Ip.data.local_prevalence.value
      description: The local prevalence of the IP.
      type: Number
    - contextPath: Core.AnalyticsPrevalence.Ip.data.prevalence.value
      description: The prevalence of the IP.
      type: Number
  - arguments:
    - description: The domain name.
      isArray: true
      name: domain_name
      required: true
    description: Get the prevalence of a domain, identified by domain_name.
    name: core-get-domain-analytics-prevalence
    outputs:
    - contextPath: Core.AnalyticsPrevalence.Domain.value
      description: Whether the domain is prevalent or not.
      type: Boolean
    - contextPath: Core.AnalyticsPrevalence.Domain.data.global_prevalence.value
      description: The global prevalence of the domain.
      type: Number
    - contextPath: Core.AnalyticsPrevalence.Domain.data.local_prevalence.value
      description: The local prevalence of the domain.
      type: Number
    - contextPath: Core.AnalyticsPrevalence.Domain.data.prevalence.value
      description: The prevalence of the domain.
      type: Number
  - arguments:
    - description: The process name.
      isArray: true
      name: process_name
      required: true
    description: Get the prevalence of a process, identified by process_name.
    name: core-get-process-analytics-prevalence
    outputs:
    - contextPath: Core.AnalyticsPrevalence.Process.value
      description: Whether the process is prevalent or not.
      type: Boolean
    - contextPath: Core.AnalyticsPrevalence.Process.data.global_prevalence.value
      description: The global prevalence of the process.
      type: Number
    - contextPath: Core.AnalyticsPrevalence.Process.data.local_prevalence.value
      description: The local prevalence of the process.
      type: Number
    - contextPath: Core.AnalyticsPrevalence.Process.data.prevalence.value
      description: The prevalence of the process.
      type: Number
  - arguments:
    - description: The key name of a registry path.
      isArray: true
      name: key_name
      required: true
    - description: The value name of a registry path.
      isArray: true
      name: value_name
      required: true
    description: Get the prevalence of a registry_path, identified by key_name, value_name.
    name: core-get-registry-analytics-prevalence
    outputs:
    - contextPath: Core.AnalyticsPrevalence.Registry.value
      description: Whether the registry is prevalent or not.
      type: Boolean
    - contextPath: Core.AnalyticsPrevalence.Registry.data.global_prevalence.value
      description: The global prevalence of the registry.
      type: Number
    - contextPath: Core.AnalyticsPrevalence.Registry.data.local_prevalence.value
      description: The local prevalence of the registry.
      type: Number
    - contextPath: Core.AnalyticsPrevalence.Registry.data.prevalence.value
      description: The prevalence of the registry.
      type: Number
  - arguments:
    - description: The process command line.
      isArray: true
      name: process_command_line
      required: true
    description: Get the prevalence of a process_command_line, identified by process_command_line.
    name: core-get-cmd-analytics-prevalence
    outputs:
    - contextPath: Core.AnalyticsPrevalence.Cmd.value
      description: Whether the CMD is prevalent or not.
      type: Boolean
    - contextPath: Core.AnalyticsPrevalence.Cmd.data.global_prevalence.value
      description: The global prevalence of the CMD.
      type: Number
    - contextPath: Core.AnalyticsPrevalence.Cmd.data.local_prevalence.value
      description: The local prevalence of the CDM.
      type: Number
    - contextPath: Core.AnalyticsPrevalence.Cmd.data.prevalence.value
      description: The prevalence of the Cmd.
      type: Number
  - arguments:
    - description: A comma-separated list of tenant IDs of the endpoint(s) for which you want to assign the tag.
      isArray: true
      name: endpoint_ids
      required: true
    - description: The tag name to assign to the endpoint(s).
      name: tag
      required: true
    - description: A comma-separated list of endpoint IDs by which to filter the results.
      isArray: true
      name: endpoint_id_list
    - description: "A comma-separated list of distribution package names or installation package names. \nExample: dist_name1,dist_name2."
      isArray: true
      name: dist_name
    - description: |-
        A comma-separated list of IP addresses.
        Example: 8.8.8.8,1.1.1.1.
      isArray: true
      name: ip_list
    - description: |-
        A comma-separated list of group name to which the agent belongs.
        Example: group_name1,group_name2.
      isArray: true
      name: group_name
    - auto: PREDEFINED
      description: The endpoint platform.
      isArray: true
      name: platform
      predefined:
      - windows
      - linux
      - macos
      - android
    - description: |-
        A comma-separated list of alias names.
        Examples: alias_name1,alias_name2.
      isArray: true
      name: alias_name
    - auto: PREDEFINED
      description: Specifies whether the endpoint was isolated or unisolated.
      name: isolate
      predefined:
      - isolated
      - unisolated
    - description: |-
        A comma-separated list of hostnames.
        Example: hostname1,hostname2.
      isArray: true
      name: hostname
    - description: |-
        All the agents that were first seen after {first_seen_gte}.
        Supported values:
        1579039377301 (time in milliseconds)
        "3 days" (relative date)
        "2019-10-21T23:45:00" (date).
      name: first_seen_gte
    - description: |-
        All the agents that were first seen before {first_seen_lte}.
        Supported values:
        1579039377301 (time in milliseconds)
        "3 days" (relative date)
        "2019-10-21T23:45:00" (date).
      name: first_seen_lte
    - description: |-
        All the agents that were last seen before {last_seen_gte}.
        Supported values:
        1579039377301 (time in milliseconds)
        "3 days" (relative date)
        "2019-10-21T23:45:00" (date).
      name: last_seen_gte
    - description: |-
        All the agents that were last seen before {last_seen_lte}.
        Supported values:
        1579039377301 (time in milliseconds)
        "3 days" (relative date)
        "2019-10-21T23:45:00" (date).
      name: last_seen_lte
    - auto: PREDEFINED
      description: The status of the endpoint to filter.
      name: status
      predefined:
      - connected
      - disconnected
      - lost
      - uninstalled
    description: Add a tag to one or more endpoints.
    name: core-add-endpoint-tag
  - arguments:
    - description: A comma-separated list of tenant IDs of the endpoint(s) for which you want to remove the tag.
      isArray: true
      name: endpoint_ids
      required: true
    - description: The tag name to remove from the endpoint(s).
      name: tag
      required: true
    - description: A comma-separated list of endpoint IDs to filter by them.
      isArray: true
      name: endpoint_id_list
    - description: "A comma-separated list of distribution package names or installation package names. \nExample: dist_name1,dist_name2."
      isArray: true
      name: dist_name
    - description: |-
        A comma-separated list of IP addresses.
        Example: 8.8.8.8,1.1.1.1.
      isArray: true
      name: ip_list
    - description: |-
        A comma-separated list of group names to which the agent belongs.
        Example: group_name1,group_name2.
      isArray: true
      name: group_name
    - auto: PREDEFINED
      description: The endpoint platform.
      isArray: true
      name: platform
      predefined:
      - windows
      - linux
      - macos
      - android
    - description: |-
        A comma-separated list of alias names.
        Examples: alias_name1,alias_name2.
      isArray: true
      name: alias_name
    - auto: PREDEFINED
      description: Specifies whether the endpoint was isolated or unisolated.
      name: isolate
      predefined:
      - isolated
      - unisolated
    - description: |-
        A comma-separated list of hostnames.
        Example: hostname1,hostname2.
      isArray: true
      name: hostname
    - description: |-
        All the agents that were first seen after {first_seen_gte}.
        Supported values:
        1579039377301 (time in milliseconds)
        "3 days" (relative date)
        "2019-10-21T23:45:00" (date).
      name: first_seen_gte
    - description: |-
        All the agents that were first seen before {first_seen_lte}.
        Supported values:
        1579039377301 (time in milliseconds)
        "3 days" (relative date)
        "2019-10-21T23:45:00" (date).
      name: first_seen_lte
    - description: |-
        All the agents that were last seen before {last_seen_gte}.
        Supported values:
        1579039377301 (time in milliseconds)
        "3 days" (relative date)
        "2019-10-21T23:45:00" (date).
      name: last_seen_gte
    - description: |-
        All the agents that were last seen before {last_seen_lte}.
        Supported values:
        1579039377301 (time in milliseconds)
        "3 days" (relative date)
        "2019-10-21T23:45:00" (date).
      name: last_seen_lte
    - auto: PREDEFINED
      description: The status of the endpoint to filter.
      name: status
      predefined:
      - connected
      - disconnected
      - lost
      - uninstalled
    description: Remove a tag from one or more endpoints.
    name: core-remove-endpoint-tag
  - name: core-list-users
    description: Retrieve a list of the current users in your environment.
    arguments: []
    outputs:
    - contextPath: Core.User.user_email
      description: Email address of the user.
      type: string
    - contextPath: Core.User.user_first_name
      description: First name of the user.
      type: string
    - contextPath: Core.User.user_last_name
      description: Last name of the user.
      type: string
    - contextPath: Core.User.role_name
      description: Role name associated with the user.
      type: string
    - contextPath: Core.User.last_logged_in
      description: Timestamp of when the user last logged in.
      type: Number
    - contextPath: Core.User.user_type
      description: Type of user.
      type: string
    - contextPath: Core.User.groups
      description: Name of user groups associated with the user, if applicable.
      type: array
    - contextPath: Core.User.scope
      description: Name of scope associated with the user, if applicable.
      type: array
  - arguments:
    - description: |
        Unique ID of a specific user.
        User ID could be either of the `foo/dummy` format, or just `dummy`.
      name: user_id
    - description: Limit the number of users that will appear in the list. (limit should be used when no specific host is requested).
      name: limit
      defaultValue: 50
    name: core-list-risky-users
    description: Retrieve the risk score of a specific user or list of users with the highest risk score in the environment along with the reason affecting each score.
    outputs:
    - contextPath: Core.RiskyUser.type
      description: Form of identification element.
      type: String
    - contextPath: Core.RiskyUser.id
      description: Identification value of the type field.
      type: String
    - contextPath: Core.RiskyUser.score
      description: The score assigned to the user.
      type: Integer
    - contextPath: Core.RiskyUser.reasons.date created
      description: Date when the incident was created.
      type: String
    - contextPath: Core.RiskyUser.reasons.description
      description: Description of the incident.
      type: String
    - contextPath: Core.RiskyUser.reasons.severity
      description: The severity of the incident.
      type: String
    - contextPath: Core.RiskyUser.reasons.status
      description: The incident status.
      type: String
    - contextPath: Core.RiskyUser.reasons.points
      description: The score.
      type: Number
  - arguments:
    - description: The host name of a specific host.
      name: host_id
    - description: Limit the number of hosts that will appear in the list. (Use limit when no specific host is requested).
      name: limit
      defaultValue: 50
    name: core-list-risky-hosts
    description: Retrieve the risk score of a specific host or list of hosts with the highest risk score in the environment along with the reason affecting each score.
    outputs:
    - contextPath: Core.RiskyHost.type
      description: Form of identification element.
      type: String
    - contextPath: Core.RiskyHost.id
      description: Identification value of the type field.
      type: String
    - contextPath: Core.RiskyHost.score
      description: The score assigned to the host.
      type: Integer
    - contextPath: Core.RiskyHost.reasons.date created
      description: Date when the incident was created.
      type: String
    - contextPath: Core.RiskyHost.reasons.description
      description: Description of the incident.
      type: String
    - contextPath: Core.RiskyHost.reasons.severity
      description: The severity of the incident.
      type: String
    - contextPath: Core.RiskyHost.reasons.status
      description: The incident status.
      type: String
    - contextPath: Core.RiskyHost.reasons.points
      description: The score.
      type: Number
  - arguments:
    - description: A comma-separated list of one or more user group names for which you want the associated users.
      name: group_names
      isArray: true
      required: true
    name: core-list-user-groups
    description: Retrieve a list of the current user emails associated with one or more user groups in your environment.
    outputs:
    - contextPath: Core.UserGroup.group_name
      description: Name of the user group.
      type: String
    - contextPath: Core.UserGroup.description
      description: Description of the user group, if available.
      type: String
    - contextPath: Core.UserGroup.pretty_name
      description: Name of the user group as it appears in the management console.
      type: String
    - contextPath: Core.UserGroup.insert_time
      description: Timestamp of when the user group was created.
      type: Number
    - contextPath: Core.UserGroup.update_time
      description: Timestamp of when the user group was last updated.
      type: Number
    - contextPath: Core.UserGroup.user_email
      description: List of email addresses belonging to the users associated with the user group.
      type: array
    - contextPath: Core.UserGroup.source
      description: Type of user group.
      type: String
  - arguments:
    - description: Allows linking the response action to the incident that triggered it.
      name: incident_id
    - description: A comma-separated list of endpoint IDs. Can be retrieved by running the core-get-endpoints command.
      name: endpoint_ids
      required: true
    - description: Unique identifier of the script. Can be retrieved by running the core-get-scripts command.
      name: script_uid
      required: true
    - description: Dictionary containing the parameter name as key and its value for this execution as the value. For example, {"param1":"param1_value","param2":"param2_value"}.
      name: parameters
    - defaultValue: '600'
      description: The timeout in seconds for this execution.
      name: timeout
    - description: Interval in seconds between each poll.
      defaultValue: '10'
      name: polling_interval_in_seconds
    - description: Polling timeout in seconds.
      name: polling_timeout_in_seconds
      defaultValue: '600'
    - description: The action ID for polling use.
      name: action_id
      hidden: true
    - name: hide_polling_output
      hidden: true
      description: Whether to hide the polling result (automatically filled by polling).
    - name: is_core
      hidden: true
      description: Is the command being called from a core pack.
      defaultValue: true
    description: Initiates a new endpoint script execution action using a script from the script library and returns the results.
    name: core-script-run
    polling: true
    outputs:
    - contextPath: Core.ScriptResult.action_id
      description: ID of the action initiated.
      type: Number
    - contextPath: Core.ScriptResult.results.retrieved_files
      description: Number of successfully retrieved files.
      type: Number
    - contextPath: Core.ScriptResult.results.endpoint_ip_address
      description: Endpoint IP address.
      type: String
    - contextPath: Core.ScriptResult.results.endpoint_name
      description: Name of successfully retrieved files.
      type: String
    - contextPath: Core.ScriptResult.results.failed_files
      description: Number of files failed to be retrieved.
      type: Number
    - contextPath: Core.ScriptResult.results.endpoint_status
      description: Endpoint status.
      type: String
    - contextPath: Core.ScriptResult.results.domain
      description: Domain to which the endpoint belongs.
      type: String
    - contextPath: Core.ScriptResult.results.endpoint_id
      description: Endpoint ID.
      type: String
    - contextPath: Core.ScriptResult.results.execution_status
      description: Execution status of this endpoint.
      type: String
    - contextPath: Core.ScriptResult.results.return_value
      description: Value returned by the script in case the type is not a dictionary.
      type: String
    - contextPath: Core.ScriptResult.results.standard_output
      description: The STDOUT and the STDERR logged by the script during the execution.
      type: String
    - contextPath: Core.ScriptResult.results.retention_date
      description: Timestamp in which the retrieved files will be deleted from the server.
      type: Date
  - arguments:
    - description: The agent ID.
      name: agent_id
      isArray: false
      required: true
    - description: The instance ID.
      name: instance_id
      isArray: true
      required: true
    - description: The process name.
      name: process_name
      isArray: false
      required: false
    - description: The incident ID.
      name: incident_id
      isArray: false
      required: false
    - description: The action ID. For polling use.
      isArray: true
      name: action_id
      deprecated: true
    - description: Interval in seconds between each poll.
      name: interval_in_seconds
    - description: Polling timeout in seconds.
      name: timeout_in_seconds
    name: core-terminate-process
    description: Terminate a process by its instance ID. Available only for XSIAM 2.4.
    polling: true
    outputs:
    - contextPath: Core.TerminateProcess.action_id
      description: The action ID.
      type: String
    - contextPath: Core.GetActionStatus
      description: The action status command results.
      type: Unknown
    - contextPath: Core.GetActionStatus.endpoint_id
      description: Endpoint ID.
      type: string
    - contextPath: Core.GetActionStatus.status
      description: The status of the specific endpoint ID.
      type: string
    - contextPath: Core.GetActionStatus.action_id
      description: The specified action ID.
      type: number
    - contextPath: Core.GetActionStatus.ErrorReasons.bucket
      description: The bucket that the error happened in.
      type: String
    - contextPath: Core.GetActionStatus.ErrorReasons.file_name
      description: The name of the file that caused the error.
      type: String
    - contextPath: Core.GetActionStatus.ErrorReasons.file_path
      description: The path of the file that caused the error.
      type: String
    - contextPath: Core.GetActionStatus.ErrorReasons.file_size
      description: The size of the file that caused the error.
      type: Number
    - contextPath: Core.GetActionStatus.ErrorReasons.missing_files
      description: The missing files that caused the error.
      type: Unknown
    - contextPath: Core.GetActionStatus.ErrorReasons.errorData
      description: The error reason data.
      type: String
    - contextPath: Core.GetActionStatus.ErrorReasons.terminated_by
      description: The instance ID which terminated the action and caused the error.
      type: String
    - contextPath: Core.GetActionStatus.ErrorReasons.errorDescription
      description: The error reason description.
      type: String
    - contextPath: Core.GetActionStatus.ErrorReasons.terminate_result
      description: The error reason terminate result.
      type: Unknown
  - arguments:
    - description: The agent ID.
      name: agent_id
      isArray: false
      required: true
    - description: The causality ID.
      name: causality_id
      isArray: true
      required: true
    - description: The process name.
      name: process_name
      isArray: false
      required: false
    - description: The incident ID.
      name: incident_id
      isArray: false
      required: false
    - description: The action ID. For polling use.
      isArray: true
      name: action_id
      deprecated: true
    - description: Interval in seconds between each poll.
      name: interval_in_seconds
    - description: Polling timeout in seconds.
      name: timeout_in_seconds
    name: core-terminate-causality
    description: Terminate a process tree by its causality ID. Available only for XSIAM 2.4.
    polling: true
    outputs:
    - contextPath: Core.TerminateCausality.action_id
      description: The action id.
<<<<<<< HEAD
      type: String
    - contextPath: Core.GetActionStatus
      description: The action status command results.
      type: Unknown
    - contextPath: Core.GetActionStatus.endpoint_id
      description: Endpoint ID.
      type: string
    - contextPath: Core.GetActionStatus.status
      description: The status of the specific endpoint ID.
      type: string
    - contextPath: Core.GetActionStatus.action_id
      description: The specified action ID.
      type: number
    - contextPath: Core.GetActionStatus.ErrorReasons.bucket
      description: The bucket that the error happened in.
      type: String
    - contextPath: Core.GetActionStatus.ErrorReasons.file_name
      description: The name of the file that caused the error.
      type: String
    - contextPath: Core.GetActionStatus.ErrorReasons.file_path
      description: The path of the file that caused the error.
      type: String
    - contextPath: Core.GetActionStatus.ErrorReasons.file_size
      description: The size of the file that caused the error.
      type: Number
    - contextPath: Core.GetActionStatus.ErrorReasons.missing_files
      description: The missing files that caused the error.
      type: Unknown
    - contextPath: Core.GetActionStatus.ErrorReasons.errorData
      description: The error reason data.
      type: String
    - contextPath: Core.GetActionStatus.ErrorReasons.terminated_by
      description: The instance ID which terminated the action and caused the error.
      type: String
    - contextPath: Core.GetActionStatus.ErrorReasons.errorDescription
      description: The error reason description.
      type: String
    - contextPath: Core.GetActionStatus.ErrorReasons.terminate_result
      description: The error reason terminate result.
      type: Unknown
=======
      type: String 
  - arguments:
    - description: Asset unique identifier.
      name: asset_id
      required: true
    name: core-get-asset-details
    description: Get asset information.
    outputs: 
    - contextPath: Core.CoreAsset
      description: Asset additional information.
    - contextPath: Core.CoreAsset.xdm__asset__provider
      description: The cloud provider or source responsible for the asset.
    - contextPath: Core.CoreAsset.xdm__asset__realm
      description: The realm or logical grouping of the asset.
    - contextPath: Core.CoreAsset.xdm__asset__last_observed
      description: The timestamp of when the asset was last observed, in ISO 8601 format.
    - contextPath: Core.CoreAsset.xdm__asset__type__id
      description: The unique identifier for the asset type.
    - contextPath: Core.CoreAsset.xdm__asset__first_observed
      description: The timestamp of when the asset was first observed, in ISO 8601 format.
    - contextPath: Core.CoreAsset.asset_hierarchy
      description: The hierarchy or structure representing the asset.
    - contextPath: Core.CoreAsset.xdm__asset__type__category
      description: The category type of the asset.
    - contextPath: Core.CoreAsset.xdm__cloud__region
      description: The cloud region where the asset resides.
    - contextPath: Core.CoreAsset.xdm__asset__module_unstructured_fields
      description: The unstructured fields or metadata associated with the asset module.
    - contextPath: Core.CoreAsset.xdm__asset__source
      description: The originating source of the asset's information.
    - contextPath: Core.CoreAsset.xdm__asset__id
      description: A unique identifier for the asset.
    - contextPath: Core.CoreAsset.xdm__asset__type__class
      description: The classification or type class of the asset.
    - contextPath: Core.CoreAsset.xdm__asset__type__name
      description: The specific name of the asset type.
    - contextPath: Core.CoreAsset.xdm__asset__strong_id
      description: The strong or immutable identifier for the asset.
    - contextPath: Core.CoreAsset.xdm__asset__name
      description: The name of the asset.
    - contextPath: Core.CoreAsset.xdm__asset__raw_fields
      description: The raw fields or unprocessed data related to the asset.
    - contextPath: Core.CoreAsset.xdm__asset__normalized_fields
      description: The normalized fields associated with the asset.
    - contextPath: Core.CoreAsset.all_sources
      description: A list of all sources providing information about the asset.
>>>>>>> 3301ae38
  runonce: false
  script: '-'
  subtype: python3
  type: python
  dockerimage: demisto/google-cloud-storage:1.0.0.117186
tests:
- No tests
fromversion: 6.2.0<|MERGE_RESOLUTION|>--- conflicted
+++ resolved
@@ -3414,7 +3414,6 @@
     outputs:
     - contextPath: Core.TerminateCausality.action_id
       description: The action id.
-<<<<<<< HEAD
       type: String
     - contextPath: Core.GetActionStatus
       description: The action status command results.
@@ -3455,15 +3454,13 @@
     - contextPath: Core.GetActionStatus.ErrorReasons.terminate_result
       description: The error reason terminate result.
       type: Unknown
-=======
-      type: String 
   - arguments:
     - description: Asset unique identifier.
       name: asset_id
       required: true
     name: core-get-asset-details
     description: Get asset information.
-    outputs: 
+    outputs:
     - contextPath: Core.CoreAsset
       description: Asset additional information.
     - contextPath: Core.CoreAsset.xdm__asset__provider
@@ -3502,7 +3499,6 @@
       description: The normalized fields associated with the asset.
     - contextPath: Core.CoreAsset.all_sources
       description: A list of all sources providing information about the asset.
->>>>>>> 3301ae38
   runonce: false
   script: '-'
   subtype: python3
