category: Endpoint
defaultEnabled: true
commonfields:
  id: Cortex Core - IR
  version: -1
configuration:
- display: Incident type
  name: incidentType
  type: 13
  required: false
- display: Server URL (copy URL from Core - click ? to see more info.)
  name: url
  type: 0
  hidden: true
  required: false
- display: API Key ID
  name: apikey_id
  type: 4
  hidden: true
  required: false
- display: API Key
  name: apikey
  type: 4
  hidden: true
  required: false
- display: API Key ID
  name: credentials
  defaultvalue: ""
  type: 9
  required: false
  section: Connect
  displaypassword: API Key
- additionalinfo: The timeout of the HTTP requests sent to Cortex API (in seconds).
  defaultvalue: '120'
  display: HTTP Timeout
  name: timeout
  type: 0
  required: false
description: The Cortex Core IR integration uses the Cortex API for detection and response, by natively integrating network, endpoint, and cloud data to stop sophisticated attacks.
display: Investigation & Response
name: Cortex Core - IR
script:
  commands:
  - arguments:
    - description: A date in the format 2019-12-31T23:59:00. Only incidents that were created on or before the specified date/time will be retrieved.
      name: lte_creation_time
    - description: A date in the format 2019-12-31T23:59:00. Only incidents that were created on or after the specified date/time will be retrieved.
      name: gte_creation_time
    - description: Filters returned incidents that were created on or before the specified date/time, in the format 2019-12-31T23:59:00.
      name: lte_modification_time
    - description: Filters returned incidents that were modified on or after the specified date/time, in the format 2019-12-31T23:59:00.
      name: gte_modification_time
    - description: An array or CSV string of incident IDs.
      isArray: true
      name: incident_id_list
    - description: Filters returned incidents that were created on or after the specified date/time range, for example, 1 month, 2 days, 1 hour, and so on.
      name: since_creation_time
    - description: Filters returned incidents that were modified on or after the specified date/time range, for example, 1 month, 2 days, 1 hour, and so on.
      name: since_modification_time
    - auto: PREDEFINED
      description: Sorts returned incidents by the date/time that the incident was last modified ("asc" - ascending, "desc" - descending).
      name: sort_by_modification_time
      predefined:
      - asc
      - desc
    - auto: PREDEFINED
      description: Sorts returned incidents by the date/time that the incident was created ("asc" - ascending, "desc" - descending).
      name: sort_by_creation_time
      predefined:
      - asc
      - desc
    - defaultValue: '0'
      description: Page number (for pagination). The default is 0 (the first page).
      name: page
    - defaultValue: '100'
      description: Maximum number of incidents to return per page. The default and maximum is 100.
      name: limit
    - description: 'Filters only incidents in the specified status. The options are: new, under_investigation, resolved_known_issue, resolved_false_positive, resolved_true_positive resolved_security_testing, resolved_other, resolved_auto.'
      name: status
    - auto: PREDEFINED
      description: 'Whether the incident is starred (Boolean value: true or false).'
      name: starred
      predefined:
      - 'true'
      - 'false'
    - description: Deprecated. Use gte_creation_time instead.
      defaultValue: 3 days
      name: starred_incidents_fetch_window
      deprecated: true
    description: |-
      Returns a list of incidents, which you can filter by a list of incident IDs (max. 100), the time the incident was last modified, and the time the incident was created.
      If you pass multiple filtering arguments, they will be concatenated using the AND condition. The OR condition is not supported.
    name: core-get-incidents
    outputs:
    - contextPath: Core.Incident.incident_id
      description: Unique ID assigned to each returned incident.
      type: String
    - contextPath: Core.Incident.manual_severity
      description: Incident severity assigned by the user. This does not affect the calculated severity. Can be "low", "medium", "high".
      type: String
    - contextPath: Core.Incident.manual_description
      description: Incident description provided by the user.
      type: String
    - contextPath: Core.Incident.assigned_user_mail
      description: Email address of the assigned user.
      type: String
    - contextPath: Core.Incident.high_severity_alert_count
      description: Number of alerts with the severity HIGH.
      type: String
    - contextPath: Core.Incident.host_count
      description: Number of hosts involved in the incident.
      type: number
    - contextPath: Core.Incident.xdr_url
      description: A link to the incident view on Cortex XDR.
      type: String
    - contextPath: Core.Incident.assigned_user_pretty_name
      description: Full name of the user assigned to the incident.
      type: String
    - contextPath: Core.Incident.alert_count
      description: Total number of alerts in the incident.
      type: number
    - contextPath: Core.Incident.med_severity_alert_count
      description: Number of alerts with the severity MEDIUM.
      type: number
    - contextPath: Core.Incident.user_count
      description: Number of users involved in the incident.
      type: number
    - contextPath: Core.Incident.severity
      description: |-
        Calculated severity of the incident. Valid values are:
        "low","medium","high".
      type: String
    - contextPath: Core.Incident.low_severity_alert_count
      description: Number of alerts with the severity LOW.
      type: String
    - contextPath: Core.Incident.status
      description: |
        Current status of the incident. Valid values are: "new","under_investigation","resolved_known_issue","resolved_duplicate","resolved_false_positive","resolved_true_positive","resolved_security_testing" or "resolved_other".
      type: String
    - contextPath: Core.Incident.description
      description: Dynamic calculated description of the incident.
      type: String
    - contextPath: Core.Incident.resolve_comment
      description: Comments entered by the user when the incident was resolved.
      type: String
    - contextPath: Core.Incident.notes
      description: Comments entered by the user regarding the incident.
      type: String
    - contextPath: Core.Incident.creation_time
      description: Date and time the incident was created on Cortex XDR.
      type: date
    - contextPath: Core.Incident.detection_time
      description: Date and time that the first alert occurred in the incident.
      type: date
    - contextPath: Core.Incident.modification_time
      description: Date and time that the incident was last modified.
      type: date
  - arguments:
    - description: Links the response action to the triggered incident.
      name: incident_id
    - description: Interval in seconds between each poll.
      name: interval_in_seconds
    - description: Polling timeout in seconds.
      name: timeout_in_seconds
    - description: For polling use.
      isArray: true
      name: action_id
      deprecated: true
    - description: The endpoint ID (string) to isolate. Retrieve the string from the core-get-endpoints command.
      name: endpoint_id
      required: true
    - auto: PREDEFINED
      defaultValue: 'false'
      description: Suppress an error when trying to isolate a disconnected endpoint. When set to false, an error is returned.
      name: suppress_disconnected_endpoint_error
      predefined:
      - 'true'
      - 'false'
    description: Isolates the specified endpoint.
    execution: true
    name: core-isolate-endpoint
    polling: true
    outputs:
    - contextPath: Core.Isolation.endpoint_id
      description: The endpoint ID.
      type: String
  - arguments:
    - description: Links the response action to the triggered incident.
      name: incident_id
    - description: The endpoint ID (string) to reverse the isolation. Retrieve it from the core-get-endpoints command.
      name: endpoint_id
      required: true
    - auto: PREDEFINED
      defaultValue: 'false'
      description: Suppress an error when trying to unisolate a disconnected endpoint. When set to false, an error is be returned.
      name: suppress_disconnected_endpoint_error
      predefined:
      - 'true'
      - 'false'
    - description: For polling use.
      isArray: true
      name: action_id
      deprecated: true
    - description: Interval in seconds between each poll.
      name: interval_in_seconds
    - description: Polling timeout in seconds.
      name: timeout_in_seconds
    description: Reverses the isolation of an endpoint.
    execution: true
    name: core-unisolate-endpoint
    polling: true
    outputs:
    - contextPath: Core.UnIsolation.endpoint_id
      description: Isolates the specified endpoint.
      type: String
  - arguments:
    - description: A comma-separated list of endpoint IDs.
      isArray: true
      name: endpoint_id_list
    - description: "A comma-separated list of distribution package names or installation package names. \nExample: dist_name1,dist_name2."
      isArray: true
      name: dist_name
    - description: |-
        A comma-separated list of private IP addresses.
        Example: 10.1.1.1,192.168.1.1.
      isArray: true
      name: ip_list
    - description: |-
        A comma-separated list of public IP addresses that correlate to the last IPv4 address from which the Cortex XDR agent connected (know as `Last Origin IP`).
        Example: 8.8.8.8,1.1.1.1.
      isArray: true
      name: public_ip_list
    - description: |-
        The group name to which the agent belongs.
        Example: group_name1,group_name2.
      isArray: true
      name: group_name
    - description: 'The endpoint platform. Valid values are\: "windows", "linux", "macos", or "android". '
      isArray: true
      name: platform
      auto: PREDEFINED
      predefined:
      - windows
      - linux
      - macos
      - android
    - description: |-
        A comma-separated list of alias names.
        Examples: alias_name1,alias_name2.
      name: alias_name
      isArray: true
    - description: |-
        Specifies whether the endpoint was isolated or unisolated.
      name: isolate
      auto: PREDEFINED
      predefined:
      - isolated
      - unisolated
    - description: |-
        Hostname
        Example: hostname1,hostname2.
      name: hostname
      isArray: true
    - description: |-
        All the agents that were first seen after {first_seen_gte}.
        Supported values:
        1579039377301 (time in milliseconds)
        "3 days" (relative date)
        "2019-10-21T23:45:00" (date).
      name: first_seen_gte
    - description: |-
        All the agents that were first seen before {first_seen_lte}.
        Supported values:
        1579039377301 (time in milliseconds)
        "3 days" (relative date)
        "2019-10-21T23:45:00" (date).
      name: first_seen_lte
    - description: |-
        All the agents that were last seen before {last_seen_gte}.
        Supported values:
        1579039377301 (time in milliseconds)
        "3 days" (relative date)
        "2019-10-21T23:45:00" (date).
      name: last_seen_gte
    - description: |-
        All the agents that were last seen before {last_seen_lte}.
        Supported values:
        1579039377301 (time in milliseconds)
        "3 days" (relative date)
        "2019-10-21T23:45:00" (date).
      name: last_seen_lte
    - defaultValue: '0'
      description: Page number (for pagination). The default is 0 (the first page).
      name: page
    - description: Maximum number of endpoints to return per page. The default and maximum is 30.
      name: limit
      defaultValue: '30'
    - auto: PREDEFINED
      description: Specifies whether to sort endpoints by the first time or last time they were seen. Can be "first_seen" or "last_seen".
      name: sort_by
      predefined:
      - first_seen
      - last_seen
    - auto: PREDEFINED
      description: The order by which to sort results. Can be "asc" (ascending) or "desc" ( descending). Default set to asc.
      name: sort_order
      predefined:
      - asc
      - desc
      defaultValue: asc
    - name: status
      description: A comma-separated list of endpoints statuses to filter.
      isArray: true
      auto: PREDEFINED
      predefined:
      - connected
      - disconnected
      - lost
      - uninstalled
    - name: username
      description: The usernames to query for, accepts a single user, or comma-separated list of usernames.
      isArray: true
    - auto: PREDEFINED
      defaultValue: "false"
      description: Whether to return all endpoints. If true, will override the 'limit' and 'page' arguments.
      name: all_results
      predefined:
      - "false"
      - "true"
    - auto: PREDEFINED
      defaultValue: "false"
      description: Whether to return timestamp or date string values.
      name: convert_timestamp_to_datestring
      predefined:
      - "false"
      - "true"
    description: Gets a list of endpoints, according to the passed filters. If there are no filters, all endpoints are returned. Filtering by multiple fields will be concatenated using AND condition (OR is not supported). Maximum result set size is 100. Offset is the zero-based number of endpoint from the start of the result set (start by counting from 0).
    name: core-get-endpoints
    outputs:
    - contextPath: Core.Endpoint.endpoint_id
      description: The endpoint ID.
      type: String
    - contextPath: Core.Endpoint.endpoint_name
      description: The endpoint name.
      type: String
    - contextPath: Core.Endpoint.endpoint_type
      description: The endpoint type.
      type: String
    - contextPath: Core.Endpoint.endpoint_status
      description: The status of the endpoint.
      type: String
    - contextPath: Core.Endpoint.os_type
      description: The endpoint OS type.
      type: String
    - contextPath: Core.Endpoint.ip
      description: A list of IP addresses.
      type: Unknown
    - contextPath: Core.Endpoint.users
      description: A list of users.
      type: Unknown
    - contextPath: Core.Endpoint.domain
      description: The endpoint domain.
      type: String
    - contextPath: Core.Endpoint.alias
      description: The endpoint's aliases.
      type: String
    - contextPath: Core.Endpoint.first_seen
      description: First seen date/time in Epoch (milliseconds).
      type: Unknown
    - contextPath: Core.Endpoint.last_seen
      description: Last seen date/time in Epoch (milliseconds).
      type: Date
    - contextPath: Core.Endpoint.content_version
      description: Content version.
      type: String
    - contextPath: Core.Endpoint.installation_package
      description: Installation package.
      type: String
    - contextPath: Core.Endpoint.active_directory
      description: Active directory.
      type: String
    - contextPath: Core.Endpoint.install_date
      description: Install date in Epoch (milliseconds).
      type: Date
    - contextPath: Core.Endpoint.endpoint_version
      description: Endpoint version.
      type: String
    - contextPath: Core.Endpoint.is_isolated
      description: Whether the endpoint is isolated.
      type: String
    - contextPath: Core.Endpoint.group_name
      description: The name of the group to which the endpoint belongs.
      type: String
    - contextPath: Endpoint.Hostname
      description: The hostname that is mapped to this endpoint.
      type: String
    - contextPath: Endpoint.ID
      description: The unique ID within the tool retrieving the endpoint.
      type: String
    - contextPath: Endpoint.IPAddress
      description: The IP address of the endpoint.
      type: String
    - contextPath: Endpoint.Domain
      description: The domain of the endpoint.
      type: String
    - contextPath: Endpoint.OS
      description: The endpoint's operation system.
      type: String
    - contextPath: Account.Username
      description: The username in the relevant system.
      type: String
    - contextPath: Account.Domain
      description: The domain of the account.
      type: String
    - contextPath: Endpoint.Status
      description: The endpoint's status.
      type: String
    - contextPath: Endpoint.IsIsolated
      description: The endpoint's isolation status.
      type: String
    - contextPath: Endpoint.MACAddress
      description: The endpoint's MAC address.
      type: String
    - contextPath: Endpoint.Vendor
      description: The integration name of the endpoint vendor.
      type: String
  - arguments:
    - description: The status of the endpoint to use as a filter.
      name: status
      auto: PREDEFINED
      predefined:
      - connected
      - disconnected
    - description: A comma-separated list of endpoint IDs to use as a filter.
      isArray: true
      name: endpoint_id_list
    - description: |-
        A comma-separated list of distribution package names or installation package names to use as a filter.
        Example: dist_name1,dist_name2.
      isArray: true
      name: dist_name
    - description: |-
        A comma-separated list of IP addresses to use as a filter.
        Example: 8.8.8.8,1.1.1.1.
      isArray: true
      name: ip_list
    - description: A comma-separated list of group names to which the agent belongs to use as a filter.
      isArray: true
      name: group_name
    - description: The endpoint platform to use as a filter.
      isArray: true
      name: platform
      auto: PREDEFINED
      predefined:
      - windows
      - linux
      - macos
      - android
    - description: |-
        A comma-separated list of alias names to use as a filter.
        Examples: alias_name1,alias_name2.
      isArray: true
      name: alias_name
    - auto: PREDEFINED
      description: Specifies whether the endpoint was isolated or unisolated to use as a filter.
      name: isolate
      predefined:
      - isolated
      - unisolated
    - description: A comma-separated list of hostnames to use as a filter.
      isArray: true
      name: hostname
    - description: |-
        All the agents that were first seen after {first_seen_gte} to use as a filter.
        Supported values:
        1579039377301 (time in milliseconds)
        "3 days" (relative date)
        "2019-10-21T23:45:00" (date).
      name: first_seen_gte
    - description: |-
        All the agents that were first seen before {first_seen_lte} to use as a filter.
        Supported values:
        1579039377301 (time in milliseconds)
        "3 days" (relative date)
        "2019-10-21T23:45:00" (date).
      name: first_seen_lte
    - description: |-
        All the agents that were last seen after {last_seen_gte} to use as a filter.
        Supported values:
        1579039377301 (time in milliseconds)
        "3 days" (relative date)
        "2019-10-21T23:45:00" (date).
      name: last_seen_gte
    - description: |-
        All the agents that were last seen before {last_seen_lte} to use as a filter.
        Supported values:
        1579039377301 (time in milliseconds)
        "3 days" (relative date)
        "2019-10-21T23:45:00" (date).
      name: last_seen_lte
    - name: username
      description: The usernames to use as a filter. Accepts a single user, or comma-separated list of usernames.
      isArray: true
    - name: new_alias_name
      required: true
      description: |-
        The alias name to change to.
        Note: If you send an empty field, (e.g., new_alias_name=\"\") the current alias name is deleted.
    - name: scan_status
      description: The scan status of the endpoint to use as a filter.
      auto: PREDEFINED
      predefined:
      - none
      - pending
      - in_progress
      - canceled
      - aborted
      - pending_cancellation
      - success
      - error
    description: Gets a list of endpoints according to the passed filters, and changes their alias name. Filtering by multiple fields will be concatenated using the AND condition (OR is not supported).
    name: core-endpoint-alias-change
  - description: Gets a list of all the agent versions to use for creating a distribution list.
    name: core-get-distribution-versions
    outputs:
    - contextPath: Core.DistributionVersions.windows
      description: A list of Windows agent versions.
      type: Unknown
    - contextPath: Core.DistributionVersions.linux
      description: A list of Linux agent versions.
      type: Unknown
    - contextPath: Core.DistributionVersions.macos
      description: A list of Mac agent versions.
      type: Unknown
  - arguments:
    - description: A string representing the name of the installation package.
      name: name
      required: true
    - auto: PREDEFINED
      description: "String, valid values are:\n• windows \n• linux\n• macos \n• android."
      name: platform
      predefined:
      - windows
      - linux
      - macos
      - android
      required: true
    - auto: PREDEFINED
      description: |-
        A string representing the type of package to create.
        standalone - An installation for a new agent
        upgrade - An upgrade of an agent from ESM.
      name: package_type
      predefined:
      - standalone
      - upgrade
      required: true
    - description: agent_version returned from core-get-distribution-versions. Not required for Android platfoms.
      name: agent_version
      required: true
    - description: Information about the package.
      name: description
    description: Creates an installation package. This is an asynchronous call that returns the distribution ID. This does not mean that the creation succeeded. To confirm that the package has been created, check the status of the distribution by running the Get Distribution Status API.
    name: core-create-distribution
    outputs:
    - contextPath: Core.Distribution.id
      description: The installation package ID.
      type: String
    - contextPath: Core.Distribution.name
      description: The name of the installation package.
      type: String
    - contextPath: Core.Distribution.platform
      description: The installation OS.
      type: String
    - contextPath: Core.Distribution.agent_version
      description: Agent version.
      type: String
    - contextPath: Core.Distribution.description
      description: Information about the package.
      type: String
  - arguments:
    - description: |-
        The ID of the installation package.
        Copy the distribution_id from the "id" field on Endpoints > Agent Installation page.
      name: distribution_id
      required: true
    - auto: PREDEFINED
      description: |-
        The installation package type. Valid
        values are:
        • upgrade
        • sh - For Linux
        • rpm - For Linux
        • deb - For Linux
        • pkg - For Mac
        • x86 - For Windows
        • x64 - For Windows.
      name: package_type
      predefined:
      - upgrade
      - sh
      - rpm
      - deb
      - pkg
      - x86
      - x64
      required: true
    - name: download_package
      auto: PREDEFINED
      predefined:
      - "false"
      - "true"
      description: Whether to actually download the installation package file.
      defaultValue: "false"
    description: Gets the distribution URL for downloading the installation package.
    name: core-get-distribution-url
    outputs:
    - contextPath: Core.Distribution.id
      description: Distribution ID.
      type: String
    - contextPath: Core.Distribution.url
      description: URL for downloading the installation package.
      type: String
  - arguments:
    - description: Status of distribution IDs, in a comma-separated list.
      isArray: true
      name: distribution_ids
      required: true
    description: Gets the status of the installation package.
    name: core-get-create-distribution-status
    outputs:
    - contextPath: Core.Distribution.id
      description: Distribution ID.
      type: String
    - contextPath: Core.Distribution.status
      description: Installation package status.
      type: String
  - arguments:
    - description: User’s email address.
      name: email
    - auto: PREDEFINED
      description: The audit log type.
      name: type
      predefined:
      - REMOTE_TERMINAL
      - RULES
      - AUTH
      - RESPONSE
      - INCIDENT_MANAGEMENT
      - ENDPOINT_MANAGEMENT
      - ALERT_WHITELIST
      - PUBLIC_API
      - DISTRIBUTIONS
      - STARRED_INCIDENTS
      - POLICY_PROFILES
      - DEVICE_CONTROL_PROFILE
      - HOST_FIREWALL_PROFILE
      - POLICY_RULES
      - PROTECTION_POLICY
      - DEVICE_CONTROL_TEMP_EXCEPTIONS
      - DEVICE_CONTROL_GLOBAL_EXCEPTIONS
      - GLOBAL_EXCEPTIONS
      - MSSP
      - REPORTING
      - DASHBOARD
      - BROKER_VM
    - description: The audit log subtype.
      name: sub_type
    - auto: PREDEFINED
      description: Result type.
      name: result
      predefined:
      - SUCCESS
      - FAIL
      - PARTIAL
    - description: |-
        Return logs when the timestamp is after 'log_time_after'.
        Supported values:
        1579039377301 (time in milliseconds)
        "3 days" (relative date)
        "2019-10-21T23:45:00" (date).
      name: timestamp_gte
    - description: |-
        Return logs when the timestamp is before the 'log_time_after'.
        Supported values:
        1579039377301 (time in milliseconds)
        "3 days" (relative date)
        "2019-10-21T23:45:00" (date).
      name: timestamp_lte
    - defaultValue: '0'
      description: Page number (for pagination). The default is 0 (the first page).
      name: page
    - defaultValue: '30'
      description: Maximum number of audit logs to return per page. The default and maximum is 30.
      name: limit
    - auto: PREDEFINED
      description: Specifies the field by which to sort the results. By default the sort is defined as creation-time and descending. Can be "type", "sub_type", "result", or "timestamp".
      name: sort_by
      predefined:
      - type
      - sub_type
      - result
      - timestamp
    - auto: PREDEFINED
      defaultValue: desc
      description: The sort order. Can be "asc" (ascending) or "desc" (descending). Default set to "desc".
      name: sort_order
      predefined:
      - asc
      - desc
    description: Gets management logs. You can filter by multiple fields, which will be concatenated using the AND condition (OR is not supported). Maximum result set size is 100. Offset is the zero-based number of management logs from the start of the result set (start by counting from 0).
    name: core-get-audit-management-logs
    outputs:
    - contextPath: Core.AuditManagementLogs.AUDIT_ID
      description: Audit log ID.
      type: Number
    - contextPath: Core.AuditManagementLogs.AUDIT_OWNER_NAME
      description: Audit owner name.
      type: String
    - contextPath: Core.AuditManagementLogs.AUDIT_OWNER_EMAIL
      description: Audit owner email address.
      type: String
    - contextPath: Core.AuditManagementLogs.AUDIT_ASSET_JSON
      description: Asset JSON.
      type: String
    - contextPath: Core.AuditManagementLogs.AUDIT_ASSET_NAMES
      description: Audit asset names.
      type: String
    - contextPath: Core.AuditManagementLogs.AUDIT_HOSTNAME
      description: Host name.
      type: String
    - contextPath: Core.AuditManagementLogs.AUDIT_RESULT
      description: Audit result.
      type: String
    - contextPath: Core.AuditManagementLogs.AUDIT_REASON
      description: Audit reason.
      type: String
    - contextPath: Core.AuditManagementLogs.AUDIT_DESCRIPTION
      description: Description of the audit.
      type: String
    - contextPath: Core.AuditManagementLogs.AUDIT_ENTITY
      description: Audit entity (e.g., AUTH, DISTRIBUTIONS).
      type: String
    - contextPath: Core.AuditManagementLogs.AUDIT_ENTITY_SUBTYPE
      description: Entity subtype (e.g., Login, Create).
      type: String
    - contextPath: Core.AuditManagementLogs.AUDIT_CASE_ID
      description: Audit case ID.
      type: Number
    - contextPath: Core.AuditManagementLogs.AUDIT_INSERT_TIME
      description: Log's insert time.
      type: Date
  - arguments:
    - description: A comma-separated list of endpoint IDs.
      isArray: true
      name: endpoint_ids
    - description: A comma-separated list of endpoint names.
      isArray: true
      name: endpoint_names
    - auto: PREDEFINED
      description: The report type. Can be "Installation", "Policy", "Action", "Agent Service", "Agent Modules", or "Agent Status".
      isArray: true
      name: type
      predefined:
      - Installation
      - Policy
      - Action
      - Agent Service
      - Agent Modules
      - Agent Status
    - auto: PREDEFINED
      description: The report subtype.
      isArray: true
      name: sub_type
      predefined:
      - Install
      - Uninstall
      - Upgrade
      - Local Configuration
      - Content Update
      - Policy Update
      - Process Exception
      - Hash Exception
      - Scan
      - File Retrieval
      - File Scan
      - Terminate Process
      - Isolate
      - Cancel Isolation
      - Payload Execution
      - Quarantine
      - Restore
      - Stop
      - Start
      - Module Initialization
      - Local Analysis Model
      - Local Analysis Feature Extraction
      - Fully Protected
      - OS Incompatible
      - Software Incompatible
      - Kernel Driver Initialization
      - Kernel Extension Initialization
      - Proxy Communication
      - Quota Exceeded
      - Minimal Content
      - Reboot Eequired
      - Missing Disc Access
    - auto: PREDEFINED
      description: The result type. Can be "Success" or "Fail". If not passed, returns all event reports.
      isArray: true
      name: result
      predefined:
      - Success
      - Fail
    - description: |-
        Return logs that their timestamp is greater than 'log_time_after'.
        Supported values:
        1579039377301 (time in milliseconds)
        "3 days" (relative date)
        "2019-10-21T23:45:00" (date).
      name: timestamp_gte
    - description: |-
        Return logs for which the timestamp is before the 'timestamp_lte'.

        Supported values:
        1579039377301 (time in milliseconds)
        "3 days" (relative date)
        "2019-10-21T23:45:00" (date).
      name: timestamp_lte
    - defaultValue: '0'
      description: Page number (for pagination). The default is 0 (the first page).
      name: page
    - defaultValue: '30'
      description: The maximum number of reports to return. Default and maximum is 30.
      name: limit
    - auto: PREDEFINED
      description: The field by which to sort results. Can be "type", "category", "trapsversion", "timestamp", or "domain").
      name: sort_by
      predefined:
      - type
      - category
      - trapsversion
      - timestamp
      - domain
    - auto: PREDEFINED
      defaultValue: asc
      description: The sort order. Can be "asc" (ascending) or "desc" (descending). Default is "asc".
      name: sort_order
      predefined:
      - asc
      - desc
    description: Gets agent event reports. You can filter by multiple fields, which will be concatenated using the AND condition (OR is not supported). Maximum result set size is 100. Offset is the zero-based number of reports from the start of the result set (start by counting from 0).
    name: core-get-audit-agent-reports
    outputs:
    - contextPath: Core.AuditAgentReports.ENDPOINTID
      description: Endpoint ID.
      type: String
    - contextPath: Core.AuditAgentReports.ENDPOINTNAME
      description: Endpoint name.
      type: String
    - contextPath: Core.AuditAgentReports.DOMAIN
      description: Agent domain.
      type: String
    - contextPath: Core.AuditAgentReports.TRAPSVERSION
      description: Traps version.
      type: String
    - contextPath: Core.AuditAgentReports.RECEIVEDTIME
      description: Received time in Epoch time.
      type: Date
    - contextPath: Core.AuditAgentReports.TIMESTAMP
      description: Timestamp in Epoch time.
      type: Date
    - contextPath: Core.AuditAgentReports.CATEGORY
      description: Report category (e.g., Audit).
      type: String
    - contextPath: Core.AuditAgentReports.TYPE
      description: Report type (e.g., Action, Policy).
      type: String
    - contextPath: Core.AuditAgentReports.SUBTYPE
      description: Report subtype (e.g., Fully Protected,Policy Update,Cancel Isolation).
      type: String
    - contextPath: Core.AuditAgentReports.RESULT
      description: Report result.
      type: String
    - contextPath: Core.AuditAgentReports.REASON
      description: Report reason.
      type: String
    - contextPath: Core.AuditAgentReports.DESCRIPTION
      description: Agent report description.
      type: String
    - contextPath: Endpoint.ID
      description: The unique ID within the tool retrieving the endpoint.
      type: String
    - contextPath: Endpoint.Hostname
      description: The hostname that is mapped to this endpoint.
      type: String
    - contextPath: Endpoint.Domain
      description: The domain of the endpoint.
      type: String
  - arguments:
    - description: Links the response action to the triggered incident.
      name: incident_id
    - description: String that represents a list of hashed files you want to block list. Must be a valid SHA256 hash.
      isArray: true
      name: hash_list
      required: true
    - description: String that represents additional information regarding the action.
      name: comment
    - auto: PREDEFINED
      defaultValue: 'false'
      description: Choose either regular response or detailed response. Default value = false, regular response.
      name: detailed_response
      predefined:
      - 'true'
      - 'false'
    description: Block lists requested files which have not already been block listed or added to allow lists.
    name: core-blocklist-files
    outputs:
    - contextPath: Core.blocklist.added_hashes
      description: Added fileHash to blocklist.
      type: Number
    - contextPath: Core.blocklist.excluded_hashes
      description: Added fileHash to blocklist.
      type: Number
  - arguments:
    - description: Links the response action to the triggered incident.
      name: incident_id
    - description: String that represents a list of hashed files you want to add to allow lists. Must be a valid SHA256 hash.
      isArray: true
      name: hash_list
      required: true
    - description: String that represents additional information regarding the action.
      name: comment
    - auto: PREDEFINED
      defaultValue: 'false'
      description: Choose either regular response or detailed response. Default value = false, regular response.
      name: detailed_response
      predefined:
      - 'true'
      - 'false'
    description: Adds requested files to allow list if they are not already on block list or allow list.
    name: core-allowlist-files
    outputs:
    - contextPath: Core.allowlist.added_hashes
      description: Added fileHash to allowlist.
      type: Number
    - contextPath: Core.allowlist.excluded_hashes
      description: Added fileHash to allowlist.
      type: Number
  - arguments:
    - description: Links the response action to the triggered incident.
      name: incident_id
    - description: List of endpoint IDs.
      isArray: true
      name: endpoint_id_list
      required: true
    - description: String that represents the path of the file you want to quarantine.
      name: file_path
      required: true
    - description: String that represents the file’s hash. Must be a valid SHA256 hash.
      name: file_hash
      required: true
    - description: For polling use.
      isArray: true
      name: action_id
      deprecated: true
    - description: Interval in seconds between each poll.
      name: interval_in_seconds
    - description: Polling timeout in seconds.
      name: timeout_in_seconds
    description: Quarantines a file on selected endpoints. You can select up to 1000 endpoints.
    name: core-quarantine-files
    polling: true
  - arguments:
    - description: String that represents the endpoint ID.
      name: endpoint_id
      required: true
    - description: String that represents the file hash. Must be a valid SHA256 hash.
      name: file_hash
      required: true
    - description: String that represents the file path.
      name: file_path
      required: true
    description: Retrieves the quarantine status for a selected file.
    name: core-get-quarantine-status
  - arguments:
    - description: Links the response action to the incident that triggered it.
      name: incident_id
    - description: String that represents the file in hash. Must be a valid SHA256 hash.
      name: file_hash
      required: true
    - description: String that represents the endpoint ID. If you do not enter a specific endpoint ID, the request will run restore on all endpoints which relate to the quarantined file you defined.
      name: endpoint_id
    - description: For polling use.
      isArray: true
      name: action_id
      deprecated: true
    - description: Interval in seconds between each poll.
      name: interval_in_seconds
    - description: Polling timeout in seconds.
      name: timeout_in_seconds
    description: Restores a quarantined file on requested endpoints.
    name: core-restore-file
    polling: true
  - arguments:
    - description: Links the response action to the triggered incident.
      name: incident_id
    - description: List of endpoint IDs.
      isArray: true
      name: endpoint_id_list
    - description: Name of the distribution list.
      isArray: true
      name: dist_name
    - description: Epoch timestamp in milliseconds.
      name: gte_first_seen
    - description: Epoch timestamp in milliseconds.
      name: gte_last_seen
    - description: Epoch timestamp in milliseconds.
      name: lte_first_seen
    - description: Epoch timestamp in milliseconds.
      name: lte_last_seen
    - description: List of IP addresses.
      isArray: true
      name: ip_list
    - description: Name of the endpoint group.
      isArray: true
      name: group_name
    - auto: PREDEFINED
      description: Type of operating system.
      isArray: true
      name: platform
      predefined:
      - windows
      - linux
      - macos
      - android
    - description: Endpoint alias name.
      isArray: true
      name: alias
    - auto: PREDEFINED
      description: Choose if an endpoint has been isolated. Select "isolated" or "unisolated".
      name: isolate
      predefined:
      - isolated
      - unisolated
    - description: Name of the host.
      isArray: true
      name: hostname
    - auto: PREDEFINED
      defaultValue: 'false'
      description: Choose whether to scan all of the endpoints or not. Default is false. Scanning all of the endpoints may cause performance issues and latency.
      name: all
      predefined:
      - 'true'
      - 'false'
    - description: For polling use.
      isArray: true
      name: action_id
      deprecated: true
    - description: Interval in seconds between each poll.
      name: interval_in_seconds
    - description: Polling timeout in seconds.
      name: timeout_in_seconds
    description: Runs a scan on a selected endpoint. To scan all endpoints, run this command with argument all=true. Note that scanning all the endpoints may cause performance issues and latency.
    execution: true
    name: core-endpoint-scan
    polling: true
    outputs:
    - contextPath: Core.endpointScan.actionId
      description: The action ID of the scan request.
      type: Number
    - contextPath: Core.endpointScan.aborted
      description: Was the scan aborted.
      type: Boolean
  - arguments:
    - description: Links the response action to the incident that triggered it.
      name: incident_id
    - description: List of endpoint IDs.
      isArray: true
      name: endpoint_id_list
    - description: Name of the distribution list.
      isArray: true
      name: dist_name
    - description: Epoch timestamp in milliseconds.
      name: gte_first_seen
    - description: Epoch timestamp in milliseconds.
      name: gte_last_seen
    - description: Epoch timestamp in milliseconds.
      name: lte_first_seen
    - description: Epoch timestamp in milliseconds.
      name: lte_last_seen
    - description: List of IP addresses.
      isArray: true
      name: ip_list
    - description: Name of the endpoint group.
      isArray: true
      name: group_name
    - auto: PREDEFINED
      description: Type of operating system.
      isArray: true
      name: platform
      predefined:
      - windows
      - linux
      - macos
      - android
    - description: Endpoint alias name.
      isArray: true
      name: alias
    - auto: PREDEFINED
      description: Choose whether an endpoint has been isolated. Select "isolated" or "unisolated".
      name: isolate
      predefined:
      - isolated
      - unisolated
    - description: Name of the host.
      isArray: true
      name: hostname
    - auto: PREDEFINED
      defaultValue: 'false'
      description: Whether to scan all of the endpoints or not. Default is false. Note that scanning all of the endpoints may cause performance issues and latency.
      name: all
      predefined:
      - 'true'
      - 'false'
    description: Cancel the selected endpoints scan. A scan can only be cancelled if the selected endpoints are Pending or In Progress. To scan all endpoints, run the command with the argument all=true. Note that scanning all of the endpoints may cause performance issues and latency.
    execution: true
    name: core-endpoint-scan-abort
    outputs:
    - contextPath: Core.endpointScan.actionId
      description: The action id of the abort scan request.
      type: Unknown
    - contextPath: Core.endpointScan.aborted
      description: Was the scan cancelled.
      type: Boolean
  - arguments:
    - description: The endpoint ID. Retrieve by running the core-get-endpoints command.
      name: endpoint_id
      required: true
    description: Gets the policy name for a specific endpoint.
    name: core-get-policy
    outputs:
    - contextPath: Core.Policy
      description: The policy allocated with the endpoint.
      type: string
    - contextPath: Core.Policy.policy_name
      description: Name of the policy allocated with the endpoint.
      type: string
    - contextPath: Core.Policy.endpoint_id
      description: Endpoint ID.
      type: string
  - arguments:
    - description: A comma-separated list of the script names.
      isArray: true
      name: script_name
    - description: A comma-separated list of the script descriptions.
      isArray: true
      name: description
    - description: A comma-separated list of the users who created the script.
      isArray: true
      name: created_by
    - description: The maximum number of scripts returned to the War Room. Default is 50.
      name: limit
    - description: (Int) Offset in the data set. Default is 0.
      name: offset
    - auto: PREDEFINED
      description: Choose to run the script on a Windows operating system.
      name: windows_supported
      predefined:
      - 'true'
      - 'false'
    - auto: PREDEFINED
      description: Choose to run the script on a Linux operating system.
      name: linux_supported
      predefined:
      - 'true'
      - 'false'
    - auto: PREDEFINED
      description: Choose to run the script on a Mac operating system.
      name: macos_supported
      predefined:
      - 'true'
      - 'false'
    - auto: PREDEFINED
      description: Choose if the script has a high-risk outcome.
      name: is_high_risk
      predefined:
      - 'true'
      - 'false'
    description: Gets a list of scripts available in the scripts library.
    name: core-get-scripts
    outputs:
    - contextPath: Core.Scripts
      description: The scripts command results.
      type: Unknown
    - contextPath: Core.Scripts.script_id
      description: Script ID.
      type: Unknown
    - contextPath: Core.Scripts.name
      description: Name of the script.
      type: string
    - contextPath: Core.Scripts.description
      description: Description of the script.
      type: string
    - contextPath: Core.Scripts.modification_date
      description: Timestamp of when the script was last modified.
      type: Unknown
    - contextPath: Core.Scripts.created_by
      description: Name of the user who created the script.
      type: string
    - contextPath: Core.Scripts.windows_supported
      description: Choose to run the script on a Windows operating system.
      type: boolean
    - contextPath: Core.Scripts.linux_supported
      description: Choose to run the script on a Linux operating system.
      type: boolean
    - contextPath: Core.Scripts.macos_supported
      description: Choose to run the script on a Mac operating system.
      type: boolean
    - contextPath: Core.Scripts.is_high_risk
      description: Choose if the script has a high-risk outcome.
      type: boolean
    - contextPath: Core.Scripts.script_uid
      description: Globally Unique Identifier of the script, used to identify the script when executing.
      type: string
  - arguments:
    - description: Comma-separated list of endpoint IDs. You can retrieve the endpoint IDs from the core-get-endpoints command.
      name: endpoint_ids
      required: true
    description: Deletes selected endpoints in the Cortex app. You can delete up to 1000 endpoints.
    name: core-delete-endpoints
  - arguments:
    - description: Comma-separated list of endpoint IDs. You can retrieve the endpoint IDs from the core-get-endpoints command.
      isArray: true
      name: endpoint_ids
    - auto: PREDEFINED
      description: 'Type of violation. Possible values are: "cd-rom", "disk drive", "floppy disk", and "portable device".'
      name: type
      predefined:
      - cd-rom
      - disk drive
      - floppy disk
      - portable device
    - description: 'Timestamp of the violation. Violations that are greater than or equal to this timestamp will be returned. Values can be in either ISO date format, relative time, or epoch timestamp. For example:  "2019-10-21T23:45:00" (ISO date format), "3 days ago" (relative time) 1579039377301 (epoch time).'
      name: timestamp_gte
    - description: 'Timestamp of the violation. Violations that are less than or equal to this timestamp will be returned. Values can be in either ISO date format, relative time, or epoch timestamp. For example:  "2019-10-21T23:45:00" (ISO date format), "3 days ago" (relative time) 1579039377301 (epoch time).'
      name: timestamp_lte
    - description: Comma-separated list of IP addresses.
      isArray: true
      name: ip_list
    - description: Name of the vendor.
      isArray: true
      name: vendor
    - description: Vendor ID.
      isArray: true
      name: vendor_id
    - description: Name of the product.
      isArray: true
      name: product
    - description: Product ID.
      isArray: true
      name: product_id
    - description: Serial number.
      isArray: true
      name: serial
    - description: Hostname.
      isArray: true
      name: hostname
    - description: Comma-separated list of violation IDs.
      isArray: true
      name: violation_id_list
    - description: Username.
      isArray: true
      name: username
    description: Gets a list of device control violations filtered by selected fields. You can retrieve up to 100 violations.
    name: core-get-endpoint-device-control-violations
    outputs:
    - contextPath: Core.EndpointViolations
      description: Endpoint violations command results.
      type: Unknown
    - contextPath: Core.EndpointViolations.violations
      description: A list of violations.
      type: Unknown
    - contextPath: Core.EndpointViolations.violations.os_type
      description: Type of the operating system.
      type: string
    - contextPath: Core.EndpointViolations.violations.hostname
      description: Hostname of the violation.
      type: string
    - contextPath: Core.EndpointViolations.violations.username
      description: Username of the violation.
      type: string
    - contextPath: Core.EndpointViolations.violations.ip
      description: IP address of the violation.
      type: string
    - contextPath: Core.EndpointViolations.violations.timestamp
      description: Timestamp of the violation.
      type: number
    - contextPath: Core.EndpointViolations.violations.violation_id
      description: Violation ID.
      type: number
    - contextPath: Core.EndpointViolations.violations.type
      description: Type of violation.
      type: string
    - contextPath: Core.EndpointViolations.violations.vendor_id
      description: Vendor ID of the violation.
      type: string
    - contextPath: Core.EndpointViolations.violations.vendor
      description: Name of the vendor of the violation.
      type: string
    - contextPath: Core.EndpointViolations.violations.product_id
      description: Product ID of the violation.
      type: string
    - contextPath: Core.EndpointViolations.violations.product
      description: Name of the product of the violation.
      type: string
    - contextPath: Core.EndpointViolations.violations.serial
      description: Serial number of the violation.
      type: string
    - contextPath: Core.EndpointViolations.violations.endpoint_id
      description: Endpoint ID of the violation.
      type: string
  - arguments:
    - description: Links the response action to the incident that triggered it.
      name: incident_id
    - description: Comma-separated list of endpoint IDs.
      isArray: true
      name: endpoint_ids
      required: true
    - description: A comma-separated list of file paths on the Windows platform.
      isArray: true
      name: windows_file_paths
    - description: A comma-separated list of file paths on the Linux platform.
      isArray: true
      name: linux_file_paths
    - description: A comma-separated list of file paths on the Mac platform.
      isArray: true
      name: mac_file_paths
    - description: A comma-separated list of file paths in any platform. Can be used instead of the mac/windows/linux file paths. The order of the files path list must be parellel to the endpoints list order, therefore, the first file path in the list is related to the first endpoint and so on.
      isArray: true
      name: generic_file_path
    - description: For polling use.
      isArray: true
      name: action_id
      deprecated: true
    - description: Interval in seconds between each poll.
      name: interval_in_seconds
    - description: Polling timeout in seconds.
      name: timeout_in_seconds
    description: Retrieves files from selected endpoints. You can retrieve up to 20 files, from no more than 10 endpoints. At least one endpoint ID and one file path are necessary in order to run the command. After running this command, you can use the core-action-status-get command with returned action_id, to check the action status.
    name: core-retrieve-files
    polling: true
    outputs:
    - contextPath: Core.RetrievedFiles.action_id
      description: ID of the action to retrieve files from selected endpoints.
      type: string
  - arguments:
    - description: Action ID retrieved from the core-retrieve-files command.
      isArray: true
      name: action_id
      required: true
    description: View the file retrieved by the core-retrieve-files command according to the action ID. Before running this command, you can use the core-action-status-get command to check if this action completed successfully.
    name: core-retrieve-file-details
    outputs:
    - contextPath: File
      description: The file details command results.
      type: Unknown
    - contextPath: File.Name
      description: The full file name (including the file extension).
      type: String
    - contextPath: File.EntryID
      description: The ID for locating the file in the War Room.
      type: String
    - contextPath: File.Size
      description: The size of the file in bytes.
      type: Number
    - contextPath: File.MD5
      description: The MD5 hash of the file.
      type: String
    - contextPath: File.SHA1
      description: The SHA1 hash of the file.
      type: String
    - contextPath: File.SHA256
      description: The SHA256 hash of the file.
      type: String
    - contextPath: File.SHA512
      description: The SHA512 hash of the file.
      type: String
    - contextPath: File.Extension
      description: 'The file extension. For example: "xls".'
      type: String
    - contextPath: File.Type
      description: The file type, as determined by libmagic (same as displayed in file entries).
      type: String
  - arguments:
    - description: Unique identifier of the script, returned by the core-get-scripts command.
      name: script_uid
      required: true
    description: Gets the full definition of a specific script in the scripts library.
    name: core-get-script-metadata
    outputs:
    - contextPath: Core.ScriptMetadata
      description: The script metadata command results.
      type: Unknown
    - contextPath: Core.ScriptMetadata.script_id
      description: Script ID.
      type: number
    - contextPath: Core.ScriptMetadata.name
      description: Script name.
      type: string
    - contextPath: Core.ScriptMetadata.description
      description: Script description.
      type: string
    - contextPath: Core.ScriptMetadata.modification_date
      description: Timestamp of when the script was last modified.
      type: unknown
    - contextPath: Core.ScriptMetadata.created_by
      description: Name of the user who created the script.
      type: string
    - contextPath: Core.ScriptMetadata.is_high_risk
      description: Whether the script has a high-risk outcome.
      type: boolean
    - contextPath: Core.ScriptMetadata.windows_supported
      description: Choose to run the script on a Windows operating system.
      type: boolean
    - contextPath: Core.ScriptMetadata.linux_supported
      description: Choose to run the script on a Linux operating system.
      type: boolean
    - contextPath: Core.ScriptMetadata.macos_supported
      description: Choose to run the script on a Mac operating system.
      type: boolean
    - contextPath: Core.ScriptMetadata.entry_point
      description: Name of the entry point selected for the script. An empty string indicates  the script defined as just run.
      type: string
    - contextPath: Core.ScriptMetadata.script_input
      description: Name and type for the specified entry point.
      type: string
    - contextPath: Core.ScriptMetadata.script_output_type
      description: Type of the output.
      type: string
    - contextPath: Core.ScriptMetadata.script_output_dictionary_definitions
      description: If the script_output_type is a dictionary, an array with friendly name, name, and type for each output.
      type: Unknown
  - arguments:
    - description: Unique identifier of the script, returned by the core-get-scripts command.
      name: script_uid
      required: true
    description: Gets the code of a specific script in the script library.
    name: core-get-script-code
    outputs:
    - contextPath: Core.ScriptCode
      description: The script code command results.
      type: Unknown
    - contextPath: Core.ScriptCode.code
      description: The code of a specific script in the script library.
      type: string
    - contextPath: Core.ScriptCode.script_uid
      description: Unique identifier of the script.
      type: string
  - arguments:
    - description: The action ID of the selected request. After performing an action, you will receive an action ID.
      isArray: true
      name: action_id
      required: true
    description: Retrieves the status of the requested actions according to the action ID.
    name: core-action-status-get
    outputs:
    - contextPath: Core.GetActionStatus
      description: The action status command results.
      type: Unknown
    - contextPath: Core.GetActionStatus.endpoint_id
      description: Endpoint ID.
      type: string
    - contextPath: Core.GetActionStatus.status
      description: The status of the specific endpoint ID.
      type: string
    - contextPath: Core.GetActionStatus.action_id
      description: The specified action ID.
      type: number
  - arguments:
    - description: Links the response action to the incident that triggered it.
      name: incident_id
    - description: Comma-separated list of endpoint IDs. Can be retrieved by running the core-get-endpoints command.
      name: endpoint_ids
      required: true
    - description: Unique identifier of the script. Can be retrieved by running the core-get-scripts command.
      name: script_uid
      required: true
    - description: Dictionary contains the parameter name as key and its value for this execution as the value. For example, {"param1":"param1_value","param2":"param2_value"}.
      name: parameters
    - defaultValue: '600'
      description: The timeout in seconds for this execution.
      name: timeout
    description: Deprecated. Use core-script-run instead.
    name: core-run-script
    deprecated: true
    outputs:
    - contextPath: Core.ScriptRun.action_id
      description: ID of the action initiated.
      type: Number
    - contextPath: Core.ScriptRun.endpoints_count
      description: Number of endpoints the action was initiated on.
      type: Number
  - arguments:
    - description: Links the response action to the incident that triggered it. it.
      name: incident_id
    - description: Comma-separated list of endpoint IDs. Can be retrieved by running the core-get-endpoints command.
      name: endpoint_ids
      required: true
    - description: Section of a script you want to initiate on an endpoint, for example, print("7").
      name: snippet_code
      required: true
    - description: For polling use.
      isArray: true
      name: action_id
      deprecated: true
    - description: Interval in seconds between each poll.
      name: interval_in_seconds
    - description: Polling timeout in seconds.
      name: timeout_in_seconds
    description: Initiates a new endpoint script execution action using the provided snippet code.
    name: core-run-snippet-code-script
    polling: true
    outputs:
    - contextPath: Core.ScriptRun.action_id
      description: ID of the action initiated.
      type: Number
    - contextPath: Core.ScriptRun.endpoints_count
      description: Number of endpoints the action was initiated on.
      type: Number
  - arguments:
    - description: Action IDs retrieved from the core-run-script command.
      isArray: true
      name: action_id
      required: true
    description: Retrieves the status of a script execution action.
    name: core-get-script-execution-status
    outputs:
    - contextPath: Core.ScriptStatus.general_status
      description: General status of the action, considering the status of all the endpoints.
      type: String
    - contextPath: Core.ScriptStatus.error_message
      description: Error message regarding permissions for running APIs or the action doesn’t exist.
      type: String
    - contextPath: Core.ScriptStatus.endpoints_timeout
      description: Number of endpoints in "timeout" status.
      type: Number
    - contextPath: Core.ScriptStatus.action_id
      description: ID of the action initiated.
      type: Number
    - contextPath: Core.ScriptStatus.endpoints_pending_abort
      description: Number of endpoints in "pending abort" status.
      type: Number
    - contextPath: Core.ScriptStatus.endpoints_pending
      description: Number of endpoints in "pending" status.
      type: Number
    - contextPath: Core.ScriptStatus.endpoints_in_progress
      description: Number of endpoints in "in progress" status.
      type: Number
    - contextPath: Core.ScriptStatus.endpoints_failed
      description: Number of endpoints in "failed" status.
      type: Number
    - contextPath: Core.ScriptStatus.endpoints_expired
      description: Number of endpoints in "expired" status.
      type: Number
    - contextPath: Core.ScriptStatus.endpoints_completed_successfully
      description: Number of endpoints in "completed successfully" status.
      type: Number
    - contextPath: Core.ScriptStatus.endpoints_canceled
      description: Number of endpoints in "canceled" status.
      type: Number
    - contextPath: Core.ScriptStatus.endpoints_aborted
      description: Number of endpoints in "aborted" status.
      type: Number
  - arguments:
    - description: Action IDs retrieved from the core-run-script command.
      isArray: true
      name: action_id
      required: true
    description: Retrieve the results of a script execution action.
    name: core-get-script-execution-results
    outputs:
    - contextPath: Core.ScriptResult.action_id
      description: ID of the action initiated.
      type: Number
    - contextPath: Core.ScriptResult.results.retrieved_files
      description: Number of successfully retrieved files.
      type: Number
    - contextPath: Core.ScriptResult.results.endpoint_ip_address
      description: Endpoint IP address.
      type: String
    - contextPath: Core.ScriptResult.results.endpoint_name
      description: Number of successfully retrieved files.
      type: String
    - contextPath: Core.ScriptResult.results.failed_files
      description: Number of files failed to retrieve.
      type: Number
    - contextPath: Core.ScriptResult.results.endpoint_status
      description: Endpoint status.
      type: String
    - contextPath: Core.ScriptResult.results.domain
      description: Domain to which the endpoint belongs.
      type: String
    - contextPath: Core.ScriptResult.results.endpoint_id
      description: Endpoint ID.
      type: String
    - contextPath: Core.ScriptResult.results.execution_status
      description: Execution status of this endpoint.
      type: String
    - contextPath: Core.ScriptResult.results.return_value
      description: Value returned by the script in case the type is not a dictionary.
      type: String
    - contextPath: Core.ScriptResult.results.standard_output
      description: The STDOUT and the STDERR logged by the script during the execution.
      type: String
    - contextPath: Core.ScriptResult.results.retention_date
      description: Timestamp in which the retrieved files will be deleted from the server.
      type: Date
    - contextPath: Core.ScriptResult.results.command
      description: The command that was executed by the script.
      type: String
    - contextPath: Core.ScriptResult.results.command_output
      description: The output of the command executed by the script.
      type: array
  - arguments:
    - description: Action ID retrieved from the core-run-script command.
      isArray: true
      name: action_id
      required: true
    - description: Endpoint ID. Can be retrieved by running the core-get-endpoints command.
      isArray: true
      name: endpoint_id
      required: true
    description: Gets the files retrieved from a specific endpoint during a script execution.
    name: core-get-script-execution-result-files
    outputs:
    - contextPath: File.Size
      description: The size of the file.
      type: String
    - contextPath: File.SHA1
      description: The SHA1 hash of the file.
      type: String
    - contextPath: File.SHA256
      description: The SHA256 hash of the file.
      type: String
    - contextPath: File.SHA512
      description: The SHA512 hash of the file.
      type: String
    - contextPath: File.Name
      description: The name of the file.
      type: String
    - contextPath: File.SSDeep
      description: The SSDeep hash of the file.
      type: String
    - contextPath: File.EntryID
      description: EntryID of the file.
      type: String
    - contextPath: File.Info
      description: Information about the file.
      type: String
    - contextPath: File.Type
      description: The file type.
      type: String
    - contextPath: File.MD5
      description: The MD5 hash of the file.
      type: String
    - contextPath: File.Extension
      description: The extension of the file.
      type: String
  - arguments:
    - description: Link the response action to triggered incident.
      name: incident_id
    - description: Comma-separated list of endpoint IDs. Can be retrieved by running the core-get-endpoints command.
      name: endpoint_ids
      required: true
    - description: Comma-separated list of shell commands to execute.
      name: commands
      required: true
    - defaultValue: '600'
      description: The timeout in seconds for this execution.
      name: timeout
    - description: For polling use.
      isArray: true
      name: action_id
      deprecated: true
    - description: Interval in seconds between each poll.
      name: interval_in_seconds
    - description: Polling timeout in seconds.
      name: timeout_in_seconds
    description: Initiate a new endpoint script execution of shell commands.
    name: core-run-script-execute-commands
    polling: true
    outputs:
    - contextPath: Core.ScriptRun.action_id
      description: ID of the action initiated.
      type: Number
    - contextPath: Core.ScriptRun.endpoints_count
      description: Number of endpoints the action was initiated on.
      type: Number
  - arguments:
    - description: Links the response action to the incident that triggered it.
      name: incident_id
    - description: Comma-separated list of endpoint IDs. Can be retrieved by running the core-get-endpoints command.
      isArray: true
      name: endpoint_ids
      required: true
    - description: Paths of the files to delete, in a comma-separated list. Paths of the files to check for existence. All of the given file paths will run on all of the endpoints.
      isArray: true
      name: file_path
      required: true
    - defaultValue: '600'
      description: The timeout in seconds for this execution.
      name: timeout
    - description: For polling use.
      isArray: true
      name: action_id
      deprecated: true
    - description: Interval in seconds between each poll.
      name: interval_in_seconds
    - description: Polling timeout in seconds.
      name: timeout_in_seconds
    description: Initiates a new endpoint script execution to delete the specified file.
    name: core-run-script-delete-file
    polling: true
    outputs:
    - contextPath: Core.ScriptRun.action_id
      description: ID of the action initiated.
      type: Number
    - contextPath: Core.ScriptRun.endpoints_count
      description: Number of endpoints the action was initiated on.
      type: Number
  - arguments:
    - description: Links the response action to the incident that triggered it.
      name: incident_id
    - description: Comma-separated list of endpoint IDs. Can be retrieved by running the core-get-endpoints command.
      isArray: true
      name: endpoint_ids
      required: true
    - description: Paths of the files to check for existence, in a comma-separated list. All of the given file paths will run on all of the endpoints.
      isArray: true
      name: file_path
      required: true
    - defaultValue: '600'
      description: The timeout in seconds for this execution.
      name: timeout
    - description: For polling use.
      isArray: true
      name: action_id
      deprecated: true
    - description: Interval in seconds between each poll.
      name: interval_in_seconds
    - description: Polling timeout in seconds.
      name: timeout_in_seconds
    description: Initiates a new endpoint script execution to check if file exists.
    name: core-run-script-file-exists
    polling: true
    outputs:
    - contextPath: Core.ScriptRun.action_id
      description: ID of the action initiated.
      type: Number
    - contextPath: Core.ScriptRun.endpoints_count
      description: Number of endpoints the action was initiated on.
      type: Number
  - arguments:
    - description: Links the response action to the incident that triggered it.
      name: incident_id
    - description: Comma-separated list of endpoint IDs. Can be retrieved by running the core-get-endpoints command.
      isArray: true
      name: endpoint_ids
      required: true
    - description: Names of processes to kill. Will kill all of the given processes on all of the endpoints.
      isArray: true
      name: process_name
      required: true
    - defaultValue: '600'
      description: The timeout in seconds for this execution.
      name: timeout
    - description: For polling use.
      isArray: true
      name: action_id
      deprecated: true
    - description: Interval in seconds between each poll.
      name: interval_in_seconds
    - description: Polling timeout in seconds.
      name: timeout_in_seconds
    description: Initiates a new endpoint script execution kill process.
    name: core-run-script-kill-process
    polling: true
    outputs:
    - contextPath: Core.ScriptRun.action_id
      description: ID of the action initiated.
      type: Number
    - contextPath: Core.ScriptRun.endpoints_count
      description: Number of endpoints the action was initiated on.
      type: Number
  - arguments:
    - description: The endpoint ID.
      isArray: true
      name: id
    - default: true
      description: The endpoint IP address.
      isArray: true
      name: ip
    - description: The endpoint hostname.
      isArray: true
      name: hostname
    description: Returns information about an endpoint.
    name: endpoint
    outputs:
    - contextPath: Endpoint.Hostname
      description: The endpoint's hostname.
      type: String
    - contextPath: Endpoint.OS
      description: The endpoint's operation system.
      type: String
    - contextPath: Endpoint.IPAddress
      description: The endpoint's IP address.
      type: String
    - contextPath: Endpoint.ID
      description: The endpoint's ID.
      type: String
    - contextPath: Endpoint.Status
      description: The endpoint's status.
      type: String
    - contextPath: Endpoint.IsIsolated
      description: The endpoint's isolation status.
      type: String
    - contextPath: Endpoint.MACAddress
      description: The endpoint's MAC address.
      type: String
    - contextPath: Endpoint.Vendor
      description: The integration name of the endpoint vendor.
      type: String
  - arguments:
    - description: String that represents the file’s hash. Must be a valid SHA256 hash.
      name: file_hash
      required: true
    - description: The new verdict of the file. 0 - benign, 1 - malware.
      predefined:
      - '0'
      - '1'
      name: new_verdict
      required: true
    - description: String that represents the reason of the report.
      name: reason
      required: true
    - description: User’s email address.
      name: email
      required: true
    description: Reports to WildFire about incorrect hash verdict through Cortex.
    execution: true
    name: core-report-incorrect-wildfire
    outputs:
    - contextPath: Core.WildFire.file_hash
      description: String that represents the file’s hash.
      type: Number
    - contextPath: Core.WildFire.new_verdict
      description: The new verdict of the file.
      type: Number
  - arguments:
    - description: Links the response action to the incident that triggered it.
      name: incident_id
    - description: String that represents a list of hashed files you want to add to allow list. Must be a valid SHA256 hash.
      isArray: true
      name: hash_list
      required: true
    - description: String that represents additional information regarding the action.
      name: comment
    description: Removes requested files from allow list.
    name: core-remove-allowlist-files
    outputs:
    - contextPath: Core.allowlist.removed_hashes
      description: Removed file hash.
      type: Number
  - arguments:
    - description: Links the response action to the incident that triggered it.
      name: incident_id
    - description: String that represents a list of hashed files you want to add to allow list. Must be a valid SHA256 hash.
      isArray: true
      name: hash_list
      required: true
    - description: String that represents additional information regarding the action.
      name: comment
    description: Removes requested files from block list.
    name: core-remove-blocklist-files
    outputs:
    - contextPath: Core.blocklist.removed_hashes
      description: Removed fileHash from blocklist.
      type: Number
  - arguments:
    - description: Name of the exclusion.
      name: name
      required: true
    - description: 'Filter object for the exclusion. example: {"filter":{"AND":[{"SEARCH_FIELD":"alert_category","SEARCH_TYPE":"NEQ","SEARCH_VALUE":"Phishing"}]}}.'
      name: filterObject
      required: true
    - description: String that represents additional information regarding the action.
      name: comment
    - auto: PREDEFINED
      defaultValue: ENABLED
      description: Status of exclusion. default value = ENABLED.
      name: status
      predefined:
      - ENABLED
      - DISABLED
    description: Adds alert exclusion rule based on filterObject.
    name: core-add-exclusion
    outputs:
    - contextPath: Core.exclusion.rule_id
      description: Added exclusion rule id.
      type: Number
  - arguments:
    - description: The desired alert_exclusion_id to be removed.
      name: alert_exclusion_id
      required: true
    description: Delete an alert exclusion rule based on rule ID.
    name: core-delete-exclusion
    outputs:
    - contextPath: Core.deletedExclusion.rule_id
      description: Deleted exclusion rule id.
      type: Number
  - arguments:
    - description: Links the response action to the tenant that triggered it.
      name: tenant_ID
    - description: 'Filter object for the exclusion. Example: {"filter":{"AND":[{"SEARCH_FIELD":"alert_category","SEARCH_TYPE":"NEQ","SEARCH_VALUE":"Phishing"}]}}.'
      name: filterObject
    - description: Limit for the response. You will get the first "limit" exclusions. Default value is 20.
      name: limit
      defaultValue: '20'
    description: Get a list of the alerts exclusion.
    name: core-get-exclusion
    outputs:
    - contextPath: Core.exclusion.ALERT_WHITELIST_ID
      description: ''
      type: Number
    - contextPath: Core.exclusion.ALERT_WHITELIST_MODIFY_TIME
      description: ''
      type: Date
    - contextPath: Core.exclusion.ALERT_WHITELIST_NAME
      description: ''
      type: String
    - contextPath: Core.exclusion.ALERT_WHITELIST_INDICATOR_TEXT.pretty_name
      description: ''
      type: String
    - contextPath: Core.exclusion.ALERT_WHITELIST_INDICATOR_TEXT.data_type
      description: ''
      type: Unknown
    - contextPath: Core.exclusion.ALERT_WHITELIST_INDICATOR_TEXT.render_type
      description: ''
      type: String
    - contextPath: Core.exclusion.ALERT_WHITELIST_INDICATOR_TEXT.entity_map
      description: ''
      type: Unknown
    - contextPath: Core.exclusion.ALERT_WHITELIST_INDICATOR_TEXT.dml_type
      description: ''
      type: Unknown
    - contextPath: Core.exclusion.ALERT_WHITELIST_INDICATOR.filter.AND.SEARCH_FIELD
      description: ''
      type: String
    - contextPath: Core.exclusion.ALERT_WHITELIST_INDICATOR.filter.AND.SEARCH_TYPE
      description: ''
      type: String
    - contextPath: Core.exclusion.ALERT_WHITELIST_INDICATOR.filter.AND.SEARCH_VALUE
      description: ''
      type: String
    - contextPath: Core.exclusion.ALERT_WHITELIST_HITS
      description: ''
      type: Number
    - contextPath: Core.exclusion.ALERT_WHITELIST_COMMENT
      description: ''
      type: String
    - contextPath: Core.exclusion.ALERT_WHITELIST_USER
      description: ''
      type: String
    - contextPath: Core.exclusion.ALERT_WHITELIST_PRETTY_USER
      description: ''
      type: String
    - contextPath: Core.exclusion.ALERT_WHITELIST_STATUS
      description: ''
      type: String
    - contextPath: Core.exclusion.ALERT_WHITELIST_BACKWARDS_SCAN_STATUS
      description: ''
      type: String
    - contextPath: Core.exclusion.ALERT_WHITELIST_BACKWARDS_SCAN_TIMESTAMP
      description: ''
      type: Unknown
    - contextPath: Core.exclusion.ALERT_WHITELIST_MIGRATED_FROM_ANALYTICS
      description: ''
      type: Number

  - arguments:
    - description: A comma-separated list of alert IDs.
      isArray: true
      name: alert_ids
      required: true
    - description: Whether to return only a subset of the alert fields. Filtering the fields can reduce response size for large alerts.
      name: filter_alert_fields
      auto: PREDEFINED
      defaultValue: 'true'
      predefined:
        - 'true'
        - 'false'
    - description: Whether to return events_from_decider context output as a dictionary (the raw API response) or as a list (improved for playbook automation) - relevant only when filter_alert_fields is set to False.
      name: events_from_decider_format
      auto: PREDEFINED
      defaultValue: 'dict'
      predefined:
      - 'list'
      - 'dict'
    description: Returns information about each alert ID.
    name: core-get-cloud-original-alerts
    outputs:
    - contextPath: Core.OriginalAlert.event._time
      description: The timestamp of the occurence of the event.
      type: String
    - contextPath: Core.OriginalAlert.event.vendor
      description: Vendor name.
      type: String
    - contextPath: Core.OriginalAlert.event.event_timestamp
      description: Event timestamp.
      type: Number
    - contextPath: Core.OriginalAlert.event.event_type
      description: Event type (static 500).
      type: Number
    - contextPath: Core.OriginalAlert.event.cloud_provider
      description: The cloud provider - GCP, AZURE, or AWS.
      type: String
    - contextPath: Core.OriginalAlert.event.project
      description: The project in which the event occurred.
      type: String
    - contextPath: Core.OriginalAlert.event.cloud_provider_event_id
      description: The ID given to the event by the cloud provider, if the ID exists.
      type: String
    - contextPath: Core.OriginalAlert.event.cloud_correlation_id
      description: The ID the cloud provider is using to aggregate events that are part of the same general event.
      type: String
    - contextPath: Core.OriginalAlert.event.operation_name_orig
      description: The name of the operation that occurred, as supplied by the cloud provider.
      type: String
    - contextPath: Core.OriginalAlert.event.operation_name
      description: The normalized name of the operation performed by the event.
      type: String
    - contextPath: Core.OriginalAlert.event.identity_orig
      description: Contains the original identity related fields as provided by the cloud provider.
      type: String
    - contextPath: Core.OriginalAlert.event.identity_name
      description: The name of the identity that initiated the action.
      type: String
    - contextPath: Core.OriginalAlert.event.identity_uuid
      description: Same as identity_name but also contains the UUID of the identity if it exists.
      type: String
    - contextPath: Core.OriginalAlert.event.identity_type
      description: An enum representing the type of the identity.
      type: String
    - contextPath: Core.OriginalAlert.event.identity_sub_type
      description: An enum representing the sub-type of the identity, respective to its identity_type.
      type: String
    - contextPath: Core.OriginalAlert.event.identity_invoked_by_name
      description: The name of the identity that invoked the action as it appears in the log.
      type: String
    - contextPath: Core.OriginalAlert.event.identity_invoked_by_uuid
      description: The UUID of the identity that invoked the action as it appears in the log.
      type: String
    - contextPath: Core.OriginalAlert.event.identity_invoked_by_type
      description: An enum that represents the type of identity event that invoked the action.
      type: String
    - contextPath: Core.OriginalAlert.event.identity_invoked_by_sub_type
      description: An enum that represents the respective sub_type of the type of identity (identity_type) that has invoked the action.
      type: String
    - contextPath: Core.OriginalAlert.event.operation_status
      description: Status of whether the operation has succeed or failed, if provided.
      type: String
    - contextPath: Core.OriginalAlert.event.operation_status_orig
      description: The operation status code as it appears in the log, including lookup from code number to code name.
      type: String
    - contextPath: Core.OriginalAlert.event.operation_status_orig_code
      description: The operation status code as it appears in the log.
      type: String
    - contextPath: Core.OriginalAlert.event.operation_status_reason_provided
      description: Description of the error, if the log record indicates an error and the cloud provider supplied the reason.
      type: String
    - contextPath: Core.OriginalAlert.event.resource_type
      description: The normalized type of the service that emitted the log row.
      type: String
    - contextPath: Core.OriginalAlert.event.resource_type_orig
      description: The type of the service that omitted the log as provided by the cloud provider.
      type: String
    - contextPath: Core.OriginalAlert.event.resource_sub_type
      description: The sub-type respective to the resource_type field, normalized across all cloud providers.
      type: String
    - contextPath: Core.OriginalAlert.event.resource_sub_type_orig
      description: The sub-type of the service that emitted this log row as provided by the cloud provider.
      type: String
    - contextPath: Core.OriginalAlert.event.region
      description: The cloud region of the resource that emitted the log.
      type: String
    - contextPath: Core.OriginalAlert.event.zone
      description: The availability zone of the resource that emitted the log.
      type: String
    - contextPath: Core.OriginalAlert.event.referenced_resource
      description: The cloud resource referenced in the audit log.
      type: String
    - contextPath: Core.OriginalAlert.event.referenced_resource_name
      description: Same as referenced_resource but provides only the substring that represents the resource name instead of the full asset ID.
      type: String
    - contextPath: Core.OriginalAlert.event.referenced_resources_count
      description: The number of extracted resources referenced in this audit log.
      type: Number
    - contextPath: Core.OriginalAlert.event.user_agent
      description: The user agent provided in the call to the API of the cloud provider.
      type: String
    - contextPath: Core.OriginalAlert.event.caller_ip
      description: The IP of the caller that performed the action in the log.
      type: String
    - contextPath: Core.OriginalAlert.event.caller_ip_geolocation
      description: The geolocation associated with the caller_ip's value.
      type: String
    - contextPath: Core.OriginalAlert.event.caller_ip_asn
      description: The ASN of the caller_ip's value.
      type: Number
    - contextPath: Core.OriginalAlert.event.caller_project
      description: The project of the caller entity.
      type: String
    - contextPath: Core.OriginalAlert.event.raw_log
      description: The raw log that is being normalized.
      type: Unknown
    - contextPath: Core.OriginalAlert.event.log_name
      description: The name of the log that contains the log row.
      type: String
    - contextPath: Core.OriginalAlert.event.caller_ip_asn_org
      description: The organization associated with the ASN of the caller_ip's value.
      type: String
    - contextPath: Core.OriginalAlert.event.event_base_id
      description: Event base ID.
      type: String
    - contextPath: Core.OriginalAlert.event.ingestion_time
      description: Ingestion time.
      type: String
  - arguments:
    - description: A comma-separated list of alert IDs.
      isArray: true
      name: alert_ids
      required: true
    - description: Whether to return only a subset of the alert fields. Filtering the fields can reduce response size for large alerts.
      auto: PREDEFINED
      name: filter_alert_fields
      defaultValue: 'true'
      predefined:
      - 'true'
      - 'false'
    description: Returns dynamic analysis of each alert ID.
    name: core-get-dynamic-analysis
    outputs:
    - contextPath: Core.DynamicAnalysis.causalityId
      description: ''
      type: String
    - contextPath: Core.DynamicAnalysis.internals.name
      description: ''
      type: String
    - contextPath: Core.DynamicAnalysis.internals.factName
      description: ''
      type: String
    - contextPath: Core.DynamicAnalysis.internals.timestamp
      description: ''
      type: Date
    - contextPath: Core.DynamicAnalysis.internals.eventId
      description: ''
      type: String
    - contextPath: Core.DynamicAnalysis.internals.attributes.user_presence
      description: ''
      type: String
    - contextPath: Core.DynamicAnalysis.internals.attributes.shellcode_address
      description: ''
      type: String
    - contextPath: Core.DynamicAnalysis.internals.attributes.tid
      description: ''
      type: String
    - contextPath: Core.DynamicAnalysis.internals.attributes.parent_pid
      description: ''
      type: String
    - contextPath: Core.DynamicAnalysis.internals.attributes.is_sign
      description: ''
      type: String
    - contextPath: Core.DynamicAnalysis.internals.attributes.sync_action
      description: ''
      type: String
    - contextPath: Core.DynamicAnalysis.internals.attributes.is_remote_session
      description: ''
      type: String
    - contextPath: Core.DynamicAnalysis.internals.attributes.peb
      description: ''
      type: String
    - contextPath: Core.DynamicAnalysis.internals.attributes.process_image_path
      description: ''
      type: String
    - contextPath: Core.DynamicAnalysis.internals.attributes.command_line
      description: ''
      type: String
    - contextPath: Core.DynamicAnalysis.internals.attributes.scanned_buffer_crc32_stacktrace_allocation_base_buffer
      description: ''
      type: String
    - contextPath: Core.DynamicAnalysis.internals.attributes.page_base_shellcode_buffer
      description: ''
      type: String
    - contextPath: Core.DynamicAnalysis.internals.attributes.os_sig_status
      description: ''
      type: String
    - contextPath: Core.DynamicAnalysis.internals.attributes.file_info_legal_copyright
      description: ''
      type: String
    - contextPath: Core.DynamicAnalysis.internals.attributes.user_name
      description: ''
      type: String
    - contextPath: Core.DynamicAnalysis.internals.attributes.is_heavens_gate
      description: ''
      type: String
    - contextPath: Core.DynamicAnalysis.internals.attributes.is_impersonated
      description: ''
      type: String
    - contextPath: Core.DynamicAnalysis.internals.attributes.os_parent_instance_id
      description: ''
      type: String
    - contextPath: Core.DynamicAnalysis.internals.attributes.file_info_internal_name
      description: ''
      type: String
    - contextPath: Core.DynamicAnalysis.internals.attributes.stack_trace
      description: ''
      type: String
    - contextPath: Core.DynamicAnalysis.internals.attributes.is_injected
      description: ''
      type: String
    - contextPath: Core.DynamicAnalysis.internals.attributes.pid
      description: ''
      type: String
    - contextPath: Core.DynamicAnalysis.internals.attributes.thread_context_eip_image_path
      description: ''
      type: String
    - contextPath: Core.DynamicAnalysis.internals.attributes.image_path_sha256
      description: ''
      type: String
    - contextPath: Core.DynamicAnalysis.internals.attributes.montepi_err
      description: ''
      type: String
    - contextPath: Core.DynamicAnalysis.internals.attributes.file_info_company_name
      description: ''
      type: String
    - contextPath: Core.DynamicAnalysis.internals.attributes.file_info_original_name
      description: ''
      type: String
    - contextPath: Core.DynamicAnalysis.internals.attributes.instance_id
      description: ''
      type: String
    - contextPath: Core.DynamicAnalysis.internals.attributes.yara_file_scan_result
      description: ''
      type: String
    - contextPath: Core.DynamicAnalysis.internals.attributes.file_obj_flags
      description: ''
      type: String
    - contextPath: Core.DynamicAnalysis.internals.attributes.should_obfuscate
      description: ''
      type: String
    - contextPath: Core.DynamicAnalysis.internals.attributes.file_size
      description: ''
      type: String
    - contextPath: Core.DynamicAnalysis.internals.attributes.file_info_is_dot_net
      description: ''
      type: String
    - contextPath: Core.DynamicAnalysis.internals.attributes.call_region_shellcode_buffer
      description: ''
      type: String
    - contextPath: Core.DynamicAnalysis.internals.attributes.allocation_base_shellcode_buffer
      description: ''
      type: String
    - contextPath: Core.DynamicAnalysis.internals.attributes.signer_name
      description: ''
      type: String
    - contextPath: Core.DynamicAnalysis.internals.attributes.original_command_line
      description: ''
      type: String
    - contextPath: Core.DynamicAnalysis.internals.attributes.yara_rules_results_stacktrace_page_base_buffer
      description: ''
      type: String
    - contextPath: Core.DynamicAnalysis.internals.attributes.rpc_interface_uuid
      description: ''
      type: String
    - contextPath: Core.DynamicAnalysis.internals.attributes.rpc_interface_minor_version
      description: ''
      type: String
    - contextPath: Core.DynamicAnalysis.internals.attributes.telem
      description: ''
      type: String
    - contextPath: Core.DynamicAnalysis.internals.attributes.is_trusted_signer
      description: ''
      type: String
    - contextPath: Core.DynamicAnalysis.internals.attributes.thread_context_eip
      description: ''
      type: String
    - contextPath: Core.DynamicAnalysis.internals.attributes.requested_parent_instance_id
      description: ''
      type: String
    - contextPath: Core.DynamicAnalysis.internals.attributes.is_cgo
      description: ''
      type: String
    - contextPath: Core.DynamicAnalysis.internals.attributes.parent_cid
      description: ''
      type: String
    - contextPath: Core.DynamicAnalysis.internals.attributes.enabled_privileges
      description: ''
      type: Date
    - contextPath: Core.DynamicAnalysis.internals.attributes.peb32
      description: ''
      type: String
    - contextPath: Core.DynamicAnalysis.internals.attributes.is_embedded_sign
      description: ''
      type: String
    - contextPath: Core.DynamicAnalysis.internals.attributes.rpc_function_opnum
      description: ''
      type: String
    - contextPath: Core.DynamicAnalysis.internals.attributes.parent_thread_instance_id
      description: ''
      type: String
    - contextPath: Core.DynamicAnalysis.internals.attributes.remote_causality_actor_ip
      description: ''
      type: String
    - contextPath: Core.DynamicAnalysis.internals.attributes.canonized_process_image_path
      description: ''
      type: String
    - contextPath: Core.DynamicAnalysis.internals.attributes.scanned_buffer_crc32_stacktrace_call_region_buffer
      description: ''
      type: String
    - contextPath: Core.DynamicAnalysis.internals.attributes.yara_rules_results_stacktrace_allocation_base_buffer
      description: ''
      type: String
    - contextPath: Core.DynamicAnalysis.internals.attributes.entry_point_rva
      description: ''
      type: String
    - contextPath: Core.DynamicAnalysis.internals.attributes.is_stack_pivot
      description: ''
      type: String
    - contextPath: Core.DynamicAnalysis.internals.attributes.os_parent_pid
      description: ''
      type: String
    - contextPath: Core.DynamicAnalysis.internals.attributes.image_path_md5
      description: ''
      type: String
    - contextPath: Core.DynamicAnalysis.internals.attributes.causality_actor_type
      description: ''
      type: String
    - contextPath: Core.DynamicAnalysis.internals.attributes.timestamp
      description: ''
      type: String
    - contextPath: Core.DynamicAnalysis.internals.attributes.is_in_transaction
      description: ''
      type: String
    - contextPath: Core.DynamicAnalysis.internals.attributes.cid
      description: ''
      type: String
    - contextPath: Core.DynamicAnalysis.internals.attributes.integrity_level
      description: ''
      type: String
    - contextPath: Core.DynamicAnalysis.internals.attributes.actor_type
      description: ''
      type: String
    - contextPath: Core.DynamicAnalysis.internals.attributes.file_info_description
      description: ''
      type: String
    - contextPath: Core.DynamicAnalysis.internals.attributes.chisq_prob
      description: ''
      type: String
    - contextPath: Core.DynamicAnalysis.internals.attributes.parent_tid
      description: ''
      type: String
    - contextPath: Core.DynamicAnalysis.internals.attributes.rpc_interface_major_version
      description: ''
      type: String
    - contextPath: Core.DynamicAnalysis.internals.attributes.dse_internal
      description: ''
      type: String
    - contextPath: Core.DynamicAnalysis.internals.attributes.telem_bit_mask
      description: ''
      type: String
    - contextPath: Core.DynamicAnalysis.internals.attributes.process_image_name
      description: ''
      type: String
    - contextPath: Core.DynamicAnalysis.internals.attributes.parent_instance_id
      description: ''
      type: String
    - contextPath: Core.DynamicAnalysis.internals.attributes.entropy
      description: ''
      type: String
    - contextPath: Core.DynamicAnalysis.internals.attributes.call_region_base_address
      description: ''
      type: String
    - contextPath: Core.DynamicAnalysis.internals.attributes.yara_rules_results_stacktrace_call_region_buffer
      description: ''
      type: String
    - contextPath: Core.DynamicAnalysis.internals.attributes.scanned_buffer_crc32_stacktrace_page_base_buffer
      description: ''
      type: String
    - contextPath: Core.DynamicAnalysis.internals.attributes.image_base
      description: ''
      type: String
    - contextPath: Core.DynamicAnalysis.internals.attributes.sync_id
      description: ''
      type: String
    - contextPath: Core.DynamicAnalysis.internals.attributes.effective_user_sid
      description: ''
      type: String
    - contextPath: Core.DynamicAnalysis.internals.attributes.requested_parent_pid
      description: ''
      type: String
    - contextPath: Core.DynamicAnalysis.internals.attributes.event_id
      description: ''
      type: String
    - contextPath: Core.DynamicAnalysis.internals.attributes.rpc_protocol
      description: ''
      type: String
    - contextPath: Core.DynamicAnalysis.internals.processIdx
      description: ''
      type: Number
    - contextPath: Core.DynamicAnalysis.internals.instanceId
      description: ''
      type: String
    - contextPath: Core.DynamicAnalysis.internals.attributes.scriptblock_text
      description: ''
      type: String
    - contextPath: Core.DynamicAnalysis.internals.attributes.script_path
      description: ''
      type: String
    - contextPath: Core.DynamicAnalysis.internals.attributes.actor_pid
      description: ''
      type: String
    - contextPath: Core.DynamicAnalysis.internals.attributes.actor_instance_id
      description: ''
      type: String
    - contextPath: Core.DynamicAnalysis.internals.attributes.actor_thread_instance_id
      description: ''
      type: String
    - contextPath: Core.DynamicAnalysis.internals.attributes.etw_event_id
      description: ''
      type: String
    - contextPath: Core.DynamicAnalysis.internals.attributes.actor_tid
      description: ''
      type: String
    - contextPath: Core.DynamicAnalysis.internals.attributes.suspicious_strings
      description: ''
      type: String
    - contextPath: Core.DynamicAnalysis.internals.attributes.suspicious_strings_context
      description: ''
      type: String
    - contextPath: Core.DynamicAnalysis.internals.attributes.content_version
      description: ''
      type: String
    - contextPath: Core.DynamicAnalysis.internals.attributes.script_hash
      description: ''
      type: String
    - contextPath: Core.DynamicAnalysis.internals.attributes.dotnet_callstack
      description: ''
      type: String
    - contextPath: Core.DynamicAnalysis.internals.attributes.hook_type
      description: ''
      type: String
    - contextPath: Core.DynamicAnalysis.internals.attributes.appdomain_id
      description: ''
      type: String
    - contextPath: Core.DynamicAnalysis.internals.attributes.ps_assembly_version
      description: ''
      type: String
    - contextPath: Core.DynamicAnalysis.internals.attributes.original_length
      description: ''
      type: String
    - contextPath: Core.DynamicAnalysis.internals.attributes.invoke_expression_count
      description: ''
      type: String
    - contextPath: Core.DynamicAnalysis.internals.attributes.file_path
      description: ''
      type: String
    - contextPath: Core.DynamicAnalysis.internals.attributes.content
      description: ''
      type: String
    - contextPath: Core.DynamicAnalysis.internals.attributes.edr_assembly_version
      description: ''
      type: String
    - contextPath: Core.DynamicAnalysis.internals.attributes.expression_tree_scan_result
      description: ''
      type: String
    - contextPath: Core.DynamicAnalysis.internals.attributes.content_length
      description: ''
      type: String
    - contextPath: Core.DynamicAnalysis.internals.attributes.local_analysis_verdict
      description: ''
      type: String
    - contextPath: Core.DynamicAnalysis.internals.attributes.clr_version
      description: ''
      type: String
    - contextPath: Core.DynamicAnalysis.internals.attributes.powershell_version
      description: ''
      type: String
    - contextPath: Core.DynamicAnalysis.internals.attributes.script_source
      description: ''
      type: String
    - contextPath: Core.DynamicAnalysis.internals.attributes.prio
      description: ''
      type: String
    - contextPath: Core.DynamicAnalysis.internals.attributes.build_timestamp
      description: ''
      type: Date
    - contextPath: Core.DynamicAnalysis.potentialPreventionActionOverride
      description: ''
      type: Boolean
    - contextPath: Core.DynamicAnalysis.isBiocRule
      description: ''
      type: Boolean
    - contextPath: Core.DynamicAnalysis.biocId
      description: ''
      type: Number
    - contextPath: Core.DynamicAnalysis.additionalData
      description: ''
      type: String
    - contextPath: Core.DynamicAnalysis.biocRuleName
      description: ''
      type: String
    - contextPath: Core.DynamicAnalysis.reachedMaxActivationsPerRule
      description: ''
      type: Boolean
    - contextPath: Core.DynamicAnalysis.syncActionStatus
      description: ''
      type: Number
    - contextPath: Core.DynamicAnalysis.spawnerImagePath
      description: ''
      type: String
    - contextPath: Core.DynamicAnalysis.spawnerCmdline
      description: ''
      type: String
    - contextPath: Core.DynamicAnalysis.spawnerSigner
      description: ''
      type: String
    - contextPath: Core.DynamicAnalysis.osSpawnerImagePath
      description: ''
      type: String
    - contextPath: Core.DynamicAnalysis.osSpawnerCmdline
      description: ''
      type: String
    - contextPath: Core.DynamicAnalysis.osSpawnerSigner
      description: ''
      type: String
  - arguments:
    - description: The sha256 of a file.
      isArray: true
      name: sha256
      required: true
    description: Get the prevalence of a file, identified by sha256.
    name: core-get-hash-analytics-prevalence
    outputs:
    - contextPath: Core.AnalyticsPrevalence.Hash.value
      description: Whether the hash is prevalent or not.
      type: Boolean
    - contextPath: Core.AnalyticsPrevalence.Hash.data.global_prevalence.value
      description: The global prevalence of the hash.
      type: Number
    - contextPath: Core.AnalyticsPrevalence.Hash.data.local_prevalence.value
      description: The local prevalence of the hash.
      type: Number
    - contextPath: Core.AnalyticsPrevalence.Hash.data.prevalence.value
      description: The prevalence of the hash.
      type: Number
  - arguments:
    - description: The IP address.
      isArray: true
      name: ip_address
      required: true
    description: Get the prevalence of an ip, identified by ip_address.
    name: core-get-IP-analytics-prevalence
    outputs:
    - contextPath: Core.AnalyticsPrevalence.Ip.value
      description: Whether the IP address is prevalent or not.
      type: Boolean
    - contextPath: Core.AnalyticsPrevalence.Ip.data.global_prevalence.value
      description: The global prevalence of the IP.
      type: Number
    - contextPath: Core.AnalyticsPrevalence.Ip.data.local_prevalence.value
      description: The local prevalence of the IP.
      type: Number
    - contextPath: Core.AnalyticsPrevalence.Ip.data.prevalence.value
      description: The prevalence of the IP.
      type: Number
  - arguments:
    - description: The domain name.
      isArray: true
      name: domain_name
      required: true
    description: Get the prevalence of a domain, identified by domain_name.
    name: core-get-domain-analytics-prevalence
    outputs:
    - contextPath: Core.AnalyticsPrevalence.Domain.value
      description: Whether the domain is prevalent or not.
      type: Boolean
    - contextPath: Core.AnalyticsPrevalence.Domain.data.global_prevalence.value
      description: The global prevalence of the domain.
      type: Number
    - contextPath: Core.AnalyticsPrevalence.Domain.data.local_prevalence.value
      description: The local prevalence of the domain.
      type: Number
    - contextPath: Core.AnalyticsPrevalence.Domain.data.prevalence.value
      description: The prevalence of the domain.
      type: Number
  - arguments:
    - description: The process name.
      isArray: true
      name: process_name
      required: true
    description: Get the prevalence of a process, identified by process_name.
    name: core-get-process-analytics-prevalence
    outputs:
    - contextPath: Core.AnalyticsPrevalence.Process.value
      description: Whether the process is prevalent or not.
      type: Boolean
    - contextPath: Core.AnalyticsPrevalence.Process.data.global_prevalence.value
      description: The global prevalence of the process.
      type: Number
    - contextPath: Core.AnalyticsPrevalence.Process.data.local_prevalence.value
      description: The local prevalence of the process.
      type: Number
    - contextPath: Core.AnalyticsPrevalence.Process.data.prevalence.value
      description: The prevalence of the process.
      type: Number
  - arguments:
    - description: The key name of a registry path.
      isArray: true
      name: key_name
      required: true
    - description: The value name of a registry path.
      isArray: true
      name: value_name
      required: true
    description: Get the prevalence of a registry_path, identified by key_name, value_name.
    name: core-get-registry-analytics-prevalence
    outputs:
    - contextPath: Core.AnalyticsPrevalence.Registry.value
      description: Whether the registry is prevalent or not.
      type: Boolean
    - contextPath: Core.AnalyticsPrevalence.Registry.data.global_prevalence.value
      description: The global prevalence of the registry.
      type: Number
    - contextPath: Core.AnalyticsPrevalence.Registry.data.local_prevalence.value
      description: The local prevalence of the registry.
      type: Number
    - contextPath: Core.AnalyticsPrevalence.Registry.data.prevalence.value
      description: The prevalence of the registry.
      type: Number
  - arguments:
    - description: The process command line.
      isArray: true
      name: process_command_line
      required: true
    description: Get the prevalence of a process_command_line, identified by process_command_line.
    name: core-get-cmd-analytics-prevalence
    outputs:
    - contextPath: Core.AnalyticsPrevalence.Cmd.value
      description: Whether the CMD is prevalent or not.
      type: Boolean
    - contextPath: Core.AnalyticsPrevalence.Cmd.data.global_prevalence.value
      description: The global prevalence of the CMD.
      type: Number
    - contextPath: Core.AnalyticsPrevalence.Cmd.data.local_prevalence.value
      description: The local prevalence of the CDM.
      type: Number
    - contextPath: Core.AnalyticsPrevalence.Cmd.data.prevalence.value
      description: The prevalence of the Cmd.
      type: Number
  - arguments:
    - description: A comma-separated list of tenant IDs of the endpoint(s) for which you want to assign the tag.
      isArray: true
      name: endpoint_ids
      required: true
    - description: The tag name to assign to the endpoint(s).
      name: tag
      required: true
    - description: A comma-separated list of endpoint IDs by which to filter the results.
      isArray: true
      name: endpoint_id_list
    - description: "A comma-separated list of distribution package names or installation package names. \nExample: dist_name1,dist_name2."
      isArray: true
      name: dist_name
    - description: |-
        A comma-separated list of IP addresses.
        Example: 8.8.8.8,1.1.1.1.
      isArray: true
      name: ip_list
    - description: |-
        A comma-separated list of group name to which the agent belongs.
        Example: group_name1,group_name2.
      isArray: true
      name: group_name
    - auto: PREDEFINED
      description: The endpoint platform.
      isArray: true
      name: platform
      predefined:
      - windows
      - linux
      - macos
      - android
    - description: |-
        A comma-separated list of alias names.
        Examples: alias_name1,alias_name2.
      isArray: true
      name: alias_name
    - auto: PREDEFINED
      description: Specifies whether the endpoint was isolated or unisolated.
      name: isolate
      predefined:
      - isolated
      - unisolated
    - description: |-
        A comma-separated list of hostnames.
        Example: hostname1,hostname2.
      isArray: true
      name: hostname
    - description: |-
        All the agents that were first seen after {first_seen_gte}.
        Supported values:
        1579039377301 (time in milliseconds)
        "3 days" (relative date)
        "2019-10-21T23:45:00" (date).
      name: first_seen_gte
    - description: |-
        All the agents that were first seen before {first_seen_lte}.
        Supported values:
        1579039377301 (time in milliseconds)
        "3 days" (relative date)
        "2019-10-21T23:45:00" (date).
      name: first_seen_lte
    - description: |-
        All the agents that were last seen before {last_seen_gte}.
        Supported values:
        1579039377301 (time in milliseconds)
        "3 days" (relative date)
        "2019-10-21T23:45:00" (date).
      name: last_seen_gte
    - description: |-
        All the agents that were last seen before {last_seen_lte}.
        Supported values:
        1579039377301 (time in milliseconds)
        "3 days" (relative date)
        "2019-10-21T23:45:00" (date).
      name: last_seen_lte
    - auto: PREDEFINED
      description: The status of the endpoint to filter.
      name: status
      predefined:
      - connected
      - disconnected
      - lost
      - uninstalled
    description: Add a tag to one or more endpoints.
    name: core-add-endpoint-tag
  - arguments:
    - description: A comma-separated list of tenant IDs of the endpoint(s) for which you want to remove the tag.
      isArray: true
      name: endpoint_ids
      required: true
    - description: The tag name to remove from the endpoint(s).
      name: tag
      required: true
    - description: A comma-separated list of endpoint IDs to filter by them.
      isArray: true
      name: endpoint_id_list
    - description: "A comma-separated list of distribution package names or installation package names. \nExample: dist_name1,dist_name2."
      isArray: true
      name: dist_name
    - description: |-
        A comma-separated list of IP addresses.
        Example: 8.8.8.8,1.1.1.1.
      isArray: true
      name: ip_list
    - description: |-
        A comma-separated list of group names to which the agent belongs.
        Example: group_name1,group_name2.
      isArray: true
      name: group_name
    - auto: PREDEFINED
      description: The endpoint platform.
      isArray: true
      name: platform
      predefined:
      - windows
      - linux
      - macos
      - android
    - description: |-
        A comma-separated list of alias names.
        Examples: alias_name1,alias_name2.
      isArray: true
      name: alias_name
    - auto: PREDEFINED
      description: Specifies whether the endpoint was isolated or unisolated.
      name: isolate
      predefined:
      - isolated
      - unisolated
    - description: |-
        A comma-separated list of hostnames.
        Example: hostname1,hostname2.
      isArray: true
      name: hostname
    - description: |-
        All the agents that were first seen after {first_seen_gte}.
        Supported values:
        1579039377301 (time in milliseconds)
        "3 days" (relative date)
        "2019-10-21T23:45:00" (date).
      name: first_seen_gte
    - description: |-
        All the agents that were first seen before {first_seen_lte}.
        Supported values:
        1579039377301 (time in milliseconds)
        "3 days" (relative date)
        "2019-10-21T23:45:00" (date).
      name: first_seen_lte
    - description: |-
        All the agents that were last seen before {last_seen_gte}.
        Supported values:
        1579039377301 (time in milliseconds)
        "3 days" (relative date)
        "2019-10-21T23:45:00" (date).
      name: last_seen_gte
    - description: |-
        All the agents that were last seen before {last_seen_lte}.
        Supported values:
        1579039377301 (time in milliseconds)
        "3 days" (relative date)
        "2019-10-21T23:45:00" (date).
      name: last_seen_lte
    - auto: PREDEFINED
      description: The status of the endpoint to filter.
      name: status
      predefined:
      - connected
      - disconnected
      - lost
      - uninstalled
    description: Remove a tag from one or more endpoints.
    name: core-remove-endpoint-tag
  - name: core-list-users
    description: Retrieve a list of the current users in your environment.
    arguments: []
    outputs:
    - contextPath: Core.User.user_email
      description: Email address of the user.
      type: string
    - contextPath: Core.User.user_first_name
      description: First name of the user.
      type: string
    - contextPath: Core.User.user_last_name
      description: Last name of the user.
      type: string
    - contextPath: Core.User.role_name
      description: Role name associated with the user.
      type: string
    - contextPath: Core.User.last_logged_in
      description: Timestamp of when the user last logged in.
      type: Number
    - contextPath: Core.User.user_type
      description: Type of user.
      type: string
    - contextPath: Core.User.groups
      description: Name of user groups associated with the user, if applicable.
      type: array
    - contextPath: Core.User.scope
      description: Name of scope associated with the user, if applicable.
      type: array
  - arguments:
    - description: |
        Unique ID of a specific user.
        User ID could be either of the `foo/dummy` format, or just `dummy`.
      name: user_id
    - description: Limit the number of users that will appear in the list. (limit should be used when no specific host is requested).
      name: limit
      defaultValue: 50
    name: core-list-risky-users
    description: Retrieve the risk score of a specific user or list of users with the highest risk score in the environment along with the reason affecting each score.
    outputs:
    - contextPath: Core.RiskyUser.type
      description: Form of identification element.
      type: String
    - contextPath: Core.RiskyUser.id
      description: Identification value of the type field.
      type: String
    - contextPath: Core.RiskyUser.score
      description: The score assigned to the user.
      type: Integer
    - contextPath: Core.RiskyUser.reasons.date created
      description: Date when the incident was created.
      type: String
    - contextPath: Core.RiskyUser.reasons.description
      description: Description of the incident.
      type: String
    - contextPath: Core.RiskyUser.reasons.severity
      description: The severity of the incident.
      type: String
    - contextPath: Core.RiskyUser.reasons.status
      description: The incident status.
      type: String
    - contextPath: Core.RiskyUser.reasons.points
      description: The score.
      type: Number
  - arguments:
    - description: The host name of a specific host.
      name: host_id
    - description: Limit the number of hosts that will appear in the list. (Use limit when no specific host is requested).
      name: limit
      defaultValue: 50
    name: core-list-risky-hosts
    description: Retrieve the risk score of a specific host or list of hosts with the highest risk score in the environment along with the reason affecting each score.
    outputs:
    - contextPath: Core.RiskyHost.type
      description: Form of identification element.
      type: String
    - contextPath: Core.RiskyHost.id
      description: Identification value of the type field.
      type: String
    - contextPath: Core.RiskyHost.score
      description: The score assigned to the host.
      type: Integer
    - contextPath: Core.RiskyHost.reasons.date created
      description: Date when the incident was created.
      type: String
    - contextPath: Core.RiskyHost.reasons.description
      description: Description of the incident.
      type: String
    - contextPath: Core.RiskyHost.reasons.severity
      description: The severity of the incident.
      type: String
    - contextPath: Core.RiskyHost.reasons.status
      description: The incident status.
      type: String
    - contextPath: Core.RiskyHost.reasons.points
      description: The score.
      type: Number
  - arguments:
    - description: A comma-separated list of one or more user group names for which you want the associated users.
      name: group_names
      isArray: true
      required: true
    name: core-list-user-groups
    description: Retrieve a list of the current user emails associated with one or more user groups in your environment.
    outputs:
    - contextPath: Core.UserGroup.group_name
      description: Name of the user group.
      type: String
    - contextPath: Core.UserGroup.description
      description: Description of the user group, if available.
      type: String
    - contextPath: Core.UserGroup.pretty_name
      description: Name of the user group as it appears in the management console.
      type: String
    - contextPath: Core.UserGroup.insert_time
      description: Timestamp of when the user group was created.
      type: Number
    - contextPath: Core.UserGroup.update_time
      description: Timestamp of when the user group was last updated.
      type: Number
    - contextPath: Core.UserGroup.user_email
      description: List of email addresses belonging to the users associated with the user group.
      type: array
    - contextPath: Core.UserGroup.source
      description: Type of user group.
      type: String
  - arguments:
    - description: Allows linking the response action to the incident that triggered it.
      name: incident_id
    - description: A comma-separated list of endpoint IDs. Can be retrieved by running the core-get-endpoints command.
      name: endpoint_ids
      required: true
    - description: Unique identifier of the script. Can be retrieved by running the core-get-scripts command.
      name: script_uid
      required: true
    - description: Dictionary containing the parameter name as key and its value for this execution as the value. For example, {"param1":"param1_value","param2":"param2_value"}.
      name: parameters
    - defaultValue: '600'
      description: The timeout in seconds for this execution.
      name: timeout
    - description: Interval in seconds between each poll.
      defaultValue: '10'
      name: polling_interval_in_seconds
    - description: Polling timeout in seconds.
      name: polling_timeout_in_seconds
      defaultValue: '600'
    - description: The action ID for polling use.
      name: action_id
      hidden: true
    - name: hide_polling_output
      hidden: true
      description: Whether to hide the polling result (automatically filled by polling).
    - name: is_core
      hidden: true
      description: Is the command being called from a core pack.
      defaultValue: true
    description: Initiates a new endpoint script execution action using a script from the script library and returns the results.
    name: core-script-run
    polling: true
    outputs:
    - contextPath: Core.ScriptResult.action_id
      description: ID of the action initiated.
      type: Number
    - contextPath: Core.ScriptResult.results.retrieved_files
      description: Number of successfully retrieved files.
      type: Number
    - contextPath: Core.ScriptResult.results.endpoint_ip_address
      description: Endpoint IP address.
      type: String
    - contextPath: Core.ScriptResult.results.endpoint_name
      description: Name of successfully retrieved files.
      type: String
    - contextPath: Core.ScriptResult.results.failed_files
      description: Number of files failed to be retrieved.
      type: Number
    - contextPath: Core.ScriptResult.results.endpoint_status
      description: Endpoint status.
      type: String
    - contextPath: Core.ScriptResult.results.domain
      description: Domain to which the endpoint belongs.
      type: String
    - contextPath: Core.ScriptResult.results.endpoint_id
      description: Endpoint ID.
      type: String
    - contextPath: Core.ScriptResult.results.execution_status
      description: Execution status of this endpoint.
      type: String
    - contextPath: Core.ScriptResult.results.return_value
      description: Value returned by the script in case the type is not a dictionary.
      type: String
    - contextPath: Core.ScriptResult.results.standard_output
      description: The STDOUT and the STDERR logged by the script during the execution.
      type: String
    - contextPath: Core.ScriptResult.results.retention_date
      description: Timestamp in which the retrieved files will be deleted from the server.
      type: Date
  - arguments:
    - description: The agent ID.
      name: agent_id
      isArray: false
      required: true
    - description: The instance ID.
      name: instance_id
      isArray: true
      required: true
    - description: The process name.
      name: process_name
      isArray: false
      required: false
    - description: The incident ID.
      name: incident_id
      isArray: false
      required: false
    - description: The action ID. For polling use.
      isArray: true
      name: action_id
      deprecated: true
    - description: Interval in seconds between each poll.
      name: interval_in_seconds
    - description: Polling timeout in seconds.
      name: timeout_in_seconds
    name: core-terminate-process
    description: Terminate a process by its instance ID. Available only for XSIAM 2.4.
    polling: true
    outputs:
    - contextPath: Core.TerminateProcess.action_id
      description: The action ID.
      type: String
  - arguments:
    - description: The agent ID.
      name: agent_id
      isArray: false
      required: true
    - description: The causality ID.
      name: causality_id
      isArray: true
      required: true
    - description: The process name.
      name: process_name
      isArray: false
      required: false
    - description: The incident ID.
      name: incident_id
      isArray: false
      required: false
    - description: The action ID. For polling use.
      isArray: true
      name: action_id
      deprecated: true
    - description: Interval in seconds between each poll.
      name: interval_in_seconds
    - description: Polling timeout in seconds.
      name: timeout_in_seconds
    name: core-terminate-causality
    description: Terminate a process tree by its causality ID. Available only for XSIAM 2.4.
    polling: true
    outputs:
    - contextPath: Core.TerminateCausality.action_id
      description: The action id.
      type: String 
  - arguments:
    - description: Asset unique identifier.
      name: asset_id
      required: true
    name: core-get-asset-details
    description: Get asset information.
    outputs: 
    - contextPath: Core.CoreAsset
      description: Asset additional information.
    - contextPath: Core.CoreAsset.xdm__asset__provider
      description: The cloud provider or source responsible for the asset.
    - contextPath: Core.CoreAsset.xdm__asset__realm
      description: The realm or logical grouping of the asset.
    - contextPath: Core.CoreAsset.xdm__asset__last_observed
      description: The timestamp of when the asset was last observed, in ISO 8601 format.
    - contextPath: Core.CoreAsset.xdm__asset__type__id
      description: The unique identifier for the asset type.
    - contextPath: Core.CoreAsset.xdm__asset__first_observed
      description: The timestamp of when the asset was first observed, in ISO 8601 format.
    - contextPath: Core.CoreAsset.asset_hierarchy
      description: The hierarchy or structure representing the asset.
    - contextPath: Core.CoreAsset.xdm__asset__type__category
      description: The category type of the asset.
    - contextPath: Core.CoreAsset.xdm__cloud__region
      description: The cloud region where the asset resides.
    - contextPath: Core.CoreAsset.xdm__asset__module_unstructured_fields
      description: The unstructured fields or metadata associated with the asset module.
    - contextPath: Core.CoreAsset.xdm__asset__source
      description: The originating source of the asset's information.
    - contextPath: Core.CoreAsset.xdm__asset__id
      description: A unique identifier for the asset.
    - contextPath: Core.CoreAsset.xdm__asset__type__class
      description: The classification or type class of the asset.
    - contextPath: Core.CoreAsset.xdm__asset__type__name
      description: The specific name of the asset type.
    - contextPath: Core.CoreAsset.xdm__asset__strong_id
      description: The strong or immutable identifier for the asset.
    - contextPath: Core.CoreAsset.xdm__asset__name
      description: The name of the asset.
    - contextPath: Core.CoreAsset.xdm__asset__raw_fields
      description: The raw fields or unprocessed data related to the asset.
    - contextPath: Core.CoreAsset.xdm__asset__normalized_fields
      description: The normalized fields associated with the asset.
    - contextPath: Core.CoreAsset.all_sources
      description: A list of all sources providing information about the asset.
  runonce: false
  script: '-'
  subtype: python3
  type: python
<<<<<<< HEAD
  dockerimage: demisto/google-cloud-storage:1.0.0.116675
=======
  dockerimage: demisto/google-cloud-storage:1.0.0.117186
>>>>>>> 047989ec
tests:
- No tests
fromversion: 6.2.0<|MERGE_RESOLUTION|>--- conflicted
+++ resolved
@@ -3150,11 +3150,7 @@
   script: '-'
   subtype: python3
   type: python
-<<<<<<< HEAD
-  dockerimage: demisto/google-cloud-storage:1.0.0.116675
-=======
   dockerimage: demisto/google-cloud-storage:1.0.0.117186
->>>>>>> 047989ec
 tests:
 - No tests
 fromversion: 6.2.0