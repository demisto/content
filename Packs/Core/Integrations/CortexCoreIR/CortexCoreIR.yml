--- conflicted
+++ resolved
@@ -2947,7 +2947,6 @@
       description: Type of user group.
       type: String
   - arguments:
-<<<<<<< HEAD
     - description: The agent id.
       name: agent_id
       isArray: false
@@ -3011,7 +3010,6 @@
     - contextPath: Core.TerminateCausality.action_id
       description: The action id.
       type: String
-=======
     - description: Allows linking the response action to the incident that triggered it.
       name: incident_id
     - description: A comma-separated list of endpoint IDs. Can be retrieved by running the core-get-endpoints command.
@@ -3081,7 +3079,6 @@
     - contextPath: Core.ScriptResult.results.retention_date
       description: Timestamp in which the retrieved files will be deleted from the server.
       type: Date
->>>>>>> 56fd1b68
   runonce: false
   script: '-'
   subtype: python3
