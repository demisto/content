commonfields:
  id: impossibleTravelerGetDistance
  version: -1
name: impossibleTravelerGetDistance
script: ''
type: python
tags:
- Utilities
comment: Computes the distance between two sets of coordinates, in miles.
enabled: true
args:
- name: src_coords
  required: true
  description: Latitude and Longitude coordinates for the first location.  Required format 1.23,4.56
  isArray: true
- name: dest_coords
  description: Latitude and Longitude coordinates for the second location.  Required format 1.23,4.56
  isArray: true
outputs:
- contextPath: GeoEvents
  description: The calculated events for each input
scripttarget: 0
subtype: python3
<<<<<<< HEAD
dockerimage: demisto/py3-tools:1.0.0.38394
=======
dockerimage: demisto/py3-tools:1.0.0.90842
>>>>>>> 90cf3b88
runas: DBotWeakRole
fromversion: 6.6.0
tests:
- No tests (auto formatted)
marketplaces:
- marketplacev2
- xpanse<|MERGE_RESOLUTION|>--- conflicted
+++ resolved
@@ -21,11 +21,7 @@
   description: The calculated events for each input
 scripttarget: 0
 subtype: python3
-<<<<<<< HEAD
-dockerimage: demisto/py3-tools:1.0.0.38394
-=======
 dockerimage: demisto/py3-tools:1.0.0.90842
->>>>>>> 90cf3b88
 runas: DBotWeakRole
 fromversion: 6.6.0
 tests:
