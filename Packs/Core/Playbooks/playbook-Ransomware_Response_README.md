--- conflicted
+++ resolved
@@ -65,18 +65,6 @@
 
 ### Sub-playbooks
 
-<<<<<<< HEAD
-* Ransomware Advanced Analysis
-* Ticket Management - Generic
-* Enrichment for Verdict
-* Endpoint Investigation Plan
-* Recovery Plan
-* Eradication Plan
-* Containment Plan
-* Account Enrichment - Generic v2.1
-* Handle False Positive Alerts
-* Ransomware Enrich and Contain
-=======
 * Enrichment for Verdict
 * Account Enrichment - Generic v2.1
 * Handle False Positive Alerts
@@ -87,7 +75,6 @@
 * Ransomware Advanced Analysis
 * Ticket Management - Generic
 * Endpoint Investigation Plan
->>>>>>> 9d6c5180
 
 ### Integrations
 
