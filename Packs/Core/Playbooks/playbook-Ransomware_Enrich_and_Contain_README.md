This playbook is responsible for ransomware alert data enrichment and response.
The playbook executes the following:

1. Checks if the initiator is a remote attacker and allows isolating the remote host, if possible.

2. Retrieves the WildFire sandbox report and extracts the indicators within it.
    * The playbook tries to retrieve the report, but if there is no report available, the playbook tries to fetch the ransomware file for detonation.

3. Hunts for the ransomware alert indicators from the alert table, searches for endpoints that have been seen with them, and allows containing the identified endpoints.

## Dependencies

This playbook uses the following sub-playbooks, integrations, and scripts.

### Sub-playbooks

* WildFire - Detonate file v2
* Containment Plan

### Integrations

<<<<<<< HEAD
* CortexCoreIR
=======
>>>>>>> 9d6c5180
* CoreIOCs
* CortexCoreIR

### Scripts

<<<<<<< HEAD
* SearchIncidentsV2
=======
>>>>>>> 9d6c5180
* isError
* SearchIncidentsV2

### Commands

<<<<<<< HEAD
* wildfire-report
* core-get-endpoints
* core-retrieve-files
* ip
* core-retrieve-file-details
* extractIndicators
* core-isolate-endpoint
* file
* url
* domain
=======
* extractIndicators
* core-isolate-endpoint
* core-retrieve-file-details
* domain
* file
* ip
* core-retrieve-files
* url
* wildfire-report
* core-get-endpoints
>>>>>>> 9d6c5180

## Playbook Inputs

---

| **Name** | **Description** | **Default Value** | **Required** |
| --- | --- | --- | --- |
| isolateRemoteAttacker | Whether to isolate the remote attacker host. | true | Optional |
| isolateSimilarEndpoints | Whether to isolate endpoints which has been detected with the alert IoCs. | false | Optional |
| FileSHA256 | The ransomware file SHA256. | alert.initiatorsha256 | Optional |
<<<<<<< HEAD
| detonateRansomFile | Whether to detonate the ransomware file in sandbox. Set to True to enable file detonation and False to disable it.<br/> | True | Optional |
=======
| detonateRansomFile | Whether to detonate the ransomware file in sandbox, Set to True to enable file detonation and False to disable it.<br/>By default is set to True. | True | Optional |
>>>>>>> 9d6c5180

## Playbook Outputs

---
There are no outputs for this playbook.

## Playbook Image

---

![Ransomware Enrich and Contain](../doc_files/Ransomware_Enrich_and_Contain.png)<|MERGE_RESOLUTION|>--- conflicted
+++ resolved
@@ -19,36 +19,16 @@
 
 ### Integrations
 
-<<<<<<< HEAD
-* CortexCoreIR
-=======
->>>>>>> 9d6c5180
 * CoreIOCs
 * CortexCoreIR
 
 ### Scripts
 
-<<<<<<< HEAD
-* SearchIncidentsV2
-=======
->>>>>>> 9d6c5180
 * isError
 * SearchIncidentsV2
 
 ### Commands
 
-<<<<<<< HEAD
-* wildfire-report
-* core-get-endpoints
-* core-retrieve-files
-* ip
-* core-retrieve-file-details
-* extractIndicators
-* core-isolate-endpoint
-* file
-* url
-* domain
-=======
 * extractIndicators
 * core-isolate-endpoint
 * core-retrieve-file-details
@@ -59,7 +39,6 @@
 * url
 * wildfire-report
 * core-get-endpoints
->>>>>>> 9d6c5180
 
 ## Playbook Inputs
 
@@ -70,11 +49,7 @@
 | isolateRemoteAttacker | Whether to isolate the remote attacker host. | true | Optional |
 | isolateSimilarEndpoints | Whether to isolate endpoints which has been detected with the alert IoCs. | false | Optional |
 | FileSHA256 | The ransomware file SHA256. | alert.initiatorsha256 | Optional |
-<<<<<<< HEAD
-| detonateRansomFile | Whether to detonate the ransomware file in sandbox. Set to True to enable file detonation and False to disable it.<br/> | True | Optional |
-=======
 | detonateRansomFile | Whether to detonate the ransomware file in sandbox, Set to True to enable file detonation and False to disable it.<br/>By default is set to True. | True | Optional |
->>>>>>> 9d6c5180
 
 ## Playbook Outputs
 
