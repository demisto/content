id: Possible External RDP Brute-Force
version: -1
contentitemexportablefields:
  contentitemfields: {}
name: Possible External RDP Brute-Force
description: "This playbook investigates a “Possible External RDP Brute Force” XDR Alert by gathering user, IP, and hostname information, and investigating if the following suspicious elements exists:\n\n- \"IP Reputation\" - DBot Score is 2-3 \n- \"Source geolocation\" - RDP Connection made from rare geo-location \n-  Related to campaign - IP address is related to campaign, based on TIM module\n-  Hunting results - the hunt for indicators related to the source IP and the related campaign returned results\n-  XDR Alert search - XDR Alerts that related to the same username and endpoint, and to the MITRE tactics that comes after \"Credential Access\", were found.\n- Risky User - The user that was identified in the attack was given a medium or high score by the Core integration's ITDR module.\n- Risky Host - The destination host that was identified in the attack was given a medium or high score by the Core integration's ITDR module.\n\nSet verdict method:\n* Critical Element - The \"Critical Element\" input allows you to select a specific element that, if identified as suspicious,  the investigation's final verdict will be deemed a \"True Positive\".\n\n* Final Verdict -  Each suspicious element is being added to an array called \"Suspicious Elements\", which is used to count potential security threats. The array size will be compared to a final threshold. If the size is greater than or equal to the threshold, the investigation's final verdict will be deemed a \"True Positive\".\n\n* User Engagement - The \"UserEngagementThreshold\" input allows you to set the number of suspicious elements that trigger user engagement. When this threshold is met, an email will be sent to the user and their manager asking for authorization of RDP activity. If the RDP activity is not authorized by the user, the investigation's final verdict will be deemed a \"True Positive\".\n"
starttaskid: "0"
tasks:
  "0":
    id: "0"
    taskid: 50736091-a854-4f8c-8f4f-400309fe28bb
    type: start
    task:
      id: 50736091-a854-4f8c-8f4f-400309fe28bb
      version: -1
      name: ""
      iscommand: false
      brand: ""
      description: ''
    nexttasks:
      '#none#':
      - "1"
    separatecontext: false
    continueonerrortype: ""
    view: |-
      {
        "position": {
          "x": 685,
          "y": -400
        }
      }
    note: false
    timertriggers: []
    ignoreworker: false
    skipunavailable: false
    quietmode: 0
    isoversize: false
    isautoswitchedtoquietmode: false
  "1":
    id: "1"
    taskid: 8f296f80-b71a-476b-8bf8-c9ad19852ada
    type: title
    task:
      id: 8f296f80-b71a-476b-8bf8-c9ad19852ada
      version: -1
      name: Analysis
      type: title
      iscommand: false
      brand: ""
      description: ''
    nexttasks:
      '#none#':
      - "160"
      - "161"
      - "162"
    separatecontext: false
    continueonerrortype: ""
    view: |-
      {
        "position": {
          "x": 685,
          "y": -265
        }
      }
    note: false
    timertriggers:
    - fieldname: triagesla
      action: start
    ignoreworker: false
    skipunavailable: false
    quietmode: 0
    isoversize: false
    isautoswitchedtoquietmode: false
  "6":
    id: "6"
    taskid: 948d54bb-c609-4e14-8d43-15ca3086fc10
    type: title
    task:
      id: 948d54bb-c609-4e14-8d43-15ca3086fc10
      version: -1
      name: Set Verdict
      type: title
      iscommand: false
      brand: ""
      description: ''
    nexttasks:
      '#none#':
      - "111"
    separatecontext: false
    continueonerrortype: ""
    view: |-
      {
        "position": {
          "x": 695,
          "y": 2410
        }
      }
    note: false
    timertriggers: []
    ignoreworker: false
    skipunavailable: false
    quietmode: 0
    isoversize: false
    isautoswitchedtoquietmode: false
  "11":
    id: "11"
    taskid: 3cd00cd4-b266-40ee-8b70-1bbadf41968c
    type: condition
    task:
      id: 3cd00cd4-b266-40ee-8b70-1bbadf41968c
      version: -1
      name: Communicate With User?
      description: Check if user engagement is needed, based on UserEngagementThreshold input.
      type: condition
      iscommand: false
      brand: ""
    nexttasks:
      "no":
      - "20"
      "yes":
      - "13"
    separatecontext: false
    conditions:
    - label: "yes"
      condition:
      - - operator: isEqualNumber
          left:
            value:
              complex:
                root: inputs.UserEngagementThreshold
            iscontext: true
          right:
            value:
              complex:
                root: Suspicious_Elements
                transformers:
                - operator: count
            iscontext: true
    - label: "no"
      condition:
      - - operator: isEqualString
          left:
            value:
              complex:
                root: inputs.UserEngagementThreshold
            iscontext: true
          right:
            value:
              simple: "false"
          ignorecase: true
        - operator: lessThan
          left:
            value:
              complex:
                root: inputs.UserEngagementThreshold
            iscontext: true
          right:
            value:
              complex:
                root: Suspicious_Elements
                transformers:
                - operator: count
            iscontext: true
        - operator: greaterThan
          left:
            value:
              complex:
                root: inputs.UserEngagementThreshold
            iscontext: true
          right:
            value:
              complex:
                root: Suspicious_Elements
                transformers:
                - operator: count
            iscontext: true
    continueonerrortype: ""
    view: |-
      {
        "position": {
          "x": 695,
          "y": 2865
        }
      }
    note: false
    timertriggers: []
    ignoreworker: false
    skipunavailable: false
    quietmode: 0
    isoversize: false
    isautoswitchedtoquietmode: false
  "13":
    id: "13"
    taskid: 018c3943-4a66-49fd-849c-dd9f3a17dc7e
    type: collection
    task:
      id: 018c3943-4a66-49fd-849c-dd9f3a17dc7e
      version: -1
      name: User Communication
      description: Ask the user via email if the RDP connection is authorized activity.
      type: collection
      iscommand: false
      brand: ""
    nexttasks:
      '#none#':
      - "35"
    separatecontext: false
    continueonerrortype: ""
    view: |-
      {
        "position": {
          "x": 1155,
          "y": 3040
        }
      }
    note: false
    timertriggers: []
    ignoreworker: false
    message:
      to:
        complex:
          root: ActiveDirectory.Users
          accessor: mail
          transformers:
          - operator: append
            args:
              item:
                value:
                  simple: UserManagerEmail
                iscontext: true
          - operator: append
            args:
              item:
                value:
                  simple: inputs.SOCEmailAddress
                iscontext: true
      subject:
        simple: Was the following action performed by you?
      body:
        simple: |-
          Hello,
          We wanted to let you know that Cortex Core has flagged a potential issue related to your recent Remote Desktop Protocol (RDP) activity. Specifically, we detected a possible RDP brute force attempt by the user ${inputs.Username} from the remote IP address ${inputs.ExternalIP}.

          This may happen due to various reasons, one of them being multiple login attempts by the user.

          Was this action performed by you and can be considered as authorized?
      methods:
      - email
      format: ""
      bcc:
      cc: {}
      timings:
        retriescount: 2
        retriesinterval: 360
        completeafterreplies: 1
        completeafterv2: true
        completeaftersla: false
    form:
      questions:
      - id: "0"
        label: ""
        labelarg:
          simple: Was the following action performed by you?
        required: false
        gridcolumns: []
        defaultrows: []
        type: singleSelect
        options: []
        optionsarg:
        - simple: Authorized
        - simple: Unauthorized
        fieldassociated: ""
        placeholder: ""
        tooltip: ""
        readonly: false
      title: Was the following action performed by you?
      description: ""
      sender: ""
      expired: false
      totalanswers: 0
    skipunavailable: false
    quietmode: 0
    isoversize: false
    isautoswitchedtoquietmode: false
  "20":
    id: "20"
    taskid: d1155cc0-5465-42cd-82d4-12cd040b6bc8
    type: condition
    task:
      id: d1155cc0-5465-42cd-82d4-12cd040b6bc8
      version: -1
      name: Malicious Activity?
      description: Determine if the activity is malicious.
      type: condition
      iscommand: false
      brand: ""
    nexttasks:
      '#default#':
      - "22"
      "yes":
      - "21"
    separatecontext: false
    conditions:
    - label: "yes"
      condition:
      - - operator: greaterThanOrEqual
          left:
            value:
              complex:
                root: Suspicious_Elements
                transformers:
                - operator: count
            iscontext: true
          right:
            value:
              complex:
                root: inputs.FinalThreshold
            iscontext: true
    continueonerrortype: ""
    view: |-
      {
        "position": {
          "x": 695,
          "y": 3120
        }
      }
    note: false
    timertriggers: []
    ignoreworker: false
    skipunavailable: false
    quietmode: 0
    isoversize: false
    isautoswitchedtoquietmode: false
  "21":
    id: "21"
    taskid: 2cb14624-fcca-4f8b-8065-7c5bce54b3d3
    type: title
    task:
      id: 2cb14624-fcca-4f8b-8065-7c5bce54b3d3
      version: -1
      name: Malicious
      type: title
      iscommand: false
      brand: ""
      description: ''
    nexttasks:
      '#none#':
      - "79"
    separatecontext: false
    continueonerrortype: ""
    view: |-
      {
        "position": {
          "x": 160,
          "y": 3410
        }
      }
    note: false
    timertriggers:
    - fieldname: remediationsla
      action: start
    ignoreworker: false
    skipunavailable: false
    quietmode: 0
    isoversize: false
    isautoswitchedtoquietmode: false
  "22":
    id: "22"
    taskid: d2d19ace-cbeb-438b-8583-02ebad11b249
    type: title
    task:
      id: d2d19ace-cbeb-438b-8583-02ebad11b249
      version: -1
      name: Benign
      type: title
      iscommand: false
      brand: ""
      description: ''
    nexttasks:
      '#none#':
      - "32"
    separatecontext: false
    continueonerrortype: ""
    view: |-
      {
        "position": {
          "x": 1155,
          "y": 3410
        }
      }
    note: false
    timertriggers: []
    ignoreworker: false
    skipunavailable: false
    quietmode: 0
    isoversize: false
    isautoswitchedtoquietmode: false
  "31":
    id: "31"
    taskid: 09851f9e-514a-4ee4-8b92-672d01ad5ab9
    type: regular
    task:
      id: 09851f9e-514a-4ee4-8b92-672d01ad5ab9
      version: -1
      name: Expire User Password
      description: Expires the password of an Active Directory user.
      script: '|||ad-expire-password'
      type: regular
      iscommand: true
      brand: ""
    nexttasks:
      '#none#':
      - "105"
    scriptarguments:
      username:
        complex:
          root: inputs.Username
    separatecontext: false
    continueonerrortype: ""
    view: |-
      {
        "position": {
          "x": -180,
          "y": 5610
        }
      }
    note: false
    timertriggers: []
    ignoreworker: false
    skipunavailable: true
    quietmode: 0
    isoversize: false
    isautoswitchedtoquietmode: false
  "32":
    id: "32"
    taskid: 5ee22f0c-8f3b-445b-87f8-4d31f2e5d761
    type: title
    task:
      id: 5ee22f0c-8f3b-445b-87f8-4d31f2e5d761
      version: -1
      name: Done
      type: title
      iscommand: false
      brand: ""
      description: ''
    separatecontext: false
    continueonerrortype: ""
    view: |-
      {
        "position": {
          "x": 1155,
          "y": 5930
        }
      }
    note: false
    timertriggers: []
    ignoreworker: false
    skipunavailable: false
    quietmode: 0
    isoversize: false
    isautoswitchedtoquietmode: false
  "35":
    id: "35"
    taskid: f1b1a751-456b-44ef-828d-37c6ebb01148
    type: condition
    task:
      id: f1b1a751-456b-44ef-828d-37c6ebb01148
      version: -1
      name: Authorized Activity?
      description: Check if the user defined the RDP connection as an authorized activity.
      type: condition
      iscommand: false
      brand: ""
    nexttasks:
      '#default#':
      - "21"
      "yes":
      - "22"
    separatecontext: false
    conditions:
    - label: "yes"
      condition:
      - - operator: isEqualString
          left:
            value:
              complex:
                root: Was the following action performed by you?.Answers
                accessor: "0"
            iscontext: true
          right:
            value:
              simple: authorized
          ignorecase: true
    continueonerrortype: ""
    view: |-
      {
        "position": {
          "x": 1155,
          "y": 3200
        }
      }
    note: false
    timertriggers: []
    ignoreworker: false
    skipunavailable: false
    quietmode: 0
    isoversize: false
    isautoswitchedtoquietmode: false
  "53":
    id: "53"
    taskid: 67f583bb-2d88-4a99-8273-0270b9ddeb72
    type: condition
    task:
      id: 67f583bb-2d88-4a99-8273-0270b9ddeb72
      version: -1
      name: Has related Indicators to hunt?
      description: Hunt for indicators that are related to the RDP Connection external IP.
      type: condition
      iscommand: false
      brand: ""
    nexttasks:
      '#default#':
      - "6"
      "yes":
      - "54"
    separatecontext: false
    conditions:
    - label: "yes"
      condition:
      - - operator: isNotEmpty
          left:
            value:
              complex:
                root: RelatedFiles
            iscontext: true
          right:
            value: {}
        - operator: isNotEmpty
          left:
            value:
              complex:
                root: RelatedDomains
            iscontext: true
        - operator: isNotEmpty
          left:
            value:
              complex:
                root: RelatedIPs
            iscontext: true
        - operator: isNotEmpty
          left:
            value:
              complex:
                root: RelatedURLs
            iscontext: true
    continueonerrortype: ""
    view: |-
      {
        "position": {
          "x": 695,
          "y": 1750
        }
      }
    note: false
    timertriggers: []
    ignoreworker: false
    skipunavailable: false
    quietmode: 0
    isoversize: false
    isautoswitchedtoquietmode: false
  "54":
    id: "54"
    taskid: 661bb675-16ba-47ba-8cb3-c158c5f7b655
    type: playbook
    task:
      id: 661bb675-16ba-47ba-8cb3-c158c5f7b655
      version: -1
      name: Threat Hunting - Generic
      description: "This playbook enables threat hunting for IOCs in your enterprise. It currently supports the following integrations: \n- Splunk\n- Qradar\n- Pan-os \n- Cortex data lake \n- Autofocus\n- Microsoft 365 Defender"
      playbookName: Threat Hunting - Generic
      type: playbook
      iscommand: false
      brand: ""
    nexttasks:
      '#none#':
      - "112"
    scriptarguments:
      IPAddress:
        complex:
          root: RelatedIPs
      QRadarTimeFrame:
        simple: LAST 7 DAYS
      SHA256:
        complex:
          root: RelatedFiles
      SplunkEarliestTime:
        simple: -7d@d
      SplunkLatestTime:
        simple: now
      URLDomain:
        complex:
          root: RelatedDomains
    separatecontext: true
    continueonerrortype: ""
    loop:
      iscommand: false
      exitCondition: ""
      wait: 1
      max: 0
    view: |-
      {
        "position": {
          "x": 430,
          "y": 1920
        }
      }
    note: false
    timertriggers: []
    ignoreworker: false
    skipunavailable: true
    quietmode: 0
    isoversize: false
    isautoswitchedtoquietmode: false
  "56":
    id: "56"
    taskid: 96912132-d133-4fa0-8b52-f4d7bf29bf13
    type: condition
    task:
      id: 96912132-d133-4fa0-8b52-f4d7bf29bf13
      version: -1
      name: Critical Element exist?
      description: Check if a critical element is defined.
      type: condition
      iscommand: false
      brand: ""
    nexttasks:
      '#default#':
      - "11"
      "yes":
      - "21"
    separatecontext: false
    conditions:
    - label: "yes"
      condition:
      - - operator: in
          left:
            value:
              complex:
                root: inputs.CriticalElement
            iscontext: true
          right:
            value:
              complex:
                root: Suspicious_Elements
            iscontext: true
      - - operator: isNotEmpty
          left:
            value:
              complex:
                root: inputs.CriticalElement
            iscontext: true
    continueonerrortype: ""
    view: |-
      {
        "position": {
          "x": 695,
          "y": 2700
        }
      }
    note: false
    timertriggers: []
    ignoreworker: false
    skipunavailable: false
    quietmode: 0
    isoversize: false
    isautoswitchedtoquietmode: false
  "66":
    id: "66"
    taskid: 33b0afe8-d0f4-448b-8b84-b9341101507e
    type: title
    task:
      id: 33b0afe8-d0f4-448b-8b84-b9341101507e
      version: -1
      name: Investigation - Related Indicators Hunt
      type: title
      iscommand: false
      brand: ""
      description: ''
    nexttasks:
      '#none#':
      - "53"
    separatecontext: false
    continueonerrortype: ""
    view: |-
      {
        "position": {
          "x": 695,
          "y": 1620
        }
      }
    note: false
    timertriggers: []
    ignoreworker: false
    skipunavailable: false
    quietmode: 0
    isoversize: false
    isautoswitchedtoquietmode: false
  "72":
    id: "72"
    taskid: 8b1a9d9a-d1ff-4a16-8513-fcef5965d5c0
    type: title
    task:
      id: 8b1a9d9a-d1ff-4a16-8513-fcef5965d5c0
      version: -1
      name: Investigation
      type: title
      iscommand: false
      brand: ""
      description: ''
    nexttasks:
      '#none#':
      - "110"
      - "116"
      - "157"
      - "158"
    separatecontext: false
    continueonerrortype: ""
    view: |-
      {
        "position": {
          "x": 685,
          "y": 1300
        }
      }
    note: false
    timertriggers: []
    ignoreworker: false
    skipunavailable: false
    quietmode: 0
    isoversize: false
    isautoswitchedtoquietmode: false
  "73":
    id: "73"
    taskid: 644e33ef-559f-4178-878a-f71e36ef3591
    type: condition
    task:
      id: 644e33ef-559f-4178-878a-f71e36ef3591
      version: -1
      name: Is the IP malicious?
      description: Check if the IP DbotScore is malicious.
      type: condition
      iscommand: false
      brand: ""
    nexttasks:
      '#default#':
      - "72"
      "yes":
      - "153"
    separatecontext: false
    conditions:
    - label: "yes"
      condition:
      - - operator: isNotEmpty
          left:
            value:
              complex:
                root: DBotScore
                filters:
                - - operator: isEqualString
                    left:
                      value:
                        simple: DBotScore.Type
                      iscontext: true
                    right:
                      value:
                        simple: IP
                    ignorecase: true
                - - operator: greaterThanOrEqual
                    left:
                      value:
                        simple: DBotScore.Score
                      iscontext: true
                    right:
                      value:
                        simple: "3"
                accessor: Score
            iscontext: true
    continueonerrortype: ""
    view: |-
      {
        "position": {
          "x": 685,
          "y": 160
        }
      }
    note: false
    timertriggers: []
    ignoreworker: false
    skipunavailable: false
    quietmode: 0
    isoversize: false
    isautoswitchedtoquietmode: false
  "74":
    id: "74"
    taskid: a577cf3a-9766-44a6-8ec9-594eb1bb6bf6
    type: title
    task:
      id: a577cf3a-9766-44a6-8ec9-594eb1bb6bf6
      version: -1
      name: Containment Execution
      type: title
      iscommand: false
      brand: ""
      description: ''
    nexttasks:
      '#none#':
      - "140"
    separatecontext: false
    continueonerrortype: ""
    view: |-
      {
        "position": {
          "x": 230,
          "y": 510
        }
      }
    note: false
    timertriggers:
    - fieldname: containmentsla
      action: start
    ignoreworker: false
    skipunavailable: false
    quietmode: 0
    isoversize: false
    isautoswitchedtoquietmode: false
  "79":
    id: "79"
    taskid: 4c560b0b-a5ef-428b-830b-cf5f33f4569b
    type: condition
    task:
      id: 4c560b0b-a5ef-428b-830b-cf5f33f4569b
      version: -1
      name: IP and Account block playbooks executed?
      description: Check if containment activities were already made.
      type: condition
      iscommand: false
      brand: ""
    nexttasks:
      '#default#':
      - "126"
      "yes":
      - "86"
    separatecontext: false
    conditions:
    - label: "yes"
      condition:
      - - operator: isEqualString
          left:
            value:
              complex:
                root: IPBlockStatus
            iscontext: true
          right:
            value:
              simple: Executed
          ignorecase: true
      - - operator: isEqualString
          left:
            value:
              complex:
                root: UserBlockStatus
            iscontext: true
          right:
            value:
              simple: Executed
    continueonerrortype: ""
    view: |-
      {
        "position": {
          "x": 160,
          "y": 3560
        }
      }
    note: false
    timertriggers: []
    ignoreworker: false
    skipunavailable: false
    quietmode: 0
    isoversize: false
    isautoswitchedtoquietmode: false
  "82":
    id: "82"
    taskid: 69f5516b-a773-46c8-86ce-da984f1deea8
    type: title
    task:
      id: 69f5516b-a773-46c8-86ce-da984f1deea8
      version: -1
      name: Containment Complete
      type: title
      iscommand: false
      brand: ""
      description: ''
    nexttasks:
      '#none#':
      - "72"
    separatecontext: false
    continueonerrortype: ""
    view: |-
      {
        "position": {
          "x": 230,
          "y": 1160
        }
      }
    note: false
    timertriggers:
    - fieldname: containmentsla
      action: stop
    ignoreworker: false
    skipunavailable: false
    quietmode: 0
    isoversize: false
    isautoswitchedtoquietmode: false
  "86":
    id: "86"
    taskid: 5f43f16d-1ec0-4573-8dd8-182c456e2237
    type: title
    task:
      id: 5f43f16d-1ec0-4573-8dd8-182c456e2237
      version: -1
      name: Isolate Endpoint
      type: title
      iscommand: false
      brand: ""
      description: ''
    nexttasks:
      '#none#':
      - "87"
    separatecontext: false
    continueonerrortype: ""
    view: |-
      {
        "position": {
          "x": 160,
          "y": 4370
        }
      }
    note: false
    timertriggers: []
    ignoreworker: false
    skipunavailable: false
    quietmode: 0
    isoversize: false
    isautoswitchedtoquietmode: false
  "87":
    id: "87"
    taskid: a903c83d-28d0-4ba3-8477-7440ac584511
    type: condition
    task:
      id: a903c83d-28d0-4ba3-8477-7440ac584511
      version: -1
      name: Isolate Endpoint?
      description: Check if IsolateEndpoint it true.
      type: condition
      iscommand: false
      brand: ""
    nexttasks:
      '#default#':
      - "163"
      "yes":
      - "156"
    separatecontext: false
    conditions:
    - label: "yes"
      condition:
      - - operator: isEqualString
          left:
            value:
              complex:
                root: inputs.IsolateEndpoint
            iscontext: true
          right:
            value:
              simple: "true"
          ignorecase: true
    continueonerrortype: ""
    view: |-
      {
        "position": {
          "x": 160,
          "y": 4500
        }
      }
    note: false
    timertriggers: []
    ignoreworker: false
    skipunavailable: false
    quietmode: 0
    isoversize: false
    isautoswitchedtoquietmode: false
  "105":
    id: "105"
    taskid: 8e1160e5-cac0-48d9-853a-ef0530264cef
    type: title
    task:
      id: 8e1160e5-cac0-48d9-853a-ef0530264cef
      version: -1
      name: Remediation Complete
      type: title
      iscommand: false
      brand: ""
      description: ''
    nexttasks:
      '#none#':
      - "32"
    separatecontext: false
    continueonerrortype: ""
    view: |-
      {
        "position": {
          "x": 160,
          "y": 5785
        }
      }
    note: false
    timertriggers:
    - fieldname: remediationsla
      action: stop
    ignoreworker: false
    skipunavailable: false
    quietmode: 0
    isoversize: false
    isautoswitchedtoquietmode: false
  "110":
    id: "110"
    taskid: fdbd192f-f668-41ab-82ee-910e330970d6
    type: playbook
    task:
      id: fdbd192f-f668-41ab-82ee-910e330970d6
      version: -1
      name: TIM - Indicator Relationships Analysis
      description: |-
        This playbook is designed to assist with a security investigation by providing an analysis of indicator relationships. The following information is included:
        - Indicators of compromise (IOCs) related to the investigation.
        - Attack patterns related to the investigation.
        - Campaigns related to the investigation.
        - IOCs associated with the identified campaigns.
        - Reports containing details on the identified campaigns.
      playbookName: TIM - Indicator Relationships Analysis
      type: playbook
      iscommand: false
      brand: ""
    nexttasks:
      '#none#':
      - "66"
    scriptarguments:
      Indicator:
        complex:
          root: inputs.ExternalIP
      LimitResults:
        simple: "200"
    separatecontext: true
    continueonerrortype: ""
    loop:
      iscommand: false
      exitCondition: ""
      wait: 1
      max: 100
    view: |-
      {
        "position": {
          "x": 1310,
          "y": 1440
        }
      }
    note: false
    timertriggers: []
    ignoreworker: false
    skipunavailable: true
    quietmode: 0
    isoversize: false
    isautoswitchedtoquietmode: false
  "111":
    id: "111"
    taskid: 9d72cc1f-5e7d-4d1e-86f4-ba9b93217f1a
    type: playbook
    task:
      id: 9d72cc1f-5e7d-4d1e-86f4-ba9b93217f1a
      version: -1
      name: Possible External RDP Brute-Force - Set Verdict
      description: "This playbook creating an array called \"Suspicious Elements\", which is used to count potential security threats. The following elements can be added to the array:\n\n- \"IP Reputation\" - Dbot Score is 2-3 \n- \"Source geolocation\" - RDP Connection made from rare geo-location \n-  Related to campaign - IP address is related to campaign, based on TIM module\n-  Hunting results - the hunt for indicators related to the source IP and the related campaign returned results\n-  XDR Alert search - XDR Alerts that related to the same username and endpoint, and to the MITRE tactics that comes after \"Credential Access\", were found.\n\nThe array will then be outputted and its size will be compared to a final threshold. If the size is greater than or equal to the threshold, the investigation's final verdict will be deemed a \"True Positive.\""
      playbookName: Possible External RDP Brute-Force - Set Verdict
      type: playbook
      iscommand: false
      brand: ""
    nexttasks:
      '#none#':
      - "56"
    scriptarguments:
      HuntResults:
        complex:
          root: HasHuntResults
      IpReputation:
        complex:
          root: DBotScore
          filters:
          - - operator: isEqualString
              left:
                value:
                  simple: DBotScore.Indicator
                iscontext: true
              right:
                value:
                  simple: inputs.ExternalIP
                iscontext: true
          accessor: Score
      RelatedAlerts:
        complex:
          root: foundIncidents
          accessor: details
      RelatedCampaign:
        complex:
          root: RelatedCampaign
      UnusualGeoLocation:
        complex:
          root: PermanentCountry
    separatecontext: true
    continueonerrortype: ""
    loop:
      iscommand: false
      exitCondition: ""
      wait: 1
      max: 100
    view: |-
      {
        "position": {
          "x": 695,
          "y": 2540
        }
      }
    note: false
    timertriggers: []
    ignoreworker: false
    skipunavailable: false
    quietmode: 0
    isoversize: false
    isautoswitchedtoquietmode: false
  "112":
    id: "112"
    taskid: 6f7e1db4-33ec-4bbe-8c7f-df0a4c33ce0e
    type: condition
    task:
      id: 6f7e1db4-33ec-4bbe-8c7f-df0a4c33ce0e
      version: -1
      name: Has hunt results?
      description: Check if hunt results were found.
      type: condition
      iscommand: false
      brand: ""
    nexttasks:
      '#default#':
      - "6"
      "yes":
      - "113"
    separatecontext: false
    conditions:
    - label: "yes"
      condition:
      - - operator: isNotEmpty
          left:
            value:
              complex:
                root: Splunk
            iscontext: true
          right:
            value: {}
        - operator: isNotEmpty
          left:
            value:
              complex:
                root: PANWHunting
            iscontext: true
        - operator: isNotEmpty
          left:
            value:
              complex:
                root: QRadar
            iscontext: true
        - operator: isNotEmpty
          left:
            value:
              complex:
                root: Microsoft365Defender
            iscontext: true
    continueonerrortype: ""
    view: |-
      {
        "position": {
          "x": 430,
          "y": 2080
        }
      }
    note: false
    timertriggers: []
    ignoreworker: false
    skipunavailable: false
    quietmode: 0
    isoversize: false
    isautoswitchedtoquietmode: false
  "113":
    id: "113"
    taskid: 1c3721d4-9fd1-4836-80d6-5d9570124728
    type: regular
    task:
      id: 1c3721d4-9fd1-4836-80d6-5d9570124728
      version: -1
      name: Set hunt results true
      description: Set a value in context under the key you entered.
      scriptName: Set
      type: regular
      iscommand: false
      brand: ""
    nexttasks:
      '#none#':
      - "6"
    scriptarguments:
      key:
        simple: HasHuntResults
      value:
        simple: "true"
    separatecontext: false
    continueonerrortype: ""
    view: |-
      {
        "position": {
          "x": 430,
          "y": 2240
        }
      }
    note: false
    timertriggers: []
    ignoreworker: false
    fieldMapping:
    - incidentfield: Hunt Results Count
      output:
        complex:
          root: HasHuntResults
    skipunavailable: false
    quietmode: 0
    isoversize: false
    isautoswitchedtoquietmode: false
  "116":
    id: "116"
    taskid: d407ea4c-230d-4693-8adf-91fef707db93
    type: playbook
    task:
      id: d407ea4c-230d-4693-8adf-91fef707db93
      version: -1
      name: User Investigation - Generic
      playbookName: User Investigation - Generic
      type: playbook
      iscommand: false
      brand: ""
      description: ''
    nexttasks:
      '#none#':
      - "66"
    scriptarguments:
      AzureSearchTime:
        simple: ago(1d)
      LoginCountry:
        complex:
          root: inputs.Country
      OktaSearch:
        simple: "true"
      QRadarSearchTime:
        simple: Last 1 days
      SIEMFailedLogonSearch:
        simple: "false"
      SplunkEarliestTime:
        simple: -1d
      SplunkIndex:
        simple: '*'
      SplunkLatestTime:
        simple: now
      ThreatLogSearch:
        simple: "false"
      Username:
        complex:
          root: inputs.Username
      XDRAlertSearch:
        simple: "false"
    separatecontext: true
    continueonerrortype: ""
    loop:
      iscommand: false
      exitCondition: ""
      wait: 1
      max: 100
    view: |-
      {
        "position": {
          "x": 895,
          "y": 1440
        }
      }
    note: false
    timertriggers: []
    ignoreworker: false
    skipunavailable: true
    quietmode: 0
    isoversize: false
    isautoswitchedtoquietmode: false
  "126":
    id: "126"
    taskid: c480dca9-c059-4f3a-8165-5aea1bbe98c3
    type: title
    task:
      id: c480dca9-c059-4f3a-8165-5aea1bbe98c3
      version: -1
      name: Block Indicators
      type: title
      iscommand: false
      brand: ""
      description: ''
    nexttasks:
      '#none#':
      - "141"
    separatecontext: false
    continueonerrortype: ""
    view: |-
      {
        "position": {
          "x": -350,
          "y": 3740
        }
      }
    note: false
    timertriggers: []
    ignoreworker: false
    skipunavailable: false
    quietmode: 0
    isoversize: false
    isautoswitchedtoquietmode: false
  "136":
    id: "136"
    taskid: d91306a6-9a30-4c7b-8fac-4548f0a24563
    type: title
    task:
      id: d91306a6-9a30-4c7b-8fac-4548f0a24563
      version: -1
      name: Account Password Expire
      type: title
      iscommand: false
      brand: ""
      description: ''
    nexttasks:
      '#none#':
      - "137"
    separatecontext: false
    continueonerrortype: ""
    view: |-
      {
        "position": {
          "x": 160,
          "y": 5290
        }
      }
    note: false
    timertriggers: []
    ignoreworker: false
    skipunavailable: false
    quietmode: 0
    isoversize: false
    isautoswitchedtoquietmode: false
  "137":
    id: "137"
    taskid: 65c70a66-abe8-4665-8788-79835dec638e
    type: condition
    task:
      id: 65c70a66-abe8-4665-8788-79835dec638e
      version: -1
      name: Is Active Directory Enabled?
      description: Returns 'yes' if the integration brand is available. Otherwise returns 'no'.
      scriptName: IsIntegrationAvailable
      type: condition
      iscommand: false
      brand: ""
    nexttasks:
      '#default#':
      - "105"
      "yes":
      - "31"
    scriptarguments:
      brandname:
        simple: Active Directory Query v2
    results:
    - brandInstances
    separatecontext: false
    continueonerrortype: ""
    view: |-
      {
        "position": {
          "x": 160,
          "y": 5440
        }
      }
    note: false
    timertriggers: []
    ignoreworker: false
    skipunavailable: false
    quietmode: 0
    isoversize: false
    isautoswitchedtoquietmode: false
  "140":
    id: "140"
    taskid: d96fe88f-c8ad-4078-8728-5ac76957f1d1
    type: playbook
    task:
      id: d96fe88f-c8ad-4078-8728-5ac76957f1d1
      version: -1
      name: Block Indicators - Generic v3
      description: |+
        This playbook blocks malicious indicators using all integrations that are enabled, using the following sub-playbooks:

        - Block URL - Generic v2
        - Block Account - Generic v2
        - Block IP - Generic v3
        - Block File - Generic v2
        - Block Email - Generic v2
        - Block Domain - Generic v2

      playbookName: Block Indicators - Generic v3
      type: playbook
      iscommand: false
      brand: ""
    nexttasks:
      '#none#':
      - "142"
      - "143"
    scriptarguments:
      AutoBlockIndicators:
        complex:
          root: inputs.AutoRemediation
      AutoCommit:
        simple: "No"
      CustomBlockRule:
        simple: "True"
      CustomURLCategory:
        simple: XSOAR Remediation - Malicious URLs
      IP:
        complex:
          root: inputs.ExternalIP
      InputEnrichment:
        simple: "False"
      RuleDirection:
        simple: outbound
      RuleName:
        simple: XSOAR - Block IP playbook - ${incident.id}
      UserVerification:
        simple: "False"
      Username:
        complex:
          root: inputs.Username
    separatecontext: true
    continueonerrortype: ""
    loop:
      iscommand: false
      exitCondition: ""
      wait: 1
      max: 100
    view: |-
      {
        "position": {
          "x": 230,
          "y": 650
        }
      }
    note: false
    timertriggers: []
    ignoreworker: false
    skipunavailable: false
    quietmode: 0
    isoversize: false
    isautoswitchedtoquietmode: false
  "141":
    id: "141"
    taskid: 7b870f41-8b9e-4688-8052-aca3f4e92cde
    type: playbook
    task:
      id: 7b870f41-8b9e-4688-8052-aca3f4e92cde
      version: -1
      name: Block Indicators - Generic v3
      description: |+
        This playbook blocks malicious indicators using all integrations that are enabled, using the following sub-playbooks:

        - Block URL - Generic v2
        - Block Account - Generic v2
        - Block IP - Generic v3
        - Block File - Generic v2
        - Block Email - Generic v2
        - Block Domain - Generic v2

      playbookName: Block Indicators - Generic v3
      type: playbook
      iscommand: false
      brand: ""
    nexttasks:
      '#none#':
      - "146"
      - "147"
    scriptarguments:
      AutoBlockIndicators:
        complex:
          root: inputs.AutoRemediation
      AutoCommit:
        simple: "No"
      CustomBlockRule:
        simple: "True"
      CustomURLCategory:
        simple: XSOAR Remediation - Malicious URLs
      IP:
        complex:
          root: inputs.ExternalIP
      InputEnrichment:
        simple: "False"
      RuleDirection:
        simple: outbound
      RuleName:
        simple: XSOAR - Block Indicators playbook - ${incident.id}
      UserVerification:
        simple: "False"
      Username:
        complex:
          root: inputs.Username
    separatecontext: true
    continueonerrortype: ""
    loop:
      iscommand: false
      exitCondition: ""
      wait: 1
      max: 100
    view: |-
      {
        "position": {
          "x": -350,
          "y": 3870
        }
      }
    note: false
    timertriggers: []
    ignoreworker: false
    skipunavailable: false
    quietmode: 0
    isoversize: false
    isautoswitchedtoquietmode: false
  "142":
    id: "142"
    taskid: 674bfbfe-f4dd-45d6-81ea-9d6eb134d8e3
    type: condition
    task:
      id: 674bfbfe-f4dd-45d6-81ea-9d6eb134d8e3
      version: -1
      name: IP block executed?
      description: Checks whether the block IP playbook was executed.
      type: condition
      iscommand: false
      brand: ""
    nexttasks:
      '#default#':
      - "82"
      "yes":
      - "145"
    separatecontext: false
    conditions:
    - label: "yes"
      condition:
      - - operator: in
          left:
            value:
              complex:
                root: inputs.ExternalIP
            iscontext: true
          right:
            value:
              complex:
                root: IndicatorsToBlock
            iscontext: true
    continueonerrortype: ""
    view: |-
      {
        "position": {
          "x": 10,
          "y": 820
        }
      }
    note: false
    timertriggers: []
    ignoreworker: false
    skipunavailable: false
    quietmode: 0
    isoversize: false
    isautoswitchedtoquietmode: false
  "143":
    id: "143"
    taskid: 5d209338-a5a6-4760-86d4-5d002d559dfa
    type: condition
    task:
      id: 5d209338-a5a6-4760-86d4-5d002d559dfa
      version: -1
      name: User containment executed?
      description: Checks whether the block account playbook was executed.
      type: condition
      iscommand: false
      brand: ""
    nexttasks:
      '#default#':
      - "82"
      "yes":
      - "144"
    separatecontext: false
    conditions:
    - label: "yes"
      condition:
      - - operator: in
          left:
            value:
              complex:
                root: inputs.Username
            iscontext: true
          right:
            value:
              complex:
                root: IndicatorsToBlock
            iscontext: true
    continueonerrortype: ""
    view: |-
      {
        "position": {
          "x": 450,
          "y": 820
        }
      }
    note: false
    timertriggers: []
    ignoreworker: false
    skipunavailable: false
    quietmode: 0
    isoversize: false
    isautoswitchedtoquietmode: false
  "144":
    id: "144"
    taskid: 065d9075-8bbe-45a8-8967-64faa910cbce
    type: regular
    task:
      id: 065d9075-8bbe-45a8-8967-64faa910cbce
      version: -1
      name: Set User Containment Executed
      description: Set a value in context under the key you entered.
      scriptName: Set
      type: regular
      iscommand: false
      brand: Builtin
    nexttasks:
      '#none#':
      - "82"
    scriptarguments:
      key:
        simple: UserBlockStatus
      value:
        simple: Executed
    separatecontext: false
    continueonerrortype: ""
    view: |-
      {
        "position": {
          "x": 450,
          "y": 990
        }
      }
    note: false
    timertriggers: []
    ignoreworker: false
    skipunavailable: false
    quietmode: 0
    isoversize: false
    isautoswitchedtoquietmode: false
  "145":
    id: "145"
    taskid: 62f7cc2e-fe84-4df9-8b94-e0c7fef778d2
    type: regular
    task:
      id: 62f7cc2e-fe84-4df9-8b94-e0c7fef778d2
      version: -1
      name: Set IP Block Executed
      description: Set a value in context under the key you entered.
      scriptName: Set
      type: regular
      iscommand: false
      brand: Builtin
    nexttasks:
      '#none#':
      - "82"
    scriptarguments:
      key:
        simple: IPBlockStatus
      value:
        simple: Executed
    separatecontext: false
    continueonerrortype: ""
    view: |-
      {
        "position": {
          "x": 10,
          "y": 990
        }
      }
    note: false
    timertriggers: []
    ignoreworker: false
    skipunavailable: false
    quietmode: 0
    isoversize: false
    isautoswitchedtoquietmode: false
  "146":
    id: "146"
    taskid: 0dadf16c-f182-4348-8d29-84f62e8c1433
    type: condition
    task:
      id: 0dadf16c-f182-4348-8d29-84f62e8c1433
      version: -1
      name: IP block executed?
      description: Checks whether the block IP playbook was executed.
      type: condition
      iscommand: false
      brand: ""
    nexttasks:
      '#default#':
      - "86"
      "yes":
      - "148"
    separatecontext: false
    conditions:
    - label: "yes"
      condition:
      - - operator: in
          left:
            value:
              complex:
                root: inputs.ExternalIP
            iscontext: true
          right:
            value:
              complex:
                root: IndicatorsToBlock
            iscontext: true
    continueonerrortype: ""
    view: |-
      {
        "position": {
          "x": -140,
          "y": 4040
        }
      }
    note: false
    timertriggers: []
    ignoreworker: false
    skipunavailable: false
    quietmode: 0
    isoversize: false
    isautoswitchedtoquietmode: false
  "147":
    id: "147"
    taskid: 96d4ae23-3cec-4de9-8b2a-da2f1ee4bf56
    type: condition
    task:
      id: 96d4ae23-3cec-4de9-8b2a-da2f1ee4bf56
      version: -1
      name: User containment executed?
      description: Checks whether the block account playbook was executed.
      type: condition
      iscommand: false
      brand: ""
    nexttasks:
      '#default#':
      - "86"
      "yes":
      - "149"
    separatecontext: false
    conditions:
    - label: "yes"
      condition:
      - - operator: in
          left:
            value:
              complex:
                root: inputs.Username
            iscontext: true
          right:
            value:
              complex:
                root: IndicatorsToBlock
            iscontext: true
    continueonerrortype: ""
    view: |-
      {
        "position": {
          "x": -550,
          "y": 4040
        }
      }
    note: false
    timertriggers: []
    ignoreworker: false
    skipunavailable: false
    quietmode: 0
    isoversize: false
    isautoswitchedtoquietmode: false
  "148":
    id: "148"
    taskid: 11c74593-f4bd-4161-824e-c2714d98de11
    type: regular
    task:
      id: 11c74593-f4bd-4161-824e-c2714d98de11
      version: -1
      name: Set IP Block Executed
      description: commands.local.cmd.set.incident
      script: Builtin|||setIncident
      type: regular
      iscommand: true
      brand: Builtin
    nexttasks:
      '#none#':
      - "86"
    scriptarguments:
      ipblockedstatus:
        simple: Executed
    separatecontext: false
    continueonerrortype: ""
    view: |-
      {
        "position": {
          "x": -140,
          "y": 4200
        }
      }
    note: false
    timertriggers: []
    ignoreworker: false
    skipunavailable: false
    quietmode: 0
    isoversize: false
    isautoswitchedtoquietmode: false
  "149":
    id: "149"
    taskid: 9a620ff9-1a8c-4b5d-81bf-78f2dedd8aa3
    type: regular
    task:
      id: 9a620ff9-1a8c-4b5d-81bf-78f2dedd8aa3
      version: -1
      name: Set User Containment Executed
      description: commands.local.cmd.set.incident
      script: Builtin|||setIncident
      type: regular
      iscommand: true
      brand: Builtin
    nexttasks:
      '#none#':
      - "86"
    scriptarguments:
      userblockstatus:
        simple: Executed
    separatecontext: false
    continueonerrortype: ""
    view: |-
      {
        "position": {
          "x": -550,
          "y": 4200
        }
      }
    note: false
    timertriggers: []
    ignoreworker: false
    skipunavailable: false
    quietmode: 0
    isoversize: false
    isautoswitchedtoquietmode: false
  "153":
    id: "153"
    taskid: eda6f3d3-203c-4d44-8ebf-0d430b9c946b
    type: condition
    task:
      id: eda6f3d3-203c-4d44-8ebf-0d430b9c946b
      version: -1
      name: Early containment enabled?
      description: Checks whether early containment is enabled in the playbook inputs.
      type: condition
      iscommand: false
      brand: ""
    nexttasks:
      '#default#':
      - "72"
      "yes":
      - "74"
    separatecontext: false
    conditions:
    - label: "yes"
      condition:
      - - operator: isEqualString
          left:
            value:
              complex:
                root: inputs.EarlyContainment
            iscontext: true
          right:
            value:
              simple: "true"
          ignorecase: true
    continueonerrortype: ""
    view: |-
      {
        "position": {
          "x": 230,
          "y": 330
        }
      }
    note: false
    timertriggers: []
    ignoreworker: false
    skipunavailable: false
    quietmode: 0
    isoversize: false
    isautoswitchedtoquietmode: false
  "154":
    id: "154"
    taskid: 12d0bf87-9d7e-44ad-815e-a4e6aa68c141
    type: title
    task:
      id: 12d0bf87-9d7e-44ad-815e-a4e6aa68c141
      version: -1
      name: Early Containment
      type: title
      iscommand: false
      brand: ""
      description: ''
    nexttasks:
      '#none#':
      - "73"
    separatecontext: false
    continueonerrortype: ""
    view: |-
      {
        "position": {
          "x": 685,
          "y": 50
        }
      }
    note: false
    timertriggers:
    - fieldname: triagesla
      action: stop
    ignoreworker: false
    skipunavailable: false
    quietmode: 0
    isoversize: false
    isautoswitchedtoquietmode: false
  "156":
    id: "156"
    taskid: 056cfafe-9e6d-4175-8b5e-1af397e739ca
    type: regular
    task:
      id: 056cfafe-9e6d-4175-8b5e-1af397e739ca
      version: -1
      name: Isolate Endpoint
      description: Isolates the specified endpoint.
      script: '|||core-isolate-endpoint'
      type: regular
      iscommand: true
      brand: ""
    nexttasks:
      '#none#':
      - "136"
    scriptarguments:
      endpoint_id:
        complex:
          root: inputs.EndpointID
    separatecontext: false
    continueonerrortype: ""
    view: |-
      {
        "position": {
          "x": -300,
          "y": 5110
        }
      }
    note: false
    timertriggers: []
    ignoreworker: false
    skipunavailable: false
    quietmode: 0
    isoversize: false
    isautoswitchedtoquietmode: false
  "157":
    id: "157"
    taskid: 2541b20a-64be-4403-84ae-333c7775f32c
    type: playbook
    task:
      id: 2541b20a-64be-4403-84ae-333c7775f32c
      version: -1
      name: Get entity alerts by MITRE tactics
      description: |-
        This playbook searches XDR alerts related to specific entities , on a given timeframe, based on MITRE tactics.
        Note: The playbook's inputs enable manipulating the execution flow. Read the input descriptions for details.
      playbookName: Get entity alerts by MITRE tactics
      type: playbook
      iscommand: false
      brand: ""
    nexttasks:
      '#none#':
      - "66"
    scriptarguments:
      EntityID:
        complex:
          root: inputs.Username
          transformers:
          - operator: Cut
            args:
              delimiter:
                value:
                  simple: \
              fields:
                value:
                  simple: "2"
          - operator: LastArrayElement
      EntityType:
        simple: username
      HuntCnCTechniques:
        simple: "True"
      HuntCollectionTechniques:
        simple: "True"
      HuntDiscoveryTechniques:
        simple: "True"
      HuntImpactTechniques:
        simple: "True"
      HuntLateralMovementTechniques:
        simple: "True"
      HuntPersistenceTechniques:
        simple: "True"
      RunAll:
        simple: "false"
      timeRange:
        simple: 7 days ago
    separatecontext: true
    continueonerrortype: ""
    loop:
      iscommand: false
      exitCondition: ""
      wait: 1
      max: 100
    view: |-
      {
        "position": {
          "x": 480,
          "y": 1440
        }
      }
    note: false
    timertriggers: []
    ignoreworker: false
    skipunavailable: false
    quietmode: 0
    isoversize: false
    isautoswitchedtoquietmode: false
  "158":
    id: "158"
    taskid: ea6adc70-e84b-4d0a-86fe-33fac3dd1408
    type: playbook
    task:
      id: ea6adc70-e84b-4d0a-86fe-33fac3dd1408
      version: -1
      name: Get entity alerts by MITRE tactics
      description: |-
        This playbook searches XDR alerts related to specific entities , on a given timeframe, based on MITRE tactics.
        Note: The playbook's inputs enable manipulating the execution flow. Read the input descriptions for details.
      playbookName: Get entity alerts by MITRE tactics
      type: playbook
      iscommand: false
      brand: ""
    nexttasks:
      '#none#':
      - "66"
    scriptarguments:
      EntityID:
        complex:
          root: inputs.Hostname
      EntityType:
        simple: hostname
      HuntCnCTechniques:
        simple: "True"
      HuntCollectionTechniques:
        simple: "True"
      HuntDiscoveryTechniques:
        simple: "True"
      HuntImpactTechniques:
        simple: "True"
      HuntLateralMovementTechniques:
        simple: "True"
      HuntPersistenceTechniques:
        simple: "True"
      RunAll:
        simple: "false"
      timeRange:
        simple: 7 days ago
    separatecontext: true
    continueonerrortype: ""
    loop:
      iscommand: false
      exitCondition: ""
      wait: 1
      max: 100
    view: |-
      {
        "position": {
          "x": 60,
          "y": 1440
        }
      }
    note: false
    timertriggers: []
    ignoreworker: false
    skipunavailable: false
    quietmode: 0
    isoversize: false
    isautoswitchedtoquietmode: false
  "160":
    id: "160"
    taskid: a4f9e83d-1369-4e7c-8f8d-c5d2559f663e
    type: regular
    task:
      id: a4f9e83d-1369-4e7c-8f8d-c5d2559f663e
      version: -1
      name: IP Enrichment
      description: Checks the reputation of an IP address.
      script: '|||ip'
      type: regular
      iscommand: true
      brand: ""
    nexttasks:
      '#none#':
      - "154"
    scriptarguments:
      ip:
        complex:
          root: inputs.ExternalIP
    separatecontext: false
    continueonerrortype: ""
    view: |-
      {
        "position": {
          "x": 490,
          "y": -120
        }
      }
    note: false
    timertriggers: []
    ignoreworker: false
    skipunavailable: false
    quietmode: 0
    isoversize: false
    isautoswitchedtoquietmode: false
  "161":
    id: "161"
    taskid: 323eaf88-bd92-47e7-8421-6a0013ce48b6
    type: playbook
    task:
      id: 323eaf88-bd92-47e7-8421-6a0013ce48b6
      version: -1
      name: Account Enrichment - Generic v2.1
      playbookName: Account Enrichment - Generic v2.1
      type: playbook
      iscommand: false
      brand: ""
      description: ''
    nexttasks:
      '#none#':
      - "154"
    scriptarguments:
      Domain:
        complex:
          root: inputs.Username
          filters:
          - - operator: containsString
              left:
                value:
                  simple: inputs.Username
                iscontext: true
              right:
                value:
                  simple: \
          transformers:
          - operator: Cut
            args:
              delimiter:
                value:
                  simple: \
              fields:
                value:
                  simple: "2"
      Username:
        complex:
          root: inputs.Username
    separatecontext: true
    continueonerrortype: ""
    loop:
      iscommand: false
      exitCondition: ""
      wait: 1
      max: 100
    view: |-
      {
        "position": {
          "x": 880,
          "y": -120
        }
      }
    note: false
    timertriggers: []
    ignoreworker: false
    skipunavailable: false
    quietmode: 0
    isoversize: false
    isautoswitchedtoquietmode: false
  "162":
    id: "162"
    taskid: 13d7349c-16d1-458e-8916-e334ddd16332
    type: playbook
    task:
      id: 13d7349c-16d1-458e-8916-e334ddd16332
      version: -1
      name: Endpoint Enrichment - Generic v2.1
      playbookName: Endpoint Enrichment - Generic v2.1
      type: playbook
      iscommand: false
      brand: ""
      description: ''
    nexttasks:
      '#none#':
      - "154"
    scriptarguments:
      Hostname:
        complex:
          root: inputs.Hostname
          transformers:
          - operator: uniq
      UseReputationCommand:
        simple: "False"
    separatecontext: true
    continueonerrortype: ""
    loop:
      iscommand: false
      exitCondition: ""
      wait: 1
      max: 100
    view: |-
      {
        "position": {
          "x": 90,
          "y": -120
        }
      }
    note: false
    timertriggers: []
    ignoreworker: false
    skipunavailable: false
    quietmode: 0
    isoversize: false
    isautoswitchedtoquietmode: false
  "163":
    id: "163"
    taskid: df0c3102-fe07-4886-8e1e-7f8711a4efbf
    type: condition
    task:
      id: df0c3102-fe07-4886-8e1e-7f8711a4efbf
      version: -1
      name: Is the endpoint at high risk?
      description: Checks whether the Cortex Core IR integration associated the endpoint with a high risk level.
      type: condition
      iscommand: false
      brand: ""
    nexttasks:
      '#default#':
      - "136"
      "yes":
      - "164"
    separatecontext: false
    conditions:
    - label: "yes"
      condition:
      - - operator: isNotEmpty
          left:
            value:
              complex:
                root: Core.RiskyHost.id
                filters:
                - - operator: isEqualString
                    left:
                      value:
                        simple: Core.RiskyHost.risk_level
                      iscontext: true
                    right:
                      value:
                        simple: HIGH
                    ignorecase: true
                - - operator: isEqualString
                    left:
                      value:
                        simple: Core.RiskyHost.id
                      iscontext: true
                    right:
                      value:
                        simple: |2-

                          inputs.EndpointID
                      iscontext: true
            iscontext: true
    continueonerrortype: ""
    view: |-
      {
        "position": {
          "x": 160,
          "y": 4750
        }
      }
    note: false
    timertriggers: []
    ignoreworker: false
    skipunavailable: false
    quietmode: 0
    isoversize: false
    isautoswitchedtoquietmode: false
  "164":
    id: "164"
    taskid: ba8f348a-2ad3-4e68-853d-64695b64cbb8
    type: condition
    task:
      id: ba8f348a-2ad3-4e68-853d-64695b64cbb8
      version: -1
      name: Recommend isolation anyway
      description: |-
        Notice! The playbook input specifies that isolation should not be performed for the endpoint, but Cortex Core ITDR module considers it risky. Consider isolating it anyway.

        Host ID: ${Core.RiskyHost.id}
        Risk level: ${Core.RiskyHost.risk_level}
        Reasons: ${Core.RiskyHost.reasons}
      type: condition
      iscommand: false
      brand: ""
    nexttasks:
      Do Not Isolate:
      - "136"
      Isolate:
      - "156"
    separatecontext: false
    continueonerrortype: ""
    view: |-
      {
        "position": {
          "x": -50,
          "y": 4940
        }
      }
    note: false
    timertriggers: []
    ignoreworker: false
    skipunavailable: false
    quietmode: 0
    isoversize: false
    isautoswitchedtoquietmode: false
view: |-
  {
    "linkLabelsPosition": {
      "112_113_yes": 0.31,
      "112_6_#default#": 0.37,
      "11_20_no": 0.18,
      "142_82_#default#": 0.45,
      "143_82_#default#": 0.42,
      "146_86_#default#": 0.52,
      "147_86_#default#": 0.71,
      "153_72_#default#": 0.29,
      "163_136_#default#": 0.61,
      "164_136_Do Not Isolate": 0.21,
      "164_156_Isolate": 0.58,
      "20_21_yes": 0.18,
      "20_22_#default#": 0.2,
      "35_21_#default#": 0.17,
      "35_22_yes": 0.62,
      "53_6_#default#": 0.11,
      "56_11_#default#": 0.42,
      "56_21_yes": 0.21,
      "73_72_#default#": 0.14,
      "87_156_yes": 0.45,
      "87_163_#default#": 0.57
    },
    "paper": {
      "dimensions": {
        "height": 6395,
        "width": 2240,
        "x": -550,
        "y": -400
      }
    }
  }
inputs:
- key: Username
  value:
    complex:
      root: alert
      accessor: username
      transformers:
      - operator: uniq
  required: false
  description: RDP connection username.
  playbookInputQuery:
- key: ExternalIP
  value:
    complex:
      root: alert
      accessor: localip
      transformers:
      - operator: uniq
  required: false
  description: Source external IP address.
  playbookInputQuery:
- key: AutoRemediation
  value:
    simple: "false"
  required: false
  description: Set this value to "true" to enable auto remediation (IP Block and User Block).
  playbookInputQuery:
- key: FinalThreshold
  value:
    simple: "2"
  required: false
  description: The threshold number of suspicious elements required to determine a 'True Positive' verdict.
  playbookInputQuery:
- key: CriticalElement
  value: {}
  required: false
  description: |-
    You can select a specific element that, if identified as suspicious, will automatically set the final verdict as true positive. The following options are available:
    IP Reputation
    Related Campaign
    Hunting Results
    Related Alerts
    Unusual Country
    Risky User
    Risky Host

    NOTE: You can read about the meaning of every element in the playbook description.
  playbookInputQuery:
- key: UserEngagementThreshold
  value:
    simple: "1"
  required: false
  description: |-
    The threshold number of suspicious elements that will trigger a user engagement. Set 0 to disable user engagement.

    NOTICE: If this threshold is equal to or higher than "FinalThreshold", the final verdict will be deemed by the user response and not by the FinalThreshold calculation.
  playbookInputQuery:
- key: Hostname
  value:
    complex:
      root: alert
      accessor: hostname
  required: false
  description: RDP connection destination hostname.
  playbookInputQuery:
- key: EndpointID
  value:
    complex:
      root: alert
      accessor: agentid
  required: false
  description: RDP connection destination endpoint ID.
  playbookInputQuery:
- key: Country
  value:
    complex:
      root: alert
      accessor: country
  required: false
  description: Source external IP country.
  playbookInputQuery:
- key: IsolateEndpoint
  value:
    simple: "false"
  required: false
  description: Set this value to "true" to enable endpoint isolation in case of a true positive.
  playbookInputQuery:
- key: SOCEmailAddress
  value: {}
  required: false
  description: The SOC email address to use for the user engagement section.
  playbookInputQuery:
- key: EarlyContainment
  value:
    simple: "true"
  required: false
  description: Set this value to "true" to allow early containment when the IP is known malicious
  playbookInputQuery:
inputSections:
- inputs:
  - SOCEmailAddress
  - UserEngagementThreshold
  - EndpointID
  - Country
  name: Alert Management
  description: Alert management settings and data, including escalation processes, and user engagements.
- inputs:
  - ExternalIP
  - Hostname
  - Username
  name: Enrichment
  description: Enrichment settings and data, including assets and indicators enrichment using third-party enrichers.
- inputs:
  - FinalThreshold
  - CriticalElement
  name: Investigation
  description: Investigation settings and data, including any deep dive alert investigation and verdict determination.
- inputs:
  - EarlyContainment
  - AutoRemediation
  - IsolateEndpoint
  name: Remediation
  description: Remediation settings and data, including containment, eradication, and recovery.
outputSections:
- outputs: []
  name: General (Outputs group)
  description: Generic group for outputs
outputs: []
tests:
- No tests (auto formatted)
marketplaces: 
- marketplacev2
- platform
fromversion: 6.8.0
system: true
<<<<<<< HEAD
supportedModules:
- C3
- X0
- X1
- X3
- X5
- ENT_PLUS
=======


supportedModules:
- X1
- X3
- X5
- ENT_PLUS
>>>>>>> 0733b7ac
<|MERGE_RESOLUTION|>--- conflicted
+++ resolved
@@ -2546,7 +2546,6 @@
 - platform
 fromversion: 6.8.0
 system: true
-<<<<<<< HEAD
 supportedModules:
 - C3
 - X0
@@ -2554,12 +2553,9 @@
 - X3
 - X5
 - ENT_PLUS
-=======
-
 
 supportedModules:
 - X1
 - X3
 - X5
-- ENT_PLUS
->>>>>>> 0733b7ac
+- ENT_PLUS