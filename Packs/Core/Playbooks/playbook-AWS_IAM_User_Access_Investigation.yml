--- conflicted
+++ resolved
@@ -631,11 +631,6 @@
 - No tests (auto formatted)
 fromversion: 6.6.0
 supportedModules:
-<<<<<<< HEAD
-- C3
-- X0
-=======
->>>>>>> 0733b7ac
 - X1
 - X3
 - X5
