--- conflicted
+++ resolved
@@ -131,11 +131,7 @@
       {
         "position": {
           "x": 20,
-<<<<<<< HEAD
-          "y": 3010
-=======
           "y": 3180
->>>>>>> 9d6c5180
         }
       }
     note: false
@@ -319,13 +315,8 @@
     view: |-
       {
         "position": {
-<<<<<<< HEAD
-          "x": 1000,
-          "y": 1840
-=======
           "x": 1250,
           "y": 2010
->>>>>>> 9d6c5180
         }
       }
     note: false
@@ -727,11 +718,7 @@
       {
         "position": {
           "x": 1000,
-<<<<<<< HEAD
-          "y": 2010
-=======
           "y": 2180
->>>>>>> 9d6c5180
         }
       }
     note: false
@@ -763,11 +750,7 @@
       {
         "position": {
           "x": 480,
-<<<<<<< HEAD
-          "y": 2840
-=======
           "y": 3010
->>>>>>> 9d6c5180
         }
       }
     note: false
@@ -813,11 +796,7 @@
       {
         "position": {
           "x": 480,
-<<<<<<< HEAD
-          "y": 2315
-=======
           "y": 2485
->>>>>>> 9d6c5180
         }
       }
     note: false
@@ -1458,9 +1437,6 @@
       {
         "position": {
           "x": 480,
-<<<<<<< HEAD
-          "y": 2665
-=======
           "y": 2835
         }
       }
@@ -1503,7 +1479,6 @@
         "position": {
           "x": 1000,
           "y": 1840
->>>>>>> 9d6c5180
         }
       }
     note: false
@@ -1516,10 +1491,6 @@
 view: |-
   {
     "linkLabelsPosition": {
-<<<<<<< HEAD
-      "17_19_yes": 0.49,
-=======
->>>>>>> 9d6c5180
       "26_28_#default#": 0.47,
       "26_57_yes": 0.48,
       "28_47_#default#": 0.51,
@@ -1534,14 +1505,6 @@
       "56_14_#default#": 0.43,
       "56_54_yes": 0.5,
       "60_41_yes": 0.63,
-<<<<<<< HEAD
-      "60_5_#default#": 0.43
-    },
-    "paper": {
-      "dimensions": {
-        "height": 4215,
-        "width": 1620,
-=======
       "60_5_#default#": 0.43,
       "61_40_#default#": 0.5
     },
@@ -1549,7 +1512,6 @@
       "dimensions": {
         "height": 4385,
         "width": 1870,
->>>>>>> 9d6c5180
         "x": -240,
         "y": -1140
       }
@@ -1718,8 +1680,6 @@
     Possible values: True/False.  Default: True.
     Whether to provide user verification for blocking IP addresses.
   playbookInputQuery:
-<<<<<<< HEAD
-=======
 inputSections:
 - inputs:
   - SOCEmailAddress
@@ -1765,7 +1725,6 @@
 - outputs: []
   name: General (Outputs group)
   description: Generic group for outputs
->>>>>>> 9d6c5180
 outputs: []
 tests:
 - Test Playbook - NGFW Scan
