--- conflicted
+++ resolved
@@ -1735,16 +1735,7 @@
 contentitemexportablefields:
   contentitemfields: {}
 supportedModules:
-<<<<<<< HEAD
-- C3
-- X0
 - X1
 - X3
 - X5
-- ENT_PLUS
-=======
-- X1
-- X3
-- X5
-- ENT_PLUS
->>>>>>> 0733b7ac
+- ENT_PLUS