--- conflicted
+++ resolved
@@ -1307,8 +1307,6 @@
         "position": {
           "x": 720,
           "y": 4230
-<<<<<<< HEAD
-=======
         }
       }
     note: false
@@ -1390,100 +1388,15 @@
         "position": {
           "x": 360,
           "y": 2770
->>>>>>> 90cf3b88
-        }
-      }
-    note: false
-    timertriggers: []
-    ignoreworker: false
-    skipunavailable: false
-    quietmode: 0
-    isoversize: false
-    isautoswitchedtoquietmode: false
-<<<<<<< HEAD
-  "140":
-    id: "140"
-    taskid: 1a210c1f-8746-4536-81c4-a84c2d981ada
-    type: regular
-    task:
-      id: 1a210c1f-8746-4536-81c4-a84c2d981ada
-      version: -1
-      name: Set Incident Severity to High
-      description: commands.local.cmd.set.parent.incident.field
-      script: Builtin|||setParentIncidentFields
-      type: regular
-      iscommand: true
-      brand: Builtin
-    nexttasks:
-      '#none#':
-      - "141"
-    scriptarguments:
-      manual_severity:
-        simple: high
-    separatecontext: false
-    continueonerrortype: ""
-    view: |-
-      {
-        "position": {
-          "x": 360,
-          "y": 2590
-        }
-      }
-    note: false
-    timertriggers: []
-    ignoreworker: false
-    skipunavailable: true
-    quietmode: 2
-    isoversize: false
-    isautoswitchedtoquietmode: false
-  "141":
-    id: "141"
-    taskid: a37c2429-bcfa-4efb-8b34-36844860cdef
-    type: condition
-    task:
-      id: a37c2429-bcfa-4efb-8b34-36844860cdef
-      version: -1
-      name: Should open a ticket automatically in a ticketing system?
-      description: Checks whether to open a ticket automatically in a ticketing system.
-      type: condition
-      iscommand: false
-      brand: ""
-    nexttasks:
-      '#default#':
-      - "3"
-      "yes":
-      - "142"
-    separatecontext: false
-    conditions:
-    - label: "yes"
-      condition:
-      - - operator: isEqualString
-          left:
-            value:
-              complex:
-                root: inputs.ShouldOpenTicket
-            iscontext: true
-          right:
-            value:
-              simple: "True"
-          ignorecase: true
-    continueonerrortype: ""
-    view: |-
-      {
-        "position": {
-          "x": 360,
-          "y": 2770
-        }
-      }
-    note: false
-    timertriggers: []
-    ignoreworker: false
-    skipunavailable: false
-    quietmode: 0
-    isoversize: false
-    isautoswitchedtoquietmode: false
-=======
->>>>>>> 90cf3b88
+        }
+      }
+    note: false
+    timertriggers: []
+    ignoreworker: false
+    skipunavailable: false
+    quietmode: 0
+    isoversize: false
+    isautoswitchedtoquietmode: false
   "142":
     id: "142"
     taskid: 13d55115-036a-47ad-825e-acbc645458fe
@@ -1767,8 +1680,6 @@
   required: false
   description: Comment for the ticket.
   playbookInputQuery:
-<<<<<<< HEAD
-=======
 inputSections:
 - inputs:
   - ShouldCloseAutomatically
@@ -1815,7 +1726,6 @@
 - outputs: []
   name: General (Outputs group)
   description: Generic group for outputs
->>>>>>> 90cf3b88
 outputs: []
 tests:
 - No tests (auto formatted)
