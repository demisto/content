id: Ransomware Response
version: -1
name: Ransomware Response
description: "This playbook handles ransomware alerts based on the Cortex XDR Traps\
  \ module signature 'Suspicious File Modification'\n\n**Attacker’s Goals:**\n\nAn\
  \ attacker is attempting to encrypt the victim files for either extortion or destruction\
  \ purposes.\n\n**Investigative Actions:**\n\nInvestigate the executed process image\
  \ and verify if it is malicious using:\n\nXDR trusted signers\n\nVT trusted signers\n\
  \nVT detection rate\n\nNSRL DB\n\n**Response Actions:**\n\nThe playbook’s first\
  \ response action is a remediation plan which includes two sub-playbooks, **Containment\
  \ Plan** and **Eradication Plan**, which is based on the initial data provided within\
  \ the alert. In that phase, the playbooks will execute:\n\nAuto endpoint isolation\n\
  \nAuto block indicators\n\nAuto file quarantine\n\nAuto user disable\n\nAuto process\
  \ termination\n\nNext, the playbook executes an enrichment and response phase\
  \ which includes two sub-playbooks, **Ransomware Enrich and Contain** & **Account\
  \ Enrichment - Generic v2.1**.\nThe Ransomware Enrich and Contain playbook does\
  \ the following:\n\n1.Checks if the initiator is a remote attacker and allows\
  \ isolating the remote host, if possible. \n\n2.Retrieves the WildFire sandbox report\
  \ and extracts the indicators within it. * The playbook tries to retrieve the report,\
  \ but if there is no report available, the playbook tries to fetch the ransomware\
  \ file for detonation. \n\n3.Hunts for the ransomware alert indicators from the alert\
  \ table, searches for endpoints that have been seen with them, and allows containing\
  \ the identified endpoints.\n\nNext, an advanced analysis playbook, which is currently\
  \ done mostly manually, will be executed. This sub-playbook, **Ransomware Advanced\
  \ Analysis** allows the analyst to upload the ransomware note and for the ransomware\
  \ identification. Using the **ID-Ransomware** service, the analyst will be able\
  \ to get the ransomware type and the decryptor if available.\n\nWhen the playbook\
  \ executes, it checks for additional activity using the Endpoint Investigation Plan\
  \ playbook, and another phase, which includes the Containment Plan sub-playbook,\
  \ is executed.\n\n**This phase will execute the following containment actions:**\n\
  \nManual block indicators\n\nManual file quarantine\n\nAuto endpoint isolation\n\
  \nFinally, the recovery phase is executed. If the analysts decides to continue with\
  \ the investigation rather than recover and close the alert, a manual task with\
  \ **CISA** official ransomware investigation checklist is provided for further investigation.\n\
  \n**External resources:**\n\n[MITRE Technique T1486](https://attack.mitre.org/techniques/T1486/)\n\
  \n[CISA Ransomware Guide](https://www.cisa.gov/stopransomware/ransomware-guide)"
starttaskid: "0"
tasks:
  "0":
    id: "0"
    taskid: 6298549f-49f4-40d2-8191-7569bc462e87
    type: start
    task:
      id: 6298549f-49f4-40d2-8191-7569bc462e87
      version: -1
      name: ""
      iscommand: false
      brand: ""
      description: ''
    nexttasks:
      '#none#':
      - "133"
    separatecontext: false
    view: |-
      {
        "position": {
          "x": 360,
          "y": 2070
        }
      }
    note: false
    timertriggers: []
    ignoreworker: false
    skipunavailable: false
    quietmode: 0
    isoversize: false
    isautoswitchedtoquietmode: false
  "3":
    id: "3"
    taskid: aab72395-ab25-404f-8ed3-0bb11e2f0f54
    type: title
    task:
      id: aab72395-ab25-404f-8ed3-0bb11e2f0f54
      version: -1
      name: Pre-Analysis Containment
      type: title
      iscommand: false
      brand: ""
      description: ''
    nexttasks:
      '#none#':
      - "5"
    separatecontext: false
    view: |-
      {
        "position": {
          "x": 360,
          "y": 3125
        }
      }
    note: false
    timertriggers: []
    ignoreworker: false
    skipunavailable: false
    quietmode: 0
    isoversize: false
    isautoswitchedtoquietmode: false
  "5":
    id: "5"
    taskid: a370e139-e6b7-4ae8-869a-a17c21f0deb9
    type: condition
    task:
      id: a370e139-e6b7-4ae8-869a-a17c21f0deb9
      version: -1
      name: Should execute early remediation?
      description: Whether to execute an early remediation.
      type: condition
      iscommand: false
      brand: ""
    nexttasks:
      '#default#':
      - "14"
      "yes":
      - "103"
      - "136"
    separatecontext: false
    conditions:
    - label: "yes"
      condition:
      - - operator: isEqualString
          left:
            value:
              complex:
                root: inputs.earlyRemediation
            iscontext: true
          right:
            value:
              simple: "true"
          ignorecase: true
    view: |-
      {
        "position": {
          "x": 360,
          "y": 3260
        }
      }
    note: false
    timertriggers: []
    ignoreworker: false
    skipunavailable: false
    quietmode: 0
    isoversize: false
    isautoswitchedtoquietmode: false
  "14":
    id: "14"
    taskid: fcd06da8-42be-451f-8732-578fa30d464f
    type: title
    task:
      id: fcd06da8-42be-451f-8732-578fa30d464f
      version: -1
      name: Identify and Respond
      type: title
      iscommand: false
      brand: ""
      description: ''
    nexttasks:
      '#none#':
      - "120"
      - "137"
    separatecontext: false
    view: |-
      {
        "position": {
          "x": 360,
          "y": 3600
        }
      }
    note: false
    timertriggers: []
    ignoreworker: false
    skipunavailable: false
    quietmode: 0
    isoversize: false
    isautoswitchedtoquietmode: false
  "36":
    id: "36"
    taskid: fe283460-c0d2-4830-8560-1b8dd76d2e06
    type: title
    task:
      id: fe283460-c0d2-4830-8560-1b8dd76d2e06
      version: -1
      name: Advanced Analysis
      type: title
      iscommand: false
      brand: ""
      description: ''
    nexttasks:
      '#none#':
      - "121"
    separatecontext: false
    view: |-
      {
        "position": {
          "x": 360,
          "y": 3930
        }
      }
    note: false
    timertriggers: []
    ignoreworker: false
    skipunavailable: false
    quietmode: 0
    isoversize: false
    isautoswitchedtoquietmode: false
  "63":
    id: "63"
    taskid: fd0440b6-35fb-43d2-83fe-7f92f493282e
    type: title
    task:
      id: fd0440b6-35fb-43d2-83fe-7f92f493282e
      version: -1
      name: Investigation
      type: title
      iscommand: false
      brand: ""
      description: ''
    nexttasks:
      '#none#':
      - "135"
    separatecontext: false
    view: |-
      {
        "position": {
          "x": 360,
          "y": 4410
        }
      }
    note: false
    timertriggers: []
    ignoreworker: false
    skipunavailable: false
    quietmode: 0
    isoversize: false
    isautoswitchedtoquietmode: false
  "81":
    id: "81"
    taskid: 449cb9c3-df2f-4302-88c0-038c41c0c705
    type: title
    task:
      id: 449cb9c3-df2f-4302-88c0-038c41c0c705
      version: -1
      name: Remediation
      type: title
      iscommand: false
      brand: ""
      description: ''
    nexttasks:
      '#none#':
      - "106"
    separatecontext: false
    view: |-
      {
        "position": {
          "x": 740,
          "y": 4910
        }
      }
    note: false
    timertriggers: []
    ignoreworker: false
    skipunavailable: false
    quietmode: 0
    isoversize: false
    isautoswitchedtoquietmode: false
  "95":
    id: "95"
    taskid: 090eb73d-6b18-4d1f-8c19-f2da08a8ddf7
    type: title
    task:
      id: 090eb73d-6b18-4d1f-8c19-f2da08a8ddf7
      version: -1
      name: Done
      type: title
      iscommand: false
      brand: ""
      description: ''
    separatecontext: false
    view: |-
      {
        "position": {
          "x": -250,
          "y": 6070
        }
      }
    note: false
    timertriggers: []
    ignoreworker: false
    skipunavailable: false
    quietmode: 0
    isoversize: false
    isautoswitchedtoquietmode: false
  "103":
    id: "103"
    taskid: d399b4d5-b204-4739-897b-929ad87cc3bc
    type: playbook
    task:
      id: d399b4d5-b204-4739-897b-929ad87cc3bc
      version: -1
      name: Containment Plan
      description: |-
        This playbook handles all the containment actions available with Cortex XSIAM.
        The playbook allows you to contain the alert with one of the following tasks:
        * Isolate endpoint
        * Disable account
        * Quarantine file
        * Block indicators
        * Clear user session (currently, the playbook supports only Okta)

        The playbook inputs allows you to manipulate the execution flow. Review the inputs description.
      playbookName: Containment Plan
      type: playbook
      iscommand: false
      brand: ""
    nexttasks:
      '#none#':
      - "14"
    scriptarguments:
      AutoContainment:
        complex:
          root: inputs.AutoContainment
      BlockIndicators:
        simple: "True"
      ClearUserSessions:
        simple: "false"
      EndpointID:
        complex:
          root: alert
          accessor: agentid
      FileContainment:
        simple: "True"
      FileHash:
        complex:
          root: inputs.FileSHA256
      FilePath:
        complex:
          root: inputs.FilePath
      FileRemediation:
        simple: Quarantine
      HostContainment:
        simple: "True"
      UserContainment:
        simple: "True"
      UserVerification:
        simple: "False"
      Username:
        complex:
          root: alert.username
          filters:
          - - operator: notIn
              left:
                value:
                  simple: alert.username
                iscontext: true
              right:
                value:
                  simple: administrator,system
    separatecontext: true
    loop:
      iscommand: false
      exitCondition: ""
      wait: 1
      max: 100
    view: |-
      {
        "position": {
          "x": 720,
          "y": 3430
        }
      }
    note: false
    timertriggers: []
    ignoreworker: false
    skipunavailable: false
    quietmode: 0
    isoversize: false
    isautoswitchedtoquietmode: false
  "106":
    id: "106"
    taskid: 8418ec9c-2074-4d98-8192-07db5af2ac8b
    type: playbook
    task:
      id: 8418ec9c-2074-4d98-8192-07db5af2ac8b
      version: -1
      name: Containment Plan
      description: |-
        This playbook handles all the containment actions available with Cortex XSIAM.
        The playbook allows you to contain the alert with one of the following tasks:
        * Isolate endpoint
        * Disable account
        * Quarantine file
        * Block indicators
        * Clear user session (currently, the playbook supports only Okta)

        The playbook inputs allows you to manipulate the execution flow. Review the inputs description.
      playbookName: Containment Plan
      type: playbook
      iscommand: false
      brand: ""
    nexttasks:
      '#none#':
      - "129"
    scriptarguments:
      AutoContainment:
        simple: "False"
      BlockIndicators:
        simple: "True"
      ClearUserSessions:
        simple: "False"
      EndpointID:
        complex:
          root: foundIncidents.CustomFields
          accessor: agentid
      FileContainment:
        simple: "True"
      FileHash:
        complex:
          root: foundIncidents.CustomFields
          accessor: initiatorsha256
      FilePath:
        complex:
          root: foundIncidents.CustomFields
          accessor: initiatorpath
      FileRemediation:
        simple: Delete
      HostContainment:
        simple: "True"
      IAMUserDomain:
        simple: ''
      UserContainment:
        simple: "True"
      UserVerification:
        simple: "False"
      Username:
        complex:
          root: foundIncidents.CustomFields.username
          filters:
          - - operator: notContainsGeneral
              left:
                value:
                  simple: foundIncidents.CustomFields.username
                iscontext: true
              right:
                value:
                  simple: administrator
              ignorecase: true
            - operator: notContainsGeneral
              left:
                value:
                  simple: foundIncidents.CustomFields.username
                iscontext: true
              right:
                value:
                  simple: system
              ignorecase: true
    separatecontext: false
    loop:
      iscommand: false
      exitCondition: ""
      wait: 1
      max: 100
    view: |-
      {
        "position": {
          "x": 740,
          "y": 4910
        }
      }
    note: false
    timertriggers: []
    ignoreworker: false
    skipunavailable: false
    quietmode: 0
    isoversize: false
    isautoswitchedtoquietmode: false
  "120":
    id: "120"
    taskid: 4fff2e3f-c54e-4917-849b-b4e1caf8a688
    type: playbook
    task:
      id: 4fff2e3f-c54e-4917-849b-b4e1caf8a688
      version: -1
      name: Ransomware Enrich and Contain
      description: |-
        This playbook is responsible for alert data enrichment and response.
        The playbook executes the following:

        1.Checks if the initiator is a remote attacker and allows isolating the remote host, if possible.

        2.Retrieves the WildFire sandbox report and extract the indicators within it.
            * The playbook tries to retrieve the report, but if there is no report available, the playbook tries to fetch the ransomware file for detonation.

        3.Hunts for the ransomware alert indicators from the alert table, searches for endpoints that have been seen with them, and allows containing the identified endpoints.
      playbookName: Ransomware Enrich and Contain
      type: playbook
      iscommand: false
      brand: ""
    nexttasks:
      '#none#':
      - "36"
    scriptarguments:
      FileSHA256:
        complex:
          root: inputs.FileSHA256
      detonateRansomFile:
        simple: "True"
      isolateRemoteAttacker:
        complex:
          root: inputs.isolateRemoteAttacker
      isolateSimilarEndpoints:
        complex:
          root: inputs.isolateSimilarEndpoints
    separatecontext: true
    loop:
      iscommand: false
      exitCondition: ""
      wait: 1
      max: 100
    view: |-
      {
        "position": {
          "x": 720,
          "y": 3750
        }
      }
    note: false
    timertriggers: []
    ignoreworker: false
    skipunavailable: false
    quietmode: 0
    isoversize: false
    isautoswitchedtoquietmode: false
  "121":
    id: "121"
    taskid: 91d3b754-2bf2-470f-8b6e-f8868e846b10
    type: condition
    task:
      id: 91d3b754-2bf2-470f-8b6e-f8868e846b10
      version: -1
      name: Should run advanced analysis?
      description: Whether to execute advanced analysis.
      type: condition
      iscommand: false
      brand: ""
    nexttasks:
      '#default#':
      - '63'
      yes:
      - '138'
    separatecontext: false
    conditions:
    - label: "yes"
      condition:
      - - operator: isEqualString
          left:
            value:
              complex:
                root: inputs.RunAdvancedAnalysis
            iscontext: true
          right:
            value:
              simple: "True"
          ignorecase: true
    view: |-
      {
        "position": {
          "x": 360,
          "y": 4060
        }
      }
    note: false
    timertriggers: []
    ignoreworker: false
    skipunavailable: false
    quietmode: 0
    isoversize: false
    isautoswitchedtoquietmode: false
  "122":
    id: "122"
    taskid: 47278d70-0f8a-4ed3-83b1-de3f461f030f
    type: playbook
    task:
      id: 47278d70-0f8a-4ed3-83b1-de3f461f030f
      version: -1
      name: Handle False Positive Alerts
      description: |
        This playbook handles false positive alerts.
      playbookName: Handle False Positive Alerts
      type: playbook
      iscommand: false
      brand: ""
    nexttasks:
      '#none#':
      - "95"
    scriptarguments:
      FileSHA256:
        complex:
          root: inputs.FileSHA256
      ShouldCloseAutomatically:
        complex:
          root: inputs.ShouldCloseAutomatically
      alertName:
        complex:
          root: alert
          accessor: name
      sourceIP:
        complex:
          root: inputs.IP
      username:
        complex:
          root: alert
          accessor: username
    separatecontext: true
    loop:
      iscommand: false
      exitCondition: ""
      wait: 1
      max: 100
    view: |-
      {
        "position": {
          "x": -260,
          "y": 2890
        }
      }
    note: false
    timertriggers: []
    ignoreworker: false
    skipunavailable: false
    quietmode: 0
    isoversize: false
    isautoswitchedtoquietmode: false
  "124":
    id: "124"
    taskid: 3e89a364-3a58-436e-83d7-01a23bae2a4f
    type: regular
    task:
      id: 3e89a364-3a58-436e-83d7-01a23bae2a4f
      version: -1
      name: Close alert
      description: commands.local.cmd.close.inv
      script: Builtin|||closeInvestigation
      type: regular
      iscommand: true
      brand: Builtin
    nexttasks:
      '#none#':
      - "95"
    scriptarguments:
      closeReason:
        simple: Resolved - True Positive
    separatecontext: false
    view: |-
      {
        "position": {
          "x": 370,
          "y": 5900
        }
      }
    note: false
    timertriggers: []
    ignoreworker: false
    skipunavailable: false
    quietmode: 0
    isoversize: false
    isautoswitchedtoquietmode: false
  "125":
    id: "125"
    taskid: 3f443fba-f5ef-4af5-81d4-938e01501ac5
    type: condition
    task:
      id: 3f443fba-f5ef-4af5-81d4-938e01501ac5
      version: -1
      name: Should restore affected endpoint?
      description: Whether to restore the isolated endpoints.
      type: condition
      iscommand: false
      brand: ""
    nexttasks:
      '#default#':
      - "126"
      "yes":
      - "128"
    separatecontext: false
    view: |-
      {
        "position": {
          "x": 370,
          "y": 5205
        }
      }
    note: false
    timertriggers: []
    ignoreworker: false
    skipunavailable: false
    quietmode: 0
    isoversize: false
    isautoswitchedtoquietmode: false
  "126":
    id: "126"
    taskid: ad58dec4-ad0e-4942-8aa5-37d5b8895d7c
    type: condition
    task:
      id: ad58dec4-ad0e-4942-8aa5-37d5b8895d7c
      version: -1
      name: Should close alert automatically?
      description: Whether to close the alert automatically.
      type: condition
      iscommand: false
      brand: ""
    nexttasks:
      '#default#':
      - "127"
      "yes":
      - "124"
    separatecontext: false
    conditions:
    - label: "yes"
      condition:
      - - operator: isEqualString
          left:
            value:
              complex:
                root: inputs.ShouldCloseAutomatically
            iscontext: true
          right:
            value:
              simple: "True"
          ignorecase: true
    view: |-
      {
        "position": {
          "x": 370,
          "y": 5560
        }
      }
    note: false
    timertriggers: []
    ignoreworker: false
    skipunavailable: false
    quietmode: 0
    isoversize: false
    isautoswitchedtoquietmode: false
  "127":
    id: "127"
    taskid: 48d129cf-955d-49c1-8227-b754d5f8f2af
    type: regular
    task:
      id: 48d129cf-955d-49c1-8227-b754d5f8f2af
      version: -1
      name: Ransomware investigation steps
      description: Follow the [CISA ransomware investigation checklist](https://www.cisa.gov/stopransomware/ransomware-guide).
      type: regular
      iscommand: false
      brand: ""
    nexttasks:
      '#none#':
      - "124"
    separatecontext: false
    view: |-
      {
        "position": {
          "x": 730,
          "y": 5730
        }
      }
    note: false
    timertriggers: []
    ignoreworker: false
    skipunavailable: false
    quietmode: 0
    isoversize: false
    isautoswitchedtoquietmode: false
  "128":
    id: "128"
    taskid: 7dda58d5-d915-4d0b-82db-edca50ea1890
    type: playbook
    task:
      id: 7dda58d5-d915-4d0b-82db-edca50ea1890
      version: -1
      name: Recovery Plan
      description: |-
        This playbook handles all the recovery actions available with Cortex XSIAM.
        The playbook allows you, from the incident, to recover one of the following tasks:
        * Unisolate endpoint
        * Restore quarantined file

        The playbook inputs allow you to manipulate the execution flow. Review the inputs description.
      playbookName: Recovery Plan
      type: playbook
      iscommand: false
      brand: ""
    nexttasks:
      '#none#':
      - "126"
    scriptarguments:
      FileHash:
        complex:
          root: inputs.FileSHA256
      endpointID:
        complex:
          root: alert
          accessor: agentsid
      releaseFile:
        simple: "False"
      unIsolateEndpoint:
        simple: "True"
    separatecontext: true
    loop:
      iscommand: false
      exitCondition: ""
      wait: 1
      max: 0
    view: |-
      {
        "position": {
          "x": 730,
          "y": 5380
        }
      }
    note: false
    timertriggers: []
    ignoreworker: false
    skipunavailable: false
    quietmode: 0
    isoversize: false
    isautoswitchedtoquietmode: false
  "129":
    id: "129"
    taskid: 1b78ec0a-fb85-452c-82f1-7687ecc2cee2
    type: title
    task:
      id: 1b78ec0a-fb85-452c-82f1-7687ecc2cee2
      version: -1
      name: Recovery
      type: title
      iscommand: false
      brand: ""
      description: ''
    nexttasks:
      '#none#':
      - "125"
    separatecontext: false
    view: |-
      {
        "position": {
          "x": 370,
          "y": 5080
        }
      }
    note: false
    timertriggers: []
    ignoreworker: false
    skipunavailable: false
    quietmode: 0
    isoversize: false
    isautoswitchedtoquietmode: false
  "130":
    id: "130"
    taskid: a30248bf-e7f2-40b4-8e3b-05537a5b6af3
    type: title
    task:
      id: a30248bf-e7f2-40b4-8e3b-05537a5b6af3
      version: -1
      name: Handle False Positive
      type: title
      iscommand: false
      brand: ""
      description: ''
    nexttasks:
      '#none#':
      - "122"
    separatecontext: false
    view: |-
      {
        "position": {
          "x": -260,
          "y": 2755
        }
      }
    note: false
    timertriggers: []
    ignoreworker: false
    skipunavailable: false
    quietmode: 0
    isoversize: false
    isautoswitchedtoquietmode: false
  '132':
    id: '132'
    taskid: 4dbf4631-7419-4a88-83c2-c9d2a0761149
    type: condition
    task:
      id: 4dbf4631-7419-4a88-83c2-c9d2a0761149
      version: -1
      name: Found relevant information?
      description: Checks if relevant alerts were found in the previous query.
      type: condition
      iscommand: false
      brand: ""
    nexttasks:
      '#default#':
      - "129"
      "yes":
      - "81"
    separatecontext: false
    conditions:
    - label: "yes"
      condition:
      - - operator: isNotEmpty
          left:
            value:
              simple: foundIncidents
            iscontext: true
    view: |-
      {
        "position": {
          "x": 360,
          "y": 4725
        }
      }
    note: false
    timertriggers: []
    ignoreworker: false
    skipunavailable: false
    quietmode: 0
    isoversize: false
    isautoswitchedtoquietmode: false
  "133":
    id: "133"
    taskid: c4da120b-58c7-4521-8180-954cbb09f227
    type: playbook
    task:
      id: c4da120b-58c7-4521-8180-954cbb09f227
      version: -1
      name: Enrichment for Verdict
      description: This playbook checks prior alert closing reasons and performs enrichment and prevalence checks on different IOC types. It then  returns the information needed to establish the alert's verdict.
      playbookName: Enrichment for Verdict
      type: playbook
      iscommand: false
      brand: ""
    nexttasks:
      '#none#':
      - "134"
    scriptarguments:
      CloseReason:
        simple: Resolved - False Positive,Resolved - Duplicate Incident,Resolved - Known Issue
      Domain:
        complex:
          root: alert
          accessor: domainname
      FileSHA256:
        complex:
          root: inputs.FileSHA256
      IP:
        complex:
          root: inputs.IP
      URL:
        complex:
          root: alert
          accessor: url
      User:
        complex:
          root: alert
          accessor: username
      query:
        simple: (initiatorsha256:${inputs.FileSHA256} or hostip:${inputs.IP}) and sourceBrand:"${alert.sourceBrand}" and name:"${alert.name}"
      threshold:
        simple: "2"
    separatecontext: true
    loop:
      iscommand: false
      exitCondition: ""
      wait: 1
      max: 100
    view: |-
      {
        "position": {
          "x": 360,
          "y": 2210
        }
      }
    note: false
    timertriggers: []
    ignoreworker: false
    skipunavailable: false
    quietmode: 0
    isoversize: false
    isautoswitchedtoquietmode: false
  "134":
    id: "134"
    taskid: 4a1fda2c-53f2-4931-835f-693ca1e803dc
    type: condition
    task:
      id: 4a1fda2c-53f2-4931-835f-693ca1e803dc
      version: -1
      name: Got possible verdict?
      description: Checks the verdict received from the Enrichment for Verdict sub-playbook.
      type: condition
      iscommand: false
      brand: ""
    nexttasks:
      False Positive:
      - "130"
      True Positive:
      - "140"
    separatecontext: false
    conditions:
    - label: True Positive
      condition:
      - - operator: isEqualString
          left:
            value:
              complex:
                root: VTFileVerdict
            iscontext: true
          right:
            value:
              simple: malicious
          ignorecase: true
        - operator: isEqualString
          left:
            value:
              complex:
                root: FileVerdict
            iscontext: true
          right:
            value:
              simple: suspicious
          ignorecase: true
        - operator: isEqualString
          left:
            value:
              complex:
                root: VTFileSigners
                transformers:
                - operator: append
                  args:
                    item:
                      value:
                        simple: XDRFileSigners
                      iscontext: true
            iscontext: true
          right:
            value:
              simple: unTrusted
    - label: False Positive
      condition:
      - - operator: isEqualString
          left:
            value:
              complex:
                root: VTFileVerdict
            iscontext: true
          right:
            value:
              simple: benign
          ignorecase: true
      - - operator: isEqualString
          left:
            value:
              complex:
                root: NSRLFileVerdict
            iscontext: true
          right:
            value:
              simple: isNSRL
          ignorecase: true
        - operator: notContainsGeneral
          left:
            value:
              complex:
                root: VTFileSigners
                transformers:
                - operator: append
                  args:
                    item:
                      value:
                        simple: XDRFileSigners
                      iscontext: true
                - operator: uniq
            iscontext: true
          right:
            value:
              simple: unTrusted
          ignorecase: true
    view: |-
      {
        "position": {
          "x": 360,
          "y": 2370
        }
      }
    note: false
    timertriggers: []
    ignoreworker: false
    skipunavailable: false
    quietmode: 0
    isoversize: false
    isautoswitchedtoquietmode: false
  "135":
    id: "135"
    taskid: b41f8a42-a2e9-49ec-80d0-f7efc093e38d
    type: playbook
    task:
      id: b41f8a42-a2e9-49ec-80d0-f7efc093e38d
      version: -1
      name: Endpoint Investigation Plan
      description: |-
        This playbook handles all the endpoint investigation actions available with Cortex XSIAM.
        The playbook allows you to investigate and hunt for more information using one of the following tasks:
        * Pre-defined MITRE Tactics
        * Host fields (Host ID)
        * Attacker fields (Attacker IP, External host)
        * MITRE techniques
        * File hash (currently, the playbook supports only SHA256)

        The playbook inputs allow you to manipulate the execution flow. Review the inputs description.
      playbookName: Endpoint Investigation Plan
      type: playbook
      iscommand: false
      brand: ""
    nexttasks:
      '#none#':
      - "132"
    scriptarguments:
      FileSHA256:
        complex:
          root: inputs.FileSHA256
      HuntByFile:
        simple: "True"
      HuntCnCTechniques:
        simple: "True"
      HuntCollectionTechniques:
        simple: "True"
      HuntDefenseEvasionTechniques:
        simple: "True"
      HuntDiscoveryTechniques:
        simple: "True"
      HuntExecutionTechniques:
        simple: "True"
      HuntImpactTechniques:
        simple: "True"
      HuntInitialAccessTechniques:
        simple: "True"
      HuntLateralMovementTechniques:
        simple: "True"
      HuntPersistenceTechniques:
        simple: "True"
      HuntPrivilegeEscalationTechniques:
        simple: "True"
      HuntReconnaissanceTechniques:
        simple: "True"
      agentID:
        complex:
          root: alert
          accessor: agentid
    separatecontext: false
    loop:
      iscommand: false
      exitCondition: ""
      wait: 1
      max: 100
    view: |-
      {
        "position": {
          "x": 360,
          "y": 4555
        }
      }
    note: false
    timertriggers: []
    ignoreworker: false
    skipunavailable: false
    quietmode: 0
    isoversize: false
    isautoswitchedtoquietmode: false
  "136":
    id: "136"
    taskid: a4bb8e27-30f5-4ca1-8fd9-aca658aefad0
    type: playbook
    task:
      id: a4bb8e27-30f5-4ca1-8fd9-aca658aefad0
      version: -1
      name: Eradication Plan
      description: |-
        This playbook handles all the eradication actions available with Cortex XSIAM.
        The playbook allows you to eradicate the alert with one of the following tasks:
        * Reset user password
        * Delete file
        * Kill process (currently, the playbook supports terminating a process by name)

        The playbook inputs allows you to manipulate the execution flow. Review the inputs description.
      playbookName: Eradication Plan
      type: playbook
      iscommand: false
      brand: ""
    nexttasks:
      '#none#':
      - "14"
    scriptarguments:
      AutoEradicate:
        complex:
          root: inputs.AutoEradication
      EndpointID:
        complex:
          root: alert
          accessor: agentid
      FilePath:
        complex:
          root: inputs.FilePath
      FileRemediation:
        simple: Quarantine
      Username:
        complex:
          root: alert
          accessor: username
    separatecontext: true
    loop:
      iscommand: false
      exitCondition: ""
      wait: 1
      max: 100
    view: |-
      {
        "position": {
          "x": 1140,
          "y": 3430
        }
      }
    note: false
    timertriggers: []
    ignoreworker: false
    skipunavailable: false
    quietmode: 0
    isoversize: false
    isautoswitchedtoquietmode: false
  "137":
    id: "137"
    taskid: fac17c32-a38d-4dd7-8f4e-3b6e8337928c
    type: playbook
    task:
      id: fac17c32-a38d-4dd7-8f4e-3b6e8337928c
      version: -1
      name: Account Enrichment - Generic v2.1
      description: |-
        Enrich accounts using one or more integrations.
        Supported integrations:
        - Active Directory
      playbookName: Account Enrichment - Generic v2.1
      type: playbook
      iscommand: false
      brand: ""
    nexttasks:
      '#none#':
      - "36"
    scriptarguments:
      Username:
        complex:
          root: alert
          accessor: username
    separatecontext: true
    loop:
      iscommand: false
      exitCondition: ""
      wait: 1
      max: 100
    view: |-
      {
        "position": {
          "x": 1140,
          "y": 3750
        }
      }
    note: false
    timertriggers: []
    ignoreworker: false
    skipunavailable: false
    quietmode: 0
    isoversize: false
    isautoswitchedtoquietmode: false
  "138":
    id: "138"
    taskid: 5b75d413-1efc-4a67-8d38-b54073d7d67e
    type: playbook
    task:
      id: 5b75d413-1efc-4a67-8d38-b54073d7d67e
      version: -1
      name: Ransomware Advanced Analysis
      description: |-
        This playbook is responsible for detecting the ransomware type and searching for available decryptors.

        The playbook uses the ID-Ransomware service, which allows detecting the ransomware using multiple methods.
      playbookName: Ransomware Advanced Analysis
      type: playbook
      iscommand: false
      brand: ""
    nexttasks:
      '#none#':
      - "63"
    separatecontext: false
    loop:
      iscommand: false
      exitCondition: ""
      wait: 1
      max: 100
    view: |-
      {
        "position": {
          "x": 720,
          "y": 4230
        }
      }
    note: false
    timertriggers: []
    ignoreworker: false
    skipunavailable: false
    quietmode: 0
    isoversize: false
    isautoswitchedtoquietmode: false
  "140":
    id: "140"
    taskid: 1a210c1f-8746-4536-81c4-a84c2d981ada
    type: regular
    task:
      id: 1a210c1f-8746-4536-81c4-a84c2d981ada
      version: -1
      name: Set Incident Severity to High
      description: commands.local.cmd.set.parent.incident.field
      script: Builtin|||setParentIncidentFields
      type: regular
      iscommand: true
      brand: Builtin
    nexttasks:
      '#none#':
      - "141"
    scriptarguments:
      manual_severity:
        simple: high
    separatecontext: false
    continueonerrortype: ""
    view: |-
      {
        "position": {
          "x": 360,
          "y": 2590
        }
      }
    note: false
    timertriggers: []
    ignoreworker: false
    skipunavailable: true
    quietmode: 2
    isoversize: false
    isautoswitchedtoquietmode: false
  "141":
    id: "141"
    taskid: a37c2429-bcfa-4efb-8b34-36844860cdef
    type: condition
    task:
      id: a37c2429-bcfa-4efb-8b34-36844860cdef
      version: -1
      name: Should open a ticket automatically in a ticketing system?
      description: Checks whether to open a ticket automatically in a ticketing system.
      type: condition
      iscommand: false
      brand: ""
    nexttasks:
      '#default#':
      - "3"
      "yes":
      - "142"
    separatecontext: false
    conditions:
    - label: "yes"
      condition:
      - - operator: isEqualString
          left:
            value:
              complex:
                root: inputs.ShouldOpenTicket
            iscontext: true
          right:
            value:
              simple: "True"
          ignorecase: true
    continueonerrortype: ""
    view: |-
      {
        "position": {
          "x": 360,
          "y": 2770
        }
      }
    note: false
    timertriggers: []
    ignoreworker: false
    skipunavailable: false
    quietmode: 0
    isoversize: false
    isautoswitchedtoquietmode: false
  "142":
    id: "142"
    taskid: 13d55115-036a-47ad-825e-acbc645458fe
    type: playbook
    task:
      id: 13d55115-036a-47ad-825e-acbc645458fe
      version: -1
      name: Ticket Management - Generic
      description: "`Ticket Management - Generic` allows you to open new tickets or update comments to the existing ticket in the following ticketing systems:\n-ServiceNow \n-Zendesk \nusing the following sub-playbooks:\n-`ServiceNow - Ticket Management`\n-`Zendesk - Ticket Management`\n"
      playbookName: Ticket Management - Generic
      type: playbook
      iscommand: false
      brand: ""
    nexttasks:
      '#none#':
      - "3"
    scriptarguments:
      CommentToAdd:
        complex:
          root: inputs.CommentToAdd
      ZendeskAssigne:
        complex:
          root: inputs.ZendeskAssigne
      ZendeskCollaborators:
        complex:
          root: inputs.ZendeskCollaborators
      ZendeskPriority:
        complex:
          root: inputs.ZendeskPriority
      ZendeskRequester:
        complex:
          root: inputs.ZendeskRequester
      ZendeskStatus:
        complex:
          root: inputs.ZendeskStatus
      ZendeskSubject:
        complex:
          root: inputs.ZendeskSubject
      ZendeskTags:
        complex:
          root: inputs.ZendeskTags
      ZendeskType:
        complex:
          root: inputs.ZendeskType
      addCommentPerEndpoint:
        complex:
          root: inputs.addCommentPerEndpoint
      description:
        complex:
          root: inputs.description
      serviceNowAssignmentGroup:
        complex:
          root: inputs.serviceNowAssignmentGroup
      serviceNowCategory:
        complex:
          root: inputs.serviceNowCategory
      serviceNowImpact:
        complex:
          root: inputs.serviceNowImpact
      serviceNowSeverity:
        complex:
          root: inputs.serviceNowSeverity
      serviceNowShortDescription:
        complex:
          root: inputs.serviceNowShortDescription
      serviceNowTicketType:
        complex:
          root: inputs.serviceNowTicketType
      serviceNowUrgency:
        complex:
          root: inputs.serviceNowUrgency
    separatecontext: true
    continueonerrortype: ""
    loop:
      iscommand: false
      exitCondition: ""
      wait: 1
      max: 100
    view: |-
      {
        "position": {
          "x": 650,
          "y": 2940
        }
      }
    note: false
    timertriggers: []
    ignoreworker: false
    skipunavailable: true
    quietmode: 0
    isoversize: false
    isautoswitchedtoquietmode: false
view: |-
  {
    "linkLabelsPosition": {
      "121_63_#default#": 0.31,
      "125_126_#default#": 0.51,
      "126_124_yes": 0.53,
      "134_130_False Positive": 0.49,
      "134_140_True Positive": 0.55,
      "5_103_yes": 0.54,
      "5_136_yes": 0.78,
      "5_14_#default#": 0.54
    },
    "paper": {
      "dimensions": {
        "height": 4065,
        "width": 1780,
        "x": -260,
        "y": 2070
      }
    }
  }
inputs:
- key: earlyRemediation
  value:
    simple: "True"
  required: false
  description: Whether to execute the early remediation phase.
  playbookInputQuery:
- key: AutoContainment
  value:
    simple: "True"
  required: false
  description: Whether to execute the containment actions automatically.
  playbookInputQuery:
- key: AutoEradication
  value:
    simple: "True"
  required: false
  description: Whether to execute the eradication actions automatically.
  playbookInputQuery:
- key: isolateRemoteAttacker
  value:
    simple: "True"
  required: false
  description: Whether to isolate the remote endpoint if the attack has been triggered
    remotely.
  playbookInputQuery:
- key: isolateSimilarEndpoints
  value:
    simple: "True"
  required: false
  description: Whether to isolate the endpoints identified with similar IoCs to the
    ransomware alert.
  playbookInputQuery:
- key: RunAdvancedAnalysis
  value:
    simple: "True"
  required: false
  description: Whether to execute the Ransomware Advanced Analysis playbook.  Note that advanced analysis contains manual tasks which will stop the playbook's flow until the analysts's response.
  playbookInputQuery:
- key: ShouldCloseAutomatically
  value:
    simple: "False"
  required: false
  description: Whether to close the alert automatically.
  playbookInputQuery:
- key: FileSHA256
  value:
    complex:
      root: alert
      accessor: initiatorsha256
  required: false
  description: The file SHA256 to investigate.
  playbookInputQuery:
- key: FilePath
  value:
    complex:
      root: alert
      accessor: initiatorpath
  required: false
  description: The file path to investigate.
  playbookInputQuery:
- key: IP
  value:
    complex:
      root: alert
      accessor: hostip
  required: false
  description: The IP address to investigate.
  playbookInputQuery:
- key: ShouldOpenTicket
  value:
    simple: "False"
  required: false
  description: Whether to open a ticket automatically in a ticketing system. (True/False).
  playbookInputQuery:
- key: serviceNowShortDescription
  value:
    simple: XSIAM Incident ID - ${parentIncidentFields.incident_id}
  required: false
  description: A short description of the ticket.
  playbookInputQuery:
- key: serviceNowImpact
  value: {}
  required: false
  description: The impact for the new ticket. Leave empty for ServiceNow default impact.
  playbookInputQuery:
- key: serviceNowUrgency
  value: {}
  required: false
  description: The urgency of the new ticket. Leave empty for ServiceNow default urgency.
  playbookInputQuery:
- key: serviceNowSeverity
  value: {}
  required: false
  description: The severity of the new ticket. Leave empty for ServiceNow default severity.
  playbookInputQuery:
- key: serviceNowTicketType
  value: {}
  required: false
  description: The ServiceNow ticket type. Options are "incident", "problem", "change_request", "sc_request", "sc_task", or "sc_req_item". Default is "incident".
  playbookInputQuery:
- key: serviceNowCategory
  value: {}
  required: false
  description: The category of the ServiceNow ticket.
  playbookInputQuery:
- key: serviceNowAssignmentGroup
  value: {}
  required: false
  description: The group to which to assign the new ticket.
  playbookInputQuery:
- key: ZendeskPriority
  value: {}
  required: false
  description: The urgency with which the ticket should be addressed. Allowed values are "urgent", "high", "normal", or "low".
  playbookInputQuery:
- key: ZendeskRequester
  value: {}
  required: false
  description: The user who requested this ticket.
  playbookInputQuery:
- key: ZendeskStatus
  value: {}
  required: false
  description: The state of the ticket. Allowed values are "new", "open", "pending", "hold", "solved", or "closed".
  playbookInputQuery:
- key: ZendeskSubject
  value:
    simple: XSIAM Incident ID - ${parentIncidentFields.incident_id}
  required: false
  description: The value of the subject field for this ticket.
  playbookInputQuery:
- key: ZendeskTags
  value: {}
  required: false
  description: The array of tags applied to this ticket.
  playbookInputQuery:
- key: ZendeskType
  value: {}
  required: false
  description: The type of this ticket. Allowed values are "problem", "incident", "question", or "task".
  playbookInputQuery:
- key: ZendeskAssigne
  value: {}
  required: false
  description: The agent currently assigned to the ticket.
  playbookInputQuery:
- key: ZendeskCollaborators
  value: {}
  required: false
  description: The users currently CC'ed on the ticket.
  playbookInputQuery:
- key: description
  value:
    simple: ${parentIncidentFields.description}. ${parentIncidentFields.xdr_url}
  required: false
  description: The ticket description.
  playbookInputQuery:
- key: addCommentPerEndpoint
  value:
    simple: "True"
  required: false
  description: 'Whether to append a new comment to the ticket for each endpoint in the incident. Possible values: True/False.'
  playbookInputQuery:
- key: CommentToAdd
  value:
    simple: '${alert.name}. Alert ID: ${alert.id}'
  required: false
  description: Comment for the ticket.
  playbookInputQuery:
inputSections:
- inputs:
  - ShouldCloseAutomatically
  - FileSHA256
  - FilePath
  - IP
  name: Alert Management
  description: Alert management settings and data, including escalation processes, and user engagements.
- inputs:
  - RunAdvancedAnalysis
  name: Investigation
  description: Investigation settings and data, including any deep dive alert investigation and verdict determination.
- inputs:
  - earlyRemediation
  - AutoContainment
  - AutoEradication
  - isolateRemoteAttacker
  - isolateSimilarEndpoints
  name: Remediation
  description: Remediation settings and data, including containment, eradication, and recovery.
- inputs:
  - ShouldOpenTicket
  - serviceNowShortDescription
  - serviceNowImpact
  - serviceNowUrgency
  - serviceNowSeverity
  - serviceNowTicketType
  - serviceNowCategory
  - serviceNowAssignmentGroup
  - ZendeskPriority
  - ZendeskRequester
  - ZendeskStatus
  - ZendeskSubject
  - ZendeskTags
  - ZendeskType
  - ZendeskAssigne
  - ZendeskCollaborators
  - description
  - addCommentPerEndpoint
  - CommentToAdd
  name: Ticket Management
  description: Ticket management settings and data.
outputSections:
- outputs: []
  name: General (Outputs group)
  description: Generic group for outputs
outputs: []
tests:
- No tests (auto formatted)
<<<<<<< HEAD
marketplaces: ["marketplacev2", "platform"]
=======
marketplaces: 
  - marketplacev2
  - platform
>>>>>>> b0a1a3c5
fromversion: 6.6.0



supportedModules:
 - C3
 - X0
 - X1
 - X3
 - X5
 - ENT_PLUS<|MERGE_RESOLUTION|>--- conflicted
+++ resolved
@@ -1729,13 +1729,9 @@
 outputs: []
 tests:
 - No tests (auto formatted)
-<<<<<<< HEAD
-marketplaces: ["marketplacev2", "platform"]
-=======
 marketplaces: 
   - marketplacev2
   - platform
->>>>>>> b0a1a3c5
 fromversion: 6.6.0
 
 
