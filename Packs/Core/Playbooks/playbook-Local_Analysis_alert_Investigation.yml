--- conflicted
+++ resolved
@@ -99,17 +99,6 @@
             value:
               simple: Suspicious
           ignorecase: true
-<<<<<<< HEAD
-        - operator: isEqualString
-          left:
-            value:
-              simple: FileVerdict
-            iscontext: true
-          right:
-            value:
-              simple: Malicious
-=======
->>>>>>> 90cf3b88
       - - operator: isEqualString
           left:
             value:
@@ -280,14 +269,8 @@
     quietmode: 0
     isoversize: false
     isautoswitchedtoquietmode: false
-<<<<<<< HEAD
-    continueonerrortype: ""
-  '33':
-    id: '33'
-=======
   "33":
     id: "33"
->>>>>>> 90cf3b88
     taskid: 6b6f4826-2aa2-456a-8587-93f122f1c99e
     type: title
     task:
@@ -695,13 +678,8 @@
     view: |-
       {
         "position": {
-<<<<<<< HEAD
-          "x": 430,
-          "y": 4290
-=======
           "x": 40,
           "y": 4170
->>>>>>> 90cf3b88
         }
       }
     note: false
@@ -1934,88 +1912,6 @@
     quietmode: 0
     isoversize: false
     isautoswitchedtoquietmode: false
-<<<<<<< HEAD
-    continueonerrortype: ""
-  "79":
-    id: "79"
-    taskid: c07b312c-3605-4fc3-84e4-5f0de4dec751
-    type: title
-    task:
-      id: c07b312c-3605-4fc3-84e4-5f0de4dec751
-      version: -1
-      name: Continue by Verdict
-      type: title
-      iscommand: false
-      brand: ""
-      description: ''
-    nexttasks:
-      '#none#':
-      - "80"
-    separatecontext: false
-    continueonerrortype: ""
-    view: |-
-      {
-        "position": {
-          "x": 430,
-          "y": -1350
-        }
-      }
-    note: false
-    timertriggers: []
-    ignoreworker: false
-    skipunavailable: false
-    quietmode: 0
-    isoversize: false
-    isautoswitchedtoquietmode: false
-  "80":
-    id: "80"
-    taskid: 8ac754b3-8eb9-4480-8804-df4cf57620fa
-    type: condition
-    task:
-      id: 8ac754b3-8eb9-4480-8804-df4cf57620fa
-      version: -1
-      name: Verdict by DbotScore
-      description: "Check if DbotScore equals 3 (Malicious)"
-      type: condition
-      iscommand: false
-      brand: ""
-    nexttasks:
-      '#default#':
-      - "2"
-      True Positive:
-      - "81"
-    separatecontext: false
-    conditions:
-    - label: True Positive
-      condition:
-      - - operator: containsGeneral
-          left:
-            value:
-              complex:
-                root: DBotScore
-                accessor: Score
-            iscontext: true
-          right:
-            value:
-              simple: "3"
-          ignorecase: true
-    continueonerrortype: ""
-    view: |-
-      {
-        "position": {
-          "x": 430,
-          "y": -1200
-        }
-      }
-    note: false
-    timertriggers: []
-    ignoreworker: false
-    skipunavailable: false
-    quietmode: 0
-    isoversize: false
-    isautoswitchedtoquietmode: false
-=======
->>>>>>> 90cf3b88
   "81":
     id: "81"
     taskid: 59958d6b-33b1-4e97-82d4-4c46bc7301ad
@@ -2189,8 +2085,6 @@
     quietmode: 0
     isoversize: false
     isautoswitchedtoquietmode: false
-<<<<<<< HEAD
-=======
   "85":
     id: "85"
     taskid: d5e7fd85-67c3-44c5-8f35-f08f3727a564
@@ -2254,7 +2148,6 @@
     isoversize: false
     isautoswitchedtoquietmode: false
 system: true
->>>>>>> 90cf3b88
 view: |-
   {
     "linkLabelsPosition": {
@@ -2386,11 +2279,7 @@
           conditionInBetween: {}
           else:
             value:
-<<<<<<< HEAD
-              simple: ${alert= '(initiatorsha256:"' + val.initiatorsha256 + '" or hostip:"' + val.hostip + '") ' + 'and sourceBrand:"' + val.sourceBrand + '" and name:"' + val.name + '"'}
-=======
               simple: ${alert= '(initiatorsha256:"' + val.initiatorsha256 + '" or agentid:"' + val.agentid + '") ' + 'and sourceBrand:"' + val.sourceBrand + '" and name:"' + val.name + '"'}
->>>>>>> 90cf3b88
           equals: {}
           lhs:
             value:
@@ -2403,21 +2292,13 @@
           rhsB: {}
           then:
             value:
-<<<<<<< HEAD
-              simple: ${alert= '(filesha256:"' + val.filesha256 + '" or hostip:"' + val.hostip + '") ' + 'and sourceBrand:"' + val.sourceBrand + '" and name:"' + val.name + '"'}
-=======
               simple: ${alert= '(filesha256:"' + val.filesha256 + '" or agentid:"' + val.agentid + '") ' + 'and sourceBrand:"' + val.sourceBrand + '" and name:"' + val.name + '"'}
->>>>>>> 90cf3b88
   required: false
   description: The query for searching previous alerts based on the file we want to respond to. Decided by the If-Then-Else expression wether it's the initiator or the target file.
   playbookInputQuery:
 - key: ShouldOpenTicket
   value:
-<<<<<<< HEAD
-    simple: "True"
-=======
     simple: "False"
->>>>>>> 90cf3b88
   required: false
   description: Whether to open a ticket automatically in a ticketing system. (True/False).
   playbookInputQuery:
@@ -2515,8 +2396,6 @@
   required: false
   description: Comment for the ticket.
   playbookInputQuery:
-<<<<<<< HEAD
-=======
 inputSections:
 - inputs:
   - AutoCloseAlert
@@ -2567,7 +2446,6 @@
 - outputs: []
   name: General (Outputs group)
   description: Generic group for outputs
->>>>>>> 90cf3b88
 outputs: []
 tests:
 - No tests (auto formatted)
