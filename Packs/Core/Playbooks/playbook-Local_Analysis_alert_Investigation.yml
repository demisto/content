--- conflicted
+++ resolved
@@ -601,8 +601,6 @@
     isoversize: false
     isautoswitchedtoquietmode: false
     continueonerrortype: ""
-<<<<<<< HEAD
-=======
   '48':
     id: '48'
     taskid: da1d7739-25a2-416b-8c41-98d80f898913
@@ -634,7 +632,6 @@
     isoversize: false
     isautoswitchedtoquietmode: false
     continueonerrortype: ""
->>>>>>> d16faaef
   '50':
     id: '50'
     taskid: 41e96b8f-fa0a-436e-8ca4-a1b526352653
