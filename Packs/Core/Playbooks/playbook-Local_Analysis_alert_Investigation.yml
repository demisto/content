id: Local Analysis alert Investigation
version: -1
name: Local Analysis alert Investigation
description: |-
  When an unknown executable, DLL, or macro attempts to run on a Windows or Mac endpoint, the Cortex XDR agent uses local analysis to determine if it is likely to be malware. Local analysis uses a static set of pattern-matching rules that inspect multiple file features and attributes, and a statistical model that was developed with machine learning on WildFire threat intelligence.

  **Investigative Actions:**

  Investigate the executed process image and verify if it is malicious using:

  * XDR trusted signers
  * VT trusted signers
  * VT detection rate
  * NSRL DB

  **Response Actions**

  The playbook's first response action is a containment plan that is based on the initial data provided within the alert. In that phase, the playbook will execute:

  * Auto block indicators
  * Auto file quarantine
  * Manual endpoint isolation

  When the playbook executes, it checks for additional activity using the Endpoint Investigation Plan playbook, and another phase, which includes containment and eradication, is executed.

  This phase will execute the following containment actions:

  * Manual block indicators
  * Manual file quarantine
  * Auto endpoint isolation

  And the following eradication actions:

  * Manual process termination
  * Manual file deletion
  * Manual reset of the user’s password

  External resources:

  [Malware Protection Flow](https://docs-cortex.paloaltonetworks.com/r/Cortex-XSIAM/Cortex-XSIAM-Administrator-Guide/File-Analysis-and-Protection-Flow)
starttaskid: '0'
tasks:
  '0':
    id: '0'
    taskid: b83fd3f5-7f61-43c0-88e8-6075d17650dc
    type: start
    task:
      id: b83fd3f5-7f61-43c0-88e8-6075d17650dc
      version: -1
      name: ''
      iscommand: false
      brand: ''
      description: ''
    nexttasks:
      '#none#':
      - '3'
    separatecontext: false
    view: |-
      {
        "position": {
          "x": 430,
          "y": -1800
        }
      }
    note: false
    timertriggers: []
    ignoreworker: false
    skipunavailable: false
    quietmode: 0
    isoversize: false
    isautoswitchedtoquietmode: false
    continueonerrortype: ""
  "2":
    id: "2"
    taskid: c91fc254-410b-425e-87b2-c69a28f65349
    type: condition
    task:
      id: c91fc254-410b-425e-87b2-c69a28f65349
      version: -1
      name: Verdict by FileVerdict AND Prevalence
      description: Checks the verdict returned by the 'Enrichment for Verdict' playbook.
      type: condition
      iscommand: false
      brand: ''
    nexttasks:
      '#default#':
      - '33'
      True Positive:
      - "81"
    separatecontext: false
    conditions:
    - label: True Positive
      condition:
      - - operator: isEqualString
          left:
            value:
              simple: FileVerdict
            iscontext: true
          right:
            value:
              simple: Suspicious
          ignorecase: true
        - operator: isEqualString
          left:
            value:
              simple: FileVerdict
            iscontext: true
          right:
            value:
              simple: Malicious
      - - operator: isEqualString
          left:
            value:
              complex:
                root: Core.AnalyticsPrevalence.Hash
                accessor: value
            iscontext: true
          right:
            value:
              simple: "false"
          ignorecase: true
    view: |-
      {
        "position": {
          "x": 430,
          "y": -1000
        }
      }
    note: false
    timertriggers: []
    ignoreworker: false
    skipunavailable: false
    quietmode: 0
    isoversize: false
    isautoswitchedtoquietmode: false
    continueonerrortype: ""
  '3':
    id: '3'
    taskid: b3b9a73a-24d7-4008-8646-07fa816ad9d5
    type: title
    task:
      id: b3b9a73a-24d7-4008-8646-07fa816ad9d5
      version: -1
      name: Analysis
      type: title
      iscommand: false
      brand: ''
      description: ''
    nexttasks:
      '#none#':
      - '61'
    separatecontext: false
    view: |-
      {
        "position": {
          "x": 430,
          "y": -1660
        }
      }
    note: false
    timertriggers: []
    ignoreworker: false
    skipunavailable: false
    quietmode: 0
    isoversize: false
    isautoswitchedtoquietmode: false
    continueonerrortype: ""
  '6':
    id: '6'
    taskid: d6e52022-e411-45b0-8b80-a79e9e7afa71
    type: condition
    task:
      id: d6e52022-e411-45b0-8b80-a79e9e7afa71
      version: -1
      name: 'Was the action prevented? '
      description: Checks if the file execution was prevented.
      type: condition
      iscommand: false
      brand: ''
    nexttasks:
      '#default#':
      - '57'
      Blocked:
      - '35'
    separatecontext: false
    conditions:
    - label: Blocked
      condition:
      - - operator: isEqualString
          left:
            value:
              complex:
                root: alert
                accessor: action
            iscontext: true
          right:
            value:
              simple: BLOCKED
          ignorecase: true
    view: |-
      {
        "position": {
          "x": 900,
          "y": -310
        }
      }
    note: false
    timertriggers: []
    ignoreworker: false
    skipunavailable: false
    quietmode: 0
    isoversize: false
    isautoswitchedtoquietmode: false
    continueonerrortype: ""
  '14':
    id: '14'
    taskid: c2495b22-ee9c-48c6-8f2f-6fc37c1bac1d
    type: condition
    task:
      id: c2495b22-ee9c-48c6-8f2f-6fc37c1bac1d
      version: -1
      name: Check WF alert verdict
      description: Checks the WildFire verdict.
      type: condition
      iscommand: false
      brand: ''
    nexttasks:
      '#default#':
      - '39'
      Benign:
      - "77"
    separatecontext: false
    conditions:
    - label: Benign
      condition:
      - - operator: isEqualString
          left:
            value:
              complex:
                root: WildFire.Verdicts
                accessor: Verdict
            iscontext: true
          right:
            value:
              simple: '0'
        - operator: isEqualString
          left:
            value:
              complex:
                root: inputs.GraywareAsMalware
            iscontext: true
          right:
            value:
              simple: 'False'
      - - operator: isEqualString
          left:
            value:
              complex:
                root: inputs.ShouldRescanBenign
            iscontext: true
          right:
            value:
              simple: 'True'
          ignorecase: true
    view: |-
      {
        "position": {
          "x": 900,
          "y": 875
        }
      }
    note: false
    timertriggers: []
    ignoreworker: false
    skipunavailable: false
    quietmode: 0
    isoversize: false
    isautoswitchedtoquietmode: false
    continueonerrortype: ""
  '33':
    id: '33'
    taskid: 6b6f4826-2aa2-456a-8587-93f122f1c99e
    type: title
    task:
      id: 6b6f4826-2aa2-456a-8587-93f122f1c99e
      version: -1
      name: Handle FP
      type: title
      iscommand: false
      brand: ''
      description: ''
    nexttasks:
      '#none#':
      - "75"
    separatecontext: false
    view: |-
      {
        "position": {
          "x": 430,
          "y": 1640
        }
      }
    note: false
    timertriggers: []
    ignoreworker: false
    skipunavailable: false
    quietmode: 0
    isoversize: false
    isautoswitchedtoquietmode: false
    continueonerrortype: ""
  '34':
    id: '34'
    taskid: f74d27e4-3546-40ce-8aee-0c1c2047fc61
    type: condition
    task:
      id: f74d27e4-3546-40ce-8aee-0c1c2047fc61
      version: -1
      name: Manual review - was it your security vendor?
      description: |+
        Was it your security vendor?
        Script from your IT?

        ....

      type: condition
      iscommand: false
      brand: ''
    nexttasks:
      No:
      - '39'
      "Yes":
      - "67"
    separatecontext: false
    view: |-
      {
        "position": {
          "x": 430,
          "y": 2075
        }
      }
    note: false
    timertriggers: []
    ignoreworker: false
    skipunavailable: false
    quietmode: 0
    isoversize: false
    isautoswitchedtoquietmode: false
    continueonerrortype: ""
  '35':
    id: '35'
    taskid: 29c59ae5-63a9-494e-86a9-d98e85aeec7c
    type: title
    task:
      id: 29c59ae5-63a9-494e-86a9-d98e85aeec7c
      version: -1
      name: WildFire Verdict
      type: title
      iscommand: false
      brand: ''
      description: ''
    nexttasks:
      '#none#':
      - '14'
    separatecontext: false
    view: |-
      {
        "position": {
          "x": 900,
          "y": 690
        }
      }
    note: false
    timertriggers: []
    ignoreworker: false
    skipunavailable: false
    quietmode: 0
    isoversize: false
    isautoswitchedtoquietmode: false
    continueonerrortype: ""
  '39':
    id: '39'
    taskid: 91b3c33e-25e4-42d5-83f9-b9cbe172e16d
    type: title
    task:
      id: 91b3c33e-25e4-42d5-83f9-b9cbe172e16d
      version: -1
      name: Investigate
      type: title
      iscommand: false
      brand: ''
      description: ''
    nexttasks:
      '#none#':
      - '63'
    separatecontext: false
    view: |-
      {
        "position": {
          "x": 900,
          "y": 2370
        }
      }
    note: false
    timertriggers: []
    ignoreworker: false
    skipunavailable: false
    quietmode: 0
    isoversize: false
    isautoswitchedtoquietmode: false
    continueonerrortype: ""
  '41':
    id: '41'
    taskid: 076a0a10-7b8f-4584-859c-11b39ea83664
    type: title
    task:
      id: 076a0a10-7b8f-4584-859c-11b39ea83664
      version: -1
      name: Remediation
      type: title
      iscommand: false
      brand: ''
      description: ''
    nexttasks:
      '#none#':
      - '64'
      - '65'
    separatecontext: false
    view: |-
      {
        "position": {
          "x": 900,
          "y": 2910
        }
      }
    note: false
    timertriggers: []
    ignoreworker: false
    skipunavailable: false
    quietmode: 0
    isoversize: false
    isautoswitchedtoquietmode: false
    continueonerrortype: ""
  '44':
    id: '44'
    taskid: f9946ed1-7266-408f-8bde-147e9d09581d
    type: condition
    task:
      id: f9946ed1-7266-408f-8bde-147e9d09581d
      version: -1
      name: Found relevant information?
      description: Checks if other alerts were found on the endpoint.
      type: condition
      iscommand: false
      brand: ''
    nexttasks:
      '#default#':
      - "47"
      yes:
      - '41'
      - "76"
    separatecontext: false
    conditions:
    - label: yes
      condition:
      - - operator: isNotEmpty
          left:
            value:
              simple: FoundIncidents
            iscontext: true
          right:
            value: {}
    view: |-
      {
        "position": {
          "x": 900,
          "y": 2670
        }
      }
    note: false
    timertriggers: []
    ignoreworker: false
    skipunavailable: false
    quietmode: 0
    isoversize: false
    isautoswitchedtoquietmode: false
    continueonerrortype: ""
  '45':
    id: '45'
    taskid: 767a19fc-c96e-4b33-8053-889e45256edf
    type: regular
    task:
      id: 767a19fc-c96e-4b33-8053-889e45256edf
      version: -1
      name: Close alert
      description: commands.local.cmd.close.inv
      script: Builtin|||closeInvestigation
      type: regular
      iscommand: true
      brand: Builtin
    nexttasks:
      '#none#':
      - '51'
    separatecontext: false
    view: |-
      {
        "position": {
          "x": 900,
          "y": 4100
        }
      }
    note: false
    timertriggers: []
    ignoreworker: false
    skipunavailable: false
    quietmode: 0
    isoversize: false
    isautoswitchedtoquietmode: false
    continueonerrortype: ""
  '46':
    id: '46'
    taskid: d5a05362-eb31-403f-84b9-493f500d455f
    type: condition
    task:
      id: d5a05362-eb31-403f-84b9-493f500d455f
      version: -1
      name: Restore affected endpoint?
      description: Whether to execute the Recovery Plan playbook.
      type: condition
      iscommand: false
      brand: ''
    nexttasks:
      '#default#':
      - '47'
      yes:
      - '66'
    separatecontext: false
    conditions:
    - label: yes
      condition:
      - - operator: isEqualString
          left:
            value:
              complex:
                root: inputs.AutoRecovery
            iscontext: true
          right:
            value:
              simple: 'True'
          ignorecase: true
    view: |-
      {
        "position": {
          "x": 900,
          "y": 3410
        }
      }
    note: false
    timertriggers: []
    ignoreworker: false
    skipunavailable: false
    quietmode: 0
    isoversize: false
    isautoswitchedtoquietmode: false
    continueonerrortype: ""
  '47':
    id: '47'
    taskid: 858764a5-e107-4b04-894f-245053dd10a6
    type: condition
    task:
      id: 858764a5-e107-4b04-894f-245053dd10a6
      version: -1
      name: Close alert automatically?
      description: Whether to close the alert automatically.
      type: condition
      iscommand: false
      brand: ''
    nexttasks:
      '#default#':
      - "51"
      yes:
      - '45'
    separatecontext: false
    conditions:
    - label: yes
      condition:
      - - operator: isEqualString
          left:
            value:
              complex:
                root: inputs.AutoCloseAlert
            iscontext: true
          right:
            value:
              simple: 'True'
          ignorecase: true
    view: |-
      {
        "position": {
          "x": 900,
          "y": 3750
        }
      }
    note: false
    timertriggers: []
    ignoreworker: false
    skipunavailable: false
    quietmode: 0
    isoversize: false
    isautoswitchedtoquietmode: false
    continueonerrortype: ""
  '50':
    id: '50'
    taskid: 41e96b8f-fa0a-436e-8ca4-a1b526352653
    type: title
    task:
      id: 41e96b8f-fa0a-436e-8ca4-a1b526352653
      version: -1
      name: Recovery
      type: title
      iscommand: false
      brand: ''
      description: ''
    nexttasks:
      '#none#':
      - '46'
    separatecontext: false
    view: |-
      {
        "position": {
          "x": 900,
          "y": 3255
        }
      }
    note: false
    timertriggers: []
    ignoreworker: false
    skipunavailable: false
    quietmode: 0
    isoversize: false
    isautoswitchedtoquietmode: false
    continueonerrortype: ""
  '51':
    id: '51'
    taskid: 909bbeff-e2db-4c81-81ac-90cb08c5a6e1
    type: title
    task:
      id: 909bbeff-e2db-4c81-81ac-90cb08c5a6e1
      version: -1
      name: Done
      type: title
      iscommand: false
      brand: ''
      description: ''
    separatecontext: false
    view: |-
      {
        "position": {
          "x": 430,
          "y": 4290
        }
      }
    note: false
    timertriggers: []
    ignoreworker: false
    skipunavailable: false
    quietmode: 0
    isoversize: false
    isautoswitchedtoquietmode: false
    continueonerrortype: ""
  '54':
    id: '54'
    taskid: a5190e8c-7ec7-4605-8789-496a8195a02f
    type: title
    task:
      id: a5190e8c-7ec7-4605-8789-496a8195a02f
      version: -1
      name: Pre-Investigation Containment
      type: title
      iscommand: false
      brand: ''
      description: ''
    nexttasks:
      '#none#':
      - '58'
    separatecontext: false
    view: |-
      {
        "position": {
          "x": 1410,
          "y": 180
        }
      }
    note: false
    timertriggers: []
    ignoreworker: false
    skipunavailable: false
    quietmode: 0
    isoversize: false
    isautoswitchedtoquietmode: false
    continueonerrortype: ""
  '55':
    id: '55'
    taskid: 9e5a149b-b6f9-4aea-8305-61a13d898878
    type: condition
    task:
      id: 9e5a149b-b6f9-4aea-8305-61a13d898878
      version: -1
      name: Check hash execution timestamp
      description: Checks for the hash execution timestamp.
      type: condition
      iscommand: false
      brand: ''
    nexttasks:
      '#default#':
      - '35'
      24H:
      - '54'
    separatecontext: false
    conditions:
    - label: 24H
      condition:
      - - operator: greaterThanOrEqual
          left:
            value:
              complex:
                root: alert
                accessor: autime
            iscontext: true
          right:
            value:
              complex:
                root: LastDayTimeNowUnix
            iscontext: true
    view: |-
      {
        "position": {
          "x": 1410,
          "y": 20
        }
      }
    note: false
    timertriggers: []
    ignoreworker: false
    skipunavailable: false
    quietmode: 0
    isoversize: false
    isautoswitchedtoquietmode: false
    continueonerrortype: ""
  '57':
    id: '57'
    taskid: feccfedf-58d9-41c1-8810-f3a9187230de
    type: regular
    task:
      id: feccfedf-58d9-41c1-8810-f3a9187230de
      version: -1
      name: Get time for the last day
      description: |
        Retrieves the current date and time.
      scriptName: GetTime
      type: regular
      iscommand: false
      brand: ''
    nexttasks:
      '#none#':
      - '55'
    scriptarguments:
      contextKey:
        simple: LastDay
      daysAgo:
        simple: '1'
    separatecontext: false
    view: |-
      {
        "position": {
          "x": 1410,
          "y": -140
        }
      }
    note: false
    timertriggers: []
    ignoreworker: false
    skipunavailable: false
    quietmode: 0
    isoversize: false
    isautoswitchedtoquietmode: false
    continueonerrortype: ""
  '58':
    id: '58'
    taskid: ce2f012d-f8f2-4125-8af7-04c1072ac4de
    type: condition
    task:
      id: ce2f012d-f8f2-4125-8af7-04c1072ac4de
      version: -1
      name: Is auto-containment set to true?
      description: Checks the AutoContainment input.
      type: condition
      iscommand: false
      brand: ''
    nexttasks:
      '#default#':
      - '35'
      yes:
      - '62'
    separatecontext: false
    conditions:
    - label: yes
      condition:
      - - operator: isEqualString
          left:
            value:
              complex:
                root: inputs.AutoContainment
                transformers:
                - operator: toLowerCase
            iscontext: true
          right:
            value:
              simple: 'true'
    view: |-
      {
        "position": {
          "x": 1410,
          "y": 320
        }
      }
    note: false
    timertriggers: []
    ignoreworker: false
    skipunavailable: false
    quietmode: 0
    isoversize: false
    isautoswitchedtoquietmode: false
    continueonerrortype: ""
  '59':
    id: '59'
    taskid: cea6fc52-c615-4970-8e75-f7f951dad1ed
    type: regular
    task:
      id: cea6fc52-c615-4970-8e75-f7f951dad1ed
      version: -1
      name: Retrieve the suspected file
      description: Retrieves files from selected endpoints. You can retrieve up to 20 files, from no more than 10 endpoints. At least one endpoint ID and one file path are necessary in order to run the command. After running this command, you can use the core-action-status-get command with returned action_id, to check the action status.
      script: '|||core-retrieve-files'
      type: regular
      iscommand: true
      brand: ''
    nexttasks:
      '#none#':
      - '60'
    scriptarguments:
      endpoint_ids:
        complex:
          root: inputs.agentID
      windows_file_paths:
        complex:
          root: inputs.Path
      timeout_in_seconds:
        simple: "300"
    separatecontext: false
    view: |-
      {
        "position": {
          "x": 1280,
          "y": 1720
        }
      }
    note: false
    timertriggers: []
    ignoreworker: false
    skipunavailable: false
    quietmode: 0
    isoversize: false
    isautoswitchedtoquietmode: false
    continueonerrortype: ""
  '60':
    id: '60'
    taskid: 91d762cb-ae2c-42b9-817b-beba202a674c
    type: regular
    task:
      id: 91d762cb-ae2c-42b9-817b-beba202a674c
      version: -1
      name: Get retrieved file
      description: View the file retrieved by the core-retrieve-files command according to the action ID. Before running this command, you can use the core-action-status-get command to check if this action completed successfully.
      script: '|||core-retrieve-file-details'
      type: regular
      iscommand: true
      brand: ''
    nexttasks:
      '#none#':
      - '68'
    scriptarguments:
      action_id:
        complex:
          root: Core.RetrievedFiles
          accessor: action_id
    separatecontext: false
    view: |-
      {
        "position": {
          "x": 1280,
          "y": 1880
        }
      }
    note: false
    timertriggers: []
    ignoreworker: false
    skipunavailable: false
    quietmode: 0
    isoversize: false
    isautoswitchedtoquietmode: false
    continueonerrortype: ""
  "61":
    id: "61"
    taskid: 109f06df-2f1f-4c89-8b00-e84b143cf481
    type: playbook
    task:
      id: 109f06df-2f1f-4c89-8b00-e84b143cf481
      version: -1
      name: Enrichment for Verdict
      playbookName: Enrichment for Verdict
      type: playbook
      iscommand: false
      brand: ''
      description: 'This playbook checks prior alert closing reasons and performs enrichment and prevalence checks on different IOC types. It then returns the information needed to establish the alert''s verdict.'
    nexttasks:
      '#none#':
      - "79"
    scriptarguments:
      CloseReason:
        simple: Resolved - False Positive,Resolved - Duplicate Incident,Resolved - Known Issue
      Domain:
        complex:
          root: alert
          accessor: domainname
      FileSHA256:
        complex:
          root: inputs.SHA256
      IP:
        complex:
          root: alert
          accessor: hostip
      URL:
        complex:
          root: alert
          accessor: url
      User:
        complex:
          root: alert
          accessor: username
      query:
        complex:
          root: inputs.Query
      threshold:
        simple: "5"
    separatecontext: true
    continueonerrortype: ""
    loop:
      iscommand: false
      exitCondition: ""
      wait: 1
      max: 100
    view: |-
      {
        "position": {
          "x": 430,
          "y": -1520
        }
      }
    note: false
    timertriggers: []
    ignoreworker: false
    skipunavailable: false
    quietmode: 0
    isoversize: false
    isautoswitchedtoquietmode: false
  "62":
    id: "62"
    taskid: 1a0a2f79-bbc0-491c-8033-03ca361661b2
    type: playbook
    task:
      id: 1a0a2f79-bbc0-491c-8033-03ca361661b2
      version: -1
      name: Containment Plan
      description: "This playbook handles all the containment actions available with Cortex XSIAM, including:  \n* Isolate endpoint\n* Disable account\n* Quarantine file\n* Block indicators\n* Clear user session (currently, the playbook supports only Okta)\n\nNote: The playbook inputs enable manipulating the execution flow; read the input descriptions for details."
      playbookName: Containment Plan
      type: playbook
      iscommand: false
      brand: ''
    nexttasks:
      '#none#':
      - '35'
    scriptarguments:
      AutoContainment:
        complex:
          root: inputs.AutoContainment
          transformers:
          - operator: SetIfEmpty
            args:
              applyIfEmpty: {}
              defaultValue:
                value:
                  simple: 'true'
      BlockIndicators:
        simple: 'True'
      ClearUserSessions:
        simple: 'False'
      EndpointID:
        complex:
          root: inputs.agentID
      FileContainment:
        simple: 'True'
      FileHash:
        complex:
          root: inputs.SHA256
      FilePath:
        complex:
          root: inputs.Path
      FileRemediation:
        complex:
          root: inputs.FileRemediation
      HostContainment:
        simple: 'True'
      IAMUserDomain:
        simple: ''
      UserContainment:
        simple: "True"
      UserVerification:
        simple: "False"
      Username:
        complex:
          root: alert
          accessor: username
          transformers:
          - operator: uniq
    separatecontext: false
    loop:
      iscommand: false
      exitCondition: ''
      wait: 1
      max: 100
    view: |-
      {
        "position": {
          "x": 1410,
          "y": 510
        }
      }
    note: false
    timertriggers: []
    ignoreworker: false
    skipunavailable: false
    quietmode: 0
    isoversize: false
    isautoswitchedtoquietmode: false
    continueonerrortype: ""
  "63":
    id: "63"
    taskid: ae8b7fd8-a619-440e-8a0f-29f736962b07
    type: playbook
    task:
      id: ae8b7fd8-a619-440e-8a0f-29f736962b07
      version: -1
      name: Endpoint Investigation Plan
      description: "This playbook handles all the endpoint investigation actions available with Cortex XSIAM, including the following tasks:\n* Pre-defined MITRE tactics\n* Host fields (Host ID)\n* Attacker fields (Attacker IP, External host)\n* MITRE techniques\n* File hash (currently, the playbook supports only SHA256)  \n\nNote: The playbook inputs enable manipulating the execution flow; read the input descriptions for details."
      playbookName: Endpoint Investigation Plan
      type: playbook
      iscommand: false
      brand: ''
    nexttasks:
      '#none#':
      - '44'
    scriptarguments:
      HuntCnCTechniques:
        simple: 'True'
      HuntCollectionTechniques:
        simple: 'True'
      HuntDefenseEvasionTechniques:
        simple: 'True'
      HuntDiscoveryTechniques:
        simple: 'True'
      HuntExecutionTechniques:
        simple: 'True'
      HuntImpactTechniques:
        simple: 'True'
      HuntInitialAccessTechniques:
        simple: 'True'
      HuntLateralMovementTechniques:
        simple: 'True'
      HuntPersistenceTechniques:
        simple: 'True'
      HuntPrivilegeEscalationTechniques:
        simple: 'True'
      HuntReconnaissanceTechniques:
        simple: 'True'
      agentID:
        complex:
          root: inputs.agentID
      timeRange:
        simple: 2 hours ago
    separatecontext: false
    loop:
      iscommand: false
      exitCondition: ''
      wait: 1
      max: 100
    view: |-
      {
        "position": {
          "x": 900,
          "y": 2500
        }
      }
    note: false
    timertriggers: []
    ignoreworker: false
    skipunavailable: false
    quietmode: 0
    isoversize: false
    isautoswitchedtoquietmode: false
    continueonerrortype: ""
  "64":
    id: "64"
    taskid: 387cd1d4-5c07-4139-8ecf-0e91e678eb23
    type: playbook
    task:
      id: 387cd1d4-5c07-4139-8ecf-0e91e678eb23
      version: -1
      name: Containment Plan
      description: "This playbook handles all the containment actions available with Cortex XSIAM, including:  \n* Isolate endpoint\n* Disable account\n* Quarantine file\n* Block indicators\n* Clear user session (currently, the playbook supports only Okta)\n\nNote: The playbook inputs enable manipulating the execution flow; read the input descriptions for details."
      playbookName: Containment Plan
      type: playbook
      iscommand: false
      brand: ''
    nexttasks:
      '#none#':
      - '50'
    scriptarguments:
      AutoContainment:
        complex:
          root: inputs.AutoContainment
          transformers:
          - operator: SetIfEmpty
            args:
              applyIfEmpty: {}
              defaultValue:
                value:
                  simple: 'false'
      BlockIndicators:
        simple: 'True'
      ClearUserSessions:
        simple: 'True'
      EndpointID:
        complex:
          root: inputs.agentID
      FileContainment:
        simple: 'True'
      FileHash:
        complex:
          root: alert
          transformers:
          - operator: If-Then-Else
            args:
              condition:
                value:
                  simple: lhs!=rhs
              conditionB: {}
              conditionInBetween: {}
              else:
                value:
                  simple: foundIncidents.CustomFields.initiatorsha256
                iscontext: true
              equals: {}
              lhs:
                value:
                  simple: alert.filesha256
                iscontext: true
              lhsB: {}
              options: {}
              optionsB: {}
              rhs: {}
              rhsB: {}
              then:
                value:
                  simple: foundIncidents.CustomFields.filesha256
                iscontext: true
          - operator: uniq
      FilePath:
        complex:
          root: alert
          transformers:
          - operator: If-Then-Else
            args:
              condition:
                value:
                  simple: lhs!=rhs
              conditionB: {}
              conditionInBetween: {}
              else:
                value:
                  simple: foundIncidents.CustomFields.initiatorpath
                iscontext: true
              equals: {}
              lhs:
                value:
                  simple: alert.filesha256
                iscontext: true
              lhsB: {}
              options: {}
              optionsB: {}
              rhs: {}
              rhsB: {}
              then:
                value:
                  simple: foundIncidents.CustomFields.filepath
                iscontext: true
          - operator: uniq
      FileRemediation:
        complex:
          root: inputs.FileRemediation
      HostContainment:
        simple: "True"
      UserContainment:
        simple: "True"
      UserVerification:
        simple: "False"
      Username:
        complex:
          root: foundIncidents.CustomFields
          accessor: username
    separatecontext: false
    loop:
      iscommand: false
      exitCondition: ''
      wait: 1
      max: 100
    view: |-
      {
        "position": {
          "x": 1300,
          "y": 3050
        }
      }
    note: false
    timertriggers: []
    ignoreworker: false
    skipunavailable: false
    quietmode: 0
    isoversize: false
    isautoswitchedtoquietmode: false
    continueonerrortype: ""
  "65":
    id: "65"
    taskid: 00b572f6-e0ae-4ef3-8b2b-3bb91d76984e
    type: playbook
    task:
      id: 00b572f6-e0ae-4ef3-8b2b-3bb91d76984e
      version: -1
      name: Eradication Plan
      description: "This playbook handles all the eradication actions available with Cortex XSIAM, including the following tasks:\n* Reset user password\n* Delete file\n* Kill process (currently, the playbook supports terminating a process by name)  \n\nNote: The playbook inputs enable manipulating the execution flow; read the input descriptions for details."
      playbookName: Eradication Plan
      type: playbook
      iscommand: false
      brand: ''
    nexttasks:
      '#none#':
      - '50'
    scriptarguments:
      AutoEradicate:
        complex:
          root: inputs.AutoEradication
      EndpointID:
        complex:
          root: inputs.agentID
      FilePath:
        complex:
          root: alert
          transformers:
          - operator: If-Then-Else
            args:
              condition:
                value:
                  simple: lhs!=rhs
              conditionB: {}
              conditionInBetween: {}
              else:
                value:
                  simple: foundIncidents.CustomFields.initiatorpath
                iscontext: true
              equals: {}
              lhs:
                value:
                  simple: alert.filesha256
                iscontext: true
              lhsB: {}
              options: {}
              optionsB: {}
              rhs: {}
              rhsB: {}
              then:
                value:
                  simple: foundIncidents.CustomFields.filepath
                iscontext: true
      FileRemediation:
        complex:
          root: inputs.FileRemediation
      Username:
        complex:
          root: foundIncidents.CustomFields
          accessor: username
    separatecontext: false
    loop:
      iscommand: false
      exitCondition: ''
      wait: 1
      max: 0
    view: |-
      {
        "position": {
          "x": 900,
          "y": 3050
        }
      }
    note: false
    timertriggers: []
    ignoreworker: false
    skipunavailable: false
    quietmode: 0
    isoversize: false
    isautoswitchedtoquietmode: false
    continueonerrortype: ""
  "66":
    id: "66"
    taskid: b016a74c-d983-4cf8-89ac-5cb2c29a282b
    type: playbook
    task:
      id: b016a74c-d983-4cf8-89ac-5cb2c29a282b
      version: -1
      name: Recovery Plan
      description: |-
        This playbook handles all the recovery actions available with Cortex XSIAM, including the following tasks:
        * Unisolate endpoint
        * Restore quarantined file

        Note: The playbook inputs enable manipulating the execution flow; read the input descriptions for details.
      playbookName: Recovery Plan
      type: playbook
      iscommand: false
      brand: ''
    nexttasks:
      '#none#':
      - '47'
    scriptarguments:
      FileHash:
        complex:
          root: inputs.SHA256
      endpointID:
        complex:
          root: inputs.agentID
      releaseFile:
        simple: 'False'
      unIsolateEndpoint:
        simple: 'False'
    separatecontext: false
    loop:
      iscommand: false
      exitCondition: ''
      wait: 1
      max: 100
    view: |-
      {
        "position": {
          "x": 1370,
          "y": 3580
        }
      }
    note: false
    timertriggers: []
    ignoreworker: false
    skipunavailable: false
    quietmode: 0
    isoversize: false
    isautoswitchedtoquietmode: false
    continueonerrortype: ""
  "67":
    id: "67"
    taskid: 58f335fb-7b1f-4de2-83e6-5c80421dbdc5
    type: playbook
    task:
      id: 58f335fb-7b1f-4de2-83e6-5c80421dbdc5
      version: -1
      name: Handle False Positive Alerts
      playbookName: Handle False Positive Alerts
      type: playbook
      iscommand: false
      brand: ''
      description: |
        This playbook handles false positive alerts.
        It creates an alert exclusion or alert exception, or adds a file to an allow list based on the alert fields and playbook inputs.
    nexttasks:
      '#none#':
      - '51'
    scriptarguments:
      FileSHA256:
        complex:
          root: inputs.SHA256
      ShouldCloseAutomatically:
        complex:
          root: inputs.AutoCloseAlert
      ShouldHandleFPautomatically:
        complex:
          root: inputs.ShouldManualReviewFP
      alertName:
        complex:
          root: alert
          accessor: name
      sourceIP:
        complex:
          root: alert
          accessor: hostip
      username:
        complex:
          root: alert
          accessor: username
    separatecontext: true
    loop:
      iscommand: false
      exitCondition: ''
      wait: 1
      max: 100
    view: |-
      {
        "position": {
          "x": 430,
          "y": 2500
        }
      }
    note: false
    timertriggers: []
    ignoreworker: false
    skipunavailable: false
    quietmode: 0
    isoversize: false
    isautoswitchedtoquietmode: false
    continueonerrortype: ""
  '68':
    id: '68'
    taskid: b36fe43f-fee9-49e5-8258-396a1cfb1c0a
    type: regular
    task:
      id: b36fe43f-fee9-49e5-8258-396a1cfb1c0a
      version: -1
      name: |
        Extract retrieved file
      description: Unzip a file using fileName or entryID to specify a file. Unzipped files are loaded to the War Room and names are put in the context.
      scriptName: UnzipFile
      type: regular
      iscommand: false
      brand: ''
    nexttasks:
      '#none#':
      - '69'
    scriptarguments:
      lastZipFileInWarroom:
        simple: yes
    separatecontext: false
    view: |-
      {
        "position": {
          "x": 1280,
          "y": 2040
        }
      }
    note: false
    timertriggers: []
    ignoreworker: false
    skipunavailable: false
    quietmode: 0
    isoversize: false
    isautoswitchedtoquietmode: false
    continueonerrortype: ""
  '69':
    id: '69'
    taskid: cfc113e8-2775-4153-8dec-d3f91a312a58
    type: playbook
    task:
      id: cfc113e8-2775-4153-8dec-d3f91a312a58
      version: -1
      name: Wildfire Detonate and Analyze File
      description: |
        This playbook uploads, detonates, and analyzes files for the Wildfire sandbox.
      playbookName: Wildfire Detonate and Analyze File
      type: playbook
      iscommand: false
      brand: ''
    nexttasks:
      '#none#':
      - "39"
    scriptarguments:
      File:
        complex:
          root: File
          filters:
          - - operator: isNotEqualString
              left:
                value:
                  simple: File.Name
                iscontext: true
              right:
                value:
                  simple: manifest.json
              ignorecase: true
          - - operator: in
              left:
                value:
                  simple: File.Name
                iscontext: true
              right:
                value:
                  simple: ExtractedFiles
                iscontext: true
    separatecontext: true
    loop:
      iscommand: false
      scriptArguments:
        File:
          complex:
            root: File
            filters:
            - - operator: isNotEqualString
                left:
                  value:
                    simple: File.Name
                  iscontext: true
                right:
                  value:
                    simple: manifest.json
                ignorecase: true
            - - operator: in
                left:
                  value:
                    simple: File.Name
                  iscontext: true
                right:
                  value:
                    simple: ExtractedFiles
                  iscontext: true
      exitCondition: ''
      wait: 1
      max: 100
    view: |-
      {
        "position": {
          "x": 1280,
          "y": 2200
        }
      }
    note: false
    timertriggers: []
    ignoreworker: false
    skipunavailable: false
    quietmode: 0
    isoversize: false
    isautoswitchedtoquietmode: false
    continueonerrortype: ""
  '70':
    id: '70'
    taskid: 39171c50-dc44-42ee-8862-eaf3ae8cf3b4
    type: condition
    task:
      id: 39171c50-dc44-42ee-8862-eaf3ae8cf3b4
      version: -1
      name: Check WildFire alert verdict
      description: Checks the WildFire verdict received.
      type: condition
      iscommand: false
      brand: ''
    nexttasks:
      '#default#':
      - "50"
      Benign:
      - '71'
    separatecontext: false
    conditions:
    - label: Benign
      condition:
      - - operator: isEqualString
          left:
            value:
              complex:
                root: WildFire.Verdicts
                accessor: Verdict
            iscontext: true
          right:
            value:
              simple: '0'
    view: |-
      {
        "position": {
          "x": 1760,
          "y": 3050
        }
      }
    note: false
    timertriggers: []
    ignoreworker: false
    skipunavailable: false
    quietmode: 0
    isoversize: false
    isautoswitchedtoquietmode: false
    continueonerrortype: ""
  '71':
    id: '71'
    taskid: 252e5f23-9b93-4179-8c69-103b23f11bbc
    type: regular
    task:
      id: 252e5f23-9b93-4179-8c69-103b23f11bbc
      version: -1
      name: Flip verdict request to keep WF updated
      description: Reports to WildFire about incorrect hash verdict through Cortex.
      script: '|||core-report-incorrect-wildfire'
      type: regular
      iscommand: true
      brand: ''
    nexttasks:
      '#none#':
      - "46"
    scriptarguments:
      file_hash:
        complex:
          root: WildFire.Report
          accessor: SHA256
      new_verdict:
        simple: '1'
      reason:
        simple: Cortex XDR Local Analysis found the file to be malicious.
    separatecontext: false
    view: |-
      {
        "position": {
          "x": 1760,
          "y": 3240
        }
      }
    note: false
    timertriggers: []
    ignoreworker: false
    skipunavailable: false
    quietmode: 0
    isoversize: false
    isautoswitchedtoquietmode: false
    continueonerrortype: ""
  "75":
    id: "75"
    taskid: 16d66dde-d441-4612-8e15-f3e4838624c4
    type: condition
    task:
      id: 16d66dde-d441-4612-8e15-f3e4838624c4
      version: -1
      name: Is manual review required?
      description: Checks whether the playbook should wait for manual review.
      type: condition
      iscommand: false
      brand: ""
    nexttasks:
      '#default#':
      - "67"
      "yes":
      - "34"
    separatecontext: false
    conditions:
    - label: "yes"
      condition:
      - - operator: isEqualString
          left:
            value:
              complex:
                root: inputs.ShouldManualReviewFP
            iscontext: true
          right:
            value:
              simple: "True"
          ignorecase: true
    view: |-
      {
        "position": {
          "x": 430,
          "y": 1840
        }
      }
    note: false
    timertriggers: []
    ignoreworker: false
    skipunavailable: false
    quietmode: 0
    isoversize: false
    isautoswitchedtoquietmode: false
    continueonerrortype: ""
  "76":
    id: "76"
    taskid: 2f158f72-bc3f-4136-8861-eb07a692ce06
    type: title
    task:
      id: 2f158f72-bc3f-4136-8861-eb07a692ce06
      version: -1
      name: Flip WildFire Verdict
      type: title
      iscommand: false
      brand: ""
      description: ''
    nexttasks:
      '#none#':
      - "70"
    separatecontext: false
    view: |-
      {
        "position": {
          "x": 1760,
          "y": 2910
        }
      }
    note: false
    timertriggers: []
    ignoreworker: false
    skipunavailable: false
    quietmode: 0
    isoversize: false
    isautoswitchedtoquietmode: false
    continueonerrortype: ""
  "77":
    id: "77"
    taskid: 825db812-8d09-472e-8829-f2808842eb05
    type: regular
    task:
      id: 825db812-8d09-472e-8829-f2808842eb05
      version: -1
      name: Check for existing WF report
      description: Retrieves results for a file hash using WildFire.
      script: '|||internal-wildfire-get-report'
      type: regular
      iscommand: true
      brand: ""
    nexttasks:
      '#none#':
      - "78"
    scriptarguments:
      sha256:
        complex:
          root: inputs.SHA256
    separatecontext: false
    view: |-
      {
        "position": {
          "x": 1280,
          "y": 1280
        }
      }
    note: false
    timertriggers: []
    ignoreworker: false
    skipunavailable: false
    quietmode: 0
    isoversize: false
    isautoswitchedtoquietmode: false
    continueonerrortype: ""
  "78":
    id: "78"
    taskid: 922f67bb-ea36-4ade-8dfb-89e824d86b5e
    type: condition
    task:
      id: 922f67bb-ea36-4ade-8dfb-89e824d86b5e
      version: -1
      name: Should detonate file?
      description: "Do we have a WildFire report or should we detonate the file?"
      type: condition
      iscommand: false
      brand: ""
    nexttasks:
      '#default#':
      - "59"
      "no":
      - "39"
    separatecontext: false
    conditions:
    - label: "no"
      condition:
      - - operator: isEqualString
          left:
            value:
              complex:
                root: WildFire.Report
                accessor: Status
            iscontext: true
          right:
            value:
              simple: Success
    view: |-
      {
        "position": {
          "x": 1280,
          "y": 1480
        }
      }
    note: false
    timertriggers: []
    ignoreworker: false
    skipunavailable: false
    quietmode: 0
    isoversize: false
    isautoswitchedtoquietmode: false
    continueonerrortype: ""
  "79":
    id: "79"
    taskid: c07b312c-3605-4fc3-84e4-5f0de4dec751
    type: title
    task:
      id: c07b312c-3605-4fc3-84e4-5f0de4dec751
      version: -1
      name: Continue by Verdict
      type: title
      iscommand: false
      brand: ""
      description: ''
    nexttasks:
      '#none#':
      - "80"
    separatecontext: false
    continueonerrortype: ""
    view: |-
      {
        "position": {
          "x": 430,
          "y": -1350
        }
      }
    note: false
    timertriggers: []
    ignoreworker: false
    skipunavailable: false
    quietmode: 0
    isoversize: false
    isautoswitchedtoquietmode: false
  "80":
    id: "80"
    taskid: 8ac754b3-8eb9-4480-8804-df4cf57620fa
    type: condition
    task:
      id: 8ac754b3-8eb9-4480-8804-df4cf57620fa
      version: -1
      name: Verdict by DbotScore
      description: "Check if DbotScore equals 3 (Malicious)"
      type: condition
      iscommand: false
      brand: ""
    nexttasks:
      '#default#':
      - "2"
      True Positive:
      - "81"
    separatecontext: false
    conditions:
    - label: True Positive
      condition:
      - - operator: containsGeneral
          left:
            value:
              complex:
                root: DBotScore
                accessor: Score
            iscontext: true
          right:
            value:
              simple: "3"
          ignorecase: true
    continueonerrortype: ""
    view: |-
      {
        "position": {
          "x": 430,
          "y": -1200
        }
      }
    note: false
    timertriggers: []
    ignoreworker: false
    skipunavailable: false
    quietmode: 0
    isoversize: false
    isautoswitchedtoquietmode: false
  "81":
    id: "81"
    taskid: 59958d6b-33b1-4e97-82d4-4c46bc7301ad
    type: regular
    task:
      id: 59958d6b-33b1-4e97-82d4-4c46bc7301ad
      version: -1
      name: Set Incident Severity to High
      description: commands.local.cmd.set.parent.incident.field
      script: Builtin|||setParentIncidentFields
      type: regular
      iscommand: true
      brand: Builtin
    nexttasks:
      '#none#':
      - "83"
    scriptarguments:
      manual_severity:
        simple: high
    separatecontext: false
    continueonerrortype: ""
    view: |-
      {
        "position": {
          "x": 900,
          "y": -810
        }
      }
    note: false
    timertriggers: []
    ignoreworker: false
    skipunavailable: true
    quietmode: 2
    isoversize: false
    isautoswitchedtoquietmode: false
  "83":
    id: "83"
    taskid: 827b7119-1b9f-4d4b-89d4-2e6b4c61f6da
    type: condition
    task:
      id: 827b7119-1b9f-4d4b-89d4-2e6b4c61f6da
      version: -1
      name: Should open a ticket automatically in a ticketing system?
      description: Checks whether to open a ticket automatically in a ticketing system.
      type: condition
      iscommand: false
      brand: ""
    nexttasks:
      '#default#':
      - "6"
      "yes":
      - "84"
    separatecontext: false
    conditions:
    - label: "yes"
      condition:
      - - operator: isEqualString
          left:
            value:
              complex:
                root: inputs.ShouldOpenTicket
            iscontext: true
          right:
            value:
              simple: "True"
          ignorecase: true
    continueonerrortype: ""
    view: |-
      {
        "position": {
          "x": 900,
          "y": -650
        }
      }
    note: false
    timertriggers: []
    ignoreworker: false
    skipunavailable: false
    quietmode: 0
    isoversize: false
    isautoswitchedtoquietmode: false
  "84":
    id: "84"
    taskid: dc6ec815-5f93-49bb-89af-1ca132ce5acb
    type: playbook
    task:
      id: dc6ec815-5f93-49bb-89af-1ca132ce5acb
      version: -1
      name: Ticket Management - Generic
      description: "`Ticket Management - Generic` allows you to open new tickets or update comments to the existing ticket in the following ticketing systems:\n-ServiceNow \n-Zendesk \nusing the following sub-playbooks:\n-`ServiceNow - Ticket Management`\n-`Zendesk - Ticket Management`\n"
      playbookName: Ticket Management - Generic
      type: playbook
      iscommand: false
      brand: ""
    nexttasks:
      '#none#':
      - "6"
    scriptarguments:
      CommentToAdd:
        complex:
          root: inputs.CommentToAdd
      ZendeskAssigne:
        complex:
          root: inputs.ZendeskAssigne
      ZendeskCollaborators:
        complex:
          root: inputs.ZendeskCollaborators
      ZendeskPriority:
        complex:
          root: inputs.ZendeskPriority
      ZendeskRequester:
        complex:
          root: inputs.ZendeskRequester
      ZendeskStatus:
        complex:
          root: inputs.ZendeskStatus
      ZendeskSubject:
        complex:
          root: inputs.ZendeskSubject
      ZendeskTags:
        complex:
          root: inputs.ZendeskTags
      ZendeskType:
        complex:
          root: inputs.ZendeskType
      addCommentPerEndpoint:
        complex:
          root: inputs.addCommentPerEndpoint
      description:
        complex:
          root: inputs.description
      serviceNowAssignmentGroup:
        complex:
          root: inputs.serviceNowAssignmentGroup
      serviceNowCategory:
        complex:
          root: inputs.serviceNowCategory
      serviceNowImpact:
        complex:
          root: inputs.serviceNowImpact
      serviceNowSeverity:
        complex:
          root: inputs.serviceNowSeverity
      serviceNowShortDescription:
        complex:
          root: inputs.serviceNowShortDescription
      serviceNowTicketType:
        complex:
          root: inputs.serviceNowTicketType
      serviceNowUrgency:
        complex:
          root: inputs.serviceNowUrgency
    separatecontext: true
    continueonerrortype: ""
    loop:
      iscommand: false
      exitCondition: ""
      wait: 1
      max: 100
    view: |-
      {
        "position": {
          "x": 1140,
          "y": -480
        }
      }
    note: false
    timertriggers: []
    ignoreworker: false
    skipunavailable: true
    quietmode: 0
    isoversize: false
    isautoswitchedtoquietmode: false
view: |-
  {
    "linkLabelsPosition": {
      "14_39_#default#": 0.23,
      "2_33_#default#": 0.1,
      "2_81_True Positive": 0.62,
      "34_39_No": 0.58,
      "34_67_Yes": 0.54,
      "46_47_#default#": 0.54,
      "46_66_yes": 0.49,
      "55_35_#default#": 0.19,
      "58_35_#default#": 0.33,
      "6_35_Blocked": 0.12,
      "6_57_#default#": 0.58,
      "70_71_Benign": 0.63,
      "75_67_#default#": 0.67,
      "78_39_no": 0.14,
      "78_59_#default#": 0.72,
      "80_2_#default#": 0.48,
      "80_81_True Positive": 0.5,
      "83_84_yes": 0.38
    },
    "paper": {
      "dimensions": {
        "height": 6155,
        "width": 1710,
        "x": 430,
        "y": -1800
      }
    }
  }
inputs:
- key: GraywareAsMalware
  value:
    simple: 'False'
  required: false
  description: 'Whether to treat Grayware verdict as Malware. '
  playbookInputQuery:
- key: AutoContainment
  value:
    simple: 'True'
  required: false
  description: |-
    Setting this input will impact both Containment Plan sub-playbooks. Without setting this input, the default values are True for the first occurrence and False for the second.
    Whether to execute automatically or manually the containment plan tasks:
    * Isolate endpoint
    * Block indicators
    * Quarantine file
    * Disable user
  playbookInputQuery:
- key: AutoEradication
  value:
    simple: 'False'
  required: false
  description: |-
    Whether to execute automatically or manually the eradication plan tasks:
    * Terminate process
    * Delete file
    * Reset the user's password
  playbookInputQuery:
- key: FileRemediation
  value:
    simple: Quarantine
  required: false
  description: Should be either 'Quarantine' or 'Delete'.
  playbookInputQuery:
- key: AutoRecovery
  value:
    simple: 'False'
  required: false
  description: Whether to execute the Recovery playbook.
  playbookInputQuery:
- key: AutoCloseAlert
  value:
    simple: 'False'
  required: false
  description: Whether to close the alert automatically or manually, after an analyst's review.
  playbookInputQuery:
- key: ShouldRescanBenign
  value:
    simple: 'True'
  required: false
  description: Whether to rescan (Using WildFire detonate file) benign files.
  playbookInputQuery:
- key: ShouldManualReviewFP
  value:
    simple: "False"
  required: false
  description: Whether to ask for a manual review before false positive handling. Should be True or False
  playbookInputQuery:
- key: SHA256
  value:
    complex:
      root: alert
      transformers:
      - operator: DT
        args:
          dt:
            value:
              simple: .=pickvalue(val);function pickvalue(x){if(x.filesha256){return x.filesha256} else {return x.initiatorsha256}}
  required: false
  description: The SHA256 hash of the file to respond to. Decided by the DT expression wether it's the initiator or the target file SHA256.
  playbookInputQuery:
- key: Path
  value:
    complex:
      root: alert
      transformers:
      - operator: DT
        args:
          dt:
            value:
              simple: .=pickvalue(val);function pickvalue(x){if(x.filepath){return x.filepath} else {return x.initiatorpath}}
  required: false
  description: The path of the file to respond to. Decided by the DT expression wether it's the initiator or the target file path.
  playbookInputQuery:
- key: Query
  value:
    complex:
      root: alert
      transformers:
      - operator: If-Then-Else
        args:
          condition:
            value:
              simple: lhs!=rhs
          conditionB:
            value:
              simple: lhsB!=rhsB
          conditionInBetween:
            value:
              simple: and
          else:
            value:
<<<<<<< HEAD
              simple: ${alert= '(initiatorsha256:"" or hostip:"") ' + 'and sourceBrand:"' + val.sourceBrand + '" and name:"' + val.name + '"'}
=======
              simple: ${alert= '(initiatorsha256:"' + val.initiatorsha256 + '" or agentid:"' + val.agentid + '") ' + 'and sourceBrand:"' + val.sourceBrand + '" and name:"' + val.name + '"'}
>>>>>>> a23d0de0
          equals: {}
          lhs:
            value:
              simple: alert.filesha256
            iscontext: true
          lhsB:
            value:
              simple: alert.hostip
          options: {}
          optionsB: {}
          rhs: {}
          rhsB: {}
          then:
            value:
              simple: ${alert= '(filesha256:"' + val.filesha256 + '" or agentid:"' + val.agentid + '") ' + 'and sourceBrand:"' + val.sourceBrand + '" and name:"' + val.name + '"'}
  required: false
  description: The query for searching previous alerts based on the file we want to
    respond to. Decided by the If-Then-Else expression wether it's the initiator or
    the target file.
  playbookInputQuery: null
- key: ShouldOpenTicket
  value:
    simple: "False"
  required: false
  description: Whether to open a ticket automatically in a ticketing system. (True/False).
  playbookInputQuery:
- key: serviceNowShortDescription
  value:
    simple: XSIAM Incident ID - ${parentIncidentFields.incident_id}
  required: false
  description: A short description of the ticket.
  playbookInputQuery:
- key: serviceNowImpact
  value: {}
  required: false
  description: The impact for the new ticket. Leave empty for ServiceNow default impact.
  playbookInputQuery:
- key: serviceNowUrgency
  value: {}
  required: false
  description: The urgency of the new ticket. Leave empty for ServiceNow default urgency.
  playbookInputQuery:
- key: serviceNowSeverity
  value: {}
  required: false
  description: The severity of the new ticket. Leave empty for ServiceNow default severity.
  playbookInputQuery:
- key: serviceNowTicketType
  value: {}
  required: false
  description: The ServiceNow ticket type. Options are "incident", "problem", "change_request", "sc_request", "sc_task", or "sc_req_item". Default is "incident".
  playbookInputQuery:
- key: serviceNowCategory
  value: {}
  required: false
  description: The category of the ServiceNow ticket.
  playbookInputQuery:
- key: serviceNowAssignmentGroup
  value: {}
  required: false
  description: The group to which to assign the new ticket.
  playbookInputQuery:
- key: ZendeskPriority
  value: {}
  required: false
  description: The urgency with which the ticket should be addressed. Allowed values are "urgent", "high", "normal", or "low".
  playbookInputQuery:
- key: ZendeskRequester
  value: {}
  required: false
  description: The user who requested this ticket.
  playbookInputQuery:
- key: ZendeskStatus
  value: {}
  required: false
  description: The state of the ticket. Allowed values are "new", "open", "pending", "hold", "solved", or "closed".
  playbookInputQuery:
- key: ZendeskSubject
  value:
    simple: XSIAM Incident ID - ${parentIncidentFields.incident_id}
  required: false
  description: The value of the subject field for this ticket.
  playbookInputQuery:
- key: ZendeskTags
  value: {}
  required: false
  description: The array of tags applied to this ticket.
  playbookInputQuery:
- key: ZendeskType
  value: {}
  required: false
  description: The type of this ticket. Allowed values are "problem", "incident", "question", or "task".
  playbookInputQuery:
- key: ZendeskAssigne
  value: {}
  required: false
  description: The agent currently assigned to the ticket.
  playbookInputQuery:
- key: ZendeskCollaborators
  value: {}
  required: false
  description: The users currently CC'ed on the ticket.
  playbookInputQuery:
- key: description
  value:
    simple: ${parentIncidentFields.description}. ${parentIncidentFields.xdr_url}
  required: false
  description: The ticket description.
  playbookInputQuery:
- key: addCommentPerEndpoint
  value: {}
  required: false
  description: 'Whether to append a new comment to the ticket for each endpoint in the incident. Possible values: True/False.'
  playbookInputQuery:
- key: CommentToAdd
  value:
    simple: '${alert.name}. Alert ID: ${alert.id}'
  required: false
  description: Comment for the ticket.
  playbookInputQuery:
- key: agentID
  value:
    complex:
      root: alert
      accessor: agentid
  required: false
  description: The agent ID's of the endpoints in the alert
  playbookInputQuery:
outputs: []
tests:
- Local Analysis alert Investigation - Test
fromversion: 6.6.0
marketplaces:
  - marketplacev2
<|MERGE_RESOLUTION|>--- conflicted
+++ resolved
@@ -2193,11 +2193,7 @@
               simple: and
           else:
             value:
-<<<<<<< HEAD
-              simple: ${alert= '(initiatorsha256:"" or hostip:"") ' + 'and sourceBrand:"' + val.sourceBrand + '" and name:"' + val.name + '"'}
-=======
               simple: ${alert= '(initiatorsha256:"' + val.initiatorsha256 + '" or agentid:"' + val.agentid + '") ' + 'and sourceBrand:"' + val.sourceBrand + '" and name:"' + val.name + '"'}
->>>>>>> a23d0de0
           equals: {}
           lhs:
             value:
