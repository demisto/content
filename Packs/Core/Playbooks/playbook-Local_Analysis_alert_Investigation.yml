id: Local Analysis alert Investigation
version: -1
name: Local Analysis alert Investigation
description: |-
  When an unknown executable, DLL, or macro attempts to run on a Windows or Mac endpoint, the Cortex XDR agent uses local analysis to determine if it is likely to be malware. Local analysis uses a static set of pattern-matching rules that inspect multiple file features and attributes, and a statistical model that was developed with machine learning on WildFire threat intelligence.

  **Investigative Actions:**

  Investigate the executed process image and verify if it is malicious using:

  * XDR trusted signers
  * VT trusted signers
  * VT detection rate
  * NSRL DB

  **Response Actions**

  The playbook's first response action is a containment plan that is based on the initial data provided within the alert. In that phase, the playbook will execute:

  * Auto block indicators
  * Auto file quarantine
  * Manual endpoint isolation

  When the playbook executes, it checks for additional activity using the Endpoint Investigation Plan playbook, and another phase, which includes containment and eradication, is executed.

  This phase will execute the following containment actions:

  * Manual block indicators
  * Manual file quarantine
  * Auto endpoint isolation

  And the following eradication actions:

  * Manual process termination
  * Manual file deletion
  * Manual reset of the user’s password

  External resources:

  [Malware Protection Flow](https://docs-cortex.paloaltonetworks.com/r/Cortex-XSIAM/Cortex-XSIAM-Administrator-Guide/File-Analysis-and-Protection-Flow)
starttaskid: '0'
tasks:
  '0':
    id: '0'
    taskid: b83fd3f5-7f61-43c0-88e8-6075d17650dc
    type: start
    task:
      id: b83fd3f5-7f61-43c0-88e8-6075d17650dc
      version: -1
      name: ''
      iscommand: false
      brand: ''
      description: ''
    nexttasks:
      '#none#':
      - '3'
    separatecontext: false
    view: |-
      {
        "position": {
          "x": 430,
          "y": -1800
        }
      }
    note: false
    timertriggers: []
    ignoreworker: false
    skipunavailable: false
    quietmode: 0
    isoversize: false
    isautoswitchedtoquietmode: false
    continueonerrortype: ""
  "2":
    id: "2"
    taskid: c91fc254-410b-425e-87b2-c69a28f65349
    type: condition
    task:
      id: c91fc254-410b-425e-87b2-c69a28f65349
      version: -1
      name: Verdict by FileVerdict AND Prevalence
      description: Checks the verdict returned by the 'Enrichment for Verdict' playbook.
      type: condition
      iscommand: false
      brand: ''
    nexttasks:
      '#default#':
      - '33'
      True Positive:
      - "81"
    separatecontext: false
    conditions:
    - label: True Positive
      condition:
      - - operator: isEqualString
          left:
            value:
              simple: FileVerdict
            iscontext: true
          right:
            value:
              simple: Suspicious
          ignorecase: true
      - - operator: isEqualString
          left:
            value:
              complex:
                root: Core.AnalyticsPrevalence.Hash
                accessor: value
            iscontext: true
          right:
            value:
              simple: "false"
          ignorecase: true
    view: |-
      {
        "position": {
          "x": 430,
          "y": -1000
        }
      }
    note: false
    timertriggers: []
    ignoreworker: false
    skipunavailable: false
    quietmode: 0
    isoversize: false
    isautoswitchedtoquietmode: false
    continueonerrortype: ""
  '3':
    id: '3'
    taskid: b3b9a73a-24d7-4008-8646-07fa816ad9d5
    type: title
    task:
      id: b3b9a73a-24d7-4008-8646-07fa816ad9d5
      version: -1
      name: Analysis
      type: title
      iscommand: false
      brand: ''
      description: ''
    nexttasks:
      '#none#':
      - '61'
    separatecontext: false
    view: |-
      {
        "position": {
          "x": 430,
          "y": -1660
        }
      }
    note: false
    timertriggers: []
    ignoreworker: false
    skipunavailable: false
    quietmode: 0
    isoversize: false
    isautoswitchedtoquietmode: false
    continueonerrortype: ""
  '6':
    id: '6'
    taskid: d6e52022-e411-45b0-8b80-a79e9e7afa71
    type: condition
    task:
      id: d6e52022-e411-45b0-8b80-a79e9e7afa71
      version: -1
      name: 'Was the action prevented? '
      description: Checks if the file execution was prevented.
      type: condition
      iscommand: false
      brand: ''
    nexttasks:
      '#default#':
      - '57'
      Blocked:
      - '35'
    separatecontext: false
    conditions:
    - label: Blocked
      condition:
      - - operator: isEqualString
          left:
            value:
              complex:
                root: alert
                accessor: action
            iscontext: true
          right:
            value:
              simple: BLOCKED
          ignorecase: true
    view: |-
      {
        "position": {
          "x": 900,
          "y": -310
        }
      }
    note: false
    timertriggers: []
    ignoreworker: false
    skipunavailable: false
    quietmode: 0
    isoversize: false
    isautoswitchedtoquietmode: false
    continueonerrortype: ""
  '14':
    id: '14'
    taskid: c2495b22-ee9c-48c6-8f2f-6fc37c1bac1d
    type: condition
    task:
      id: c2495b22-ee9c-48c6-8f2f-6fc37c1bac1d
      version: -1
      name: Check WF alert verdict
      description: Checks the WildFire verdict.
      type: condition
      iscommand: false
      brand: ''
    nexttasks:
      '#default#':
      - "39"
      Benign:
      - "85"
      Greyware:
      - "86"
    separatecontext: false
    conditions:
    - label: Benign
      condition:
      - - operator: isEqualString
          left:
            value:
              complex:
                root: WildFire.Verdicts
                accessor: Verdict
            iscontext: true
          right:
            value:
              simple: "0"
    - label: Greyware
      condition:
      - - operator: isEqualString
          left:
            value:
              simple: WildFire.Verdicts.Verdict
            iscontext: true
          right:
            value:
              simple: "2"
      - - operator: isEqualString
          left:
            value:
              simple: inputs.GraywareAsMalware
            iscontext: true
          right:
            value:
              simple: "False"
    continueonerrortype: ""
    view: |-
      {
        "position": {
          "x": 900,
          "y": 825
        }
      }
    note: false
    timertriggers: []
    ignoreworker: false
    skipunavailable: false
    quietmode: 0
    isoversize: false
    isautoswitchedtoquietmode: false
  "33":
    id: "33"
    taskid: 6b6f4826-2aa2-456a-8587-93f122f1c99e
    type: title
    task:
      id: 6b6f4826-2aa2-456a-8587-93f122f1c99e
      version: -1
      name: Handle FP
      type: title
      iscommand: false
      brand: ''
      description: ''
    nexttasks:
      '#none#':
      - "75"
    separatecontext: false
    view: |-
      {
        "position": {
          "x": 430,
          "y": 1640
        }
      }
    note: false
    timertriggers: []
    ignoreworker: false
    skipunavailable: false
    quietmode: 0
    isoversize: false
    isautoswitchedtoquietmode: false
    continueonerrortype: ""
  '34':
    id: '34'
    taskid: f74d27e4-3546-40ce-8aee-0c1c2047fc61
    type: condition
    task:
      id: f74d27e4-3546-40ce-8aee-0c1c2047fc61
      version: -1
      name: Manual review - was it your security vendor?
      description: |+
        Was it your security vendor?
        Script from your IT?

        ....

      type: condition
      iscommand: false
      brand: ''
    nexttasks:
      No:
      - '39'
      "Yes":
      - "67"
    separatecontext: false
    view: |-
      {
        "position": {
          "x": 430,
          "y": 2070
        }
      }
    note: false
    timertriggers: []
    ignoreworker: false
    skipunavailable: false
    quietmode: 0
    isoversize: false
    isautoswitchedtoquietmode: false
    continueonerrortype: ""
  '35':
    id: '35'
    taskid: 29c59ae5-63a9-494e-86a9-d98e85aeec7c
    type: title
    task:
      id: 29c59ae5-63a9-494e-86a9-d98e85aeec7c
      version: -1
      name: WildFire Verdict
      type: title
      iscommand: false
      brand: ''
      description: ''
    nexttasks:
      '#none#':
      - '14'
    separatecontext: false
    view: |-
      {
        "position": {
          "x": 900,
          "y": 690
        }
      }
    note: false
    timertriggers: []
    ignoreworker: false
    skipunavailable: false
    quietmode: 0
    isoversize: false
    isautoswitchedtoquietmode: false
    continueonerrortype: ""
  '39':
    id: '39'
    taskid: 91b3c33e-25e4-42d5-83f9-b9cbe172e16d
    type: title
    task:
      id: 91b3c33e-25e4-42d5-83f9-b9cbe172e16d
      version: -1
      name: Investigate
      type: title
      iscommand: false
      brand: ''
      description: ''
    nexttasks:
      '#none#':
      - '63'
    separatecontext: false
    view: |-
      {
        "position": {
          "x": 900,
          "y": 2250
        }
      }
    note: false
    timertriggers: []
    ignoreworker: false
    skipunavailable: false
    quietmode: 0
    isoversize: false
    isautoswitchedtoquietmode: false
    continueonerrortype: ""
  '41':
    id: '41'
    taskid: 076a0a10-7b8f-4584-859c-11b39ea83664
    type: title
    task:
      id: 076a0a10-7b8f-4584-859c-11b39ea83664
      version: -1
      name: Remediation
      type: title
      iscommand: false
      brand: ''
      description: ''
    nexttasks:
      '#none#':
      - '64'
      - '65'
    separatecontext: false
    view: |-
      {
        "position": {
          "x": 900,
          "y": 2800
        }
      }
    note: false
    timertriggers: []
    ignoreworker: false
    skipunavailable: false
    quietmode: 0
    isoversize: false
    isautoswitchedtoquietmode: false
    continueonerrortype: ""
  '44':
    id: '44'
    taskid: f9946ed1-7266-408f-8bde-147e9d09581d
    type: condition
    task:
      id: f9946ed1-7266-408f-8bde-147e9d09581d
      version: -1
      name: Found relevant information?
      description: Checks if other alerts were found on the endpoint.
      type: condition
      iscommand: false
      brand: ''
    nexttasks:
      '#default#':
      - "47"
      yes:
      - '41'
      - "76"
    separatecontext: false
    conditions:
    - label: yes
      condition:
      - - operator: isNotEmpty
          left:
            value:
              simple: FoundIncidents
            iscontext: true
          right:
            value: {}
    view: |-
      {
        "position": {
          "x": 900,
          "y": 2560
        }
      }
    note: false
    timertriggers: []
    ignoreworker: false
    skipunavailable: false
    quietmode: 0
    isoversize: false
    isautoswitchedtoquietmode: false
    continueonerrortype: ""
  '45':
    id: '45'
    taskid: 767a19fc-c96e-4b33-8053-889e45256edf
    type: regular
    task:
      id: 767a19fc-c96e-4b33-8053-889e45256edf
      version: -1
      name: Close alert
      description: commands.local.cmd.close.inv
      script: Builtin|||closeInvestigation
      type: regular
      iscommand: true
      brand: Builtin
    nexttasks:
      '#none#':
      - '51'
    separatecontext: false
    view: |-
      {
        "position": {
          "x": 900,
          "y": 3990
        }
      }
    note: false
    timertriggers: []
    ignoreworker: false
    skipunavailable: false
    quietmode: 0
    isoversize: false
    isautoswitchedtoquietmode: false
    continueonerrortype: ""
  '46':
    id: '46'
    taskid: d5a05362-eb31-403f-84b9-493f500d455f
    type: condition
    task:
      id: d5a05362-eb31-403f-84b9-493f500d455f
      version: -1
      name: Restore affected endpoint?
      description: Whether to execute the Recovery Plan playbook.
      type: condition
      iscommand: false
      brand: ''
    nexttasks:
      '#default#':
      - '47'
      yes:
      - '66'
    separatecontext: false
    conditions:
    - label: yes
      condition:
      - - operator: isEqualString
          left:
            value:
              complex:
                root: inputs.AutoRecovery
            iscontext: true
          right:
            value:
              simple: 'True'
          ignorecase: true
    view: |-
      {
        "position": {
          "x": 900,
          "y": 3310
        }
      }
    note: false
    timertriggers: []
    ignoreworker: false
    skipunavailable: false
    quietmode: 0
    isoversize: false
    isautoswitchedtoquietmode: false
    continueonerrortype: ""
  '47':
    id: '47'
    taskid: 858764a5-e107-4b04-894f-245053dd10a6
    type: condition
    task:
      id: 858764a5-e107-4b04-894f-245053dd10a6
      version: -1
      name: Close alert automatically?
      description: Whether to close the alert automatically.
      type: condition
      iscommand: false
      brand: ''
    nexttasks:
      '#default#':
      - '48'
      yes:
      - '45'
    separatecontext: false
    conditions:
    - label: yes
      condition:
      - - operator: isEqualString
          left:
            value:
              complex:
                root: inputs.AutoCloseAlert
            iscontext: true
          right:
            value:
              simple: 'True'
          ignorecase: true
    view: |-
      {
        "position": {
          "x": 900,
          "y": 3650
        }
      }
    note: false
    timertriggers: []
    ignoreworker: false
    skipunavailable: false
    quietmode: 0
    isoversize: false
    isautoswitchedtoquietmode: false
    continueonerrortype: ""
  '48':
    id: '48'
    taskid: da1d7739-25a2-416b-8c41-98d80f898913
    type: regular
    task:
      id: da1d7739-25a2-416b-8c41-98d80f898913
      version: -1
      name: Continue with the alert investigation
      description: Continue manually with the alert investigation.
      type: regular
      iscommand: false
      brand: ''
    nexttasks:
      '#none#':
      - '45'
    separatecontext: false
    view: |-
      {
        "position": {
          "x": 1270,
          "y": 3820
        }
      }
    note: false
    timertriggers: []
    ignoreworker: false
    skipunavailable: false
    quietmode: 0
    isoversize: false
    isautoswitchedtoquietmode: false
    continueonerrortype: ""
  '50':
    id: '50'
    taskid: 41e96b8f-fa0a-436e-8ca4-a1b526352653
    type: title
    task:
      id: 41e96b8f-fa0a-436e-8ca4-a1b526352653
      version: -1
      name: Recovery
      type: title
      iscommand: false
      brand: ''
      description: ''
    nexttasks:
      '#none#':
      - '46'
    separatecontext: false
    view: |-
      {
        "position": {
          "x": 900,
          "y": 3115
        }
      }
    note: false
    timertriggers: []
    ignoreworker: false
    skipunavailable: false
    quietmode: 0
    isoversize: false
    isautoswitchedtoquietmode: false
    continueonerrortype: ""
  '51':
    id: '51'
    taskid: 909bbeff-e2db-4c81-81ac-90cb08c5a6e1
    type: title
    task:
      id: 909bbeff-e2db-4c81-81ac-90cb08c5a6e1
      version: -1
      name: Done
      type: title
      iscommand: false
      brand: ''
      description: ''
    separatecontext: false
    view: |-
      {
        "position": {
          "x": 40,
          "y": 4160
        }
      }
    note: false
    timertriggers: []
    ignoreworker: false
    skipunavailable: false
    quietmode: 0
    isoversize: false
    isautoswitchedtoquietmode: false
    continueonerrortype: ""
  '54':
    id: '54'
    taskid: a5190e8c-7ec7-4605-8789-496a8195a02f
    type: title
    task:
      id: a5190e8c-7ec7-4605-8789-496a8195a02f
      version: -1
      name: Pre-Investigation Containment
      type: title
      iscommand: false
      brand: ''
      description: ''
    nexttasks:
      '#none#':
      - '58'
    separatecontext: false
    view: |-
      {
        "position": {
          "x": 1410,
          "y": 180
        }
      }
    note: false
    timertriggers: []
    ignoreworker: false
    skipunavailable: false
    quietmode: 0
    isoversize: false
    isautoswitchedtoquietmode: false
    continueonerrortype: ""
  '55':
    id: '55'
    taskid: 9e5a149b-b6f9-4aea-8305-61a13d898878
    type: condition
    task:
      id: 9e5a149b-b6f9-4aea-8305-61a13d898878
      version: -1
      name: Check hash execution timestamp
      description: Checks for the hash execution timestamp.
      type: condition
      iscommand: false
      brand: ''
    nexttasks:
      '#default#':
      - '35'
      24H:
      - '54'
    separatecontext: false
    conditions:
    - label: 24H
      condition:
      - - operator: greaterThanOrEqual
          left:
            value:
              complex:
                root: alert
                accessor: autime
            iscontext: true
          right:
            value:
              complex:
                root: LastDayTimeNowUnix
            iscontext: true
    view: |-
      {
        "position": {
          "x": 1410,
          "y": 20
        }
      }
    note: false
    timertriggers: []
    ignoreworker: false
    skipunavailable: false
    quietmode: 0
    isoversize: false
    isautoswitchedtoquietmode: false
    continueonerrortype: ""
  '57':
    id: '57'
    taskid: feccfedf-58d9-41c1-8810-f3a9187230de
    type: regular
    task:
      id: feccfedf-58d9-41c1-8810-f3a9187230de
      version: -1
      name: Get time for the last day
      description: |
        Retrieves the current date and time.
      scriptName: GetTime
      type: regular
      iscommand: false
      brand: ''
    nexttasks:
      '#none#':
      - '55'
    scriptarguments:
      contextKey:
        simple: LastDay
      daysAgo:
        simple: '1'
    separatecontext: false
    view: |-
      {
        "position": {
          "x": 1410,
          "y": -140
        }
      }
    note: false
    timertriggers: []
    ignoreworker: false
    skipunavailable: false
    quietmode: 0
    isoversize: false
    isautoswitchedtoquietmode: false
    continueonerrortype: ""
  '58':
    id: '58'
    taskid: ce2f012d-f8f2-4125-8af7-04c1072ac4de
    type: condition
    task:
      id: ce2f012d-f8f2-4125-8af7-04c1072ac4de
      version: -1
      name: Is auto-containment set to true?
      description: Checks the AutoContainment input.
      type: condition
      iscommand: false
      brand: ''
    nexttasks:
      '#default#':
      - '35'
      yes:
      - '62'
    separatecontext: false
    conditions:
    - label: yes
      condition:
      - - operator: isEqualString
          left:
            value:
              complex:
                root: inputs.AutoContainment
                transformers:
                - operator: toLowerCase
            iscontext: true
          right:
            value:
              simple: 'true'
    view: |-
      {
        "position": {
          "x": 1410,
          "y": 320
        }
      }
    note: false
    timertriggers: []
    ignoreworker: false
    skipunavailable: false
    quietmode: 0
    isoversize: false
    isautoswitchedtoquietmode: false
    continueonerrortype: ""
  '59':
    id: '59'
    taskid: fbf6583d-dc19-4d34-84cd-2655d7e6aa29
    type: regular
    task:
      id: fbf6583d-dc19-4d34-84cd-2655d7e6aa29
      version: -1
      name: Retrieve the suspected file
      description: Retrieves files from selected endpoints. You can retrieve up to 20 files, from no more than 10 endpoints. At least one endpoint ID and one file path are necessary in order to run the command. After running this command, you can use the core-action-status-get command with returned action_id, to check the action status.
      script: '|||core-retrieve-files'
      type: regular
      iscommand: true
      brand: ''
    nexttasks:
      '#none#':
      - '60'
    scriptarguments:
      endpoint_ids:
        complex:
          root: alert
          accessor: agentid
      windows_file_paths:
        complex:
          root: inputs.Path
    separatecontext: false
    view: |-
      {
        "position": {
          "x": 1340,
          "y": 1590
        }
      }
    note: false
    timertriggers: []
    ignoreworker: false
    skipunavailable: false
    quietmode: 0
    isoversize: false
    isautoswitchedtoquietmode: false
    continueonerrortype: ""
  '60':
    id: '60'
    taskid: 91d762cb-ae2c-42b9-817b-beba202a674c
    type: regular
    task:
      id: 91d762cb-ae2c-42b9-817b-beba202a674c
      version: -1
      name: Get retrieved file
      description: View the file retrieved by the core-retrieve-files command according to the action ID. Before running this command, you can use the core-action-status-get command to check if this action completed successfully.
      script: '|||core-retrieve-file-details'
      type: regular
      iscommand: true
      brand: ''
    nexttasks:
      '#none#':
      - '68'
    scriptarguments:
      action_id:
        complex:
          root: Core.RetrievedFiles
          accessor: action_id
    separatecontext: false
    view: |-
      {
        "position": {
          "x": 1340,
          "y": 1750
        }
      }
    note: false
    timertriggers: []
    ignoreworker: false
    skipunavailable: false
    quietmode: 0
    isoversize: false
    isautoswitchedtoquietmode: false
    continueonerrortype: ""
  "61":
    id: "61"
    taskid: 109f06df-2f1f-4c89-8b00-e84b143cf481
    type: playbook
    task:
      id: 109f06df-2f1f-4c89-8b00-e84b143cf481
      version: -1
      name: Enrichment for Verdict
      playbookName: Enrichment for Verdict
      type: playbook
      iscommand: false
      brand: ''
      description: 'This playbook checks prior alert closing reasons and performs enrichment and prevalence checks on different IOC types. It then returns the information needed to establish the alert''s verdict.'
    nexttasks:
      '#none#':
      - "79"
    scriptarguments:
      CloseReason:
        simple: Resolved - False Positive,Resolved - Duplicate Incident,Resolved - Known Issue
      Domain:
        complex:
          root: alert
          accessor: domainname
      FileSHA256:
        complex:
          root: inputs.SHA256
      IP:
        complex:
          root: alert
          accessor: hostip
      URL:
        complex:
          root: alert
          accessor: url
      User:
        complex:
          root: alert
          accessor: username
      query:
        complex:
          root: inputs.Query
      threshold:
        simple: "5"
    separatecontext: true
    continueonerrortype: ""
    loop:
      iscommand: false
      exitCondition: ""
      wait: 1
      max: 100
    view: |-
      {
        "position": {
          "x": 430,
          "y": -1520
        }
      }
    note: false
    timertriggers: []
    ignoreworker: false
    skipunavailable: false
    quietmode: 0
    isoversize: false
    isautoswitchedtoquietmode: false
  "62":
    id: "62"
    taskid: 00ca705e-0d89-43f9-8176-fea4dc6eaea5
    type: playbook
    task:
      id: 00ca705e-0d89-43f9-8176-fea4dc6eaea5
      version: -1
      name: Containment Plan
      description: "This playbook handles all the containment actions available with Cortex XSIAM, including:  \n* Isolate endpoint\n* Disable account\n* Quarantine file\n* Block indicators\n* Clear user session (currently, the playbook supports only Okta)\n\nNote: The playbook inputs enable manipulating the execution flow; read the input descriptions for details."
      playbookName: Containment Plan
      type: playbook
      iscommand: false
      brand: ''
    nexttasks:
      '#none#':
      - '35'
    scriptarguments:
      AutoContainment:
        complex:
          root: inputs.AutoContainment
          transformers:
          - operator: SetIfEmpty
            args:
              applyIfEmpty: {}
              defaultValue:
                value:
                  simple: 'true'
      BlockIndicators:
        simple: 'True'
      ClearUserSessions:
        simple: 'False'
      EndpointID:
        complex:
          root: alert
          accessor: agentid
      FileContainment:
        simple: 'True'
      FileHash:
        complex:
          root: inputs.ShouldManualReviewFP
      FilePath:
        complex:
          root: inputs.Path
      FileRemediation:
        simple: Quarantine
      HostContainment:
        simple: 'True'
      UserContainment:
        simple: "True"
      UserVerification:
        simple: "False"
      Username:
        complex:
          root: alert
          accessor: username
          transformers:
          - operator: uniq
    separatecontext: false
    loop:
      iscommand: false
      exitCondition: ''
      wait: 1
      max: 100
    view: |-
      {
        "position": {
          "x": 1410,
          "y": 510
        }
      }
    note: false
    timertriggers: []
    ignoreworker: false
    skipunavailable: false
    quietmode: 0
    isoversize: false
    isautoswitchedtoquietmode: false
    continueonerrortype: ""
  "63":
    id: "63"
    taskid: 461f2351-9e50-443b-8486-795bc963d33c
    type: playbook
    task:
      id: 461f2351-9e50-443b-8486-795bc963d33c
      version: -1
      name: Endpoint Investigation Plan
      description: "This playbook handles all the endpoint investigation actions available with Cortex XSIAM, including the following tasks:\n* Pre-defined MITRE tactics\n* Host fields (Host ID)\n* Attacker fields (Attacker IP, External host)\n* MITRE techniques\n* File hash (currently, the playbook supports only SHA256)  \n\nNote: The playbook inputs enable manipulating the execution flow; read the input descriptions for details."
      playbookName: Endpoint Investigation Plan
      type: playbook
      iscommand: false
      brand: ''
    nexttasks:
      '#none#':
      - '44'
    scriptarguments:
      HuntCnCTechniques:
        simple: 'True'
      HuntCollectionTechniques:
        simple: 'True'
      HuntDefenseEvasionTechniques:
        simple: 'True'
      HuntDiscoveryTechniques:
        simple: 'True'
      HuntExecutionTechniques:
        simple: 'True'
      HuntImpactTechniques:
        simple: 'True'
      HuntInitialAccessTechniques:
        simple: 'True'
      HuntLateralMovementTechniques:
        simple: 'True'
      HuntPersistenceTechniques:
        simple: 'True'
      HuntPrivilegeEscalationTechniques:
        simple: 'True'
      HuntReconnaissanceTechniques:
        simple: 'True'
      agentID:
        complex:
          root: alert
          accessor: agentid
    separatecontext: false
    loop:
      iscommand: false
      exitCondition: ''
      wait: 1
      max: 100
    view: |-
      {
        "position": {
          "x": 900,
          "y": 2390
        }
      }
    note: false
    timertriggers: []
    ignoreworker: false
    skipunavailable: false
    quietmode: 0
    isoversize: false
    isautoswitchedtoquietmode: false
    continueonerrortype: ""
  "64":
    id: "64"
    taskid: f232d4e1-9457-469a-805a-2064f2f0c30e
    type: playbook
    task:
      id: f232d4e1-9457-469a-805a-2064f2f0c30e
      version: -1
      name: Containment Plan
      description: "This playbook handles all the containment actions available with Cortex XSIAM, including:  \n* Isolate endpoint\n* Disable account\n* Quarantine file\n* Block indicators\n* Clear user session (currently, the playbook supports only Okta)\n\nNote: The playbook inputs enable manipulating the execution flow; read the input descriptions for details."
      playbookName: Containment Plan
      type: playbook
      iscommand: false
      brand: ''
    nexttasks:
      '#none#':
      - '50'
    scriptarguments:
      AutoContainment:
        complex:
          root: inputs.AutoContainment
          transformers:
          - operator: SetIfEmpty
            args:
              applyIfEmpty: {}
              defaultValue:
                value:
                  simple: 'false'
      BlockIndicators:
        simple: 'True'
      ClearUserSessions:
        simple: 'True'
      EndpointID:
        complex:
          root: alert
          accessor: agentid
      FileContainment:
        simple: 'True'
      FileHash:
        complex:
          root: alert
          transformers:
          - operator: If-Then-Else
            args:
              condition:
                value:
                  simple: lhs!=rhs
              conditionB: {}
              conditionInBetween: {}
              else:
                value:
                  simple: foundIncidents.CustomFields.initiatorsha256
                iscontext: true
              equals: {}
              lhs:
                value:
                  simple: alert.filesha256
                iscontext: true
              lhsB: {}
              options: {}
              optionsB: {}
              rhs: {}
              rhsB: {}
              then:
                value:
                  simple: foundIncidents.CustomFields.filesha256
                iscontext: true
          - operator: uniq
      FilePath:
        complex:
          root: alert
          transformers:
          - operator: If-Then-Else
            args:
              condition:
                value:
                  simple: lhs!=rhs
              conditionB: {}
              conditionInBetween: {}
              else:
                value:
                  simple: foundIncidents.CustomFields.initiatorpath
                iscontext: true
              equals: {}
              lhs:
                value:
                  simple: alert.filesha256
                iscontext: true
              lhsB: {}
              options: {}
              optionsB: {}
              rhs: {}
              rhsB: {}
              then:
                value:
                  simple: foundIncidents.CustomFields.filepath
                iscontext: true
          - operator: uniq
      FileRemediation:
        complex:
          root: inputs.FileRemediation
      HostContainment:
        simple: "True"
      UserContainment:
        simple: "True"
      UserVerification:
        simple: "False"
      Username:
        complex:
          root: foundIncidents.CustomFields
          accessor: username
    separatecontext: false
    loop:
      iscommand: false
      exitCondition: ''
      wait: 1
      max: 100
    view: |-
      {
        "position": {
          "x": 1300,
          "y": 2940
        }
      }
    note: false
    timertriggers: []
    ignoreworker: false
    skipunavailable: false
    quietmode: 0
    isoversize: false
    isautoswitchedtoquietmode: false
    continueonerrortype: ""
  "65":
    id: "65"
    taskid: d59aca07-8dd0-410e-8c3f-a971980653cf
    type: playbook
    task:
      id: d59aca07-8dd0-410e-8c3f-a971980653cf
      version: -1
      name: Eradication Plan
      description: "This playbook handles all the eradication actions available with Cortex XSIAM, including the following tasks:\n* Reset user password\n* Delete file\n* Kill process (currently, the playbook supports terminating a process by name)  \n\nNote: The playbook inputs enable manipulating the execution flow; read the input descriptions for details."
      playbookName: Eradication Plan
      type: playbook
      iscommand: false
      brand: ''
    nexttasks:
      '#none#':
      - '50'
    scriptarguments:
      AutoEradicate:
        complex:
          root: inputs.AutoEradication
      EndpointID:
        complex:
          root: alert
          accessor: agentid
      FilePath:
        complex:
          root: alert
          transformers:
          - operator: If-Then-Else
            args:
              condition:
                value:
                  simple: lhs!=rhs
              conditionB: {}
              conditionInBetween: {}
              else:
                value:
                  simple: foundIncidents.CustomFields.initiatorpath
                iscontext: true
              equals: {}
              lhs:
                value:
                  simple: alert.filesha256
                iscontext: true
              lhsB: {}
              options: {}
              optionsB: {}
              rhs: {}
              rhsB: {}
              then:
                value:
                  simple: foundIncidents.CustomFields.filepath
                iscontext: true
      FileRemediation:
        complex:
          root: inputs.FileRemediation
      Username:
        complex:
          root: foundIncidents.CustomFields
          accessor: username
    separatecontext: false
    loop:
      iscommand: false
      exitCondition: ''
      wait: 1
      max: 0
    view: |-
      {
        "position": {
          "x": 900,
          "y": 2940
        }
      }
    note: false
    timertriggers: []
    ignoreworker: false
    skipunavailable: false
    quietmode: 0
    isoversize: false
    isautoswitchedtoquietmode: false
    continueonerrortype: ""
  "66":
    id: "66"
    taskid: 32acfe19-fb1e-43f7-8302-9f695f5173cb
    type: playbook
    task:
      id: 32acfe19-fb1e-43f7-8302-9f695f5173cb
      version: -1
      name: Recovery Plan
      description: |-
        This playbook handles all the recovery actions available with Cortex XSIAM, including the following tasks:
        * Unisolate endpoint
        * Restore quarantined file

        Note: The playbook inputs enable manipulating the execution flow; read the input descriptions for details.
      playbookName: Recovery Plan
      type: playbook
      iscommand: false
      brand: ''
    nexttasks:
      '#none#':
      - '47'
    scriptarguments:
      FileHash:
        complex:
          root: inputs.SHA256
      endpointID:
        complex:
          root: alert
          accessor: agentid
      releaseFile:
        simple: 'False'
      unIsolateEndpoint:
        simple: 'False'
    separatecontext: false
    loop:
      iscommand: false
      exitCondition: ''
      wait: 1
      max: 100
    view: |-
      {
        "position": {
          "x": 1270,
          "y": 3480
        }
      }
    note: false
    timertriggers: []
    ignoreworker: false
    skipunavailable: false
    quietmode: 0
    isoversize: false
    isautoswitchedtoquietmode: false
    continueonerrortype: ""
  "67":
    id: "67"
    taskid: 58f335fb-7b1f-4de2-83e6-5c80421dbdc5
    type: playbook
    task:
      id: 58f335fb-7b1f-4de2-83e6-5c80421dbdc5
      version: -1
      name: Handle False Positive Alerts
      playbookName: Handle False Positive Alerts
      type: playbook
      iscommand: false
      brand: ''
      description: |
        This playbook handles false positive alerts.
        It creates an alert exclusion or alert exception, or adds a file to an allow list based on the alert fields and playbook inputs.
    nexttasks:
      '#none#':
      - '51'
    scriptarguments:
      FileSHA256:
        complex:
          root: inputs.SHA256
      ShouldCloseAutomatically:
        complex:
          root: inputs.AutoCloseAlert
      ShouldHandleFPautomatically:
        complex:
          root: inputs.ShouldManualReviewFP
      alertName:
        complex:
          root: alert
          accessor: name
      sourceIP:
        complex:
          root: alert
          accessor: hostip
      username:
        complex:
          root: alert
          accessor: username
    separatecontext: true
    loop:
      iscommand: false
      exitCondition: ''
      wait: 1
      max: 100
    view: |-
      {
        "position": {
          "x": 40,
          "y": 2390
        }
      }
    note: false
    timertriggers: []
    ignoreworker: false
    skipunavailable: false
    quietmode: 0
    isoversize: false
    isautoswitchedtoquietmode: false
    continueonerrortype: ""
  '68':
    id: '68'
    taskid: b36fe43f-fee9-49e5-8258-396a1cfb1c0a
    type: regular
    task:
      id: b36fe43f-fee9-49e5-8258-396a1cfb1c0a
      version: -1
      name: |
        Extract retrieved file
      description: Unzip a file using fileName or entryID to specify a file. Unzipped files are loaded to the War Room and names are put in the context.
      scriptName: UnzipFile
      type: regular
      iscommand: false
      brand: ''
    nexttasks:
      '#none#':
      - '69'
    scriptarguments:
      lastZipFileInWarroom:
        simple: yes
    separatecontext: false
    view: |-
      {
        "position": {
          "x": 1340,
          "y": 1910
        }
      }
    note: false
    timertriggers: []
    ignoreworker: false
    skipunavailable: false
    quietmode: 0
    isoversize: false
    isautoswitchedtoquietmode: false
    continueonerrortype: ""
  '69':
    id: '69'
    taskid: cfc113e8-2775-4153-8dec-d3f91a312a58
    type: playbook
    task:
      id: cfc113e8-2775-4153-8dec-d3f91a312a58
      version: -1
      name: Wildfire Detonate and Analyze File
      description: |
        This playbook uploads, detonates, and analyzes files for the Wildfire sandbox.
      playbookName: Wildfire Detonate and Analyze File
      type: playbook
      iscommand: false
      brand: ''
    nexttasks:
      '#none#':
      - "39"
    scriptarguments:
      File:
        complex:
          root: File
          filters:
          - - operator: isNotEqualString
              left:
                value:
                  simple: File.Name
                iscontext: true
              right:
                value:
                  simple: manifest.json
              ignorecase: true
          - - operator: in
              left:
                value:
                  simple: File.Name
                iscontext: true
              right:
                value:
                  simple: ExtractedFiles
                iscontext: true
    separatecontext: true
    loop:
      iscommand: false
      scriptArguments:
        File:
          complex:
            root: File
            filters:
            - - operator: isNotEqualString
                left:
                  value:
                    simple: File.Name
                  iscontext: true
                right:
                  value:
                    simple: manifest.json
                ignorecase: true
            - - operator: in
                left:
                  value:
                    simple: File.Name
                  iscontext: true
                right:
                  value:
                    simple: ExtractedFiles
                  iscontext: true
      exitCondition: ''
      wait: 1
      max: 100
    view: |-
      {
        "position": {
          "x": 1340,
          "y": 2070
        }
      }
    note: false
    timertriggers: []
    ignoreworker: false
    skipunavailable: false
    quietmode: 0
    isoversize: false
    isautoswitchedtoquietmode: false
    continueonerrortype: ""
  '70':
    id: '70'
    taskid: 39171c50-dc44-42ee-8862-eaf3ae8cf3b4
    type: condition
    task:
      id: 39171c50-dc44-42ee-8862-eaf3ae8cf3b4
      version: -1
      name: Check WildFire alert verdict
      description: Checks the WildFire verdict received.
      type: condition
      iscommand: false
      brand: ''
    nexttasks:
      '#default#':
      - "50"
      Benign:
      - '71'
    separatecontext: false
    conditions:
    - label: Benign
      condition:
      - - operator: isEqualString
          left:
            value:
              complex:
                root: WildFire.Verdicts
                accessor: Verdict
            iscontext: true
          right:
            value:
              simple: '0'
    view: |-
      {
        "position": {
          "x": 1760,
          "y": 2940
        }
      }
    note: false
    timertriggers: []
    ignoreworker: false
    skipunavailable: false
    quietmode: 0
    isoversize: false
    isautoswitchedtoquietmode: false
    continueonerrortype: ""
  '71':
    id: '71'
    taskid: 252e5f23-9b93-4179-8c69-103b23f11bbc
    type: regular
    task:
      id: 252e5f23-9b93-4179-8c69-103b23f11bbc
      version: -1
      name: Flip verdict request to keep WF updated
      description: Reports to WildFire about incorrect hash verdict through Cortex.
      script: '|||core-report-incorrect-wildfire'
      type: regular
      iscommand: true
      brand: ''
    nexttasks:
      '#none#':
      - "46"
    scriptarguments:
      file_hash:
        complex:
          root: WildFire.Report
          accessor: SHA256
      new_verdict:
        simple: '1'
      reason:
        simple: Cortex XDR Local Analysis found the file to be malicious.
    separatecontext: false
    view: |-
      {
        "position": {
          "x": 1760,
          "y": 3140
        }
      }
    note: false
    timertriggers: []
    ignoreworker: false
    skipunavailable: false
    quietmode: 0
    isoversize: false
    isautoswitchedtoquietmode: false
    continueonerrortype: ""
  "75":
    id: "75"
    taskid: 16d66dde-d441-4612-8e15-f3e4838624c4
    type: condition
    task:
      id: 16d66dde-d441-4612-8e15-f3e4838624c4
      version: -1
      name: Is manual review required?
      description: Checks whether the playbook should wait for manual review.
      type: condition
      iscommand: false
      brand: ""
    nexttasks:
      '#default#':
      - "67"
      "yes":
      - "34"
    separatecontext: false
    conditions:
    - label: "yes"
      condition:
      - - operator: isEqualString
          left:
            value:
              complex:
                root: inputs.ShouldManualReviewFP
            iscontext: true
          right:
            value:
              simple: "True"
          ignorecase: true
    view: |-
      {
        "position": {
          "x": 430,
          "y": 1815
        }
      }
    note: false
    timertriggers: []
    ignoreworker: false
    skipunavailable: false
    quietmode: 0
    isoversize: false
    isautoswitchedtoquietmode: false
    continueonerrortype: ""
  "76":
    id: "76"
    taskid: 2f158f72-bc3f-4136-8861-eb07a692ce06
    type: title
    task:
      id: 2f158f72-bc3f-4136-8861-eb07a692ce06
      version: -1
      name: Flip WildFire Verdict
      type: title
      iscommand: false
      brand: ""
      description: ''
    nexttasks:
      '#none#':
      - "70"
    separatecontext: false
    view: |-
      {
        "position": {
          "x": 1760,
          "y": 2800
        }
      }
    note: false
    timertriggers: []
    ignoreworker: false
    skipunavailable: false
    quietmode: 0
    isoversize: false
    isautoswitchedtoquietmode: false
    continueonerrortype: ""
  "77":
    id: "77"
    taskid: 825db812-8d09-472e-8829-f2808842eb05
    type: regular
    task:
      id: 825db812-8d09-472e-8829-f2808842eb05
      version: -1
      name: Check for existing WF report
      description: Retrieves results for a file hash using WildFire.
      script: '|||internal-wildfire-get-report'
      type: regular
      iscommand: true
      brand: ""
    nexttasks:
      '#none#':
      - "78"
    scriptarguments:
      sha256:
        complex:
          root: inputs.SHA256
    separatecontext: false
    view: |-
      {
        "position": {
          "x": 1340,
          "y": 1150
        }
      }
    note: false
    timertriggers: []
    ignoreworker: false
    skipunavailable: false
    quietmode: 0
    isoversize: false
    isautoswitchedtoquietmode: false
    continueonerrortype: ""
  "78":
    id: "78"
    taskid: 922f67bb-ea36-4ade-8dfb-89e824d86b5e
    type: condition
    task:
      id: 922f67bb-ea36-4ade-8dfb-89e824d86b5e
      version: -1
      name: Should detonate file?
      description: "Do we have a WildFire report or should we detonate the file?"
      type: condition
      iscommand: false
      brand: ""
    nexttasks:
      '#default#':
      - "59"
      "no":
      - "39"
    separatecontext: false
    conditions:
    - label: "no"
      condition:
      - - operator: isEqualString
          left:
            value:
              complex:
                root: WildFire.Report
                accessor: Status
            iscontext: true
          right:
            value:
              simple: Success
        - operator: isEqualString
          left:
            value:
              simple: inputs.ShouldRescanBenign
            iscontext: true
          right:
            value:
              simple: "True"
          ignorecase: true
    view: |-
      {
        "position": {
          "x": 1340,
          "y": 1350
        }
      }
    note: false
    timertriggers: []
    ignoreworker: false
    skipunavailable: false
    quietmode: 0
    isoversize: false
    isautoswitchedtoquietmode: false
    continueonerrortype: ""
  "79":
    id: "79"
    taskid: c07b312c-3605-4fc3-84e4-5f0de4dec751
    type: title
    task:
      id: c07b312c-3605-4fc3-84e4-5f0de4dec751
      version: -1
      name: Continue by Verdict
      type: title
      iscommand: false
      brand: ""
      description: ''
    nexttasks:
      '#none#':
      - "80"
    separatecontext: false
    view: |-
      {
        "position": {
          "x": 430,
          "y": -1350
        }
      }
    note: false
    timertriggers: []
    ignoreworker: false
    skipunavailable: false
    quietmode: 0
    isoversize: false
    isautoswitchedtoquietmode: false
    continueonerrortype: ""
  "80":
    id: "80"
    taskid: 8ac754b3-8eb9-4480-8804-df4cf57620fa
    type: condition
    task:
      id: 8ac754b3-8eb9-4480-8804-df4cf57620fa
      version: -1
      name: Verdict by DbotScore
      description: "Check if DbotScore equals 3 (Malicious)"
      type: condition
      iscommand: false
      brand: ""
    nexttasks:
      '#default#':
      - "2"
      True Positive:
      - "81"
    separatecontext: false
    conditions:
    - label: True Positive
      condition:
      - - operator: containsGeneral
          left:
            value:
              complex:
                root: DBotScore
                accessor: Score
            iscontext: true
          right:
            value:
              simple: "3"
          ignorecase: true
    continueonerrortype: ""
    view: |-
      {
        "position": {
          "x": 430,
          "y": -1200
        }
      }
    note: false
    timertriggers: []
    ignoreworker: false
    skipunavailable: false
    quietmode: 0
    isoversize: false
    isautoswitchedtoquietmode: false
  "81":
    id: "81"
    taskid: 59958d6b-33b1-4e97-82d4-4c46bc7301ad
    type: regular
    task:
      id: 59958d6b-33b1-4e97-82d4-4c46bc7301ad
      version: -1
      name: Set Incident Severity to High
      description: commands.local.cmd.set.parent.incident.field
      script: Builtin|||setParentIncidentFields
      type: regular
      iscommand: true
      brand: Builtin
    nexttasks:
      '#none#':
      - "83"
    scriptarguments:
      manual_severity:
        simple: high
    separatecontext: false
    continueonerrortype: ""
    view: |-
      {
        "position": {
          "x": 900,
          "y": -810
        }
      }
    note: false
    timertriggers: []
    ignoreworker: false
    skipunavailable: true
    quietmode: 2
    isoversize: false
    isautoswitchedtoquietmode: false
  "83":
    id: "83"
    taskid: 827b7119-1b9f-4d4b-89d4-2e6b4c61f6da
    type: condition
    task:
      id: 827b7119-1b9f-4d4b-89d4-2e6b4c61f6da
      version: -1
      name: Should open a ticket automatically in a ticketing system?
      description: Checks whether to open a ticket automatically in a ticketing system.
      type: condition
      iscommand: false
      brand: ""
    nexttasks:
      '#default#':
      - "6"
      "yes":
      - "84"
    separatecontext: false
    conditions:
    - label: "yes"
      condition:
      - - operator: isEqualString
          left:
            value:
              complex:
                root: inputs.ShouldOpenTicket
            iscontext: true
          right:
            value:
              simple: "True"
          ignorecase: true
    continueonerrortype: ""
    view: |-
      {
        "position": {
          "x": 900,
          "y": -650
        }
      }
    note: false
    timertriggers: []
    ignoreworker: false
    skipunavailable: false
    quietmode: 0
    isoversize: false
    isautoswitchedtoquietmode: false
  "84":
    id: "84"
    taskid: dc6ec815-5f93-49bb-89af-1ca132ce5acb
    type: playbook
    task:
      id: dc6ec815-5f93-49bb-89af-1ca132ce5acb
      version: -1
      name: Ticket Management - Generic
      description: "`Ticket Management - Generic` allows you to open new tickets or update comments to the existing ticket in the following ticketing systems:\n-ServiceNow \n-Zendesk \nusing the following sub-playbooks:\n-`ServiceNow - Ticket Management`\n-`Zendesk - Ticket Management`\n"
      playbookName: Ticket Management - Generic
      type: playbook
      iscommand: false
      brand: ""
    nexttasks:
      '#none#':
      - "6"
    scriptarguments:
      CommentToAdd:
        complex:
          root: inputs.CommentToAdd
      ZendeskAssigne:
        complex:
          root: inputs.ZendeskAssigne
      ZendeskCollaborators:
        complex:
          root: inputs.ZendeskCollaborators
      ZendeskPriority:
        complex:
          root: inputs.ZendeskPriority
      ZendeskRequester:
        complex:
          root: inputs.ZendeskRequester
      ZendeskStatus:
        complex:
          root: inputs.ZendeskStatus
      ZendeskSubject:
        complex:
          root: inputs.ZendeskSubject
      ZendeskTags:
        complex:
          root: inputs.ZendeskTags
      ZendeskType:
        complex:
          root: inputs.ZendeskType
      addCommentPerEndpoint:
        complex:
          root: inputs.addCommentPerEndpoint
      description:
        complex:
          root: inputs.description
      serviceNowAssignmentGroup:
        complex:
          root: inputs.serviceNowAssignmentGroup
      serviceNowCategory:
        complex:
          root: inputs.serviceNowCategory
      serviceNowImpact:
        complex:
          root: inputs.serviceNowImpact
      serviceNowSeverity:
        complex:
          root: inputs.serviceNowSeverity
      serviceNowShortDescription:
        complex:
          root: inputs.serviceNowShortDescription
      serviceNowTicketType:
        complex:
          root: inputs.serviceNowTicketType
      serviceNowUrgency:
        complex:
          root: inputs.serviceNowUrgency
    separatecontext: true
    continueonerrortype: ""
    loop:
      iscommand: false
      exitCondition: ""
      wait: 1
      max: 100
    view: |-
      {
        "position": {
          "x": 1140,
          "y": -480
        }
      }
    note: false
    timertriggers: []
    ignoreworker: false
    skipunavailable: true
    quietmode: 0
    isoversize: false
    isautoswitchedtoquietmode: false
  "85":
    id: "85"
    taskid: d5e7fd85-67c3-44c5-8f35-f08f3727a564
    type: title
    task:
      id: d5e7fd85-67c3-44c5-8f35-f08f3727a564
      version: -1
      name: Benign
      type: title
      iscommand: false
      brand: ""
      description: ''
    nexttasks:
      '#none#':
      - "77"
    separatecontext: false
    continueonerrortype: ""
    view: |-
      {
        "position": {
          "x": 1550,
          "y": 1010
        }
      }
    note: false
    timertriggers: []
    ignoreworker: false
    skipunavailable: false
    quietmode: 0
    isoversize: false
    isautoswitchedtoquietmode: false
  "86":
    id: "86"
    taskid: 4457cf9c-89af-450f-8fe6-c211a98c3eca
    type: title
    task:
      id: 4457cf9c-89af-450f-8fe6-c211a98c3eca
      version: -1
      name: Greyware
      type: title
      iscommand: false
      brand: ""
      description: ''
    nexttasks:
      '#none#':
      - "77"
    separatecontext: false
    continueonerrortype: ""
    view: |-
      {
        "position": {
          "x": 1130,
          "y": 1010
        }
      }
    note: false
    timertriggers: []
    ignoreworker: false
    skipunavailable: false
    quietmode: 0
    isoversize: false
    isautoswitchedtoquietmode: false
view: |-
  {
    "linkLabelsPosition": {
      "14_39_#default#": 0.23,
      "2_33_#default#": 0.1,
      "2_81_True Positive": 0.62,
      "34_39_No": 0.58,
      "34_67_Yes": 0.54,
      "46_47_#default#": 0.35,
      "46_66_yes": 0.49,
      "47_48_#default#": 0.5,
      "55_35_#default#": 0.19,
      "58_35_#default#": 0.33,
      "6_35_Blocked": 0.12,
      "6_57_#default#": 0.58,
      "70_50_#default#": 0.18,
      "70_71_Benign": 0.63,
      "75_67_#default#": 0.67,
      "78_39_no": 0.14,
      "78_59_#default#": 0.72,
      "80_2_#default#": 0.48,
      "80_81_True Positive": 0.5,
      "83_84_yes": 0.38
    },
    "paper": {
      "dimensions": {
        "height": 6025,
        "width": 2100,
        "x": 40,
        "y": -1800
      }
    }
  }
inputs:
- key: GraywareAsMalware
  value:
    simple: 'False'
  required: false
  description: 'Whether to treat Grayware verdict as Malware. '
  playbookInputQuery:
- key: AutoContainment
  value:
    simple: 'True'
  required: false
  description: |-
    Setting this input will impact both Containment Plan sub-playbooks. Without setting this input, the default values are True for the first occurrence and False for the second.
    Whether to execute automatically or manually the containment plan tasks:
    * Isolate endpoint
    * Block indicators
    * Quarantine file
    * Disable user
  playbookInputQuery:
- key: AutoEradication
  value:
    simple: 'False'
  required: false
  description: |-
    Whether to execute automatically or manually the eradication plan tasks:
    * Terminate process
    * Delete file
    * Reset the user's password
  playbookInputQuery:
- key: FileRemediation
  value:
    simple: Quarantine
  required: false
  description: Should be either 'Quarantine' or 'Delete'.
  playbookInputQuery:
- key: AutoRecovery
  value:
    simple: 'False'
  required: false
  description: Whether to execute the Recovery playbook.
  playbookInputQuery:
- key: AutoCloseAlert
  value:
    simple: 'False'
  required: false
  description: Whether to close the alert automatically or manually, after an analyst's review.
  playbookInputQuery:
- key: ShouldRescanBenign
  value:
    simple: 'True'
  required: false
  description: Whether to rescan (Using WildFire detonate file) benign files.
  playbookInputQuery:
- key: ShouldManualReviewFP
  value:
    simple: "False"
  required: false
  description: Whether to ask for a manual review before false positive handling. Should be True or False
  playbookInputQuery:
- key: SHA256
  value:
    complex:
      root: alert
      transformers:
      - operator: DT
        args:
          dt:
            value:
              simple: .=pickvalue(val);function pickvalue(x){if(x.filesha256){return x.filesha256} else {return x.initiatorsha256}}
  required: false
  description: The SHA256 hash of the file to respond to. Decided by the DT expression wether it's the initiator or the target file SHA256.
  playbookInputQuery:
- key: Path
  value:
    complex:
      root: alert
      transformers:
      - operator: DT
        args:
          dt:
            value:
              simple: .=pickvalue(val);function pickvalue(x){if(x.filepath){return x.filepath} else {return x.initiatorpath}}
  required: false
  description: The path of the file to respond to. Decided by the DT expression wether it's the initiator or the target file path.
  playbookInputQuery:
- key: Query
  value:
    complex:
      root: alert
      transformers:
      - operator: If-Then-Else
        args:
          condition:
            value:
              simple: lhs!=rhs
          conditionB: {}
          conditionInBetween: {}
          else:
            value:
              simple: ${alert= '(initiatorsha256:"' + val.initiatorsha256 + '" or agentid:"' + val.agentid + '") ' + 'and sourceBrand:"' + val.sourceBrand + '" and name:"' + val.name + '"'}
          equals: {}
          lhs:
            value:
              simple: alert.filesha256
            iscontext: true
          lhsB: {}
          options: {}
          optionsB: {}
          rhs: {}
          rhsB: {}
          then:
            value:
              simple: ${alert= '(filesha256:"' + val.filesha256 + '" or agentid:"' + val.agentid + '") ' + 'and sourceBrand:"' + val.sourceBrand + '" and name:"' + val.name + '"'}
  required: false
  description: The query for searching previous alerts based on the file we want to respond to. Decided by the If-Then-Else expression wether it's the initiator or the target file.
  playbookInputQuery:
- key: ShouldOpenTicket
  value:
    simple: "False"
  required: false
  description: Whether to open a ticket automatically in a ticketing system. (True/False).
  playbookInputQuery:
- key: serviceNowShortDescription
  value:
    simple: XSIAM Incident ID - ${parentIncidentFields.incident_id}
  required: false
  description: A short description of the ticket.
  playbookInputQuery:
- key: serviceNowImpact
  value: {}
  required: false
  description: The impact for the new ticket. Leave empty for ServiceNow default impact.
  playbookInputQuery:
- key: serviceNowUrgency
  value: {}
  required: false
  description: The urgency of the new ticket. Leave empty for ServiceNow default urgency.
  playbookInputQuery:
- key: serviceNowSeverity
  value: {}
  required: false
  description: The severity of the new ticket. Leave empty for ServiceNow default severity.
  playbookInputQuery:
- key: serviceNowTicketType
  value: {}
  required: false
  description: The ServiceNow ticket type. Options are "incident", "problem", "change_request", "sc_request", "sc_task", or "sc_req_item". Default is "incident".
  playbookInputQuery:
- key: serviceNowCategory
  value: {}
  required: false
  description: The category of the ServiceNow ticket.
  playbookInputQuery:
- key: serviceNowAssignmentGroup
  value: {}
  required: false
  description: The group to which to assign the new ticket.
  playbookInputQuery:
- key: ZendeskPriority
  value: {}
  required: false
  description: The urgency with which the ticket should be addressed. Allowed values are "urgent", "high", "normal", or "low".
  playbookInputQuery:
- key: ZendeskRequester
  value: {}
  required: false
  description: The user who requested this ticket.
  playbookInputQuery:
- key: ZendeskStatus
  value: {}
  required: false
  description: The state of the ticket. Allowed values are "new", "open", "pending", "hold", "solved", or "closed".
  playbookInputQuery:
- key: ZendeskSubject
  value:
    simple: XSIAM Incident ID - ${parentIncidentFields.incident_id}
  required: false
  description: The value of the subject field for this ticket.
  playbookInputQuery:
- key: ZendeskTags
  value: {}
  required: false
  description: The array of tags applied to this ticket.
  playbookInputQuery:
- key: ZendeskType
  value: {}
  required: false
  description: The type of this ticket. Allowed values are "problem", "incident", "question", or "task".
  playbookInputQuery:
- key: ZendeskAssigne
  value: {}
  required: false
  description: The agent currently assigned to the ticket.
  playbookInputQuery:
- key: ZendeskCollaborators
  value: {}
  required: false
  description: The users currently CC'ed on the ticket.
  playbookInputQuery:
- key: description
  value:
    simple: ${parentIncidentFields.description}. ${parentIncidentFields.xdr_url}
  required: false
  description: The ticket description.
  playbookInputQuery:
- key: addCommentPerEndpoint
  value: {}
  required: false
  description: 'Whether to append a new comment to the ticket for each endpoint in the incident. Possible values: True/False.'
  playbookInputQuery:
- key: CommentToAdd
  value:
    simple: '${alert.name}. Alert ID: ${alert.id}'
  required: false
  description: Comment for the ticket.
  playbookInputQuery:
inputSections:
- inputs:
  - AutoCloseAlert
  - ShouldManualReviewFP
  name: Alert Management
  description: Alert management settings and data, including escalation processes, and user engagements.
- inputs:
  - Query
  - SHA256
  - Path
  name: Enrichment
  description: Enrichment settings and data, including assets and indicators enrichment using third-party enrichers.
- inputs:
  - GraywareAsMalware
  - ShouldRescanBenign
  name: Investigation
  description: Investigation settings and data, including any deep dive alert investigation and verdict determination.
- inputs:
  - AutoEradication
  - AutoContainment
  - FileRemediation
  - AutoRecovery
  name: Remediation
  description: Remediation settings and data, including containment, eradication, and recovery.
- inputs:
  - ShouldOpenTicket
  - serviceNowShortDescription
  - serviceNowImpact
  - serviceNowUrgency
  - serviceNowSeverity
  - serviceNowTicketType
  - serviceNowCategory
  - serviceNowAssignmentGroup
  - ZendeskPriority
  - ZendeskRequester
  - ZendeskStatus
  - ZendeskSubject
  - ZendeskTags
  - ZendeskType
  - ZendeskAssigne
  - ZendeskCollaborators
  - description
  - addCommentPerEndpoint
  - CommentToAdd
  name: Ticket Management
  description: Ticket management settings and data.
outputSections:
- outputs: []
  name: General (Outputs group)
  description: Generic group for outputs
outputs: []
tests:
- No tests (auto formatted)
fromversion: 6.6.0
marketplaces:
<<<<<<< HEAD
- marketplacev2
- platform
=======
- platform
- marketplacev2

supportedModules:
 - C3
 - X0
 - X1
 - X3
 - X5
 - ENT_PLUS
>>>>>>> b0a1a3c5
<|MERGE_RESOLUTION|>--- conflicted
+++ resolved
@@ -2457,10 +2457,6 @@
 - No tests (auto formatted)
 fromversion: 6.6.0
 marketplaces:
-<<<<<<< HEAD
-- marketplacev2
-- platform
-=======
 - platform
 - marketplacev2
 
@@ -2470,5 +2466,4 @@
  - X1
  - X3
  - X5
- - ENT_PLUS
->>>>>>> b0a1a3c5
+ - ENT_PLUS