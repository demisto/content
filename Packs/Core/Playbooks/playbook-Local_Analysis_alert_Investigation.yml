--- conflicted
+++ resolved
@@ -2459,7 +2459,6 @@
 marketplaces:
 - platform
 - marketplacev2
-<<<<<<< HEAD
 supportedModules:
 - C3
 - X0
@@ -2467,12 +2466,9 @@
 - X3
 - X5
 - ENT_PLUS
-=======
-
 
 supportedModules:
 - X1
 - X3
 - X5
-- ENT_PLUS
->>>>>>> 0733b7ac
+- ENT_PLUS