id: NGFW Internal Scan
version: -1
name: NGFW Internal Scan
description: |
  This playbook investigates a scan where the source is an internal IP address.

  An attacker might initiate an internal scan for discovery, lateral movement and more.

  **Attacker's Goals:**

  An attacker can leverage a scan for open ports and vulnerable systems on remote endpoints in an attempt to identify the endpoint operating system, firewall configuration, and exploitable services.

  **Investigative Actions:**

  * Endpoint Investigation Plan playbook

  **Response Actions**

  The playbook's response actions are based on the Endpoint Investigation Plan playbook results. In that phase, the playbook will execute:

  * Auto endpoint isolation
  * Manual block indicators
  * Manual file quarantine
starttaskid: "0"
tasks:
  "0":
    id: "0"
    taskid: 3ecd7ed7-c821-46c1-8a4e-dc6250b266ec
    type: start
    task:
      id: 3ecd7ed7-c821-46c1-8a4e-dc6250b266ec
      version: -1
      name: ""
      iscommand: false
      brand: ""
      description: ''
    nexttasks:
      '#none#':
      - "7"
    separatecontext: false
    view: |-
      {
        "position": {
          "x": 440,
          "y": -140
        }
      }
    note: false
    timertriggers: []
    ignoreworker: false
    skipunavailable: false
    quietmode: 0
    isoversize: false
    isautoswitchedtoquietmode: false
    continueonerrortype: ""
  "1":
    id: "1"
    taskid: 87c1a8ec-c2f2-4b91-8721-f44652f1634c
    type: playbook
    task:
      id: 87c1a8ec-c2f2-4b91-8721-f44652f1634c
      version: -1
      name: Account Enrichment - Generic v2.1
      description: |-
        Enrich accounts using one or more integrations.
        Supported integrations:
        - Active Directory
      playbookName: Account Enrichment - Generic v2.1
      type: playbook
      iscommand: false
      brand: ""
    nexttasks:
      '#none#':
      - "8"
    scriptarguments:
      Username:
        complex:
          root: alert
          accessor: username
          transformers:
          - operator: uniq
    separatecontext: true
    loop:
      iscommand: false
      exitCondition: ""
      wait: 1
      max: 100
    view: |-
      {
        "position": {
          "x": 200,
          "y": 180
        }
      }
    note: false
    timertriggers: []
    ignoreworker: false
    skipunavailable: false
    quietmode: 0
    isoversize: false
    isautoswitchedtoquietmode: false
    continueonerrortype: ""
  "7":
    id: "7"
    taskid: 8ed375b2-b63e-47b1-8f39-6d90c4bb0dcc
    type: title
    task:
      id: 8ed375b2-b63e-47b1-8f39-6d90c4bb0dcc
      version: -1
      name: Enrichment
      type: title
      iscommand: false
      brand: ""
      description: ''
    nexttasks:
      '#none#':
      - "1"
      - "28"
    separatecontext: false
    view: |-
      {
        "position": {
          "x": 440,
          "y": 30
        }
      }
    note: false
    timertriggers: []
    ignoreworker: false
    skipunavailable: false
    quietmode: 0
    isoversize: false
    isautoswitchedtoquietmode: false
    continueonerrortype: ""
  "8":
    id: "8"
    taskid: f17016e4-9d9f-4d47-8621-87f10e27c144
    type: title
    task:
      id: f17016e4-9d9f-4d47-8621-87f10e27c144
      version: -1
      name: Investigation
      type: title
      iscommand: false
      brand: ""
      description: ''
    nexttasks:
      '#none#':
      - "24"
    separatecontext: false
    view: |-
      {
        "position": {
          "x": 440,
          "y": 360
        }
      }
    note: false
    timertriggers: []
    ignoreworker: false
    skipunavailable: false
    quietmode: 0
    isoversize: false
    isautoswitchedtoquietmode: false
    continueonerrortype: ""
  "11":
    id: "11"
    taskid: f84429f7-dd8d-4b8f-8746-e4f0e34f46e9
    type: title
    task:
      id: f84429f7-dd8d-4b8f-8746-e4f0e34f46e9
      version: -1
      name: Remediation
      type: title
      iscommand: false
      brand: ""
      description: ''
    nexttasks:
      '#none#':
      - "12"
    separatecontext: false
    view: |-
      {
        "position": {
          "x": 60,
          "y": 1340
        }
      }
    note: false
    timertriggers: []
    ignoreworker: false
    skipunavailable: false
    quietmode: 0
    isoversize: false
    isautoswitchedtoquietmode: false
    continueonerrortype: ""
  "12":
    id: "12"
    taskid: 7dfb9c5d-5ad6-4bdd-881f-bfce33da263c
    type: playbook
    task:
      id: 7dfb9c5d-5ad6-4bdd-881f-bfce33da263c
      version: -1
      name: Containment Plan
      description: |-
        This playbook handles all the containment actions available with Cortex XSIAM.
        The playbook allows to contain the alert with one of the following tasks:
        * Isolate endpoint
        * Disable account
        * Quarantine file
        * Block indicators
        * Clear user session (currently, the playbook supports only Okta)

        The playbook inputs allows you to manipulate the execution flow. Review the inputs description.
      playbookName: Containment Plan
      type: playbook
      iscommand: false
      brand: ""
    nexttasks:
      '#none#':
      - "16"
    scriptarguments:
      AutoContainment:
        complex:
          root: inputs.AutoContainment
      BlockIndicators:
        simple: "False"
      ClearUserSessions:
        simple: "False"
      EndpointID:
        complex:
          root: alert
          accessor: agentid
      FileContainment:
        simple: "False"
      FileHash:
        complex:
          root: foundIncidents.CustomFields
          filters:
          - - operator: isNotEqualString
              left:
                value:
                  simple: foundIncidents.CustomFields.initiatorpath
                iscontext: true
              right:
                value:
                  simple: c:\windows\explorer.exe
              ignorecase: true
          accessor: initiatorsha256
      FilePath:
        complex:
          root: foundIncidents.CustomFields.initiatorpath
          filters:
          - - operator: isNotEqualString
              left:
                value:
                  simple: foundIncidents.CustomFields.initiatorpath
                iscontext: true
              right:
                value:
                  simple: c:\windows\explorer.exe
              ignorecase: true
      FileRemediation:
        simple: Quarantine
      HostAutoContainment:
        complex:
          root: inputs.HostAutoContainment
      IAMUserDomain:
        simple: '@xsoar.com'
      UserContainment:
        simple: "False"
    separatecontext: false
    loop:
      iscommand: false
      exitCondition: ""
      wait: 1
      max: 100
    view: |-
      {
        "position": {
          "x": 60,
          "y": 1480
        }
      }
    note: false
    timertriggers: []
    ignoreworker: false
    skipunavailable: false
    quietmode: 0
    isoversize: false
    isautoswitchedtoquietmode: false
    continueonerrortype: ""
  "15":
    id: "15"
    taskid: adea3df5-fc34-4ca3-83f5-ca3a7e60cec4
    type: condition
    task:
      id: adea3df5-fc34-4ca3-83f5-ca3a7e60cec4
      version: -1
      name: Was other activity found for the scanning host?
      description: Checks if any other activity was found for the scanning host.
      type: condition
      iscommand: false
      brand: ""
    nexttasks:
      '#default#':
      - "16"
      "yes":
      - "25"
    separatecontext: false
    conditions:
    - label: "yes"
      condition:
      - - operator: isNotEmpty
          left:
            value:
              complex:
                root: foundincidents
            iscontext: true
          right:
            value: {}
    view: |-
      {
        "position": {
          "x": 440,
          "y": 660
        }
      }
    note: false
    timertriggers: []
    ignoreworker: false
    skipunavailable: false
    quietmode: 0
    isoversize: false
    isautoswitchedtoquietmode: false
    continueonerrortype: ""
  "16":
    id: "16"
    taskid: 6a4c1876-1b2f-426e-841e-7fa1a9a22df8
    type: title
    task:
      id: 6a4c1876-1b2f-426e-841e-7fa1a9a22df8
      version: -1
      name: Review
      type: title
      iscommand: false
      brand: ""
      description: ''
    nexttasks:
      '#none#':
      - "17"
    separatecontext: false
    view: |-
      {
        "position": {
          "x": 440,
          "y": 1650
        }
      }
    note: false
    timertriggers: []
    ignoreworker: false
    skipunavailable: false
    quietmode: 0
    isoversize: false
    isautoswitchedtoquietmode: false
    continueonerrortype: ""
  "17":
    id: "17"
    taskid: 9c06759e-9696-45cd-8a45-78d3e3e552f3
    type: regular
    task:
      id: 9c06759e-9696-45cd-8a45-78d3e3e552f3
      version: -1
      name: Manual Review Internal Scan
      description: Manual review of the investigation.
      type: regular
      iscommand: false
      brand: ""
    nexttasks:
      '#none#':
      - "18"
    separatecontext: false
    view: |-
      {
        "position": {
          "x": 440,
          "y": 1790
        }
      }
    note: false
    timertriggers: []
    ignoreworker: false
    skipunavailable: false
    quietmode: 0
    isoversize: false
    isautoswitchedtoquietmode: false
    continueonerrortype: ""
  "18":
    id: "18"
    taskid: 14a8536b-2d4e-4124-8712-39d147e4c6d0
    type: condition
    task:
      id: 14a8536b-2d4e-4124-8712-39d147e4c6d0
      version: -1
      name: Should close the alert?
      description: Whether to close the alert automatically or continue with the investigation.
      type: condition
      iscommand: false
      brand: ""
    nexttasks:
      '#default#':
      - "19"
      "Yes":
      - "23"
    separatecontext: false
    conditions:
    - label: "yes"
      condition:
      - - operator: isEqualString
          left:
            value:
              complex:
                root: inputs.AutoCloseAlert
            iscontext: true
          right:
            value:
              simple: "true"
          ignorecase: true
    view: |-
      {
        "position": {
          "x": 440,
          "y": 1960
        }
      }
    note: false
    timertriggers: []
    ignoreworker: false
    skipunavailable: false
    quietmode: 0
    isoversize: false
    isautoswitchedtoquietmode: false
    continueonerrortype: ""
  "19":
    id: "19"
    taskid: cdde9f89-b5ae-4db0-85e0-bbcebbb4fd1a
    type: regular
    task:
      id: cdde9f89-b5ae-4db0-85e0-bbcebbb4fd1a
      version: -1
      name: Continue with the investigation
      description: commands.local.cmd.close.inv
      script: Builtin|||closeInvestigation
      type: regular
      iscommand: true
      brand: Builtin
    nexttasks:
      '#none#':
      - "23"
    separatecontext: false
    view: |-
      {
        "position": {
          "x": 60,
          "y": 2130
        }
      }
    note: false
    timertriggers: []
    ignoreworker: false
    skipunavailable: false
    quietmode: 0
    isoversize: false
    isautoswitchedtoquietmode: false
    continueonerrortype: ""
  "20":
    id: "20"
    taskid: 8bb3b16b-4a01-4e95-81c3-95dafe8c3231
    type: title
    task:
      id: 8bb3b16b-4a01-4e95-81c3-95dafe8c3231
      version: -1
      name: Done
      type: title
      iscommand: false
      brand: ""
      description: ''
    separatecontext: false
    view: |-
      {
        "position": {
          "x": 440,
          "y": 2490
        }
      }
    note: false
    timertriggers: []
    ignoreworker: false
    skipunavailable: false
    quietmode: 0
    isoversize: false
    isautoswitchedtoquietmode: false
    continueonerrortype: ""
  "23":
    id: "23"
    taskid: 2c8a152f-e2e3-4c40-89a7-0eb0be8bc68d
    type: regular
    task:
      id: 2c8a152f-e2e3-4c40-89a7-0eb0be8bc68d
      version: -1
      name: Close alert
      description: commands.local.cmd.close.inv
      script: Builtin|||closeInvestigation
      type: regular
      iscommand: true
      brand: Builtin
    nexttasks:
      '#none#':
      - "20"
    separatecontext: false
    view: |-
      {
        "position": {
          "x": 440,
          "y": 2310
        }
      }
    note: false
    timertriggers: []
    ignoreworker: false
    skipunavailable: false
    quietmode: 0
    isoversize: false
    isautoswitchedtoquietmode: false
    continueonerrortype: ""
  "24":
    id: "24"
    taskid: 9f808ed4-3737-4536-8bb2-276ed2c9e330
    type: playbook
    task:
      id: 9f808ed4-3737-4536-8bb2-276ed2c9e330
      version: -1
      name: Endpoint Investigation Plan
      description: |-
        This playbook handles all the endpoint investigation actions available with Cortex XSIAM.
        The playbook enables you to investigate and hunt for more information using one of the following tasks:
        * Pre-defined MITRE Tactics
        * Host fields (Host ID)
        * Attacker fields (Attacker IP, External host)
        * MITRE techniques
        * File hash (currently, the playbook supports only SHA256)

        The playbook inputs enable you to manipulate the execution flow. Review the inputs description.
      playbookName: Endpoint Investigation Plan
      type: playbook
      iscommand: false
      brand: ""
    nexttasks:
      '#none#':
      - "15"
    scriptarguments:
      HuntAttacker:
        simple: "True"
      HuntCnCTechniques:
        simple: "False"
      HuntCollectionTechniques:
        simple: "False"
      HuntDefenseEvasionTechniques:
        simple: "False"
      HuntDiscoveryTechniques:
        simple: "False"
      HuntExecutionTechniques:
        simple: "False"
      HuntImpactTechniques:
        simple: "False"
      HuntInitialAccessTechniques:
        simple: "False"
      HuntLateralMovementTechniques:
        simple: "False"
      HuntPersistenceTechniques:
        simple: "False"
      HuntPrivilegeEscalationTechniques:
        simple: "False"
      HuntReconnaissanceTechniques:
        simple: "False"
      agentID:
        simple: '*'
      attackerRemoteIP:
        complex:
          root: inputs.scannerIP
      timeRange:
        simple: 24 hours ago
    separatecontext: false
    loop:
      iscommand: false
      exitCondition: ""
      wait: 1
      max: 100
    view: |-
      {
        "position": {
          "x": 440,
          "y": 490
        }
      }
    note: false
    timertriggers: []
    ignoreworker: false
    skipunavailable: false
    quietmode: 0
    isoversize: false
    isautoswitchedtoquietmode: false
    continueonerrortype: ""
  "25":
    id: "25"
    taskid: 6dbec345-05c5-4203-8c12-1b2ab81410d8
    type: regular
    task:
      id: 6dbec345-05c5-4203-8c12-1b2ab81410d8
      version: -1
      name: Set Alert Severity to High
      description: commands.local.cmd.set.parent.alert.field
      script: Builtin|||setParentIncidentFields
      type: regular
      iscommand: true
      brand: Builtin
    nexttasks:
      '#none#':
      - "26"
    scriptarguments:
      manual_severity:
        simple: high
    separatecontext: false
    continueonerrortype: ""
    view: |-
      {
        "position": {
          "x": 60,
          "y": 835
        }
      }
    note: false
    timertriggers: []
    ignoreworker: false
    skipunavailable: true
    quietmode: 2
    isoversize: false
    isautoswitchedtoquietmode: false
  "26":
    id: "26"
    taskid: 3e3cd67a-5288-4489-8697-11ddbd6c6c5f
    type: condition
    task:
      id: 3e3cd67a-5288-4489-8697-11ddbd6c6c5f
      version: -1
      name: Should open a ticket automatically in a ticketing system?
      description: Checks whether to open a ticket automatically in a ticketing system.
      type: condition
      iscommand: false
      brand: ""
    nexttasks:
      '#default#':
      - "11"
      "yes":
      - "27"
    separatecontext: false
    conditions:
    - label: "yes"
      condition:
      - - operator: isEqualString
          left:
            value:
              complex:
                root: inputs.ShouldOpenTicket
            iscontext: true
          right:
            value:
              simple: "True"
          ignorecase: true
    continueonerrortype: ""
    view: |-
      {
        "position": {
          "x": 60,
          "y": 1000
        }
      }
    note: false
    timertriggers: []
    ignoreworker: false
    skipunavailable: false
    quietmode: 0
    isoversize: false
    isautoswitchedtoquietmode: false
  "27":
    id: "27"
    taskid: 9c16cf70-885d-4b45-8333-5722e50f131a
    type: playbook
    task:
      id: 9c16cf70-885d-4b45-8333-5722e50f131a
      version: -1
      name: Ticket Management - Generic
      description: "`Ticket Management - Generic` allows you to open new tickets or update comments to the existing ticket in the following ticketing systems:\n-ServiceNow \n-Zendesk \nusing the following sub-playbooks:\n-`ServiceNow - Ticket Management`\n-`Zendesk - Ticket Management`\n"
      playbookName: Ticket Management - Generic
      type: playbook
      iscommand: false
      brand: ""
    nexttasks:
      '#none#':
      - "11"
    scriptarguments:
      CommentToAdd:
        complex:
          root: inputs.CommentToAdd
      ZendeskAssigne:
        complex:
          root: inputs.ZendeskAssigne
      ZendeskCollaborators:
        complex:
          root: inputs.ZendeskCollaborators
      ZendeskPriority:
        complex:
          root: inputs.ZendeskPriority
      ZendeskRequester:
        complex:
          root: inputs.ZendeskRequester
      ZendeskStatus:
        complex:
          root: inputs.ZendeskStatus
      ZendeskSubject:
        complex:
          root: inputs.ZendeskSubject
      ZendeskTags:
        complex:
          root: inputs.ZendeskTags
      ZendeskType:
        complex:
          root: inputs.ZendeskType
      addCommentPerEndpoint:
        complex:
          root: inputs.addCommentPerEndpoint
      description:
        complex:
          root: inputs.description
      serviceNowAssignmentGroup:
        complex:
          root: inputs.serviceNowAssignmentGroup
      serviceNowCategory:
        complex:
          root: inputs.serviceNowCategory
      serviceNowImpact:
        complex:
          root: inputs.serviceNowImpact
      serviceNowSeverity:
        complex:
          root: inputs.serviceNowSeverity
      serviceNowShortDescription:
        complex:
          root: inputs.serviceNowShortDescription
      serviceNowTicketType:
        complex:
          root: inputs.serviceNowTicketType
      serviceNowUrgency:
        complex:
          root: inputs.serviceNowUrgency
    separatecontext: true
    continueonerrortype: ""
    loop:
      iscommand: false
      exitCondition: ""
      wait: 1
      max: 100
    view: |-
      {
        "position": {
          "x": -200,
          "y": 1170
        }
      }
    note: false
    timertriggers: []
    ignoreworker: false
    skipunavailable: true
    quietmode: 0
    isoversize: false
    isautoswitchedtoquietmode: false
  "28":
    id: "28"
    taskid: 42116819-eaab-4919-830d-3d86bcfb2bb5
    type: playbook
    task:
      id: 42116819-eaab-4919-830d-3d86bcfb2bb5
      version: -1
      name: Endpoint Enrichment - Generic v2.1
      description: |-
        Enrich an endpoint by hostname using one or more integrations.
        Supported integrations:
        - Active Directory Query v2
        - McAfee ePO v2
        - VMware Carbon Black EDR v2
        - Cylance Protect v2
        - CrowdStrike Falcon
        - ExtraHop Reveal(x)
        - Cortex XDR / Core (endpoint enrichment, reputation and risk)
        - Endpoint reputation using !endpoint command
      playbookName: Endpoint Enrichment - Generic v2.1
      type: playbook
      iscommand: false
      brand: ""
    nexttasks:
      '#none#':
      - "8"
    scriptarguments:
      IPAddress:
        complex:
          root: inputs.scannerIP
          transformers:
          - operator: uniq
      UseReputationCommand:
        simple: "False"
    separatecontext: true
    continueonerrortype: ""
    loop:
      iscommand: false
      exitCondition: ""
      wait: 1
      max: 100
    view: |-
      {
        "position": {
          "x": 680,
          "y": 180
        }
      }
    note: false
    timertriggers: []
    ignoreworker: false
    skipunavailable: false
    quietmode: 0
    isoversize: false
    isautoswitchedtoquietmode: false
view: |-
  {
    "linkLabelsPosition": {
      "15_16_#default#": 0.46,
      "18_19_#default#": 0.4
    },
    "paper": {
      "dimensions": {
        "height": 2695,
        "width": 1260,
        "x": -200,
        "y": -140
      }
    }
  }
inputs:
- key: scannerIP
  value:
    complex:
      root: alert
      accessor: hostip
  required: false
  description: The scanner IP address
  playbookInputQuery:
- key: AutoCloseAlert
  value:
    simple: "false"
  required: false
  description: Whether to close the alert automatically or manually, after an analyst's review.
  playbookInputQuery:
- key: AutoContainment
  value: {}
  required: false
  description: |-
    Whether to execute automatically or manually the containment plan tasks:
    * Block indicators
    * Quarantine file
    * Disable user
  playbookInputQuery:
- key: HostAutoContainment
  value: {}
  required: false
  description: Whether to execute endpoint isolation automatically or manually.
  playbookInputQuery:
- key: ShouldOpenTicket
  value:
    simple: "False"
  required: false
  description: Whether to open a ticket automatically in a ticketing system. (True/False).
  playbookInputQuery:
- key: serviceNowShortDescription
  value:
    simple: XSIAM Incident ID - ${parentIncidentFields.incident_id}
  required: false
  description: A short description of the ticket.
  playbookInputQuery:
- key: serviceNowImpact
  value: {}
  required: false
  description: The impact for the new ticket. Leave empty for ServiceNow default impact.
  playbookInputQuery:
- key: serviceNowUrgency
  value: {}
  required: false
  description: The urgency of the new ticket. Leave empty for ServiceNow default urgency.
  playbookInputQuery:
- key: serviceNowSeverity
  value: {}
  required: false
  description: The severity of the new ticket. Leave empty for ServiceNow default severity.
  playbookInputQuery:
- key: serviceNowTicketType
  value: {}
  required: false
  description: The ServiceNow ticket type. Options are "incident", "problem", "change_request", "sc_request", "sc_task", or "sc_req_item". Default is "incident".
  playbookInputQuery:
- key: serviceNowCategory
  value: {}
  required: false
  description: The category of the ServiceNow ticket.
  playbookInputQuery:
- key: serviceNowAssignmentGroup
  value: {}
  required: false
  description: The group to which to assign the new ticket.
  playbookInputQuery:
- key: ZendeskPriority
  value: {}
  required: false
  description: The urgency with which the ticket should be addressed. Allowed values are "urgent", "high", "normal", or "low".
  playbookInputQuery:
- key: ZendeskRequester
  value: {}
  required: false
  description: The user who requested this ticket.
  playbookInputQuery:
- key: ZendeskStatus
  value: {}
  required: false
  description: The state of the ticket. Allowed values are "new", "open", "pending", "hold", "solved", or "closed".
  playbookInputQuery:
- key: ZendeskSubject
  value:
    simple: XSIAM Incident ID - ${parentIncidentFields.incident_id}
  required: false
  description: The value of the subject field for this ticket.
  playbookInputQuery:
- key: ZendeskTags
  value: {}
  required: false
  description: The array of tags applied to this ticket.
  playbookInputQuery:
- key: ZendeskType
  value: {}
  required: false
  description: The type of this ticket. Allowed values are "problem", "incident", "question", or "task".
  playbookInputQuery:
- key: ZendeskAssigne
  value: {}
  required: false
  description: The agent currently assigned to the ticket.
  playbookInputQuery:
- key: ZendeskCollaborators
  value: {}
  required: false
  description: The users currently CC'ed on the ticket.
  playbookInputQuery:
- key: description
  value:
    simple: ${parentIncidentFields.description}. ${parentIncidentFields.xdr_url}
  required: false
  description: The ticket description.
  playbookInputQuery:
- key: addCommentPerEndpoint
  value:
    simple: "True"
  required: false
  description: 'Whether to append a new comment to the ticket for each endpoint in the incident. Possible values: True/False.'
  playbookInputQuery:
- key: CommentToAdd
  value:
    simple: '${alert.name}. Alert ID: ${alert.id}'
  required: false
  description: Comment for the ticket.
  playbookInputQuery:
<<<<<<< HEAD
=======
inputSections:
- inputs:
  - AutoCloseAlert
  name: Alert Management
  description: Alert management settings and data, including escalation processes, and user engagements.
- inputs:
  - scannerIP
  name: Investigation
  description: Investigation settings and data, including any deep dive alert investigation and verdict determination.
- inputs:
  - AutoContainment
  - HostAutoContainment
  name: Remediation
  description: Remediation settings and data, including containment, eradication, and recovery.
- inputs:
  - ShouldOpenTicket
  - serviceNowShortDescription
  - serviceNowImpact
  - serviceNowUrgency
  - serviceNowSeverity
  - serviceNowTicketType
  - serviceNowCategory
  - serviceNowAssignmentGroup
  - ZendeskPriority
  - ZendeskRequester
  - ZendeskStatus
  - ZendeskSubject
  - ZendeskTags
  - ZendeskType
  - ZendeskAssigne
  - ZendeskCollaborators
  - description
  - addCommentPerEndpoint
  - CommentToAdd
  name: Ticket Management
  description: Ticket management settings and data.
outputSections:
- outputs: []
  name: General (Outputs group)
  description: Generic group for outputs
>>>>>>> 9d6c5180
outputs: []
tests:
- No tests (auto formatted)
marketplaces: ["marketplacev2"]
fromversion: 6.6.0<|MERGE_RESOLUTION|>--- conflicted
+++ resolved
@@ -985,8 +985,6 @@
   required: false
   description: Comment for the ticket.
   playbookInputQuery:
-<<<<<<< HEAD
-=======
 inputSections:
 - inputs:
   - AutoCloseAlert
@@ -1027,7 +1025,6 @@
 - outputs: []
   name: General (Outputs group)
   description: Generic group for outputs
->>>>>>> 9d6c5180
 outputs: []
 tests:
 - No tests (auto formatted)
