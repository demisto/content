id: Identity Analytics - Alert Handling
version: -1
name: Identity Analytics - Alert Handling
description: |-
  The `Identity Analytics - Alert Handling` playbook is designed to handle Identity Analytics alerts and executes the following:

  Analysis:
  - Enriches the IP and the account, providing additional context and information about these indicators.

  Verdict:
  - Determines the appropriate verdict based on the data collected from the enrichment phase.

  Investigation:
  - Checks for related XDR alerts to the user by Mitre tactics to identify malicious activity.
  - Checks for specific arguments for malicious usage from Okta using the 'Okta User Investigation' sub-playbook.
  - Checks for specific arguments for malicious usage from Azure using the 'Azure User Investigation' sub-playbook.

  Verdict Handling:
  - Handles malicious alerts by initiating appropriate response actions, including blocking malicious IP and revoking or clearing user's sessions.
  - Handles non-malicious alerts identified during the investigation.
starttaskid: "0"
tasks:
  "0":
    id: "0"
    taskid: 094bbab2-b4ef-44d6-8126-6473ab452df5
    type: start
    task:
      id: 094bbab2-b4ef-44d6-8126-6473ab452df5
      version: -1
      name: ""
      iscommand: false
      brand: ""
      description: ''
    nexttasks:
      '#none#':
      - "4"
    separatecontext: false
    continueonerrortype: ""
    view: |-
      {
        "position": {
          "x": 250,
          "y": -510
        }
      }
    note: false
    timertriggers: []
    ignoreworker: false
    skipunavailable: false
    quietmode: 0
    isoversize: false
    isautoswitchedtoquietmode: false
  "1":
    id: "1"
    taskid: 11f7eaeb-84f8-4985-839e-0f6dfc96ddc0
    type: playbook
    task:
      id: 11f7eaeb-84f8-4985-839e-0f6dfc96ddc0
      version: -1
      name: Account Enrichment - Generic v2.1
      description: |-
        Enrich accounts using one or more integrations.
        Supported integrations:
        - Active Directory
        - SailPoint IdentityNow
        - SailPoint IdentityIQ
        - PingOne
        - Okta
        - AWS IAM
        - Cortex XDR / Core (account enrichment and reputation and risk)

        Also, the playbook supports the generic command 'iam-get-user' (implemented in IAM integrations. For more information, visit https://xsoar.pan.dev/docs/integrations/iam-integrations.
      playbookName: Account Enrichment - Generic v2.1
      type: playbook
      iscommand: false
      brand: ""
    nexttasks:
      '#none#':
      - "16"
    scriptarguments:
      Username:
        complex:
          root: alert
          accessor: username
          transformers:
          - operator: Cut
            args:
              delimiter:
                value:
                  simple: \
              fields:
                value:
                  simple: "2"
          - operator: append
            args:
              item:
                value:
                  simple: alert.username
                iscontext: true
          - operator: uniq
    separatecontext: true
    continueonerrortype: ""
    loop:
      iscommand: false
      exitCondition: ""
      wait: 1
      max: 100
    view: |-
      {
        "position": {
          "x": -280,
          "y": -230
        }
      }
    note: false
    timertriggers: []
    ignoreworker: false
    skipunavailable: false
    quietmode: 0
    isoversize: false
    isautoswitchedtoquietmode: false
  "2":
    id: "2"
    taskid: d44bd7f6-7d7d-4b0e-8746-110754f73f1e
    type: regular
    task:
      id: d44bd7f6-7d7d-4b0e-8746-110754f73f1e
      version: -1
      name: IP Enrichment
      description: Checks the reputation of an IP address.
      script: '|||ip'
      type: regular
      iscommand: true
      brand: ""
    nexttasks:
      '#none#':
      - "16"
    scriptarguments:
      ip:
        complex:
          root: IP
          accessor: Address
          transformers:
          - operator: uniq
    separatecontext: false
    continueonerrortype: ""
    view: |-
      {
        "position": {
          "x": 780,
          "y": -230
        }
      }
    note: false
    timertriggers: []
    ignoreworker: false
    skipunavailable: true
    quietmode: 0
    isoversize: false
    isautoswitchedtoquietmode: false
  "4":
    id: "4"
    taskid: e6a415f2-0395-4ce1-8a0f-2d3c66102cf6
    type: title
    task:
      id: e6a415f2-0395-4ce1-8a0f-2d3c66102cf6
      version: -1
      name: Analysis
      type: title
      iscommand: false
      brand: ""
      description: ''
    nexttasks:
      '#none#':
      - "56"
      - "1"
      - "2"
    separatecontext: false
    continueonerrortype: ""
    view: |-
      {
        "position": {
          "x": 250,
          "y": -380
        }
      }
    note: false
    timertriggers: []
    ignoreworker: false
    skipunavailable: false
    quietmode: 0
    isoversize: false
    isautoswitchedtoquietmode: false
  "5":
    id: "5"
    taskid: cc794aee-e08b-41c4-8ddc-1dea59923ba3
    type: condition
    task:
      id: cc794aee-e08b-41c4-8ddc-1dea59923ba3
      version: -1
      name: Found malicious evidence based on enrichment data?
      description: Checks if malicious evidence is found based on enrichment data.
      type: condition
      iscommand: false
      brand: ""
    nexttasks:
      '#default#':
      - "26"
      "yes":
      - "50"
    separatecontext: false
    conditions:
    - label: "yes"
      condition:
      - - operator: isEqualString
          left:
            value:
              complex:
                root: DBotScore
                filters:
                - - operator: isEqualString
                    left:
                      value:
                        simple: DBotScore.Type
                      iscontext: true
                    right:
                      value:
                        simple: IP
                    ignorecase: true
                accessor: Score
            iscontext: true
          right:
            value:
              simple: "3"
          ignorecase: true
        - operator: isEqualString
          left:
            value:
              simple: Core.RiskyUser.risk_level
            iscontext: true
          right:
            value:
              simple: HIGH
          ignorecase: true
    continueonerrortype: ""
    view: |-
      {
        "position": {
          "x": 250,
          "y": 410
        }
      }
    note: false
    timertriggers: []
    ignoreworker: false
    skipunavailable: false
    quietmode: 0
    isoversize: false
    isautoswitchedtoquietmode: false
  "16":
    id: "16"
    taskid: b0780516-7728-4d8b-899a-44cf52479091
    type: title
    task:
      id: b0780516-7728-4d8b-899a-44cf52479091
      version: -1
      name: Verdict
      type: title
      iscommand: false
      brand: ""
      description: ''
    nexttasks:
      '#none#':
      - "5"
    separatecontext: false
    continueonerrortype: ""
    view: |-
      {
        "position": {
          "x": 250,
          "y": 280
        }
      }
    note: false
    timertriggers: []
    ignoreworker: false
    skipunavailable: false
    quietmode: 0
    isoversize: false
    isautoswitchedtoquietmode: false
  "22":
    id: "22"
    taskid: 5b1dc470-d347-4a2c-8908-c1548188fec1
    type: playbook
    task:
      id: 5b1dc470-d347-4a2c-8908-c1548188fec1
      version: -1
      name: Cloud IAM Enrichment - Generic
      description: This playbook is responsible for collecting and enriching data on Identity Access Management (IAM) in cloud environments (AWS, Azure, and GCP).
      playbookName: Cloud IAM Enrichment - Generic
      type: playbook
      iscommand: false
      brand: ""
    nexttasks:
      '#none#':
      - "16"
    scriptarguments:
      cloudProvider:
        complex:
          root: Core.OriginalAlert.raw_abioc.event.auth_server
          filters:
          - - operator: isEqualString
              left:
                value:
                  simple: Core.OriginalAlert.raw_abioc.event.auth_server
                iscontext: true
              right:
                value:
                  simple: Azure
              ignorecase: true
      username:
        complex:
          root: Core.OriginalAlert.event
          accessor: auth_identity
          transformers:
          - operator: uniq
    separatecontext: true
    continueonerrortype: ""
    loop:
      iscommand: false
      exitCondition: ""
      wait: 1
      max: 100
    view: |-
      {
        "position": {
          "x": 250,
          "y": 110
        }
      }
    note: false
    timertriggers: []
    ignoreworker: false
    skipunavailable: false
    quietmode: 0
    isoversize: false
    isautoswitchedtoquietmode: false
  "23":
    id: "23"
    taskid: c3b8c47f-5237-43ed-84e8-8dec101a314f
    type: title
    task:
      id: c3b8c47f-5237-43ed-84e8-8dec101a314f
      version: -1
      name: Remediation
      type: title
      iscommand: false
      brand: ""
      description: ''
    nexttasks:
      '#none#':
      - "32"
    separatecontext: false
    continueonerrortype: ""
    view: |-
      {
        "position": {
          "x": 250,
          "y": 1735
        }
      }
    note: false
    timertriggers: []
    ignoreworker: false
    skipunavailable: false
    quietmode: 0
    isoversize: false
    isautoswitchedtoquietmode: false
  "26":
    id: "26"
    taskid: 465bfcc5-b436-4180-8231-01e21a566832
    type: title
    task:
      id: 465bfcc5-b436-4180-8231-01e21a566832
      version: -1
      name: Investigation
      type: title
      iscommand: false
      brand: ""
      description: ''
    nexttasks:
      '#none#':
      - "39"
      - "45"
      - "38"
    separatecontext: false
    continueonerrortype: ""
    view: |-
      {
        "position": {
          "x": 890,
          "y": 590
        }
      }
    note: false
    timertriggers: []
    ignoreworker: false
    skipunavailable: false
    quietmode: 0
    isoversize: false
    isautoswitchedtoquietmode: false
  "27":
    id: "27"
    taskid: 9b5c2fc2-c65b-488d-8229-f8b59bb2341a
    type: condition
    task:
      id: 9b5c2fc2-c65b-488d-8229-f8b59bb2341a
      version: -1
      name: Found any malicious user activity?
      description: Determine if the activity is malicious based on the investigation findings.
      type: condition
      iscommand: false
      brand: ""
    nexttasks:
      '#default#':
      - "28"
      "yes":
      - "50"
    separatecontext: false
    conditions:
    - label: "yes"
      condition:
      - - operator: isNotEmpty
          left:
            value:
              simple: AzureScriptBasedUserAgentEvents
            iscontext: true
          right:
            value: {}
        - operator: greaterThan
          left:
            value:
              simple: AzureFailLoginCount
            iscontext: true
          right:
            value:
              simple: inputs.FailedLogonThreshold
            iscontext: true
        - operator: isNotEmpty
          left:
            value:
              simple: SuspiciousUserAgent
            iscontext: true
        - operator: greaterThan
          left:
            value:
              simple: NumOfOktaSuspiciousActivities
            iscontext: true
          right:
            value:
              simple: inputs.OktaSuspiciousEventsThreshold
            iscontext: true
        - operator: greaterThan
          left:
            value:
              simple: NumOfOktaFailedLogon
            iscontext: true
          right:
            value:
              simple: inputs.FailedLogonThreshold
            iscontext: true
        - operator: greaterThan
          left:
            value:
              simple: NumOfRelatedAlerts
            iscontext: true
          right:
            value:
              simple: inputs.RelatedAlertsThreshold
            iscontext: true
    continueonerrortype: ""
    view: |-
      {
        "position": {
          "x": 890,
          "y": 1070
        }
      }
    note: false
    timertriggers: []
    ignoreworker: false
    skipunavailable: false
    quietmode: 0
    isoversize: false
    isautoswitchedtoquietmode: false
  "28":
    id: "28"
    taskid: c57402d1-54ac-4fcd-86b3-ea787ef0f134
    type: condition
    task:
      id: c57402d1-54ac-4fcd-86b3-ea787ef0f134
      version: -1
      name: Analyst Decision
      description: An analyst’s decision is required to determine whether it is a malicious or non-malicious activity.
      type: condition
      iscommand: false
      brand: ""
    nexttasks:
      Malicious:
      - "50"
      Non-Malicious:
      - "29"
    separatecontext: false
    continueonerrortype: ""
    view: |-
      {
        "position": {
          "x": 890,
          "y": 1250
        }
      }
    note: false
    timertriggers: []
    ignoreworker: false
    message:
      to:
      subject:
      body:
        simple: An analyst's decision is required to determine whether it is a malicious or non-malicious activity.
      methods: []
      format: ""
      bcc:
      cc:
      timings:
        retriescount: 2
        retriesinterval: 360
        completeafterreplies: 1
        completeafterv2: true
        completeaftersla: false
      replyOptions:
      - Malicious
      - Non-Malicious
    skipunavailable: false
    quietmode: 0
    isoversize: false
    isautoswitchedtoquietmode: false
  "29":
    id: "29"
    taskid: 1b92f3a1-4f55-45b9-86fb-592ce40fcc74
    type: title
    task:
      id: 1b92f3a1-4f55-45b9-86fb-592ce40fcc74
      version: -1
      name: No Malicious activity identified
      type: title
      iscommand: false
      brand: ""
      description: ''
    nexttasks:
      '#none#':
      - "31"
    separatecontext: false
    continueonerrortype: ""
    view: |-
      {
        "position": {
          "x": 1320,
          "y": 1430
        }
      }
    note: false
    timertriggers: []
    ignoreworker: false
    skipunavailable: false
    quietmode: 0
    isoversize: false
    isautoswitchedtoquietmode: false
  "30":
    id: "30"
    taskid: 17d5cb30-517e-4e53-850f-753f7cb35d68
    type: regular
    task:
      id: 17d5cb30-517e-4e53-850f-753f7cb35d68
      version: -1
      name: Close Investigation
      description: commands.local.cmd.close.inv
      script: Builtin|||closeInvestigation
      type: regular
      iscommand: true
      brand: Builtin
    nexttasks:
      '#none#':
      - "37"
    scriptarguments:
      closeNotes:
        simple: Closed by the `Identity Analytics Alert Handling` playbook.
      closeReason:
        simple: ${Verdict}
      id:
        complex:
          root: alert
          accessor: id
    separatecontext: false
    continueonerrortype: ""
    view: |-
      {
        "position": {
          "x": 250,
          "y": 2560
        }
      }
    note: false
    timertriggers: []
    ignoreworker: false
    skipunavailable: false
    quietmode: 0
    isoversize: false
    isautoswitchedtoquietmode: false
  "31":
    id: "31"
    taskid: 0189f824-8ed1-4912-8dae-d3f174a8bffc
    type: regular
    task:
      id: 0189f824-8ed1-4912-8dae-d3f174a8bffc
      version: -1
      name: Set Alert Verdict
      description: Set a value in context under the key you entered.
      scriptName: Set
      type: regular
      iscommand: false
      brand: ""
    nexttasks:
      '#none#':
      - "30"
    scriptarguments:
      key:
        simple: Verdict
      value:
        simple: Non-Malicious
    separatecontext: false
    continueonerrortype: ""
    view: |-
      {
        "position": {
          "x": 1320,
          "y": 1565
        }
      }
    note: false
    timertriggers: []
    ignoreworker: false
    fieldMapping:
    - incidentfield: Verdict
      output:
        simple: Non-Malicious
    skipunavailable: false
    quietmode: 0
    isoversize: false
    isautoswitchedtoquietmode: false
  "32":
    id: "32"
    taskid: 538f6be6-8dd5-4248-8714-1f6a8d505c83
    type: condition
    task:
      id: 538f6be6-8dd5-4248-8714-1f6a8d505c83
      version: -1
      name: Should perform remediation actions automatically?
      description: |+
        Whether to perform automatic remediation actions based on the input’s value. (AutoRemediation)

      type: condition
      iscommand: false
      brand: ""
    nexttasks:
      '#default#':
      - "54"
      "Yes":
      - "55"
    separatecontext: false
    conditions:
    - label: "Yes"
      condition:
      - - operator: isEqualString
          left:
            value:
              simple: inputs.AutoRemediation
            iscontext: true
          right:
            value:
              simple: "True"
          ignorecase: true
    continueonerrortype: ""
    view: |-
      {
        "position": {
          "x": 250,
          "y": 1865
        }
      }
    note: false
    timertriggers: []
    ignoreworker: false
    skipunavailable: false
    quietmode: 0
    isoversize: false
    isautoswitchedtoquietmode: false
  "37":
    id: "37"
    taskid: a399d864-ce79-4b3f-8901-15e5a9e45e15
    type: title
    task:
      id: a399d864-ce79-4b3f-8901-15e5a9e45e15
      version: -1
      name: Done
      type: title
      iscommand: false
      brand: ""
      description: ''
    separatecontext: false
    continueonerrortype: ""
    view: |-
      {
        "position": {
          "x": 250,
          "y": 2730
        }
      }
    note: false
    timertriggers: []
    ignoreworker: false
    skipunavailable: false
    quietmode: 0
    isoversize: false
    isautoswitchedtoquietmode: false
  "38":
    id: "38"
    taskid: 7cff1688-ef61-4eb4-8273-ac88be488567
    type: playbook
    task:
      id: 7cff1688-ef61-4eb4-8273-ac88be488567
      version: -1
      name: Okta - User Investigation
      description: This playbook performs an investigation on a specific user, using queries and logs from Okta.
      playbookName: Okta - User Investigation
      type: playbook
      iscommand: false
      brand: ""
    nexttasks:
      '#none#':
      - "52"
    scriptarguments:
      ASN:
        complex:
          root: IP
          accessor: ASN
          transformers:
          - operator: uniq
      LoginCountry:
        complex:
          root: IP.Geo
          accessor: Country
          transformers:
          - operator: uniq
      UserEmail:
        complex:
          root: Account
          accessor: Email
          transformers:
          - operator: uniq
    separatecontext: true
    continueonerrortype: ""
    loop:
      iscommand: false
      exitCondition: ""
      wait: 1
      max: 100
    view: |-
      {
        "position": {
          "x": 1300,
          "y": 730
        }
      }
    note: false
    timertriggers: []
    ignoreworker: false
    skipunavailable: true
    quietmode: 0
    isoversize: false
    isautoswitchedtoquietmode: false
  "39":
    id: "39"
    taskid: 37f87726-c1f2-4b54-8368-9666ef8e608a
    type: playbook
    task:
      id: 37f87726-c1f2-4b54-8368-9666ef8e608a
      version: -1
      name: Get entity alerts by MITRE tactics
      description: |-
        This playbook searches XDR alerts related to specific entities , on a given timeframe, based on MITRE tactics.
        Note: The playbook's inputs enable manipulating the execution flow. Read the input descriptions for details.
      playbookName: Get entity alerts by MITRE tactics
      type: playbook
      iscommand: false
      brand: ""
    nexttasks:
      '#none#':
      - "52"
    scriptarguments:
      EntityID:
        complex:
          root: alert
          accessor: username
          transformers:
          - operator: uniq
      EntityType:
        simple: username
      HuntCnCTechniques:
        simple: "False"
      HuntCollectionTechniques:
        simple: "False"
      HuntCredentialAccessTechniques:
        simple: "False"
      HuntDefenseEvasionTechniques:
        simple: "False"
      HuntDiscoveryTechniques:
        simple: "False"
      HuntExecutionTechniques:
        simple: "False"
      HuntImpactTechniques:
        simple: "False"
      HuntInitialAccessTechniques:
        simple: "False"
      HuntLateralMovementTechniques:
        simple: "False"
      HuntPersistenceTechniques:
        simple: "False"
      HuntPrivilegeEscalationTechniques:
        simple: "False"
      HuntReconnaissanceTechniques:
        simple: "False"
      RunAll:
        simple: "True"
      timeRange:
        simple: 1 day
    separatecontext: true
    continueonerrortype: ""
    loop:
      iscommand: false
      exitCondition: ""
      wait: 1
      max: 100
    view: |-
      {
        "position": {
          "x": 890,
          "y": 730
        }
      }
    note: false
    timertriggers: []
    ignoreworker: false
    skipunavailable: false
    quietmode: 0
    isoversize: false
    isautoswitchedtoquietmode: false
  "45":
    id: "45"
    taskid: be2efc52-1466-447e-8498-43acfcfd66c8
    type: playbook
    task:
      id: be2efc52-1466-447e-8498-43acfcfd66c8
      version: -1
      name: Azure - User Investigation
      description: |-
        This playbook performs an investigation on a specific user in Azure environments, using queries and logs from Azure Log Analytics to locate the following activities performed by the user:
        - Script-based user agent usage
        - Administrative user activities
        - Security rules and policies changes
        - Failed login attempt
        - MFA failed login attempt
        - Login attempt from an uncommon country
        - Anomalies activities
        - Risky users
        - Uncommon high volume of actions
        - Action uncommonly performed by the user
      playbookName: Azure - User Investigation
      type: playbook
      iscommand: false
      brand: ""
    nexttasks:
      '#none#':
      - "52"
    scriptarguments:
      AzureSearchTime:
        simple: ago(1d)
      AzureSentinelQueries:
        simple: "False"
      MfaAttemptThreshold:
        simple: ${inputs.AzureMfaFailedLogonThreshold}
      Username:
        complex:
          root: Core.OriginalAlert.event
          accessor: auth_identity
          transformers:
          - operator: uniq
      failedLogonThreshold:
        simple: ${inputs.FailedLogonThreshold}
    separatecontext: true
    continueonerrortype: ""
    loop:
      iscommand: false
      exitCondition: ""
      wait: 1
      max: 100
    view: |-
      {
        "position": {
          "x": 480,
          "y": 730
        }
      }
    note: false
    timertriggers: []
    ignoreworker: false
    skipunavailable: true
    quietmode: 0
    isoversize: false
    isautoswitchedtoquietmode: false
  "46":
    id: "46"
    taskid: b8f759b1-e17c-4cf5-8af4-33d34b33410a
    type: playbook
    task:
      id: b8f759b1-e17c-4cf5-8af4-33d34b33410a
      version: -1
      name: Cloud Credentials Rotation - Azure
      description: |-
        ## **Azure Credentials Rotation Playbook**

        ### **IAM Remediation**
        Protect your identity and access management:
        - **Reset Password**: Resets the user password to halt any unauthorized access.

        - **Revoke Session**: Terminates current active sessions to ensure the malicious actor is locked out.

        - **Combo Action**: Resets the password and terminates all active sessions.

        ### **Service Principal Remediation**
        Guard your applications:
        - **Password Regeneration**: Generate a new password for the service principal, making sure the old one becomes obsolete.
      playbookName: Cloud Credentials Rotation - Azure
      type: playbook
      iscommand: false
      brand: ""
    nexttasks:
      '#none#':
      - "30"
    scriptarguments:
      IAMRemediationType:
        simple: ${inputs.IAMRemediationType}
      identityType:
        simple: IAM
      userID:
        simple: ${MSGraphUser.ID}
    separatecontext: true
    continueonerrortype: ""
    loop:
      iscommand: false
      exitCondition: ""
      wait: 1
      max: 100
    view: |-
      {
        "position": {
          "x": 40,
          "y": 2390
        }
      }
    note: false
    timertriggers: []
    ignoreworker: false
    skipunavailable: true
    quietmode: 0
    isoversize: false
    isautoswitchedtoquietmode: false
  "47":
    id: "47"
    taskid: 27faebca-18f3-4660-8e72-910b4ff288f6
    type: regular
    task:
      id: 27faebca-18f3-4660-8e72-910b4ff288f6
      version: -1
      name: Fetch cloud alert extra data
      description: Returns information about each alert ID.
      script: '|||core-get-cloud-original-alerts'
      type: regular
      iscommand: true
      brand: ""
    nexttasks:
      '#none#':
      - "22"
    scriptarguments:
      alert_ids:
        complex:
          root: alert
          accessor: id
          transformers:
          - operator: uniq
      filter_alert_fields:
        simple: "false"
    separatecontext: false
    continueonerrortype: ""
    view: |-
      {
        "position": {
          "x": 250,
          "y": -50
        }
      }
    note: false
    timertriggers: []
    ignoreworker: false
    skipunavailable: false
    quietmode: 0
    isoversize: false
    isautoswitchedtoquietmode: false
  "48":
    id: "48"
    taskid: 030764ae-207c-4555-831e-a974d06764dd
    type: playbook
    task:
      id: 030764ae-207c-4555-831e-a974d06764dd
      version: -1
      name: Containment Plan
      description: "This playbook handles the main containment actions available with Cortex XSIAM, including the following sub-playbooks:  \n* Containment Plan - Isolate endpoint\n* Containment Plan - Disable account\n* Containment Plan - Quarantine file\n* Containment Plan - Block indicators\n* Containment Plan - Clear user session (currently, the playbook supports only Okta)\n\nNote: The playbook inputs enable manipulating the execution flow. Read the input descriptions for details."
      playbookName: Containment Plan
      type: playbook
      iscommand: false
      brand: ""
    nexttasks:
      '#none#':
      - "30"
    scriptarguments:
      AutoBlockIndicators:
        simple: "True"
      AutoContainment:
        simple: ${inputs.AutoContainment}
      BlockIndicators:
        simple: "True"
      ClearUserSessions:
        simple: ${inputs.ClearUserSessions}
      FileContainment:
        simple: "False"
      FileRemediation:
        simple: Quarantine
      HostContainment:
        simple: "False"
      IP:
        complex:
          root: DBotScore
          filters:
          - - operator: isEqualString
              left:
                value:
                  simple: DBotScore.Type
                iscontext: true
              right:
                value:
                  simple: IP
              ignorecase: true
          - - operator: isEqualNumber
              left:
                value:
                  simple: DBotScore.Score
                iscontext: true
              right:
                value:
                  simple: "3"
          accessor: Indicator
          transformers:
          - operator: uniq
      UserContainment:
        simple: ${inputs.UserContainment}
      UserVerification:
        simple: "False"
      Username:
        complex:
          root: alert
          accessor: username
          transformers:
          - operator: Cut
            args:
              delimiter:
                value:
                  simple: \
              fields:
                value:
                  simple: "2"
          - operator: uniq
    separatecontext: true
    continueonerrortype: ""
    loop:
      iscommand: false
      exitCondition: ""
      wait: 1
      max: 0
    view: |-
      {
        "position": {
          "x": 460,
          "y": 2190
        }
      }
    note: false
    timertriggers: []
    ignoreworker: false
    skipunavailable: false
    quietmode: 0
    isoversize: false
    isautoswitchedtoquietmode: false
  "50":
    id: "50"
    taskid: a644a927-697c-4e3d-8ac7-8c4f00589b6f
    type: title
    task:
      id: a644a927-697c-4e3d-8ac7-8c4f00589b6f
      version: -1
      name: Malicious Activity identified
      type: title
      iscommand: false
      brand: ""
      description: ''
    nexttasks:
      '#none#':
      - "51"
    separatecontext: false
    continueonerrortype: ""
    view: |-
      {
        "position": {
          "x": 250,
          "y": 1430
        }
      }
    note: false
    timertriggers: []
    ignoreworker: false
    skipunavailable: false
    quietmode: 0
    isoversize: false
    isautoswitchedtoquietmode: false
  "51":
    id: "51"
    taskid: 0179032e-abe1-479a-882c-475b213fb9dc
    type: regular
    task:
      id: 0179032e-abe1-479a-882c-475b213fb9dc
      version: -1
      name: Set Alert Verdict
      description: Set a value in context under the key you entered.
      scriptName: Set
      type: regular
      iscommand: false
      brand: ""
    nexttasks:
      '#none#':
      - "23"
    scriptarguments:
      key:
        simple: Verdict
      value:
        simple: Malicious
    separatecontext: false
    continueonerrortype: ""
    view: |-
      {
        "position": {
          "x": 250,
          "y": 1565
        }
      }
    note: false
    timertriggers: []
    ignoreworker: false
    fieldMapping:
    - incidentfield: Verdict
      output:
        simple: Malicious
    - incidentfield: User Risk Level
      output:
        simple: ${Core.RiskyUser.risk_level}
    - incidentfield: Account Member Of
      output:
        simple: ${ActiveDirectory.Users.memberOf}
    - incidentfield: Cloud Account ID
      output:
        simple: ${MSGraphUser.ID}
    - incidentfield: sAMAccountName
      output:
        simple: ${ActiveDirectory.Users.sAMAccountName}
    - incidentfield: Account Status
      output:
        simple: ${Account.Status}
    - incidentfield: Account ID
      output:
        complex:
          root: Account.ID
          filters:
          - - operator: notContainsGeneral
              left:
                value:
                  simple: Account.ID
                iscontext: true
              right:
                value:
                  simple: "="
              ignorecase: true
    - incidentfield: Manager Email Address
      output:
        simple: ${UserManagerEmail}
    skipunavailable: false
    quietmode: 0
    isoversize: false
    isautoswitchedtoquietmode: false
  "52":
    id: "52"
    taskid: 0ea2b397-c024-4c57-81d1-ccdf630043f6
    type: regular
    task:
      id: 0ea2b397-c024-4c57-81d1-ccdf630043f6
      version: -1
      name: Set Number of Related Alerts
      description: |-
        Set a value in context under the key you entered. If no value is entered, the script doesn't do anything.

        This automation runs using the default Limited User role, unless you explicitly change the permissions.
        For more information, see the section about permissions here:
        - For Cortex XSOAR 6 see https://docs-cortex.paloaltonetworks.com/r/Cortex-XSOAR/6.x/Cortex-XSOAR-Playbook-Design-Guide/Automations 
        - For Cortex XSOAR 8 Cloud see https://docs-cortex.paloaltonetworks.com/r/Cortex-XSOAR/8/Cortex-XSOAR-Cloud-Documentation/Create-a-script
        - For Cortex XSOAR 8.7 On-prem see https://docs-cortex.paloaltonetworks.com/r/Cortex-XSOAR/8.7/Cortex-XSOAR-On-prem-Documentation/Create-a-script
      scriptName: SetAndHandleEmpty
      type: regular
      iscommand: false
      brand: ""
    nexttasks:
      '#none#':
      - "27"
    scriptarguments:
      key:
        simple: NumOfRelatedAlerts
      value:
        complex:
          root: foundIncidents
          accessor: severity
          transformers:
          - operator: count
    separatecontext: false
    continueonerrortype: ""
    view: |-
      {
        "position": {
          "x": 890,
          "y": 910
        }
      }
    note: false
    timertriggers: []
    ignoreworker: false
    fieldMapping:
    - incidentfield: Number Of Found Related Alerts
      output:
        simple: ${NumOfRelatedAlerts}
    - incidentfield: Alert Search Results
      output:
        complex:
          root: foundIncidents
          filters:
          - - operator: containsGeneral
              left:
                value:
                  simple: foundIncidents.severity
                iscontext: true
              right:
                value:
                  simple: medium
              ignorecase: true
            - operator: containsGeneral
              left:
                value:
                  simple: foundIncidents.severity
                iscontext: true
              right:
                value:
                  simple: high
              ignorecase: true
            - operator: containsGeneral
              left:
                value:
                  simple: foundIncidents.severity
                iscontext: true
              right:
                value:
                  simple: critical
    - incidentfield: User Risk Level
      output:
        simple: ${Core.RiskyUser.risk_level}
    - incidentfield: Failed Logon Events
      output:
        complex:
          root: NumOfOktaFailedLogon
          transformers:
          - operator: append
            args:
              item:
                value:
                  simple: AzureFailLoginCount
                iscontext: true
          - operator: SumList
    - incidentfield: Email
      output:
        complex:
          root: ActiveDirectory.Users
          accessor: mail
          transformers:
          - operator: append
            args:
              item:
                value:
                  simple: Core.OriginalAlert.event.auth_identity
                iscontext: true
          - operator: uniq
    - incidentfield: Account Member Of
      output:
        simple: ${ActiveDirectory.Users.memberOf}
    - incidentfield: Cloud Account ID
      output:
        simple: ${MSGraphUser.ID}
    - incidentfield: Account ID
      output:
        complex:
          root: Account.ID
          filters:
          - - operator: notContainsGeneral
              left:
                value:
                  simple: Account.ID
                iscontext: true
              right:
                value:
                  simple: "="
              ignorecase: true
    - incidentfield: sAMAccountName
      output:
        simple: ${ActiveDirectory.Users.sAMAccountName}
    - incidentfield: Account Status
      output:
        simple: ${Account.Status}
    - incidentfield: Manager Email Address
      output:
        simple: ${UserManagerEmail}
    skipunavailable: false
    quietmode: 0
    isoversize: false
    isautoswitchedtoquietmode: false
  "53":
    id: "53"
    taskid: 6fbd48e8-f6f3-4a22-8852-ddd02f16436d
    type: condition
    task:
      id: 6fbd48e8-f6f3-4a22-8852-ddd02f16436d
      version: -1
      name: Should Perform Cloud Remediation?
      description: Whether to perform cloud remediation actions.
      type: condition
      iscommand: false
      brand: ""
    nexttasks:
      '#default#':
      - "30"
      "yes":
      - "46"
    separatecontext: false
    conditions:
    - label: "yes"
      condition:
      - - operator: containsString
          left:
            value:
              simple: alert.tags
            iscontext: true
          right:
            value:
              simple: Azure
          ignorecase: true
      - - operator: isNotEmpty
          left:
            value:
              simple: MSGraphUser.ID
            iscontext: true
    continueonerrortype: ""
    view: |-
      {
        "position": {
          "x": 40,
          "y": 2190
        }
      }
    note: false
    timertriggers: []
    ignoreworker: false
    skipunavailable: false
    quietmode: 0
    isoversize: false
    isautoswitchedtoquietmode: false
  "54":
    id: "54"
    taskid: 166c02e1-6c8e-4c67-8514-785560f957f4
    type: title
    task:
      id: 166c02e1-6c8e-4c67-8514-785560f957f4
      version: -1
      name: Manual Remediation
      type: title
      iscommand: false
      brand: ""
      description: ''
    nexttasks:
      '#none#':
      - "37"
    separatecontext: false
    continueonerrortype: ""
    view: |-
      {
        "position": {
          "x": -540,
          "y": 2050
        }
      }
    note: false
    timertriggers: []
    ignoreworker: false
    skipunavailable: false
    quietmode: 0
    isoversize: false
    isautoswitchedtoquietmode: false
  "55":
    id: "55"
    taskid: 7393915f-50da-4e1e-8a17-e49fca8195eb
    type: title
    task:
      id: 7393915f-50da-4e1e-8a17-e49fca8195eb
      version: -1
      name: Auto Remediation
      type: title
      iscommand: false
      brand: ""
      description: ''
    nexttasks:
      '#none#':
      - "48"
      - "53"
    separatecontext: false
    continueonerrortype: ""
    view: |-
      {
        "position": {
          "x": 250,
          "y": 2050
        }
      }
    note: false
    timertriggers: []
    ignoreworker: false
    skipunavailable: false
    quietmode: 0
    isoversize: false
    isautoswitchedtoquietmode: false
  "56":
    id: "56"
    taskid: 8cea850d-2ff4-4acb-8a52-78ecd733ecdd
    type: condition
    task:
      id: 8cea850d-2ff4-4acb-8a52-78ecd733ecdd
      version: -1
      name: Is the resource log is Azure?
      description: Checks if the resource log is Azure.
      type: condition
      iscommand: false
      brand: ""
    nexttasks:
      '#default#':
      - "16"
      "yes":
      - "47"
    separatecontext: false
    conditions:
    - label: "yes"
      condition:
      - - operator: containsString
          left:
            value:
              simple: alert.tags
            iscontext: true
          right:
            value:
              simple: Azure
          ignorecase: true
    continueonerrortype: ""
    view: |-
      {
        "position": {
          "x": 250,
          "y": -230
        }
      }
    note: false
    timertriggers: []
    ignoreworker: false
    skipunavailable: false
    quietmode: 0
    isoversize: false
    isautoswitchedtoquietmode: false
view: |-
  {
    "linkLabelsPosition": {
      "27_28_#default#": 0.47,
      "27_50_yes": 0.41,
      "28_29_Non-Malicious": 0.47,
      "28_50_Malicious": 0.26,
      "32_55_Yes": 0.47,
      "53_30_#default#": 0.43,
      "53_46_yes": 0.41,
      "56_16_#default#": 0.2,
      "56_47_yes": 0.47,
      "5_50_yes": 0.19
    },
    "paper": {
      "dimensions": {
        "height": 3305,
        "width": 2240,
        "x": -540,
        "y": -510
      }
    }
  }
inputs:
- key: RelatedAlertsThreshold
  value:
    simple: "5"
  required: false
  description: |-
    This is the minimum threshold for XSIAM related alerts, based on MITRE tactics used to identify malicious activity by the user in the last 1 day.
    Example: If this input is set to '5' and it detects '6' XSIAM related alerts, it will classify this check as indicating malicious activity.
    The default value is '5'.
  playbookInputQuery:
- key: FailedLogonThreshold
  value:
    simple: "30"
  required: false
  description: |-
    This is the minimum threshold for user login failures within the last 1 day.
    example: If this input is set to '30', and the 'Okta - User Investigation' or the 'Azure - User Investigation' sub-playbooks have found 31 failed login attempts - It will classify this behavior as malicious activity.
    The default value is '30'.
  playbookInputQuery:
- key: OktaSuspiciousEventsThreshold
  value:
    simple: "5"
  required: false
  description: |-
    This is the minimum threshold for suspicious Okta activity events by the user in the last 1 day.
    example: If this input is set to '5', and the 'Okta - User Investigation' sub-playbooks have found 6 events of suspicious activity by the user - It will classify this behavior as malicious activity.
    The default value is '5'.
  playbookInputQuery:
- key: AzureMfaFailedLogonThreshold
  value:
    simple: "10"
  required: false
  description: This is the minimum threshold for MFA failed logins by the user in the last 1 day. Required to determine how many MFA failed logon events count as malicious events.
  playbookInputQuery:
- key: AutoRemediation
  value:
    simple: "False"
  required: false
  description: |-
    Whether to execute the remediation flow automatically.
    Possible values are: "True" and "False".
  playbookInputQuery:
- key: AutoContainment
  value:
    simple: "False"
  required: false
  description: |-
    Whether to execute containment plan (except isolation) automatically.
    Possible values are: "True" and "False".
  playbookInputQuery:
- key: UserContainment
  value:
    simple: "False"
  required: false
  description: |-
    Whether to disable the user account using the 'Containment Plan' su-playbook.
    Possible values are: "True" and "False".
  playbookInputQuery:
- key: ClearUserSessions
  value:
    simple: "True"
  required: false
  description: |-
    Whether to clear the user's active Okta sessions using the 'Containment Plan' su-playbook.
    Possible values are: "True" and "False".
  playbookInputQuery:
- key: IAMRemediationType
  value:
    simple: Revoke
  required: false
  description: |-
    The response on 'Cloud Credentials Rotation - Azure' sub-playbook provides the following remediation actions using MSGraph Users:

    Reset: By entering "Reset" in the input, the playbook will execute password reset.

    Revoke: By entering "Revoke" in the input, the playbook will revoke the user's session.

    ALL: By entering "ALL" in the input, the playbook will execute the reset password and revoke session tasks.
  playbookInputQuery:
inputSections:
- inputs:
  - RelatedAlertsThreshold
  - FailedLogonThreshold
  - OktaSuspiciousEventsThreshold
  - AzureMfaFailedLogonThreshold
  name: Investigation
  description: Investigation settings and data, including any deep dive incident investigation and verdict determination.
- inputs:
  - AutoRemediation
  - AutoContainment
  - UserContainment
  - ClearUserSessions
  - IAMRemediationType
  name: Remediation
  description: Remediation settings and data, including containment, eradication, and recovery.
outputSections:
- outputs: []
  name: General (Outputs group)
  description: Generic group for outputs
outputs: []
tests:
- Test Playbook - Identity Analytics - Alert Handling
marketplaces:
- marketplacev2
- platform
fromversion: 6.10.0
<<<<<<< HEAD
supportedModules:
- C3
- X0
=======

supportedModules:
>>>>>>> 0733b7ac
- X1
- X3
- X5
- ENT_PLUS<|MERGE_RESOLUTION|>--- conflicted
+++ resolved
@@ -1650,14 +1650,7 @@
 - marketplacev2
 - platform
 fromversion: 6.10.0
-<<<<<<< HEAD
 supportedModules:
-- C3
-- X0
-=======
-
-supportedModules:
->>>>>>> 0733b7ac
 - X1
 - X3
 - X5
