--- conflicted
+++ resolved
@@ -2319,7 +2319,6 @@
 contentitemexportablefields:
   contentitemfields: {}
 system: true
-<<<<<<< HEAD
 supportedModules:
 - C3
 - X0
@@ -2327,12 +2326,9 @@
 - X3
 - X5
 - ENT_PLUS
-=======
-
 
 supportedModules:
 - X1
 - X3
 - X5
-- ENT_PLUS
->>>>>>> 0733b7ac
+- ENT_PLUS