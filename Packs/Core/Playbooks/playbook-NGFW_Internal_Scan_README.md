--- conflicted
+++ resolved
@@ -25,19 +25,11 @@
 
 ### Sub-playbooks
 
-<<<<<<< HEAD
-* Get endpoint details - Generic
-* Endpoint Investigation Plan
-* Containment Plan
-* Account Enrichment - Generic v2.1
-* Ticket Management - Generic
-=======
 * Ticket Management - Generic
 * Containment Plan
 * Endpoint Investigation Plan
 * Endpoint Enrichment - Generic v2.1
 * Account Enrichment - Generic v2.1
->>>>>>> 90cf3b88
 
 ### Integrations
 
@@ -49,10 +41,7 @@
 
 ### Commands
 
-<<<<<<< HEAD
-=======
 * setParentIncidentFields
->>>>>>> 90cf3b88
 * closeInvestigation
 * setParentIncidentFields
 
