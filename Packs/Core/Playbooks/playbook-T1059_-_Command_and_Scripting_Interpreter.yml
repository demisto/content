id: T1059 - Command and Scripting Interpreter
version: -1
name: T1059 - Command and Scripting Interpreter
description: "This playbook handles command and scripting interpreter alerts based on the MITRE T1059 technique.\nAn attacker might abuse command and script interpreters to execute commands, scripts, or binaries.\nMost systems come with some kind of built-in command line interface and scripting capabilities. For example, macOS and Linux distributions include some form of Unix Shell while Windows installations include the Windows Command Shell and PowerShell.\n\n\n**Attacker's Goals:**\n\nAn attacker can abuse these technologies in various ways as a means of executing arbitrary commands. Commands and scripts can be embedded in initial access payloads delivered to victims as lure documents or as secondary payloads downloaded from an existing C2. An attacker may also execute commands through interactive terminals/shells, as well as utilize various remote services to achieve remote execution.\n\n**Analysis**\n\nDue to the nature of this technique and the usage of built-in command line interfaces, the first step of the playbook is to analyze the command line. \nThe command line analysis does the following:\n- Checks and decodes base64\n- Extracts and enriches indicators from the command line\n- Checks specific arguments for malicious usage \n\n**Investigative Actions:**\nThe playbook checks for additional activity using the 'Endpoint Investigation Plan' playbook and utilizes the power of insight alerts.\n\n**Response Actions**\n\nAfter analyzing the data, the playbook's first response action is to contain the threat based on the initial data provided within the alert. In this phase, the playbook will:\n\n* Isolate the endpoint based on playbook inputs.\n\nWhen the playbook proceeds, it checks for additional activity using the 'Endpoint Investigation Plan' playbook. It then continues with the next stage, which includes, containment and eradication.\n\nThis phase executes the following containment actions:\n\n* Automatically isolates the endpoint\n\nIt then continues with the following eradication actions:\n\n* process termination"
starttaskid: "0"
tasks:
  "0":
    id: "0"
    taskid: 8a695fbb-5cd5-4fed-8c05-2de37b374f02
    type: start
    task:
      id: 8a695fbb-5cd5-4fed-8c05-2de37b374f02
      version: -1
      name: ""
      iscommand: false
      brand: ""
      description: ''
    nexttasks:
      '#none#':
      - "3"
    separatecontext: false
    view: |-
      {
        "position": {
          "x": 1140,
          "y": -240
        }
      }
    note: false
    timertriggers: []
    ignoreworker: false
    skipunavailable: false
    quietmode: 0
    isoversize: false
    isautoswitchedtoquietmode: false
    continueonerrortype: ""
  "3":
    id: "3"
    taskid: 2eca42b7-3c92-4b5a-8395-9696e76b2eca
    type: title
    task:
      id: 2eca42b7-3c92-4b5a-8395-9696e76b2eca
      version: -1
      name: Analysis
      type: title
      iscommand: false
      brand: ""
      description: ''
    nexttasks:
      '#none#':
      - "54"
    separatecontext: false
    view: |-
      {
        "position": {
          "x": 1140,
          "y": -85
        }
      }
    note: false
    timertriggers: []
    ignoreworker: false
    skipunavailable: false
    quietmode: 0
    isoversize: false
    isautoswitchedtoquietmode: false
    continueonerrortype: ""
  "14":
    id: "14"
    taskid: e41ef180-47df-4fc3-8661-b9c760d51cbd
    type: title
    task:
      id: e41ef180-47df-4fc3-8661-b9c760d51cbd
      version: -1
      name: 'Containment '
      type: title
      iscommand: false
      brand: ""
      description: ''
    nexttasks:
      '#none#':
      - "51"
    separatecontext: false
    view: |-
      {
        "position": {
          "x": 1140,
          "y": 2050
        }
      }
    note: false
    timertriggers: []
    ignoreworker: false
    skipunavailable: false
    quietmode: 0
    isoversize: false
    isautoswitchedtoquietmode: false
    continueonerrortype: ""
  "15":
    id: "15"
    taskid: 93ddf2dd-f186-4e8f-8600-d63d0008f0be
    type: title
    task:
      id: 93ddf2dd-f186-4e8f-8600-d63d0008f0be
      version: -1
      name: Finding
      type: title
      iscommand: false
      brand: ""
      description: ''
    nexttasks:
      '#none#':
      - "39"
    separatecontext: false
    view: |-
      {
        "position": {
          "x": 1140,
          "y": 590
        }
      }
    note: false
    timertriggers: []
    ignoreworker: false
    skipunavailable: false
    quietmode: 0
    isoversize: false
    isautoswitchedtoquietmode: false
    continueonerrortype: ""
  "16":
    id: "16"
    taskid: 9bcab523-2706-4c67-8a92-bd215b33334a
    type: condition
    task:
      id: 9bcab523-2706-4c67-8a92-bd215b33334a
      version: -1
      name: Manual review - was it your security vendor?
      description: |+
        Check the script that ran and verify:
        Was it your security vendor? Was it a script from your IT, or a known file?


      type: condition
      iscommand: false
      brand: ""
    nexttasks:
      "No":
      - "57"
      "Yes":
      - "44"
    separatecontext: false
    view: |-
      {
        "position": {
          "x": 720,
          "y": 1320
        }
      }
    note: false
    timertriggers: []
    ignoreworker: false
    skipunavailable: false
    quietmode: 0
    isoversize: false
    isautoswitchedtoquietmode: false
    continueonerrortype: ""
  "17":
    id: "17"
    taskid: 44575d80-9fe5-4a34-877a-e0aebb078ffb
    type: regular
    task:
      id: 44575d80-9fe5-4a34-877a-e0aebb078ffb
      version: -1
      name: close alert
      description: Closes the alert in Cortex XSIAM
      script: Builtin|||closeInvestigation
      type: regular
      iscommand: true
      brand: Builtin
    nexttasks:
      '#none#':
      - "29"
    scriptarguments:
      closeReason:
        simple: Resolved - Threat Handled
    separatecontext: false
    view: |-
      {
        "position": {
          "x": 1140,
          "y": 3890
        }
      }
    note: false
    timertriggers: []
    ignoreworker: false
    skipunavailable: false
    quietmode: 0
    isoversize: false
    isautoswitchedtoquietmode: false
    continueonerrortype: ""
  "19":
    id: "19"
    taskid: c71ad1c3-4763-48f8-8924-a5829300da3a
    type: title
    task:
      id: c71ad1c3-4763-48f8-8924-a5829300da3a
      version: -1
      name: Investigation
      type: title
      iscommand: false
      brand: ""
      description: ''
    nexttasks:
      '#none#':
      - "50"
    separatecontext: false
    view: |-
      {
        "position": {
          "x": 1140,
          "y": 2375
        }
      }
    note: false
    timertriggers: []
    ignoreworker: false
    skipunavailable: false
    quietmode: 0
    isoversize: false
    isautoswitchedtoquietmode: false
    continueonerrortype: ""
  "27":
    id: "27"
    taskid: 9584a013-1f93-4b4f-8e0f-9dfc08f4fd77
    type: title
    task:
      id: 9584a013-1f93-4b4f-8e0f-9dfc08f4fd77
      version: -1
      name: 'Remediation '
      type: title
      iscommand: false
      brand: ""
      description: ''
    nexttasks:
      '#none#':
      - "42"
      - "52"
    separatecontext: false
    view: |-
      {
        "position": {
          "x": 1140,
          "y": 2910
        }
      }
    note: false
    timertriggers: []
    ignoreworker: false
    skipunavailable: false
    quietmode: 0
    isoversize: false
    isautoswitchedtoquietmode: false
    continueonerrortype: ""
  "28":
    id: "28"
    taskid: 65b1e124-5960-4978-8951-db9ab7ec1b66
    type: condition
    task:
      id: 65b1e124-5960-4978-8951-db9ab7ec1b66
      version: -1
      name: Should restore affected endpoint?
      description: Checks if it should release the affected endpoint from isolation.
      type: condition
      iscommand: false
      brand: ""
    nexttasks:
      '#default#':
      - "34"
      "yes":
      - "43"
    separatecontext: false
    conditions:
    - label: "yes"
      condition:
      - - operator: isEqualString
          left:
            value:
              complex:
                root: inputs.AutoRestoreEndpoint
            iscontext: true
          right:
            value:
              simple: "True"
          ignorecase: true
    view: |-
      {
        "position": {
          "x": 800,
          "y": 3365
        }
      }
    note: false
    timertriggers: []
    ignoreworker: false
    skipunavailable: false
    quietmode: 0
    isoversize: false
    isautoswitchedtoquietmode: false
    continueonerrortype: ""
  "29":
    id: "29"
    taskid: a0944a44-9352-42db-8c79-7efb05810cb0
    type: title
    task:
      id: a0944a44-9352-42db-8c79-7efb05810cb0
      version: -1
      name: Done
      type: title
      iscommand: false
      brand: ""
      description: ''
    separatecontext: false
    view: |-
      {
        "position": {
          "x": 450,
          "y": 4080
        }
      }
    note: false
    timertriggers: []
    ignoreworker: false
    skipunavailable: false
    quietmode: 0
    isoversize: false
    isautoswitchedtoquietmode: false
    continueonerrortype: ""
  "34":
    id: "34"
    taskid: efb795f3-f412-4285-86d3-c5993ab4affd
    type: condition
    task:
      id: efb795f3-f412-4285-86d3-c5993ab4affd
      version: -1
      name: Should close alert automatically?
      description: Whether to close the alert automatically or manually.
      type: condition
      iscommand: false
      brand: ""
    nexttasks:
      '#default#':
      - "29"
      "yes":
      - "17"
    separatecontext: false
    conditions:
    - label: "yes"
      condition:
      - - operator: isEqualString
          left:
            value:
              complex:
                root: inputs.ShouldCloseAutomatically
            iscontext: true
          right:
            value:
              simple: "True"
          ignorecase: true
    view: |-
      {
        "position": {
          "x": 800,
          "y": 3720
        }
      }
    note: false
    timertriggers: []
    ignoreworker: false
    skipunavailable: false
    quietmode: 0
    isoversize: false
    isautoswitchedtoquietmode: false
    continueonerrortype: ""
  "39":
    id: "39"
    taskid: b1838b4e-9970-4c49-8018-6145798ee35d
    type: condition
    task:
      id: b1838b4e-9970-4c49-8018-6145798ee35d
      version: -1
      name: 'Found any malicious behavior? '
      description: Checks if malicious behavior was found.
      type: condition
      iscommand: false
      brand: ""
    nexttasks:
      '#default#':
      - "55"
      "yes":
      - "57"
    separatecontext: false
    conditions:
    - label: "yes"
      condition:
      - - operator: isExists
          left:
            value:
              complex:
                root: CommandlineVerdict
            iscontext: true
          right:
            value: {}
    view: |-
      {
        "position": {
          "x": 1140,
          "y": 730
        }
      }
    note: false
    timertriggers: []
    ignoreworker: false
    skipunavailable: false
    quietmode: 0
    isoversize: false
    isautoswitchedtoquietmode: false
    continueonerrortype: ""
  "42":
    id: "42"
    taskid: 7f4600b1-e7eb-4e39-8d1f-d4a60f0f01e4
    type: playbook
    task:
      id: 7f4600b1-e7eb-4e39-8d1f-d4a60f0f01e4
      version: -1
      name: Eradication Plan
      description: |-
        This playbook handles all the eradication actions available with Cortex XSIAM.
        The playbook allows you to eradicate the incident with one of the following tasks:
        * Reset user password
        * Delete file
        * Kill process (currently, the playbook supports terminating a process by name).

        The playbook inputs allows you to manipulate the execution flow, please pay attention to the inputs description.
      playbookName: Eradication Plan
      type: playbook
      iscommand: false
      brand: ""
    nexttasks:
      '#none#':
      - "49"
    scriptarguments:
      AutoEradicate:
        simple: "false"
      EndpointID:
        complex:
          root: alert
          accessor: agentid
      FilePath:
        complex:
          root: foundIncidents.CustomFields
          accessor: initiatorpath
      FileRemediation:
        simple: Quarantine
      Username:
        complex:
          root: foundIncidents.CustomFields
          accessor: username
    separatecontext: true
    loop:
      iscommand: false
      exitCondition: ""
      wait: 1
      max: 100
    view: |-
      {
        "position": {
          "x": 1140,
          "y": 3050
        }
      }
    note: false
    timertriggers: []
    ignoreworker: false
    skipunavailable: false
    quietmode: 0
    isoversize: false
    isautoswitchedtoquietmode: false
    continueonerrortype: ""
  "43":
    id: "43"
    taskid: 7dd85db5-f1ee-48ac-8c44-2d953ce9e43d
    type: playbook
    task:
      id: 7dd85db5-f1ee-48ac-8c44-2d953ce9e43d
      version: -1
      name: Recovery Plan
      description: |-
        This playbook handles all the recovery actions available with Cortex XSIAM.
        The playbook allows to recover  from the incident with one of the following tasks:
        * Unisolate endpoint
        * Restore quarantined file

        The playbook inputs allows you to manipulate the execution flow, please pay attention to the inputs description.
      playbookName: Recovery Plan
      type: playbook
      iscommand: false
      brand: ""
    nexttasks:
      '#none#':
      - "34"
    scriptarguments:
      endpointID:
        complex:
          root: alert
          accessor: agentid
      releaseFile:
        simple: "false"
      unIsolateEndpoint:
        simple: "true"
    separatecontext: true
    loop:
      iscommand: false
      exitCondition: ""
      wait: 1
      max: 100
    view: |-
      {
        "position": {
          "x": 1140,
          "y": 3540
        }
      }
    note: false
    timertriggers: []
    ignoreworker: false
    skipunavailable: false
    quietmode: 0
    isoversize: false
    isautoswitchedtoquietmode: false
    continueonerrortype: ""
  "44":
    id: "44"
    taskid: b7f1d891-9d2e-4dd2-8926-5c3606a9c7f3
    type: playbook
    task:
      id: b7f1d891-9d2e-4dd2-8926-5c3606a9c7f3
      version: -1
      name: Handle False Positive Alerts
      description: |
        This playbook handles false positive alerts.
      playbookName: Handle False Positive Alerts
      type: playbook
      iscommand: false
      brand: ""
    nexttasks:
      '#none#':
      - "29"
    scriptarguments:
      FileSHA256:
        complex:
          root: alert
          accessor: initiatorsha256
      ShouldCloseAutomatically:
        complex:
          root: inputs.ShouldCloseAutomatically
      alertName:
        complex:
          root: alert
          accessor: name
      sourceIP:
        complex:
          root: alert
          accessor: hostip
      username:
        complex:
          root: alert
          accessor: username
    separatecontext: true
    loop:
      iscommand: false
      exitCondition: ""
      wait: 1
      max: 100
    view: |-
      {
        "position": {
          "x": 450,
          "y": 1500
        }
      }
    note: false
    timertriggers: []
    ignoreworker: false
    skipunavailable: false
    quietmode: 0
    isoversize: false
    isautoswitchedtoquietmode: false
    continueonerrortype: ""
  "47":
    id: "47"
    taskid: 2b789413-c965-4c6f-867f-bf3525a2d620
    type: playbook
    task:
      id: 2b789413-c965-4c6f-867f-bf3525a2d620
      version: -1
      name: Command-Line Analysis
      description: "This playbook takes the command line from the alert and performs the following actions:\n- Checks for base64 string and decodes if exists\n- Extracts and enriches indicators from the command line\n- Checks specific arguments for malicious usage \n\nAt the end of the playbook, it sets a possible verdict for the command line, based on the finding:\n1. Indicators found in the command line\n2. Found AMSI techniques\n3. Found suspicious parameters\n4. Usage of malicious tools\n5. Indication of network activity"
      playbookName: Command-Line Analysis
      type: playbook
      iscommand: false
      brand: ""
    nexttasks:
      '#none#':
      - "15"
    scriptarguments:
      Commandline:
        complex:
          root: Core.DynamicAnalysis.internals.attributes
          accessor: content
          transformers:
          - operator: SetIfEmpty
            args:
              applyIfEmpty: {}
              defaultValue:
                value:
                  simple: ${Core.DynamicAnalysis.internals.attributes.scriptblock_text}
          - operator: SetIfEmpty
            args:
              applyIfEmpty: {}
              defaultValue:
                value:
                  simple: ${Core.DynamicAnalysis.internals.attributes.original_command_line}
          - operator: SetIfEmpty
            args:
              applyIfEmpty: {}
              defaultValue:
                value:
                  simple: ${alert.targetprocesscmd}
    separatecontext: false
    loop:
      iscommand: false
      exitCondition: ""
      wait: 1
      max: 100
    view: |-
      {
        "position": {
          "x": 1140,
          "y": 410
        }
      }
    note: false
    timertriggers: []
    ignoreworker: false
    skipunavailable: false
    quietmode: 0
    isoversize: false
    isautoswitchedtoquietmode: false
    continueonerrortype: ""
  "48":
    id: "48"
    taskid: ccddf57e-2637-434a-8bb1-2ac71c2111dc
    type: condition
    task:
      id: ccddf57e-2637-434a-8bb1-2ac71c2111dc
      version: -1
      name: Found relevant information?
      description: Checks whether relevant information is found.
      type: condition
      iscommand: false
      brand: ""
    nexttasks:
      '#default#':
      - "49"
      "yes":
      - "27"
    separatecontext: false
    conditions:
    - label: "yes"
      condition:
      - - operator: isNotEmpty
          left:
            value:
              complex:
                root: foundIncidents
            iscontext: true
    view: |-
      {
        "position": {
          "x": 1140,
          "y": 2700
        }
      }
    note: false
    timertriggers: []
    ignoreworker: false
    skipunavailable: false
    quietmode: 0
    isoversize: false
    isautoswitchedtoquietmode: false
    continueonerrortype: ""
  "49":
    id: "49"
    taskid: ec9ef19d-b6cf-4245-862b-0aecee3d7fb1
    type: title
    task:
      id: ec9ef19d-b6cf-4245-862b-0aecee3d7fb1
      version: -1
      name: Recovery
      type: title
      iscommand: false
      brand: ""
      description: ''
    nexttasks:
      '#none#':
      - "28"
    separatecontext: false
    view: |-
      {
        "position": {
          "x": 800,
          "y": 3220
        }
      }
    note: false
    timertriggers: []
    ignoreworker: false
    skipunavailable: false
    quietmode: 0
    isoversize: false
    isautoswitchedtoquietmode: false
    continueonerrortype: ""
  "50":
    id: "50"
    taskid: 9a7af198-01cb-4a8c-8a67-55cf63a473a2
    type: playbook
    task:
      id: 9a7af198-01cb-4a8c-8a67-55cf63a473a2
      version: -1
      name: Endpoint Investigation Plan
      description: |-
        This playbook handles all the endpoint investigation actions available with Cortex XSIAM.
        The playbook allows you to investigate and hunt for more information using one of the following tasks:
        * Pre-defined MITRE Tactics
        * Host fields (Host ID)
        * Attacker fields (Attacker IP, External host)
        * MITRE techniques
        * File hash (currently, the playbook supports only SHA256)

        The playbook inputs allows you to manipulate the execution flow, please pay attention to the inputs description.
      playbookName: Endpoint Investigation Plan
      type: playbook
      iscommand: false
      brand: ""
    nexttasks:
      '#none#':
      - "48"
    scriptarguments:
      HuntCnCTechniques:
        simple: "True"
      HuntCollectionTechniques:
        simple: "True"
      HuntDefenseEvasionTechniques:
        simple: "True"
      HuntDiscoveryTechniques:
        simple: "True"
      HuntExecutionTechniques:
        simple: "True"
      HuntImpactTechniques:
        simple: "True"
      HuntInitialAccessTechniques:
        simple: "True"
      HuntLateralMovementTechniques:
        simple: "True"
      HuntPersistenceTechniques:
        simple: "True"
      HuntPrivilegeEscalationTechniques:
        simple: "True"
      HuntReconnaissanceTechniques:
        simple: "True"
      agentID:
        complex:
          root: alert
          accessor: agentid
    separatecontext: true
    loop:
      iscommand: false
      exitCondition: ""
      wait: 1
      max: 100
    view: |-
      {
        "position": {
          "x": 1140,
          "y": 2520
        }
      }
    note: false
    timertriggers: []
    ignoreworker: false
    skipunavailable: false
    quietmode: 0
    isoversize: false
    isautoswitchedtoquietmode: false
    continueonerrortype: ""
  "51":
    id: "51"
    taskid: 54fef140-47c3-4dfb-846a-8783124320b4
    type: playbook
    task:
      id: 54fef140-47c3-4dfb-846a-8783124320b4
      version: -1
      name: Containment Plan
      description: |-
        This playbook handles all the containment actions available with XSIAM.
        The playbook allows to contain the incident with one of the following tasks:
        * Isolate endpoint
        * Disable account
        * Quarantine file
        * Block indicators
        * Clear user session (currently, the playbook supports only Okta)

        The playbook inputs allows you to manipulate the execution flow, please pay attention to the inputs description.
      playbookName: Containment Plan
      type: playbook
      iscommand: false
      brand: ""
    nexttasks:
      '#none#':
      - "19"
    scriptarguments:
      AutoContainment:
        complex:
          root: inputs.AutoContainment
          transformers:
          - operator: SetIfEmpty
            args:
              applyIfEmpty: {}
              defaultValue:
                value:
                  simple: "true"
      BlockIndicators:
        simple: "True"
      ClearUserSessions:
        simple: "False"
      Domain:
        complex:
          root: ExtractedIndicators
          accessor: Domain
      EndpointID:
        complex:
          root: alert
          accessor: agentid
      FileContainment:
        simple: "False"
      FileRemediation:
        simple: Quarantine
      IP:
        complex:
          root: ExtractedIndicators
          accessor: IP
      URL:
        complex:
          root: ExtractedIndicators
          accessor: URL
      UserContainment:
        simple: "False"
    separatecontext: true
    loop:
      iscommand: false
      scriptArguments:
        AutoContainment:
          complex:
            root: inputs.AutoContainment
            transformers:
            - operator: SetIfEmpty
              args:
                applyIfEmpty: {}
                defaultValue:
                  value:
                    simple: "true"
        BlockIndicators:
          simple: "True"
        ClearUserSessions:
          simple: "False"
        EndpointID:
          complex:
            root: alert
            accessor: agentid
        FileContainment:
          simple: "True"
        FileHash:
          complex:
            root: alert
            filters:
            - - operator: isNotEqualString
                left:
                  value:
                    simple: alert.initiatorpath
                  iscontext: true
                right:
                  value:
                    simple: c:\windows\explorer.exe
                ignorecase: true
            accessor: initiatorsha256
            transformers:
            - operator: SetIfEmpty
              args:
                applyIfEmpty: {}
                defaultValue:
                  value:
                    simple: alert.targetprocesssha256
                  iscontext: true
        FilePath:
          complex:
            root: alert.initiatorpath
            filters:
            - - operator: isNotEqualString
                left:
                  value:
                    simple: alert.initiatorpath
                  iscontext: true
                right:
                  value:
                    simple: c:\windows\explorer.exe
                ignorecase: true
            transformers:
            - operator: SetIfEmpty
              args:
                applyIfEmpty: {}
                defaultValue:
                  value:
                    simple: alert.targetprocesscmd
                  iscontext: true
            - operator: replaceMatch
              args:
                regex:
                  value:
                    simple: \"
                replaceWith: {}
            - operator: uniq
        FileRemediation:
          simple: Quarantine
        IAMUserDomain: {}
        UserContainment:
          simple: "False"
        Username:
          complex:
            root: alert
            accessor: username
      exitCondition: ""
      wait: 1
      max: 100
    view: |-
      {
        "position": {
          "x": 1140,
          "y": 2200
        }
      }
    note: false
    timertriggers: []
    ignoreworker: false
    skipunavailable: false
    quietmode: 0
    isoversize: false
    isautoswitchedtoquietmode: false
    continueonerrortype: ""
  "52":
    id: "52"
    taskid: f9aa1d02-285d-4299-8cbc-6ed55d11a413
    type: playbook
    task:
      id: f9aa1d02-285d-4299-8cbc-6ed55d11a413
      version: -1
      name: Containment Plan
      description: |-
        This playbook handles all the containment actions available with XSIAM.
        The playbook allows to contain the incident with one of the following tasks:
        * Isolate endpoint
        * Disable account
        * Quarantine file
        * Block indicators
        * Clear user session (currently, the playbook supports only Okta)

        The playbook inputs allows you to manipulate the execution flow, please pay attention to the inputs description.
      playbookName: Containment Plan
      type: playbook
      iscommand: false
      brand: ""
    nexttasks:
      '#none#':
      - "49"
    scriptarguments:
      AutoContainment:
        complex:
          root: inputs.AutoContainment
          transformers:
          - operator: SetIfEmpty
            args:
              applyIfEmpty: {}
              defaultValue:
                value:
                  simple: "false"
      BlockIndicators:
        simple: "True"
      ClearUserSessions:
        simple: "False"
      EndpointID:
        complex:
          root: alert
          accessor: agentid
      FileContainment:
        simple: "True"
      FileHash:
        complex:
          root: foundIncidents.CustomFields
          filters:
          - - operator: isNotEqualString
              left:
                value:
                  simple: foundIncidents.CustomFields.initiatorpath
                iscontext: true
              right:
                value:
                  simple: c:\windows\explorer.exe
              ignorecase: true
          accessor: initiatorsha256
      FilePath:
        complex:
          root: foundIncidents.CustomFields.initiatorpath
          filters:
          - - operator: isNotEqualString
              left:
                value:
                  simple: foundIncidents.CustomFields.initiatorpath
                iscontext: true
              right:
                value:
                  simple: c:\windows\explorer.exe
              ignorecase: true
          transformers:
          - operator: uniq
      FileRemediation:
        complex:
          root: inputs.FileRemediation
          transformers:
          - operator: SetIfEmpty
            args:
              applyIfEmpty: {}
              defaultValue:
                value:
                  simple: "false"
      UserContainment:
        simple: "False"
    separatecontext: true
    loop:
      iscommand: false
      scriptArguments:
        AutoContainment:
          complex:
            root: inputs.AutoContainment
            transformers:
            - operator: SetIfEmpty
              args:
                applyIfEmpty: {}
                defaultValue:
                  value:
                    simple: "false"
        BlockIndicators:
          simple: "True"
        ClearUserSessions:
          simple: "False"
        EndpointID:
          complex:
            root: alert
            accessor: agentid
        FileContainment:
          simple: "True"
        FileHash:
          complex:
            root: foundIncidents.CustomFields
            filters:
            - - operator: isNotEqualString
                left:
                  value:
                    simple: foundIncidents.CustomFields.initiatorpath
                  iscontext: true
                right:
                  value:
                    simple: c:\windows\explorer.exe
                ignorecase: true
            accessor: initiatorsha256
        FilePath:
          complex:
            root: foundIncidents.CustomFields.initiatorpath
            filters:
            - - operator: isNotEqualString
                left:
                  value:
                    simple: foundIncidents.CustomFields.initiatorpath
                  iscontext: true
                right:
                  value:
                    simple: c:\windows\explorer.exe
                ignorecase: true
            transformers:
            - operator: uniq
        FileRemediation:
          complex:
            root: inputs.FileRemediation
        IAMUserDomain: {}
        UserContainment:
          simple: "False"
      exitCondition: ""
      wait: 1
      max: 100
    view: |-
      {
        "position": {
          "x": 1580,
          "y": 3050
        }
      }
    note: false
    timertriggers: []
    ignoreworker: false
    skipunavailable: false
    quietmode: 0
    isoversize: false
    isautoswitchedtoquietmode: false
    continueonerrortype: ""
  "54":
    id: "54"
    taskid: 2af58fe8-289d-4589-80bf-e2807e68813c
    type: regular
    task:
      id: 2af58fe8-289d-4589-80bf-e2807e68813c
      version: -1
      name: Get commandline
      description: Returns a dynamic analysis of each alert ID.
      script: '|||core-get-dynamic-analysis'
      type: regular
      iscommand: true
      brand: ""
    nexttasks:
      '#none#':
      - "61"
    scriptarguments:
      alert_ids:
        complex:
          root: alert
          accessor: id
    separatecontext: false
    view: |-
      {
        "position": {
          "x": 1140,
          "y": 50
        }
      }
    note: false
    timertriggers: []
    ignoreworker: false
    skipunavailable: false
    quietmode: 0
    isoversize: false
    isautoswitchedtoquietmode: false
    continueonerrortype: ""
  "55":
    id: "55"
    taskid: c16a3995-ec20-430a-84f3-1a71844b1316
    type: regular
    task:
      id: c16a3995-ec20-430a-84f3-1a71844b1316
      version: -1
      name: Get CMD prevalence
      description: Get the prevalence of a process_command_line, identified by process_command_line.
      script: Cortex Core - IR|||core-get-cmd-analytics-prevalence
      type: regular
      iscommand: true
      brand: Cortex Core - IR
    nexttasks:
      '#none#':
      - "56"
    scriptarguments:
      process_command_line:
        complex:
          root: commandline
          accessor: original
    separatecontext: false
    continueonerrortype: ""
    view: |-
      {
        "position": {
          "x": 720,
          "y": 910
        }
      }
    note: false
    timertriggers: []
    ignoreworker: false
    skipunavailable: false
    quietmode: 0
    isoversize: false
    isautoswitchedtoquietmode: false
  "56":
    id: "56"
    taskid: 0102cdcc-b833-47d4-860e-60ce26596881
    type: condition
    task:
      id: 0102cdcc-b833-47d4-860e-60ce26596881
      version: -1
      name: Found CMD to be prevalent?
      description: Check if command line is prevalent or not
      type: condition
      iscommand: false
      brand: ""
    nexttasks:
      '#default#':
      - "16"
      "yes":
      - "44"
    separatecontext: false
    conditions:
    - label: "yes"
      condition:
      - - operator: containsGeneral
          left:
            value:
              complex:
                root: Core.AnalyticsPrevalence.Cmd
                accessor: value
            iscontext: true
          right:
            value:
              simple: "true"
          ignorecase: true
    continueonerrortype: ""
    view: |-
      {
        "position": {
          "x": 720,
          "y": 1090
        }
      }
    note: false
    timertriggers: []
    ignoreworker: false
    skipunavailable: false
    quietmode: 0
    isoversize: false
    isautoswitchedtoquietmode: false
  "57":
    id: "57"
    taskid: 364ca85b-06b6-4383-8050-9bf92fe041d8
    type: regular
    task:
      id: 364ca85b-06b6-4383-8050-9bf92fe041d8
      version: -1
      name: Set Incident Severity to High
      description: commands.local.cmd.set.parent.incident.field
      script: Builtin|||setParentIncidentFields
      type: regular
      iscommand: true
      brand: Builtin
    nexttasks:
      '#none#':
      - "58"
    scriptarguments:
      manual_severity:
        simple: high
    separatecontext: false
    continueonerrortype: ""
    view: |-
      {
        "position": {
          "x": 1140,
          "y": 1500
        }
      }
    note: false
    timertriggers: []
    ignoreworker: false
    skipunavailable: true
    quietmode: 2
    isoversize: false
    isautoswitchedtoquietmode: false
  "58":
    id: "58"
    taskid: e85e2d6c-f75d-49a2-8bc9-320480b2752e
    type: condition
    task:
      id: e85e2d6c-f75d-49a2-8bc9-320480b2752e
      version: -1
      name: Should open a ticket automatically in a ticketing system?
      description: Checks whether to open a ticket automatically in a ticketing system.
      type: condition
      iscommand: false
      brand: ""
    nexttasks:
      '#default#':
      - "14"
      "yes":
      - "59"
    separatecontext: false
    conditions:
    - label: "yes"
      condition:
      - - operator: isEqualString
          left:
            value:
              complex:
                root: inputs.ShouldOpenTicket
            iscontext: true
          right:
            value:
              simple: "True"
          ignorecase: true
    continueonerrortype: ""
    view: |-
      {
        "position": {
          "x": 1140,
          "y": 1660
        }
      }
    note: false
    timertriggers: []
    ignoreworker: false
    skipunavailable: false
    quietmode: 0
    isoversize: false
    isautoswitchedtoquietmode: false
  "59":
    id: "59"
    taskid: 79072a9a-573a-4d19-868b-03a05447f7f9
    type: playbook
    task:
      id: 79072a9a-573a-4d19-868b-03a05447f7f9
      version: -1
      name: Ticket Management - Generic
      description: "`Ticket Management - Generic` allows you to open new tickets or update comments to the existing ticket in the following ticketing systems:\n-ServiceNow \n-Zendesk \nusing the following sub-playbooks:\n-`ServiceNow - Ticket Management`\n-`Zendesk - Ticket Management`\n"
      playbookName: Ticket Management - Generic
      type: playbook
      iscommand: false
      brand: ""
    nexttasks:
      '#none#':
      - "14"
    scriptarguments:
      CommentToAdd:
        complex:
          root: inputs.CommentToAdd
      ZendeskAssigne:
        complex:
          root: inputs.ZendeskAssigne
      ZendeskCollaborators:
        complex:
          root: inputs.ZendeskCollaborators
      ZendeskPriority:
        complex:
          root: inputs.ZendeskPriority
      ZendeskRequester:
        complex:
          root: inputs.ZendeskRequester
      ZendeskStatus:
        complex:
          root: inputs.ZendeskStatus
      ZendeskSubject:
        complex:
          root: inputs.ZendeskSubject
      ZendeskTags:
        complex:
          root: inputs.ZendeskTags
      ZendeskType:
        complex:
          root: inputs.ZendeskType
      addCommentPerEndpoint:
        complex:
          root: inputs.addCommentPerEndpoint
      description:
        complex:
          root: inputs.description
      serviceNowAssignmentGroup:
        complex:
          root: inputs.serviceNowAssignmentGroup
      serviceNowCategory:
        complex:
          root: inputs.serviceNowCategory
      serviceNowImpact:
        complex:
          root: inputs.serviceNowImpact
      serviceNowSeverity:
        complex:
          root: inputs.serviceNowSeverity
      serviceNowShortDescription:
        complex:
          root: inputs.serviceNowShortDescription
      serviceNowTicketType:
        complex:
          root: inputs.serviceNowTicketType
      serviceNowUrgency:
        complex:
          root: inputs.serviceNowUrgency
    separatecontext: true
    continueonerrortype: ""
    loop:
      iscommand: false
      exitCondition: ""
      wait: 1
      max: 100
    view: |-
      {
        "position": {
          "x": 1390,
          "y": 1840
        }
      }
    note: false
    timertriggers: []
    ignoreworker: false
    skipunavailable: true
    quietmode: 0
    isoversize: false
    isautoswitchedtoquietmode: false
  "61":
    id: "61"
    taskid: 6c95fc1f-ffd0-4de4-818f-41e07987c215
    type: condition
    task:
      id: 6c95fc1f-ffd0-4de4-818f-41e07987c215
      version: -1
      name: Is the CMD defined?
      description: Checks the existence of the command line parameters.
      type: condition
      iscommand: false
      brand: ""
    nexttasks:
      '#default#':
      - "62"
      "yes":
      - "47"
    separatecontext: false
    conditions:
    - label: "yes"
      condition:
      - - operator: isNotEmpty
          left:
            value:
              simple: Core.DynamicAnalysis.internals.attributes.content
            iscontext: true
        - operator: isNotEmpty
          left:
            value:
              simple: Core.DynamicAnalysis.internals.attributes.scriptblock_text
            iscontext: true
        - operator: isNotEmpty
          left:
            value:
              simple: Core.DynamicAnalysis.internals.attributes.original_command_line
            iscontext: true
        - operator: isNotEmpty
          left:
            value:
              simple: alert.targetprocesscmd
            iscontext: true
    continueonerrortype: ""
    view: |-
      {
        "position": {
          "x": 1140,
          "y": 220
        }
      }
    note: false
    timertriggers: []
    ignoreworker: false
    skipunavailable: false
    quietmode: 0
    isoversize: false
    isautoswitchedtoquietmode: false
  "62":
    id: "62"
    taskid: 77940295-f899-43d3-8b41-40fef01d6993
    type: title
    task:
      id: 77940295-f899-43d3-8b41-40fef01d6993
      version: -1
      name: No CMD Parameters found
      type: title
      iscommand: false
      brand: ""
      description: ''
    nexttasks:
      '#none#':
      - "29"
    separatecontext: false
    continueonerrortype: ""
    view: |-
      {
        "position": {
          "x": 170,
          "y": 440
        }
      }
    note: false
    timertriggers: []
    ignoreworker: false
    skipunavailable: false
    quietmode: 0
    isoversize: false
    isautoswitchedtoquietmode: false
view: |-
  {
    "linkLabelsPosition": {
      "16_44_Yes": 0.53,
      "28_34_#default#": 0.51,
      "28_43_yes": 0.43,
      "34_29_#default#": 0.25,
      "48_27_yes": 0.62,
      "48_49_#default#": 0.47,
      "56_16_#default#": 0.46,
      "61_47_yes": 0.5,
      "61_62_#default#": 0.52
    },
    "paper": {
      "dimensions": {
        "height": 4385,
        "width": 1790,
        "x": 170,
        "y": -240
      }
    }
  }
inputs:
- key: ShouldCloseAutomatically
  value:
    simple: "False"
  required: false
  description: "Whether to close the alert automatically or manually, after an analyst's review."
  playbookInputQuery:
- key: AutoRestoreEndpoint
  value:
    simple: "False"
  required: false
  description: Whether to execute the Recovery playbook.
  playbookInputQuery:
- key: AutoContainment
  value: {}
  required: false
  description: "Whether to execute automatically or manually the containment plan tasks:\n* Block indicators\n* Quarantine file\n* Disable user "
  playbookInputQuery:
- key: FileRemediation
  value: {}
  required: false
  description: Can be 'Quarantine' or 'Delete'.
  playbookInputQuery:
- key: ShouldOpenTicket
  value:
    simple: "False"
  required: false
  description: Whether to open a ticket automatically in a ticketing system. (True/False).
  playbookInputQuery:
- key: serviceNowShortDescription
  value:
    simple: XSIAM Incident ID - ${parentIncidentFields.incident_id}
  required: false
  description: A short description of the ticket.
  playbookInputQuery:
- key: serviceNowImpact
  value: {}
  required: false
  description: The impact for the new ticket. Leave empty for ServiceNow default impact.
  playbookInputQuery:
- key: serviceNowUrgency
  value: {}
  required: false
  description: The urgency of the new ticket. Leave empty for ServiceNow default urgency.
  playbookInputQuery:
- key: serviceNowSeverity
  value: {}
  required: false
  description: The severity of the new ticket. Leave empty for ServiceNow default severity.
  playbookInputQuery:
- key: serviceNowTicketType
  value: {}
  required: false
  description: The ServiceNow ticket type. Options are "incident", "problem", "change_request", "sc_request", "sc_task", or "sc_req_item". Default is "incident".
  playbookInputQuery:
- key: serviceNowCategory
  value: {}
  required: false
  description: The category of the ServiceNow ticket.
  playbookInputQuery:
- key: serviceNowAssignmentGroup
  value: {}
  required: false
  description: The group to which to assign the new ticket.
  playbookInputQuery:
- key: ZendeskPriority
  value: {}
  required: false
  description: The urgency with which the ticket should be addressed. Allowed values are "urgent", "high", "normal", or "low".
  playbookInputQuery:
- key: ZendeskRequester
  value: {}
  required: false
  description: The user who requested this ticket.
  playbookInputQuery:
- key: ZendeskStatus
  value: {}
  required: false
  description: The state of the ticket. Allowed values are "new", "open", "pending", "hold", "solved", or "closed".
  playbookInputQuery:
- key: ZendeskSubject
  value:
    simple: XSIAM Incident ID - ${parentIncidentFields.incident_id}
  required: false
  description: The value of the subject field for this ticket.
  playbookInputQuery:
- key: ZendeskTags
  value: {}
  required: false
  description: The array of tags applied to this ticket.
  playbookInputQuery:
- key: ZendeskType
  value: {}
  required: false
  description: The type of this ticket. Allowed values are "problem", "incident", "question", or "task".
  playbookInputQuery:
- key: ZendeskAssigne
  value: {}
  required: false
  description: The agent currently assigned to the ticket.
  playbookInputQuery:
- key: ZendeskCollaborators
  value: {}
  required: false
  description: The users currently CC'ed on the ticket.
  playbookInputQuery:
- key: description
  value:
    simple: ${parentIncidentFields.description}. ${parentIncidentFields.xdr_url}
  required: false
  description: The ticket description.
  playbookInputQuery:
- key: addCommentPerEndpoint
  value:
    simple: "True"
  required: false
  description: 'Whether to append a new comment to the ticket for each endpoint in the incident. Possible values: True/False.'
  playbookInputQuery:
- key: CommentToAdd
  value:
    simple: '${alert.name}. Alert ID: ${alert.id}'
  required: false
  description: Comment for the ticket.
  playbookInputQuery:
inputSections:
- inputs:
  - ShouldCloseAutomatically
  name: Alert Management
  description: Alert management settings and data, including escalation processes, and user engagements.
- inputs:
  - AutoContainment
  - FileRemediation
  - AutoRestoreEndpoint
  name: Remediation
  description: Remediation settings and data, including containment, eradication, and recovery.
- inputs:
  - ShouldOpenTicket
  - serviceNowShortDescription
  - serviceNowImpact
  - serviceNowUrgency
  - serviceNowSeverity
  - serviceNowTicketType
  - serviceNowCategory
  - serviceNowAssignmentGroup
  - ZendeskPriority
  - ZendeskRequester
  - ZendeskStatus
  - ZendeskSubject
  - ZendeskTags
  - ZendeskType
  - ZendeskAssigne
  - ZendeskCollaborators
  - description
  - addCommentPerEndpoint
  - CommentToAdd
  name: Ticket Management
  description: Ticket management settings and data.
outputSections:
- outputs: []
  name: General (Outputs group)
  description: Generic group for outputs
outputs: []
tests:
- T1059 - Command and Scripting Interpreter - Test
fromversion: 6.6.0
contentitemexportablefields:
  contentitemfields: {}
marketplaces:
- marketplacev2
- platform
<<<<<<< HEAD
supportedModules:
- C3
- X0
=======

supportedModules:
>>>>>>> 0733b7ac
- X1
- X3
- X5
- ENT_PLUS<|MERGE_RESOLUTION|>--- conflicted
+++ resolved
@@ -1704,14 +1704,7 @@
 marketplaces:
 - marketplacev2
 - platform
-<<<<<<< HEAD
 supportedModules:
-- C3
-- X0
-=======
-
-supportedModules:
->>>>>>> 0733b7ac
 - X1
 - X3
 - X5
