--- conflicted
+++ resolved
@@ -1703,9 +1703,6 @@
   contentitemfields: {}
 marketplaces:
 - marketplacev2
-<<<<<<< HEAD
-- platform
-=======
 - platform
 supportedModules:
  - C3
@@ -1713,5 +1710,4 @@
  - X1
  - X3
  - X5
- - ENT_PLUS
->>>>>>> b0a1a3c5
+ - ENT_PLUS