--- conflicted
+++ resolved
@@ -817,7 +817,6 @@
 - marketplacev2
 - platform
 fromversion: 6.6.0
-<<<<<<< HEAD
 supportedModules:
 - C3
 - X0
@@ -825,12 +824,9 @@
 - X3
 - X5
 - ENT_PLUS
-=======
-
 
 supportedModules:
 - X1
 - X3
 - X5
-- ENT_PLUS
->>>>>>> 0733b7ac
+- ENT_PLUS