id: Impossible Traveler - Enrichment
version: -1
name: Impossible Traveler - Enrichment
description: |-
  This playbook get as an input all of the involved IP addresses and identities from the Impossible Traveler playbook alert, and enriches them based on the following:
  * Geo location
  * Active Directory
  * IP enrichment e.g. VirusTotal, AbuseIPDB, etc.
starttaskid: "0"
tasks:
  "0":
    id: "0"
    taskid: 7ccb9fd5-4d10-49ab-89c8-a920b9547981
    type: start
    task:
      id: 7ccb9fd5-4d10-49ab-89c8-a920b9547981
      version: -1
      name: ""
      iscommand: false
      brand: ""
      description: ''
    nexttasks:
      '#none#':
      - "28"
    separatecontext: false
    view: |-
      {
        "position": {
          "x": 450,
          "y": -865
        }
      }
    note: false
    timertriggers: []
    ignoreworker: false
    skipunavailable: false
    quietmode: 0
    isoversize: false
    isautoswitchedtoquietmode: false
    continueonerrortype: ""
  "1":
    id: "1"
    taskid: 26e7340f-7890-4435-8c78-04ad7fcbafca
    type: condition
    task:
      id: 26e7340f-7890-4435-8c78-04ad7fcbafca
      version: -1
      name: Is there account to be enriched?
      description: Checks whether there is a username for the offending user in context, and whether Active Directory v2 is enabled.
      type: condition
      iscommand: false
      brand: ""
    nexttasks:
      '#default#':
      - "27"
      "yes":
      - "29"
    separatecontext: false
    conditions:
    - label: "yes"
      condition:
      - - operator: isExists
          left:
            value:
              simple: incident.username
            iscontext: true
          right:
            value: {}
    view: |-
      {
        "position": {
          "x": 450,
          "y": 110
        }
      }
    note: false
    timertriggers: []
    ignoreworker: false
    skipunavailable: false
    quietmode: 0
    isoversize: false
    isautoswitchedtoquietmode: false
    continueonerrortype: ""
  "9":
    id: "9"
    taskid: f38df01f-6b55-466a-8bce-2e98b9b287d0
    type: title
    task:
      id: f38df01f-6b55-466a-8bce-2e98b9b287d0
      version: -1
      name: Done
      type: title
      iscommand: false
      brand: ""
      description: ''
    separatecontext: false
    view: |-
      {
        "position": {
          "x": 450,
          "y": 940
        }
      }
    note: false
    timertriggers: []
    ignoreworker: false
    skipunavailable: false
    quietmode: 0
    isoversize: false
    isautoswitchedtoquietmode: false
    continueonerrortype: ""
  "13":
    id: "13"
    taskid: 8f0bc025-3ee1-42b3-8f04-524a31b916df
    type: regular
    task:
      id: 8f0bc025-3ee1-42b3-8f04-524a31b916df
      version: -1
      name: Get coordinates for the IP Addresses
      description: Sends an HTTP request. Returns the response as Json.
      scriptName: http
      type: regular
      iscommand: false
      brand: ""
    nexttasks:
      '#none#':
      - "14"
    scriptarguments:
      method:
        simple: GET
      url:
        simple: http://www.geoplugin.net/json.gp?ip=${inputs.sourceip}
    separatecontext: false
    view: |-
      {
        "position": {
          "x": 450,
          "y": -570
        }
      }
    note: false
    timertriggers: []
    ignoreworker: false
    skipunavailable: false
    quietmode: 0
    isoversize: false
    isautoswitchedtoquietmode: false
    continueonerrortype: ""
  "14":
    id: "14"
    taskid: eb064458-d034-4248-89a9-3fac30ef7520
    type: regular
    task:
      id: eb064458-d034-4248-89a9-3fac30ef7520
      version: -1
      name: Parse HTTP response JSON
      description: 'Parse a given JSON string "value" to a representative object. For example: ''{"a": "value"}'' => {"a": "value"}.'
      scriptName: ParseJSON
      type: regular
      iscommand: false
      brand: ""
    nexttasks:
      '#none#':
      - "15"
      - "16"
      - "19"
      - "24"
      - "26"
    scriptarguments:
      extend-context:
        simple: Coordinates=
      ignore-outputs:
        simple: "true"
      value:
        complex:
          root: HttpRequest.Response
          accessor: Body
          transformers:
          - operator: Stringify
    separatecontext: false
    view: |-
      {
        "position": {
          "x": 450,
          "y": -410
        }
      }
    note: false
    timertriggers: []
    ignoreworker: false
    skipunavailable: false
    quietmode: 0
    isoversize: false
    isautoswitchedtoquietmode: false
    continueonerrortype: ""
  "15":
    id: "15"
    taskid: f03e3aee-72d7-456e-8c29-48df8ffadc9b
    type: regular
    task:
      id: f03e3aee-72d7-456e-8c29-48df8ffadc9b
      version: -1
      name: Set Location
      description: Sets a value in context under the key you entered.
      scriptName: Set
      type: regular
      iscommand: false
      brand: ""
    nexttasks:
      '#none#':
      - "22"
    scriptarguments:
      append:
        simple: "true"
      key:
        simple: Events.location
      value:
        complex:
          root: Coordinates
          accessor: geoplugin_latitude
          transformers:
          - operator: append
            args:
              item:
                value:
                  simple: Coordinates.geoplugin_longitude
                iscontext: true
          - operator: join
            args:
              separator:
                value:
                  simple: ', '
    separatecontext: false
    view: |-
      {
        "position": {
          "x": 50,
          "y": -230
        }
      }
    note: false
    timertriggers: []
    ignoreworker: false
    skipunavailable: false
    quietmode: 0
    isoversize: false
    isautoswitchedtoquietmode: false
    continueonerrortype: ""
  "16":
    id: "16"
    taskid: 31b0887a-17b7-4446-8ae3-9286cb07a564
    type: regular
    task:
      id: 31b0887a-17b7-4446-8ae3-9286cb07a564
      version: -1
      name: Set Event Time
      description: Sets a value in context under the key you entered.
      scriptName: Set
      type: regular
      iscommand: false
      brand: ""
    nexttasks:
      '#none#':
      - "22"
    scriptarguments:
      append:
        simple: "true"
      key:
        simple: Events.event_timestamp
      value:
        complex:
          root: alert
          accessor: created
    separatecontext: false
    view: |-
      {
        "position": {
          "x": -340,
          "y": -230
        }
      }
    note: false
    timertriggers: []
    ignoreworker: false
    skipunavailable: false
    quietmode: 0
    isoversize: false
    isautoswitchedtoquietmode: false
    continueonerrortype: ""
  "18":
    id: "18"
    taskid: 8ae6b224-d274-49e6-8665-43b78bdd5b6d
    type: regular
    task:
      id: 8ae6b224-d274-49e6-8665-43b78bdd5b6d
      version: -1
      name: Delete HTTP Response Context
      description: |-
        Delete field from context.

        This automation runs using the default Limited User role, unless you explicitly change the permissions.
        For more information, see the section about permissions here:
        - For Cortex XSOAR 6 see https://docs-cortex.paloaltonetworks.com/r/Cortex-XSOAR/6.x/Cortex-XSOAR-Playbook-Design-Guide/Automations 
        - For Cortex XSOAR 8 Cloud see https://docs-cortex.paloaltonetworks.com/r/Cortex-XSOAR/8/Cortex-XSOAR-Cloud-Documentation/Create-a-script
        - For Cortex XSOAR 8.7 On-prem see https://docs-cortex.paloaltonetworks.com/r/Cortex-XSOAR/8.7/Cortex-XSOAR-On-prem-Documentation/Create-a-script
      scriptName: DeleteContext
      type: regular
      iscommand: false
      brand: ""
    nexttasks:
      '#none#':
      - "9"
    scriptarguments:
      all:
        simple: "no"
      key:
        simple: HttpRequest.Response
    separatecontext: false
    view: |-
      {
        "position": {
          "x": 850,
          "y": 770
        }
      }
    note: false
    timertriggers: []
    ignoreworker: false
    skipunavailable: false
    quietmode: 0
    isoversize: false
    isautoswitchedtoquietmode: false
    continueonerrortype: ""
  "19":
    id: "19"
    taskid: 817a6f83-aad4-46a2-8035-4e4778523de7
    type: regular
    task:
      id: 817a6f83-aad4-46a2-8035-4e4778523de7
      version: -1
      name: Set IP Address
      description: Sets a value in context under the key you entered.
      scriptName: Set
      type: regular
      iscommand: false
      brand: ""
    nexttasks:
      '#none#':
      - "22"
    scriptarguments:
      append:
        simple: "true"
      key:
        simple: Events.ip
      value:
        complex:
          root: Coordinates
          filters:
          - - operator: isEqualString
              left:
                value:
                  simple: Coordinates.geoplugin_request
                iscontext: true
              right:
                value:
                  simple: inputs.sourceip
                iscontext: true
              ignorecase: true
          accessor: geoplugin_request
    separatecontext: false
    view: |-
      {
        "position": {
          "x": 450,
          "y": -230
        }
      }
    note: false
    timertriggers: []
    ignoreworker: false
    skipunavailable: false
    quietmode: 0
    isoversize: false
    isautoswitchedtoquietmode: false
    continueonerrortype: ""
  "21":
    id: "21"
    taskid: 1d06af95-318b-4397-8dbb-72b52f36f0a2
    type: regular
    task:
      id: 1d06af95-318b-4397-8dbb-72b52f36f0a2
      version: -1
      name: Delete Coordinates Context
      description: |-
        Delete field from context.

        This automation runs using the default Limited User role, unless you explicitly change the permissions.
        For more information, see the section about permissions here:
        - For Cortex XSOAR 6 see https://docs-cortex.paloaltonetworks.com/r/Cortex-XSOAR/6.x/Cortex-XSOAR-Playbook-Design-Guide/Automations 
        - For Cortex XSOAR 8 Cloud see https://docs-cortex.paloaltonetworks.com/r/Cortex-XSOAR/8/Cortex-XSOAR-Cloud-Documentation/Create-a-script
        - For Cortex XSOAR 8.7 On-prem see https://docs-cortex.paloaltonetworks.com/r/Cortex-XSOAR/8.7/Cortex-XSOAR-On-prem-Documentation/Create-a-script
      scriptName: DeleteContext
      type: regular
      iscommand: false
      brand: ""
    nexttasks:
      '#none#':
      - "9"
    scriptarguments:
      all:
        simple: "no"
      key:
        simple: Coordinates
    separatecontext: false
    view: |-
      {
        "position": {
          "x": 450,
          "y": 770
        }
      }
    note: false
    timertriggers: []
    ignoreworker: false
    skipunavailable: false
    quietmode: 0
    isoversize: false
    isautoswitchedtoquietmode: false
    continueonerrortype: ""
  "22":
    id: "22"
    taskid: 4d690d07-5c35-42e4-8da1-3dfc737316f5
    type: regular
    task:
      id: 4d690d07-5c35-42e4-8da1-3dfc737316f5
      version: -1
      name: Create Impossible Traveler Events
      description: Sets a value in context under the key you entered.
      scriptName: Set
      type: regular
      iscommand: false
      brand: ""
    nexttasks:
      '#none#':
      - "1"
    scriptarguments:
      append:
        simple: "true"
      key:
        simple: ImpossibleTraveler.Events
      value:
        complex:
          root: Events
          filters:
          - - operator: isEqualString
              left:
                value:
                  simple: Events.ip
                iscontext: true
              right:
                value:
                  simple: inputs.sourceip
                iscontext: true
          transformers:
          - operator: StringToArray
    separatecontext: false
    view: |-
      {
        "position": {
          "x": 450,
          "y": -60
        }
      }
    note: false
    timertriggers: []
    ignoreworker: false
    skipunavailable: false
    quietmode: 0
    isoversize: false
    isautoswitchedtoquietmode: false
    continueonerrortype: ""
  "23":
    id: "23"
    taskid: 7157a915-00e4-419b-8d9e-1e3b46bc706a
    type: regular
    task:
      id: 7157a915-00e4-419b-8d9e-1e3b46bc706a
      version: -1
      name: Delete Events Context
      description: |-
        Delete field from context.

        This automation runs using the default Limited User role, unless you explicitly change the permissions.
        For more information, see the section about permissions here:
        - For Cortex XSOAR 6 see https://docs-cortex.paloaltonetworks.com/r/Cortex-XSOAR/6.x/Cortex-XSOAR-Playbook-Design-Guide/Automations 
        - For Cortex XSOAR 8 Cloud see https://docs-cortex.paloaltonetworks.com/r/Cortex-XSOAR/8/Cortex-XSOAR-Cloud-Documentation/Create-a-script
        - For Cortex XSOAR 8.7 On-prem see https://docs-cortex.paloaltonetworks.com/r/Cortex-XSOAR/8.7/Cortex-XSOAR-On-prem-Documentation/Create-a-script
      scriptName: DeleteContext
      type: regular
      iscommand: false
      brand: ""
    nexttasks:
      '#none#':
      - "9"
    scriptarguments:
      all:
        simple: "no"
      key:
        simple: Events
    separatecontext: false
    view: |-
      {
        "position": {
          "x": 50,
          "y": 770
        }
      }
    note: false
    timertriggers: []
    ignoreworker: false
    skipunavailable: false
    quietmode: 0
    isoversize: false
    isautoswitchedtoquietmode: false
    continueonerrortype: ""
  "24":
    id: "24"
    taskid: 97760e8c-ee4d-4656-8d19-65928cb54fcd
    type: regular
    task:
      id: 97760e8c-ee4d-4656-8d19-65928cb54fcd
      version: -1
      name: Set Country
      description: Sets a value in context under the key you entered.
      scriptName: Set
      type: regular
      iscommand: false
      brand: ""
    nexttasks:
      '#none#':
      - "22"
    scriptarguments:
      append:
        simple: "true"
      key:
        simple: Events.Country
      value:
        complex:
          root: Coordinates
          filters:
          - - operator: isEqualString
              left:
                value:
                  simple: Coordinates.geoplugin_request
                iscontext: true
              right:
                value:
                  simple: inputs.sourceip
                iscontext: true
              ignorecase: true
          accessor: geoplugin_countryCode
    separatecontext: false
    view: |-
      {
        "position": {
          "x": 840,
          "y": -230
        }
      }
    note: false
    timertriggers: []
    ignoreworker: false
    skipunavailable: false
    quietmode: 0
    isoversize: false
    isautoswitchedtoquietmode: false
    continueonerrortype: ""
  "26":
    id: "26"
    taskid: 0411b244-1c46-466e-87f7-3f5770571e2f
    type: regular
    task:
      id: 0411b244-1c46-466e-87f7-3f5770571e2f
      version: -1
      name: Set event identity
      description: Sets a value in context under the key you entered.
      scriptName: Set
      type: regular
      iscommand: false
      brand: ""
    nexttasks:
      '#none#':
      - "22"
    scriptarguments:
      append:
        simple: "true"
      key:
        simple: Events.identity_display_name
      value:
        complex:
          root: alert
          accessor: username
          transformers:
          - operator: FirstArrayElement
    separatecontext: false
    view: |-
      {
        "position": {
          "x": 1230,
          "y": -230
        }
      }
    note: false
    timertriggers: []
    ignoreworker: false
    skipunavailable: false
    quietmode: 0
    isoversize: false
    isautoswitchedtoquietmode: false
    continueonerrortype: ""
  "27":
    id: "27"
    taskid: ea2cf994-dcd6-4756-811f-6ac158487081
    type: title
    task:
      id: ea2cf994-dcd6-4756-811f-6ac158487081
      version: -1
      name: Clear Processed Context
      type: title
      iscommand: false
      brand: ""
      description: ''
    nexttasks:
      '#none#':
      - "21"
      - "23"
      - "18"
    separatecontext: false
    view: |-
      {
        "position": {
          "x": 450,
          "y": 630
        }
      }
    note: false
    timertriggers: []
    ignoreworker: false
    skipunavailable: false
    quietmode: 0
    isoversize: false
    isautoswitchedtoquietmode: false
    continueonerrortype: ""
  "28":
    id: "28"
    taskid: ace7b867-75f1-48b0-8a9b-464fdb91d6d2
    type: regular
    task:
      id: ace7b867-75f1-48b0-8a9b-464fdb91d6d2
      version: -1
      name: Get IP address verdict
      description: Retrieve the IP address verdict using the enabled integrations.
      script: '|||ip'
      type: regular
      iscommand: true
      brand: ""
    nexttasks:
      '#none#':
      - "13"
    scriptarguments:
      ip:
        complex:
          root: inputs.sourceip
    separatecontext: false
    continueonerror: true
    view: |-
      {
        "position": {
          "x": 450,
          "y": -730
        }
      }
    note: false
    timertriggers: []
    ignoreworker: false
    skipunavailable: true
    quietmode: 0
    isoversize: false
    isautoswitchedtoquietmode: false
    continueonerrortype: ""
  "29":
    id: "29"
    taskid: 2eb086b8-6cf1-44f4-830f-a1ff14796a85
    type: playbook
    task:
      id: 2eb086b8-6cf1-44f4-830f-a1ff14796a85
      version: -1
      name: Account Enrichment - Generic v2.1
      description: |-
        Enrich accounts using one or more integrations.
        Supported integrations:
        - Active Directory
        - SailPoint IdentityNow
        - SailPoint IdentityIQ
        - PingOne
        - Okta
        - AWS IAM

        Also, the playbook supports the generic command 'iam-get-user' (implemented in IAM integrations. For more information, visit https://xsoar.pan.dev/docs/integrations/iam-integrations.
      playbookName: Account Enrichment - Generic v2.1
      type: playbook
      iscommand: false
      brand: ""
    nexttasks:
      '#none#':
      - "27"
    scriptarguments:
      Domain:
        complex:
          root: inputs.domain
      Username:
        complex:
          root: inputs.username
          transformers:
          - operator: uniq
    separatecontext: false
    continueonerrortype: ""
    loop:
      iscommand: false
      exitCondition: ""
      wait: 1
      max: 0
    view: |-
      {
        "position": {
          "x": 110,
          "y": 290
        }
      }
    note: false
    timertriggers: []
    ignoreworker: false
    skipunavailable: false
    quietmode: 0
    isoversize: false
    isautoswitchedtoquietmode: false
system: true
view: |-
  {
    "linkLabelsPosition": {
      "1_27_#default#": 0.49
    },
    "paper": {
      "dimensions": {
        "height": 1870,
        "width": 1950,
        "x": -340,
        "y": -865
      }
    }
  }
inputs:
- key: sourceip
  value: {}
  required: false
  description: The source IP to iterate over.
  playbookInputQuery:
- key: username
  value: {}
  required: false
  description: The username to iterate over.
  playbookInputQuery:
- key: domain
  value: {}
  required: false
  description: The organization domain.
  playbookInputQuery:
outputs:
- contextPath: ActiveDirectory.Users.manager
  description: The manager of the user.
- contextPath: IP
  description: The IP enrichment results.
  type: unknown
- contextPath: IP.Geo
  description: The IP geo information.
  type: unknown
- contextPath: IP.Malicious
  description: The IP verdict.
  type: unknown
- contextPath: AbuseIPDB.IP
  description: The IP information retrieved from AbuseIPDB.
  type: unknown
- contextPath: AbuseIPDB.IP.Geo
  description: The IP geo information.
  type: unknown
- contextPath: DBotScore
  description: The DBotScore
  type: unknown
- contextPath: AbuseIPDB.IP.Malicious
  description: The IP verdict.
  type: unknown
- contextPath: Account
  description: The account object.
  type: unknown
- contextPath: ActiveDirectory.Users
  description: The AD users.
  type: unknown
- contextPath: MSGraphUser
  description: The user information retrieved from MSGraphUser
  type: unknown
- contextPath: MSGraphUserManager.Manager
  description: The user's manager information retrieved from MSGraphUser.
  type: unknown
tests:
- Test Playbook - Impossible Traveler - Enrichment
<<<<<<< HEAD
marketplaces: ["marketplacev2", "platform"]
fromversion: 6.6.0
=======
marketplaces: 
- marketplacev2
- platform
fromversion: 6.6.0

supportedModules:
 - C3
 - X0
 - X1
 - X3
 - X5
 - ENT_PLUS
>>>>>>> b0a1a3c5
<|MERGE_RESOLUTION|>--- conflicted
+++ resolved
@@ -813,10 +813,6 @@
   type: unknown
 tests:
 - Test Playbook - Impossible Traveler - Enrichment
-<<<<<<< HEAD
-marketplaces: ["marketplacev2", "platform"]
-fromversion: 6.6.0
-=======
 marketplaces: 
 - marketplacev2
 - platform
@@ -828,5 +824,4 @@
  - X1
  - X3
  - X5
- - ENT_PLUS
->>>>>>> b0a1a3c5
+ - ENT_PLUS