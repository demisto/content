When an unknown executable, DLL, or macro attempts to run on a Windows or Mac endpoint, the Cortex XDR agent uses local analysis to determine if it is likely to be malware. Local analysis uses a static set of pattern-matching rules that inspect multiple file features and attributes, and a statistical model that was developed with machine learning on WildFire threat intelligence.

**Investigative Actions:**

Investigate the executed process image and verify if it is malicious using:

* XDR trusted signers
* VT trusted signers
* VT detection rate
* NSRL DB

**Response Actions**

The playbook's first response action is a containment plan that is based on the initial data provided within the alert. In that phase, the playbook will execute:

* Auto block indicators
* Auto file quarantine
* Manual endpoint isolation

When the playbook executes, it checks for additional activity using the Endpoint Investigation Plan playbook, and another phase, which includes containment and eradication, is executed.

This phase will execute the following containment actions:

* Manual block indicators
* Manual file quarantine
* Auto endpoint isolation

And the following eradication actions:

* Manual process termination
* Manual file deletion
* Manual reset of the user’s password

External resources:

[Malware Protection Flow](https://docs-cortex.paloaltonetworks.com/r/Cortex-XSIAM/Cortex-XSIAM-Administrator-Guide/File-Analysis-and-Protection-Flow).

## Dependencies

This playbook uses the following sub-playbooks, integrations, and scripts.

### Sub-playbooks

<<<<<<< HEAD
* Handle False Positive Alerts
* Containment Plan
* Recovery Plan
* Eradication Plan
* Endpoint Investigation Plan
* Enrichment for Verdict
* Wildfire Detonate and Analyze File
* Ticket Management - Generic
=======
* Eradication Plan
* Ticket Management - Generic
* Recovery Plan
* Wildfire Detonate and Analyze File
* Endpoint Investigation Plan
* Handle False Positive Alerts
* Enrichment for Verdict
* Containment Plan
>>>>>>> a23d0de0

### Integrations

* CortexCoreIR

### Scripts

* GetTime
* UnzipFile

### Commands

* setParentIncidentFields
<<<<<<< HEAD
* core-report-incorrect-wildfire
* core-retrieve-files
* closeInvestigation
* core-retrieve-file-details
* internal-wildfire-get-report
=======
* internal-wildfire-get-report
* closeInvestigation
* core-report-incorrect-wildfire
* core-retrieve-files
* core-retrieve-file-details
>>>>>>> a23d0de0

## Playbook Inputs

---

| **Name** | **Description** | **Default Value** | **Required** |
| --- | --- | --- | --- |
| GraywareAsMalware | Whether to treat Grayware verdict as Malware.  | False | Optional |
| AutoContainment | Setting this input will impact both Containment Plan sub-playbooks. Without setting this input, the default values are True for the first occurrence and False for the second.<br/>Whether to execute automatically or manually the containment plan tasks:<br/>\* Isolate endpoint<br/>\* Block indicators<br/>\* Quarantine file<br/>\* Disable user | True | Optional |
| AutoEradication | Whether to execute automatically or manually the eradication plan tasks:<br/>\* Terminate process<br/>\* Delete file<br/>\* Reset the user's password | False | Optional |
| FileRemediation | Should be either 'Quarantine' or 'Delete'. | Quarantine | Optional |
| AutoRecovery | Whether to execute the Recovery playbook. | False | Optional |
| AutoCloseAlert | Whether to close the alert automatically or manually, after an analyst's review. | False | Optional |
| ShouldRescanBenign | Whether to rescan \(Using WildFire detonate file\) benign files. | True | Optional |
| ShouldManualReviewFP | Whether to ask for a manual review before false positive handling. Should be True or False | False | Optional |
| SHA256 | The SHA256 hash of the file to respond to. Decided by the DT expression wether it's the initiator or the target file SHA256. | alert | Optional |
| Path | The path of the file to respond to. Decided by the DT expression wether it's the initiator or the target file path. | alert | Optional |
| Query | The query for searching previous alerts based on the file we want to respond to. Decided by the If-Then-Else expression wether it's the initiator or the target file. | alert | Optional |
| ShouldOpenTicket | Whether to open a ticket automatically in a ticketing system. \(True/False\). | False | Optional |
| serviceNowShortDescription | A short description of the ticket. | XSIAM Incident ID - ${parentIncidentFields.incident_id} | Optional |
| serviceNowImpact | The impact for the new ticket. Leave empty for ServiceNow default impact. |  | Optional |
| serviceNowUrgency | The urgency of the new ticket. Leave empty for ServiceNow default urgency. |  | Optional |
| serviceNowSeverity | The severity of the new ticket. Leave empty for ServiceNow default severity. |  | Optional |
| serviceNowTicketType | The ServiceNow ticket type. Options are "incident", "problem", "change_request", "sc_request", "sc_task", or "sc_req_item". Default is "incident". |  | Optional |
| serviceNowCategory | The category of the ServiceNow ticket. |  | Optional |
| serviceNowAssignmentGroup | The group to which to assign the new ticket. |  | Optional |
| ZendeskPriority | The urgency with which the ticket should be addressed. Allowed values are "urgent", "high", "normal", or "low". |  | Optional |
| ZendeskRequester | The user who requested this ticket. |  | Optional |
| ZendeskStatus | The state of the ticket. Allowed values are "new", "open", "pending", "hold", "solved", or "closed". |  | Optional |
| ZendeskSubject | The value of the subject field for this ticket. | XSIAM Incident ID - ${parentIncidentFields.incident_id} | Optional |
| ZendeskTags | The array of tags applied to this ticket. |  | Optional |
| ZendeskType | The type of this ticket. Allowed values are "problem", "incident", "question", or "task". |  | Optional |
| ZendeskAssigne | The agent currently assigned to the ticket. |  | Optional |
| ZendeskCollaborators | The users currently CC'ed on the ticket. |  | Optional |
| description | The ticket description. | ${parentIncidentFields.description}. ${parentIncidentFields.xdr_url} | Optional |
| addCommentPerEndpoint | Whether to append a new comment to the ticket for each endpoint in the incident. Possible values: True/False. |  | Optional |
| CommentToAdd | Comment for the ticket. | ${alert.name}. Alert ID: ${alert.id} | Optional |
| agentID | The agent ID's of the endpoints in the alert | alert.agentid | Optional |

## Playbook Outputs

---
There are no outputs for this playbook.

## Playbook Image

---

![Local Analysis alert Investigation](../doc_files/Local_Analysis_alert_Investigation.png)<|MERGE_RESOLUTION|>--- conflicted
+++ resolved
@@ -41,16 +41,6 @@
 
 ### Sub-playbooks
 
-<<<<<<< HEAD
-* Handle False Positive Alerts
-* Containment Plan
-* Recovery Plan
-* Eradication Plan
-* Endpoint Investigation Plan
-* Enrichment for Verdict
-* Wildfire Detonate and Analyze File
-* Ticket Management - Generic
-=======
 * Eradication Plan
 * Ticket Management - Generic
 * Recovery Plan
@@ -59,7 +49,6 @@
 * Handle False Positive Alerts
 * Enrichment for Verdict
 * Containment Plan
->>>>>>> a23d0de0
 
 ### Integrations
 
@@ -73,19 +62,11 @@
 ### Commands
 
 * setParentIncidentFields
-<<<<<<< HEAD
-* core-report-incorrect-wildfire
-* core-retrieve-files
-* closeInvestigation
-* core-retrieve-file-details
-* internal-wildfire-get-report
-=======
 * internal-wildfire-get-report
 * closeInvestigation
 * core-report-incorrect-wildfire
 * core-retrieve-files
 * core-retrieve-file-details
->>>>>>> a23d0de0
 
 ## Playbook Inputs
 
