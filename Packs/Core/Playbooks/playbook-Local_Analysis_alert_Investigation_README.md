When an unknown executable, DLL, or macro attempts to run on a Windows or Mac endpoint, the Cortex XDR agent uses local analysis to determine if it is likely to be malware. Local analysis uses a static set of pattern-matching rules that inspect multiple file features and attributes, and a statistical model that was developed with machine learning on WildFire threat intelligence.

**Investigative Actions:**

Investigate the executed process image and verify if it is malicious using:

* XDR trusted signers
* VT trusted signers
* VT detection rate
* NSRL DB

**Response Actions**

The playbook's first response action is a containment plan that is based on the initial data provided within the alert. In that phase, the playbook will execute:

* Auto block indicators
* Auto file quarantine
* Manual endpoint isolation

When the playbook executes, it checks for additional activity using the Endpoint Investigation Plan playbook, and another phase, which includes containment and eradication, is executed.

This phase will execute the following containment actions:

* Manual block indicators
* Manual file quarantine
* Auto endpoint isolation

And the following eradication actions:

* Manual process termination
* Manual file deletion
* Manual reset of the user’s password

External resources:

[Malware Protection Flow](https://docs-cortex.paloaltonetworks.com/r/Cortex-XSIAM/Cortex-XSIAM-Administrator-Guide/File-Analysis-and-Protection-Flow)

## Dependencies

This playbook uses the following sub-playbooks, integrations, and scripts.

### Sub-playbooks

<<<<<<< HEAD
* Handle False Positive Alerts
* Wildfire Detonate and Analyze File
* Ticket Management - Generic
=======
* Containment Plan
* Handle False Positive Alerts
* Ticket Management - Generic
* Wildfire Detonate and Analyze File
* Enrichment for Verdict
>>>>>>> 9d6c5180
* Endpoint Investigation Plan
* Recovery Plan
<<<<<<< HEAD
* Containment Plan
* Enrichment for Verdict
* Eradication Plan
=======
>>>>>>> 9d6c5180

### Integrations

* CortexCoreIR

### Scripts

* UnzipFile
* GetTime

### Commands

<<<<<<< HEAD
* core-retrieve-files
* internal-wildfire-get-report
=======
>>>>>>> 9d6c5180
* core-retrieve-file-details
* core-report-incorrect-wildfire
* setParentIncidentFields
* closeInvestigation
<<<<<<< HEAD
=======
* core-report-incorrect-wildfire
* internal-wildfire-get-report
* setParentIncidentFields
* core-retrieve-files
>>>>>>> 9d6c5180

## Playbook Inputs

---

| **Name** | **Description** | **Default Value** | **Required** |
| --- | --- | --- | --- |
| GraywareAsMalware | Whether to treat Grayware verdict as Malware.  | False | Optional |
| AutoContainment | Setting this input will impact both Containment Plan sub-playbooks. Without setting this input, the default values are True for the first occurrence and False for the second.<br/>Whether to execute automatically or manually the containment plan tasks:<br/>\* Isolate endpoint<br/>\* Block indicators<br/>\* Quarantine file<br/>\* Disable user | True | Optional |
| AutoEradication | Whether to execute automatically or manually the eradication plan tasks:<br/>\* Terminate process<br/>\* Delete file<br/>\* Reset the user's password | False | Optional |
| FileRemediation | Should be either 'Quarantine' or 'Delete'. | Quarantine | Optional |
| AutoRecovery | Whether to execute the Recovery playbook. | False | Optional |
| AutoCloseAlert | Whether to close the alert automatically or manually, after an analyst's review. | False | Optional |
| ShouldRescanBenign | Whether to rescan \(Using WildFire detonate file\) benign files. | True | Optional |
| ShouldManualReviewFP | Whether to ask for a manual review before false positive handling. Should be True or False | False | Optional |
| SHA256 | The SHA256 hash of the file to respond to. Decided by the DT expression wether it's the initiator or the target file SHA256. | alert | Optional |
| Path | The path of the file to respond to. Decided by the DT expression wether it's the initiator or the target file path. | alert | Optional |
| Query | The query for searching previous alerts based on the file we want to respond to. Decided by the If-Then-Else expression wether it's the initiator or the target file. | alert | Optional |
<<<<<<< HEAD
| ShouldOpenTicket | Whether to open a ticket automatically in a ticketing system. \(True/False\). | True | Optional |
=======
| ShouldOpenTicket | Whether to open a ticket automatically in a ticketing system. \(True/False\). | False | Optional |
>>>>>>> 9d6c5180
| serviceNowShortDescription | A short description of the ticket. | XSIAM Incident ID - ${parentIncidentFields.incident_id} | Optional |
| serviceNowImpact | The impact for the new ticket. Leave empty for ServiceNow default impact. |  | Optional |
| serviceNowUrgency | The urgency of the new ticket. Leave empty for ServiceNow default urgency. |  | Optional |
| serviceNowSeverity | The severity of the new ticket. Leave empty for ServiceNow default severity. |  | Optional |
| serviceNowTicketType | The ServiceNow ticket type. Options are "incident", "problem", "change_request", "sc_request", "sc_task", or "sc_req_item". Default is "incident". |  | Optional |
| serviceNowCategory | The category of the ServiceNow ticket. |  | Optional |
| serviceNowAssignmentGroup | The group to which to assign the new ticket. |  | Optional |
| ZendeskPriority | The urgency with which the ticket should be addressed. Allowed values are "urgent", "high", "normal", or "low". |  | Optional |
| ZendeskRequester | The user who requested this ticket. |  | Optional |
| ZendeskStatus | The state of the ticket. Allowed values are "new", "open", "pending", "hold", "solved", or "closed". |  | Optional |
| ZendeskSubject | The value of the subject field for this ticket. | XSIAM Incident ID - ${parentIncidentFields.incident_id} | Optional |
| ZendeskTags | The array of tags applied to this ticket. |  | Optional |
| ZendeskType | The type of this ticket. Allowed values are "problem", "incident", "question", or "task". |  | Optional |
| ZendeskAssigne | The agent currently assigned to the ticket. |  | Optional |
| ZendeskCollaborators | The users currently CC'ed on the ticket. |  | Optional |
| description | The ticket description. | ${parentIncidentFields.description}. ${parentIncidentFields.xdr_url} | Optional |
| addCommentPerEndpoint | Whether to append a new comment to the ticket for each endpoint in the incident. Possible values: True/False. |  | Optional |
| CommentToAdd | Comment for the ticket. | ${alert.name}. Alert ID: ${alert.id} | Optional |

## Playbook Outputs

---
There are no outputs for this playbook.

## Playbook Image

---

![Local Analysis alert Investigation](../doc_files/Local_Analysis_alert_Investigation.png)<|MERGE_RESOLUTION|>--- conflicted
+++ resolved
@@ -41,25 +41,13 @@
 
 ### Sub-playbooks
 
-<<<<<<< HEAD
-* Handle False Positive Alerts
-* Wildfire Detonate and Analyze File
-* Ticket Management - Generic
-=======
 * Containment Plan
 * Handle False Positive Alerts
 * Ticket Management - Generic
 * Wildfire Detonate and Analyze File
 * Enrichment for Verdict
->>>>>>> 9d6c5180
 * Endpoint Investigation Plan
 * Recovery Plan
-<<<<<<< HEAD
-* Containment Plan
-* Enrichment for Verdict
-* Eradication Plan
-=======
->>>>>>> 9d6c5180
 
 ### Integrations
 
@@ -72,22 +60,14 @@
 
 ### Commands
 
-<<<<<<< HEAD
-* core-retrieve-files
-* internal-wildfire-get-report
-=======
->>>>>>> 9d6c5180
 * core-retrieve-file-details
 * core-report-incorrect-wildfire
 * setParentIncidentFields
 * closeInvestigation
-<<<<<<< HEAD
-=======
 * core-report-incorrect-wildfire
 * internal-wildfire-get-report
 * setParentIncidentFields
 * core-retrieve-files
->>>>>>> 9d6c5180
 
 ## Playbook Inputs
 
@@ -106,11 +86,7 @@
 | SHA256 | The SHA256 hash of the file to respond to. Decided by the DT expression wether it's the initiator or the target file SHA256. | alert | Optional |
 | Path | The path of the file to respond to. Decided by the DT expression wether it's the initiator or the target file path. | alert | Optional |
 | Query | The query for searching previous alerts based on the file we want to respond to. Decided by the If-Then-Else expression wether it's the initiator or the target file. | alert | Optional |
-<<<<<<< HEAD
-| ShouldOpenTicket | Whether to open a ticket automatically in a ticketing system. \(True/False\). | True | Optional |
-=======
 | ShouldOpenTicket | Whether to open a ticket automatically in a ticketing system. \(True/False\). | False | Optional |
->>>>>>> 9d6c5180
 | serviceNowShortDescription | A short description of the ticket. | XSIAM Incident ID - ${parentIncidentFields.incident_id} | Optional |
 | serviceNowImpact | The impact for the new ticket. Leave empty for ServiceNow default impact. |  | Optional |
 | serviceNowUrgency | The urgency of the new ticket. Leave empty for ServiceNow default urgency. |  | Optional |
