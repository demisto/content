When an unknown executable, DLL, or macro attempts to run on a Windows or Mac endpoint, the Cortex XDR agent uses local analysis to determine if it is likely to be malware. Local analysis uses a static set of pattern-matching rules that inspect multiple file features and attributes, and a statistical model that was developed with machine learning on WildFire threat intelligence.

**Investigative Actions:**

Investigate the executed process image and verify if it is malicious using:

* XDR trusted signers
* VT trusted signers
* VT detection rate
* NSRL DB

**Response Actions**

The playbook's first response action is a containment plan that is based on the initial data provided within the alert. In that phase, the playbook will execute:

* Auto block indicators
* Auto file quarantine
* Manual endpoint isolation

When the playbook executes, it checks for additional activity using the Endpoint Investigation Plan playbook, and another phase, which includes containment and eradication, is executed.

This phase will execute the following containment actions:

* Manual block indicators
* Manual file quarantine
* Auto endpoint isolation

And the following eradication actions:

* Manual process termination
* Manual file deletion
* Manual reset of the user’s password

External resources:

[Malware Protection Flow](https://docs-cortex.paloaltonetworks.com/r/Cortex-XSIAM/Cortex-XSIAM-Administrator-Guide/File-Analysis-and-Protection-Flow)

## Dependencies

This playbook uses the following sub-playbooks, integrations, and scripts.

### Sub-playbooks

<<<<<<< HEAD
* Handle False Positive Alerts
* Wildfire Detonate and Analyze File
* Ticket Management - Generic
* Endpoint Investigation Plan
* Recovery Plan
* Containment Plan
* Enrichment for Verdict
* Eradication Plan
=======
* Wildfire Detonate and Analyze File
* Enrichment for Verdict
* Recovery Plan
* Endpoint Investigation Plan
* Ticket Management - Generic
* Containment Plan
* Eradication Plan
* Handle False Positive Alerts
>>>>>>> 90cf3b88

### Integrations

* CortexCoreIR

### Scripts

* UnzipFile
* GetTime

### Commands

<<<<<<< HEAD
* core-retrieve-files
* internal-wildfire-get-report
* core-retrieve-file-details
* core-report-incorrect-wildfire
* setParentIncidentFields
* closeInvestigation
=======
* core-retrieve-file-details
* setParentIncidentFields
* internal-wildfire-get-report
* closeInvestigation
* core-retrieve-files
* core-report-incorrect-wildfire
>>>>>>> 90cf3b88

## Playbook Inputs

---

| **Name** | **Description** | **Default Value** | **Required** |
| --- | --- | --- | --- |
| GraywareAsMalware | Whether to treat Grayware verdict as Malware.  | False | Optional |
| AutoContainment | Setting this input will impact both Containment Plan sub-playbooks. Without setting this input, the default values are True for the first occurrence and False for the second.<br/>Whether to execute automatically or manually the containment plan tasks:<br/>\* Isolate endpoint<br/>\* Block indicators<br/>\* Quarantine file<br/>\* Disable user | True | Optional |
| AutoEradication | Whether to execute automatically or manually the eradication plan tasks:<br/>\* Terminate process<br/>\* Delete file<br/>\* Reset the user's password | False | Optional |
| FileRemediation | Should be either 'Quarantine' or 'Delete'. | Quarantine | Optional |
| AutoRecovery | Whether to execute the Recovery playbook. | False | Optional |
| AutoCloseAlert | Whether to close the alert automatically or manually, after an analyst's review. | False | Optional |
| ShouldRescanBenign | Whether to rescan \(Using WildFire detonate file\) benign files. | True | Optional |
| ShouldManualReviewFP | Whether to ask for a manual review before false positive handling. Should be True or False | False | Optional |
| SHA256 | The SHA256 hash of the file to respond to. Decided by the DT expression wether it's the initiator or the target file SHA256. | alert | Optional |
| Path | The path of the file to respond to. Decided by the DT expression wether it's the initiator or the target file path. | alert | Optional |
| Query | The query for searching previous alerts based on the file we want to respond to. Decided by the If-Then-Else expression wether it's the initiator or the target file. | alert | Optional |
<<<<<<< HEAD
| ShouldOpenTicket | Whether to open a ticket automatically in a ticketing system. \(True/False\). | True | Optional |
=======
| ShouldOpenTicket | Whether to open a ticket automatically in a ticketing system. \(True/False\). | False | Optional |
>>>>>>> 90cf3b88
| serviceNowShortDescription | A short description of the ticket. | XSIAM Incident ID - ${parentIncidentFields.incident_id} | Optional |
| serviceNowImpact | The impact for the new ticket. Leave empty for ServiceNow default impact. |  | Optional |
| serviceNowUrgency | The urgency of the new ticket. Leave empty for ServiceNow default urgency. |  | Optional |
| serviceNowSeverity | The severity of the new ticket. Leave empty for ServiceNow default severity. |  | Optional |
| serviceNowTicketType | The ServiceNow ticket type. Options are "incident", "problem", "change_request", "sc_request", "sc_task", or "sc_req_item". Default is "incident". |  | Optional |
| serviceNowCategory | The category of the ServiceNow ticket. |  | Optional |
| serviceNowAssignmentGroup | The group to which to assign the new ticket. |  | Optional |
| ZendeskPriority | The urgency with which the ticket should be addressed. Allowed values are "urgent", "high", "normal", or "low". |  | Optional |
| ZendeskRequester | The user who requested this ticket. |  | Optional |
| ZendeskStatus | The state of the ticket. Allowed values are "new", "open", "pending", "hold", "solved", or "closed". |  | Optional |
| ZendeskSubject | The value of the subject field for this ticket. | XSIAM Incident ID - ${parentIncidentFields.incident_id} | Optional |
| ZendeskTags | The array of tags applied to this ticket. |  | Optional |
| ZendeskType | The type of this ticket. Allowed values are "problem", "incident", "question", or "task". |  | Optional |
| ZendeskAssigne | The agent currently assigned to the ticket. |  | Optional |
| ZendeskCollaborators | The users currently CC'ed on the ticket. |  | Optional |
| description | The ticket description. | ${parentIncidentFields.description}. ${parentIncidentFields.xdr_url} | Optional |
| addCommentPerEndpoint | Whether to append a new comment to the ticket for each endpoint in the incident. Possible values: True/False. |  | Optional |
| CommentToAdd | Comment for the ticket. | ${alert.name}. Alert ID: ${alert.id} | Optional |

## Playbook Outputs

---
There are no outputs for this playbook.

## Playbook Image

---

![Local Analysis alert Investigation](../doc_files/Local_Analysis_alert_Investigation.png)<|MERGE_RESOLUTION|>--- conflicted
+++ resolved
@@ -41,16 +41,6 @@
 
 ### Sub-playbooks
 
-<<<<<<< HEAD
-* Handle False Positive Alerts
-* Wildfire Detonate and Analyze File
-* Ticket Management - Generic
-* Endpoint Investigation Plan
-* Recovery Plan
-* Containment Plan
-* Enrichment for Verdict
-* Eradication Plan
-=======
 * Wildfire Detonate and Analyze File
 * Enrichment for Verdict
 * Recovery Plan
@@ -59,7 +49,6 @@
 * Containment Plan
 * Eradication Plan
 * Handle False Positive Alerts
->>>>>>> 90cf3b88
 
 ### Integrations
 
@@ -72,21 +61,12 @@
 
 ### Commands
 
-<<<<<<< HEAD
-* core-retrieve-files
-* internal-wildfire-get-report
-* core-retrieve-file-details
-* core-report-incorrect-wildfire
-* setParentIncidentFields
-* closeInvestigation
-=======
 * core-retrieve-file-details
 * setParentIncidentFields
 * internal-wildfire-get-report
 * closeInvestigation
 * core-retrieve-files
 * core-report-incorrect-wildfire
->>>>>>> 90cf3b88
 
 ## Playbook Inputs
 
@@ -105,11 +85,7 @@
 | SHA256 | The SHA256 hash of the file to respond to. Decided by the DT expression wether it's the initiator or the target file SHA256. | alert | Optional |
 | Path | The path of the file to respond to. Decided by the DT expression wether it's the initiator or the target file path. | alert | Optional |
 | Query | The query for searching previous alerts based on the file we want to respond to. Decided by the If-Then-Else expression wether it's the initiator or the target file. | alert | Optional |
-<<<<<<< HEAD
-| ShouldOpenTicket | Whether to open a ticket automatically in a ticketing system. \(True/False\). | True | Optional |
-=======
 | ShouldOpenTicket | Whether to open a ticket automatically in a ticketing system. \(True/False\). | False | Optional |
->>>>>>> 90cf3b88
 | serviceNowShortDescription | A short description of the ticket. | XSIAM Incident ID - ${parentIncidentFields.incident_id} | Optional |
 | serviceNowImpact | The impact for the new ticket. Leave empty for ServiceNow default impact. |  | Optional |
 | serviceNowUrgency | The urgency of the new ticket. Leave empty for ServiceNow default urgency. |  | Optional |
