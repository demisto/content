This playbook handles impossible traveler alerts.

An Impossible Traveler event occurs when multiple login attempts seen for a user from multiple remote countries in a short period of time, which shouldn't be possible. This may indicate the account is compromised.

**Attacker's Goals:**

Gain user-account credentials.

**Investigative Actions:**

Investigate the IP addresses and identities involved in the detected activity using:

* Impossible Traveler - Enrichment playbook
* CalculateGeoDistance automation

**Response Actions**

The playbook's first response actions are based on the data available within the alert. In that phase, the playbook will execute:

* Manual block indicators if the IP address found malicious
* Manual disable user
* Manual clear of the user’s sessions (Okta)

When the playbook continues, after validating the activity with the user’s manager, another phase of response actions is being executed, which includes:

* Auto block indicators 


**External Resources:**

[Impossible traveler alert](https://docs-cortex.paloaltonetworks.com/r/Cortex-XDR-Analytics-Alert-Reference/Impossible-traveler-SSO)

## Dependencies

This playbook uses the following sub-playbooks, integrations, and scripts.

### Sub-playbooks

<<<<<<< HEAD
* Impossible Traveler - Enrichment
* Containment Plan
* Ticket Management - Generic
=======
* Ticket Management - Generic
* Impossible Traveler - Enrichment
* Containment Plan
>>>>>>> 90cf3b88

### Integrations

This playbook does not use any integrations.

### Scripts

<<<<<<< HEAD
* Set
* impossibleTravelerGetDistance
=======
>>>>>>> 90cf3b88
* CreateArray
* Set
* impossibleTravelerGetDistance

### Commands

<<<<<<< HEAD
=======
* setParentIncidentFields
>>>>>>> 90cf3b88
* closeInvestigation
* setParentIncidentFields

## Playbook Inputs

---

| **Name** | **Description** | **Default Value** | **Required** |
| --- | --- | --- | --- |
| MaxMilesPerHourAllowed | The maximum miles per hour that is considered reasonable. If the geographical distance and difference in time between logins is greater than this value, the user will be considered an impossible traveler. | 400 | Optional |
| WhitelistedIPs | A comma separated list of IP addresses that are allowed to be used across long distances. |  | Optional |
| ContactUserManager | Whether to ask the user manager for the legitimacy of the login events, in case of an alleged impossible traveler. | True | Optional |
| AutoContainment | Whether to execute auto containment. | False | Optional |
| AbuseIPDBThreshold | The score needed from AbuseIPDB to consider IP address as malicious. | 80 | Optional |
| preInvestigationContainment | Whether to execute containment prior investigation phase |  | Optional |
| AllowlistCIDR | A comma separated list of CIDR that are allowed to be used across long distances. | lists.CIDR - Allowlist | Optional |
| username | The username to iterate over. | alert.username | Optional |
| domain | The organization domain. |  | Optional |
| ShouldOpenTicket | Whether to open a ticket automatically in a ticketing system. \(True/False\). | False | Optional |
| serviceNowShortDescription | A short description of the ticket. | XSIAM Incident ID - ${parentIncidentFields.incident_id} | Optional |
| serviceNowImpact | The impact for the new ticket. Leave empty for ServiceNow default impact. |  | Optional |
| serviceNowUrgency | The urgency of the new ticket. Leave empty for ServiceNow default urgency. |  | Optional |
| serviceNowSeverity | The severity of the new ticket. Leave empty for ServiceNow default severity. |  | Optional |
| serviceNowTicketType | The ServiceNow ticket type. Options are "incident", "problem", "change_request", "sc_request", "sc_task", or "sc_req_item". Default is "incident". |  | Optional |
| serviceNowCategory | The category of the ServiceNow ticket. |  | Optional |
| serviceNowAssignmentGroup | The group to which to assign the new ticket. |  | Optional |
| ZendeskPriority | The urgency with which the ticket should be addressed. Allowed values are "urgent", "high", "normal", or "low". |  | Optional |
| ZendeskRequester | The user who requested this ticket. |  | Optional |
| ZendeskStatus | The state of the ticket. Allowed values are "new", "open", "pending", "hold", "solved", or "closed". |  | Optional |
| ZendeskSubject | The value of the subject field for this ticket. | XSIAM Incident ID - ${parentIncidentFields.incident_id} | Optional |
| ZendeskTags | The array of tags applied to this ticket. |  | Optional |
| ZendeskType | The type of this ticket. Allowed values are "problem", "incident", "question", or "task". |  | Optional |
| ZendeskAssigne | The agent currently assigned to the ticket. |  | Optional |
| ZendeskCollaborators | The users currently CC'ed on the ticket. |  | Optional |
| description | The ticket description. | ${parentIncidentFields.description}. ${parentIncidentFields.xdr_url} | Optional |
| addCommentPerEndpoint | Whether to append a new comment to the ticket for each endpoint in the incident. Possible values: True/False. | True | Optional |
| CommentToAdd | Comment for the ticket. | ${alert.name}. Alert ID: ${alert.id} | Optional |

## Playbook Outputs

---

| **Path** | **Description** | **Type** |
| --- | --- | --- |
| Account.Email.Address | The email address object associated with the Account. | string |
| DBotScore | Indicator, Score, Type, Vendor. | unknown |
| Account.ID | The unique Account DN \(Distinguished Name\). | string |
| Account.Username | The username of the Account. | string |
| Account.Email | The email address associated with the Account. | unknown |
| Account.Type | The type of the Account entity. | string |
| Account.Groups | The groups that the Account is a part of. | unknown |
| Account | Account object | unknown |
| Account.DisplayName | The display name of the Account. | string |
| Account.Manager | The manager of the Account. | string |
| DBotScore.Indicator | The indicator value. | string |
| DBotScore.Type | The indicator's type. | string |
| DBotScore.Vendor | The indicator's vendor. | string |
| DBotScore.Score | The indicator's score. | number |
| IP | The IP objects. | unknown |
| Endpoint | The Endpoint's object. | unknown |
| Endpoint.Hostname | The hostname to enrich. | string |
| Endpoint.OS | The Endpoint OS. | string |
| Endpoint.IP | The list of Endpoint IP addresses. | unknown |
| Endpoint.MAC | The list of Endpoint MAC addresses. | unknown |
| Endpoint.Domain | The domain name of the Endpoint. | string |

## Playbook Image

---

![Impossible Traveler Response](../doc_files/Impossible_Traveler.png)<|MERGE_RESOLUTION|>--- conflicted
+++ resolved
@@ -36,15 +36,9 @@
 
 ### Sub-playbooks
 
-<<<<<<< HEAD
-* Impossible Traveler - Enrichment
-* Containment Plan
-* Ticket Management - Generic
-=======
 * Ticket Management - Generic
 * Impossible Traveler - Enrichment
 * Containment Plan
->>>>>>> 90cf3b88
 
 ### Integrations
 
@@ -52,21 +46,13 @@
 
 ### Scripts
 
-<<<<<<< HEAD
-* Set
-* impossibleTravelerGetDistance
-=======
->>>>>>> 90cf3b88
 * CreateArray
 * Set
 * impossibleTravelerGetDistance
 
 ### Commands
 
-<<<<<<< HEAD
-=======
 * setParentIncidentFields
->>>>>>> 90cf3b88
 * closeInvestigation
 * setParentIncidentFields
 
