--- conflicted
+++ resolved
@@ -36,15 +36,9 @@
 
 ### Sub-playbooks
 
-<<<<<<< HEAD
-* Impossible Traveler - Enrichment
-* Containment Plan
-* Ticket Management - Generic
-=======
 * Ticket Management - Generic
 * Impossible Traveler - Enrichment
 * Containment Plan
->>>>>>> 9d6c5180
 
 ### Integrations
 
@@ -52,21 +46,13 @@
 
 ### Scripts
 
-<<<<<<< HEAD
-* Set
-* impossibleTravelerGetDistance
-=======
->>>>>>> 9d6c5180
 * CreateArray
 * Set
 * impossibleTravelerGetDistance
 
 ### Commands
 
-<<<<<<< HEAD
-=======
 * setParentIncidentFields
->>>>>>> 9d6c5180
 * closeInvestigation
 * setParentIncidentFields
 
