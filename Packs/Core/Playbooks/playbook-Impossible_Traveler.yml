--- conflicted
+++ resolved
@@ -1592,16 +1592,7 @@
   - platform
 fromversion: 6.6.0
 supportedModules:
-<<<<<<< HEAD
-- C3
-- X0
 - X1
 - X3
 - X5
 - ENT_PLUS
-=======
-- X1
-- X3
-- X5
-- ENT_PLUS
->>>>>>> 0733b7ac
