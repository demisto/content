id: T1036 - Masquerading
version: -1
name: T1036 - Masquerading
description: |-
  This playbook handles masquerading alerts based on the MITRE T1036 technique.
  An attacker might leverage Microsoft Windows well-known image names to run malicious processes without being caught.

  **Attacker's Goals:**

  An attacker is attempting to masquerade as standard windows images by using a trusted name to execute malicious code.

  **Investigative Actions:**

  Investigate the executed process image and verify if it is malicious using:

  * XDR trusted signers
  * VT trusted signers
  * VT detection rate
  * NSRL DB

  **Response Actions**

  The playbook's first response action is a containment plan which is based on the initial data provided within the alert. In that phase, the playbook will execute:

  * Auto block indicators
  * Auto file quarantine
  * Manual endpoint isolation

  When the playbook executes, it checks for additional activity using the Endpoint Investigation Plan playbook, and another phase, which includes containment and eradication, is executed.

  This phase will execute the following containment actions:

  * Manual block indicators
  * Manual file quarantine
  * Auto endpoint isolation

  And the following eradication actions:

  * Manual process termination
  * Manual file deletion
  * Manual reset of the user’s password

  External resources:

  [MITRE Technique T1036](https://attack.mitre.org/techniques/T1036/)

  [Possible Microsoft process masquerading](https://docs-cortex.paloaltonetworks.com/r/Cortex-XDR-Analytics-Alert-Reference/Possible-Microsoft-process-masquerading)
starttaskid: "0"
tasks:
  "0":
    id: "0"
    taskid: 71c58368-f81a-4c7c-8dc8-30515abf9379
    type: start
    task:
      id: 71c58368-f81a-4c7c-8dc8-30515abf9379
      version: -1
      name: ""
      iscommand: false
      brand: ""
      description: ''
    nexttasks:
      '#none#':
      - "82"
    separatecontext: false
    view: |-
      {
        "position": {
          "x": 70,
          "y": 1280
        }
      }
    note: false
    timertriggers: []
    ignoreworker: false
    skipunavailable: false
    quietmode: 0
    isoversize: false
    isautoswitchedtoquietmode: false
    continueonerrortype: ""
  "7":
    id: "7"
    taskid: a7b815bf-2633-458f-83e9-5c3a29ba790a
    type: title
    task:
      id: a7b815bf-2633-458f-83e9-5c3a29ba790a
      version: -1
      name: Handle False Positive
      type: title
      iscommand: false
      brand: ""
      description: ''
    nexttasks:
      '#none#':
      - "86"
    separatecontext: false
    view: |-
      {
        "position": {
          "x": -330,
          "y": 2240
        }
      }
    note: false
    timertriggers: []
    ignoreworker: false
    skipunavailable: false
    quietmode: 0
    isoversize: false
    isautoswitchedtoquietmode: false
    continueonerrortype: ""
  "14":
    id: "14"
    taskid: 7d91e62b-9a20-41c3-80ed-a7a284c567d1
    type: title
    task:
      id: 7d91e62b-9a20-41c3-80ed-a7a284c567d1
      version: -1
      name: Investigation
      type: title
      iscommand: false
      brand: ""
      description: ''
    nexttasks:
      '#none#':
      - "94"
    separatecontext: false
    view: |-
      {
        "position": {
          "x": 490,
          "y": 2895
        }
      }
    note: false
    timertriggers: []
    ignoreworker: false
    skipunavailable: false
    quietmode: 0
    isoversize: false
    isautoswitchedtoquietmode: false
    continueonerrortype: ""
  "26":
    id: "26"
    taskid: f0cd4a3c-3ad9-432f-80f1-f836f59a1949
    type: title
    task:
      id: f0cd4a3c-3ad9-432f-80f1-f836f59a1949
      version: -1
      name: 'Findings '
      type: title
      iscommand: false
      brand: ""
      description: ''
    nexttasks:
      '#none#':
      - "37"
    separatecontext: false
    view: |-
      {
        "position": {
          "x": 490,
          "y": 3210
        }
      }
    note: false
    timertriggers: []
    ignoreworker: false
    skipunavailable: false
    quietmode: 0
    isoversize: false
    isautoswitchedtoquietmode: false
    continueonerrortype: ""
  "28":
    id: "28"
    taskid: 35d35d70-6bb9-4932-84e9-33955870fe0b
    type: condition
    task:
      id: 35d35d70-6bb9-4932-84e9-33955870fe0b
      version: -1
      name: Manuel Review - Should continue to investigate?
      description: Whether to continue the investigation in case the verdict is a possible false positive.
      type: condition
      iscommand: false
      brand: ""
    nexttasks:
      '#default#':
      - "7"
      "Yes":
      - "14"
    separatecontext: false
    view: |-
      {
        "position": {
          "x": 70,
          "y": 2040
        }
      }
    note: false
    timertriggers: []
    ignoreworker: false
    skipunavailable: false
    quietmode: 0
    isoversize: false
    isautoswitchedtoquietmode: false
    continueonerrortype: ""
  "33":
    id: "33"
    taskid: 0723776b-3e10-42c6-8792-1e06d5eaf59a
    type: title
    task:
      id: 0723776b-3e10-42c6-8792-1e06d5eaf59a
      version: -1
      name: Containment
      type: title
      iscommand: false
      brand: ""
      description: ''
    nexttasks:
      '#none#':
      - "83"
    separatecontext: false
    view: |-
      {
        "position": {
          "x": 490,
          "y": 2550
        }
      }
    note: false
    timertriggers: []
    ignoreworker: false
    skipunavailable: false
    quietmode: 0
    isoversize: false
    isautoswitchedtoquietmode: false
    continueonerrortype: ""
  "37":
    id: "37"
    taskid: 912ebd4d-99b4-4959-8308-475233cfd60b
    type: condition
    task:
      id: 912ebd4d-99b4-4959-8308-475233cfd60b
      version: -1
      name: Are there investigation findings?
      description: Checks if there are results for the Endpoint Investigation Plan.
      type: condition
      iscommand: false
      brand: ""
    nexttasks:
      '#default#':
      - "93"
      "yes":
      - "96"
    separatecontext: false
    conditions:
    - label: "yes"
      condition:
      - - operator: isNotEmpty
          left:
            value:
              complex:
                root: foundIncidents
            iscontext: true
          right:
            value: {}
    view: |-
      {
        "position": {
          "x": 490,
          "y": 3350
        }
      }
    note: false
    timertriggers: []
    ignoreworker: false
    skipunavailable: false
    quietmode: 0
    isoversize: false
    isautoswitchedtoquietmode: false
    continueonerrortype: ""
  "41":
    id: "41"
    taskid: db863fa1-d2cc-46bc-8ed7-53adaa19714d
    type: title
    task:
      id: db863fa1-d2cc-46bc-8ed7-53adaa19714d
      version: -1
      name: Done
      type: title
      iscommand: false
      brand: ""
      description: ''
    separatecontext: false
    view: |-
      {
        "position": {
          "x": -330,
          "y": 4870
        }
      }
    note: false
    timertriggers: []
    ignoreworker: false
    skipunavailable: false
    quietmode: 0
    isoversize: false
    isautoswitchedtoquietmode: false
    continueonerrortype: ""
  "42":
    id: "42"
    taskid: d28118db-63f1-46ba-8490-63a8ddf9bd61
    type: title
    task:
      id: d28118db-63f1-46ba-8490-63a8ddf9bd61
      version: -1
      name: Remediation
      type: title
      iscommand: false
      brand: ""
      description: ''
    nexttasks:
      '#none#':
      - "67"
      - "68"
    separatecontext: false
    view: |-
      {
        "position": {
          "x": 920,
          "y": 3710
        }
      }
    note: false
    timertriggers: []
    ignoreworker: false
    skipunavailable: false
    quietmode: 0
    isoversize: false
    isautoswitchedtoquietmode: false
    continueonerrortype: ""
  "67":
    id: "67"
    taskid: 424947cb-b0a5-49da-813c-b5b9368090ed
    type: playbook
    task:
      id: 424947cb-b0a5-49da-813c-b5b9368090ed
      version: -1
      name: Containment Plan
      description: |-
        This playbook handles all the containment actions available with Cortex XSIAM.
        The playbook enables you to contain the incident with one of the following tasks:
        * Isolate endpoint
        * Disable account
        * Quarantine file
        * Block indicators
        * Clear user session (currently, the playbook supports only Okta)

        The playbook inputs enable you to manipulate the execution flow. Review the inputs description.
      playbookName: Containment Plan
      type: playbook
      iscommand: false
      brand: ""
    nexttasks:
      '#none#':
      - "93"
    scriptarguments:
      AutoContainment:
        complex:
          root: inputs.AutoContainment
          transformers:
          - operator: SetIfEmpty
            args:
              applyIfEmpty: {}
              defaultValue:
                value:
                  simple: "false"
      BlockIndicators:
        simple: "True"
      ClearUserSessions:
        simple: "False"
      EndpointID:
        complex:
          root: alert
          accessor: agentid
      FileContainment:
        simple: "True"
      FileHash:
        complex:
          root: foundIncidents.CustomFields
          filters:
          - - operator: isNotEqualString
              left:
                value:
                  simple: foundIncidents.CustomFields.initiatorpath
                iscontext: true
              right:
                value:
                  simple: c:\windows\explorer.exe
              ignorecase: true
          accessor: initiatorsha256
      FilePath:
        complex:
          root: foundIncidents.CustomFields.initiatorpath
          filters:
          - - operator: isNotEqualString
              left:
                value:
                  simple: foundIncidents.CustomFields.initiatorpath
                iscontext: true
              right:
                value:
                  simple: c:\windows\explorer.exe
              ignorecase: true
          transformers:
          - operator: uniq
      FileRemediation:
        complex:
          root: inputs.FileRemediation
      UserContainment:
        simple: "False"
      Username:
        complex:
          root: foundIncidents.CustomFields
          accessor: username
    separatecontext: true
    loop:
      iscommand: false
      scriptArguments:
        BlockIndicators:
          simple: "True"
        ContainmentType:
          simple: Auto
        EndpointContainment:
          simple: "False"
        FileContainment:
          simple: "True"
        ScheduledTaskConatinment:
          simple: "True"
        UserContainment:
          simple: "True"
      exitCondition: ""
      wait: 1
      max: 100
    view: |-
      {
        "position": {
          "x": 700,
          "y": 3850
        }
      }
    note: false
    timertriggers: []
    ignoreworker: false
    skipunavailable: false
    quietmode: 0
    isoversize: false
    isautoswitchedtoquietmode: false
    continueonerrortype: ""
  "68":
    id: "68"
    taskid: ea8d4b0e-9f11-4f4b-8c2f-5de458310029
    type: playbook
    task:
      id: ea8d4b0e-9f11-4f4b-8c2f-5de458310029
      version: -1
      name: Eradication Plan
      description: |-
        This playbook handles all the eradication actions available with Cortex XSIAM.
        The playbook enables you to eradicate the incident with one of the following tasks:
        * Reset user password
        * Delete file
        * Kill process (currently, the playbook supports terminating a process by name)

        The playbook inputs enable you to manipulate the execution flow. Review the inputs description.
      playbookName: Eradication Plan
      type: playbook
      iscommand: false
      brand: ""
    nexttasks:
      '#none#':
      - "93"
    scriptarguments:
      AutoEradicate:
        complex:
          root: inputs.AutoEradication
      EndpointID:
        complex:
          root: alert
          accessor: agentid
      FilePath:
        complex:
          root: foundIncidents.CustomFields
          accessor: initiatorpath
          transformers:
          - operator: uniq
      FileRemediation:
        complex:
          root: inputs.FileRemediation
      Username:
        complex:
          root: foundIncidents.CustomFields
          accessor: username
          transformers:
          - operator: uniq
    separatecontext: true
    loop:
      iscommand: false
      scriptArguments:
        DeleteFile:
          simple: "True"
        EradicationType:
          simple: Auto
        KillProcess:
          simple: "True"
        RemoveTasks:
          simple: "True"
        ResetPassword:
          simple: "True"
        RevertRegistry:
          simple: "True"
      exitCondition: ""
      wait: 1
      max: 100
    view: |-
      {
        "position": {
          "x": 1140,
          "y": 3850
        }
      }
    note: false
    timertriggers: []
    ignoreworker: false
    skipunavailable: false
    quietmode: 0
    isoversize: false
    isautoswitchedtoquietmode: false
    continueonerrortype: ""
  "71":
    id: "71"
    taskid: 08a821d2-8fc5-49bb-8bbc-97df50c37d8a
    type: playbook
    task:
      id: 08a821d2-8fc5-49bb-8bbc-97df50c37d8a
      version: -1
      name: Enrichment for Verdict
      playbookName: Enrichment for Verdict
      type: playbook
      iscommand: false
      brand: ""
      description: 'This playbook checks prior alert closing reasons and performs enrichment and prevalence checks on different IOC types. It then  returns the information needed to establish the alert''s verdict.'
    nexttasks:
      '#none#':
      - "72"
    scriptarguments:
      CloseReason:
        simple: Resolved - False Positive,Resolved - Duplicate Incident,Resolved - Known Issue
      Domain:
        complex:
          root: alert
          accessor: domainname
      FileSHA256:
        complex:
          root: inputs.FileSHA256
      IP:
        complex:
          root: inputs.IP
      URL:
        complex:
          root: alert
          accessor: url
      User:
        complex:
          root: alert
          accessor: username
      query:
        simple: (initiatorsha256:${inputs.FileSHA256} or hostip:${inputs.IP}) and sourceBrand:"${alert.sourceBrand}" and name:"${alert.name}"
      threshold:
        simple: "5"
    separatecontext: false
    loop:
      iscommand: false
      exitCondition: ""
      wait: 1
      max: 100
    view: |-
      {
        "position": {
          "x": 70,
          "y": 1555
        }
      }
    note: false
    timertriggers: []
    ignoreworker: false
    skipunavailable: false
    quietmode: 0
    isoversize: false
    isautoswitchedtoquietmode: false
    continueonerrortype: ""
  "72":
    id: "72"
    taskid: 59fea646-7ac7-49d2-8d99-97f0313d895a
    type: condition
    task:
      id: 59fea646-7ac7-49d2-8d99-97f0313d895a
      version: -1
      name: Got possible verdict?
      description: Checks the verdict received from the Enrichment for Verdict sub-playbook.
      type: condition
      iscommand: false
      brand: ""
    nexttasks:
      False Positive:
      - "7"
      Possible False Positive:
      - "28"
      True Positive:
      - "95"
    separatecontext: false
    conditions:
    - label: True Positive
      condition:
      - - operator: isEqualString
          left:
            value:
              complex:
                root: VTFileVerdict
            iscontext: true
          right:
            value:
              simple: malicious
          ignorecase: true
        - operator: isEqualString
          left:
            value:
              complex:
                root: FileVerdict
            iscontext: true
          right:
            value:
              simple: suspicious
          ignorecase: true
    - label: Possible False Positive
      condition:
      - - operator: isEqualString
          left:
            value:
              complex:
                root: VTFileVerdict
            iscontext: true
          right:
            value:
              simple: benign
          ignorecase: true
      - - operator: isEqualString
          left:
            value:
              complex:
                root: NSRLFileVerdict
            iscontext: true
          right:
            value:
              simple: isNotNSRL
          ignorecase: true
        - operator: containsGeneral
          left:
            value:
              complex:
                root: VTFileSigners
                transformers:
                - operator: append
                  args:
                    item:
                      value:
                        simple: XDRFileSigners
                      iscontext: true
                - operator: uniq
            iscontext: true
          right:
            value:
              simple: unTrusted
          ignorecase: true
      - - operator: containsGeneral
          left:
            value:
              complex:
                root: Core.AnalyticsPrevalence.Hash
                accessor: value
            iscontext: true
          right:
            value:
              simple: "true"
          ignorecase: true
    - label: False Positive
      condition:
      - - operator: isEqualString
          left:
            value:
              complex:
                root: VTFileVerdict
            iscontext: true
          right:
            value:
              simple: benign
          ignorecase: true
      - - operator: isEqualString
          left:
            value:
              complex:
                root: NSRLFileVerdict
            iscontext: true
          right:
            value:
              simple: isNSRL
          ignorecase: true
        - operator: notContainsGeneral
          left:
            value:
              complex:
                root: VTFileSigners
                transformers:
                - operator: append
                  args:
                    item:
                      value:
                        simple: XDRFileSigners
                      iscontext: true
                - operator: uniq
            iscontext: true
          right:
            value:
              simple: unTrusted
          ignorecase: true
    view: |-
      {
        "position": {
          "x": 70,
          "y": 1720
        }
      }
    note: false
    timertriggers: []
    ignoreworker: false
    skipunavailable: false
    quietmode: 0
    isoversize: false
    isautoswitchedtoquietmode: false
    continueonerrortype: ""
  "82":
    id: "82"
    taskid: 49cd1abf-45e6-49bf-8974-c7be41d8a8f6
    type: title
    task:
      id: 49cd1abf-45e6-49bf-8974-c7be41d8a8f6
      version: -1
      name: Analysis
      type: title
      iscommand: false
      brand: ""
      description: ''
    nexttasks:
      '#none#':
      - "71"
    separatecontext: false
    view: |-
      {
        "position": {
          "x": 70,
          "y": 1420
        }
      }
    note: false
    timertriggers: []
    ignoreworker: false
    skipunavailable: false
    quietmode: 0
    isoversize: false
    isautoswitchedtoquietmode: false
    continueonerrortype: ""
  "83":
    id: "83"
    taskid: 42bdace5-daa8-4c32-8d51-7ab46b210345
    type: playbook
    task:
      id: 42bdace5-daa8-4c32-8d51-7ab46b210345
      version: -1
      name: Containment Plan
      description: |-
        This playbook handles all the containment actions available with Cortex XSIAM.
        The playbook enables you to contain the incident with one of the following tasks:
        * Isolate endpoint
        * Disable account
        * Quarantine file
        * Block indicators
        * Clear user session (currently, the playbook supports only Okta)

        The playbook inputs enable you to manipulate the execution flow. Review the inputs description.
      playbookName: Containment Plan
      type: playbook
      iscommand: false
      brand: ""
    nexttasks:
      '#none#':
      - "14"
    scriptarguments:
      AutoContainment:
        complex:
          root: inputs.AutoContainment
          transformers:
          - operator: SetIfEmpty
            args:
              applyIfEmpty: {}
              defaultValue:
                value:
                  simple: "true"
      BlockIndicators:
        simple: "True"
      ClearUserSessions:
        simple: "False"
      EndpointID:
        complex:
          root: alert
          accessor: agentid
      FileContainment:
        simple: "True"
      FileHash:
        complex:
          root: inputs
          filters:
          - - operator: isNotEqualString
              left:
                value:
                  simple: inputs.FilePath
                iscontext: true
              right:
                value:
                  simple: c:\windows\explorer.exe
              ignorecase: true
          accessor: FileSHA256
          transformers:
          - operator: SetIfEmpty
            args:
              applyIfEmpty: {}
              defaultValue:
                value:
                  simple: alert.targetprocesssha256
                iscontext: true
      FilePath:
        complex:
          root: inputs
          filters:
          - - operator: isNotEqualString
              left:
                value:
                  simple: inputs.FilePath
                iscontext: true
              right:
                value:
                  simple: c:\windows\explorer.exe
              ignorecase: true
          accessor: FilePath
          transformers:
          - operator: SetIfEmpty
            args:
              applyIfEmpty: {}
              defaultValue:
                value:
                  simple: alert.targetprocesscmd
                iscontext: true
          - operator: replaceMatch
            args:
              regex:
                value:
                  simple: \"
              replaceWith: {}
          - operator: uniq
      FileRemediation:
        simple: Quarantine
      HostContainment:
        simple: "True"
      UserContainment:
        simple: "False"
      UserVerification:
        simple: "False"
      Username:
        complex:
          root: alert
          accessor: username
    separatecontext: true
    loop:
      iscommand: false
      exitCondition: ""
      wait: 1
      max: 100
    view: |-
      {
        "position": {
          "x": 490,
          "y": 2705
        }
      }
    note: false
    timertriggers: []
    ignoreworker: false
    skipunavailable: false
    quietmode: 0
    isoversize: false
    isautoswitchedtoquietmode: false
    continueonerrortype: ""
  "86":
    id: "86"
    taskid: 8dbb433f-6540-4a14-8ae4-69b27894189a
    type: playbook
    task:
      id: 8dbb433f-6540-4a14-8ae4-69b27894189a
      version: -1
      name: Handle False Positive Alerts
      description: |
        This playbook handles false positive alerts.
      playbookName: Handle False Positive Alerts
      type: playbook
      iscommand: false
      brand: ""
    nexttasks:
      '#none#':
      - "41"
    scriptarguments:
      FileSHA256:
        complex:
          root: inputs.FileSHA256
      ShouldCloseAutomatically:
        complex:
          root: inputs.AutoCloseAlert
      alertName:
        complex:
          root: alert
          accessor: name
      sourceIP:
        complex:
          root: inputs.IP
      username:
        complex:
          root: alert
          accessor: username
    separatecontext: true
    loop:
      iscommand: false
      exitCondition: ""
      wait: 1
      max: 100
    view: |-
      {
        "position": {
          "x": -330,
          "y": 2395
        }
      }
    note: false
    timertriggers: []
    ignoreworker: false
    skipunavailable: false
    quietmode: 0
    isoversize: false
    isautoswitchedtoquietmode: false
    continueonerrortype: ""
  "88":
    id: "88"
    taskid: 75ff8953-ad02-4356-8215-1c564ddef450
    type: regular
    task:
      id: 75ff8953-ad02-4356-8215-1c564ddef450
      version: -1
      name: Close alert
      description: commands.local.cmd.close.inv
      script: Builtin|||closeInvestigation
      type: regular
      iscommand: true
      brand: Builtin
    nexttasks:
      '#none#':
      - "41"
    scriptarguments:
      closeReason:
        simple: Resolved - Threat Handled
    separatecontext: false
    view: |-
      {
        "position": {
          "x": 750,
          "y": 4700
        }
      }
    note: false
    timertriggers: []
    ignoreworker: false
    skipunavailable: false
    quietmode: 0
    isoversize: false
    isautoswitchedtoquietmode: false
    continueonerrortype: ""
  "89":
    id: "89"
    taskid: cce1446a-20a3-4b0d-855c-9ef077a9931b
    type: condition
    task:
      id: cce1446a-20a3-4b0d-855c-9ef077a9931b
      version: -1
      name: Should execute recovery plan?
      description: Checks the user input for whether to run the Recovery Plan sub-playbook.
      type: condition
      iscommand: false
      brand: ""
    nexttasks:
      '#default#':
      - "90"
      "yes":
      - "92"
    separatecontext: false
    conditions:
    - label: "yes"
      condition:
      - - operator: isEqualString
          left:
            value:
              complex:
                root: inputs.AutoRecovery
            iscontext: true
          right:
            value:
              simple: "True"
          ignorecase: true
    view: |-
      {
        "position": {
          "x": 490,
          "y": 4155
        }
      }
    note: false
    timertriggers: []
    ignoreworker: false
    skipunavailable: false
    quietmode: 0
    isoversize: false
    isautoswitchedtoquietmode: false
    continueonerrortype: ""
  "90":
    id: "90"
    taskid: 7b6b27ef-db7d-4461-8e67-2e6c0a5e8ffb
    type: condition
    task:
      id: 7b6b27ef-db7d-4461-8e67-2e6c0a5e8ffb
      version: -1
      name: Should close alert automatically?
      description: Checks the user input for whether to close the alert automatically.
      type: condition
      iscommand: false
      brand: ""
    nexttasks:
      '#default#':
      - "41"
      "yes":
      - "88"
    separatecontext: false
    conditions:
    - label: "yes"
      condition:
      - - operator: isEqualString
          left:
            value:
              complex:
                root: inputs.AutoCloseAlert
            iscontext: true
          right:
            value:
              simple: "True"
          ignorecase: true
    view: |-
      {
        "position": {
          "x": 490,
          "y": 4500
        }
      }
    note: false
    timertriggers: []
    ignoreworker: false
    skipunavailable: false
    quietmode: 0
    isoversize: false
    isautoswitchedtoquietmode: false
  "92":
    id: "92"
    taskid: f3cbc913-4c83-49ac-8a03-a11e4b25c457
    type: playbook
    task:
      id: f3cbc913-4c83-49ac-8a03-a11e4b25c457
      version: -1
      name: Recovery Plan
      description: |-
        This playbook handles all the recovery actions available with Cortex XSIAM.
        The playbook enables you to recover  from the incident with one of the following tasks:
        * Unisolate endpoint
        * Restore quarantined file

        The playbook inputs enables you to manipulate the execution flow. Review the inputs description.
      playbookName: Recovery Plan
      type: playbook
      iscommand: false
      brand: ""
    nexttasks:
      '#none#':
      - "90"
    scriptarguments:
      FileHash:
        complex:
          root: inputs.FileSHA256
      endpointID:
        complex:
          root: alert
          accessor: agentid
      releaseFile:
        simple: "false"
      unIsolateEndpoint:
        simple: "true"
    separatecontext: true
    loop:
      iscommand: false
      exitCondition: ""
      wait: 1
      max: 100
    view: |-
      {
        "position": {
          "x": 920,
          "y": 4330
        }
      }
    note: false
    timertriggers: []
    ignoreworker: false
    skipunavailable: false
    quietmode: 0
    isoversize: false
    isautoswitchedtoquietmode: false
    continueonerrortype: ""
  "93":
    id: "93"
    taskid: fe7a10cc-d284-424b-8f51-c7420a4f0404
    type: title
    task:
      id: fe7a10cc-d284-424b-8f51-c7420a4f0404
      version: -1
      name: Recovery
      type: title
      iscommand: false
      brand: ""
      description: ''
    nexttasks:
      '#none#':
      - "89"
    separatecontext: false
    view: |-
      {
        "position": {
          "x": 490,
          "y": 4020
        }
      }
    note: false
    timertriggers: []
    ignoreworker: false
    skipunavailable: false
    quietmode: 0
    isoversize: false
    isautoswitchedtoquietmode: false
    continueonerrortype: ""
  "94":
    id: "94"
    taskid: b5c5394f-5fa0-4fdc-8292-8c8ba2f4acba
    type: playbook
    task:
      id: b5c5394f-5fa0-4fdc-8292-8c8ba2f4acba
      version: -1
      name: Endpoint Investigation Plan
      description: |-
        This playbook handles all the endpoint investigation actions available with Cortex XSIAM.
        The playbook enables you to investigate and hunt for more information using one of the following tasks:
        * Pre-defined MITRE Tactics
        * Host fields (Host ID)
        * Attacker fields (Attacker IP, External host)
        * MITRE techniques
        * File hash (currently, the playbook supports only SHA256)

        The playbook inputs enables you to manipulate the execution flow. Review the inputs description.
      playbookName: Endpoint Investigation Plan
      type: playbook
      iscommand: false
      brand: ""
    nexttasks:
      '#none#':
      - "26"
    scriptarguments:
      HuntCnCTechniques:
        simple: "True"
      HuntCollectionTechniques:
        simple: "True"
      HuntDefenseEvasionTechniques:
        simple: "True"
      HuntDiscoveryTechniques:
        simple: "True"
      HuntExecutionTechniques:
        simple: "True"
      HuntImpactTechniques:
        simple: "True"
      HuntInitialAccessTechniques:
        simple: "True"
      HuntLateralMovementTechniques:
        simple: "True"
      HuntPersistenceTechniques:
        simple: "True"
      HuntPrivilegeEscalationTechniques:
        simple: "True"
      HuntReconnaissanceTechniques:
        simple: "True"
      agentID:
        complex:
          root: alert
          accessor: agentid
    separatecontext: true
    loop:
      iscommand: false
      exitCondition: ""
      wait: 1
      max: 100
    view: |-
      {
        "position": {
          "x": 490,
          "y": 3040
        }
      }
    note: false
    timertriggers: []
    ignoreworker: false
    skipunavailable: false
    quietmode: 0
    isoversize: false
    isautoswitchedtoquietmode: false
  "95":
    id: "95"
    taskid: 21534fb3-d5b2-40c7-8d6a-39bb1586a71f
    type: regular
    task:
      id: 21534fb3-d5b2-40c7-8d6a-39bb1586a71f
      version: -1
      name: Set Incident Severity to High
      description: commands.local.cmd.set.parent.incident.field
      script: Builtin|||setParentIncidentFields
      type: regular
      iscommand: true
      brand: Builtin
    nexttasks:
      '#none#':
      - "97"
    scriptarguments:
      manual_severity:
        simple: high
    separatecontext: false
    continueonerrortype: ""
    view: |-
      {
        "position": {
          "x": 490,
          "y": 2040
        }
      }
    note: false
    timertriggers: []
    ignoreworker: false
    skipunavailable: true
    quietmode: 2
    isoversize: false
    isautoswitchedtoquietmode: false
  "96":
    id: "96"
    taskid: 38ebacd7-790f-4711-87bf-f8eb8f42cad3
    type: regular
    task:
      id: 38ebacd7-790f-4711-87bf-f8eb8f42cad3
      version: -1
      name: Set Incident Severity to High
      description: commands.local.cmd.set.parent.incident.field
      script: Builtin|||setParentIncidentFields
      type: regular
      iscommand: true
      brand: Builtin
    nexttasks:
      '#none#':
      - "42"
    scriptarguments:
      manual_severity:
        simple: high
    separatecontext: false
    continueonerrortype: ""
    view: |-
      {
        "position": {
          "x": 920,
          "y": 3535
        }
      }
    note: false
    timertriggers: []
    ignoreworker: false
    skipunavailable: false
    quietmode: 2
    isoversize: false
    isautoswitchedtoquietmode: false
  "97":
    id: "97"
    taskid: f62e9909-3fa8-43f7-8ad7-0b666e08659b
    type: condition
    task:
      id: f62e9909-3fa8-43f7-8ad7-0b666e08659b
      version: -1
      name: Should open a ticket automatically in a ticketing system?
      description: Checks whether to open a ticket automatically in a ticketing system.
      type: condition
      iscommand: false
      brand: ""
    nexttasks:
      '#default#':
      - "33"
      "yes":
      - "98"
    separatecontext: false
    conditions:
    - label: "yes"
      condition:
      - - operator: isEqualString
          left:
            value:
              complex:
                root: inputs.ShouldOpenTicket
            iscontext: true
          right:
            value:
              simple: "True"
          ignorecase: true
    continueonerrortype: ""
    view: |-
      {
        "position": {
          "x": 490,
          "y": 2210
        }
      }
    note: false
    timertriggers: []
    ignoreworker: false
    skipunavailable: false
    quietmode: 0
    isoversize: false
    isautoswitchedtoquietmode: false
  "98":
    id: "98"
    taskid: f00603bc-1e1c-42ab-8f3b-3e7a3999e3c2
    type: playbook
    task:
      id: f00603bc-1e1c-42ab-8f3b-3e7a3999e3c2
      version: -1
      name: Ticket Management - Generic
      description: "`Ticket Management - Generic` allows you to open new tickets or update comments to the existing ticket in the following ticketing systems:\n-ServiceNow \n-Zendesk \nusing the following sub-playbooks:\n-`ServiceNow - Ticket Management`\n-`Zendesk - Ticket Management`\n"
      playbookName: Ticket Management - Generic
      type: playbook
      iscommand: false
      brand: ""
    nexttasks:
      '#none#':
      - "33"
    scriptarguments:
      CommentToAdd:
        complex:
          root: inputs.CommentToAdd
      ZendeskAssigne:
        complex:
          root: inputs.ZendeskAssigne
      ZendeskCollaborators:
        complex:
          root: inputs.ZendeskCollaborators
      ZendeskPriority:
        complex:
          root: inputs.ZendeskPriority
      ZendeskRequester:
        complex:
          root: inputs.ZendeskRequester
      ZendeskStatus:
        complex:
          root: inputs.ZendeskStatus
      ZendeskSubject:
        complex:
          root: inputs.ZendeskSubject
      ZendeskTags:
        complex:
          root: inputs.ZendeskTags
      ZendeskType:
        complex:
          root: inputs.ZendeskType
      addCommentPerEndpoint:
        complex:
          root: inputs.addCommentPerEndpoint
      description:
        complex:
          root: inputs.description
      serviceNowAssignmentGroup:
        complex:
          root: inputs.serviceNowAssignmentGroup
      serviceNowCategory:
        complex:
          root: inputs.serviceNowCategory
      serviceNowImpact:
        complex:
          root: inputs.serviceNowImpact
      serviceNowSeverity:
        complex:
          root: inputs.serviceNowSeverity
      serviceNowShortDescription:
        complex:
          root: inputs.serviceNowShortDescription
      serviceNowTicketType:
        complex:
          root: inputs.serviceNowTicketType
      serviceNowUrgency:
        complex:
          root: inputs.serviceNowUrgency
    separatecontext: true
    continueonerrortype: ""
    loop:
      iscommand: false
      exitCondition: ""
      wait: 1
      max: 100
    view: |-
      {
        "position": {
          "x": 760,
          "y": 2380
        }
      }
    note: false
    timertriggers: []
    ignoreworker: false
    skipunavailable: true
    quietmode: 0
    isoversize: false
    isautoswitchedtoquietmode: false
view: |-
  {
    "linkLabelsPosition": {
      "28_14_Yes": 0.2,
      "28_7_#default#": 0.3,
      "37_93_#default#": 0.24,
      "72_28_Possible False Positive": 0.72,
      "72_7_False Positive": 0.57,
      "89_90_#default#": 0.51,
      "89_92_yes": 0.6,
      "90_88_yes": 0.49
    },
    "paper": {
      "dimensions": {
        "height": 3655,
        "width": 1850,
        "x": -330,
        "y": 1280
      }
    }
  }
inputs:
- key: FileRemediation
  value:
    simple: Quarantine
  required: true
  description: Should be either 'Quarantine' or 'Delete'.
  playbookInputQuery:
- key: AutoCloseAlert
  value:
    simple: "False"
  required: false
  description: Whether to close the alert automatically or manually, after an analyst's review.
  playbookInputQuery:
- key: AutoRecovery
  value:
    simple: "False"
  required: false
  description: Whether to execute the Recovery playbook.
  playbookInputQuery:
- key: AutoContainment
  value: {}
  required: false
  description: |-
    Setting this input will impact both Containment Plan sub-playbooks. Without setting this input, the default values are True for the first occurrence and False for the second.
    Whether to execute automatically or manually the containment plan tasks:
    * Isolate endpoint
    * Block indicators
    * Quarantine file
    * Disable user
  playbookInputQuery:
- key: AutoEradication
  value:
    simple: "False"
  required: false
  description: |-
    Whether to execute automatically or manually the eradication plan tasks:
    * Terminate process
    * Delete file
    * Reset the user's password
  playbookInputQuery:
- key: FileSHA256
  value:
    complex:
      root: alert
      accessor: initiatorsha256
  required: false
  description: The file SHA256 to investigate.
  playbookInputQuery:
- key: FilePath
  value:
    complex:
      root: alert
      accessor: initiatorpath
  required: false
  description: The file path to investigate.
  playbookInputQuery:
- key: IP
  value:
    complex:
      root: alert
      accessor: hostip
  required: false
  description: The IP address to investigate.
  playbookInputQuery:
- key: ShouldOpenTicket
  value:
    simple: "False"
  required: false
  description: Whether to open a ticket automatically in a ticketing system. (True/False).
  playbookInputQuery:
- key: serviceNowShortDescription
  value:
    simple: XSIAM Incident ID - ${parentIncidentFields.incident_id}
  required: false
  description: A short description of the ticket.
  playbookInputQuery:
- key: serviceNowImpact
  value: {}
  required: false
  description: The impact for the new ticket. Leave empty for ServiceNow default impact.
  playbookInputQuery:
- key: serviceNowUrgency
  value: {}
  required: false
  description: The urgency of the new ticket. Leave empty for ServiceNow default urgency.
  playbookInputQuery:
- key: serviceNowSeverity
  value: {}
  required: false
  description: The severity of the new ticket. Leave empty for ServiceNow default severity.
  playbookInputQuery:
- key: serviceNowTicketType
  value: {}
  required: false
  description: The ServiceNow ticket type. Options are "incident", "problem", "change_request", "sc_request", "sc_task", or "sc_req_item". Default is "incident".
  playbookInputQuery:
- key: serviceNowCategory
  value: {}
  required: false
  description: The category of the ServiceNow ticket.
  playbookInputQuery:
- key: serviceNowAssignmentGroup
  value: {}
  required: false
  description: The group to which to assign the new ticket.
  playbookInputQuery:
- key: ZendeskPriority
  value: {}
  required: false
  description: The urgency with which the ticket should be addressed. Allowed values are "urgent", "high", "normal", or "low".
  playbookInputQuery:
- key: ZendeskRequester
  value: {}
  required: false
  description: The user who requested this ticket.
  playbookInputQuery:
- key: ZendeskStatus
  value: {}
  required: false
  description: The state of the ticket. Allowed values are "new", "open", "pending", "hold", "solved", or "closed".
  playbookInputQuery:
- key: ZendeskSubject
  value:
    simple: XSIAM Incident ID - ${parentIncidentFields.incident_id}
  required: false
  description: The value of the subject field for this ticket.
  playbookInputQuery:
- key: ZendeskTags
  value: {}
  required: false
  description: The array of tags applied to this ticket.
  playbookInputQuery:
- key: ZendeskType
  value: {}
  required: false
  description: The type of this ticket. Allowed values are "problem", "incident", "question", or "task".
  playbookInputQuery:
- key: ZendeskAssigne
  value: {}
  required: false
  description: The agent currently assigned to the ticket.
  playbookInputQuery:
- key: ZendeskCollaborators
  value: {}
  required: false
  description: The users currently CC'ed on the ticket.
  playbookInputQuery:
- key: description
  value:
    simple: ${parentIncidentFields.description}. ${parentIncidentFields.xdr_url}
  required: false
  description: The ticket description.
  playbookInputQuery:
- key: addCommentPerEndpoint
  value:
    simple: "True"
  required: false
  description: 'Whether to append a new comment to the ticket for each endpoint in the incident. Possible values: True/False.'
  playbookInputQuery:
- key: CommentToAdd
  value:
    simple: '${alert.name}. Alert ID: ${alert.id}'
  required: false
  description: Comment for the ticket.
  playbookInputQuery:
inputSections:
- inputs:
  - AutoCloseAlert
  name: Alert Management
  description: Alert management settings and data, including escalation processes, and user engagements.
- inputs:
  - FileSHA256
  - FilePath
  - IP
  name: Enrichment
  description: Enrichment settings and data, including assets and indicators enrichment using third-party enrichers.
- inputs:
  - AutoContainment
  - AutoEradication
  - FileRemediation
  - AutoRecovery
  name: Remediation
  description: Remediation settings and data, including containment, eradication, and recovery.
- inputs:
  - ShouldOpenTicket
  - serviceNowShortDescription
  - serviceNowImpact
  - serviceNowUrgency
  - serviceNowSeverity
  - serviceNowTicketType
  - serviceNowCategory
  - serviceNowAssignmentGroup
  - ZendeskPriority
  - ZendeskRequester
  - ZendeskStatus
  - ZendeskSubject
  - ZendeskTags
  - ZendeskType
  - ZendeskAssigne
  - ZendeskCollaborators
  - description
  - addCommentPerEndpoint
  - CommentToAdd
  name: Ticket Management
  description: Ticket management settings and data.
outputSections:
- outputs: []
  name: General (Outputs group)
  description: Generic group for outputs
outputs: []
tests:
- T1036 - Masquerading - Test
marketplaces:
- marketplacev2
- platform
fromversion: 6.6.0
contentitemexportablefields:
  contentitemfields: {}
supportedModules:
<<<<<<< HEAD
- C3
- X0
=======
>>>>>>> 0733b7ac
- X1
- X3
- X5
- ENT_PLUS
<<<<<<< HEAD
=======

>>>>>>> 0733b7ac
<|MERGE_RESOLUTION|>--- conflicted
+++ resolved
@@ -1696,16 +1696,7 @@
 contentitemexportablefields:
   contentitemfields: {}
 supportedModules:
-<<<<<<< HEAD
-- C3
-- X0
-=======
->>>>>>> 0733b7ac
 - X1
 - X3
 - X5
 - ENT_PLUS
-<<<<<<< HEAD
-=======
-
->>>>>>> 0733b7ac
