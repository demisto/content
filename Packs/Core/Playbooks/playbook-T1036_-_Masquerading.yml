--- conflicted
+++ resolved
@@ -1642,8 +1642,6 @@
   required: false
   description: Comment for the ticket.
   playbookInputQuery:
-<<<<<<< HEAD
-=======
 inputSections:
 - inputs:
   - AutoCloseAlert
@@ -1688,7 +1686,6 @@
 - outputs: []
   name: General (Outputs group)
   description: Generic group for outputs
->>>>>>> 90cf3b88
 outputs: []
 tests:
 - T1036 - Masquerading - Test
