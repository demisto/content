--- conflicted
+++ resolved
@@ -2,11 +2,7 @@
     "name": "Microsoft AD FS Collection",
     "description": "Microsoft Active Directory Federation Services",
     "support": "xsoar",
-<<<<<<< HEAD
-    "currentVersion": "1.0.11",
-=======
-    "currentVersion": "1.0.12",
->>>>>>> d26e1c38
+    "currentVersion": "1.0.13",
     "author": "Cortex XSOAR",
     "url": "https://www.paloaltonetworks.com/cortex",
     "email": "",
