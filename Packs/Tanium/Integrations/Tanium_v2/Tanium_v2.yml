category: Endpoint
commonfields:
  id: Tanium v2
  version: -1
configuration:
- display: Hostname, IP address, or server URL.
  name: url
  required: true
  type: 0
- display: Domain
  name: domain
  type: 0
- display: Credentials
  name: credentials
  type: 9
- additionalinfo: The API token was created in the Tanium platform and should be used for OAuth 2 authentication. See Help (?) for more information.
  display: API Token
  name: api_token
  type: 4
  hidden: true
- name: credentials_api_token
  required: false
  type: 9
  additionalinfo: The API token was created in the Tanium platform and should be used for OAuth 2 authentication. See Help (?) for more information.
  displaypassword: API Token
  hiddenusername: true
- display: Trust any certificate (not secure)
  name: insecure
  type: 8
- display: Use system proxy settings
  name: proxy
  type: 8
description: Tanium endpoint security and systems management, filters out [current results unavailable] when returning question results
display: Tanium v2
name: Tanium v2
script:
  commands:
  - arguments:
    - description: The name of the package.
      name: name
    - description: The package ID. Either Package ID or Package name is required. When both exist, Packate ID is used.
      name: id
    description: Returns a package object based on name or ID.
    name: tn-get-package
    outputs:
    - contextPath: TaniumPackage.Command
      description: The command to run.
      type: String
    - contextPath: TaniumPackage.CommandTimeout
      description: Timeout in seconds for the command execution.
      type: Number
    - contextPath: TaniumPackage.ContentSet.Id
      description: The ID of the content set to associate with the package.
      type: Number
    - contextPath: TaniumPackage.ContentSet.Name
      description: The name of the content set to associate with the package.
      type: String
    - contextPath: TaniumPackage.CreationTime
      description: The time and date when this object was created in the database.
      type: String
    - contextPath: TaniumPackage.DisplayName
      description: The name of the package that displays in the user interface.
      type: String
    - contextPath: TaniumPackage.ExpireSeconds
      description: Timeout in seconds for the action.
      type: Number
    - contextPath: TaniumPackage.Files.Hash
      description: The SHA-256 hash of the contents of the file.
      type: String
    - contextPath: TaniumPackage.Files.Id
      description: The unique ID of the package_file object.
      type: Number
    - contextPath: TaniumPackage.Files.Name
      description: The unique name of the package_file object.
      type: String
    - contextPath: TaniumPackage.ID
      description: The unique ID of the package_spec object.
      type: Number
    - contextPath: TaniumPackage.LastModifiedBy
      description: The user who most recently modified this object.
      type: String
    - contextPath: TaniumPackage.LastUpdate
      description: The most recent time and date when this object was modified.
      type: String
    - contextPath: TaniumPackage.ModUser.Domain
      description: The domain of the user who most recently modified this object
      type: String
    - contextPath: TaniumPackage.ModUser.Id
      description: The ID of the user who most recently modified this object
      type: Number
    - contextPath: TaniumPackage.ModUser.Name
      description: The name of the user who most recently modified this object
      type: String
    - contextPath: TaniumPackage.ModificationTime
      description: The most recent time and date when this object was modified.
      type: String
    - contextPath: TaniumPackage.Name
      description: The unique name of the package_spec object.
      type: String
    - contextPath: TaniumPackage.Parameters.Values
      description: The parameter values.
      type: String
    - contextPath: TaniumPackage.Parameters.Label
      description: Parameter description.
      type: String
    - contextPath: TaniumPackage.Parameters.Key
      description: The attribute name of the parameter.
      type: String
    - contextPath: TaniumPackage.Parameters.ParameterType
      description: The type of parameter.
      type: String
    - contextPath: TaniumPackage.SourceId
      description: The ID of the package into which the parameters are substituted.
      type: Number
    - contextPath: TaniumPackage.VerifyExpireSeconds
      description: A verification failure timeout. The time begins with the start of the action. If the action cannot be verified by the timeout, the action status is reported as failed.
      type: Number
  - arguments:
    - description: The question text.
      name: question-text
      required: true
    - description: The question parameters. For example, sensor1{key1=val1,key2=val2},sensor2{key1=val1}.
      name: parameters
    description: Asks the server to parse the question text and choose the first parsed result as the question to run.
    name: tn-ask-question
    outputs:
    - contextPath: Tanium.Question.ID
      description: The unique ID of the question object.
      type: Number
  - arguments:
    - description: The question ID.
      name: question-id
      required: true
    - defaultValue: '95'
      description: Indicates the threshold at which to return the question results. Default is 95. The threshold is the percentage of mr_tested against the estimated_total.
      name: completion-percentage
    description: Returns the question result based on question ID.
    name: tn-get-question-result
    outputs:
    - contextPath: Tanium.QuestionResult.QuestionID
      description: The unique ID of the question object.
      type: Number
    - contextPath: Tanium.QuestionResult.Results
      description: The question results.
      type: Unknown
    - contextPath: Tanium.QuestionResult.Status
      description: 'The status of the question request. Can be: "Completed" or "Pending".'
      type: String
  - arguments:
    - defaultValue: '5'
      description: The maximum number of sensors to return.
      name: limit
    description: Returns a list of all sensors.
    name: tn-list-sensors
    outputs:
    - contextPath: TaniumSensor.Category
      description: The category that includes this sensor.
      type: String
    - contextPath: TaniumSensor.ContentSetId
      description: The ID of the content set to associate with the sensor.
      type: Number
    - contextPath: TaniumSensor.ContentSetName
      description: The name of the content set to associate with the sensor.
      type: String
    - contextPath: TaniumSensor.CreationTime
      description: The time and date when this object was created in the database.
      type: String
    - contextPath: TaniumSensor.Description
      description: A description for the sensor.
      type: String
    - contextPath: TaniumSensor.Hash
      description: The hash ID of the sensor.
      type: String
    - contextPath: TaniumSensor.ID
      description: The unique ID of the sensor object.
      type: Number
    - contextPath: TaniumSensor.IgnoreCaseFlag
      description: Whether to ignore the case flag of the sensor. Default is 1, which means the case flag is ignored.
      type: Boolean
    - contextPath: TaniumSensor.KeepDuplicatesFlag
      description: Whether to keep duplicate values in the sensor results. Default is 1 which keeps duplicate values instead of returning each unique value once.
      type: Boolean
    - contextPath: TaniumSensor.LastModifiedBy
      description: The name of the user who last modified this object.
      type: String
    - contextPath: TaniumSensor.MaxAgeSeconds
      description: The maximum age in seconds a sensor result is invalid. When results are half this value, the sensor is re-evaluated.
      type: Number
    - contextPath: TaniumSensor.ModUserDomain
      description: The domain of the user who most recently modified this object.
      type: String
    - contextPath: TaniumSensor.ModUserId
      description: The ID of the user who most recently modified this object.
      type: Number
    - contextPath: TaniumSensor.ModUserName
      description: The name of user who most recently modified this object.
      type: String
    - contextPath: TaniumSensor.ModificationTime
      description: The most recent time and date when this object was modified.
      type: String
    - contextPath: TaniumSensor.Name
      description: The name of the sensor.
      type: String
    - contextPath: TaniumSensor.SourceId
      description: The ID of the sensor into which the parameters are substituted. If specified, source_hash may be omitted.
      type: Number
  - arguments:
    - description: The sensor ID.
      name: id
    - description: The name of the sensor.
      name: name
    description: Returns detailed information about a sensor object based on name or ID.
    name: tn-get-sensor
    outputs:
    - contextPath: TaniumSensor.Category
      description: The category that includes this sensor.
      type: String
    - contextPath: TaniumSensor.ContentSetId
      description: The ID of the content_set to associate with the sensor.
      type: Number
    - contextPath: TaniumSensor.ContentSetName
      description: The name of the content_set to associate with the sensor.
      type: String
    - contextPath: TaniumSensor.CreationTime
      description: The date and time when this object was created in the database.
      type: String
    - contextPath: TaniumSensor.Description
      description: A description for the sensor.
      type: String
    - contextPath: TaniumSensor.Hash
      description: The hash id of the sensor
      type: String
    - contextPath: TaniumSensor.ID
      description: The unique ID of the sensor object.
      type: Number
    - contextPath: TaniumSensor.IgnoreCaseFlag
      description: Ignore the case flag. Default is 1, which means the case flag is ignored.
      type: Boolean
    - contextPath: TaniumSensor.KeepDuplicatesFlag
      description: Keep duplicates flag in the sensor results. Default is 1, which preserves duplicate values in sensor results instead of only returning each unique value once.
      type: Boolean
    - contextPath: TaniumSensor.LastModifiedBy
      description: The name of the user who last modified this object.
      type: String
    - contextPath: TaniumSensor.MaxAgeSeconds
      description: The maximum age in seconds of a sensor result before it is invalid. When results are half this value, the sensor is re-evaluated.
      type: Number
    - contextPath: TaniumSensor.ModUserDomain
      description: The domain of the user who most recently modified this object.
      type: String
    - contextPath: TaniumSensor.ModUserId
      description: The ID of the user who most recently modified this object.
      type: Number
    - contextPath: TaniumSensor.ModUserName
      description: The name of the user who most recently modified this object.
      type: String
    - contextPath: TaniumSensor.ModificationTime
      description: The most recent time and date when this object was modified.
      type: String
    - contextPath: TaniumSensor.Name
      description: The name of the sensor.
      type: String
    - contextPath: TaniumSensor.Parameters.Key
      description: The attribute name of the parameter.
      type: String
    - contextPath: TaniumSensor.Parameters.Label
      description: The description of the parameter.
      type: String
    - contextPath: TaniumSensor.Parameters.Values
      description: The values of the parameter.
      type: String
    - contextPath: TaniumSensor.Parameters.ParameterType
      description: The type of parameter.
      type: String
    - contextPath: TaniumSensor.SourceId
      description: The ID of the sensor into which the parameters are substituted. If specified, source_hash may be omitted.
      type: Number
  - arguments:
    - description: The question ID.
      name: question-id
      required: true
    - description: Name of the saved question to create.
      name: name
      required: true
    description: Creates a saved question object.
    name: tn-create-saved-question
    outputs:
    - contextPath: Tanium.SavedQuestion.ID
      description: The ID of the saved question.
      type: Number
    - contextPath: Tanium.SavedQuestion.Name
      description: The name of the saved question.
      type: String
  - arguments:
    - defaultValue: '5'
      description: The maximum number of saved questions to return.
      name: limit
    description: Returns all saved questions.
    name: tn-list-saved-questions
    outputs:
    - contextPath: Tanium.SavedQuestion.ArchiveEnabledFlag
      description: Whether archiving is enabled for the saved question.
      type: Boolean
    - contextPath: Tanium.SavedQuestion.ArchiveOwner
      description: The name of the user that owns the archive. Archives can be shared between users with identical management rights groups.
      type: String
    - contextPath: Tanium.SavedQuestion.ExpireSeconds
      description: The duration in seconds before each question expires. Default value is 600.
      type: Number
    - contextPath: Tanium.SavedQuestion.ID
      description: The unique ID of the question object.
      type: Number
    - contextPath: Tanium.SavedQuestion.IssueSeconds
      description: The time in seconds to reissue the question when active. Default value is 120.
      type: Number
    - contextPath: Tanium.SavedQuestion.IssueSecondsNeverFlag
      description: Whether the question is not reissued automatically. Default is 1 (not reissued).
      type: Boolean
    - contextPath: Tanium.SavedQuestion.KeepSeconds
      description: The number of seconds to save the data results in the archive.
      type: Number
    - contextPath: Tanium.SavedQuestion.ModTime
      description: The most recent time and date when this object was modified.
      type: String
    - contextPath: Tanium.SavedQuestion.ModUserDomain
      description: The domain of the user who most recently modified this object.
      type: String
    - contextPath: Tanium.SavedQuestion.ModUserId
      description: The ID of the user who most recently modified this object.
      type: Number
    - contextPath: Tanium.SavedQuestion.ModUserName
      description: The name of user who most recently modified this object.
      type: String
    - contextPath: Tanium.SavedQuestion.MostRecentQuestionId
      description: The ID of the most recently issued question object generated by the saved question.
      type: Number
    - contextPath: Tanium.SavedQuestion.Name
      description: The name of the saved question object.
      type: String
    - contextPath: Tanium.SavedQuestion.QueryText
      description: The textual representation of the question.
      type: String
    - contextPath: Tanium.SavedQuestion.QuestionId
      description: The ID of the question from which to create the saved question.
      type: Number
    - contextPath: Tanium.SavedQuestion.RowCountFlag
      description: If the value is true, only the row count data is saved when archiving this question.
      type: Boolean
    - contextPath: Tanium.SavedQuestion.SortColumn
      description: The default sort column, if no sort order is specified.
      type: Number
    - contextPath: Tanium.SavedQuestion.UserId
      description: The ID of the user who owns this object.
      type: Number
    - contextPath: Tanium.SavedQuestion.UserName
      description: The name of the user who owns this object.
      type: String
  - arguments:
    - description: The saved question ID.
      name: question-id
      required: true
    - defaultValue: '95'
      description: Indicates the threashold to returns the question results.
      name: completion-percentage
    description: Returns the saved question result based on the saved question ID.
    name: tn-get-saved-question-result
    outputs:
    - contextPath: Tanium.SavedQuestionResult.SavedQuestionID
      description: The ID of the saved question.
      type: Number
    - contextPath: Tanium.SavedQuestionResult.Results
      description: The saved question results.
      type: Unknown
    - contextPath: Tanium.SavedQuestionResult.Status
      description: 'Status of the question request. Can be: "Completed" or "Pending".'
      type: String
  - description: Returns all client details.
    name: tn-get-system-status
    outputs:
    - contextPath: Tanium.Client.ComputerId
      description: The computer ID of the client.
      type: Number
    - contextPath: Tanium.Client.FullVersion
      description: The Tanium Client version.
      type: String
    - contextPath: Tanium.Client.HostName
      description: The computer hostname.
      type: String
    - contextPath: Tanium.Client.IpAddressClient
      description: The IP address of the client returned from a sensor on the client.
      type: String
    - contextPath: Tanium.Client.IpAddressServer
      description: The IP address of the client that was recorded on the server during the last registration.
      type: String
    - contextPath: Tanium.Client.LastRegistration
      description: The most recent time that the client registered with the server.
      type: Date
    - contextPath: Tanium.Client.Status
      description: 'The status of the client. Can be: "Blocked", "Leader" "Normal", "Slow link".'
      type: String
    arguments: []
  - arguments:
    - description: The command to execute.
      name: command
      required: true
    - description: The name of the package to create.
      name: name
      required: true
    description: Creates a package object.
    name: tn-create-package
    outputs:
    - contextPath: TaniumPackage.Command
      description: The command to run.
      type: String
    - contextPath: TaniumPackage.CommandTimeout
      description: Timeout in seconds for the command execution.
      type: Number
    - contextPath: TaniumPackage.ContentSet.Id
      description: The ID of the content set to associate with the package.
      type: Number
    - contextPath: TaniumPackage.ContentSet.Name
      description: The name of the content set to associate with the package.
      type: String
    - contextPath: TaniumPackage.CreationTime
      description: The time and date when this object was created in the database.
      type: String
    - contextPath: TaniumPackage.DisplayName
      description: The name of the package that displays in the user interface.
      type: String
    - contextPath: TaniumPackage.ExpireSeconds
      description: Timeout in seconds for the action expiry.
      type: Number
    - contextPath: TaniumPackage.ID
      description: The unique ID of the package_spec object.
      type: Number
    - contextPath: TaniumPackage.LastModifiedBy
      description: The user who most recently modified this object.
      type: String
    - contextPath: TaniumPackage.LastUpdate
      description: The most recent time and date when this object was modified.
      type: String
    - contextPath: TaniumPackage.ModUser.Domain
      description: The domain of the user who most recently modified this object.
      type: String
    - contextPath: TaniumPackage.ModUser.Id
      description: The ID of the user who most recently modified this object
      type: Number
    - contextPath: TaniumPackage.ModUser.Name
      description: The name of the user who most recently modified this object
      type: String
    - contextPath: TaniumPackage.ModificationTime
      description: The most recent time and date when this object was modified.
      type: String
    - contextPath: TaniumPackage.Name
      description: The unique name of the package_spec object.
      type: String
    - contextPath: TaniumPackage.SourceId
      description: The ID of the package into which the parameters are substituted.
      type: Number
    - contextPath: TaniumPackage.VerifyExpireSeconds
      description: A verification failure timeout. The time begins with the start of the action. If the action cannot be verified by the timeout, the action status is reported as failed.
      type: Number
  - arguments:
    - defaultValue: '5'
      description: The maximum number of packages to return.
      name: limit
    description: Returns all package information.
    name: tn-list-packages
    outputs:
    - contextPath: TaniumPackage.Command
      description: The command to run.
      type: String
    - contextPath: TaniumPackage.CommandTimeout
      description: Timeout in seconds for the command execution.
      type: Number
    - contextPath: TaniumPackage.ContentSet.Id
      description: The ID of the content set to associate with the package.
      type: Number
    - contextPath: TaniumPackage.ContentSet.Name
      description: The name of the content set to associate with the package.
      type: String
    - contextPath: TaniumPackage.CreationTime
      description: The time and date when this object was created in the database.
      type: String
    - contextPath: TaniumPackage.DisplayName
      description: The name of the package that displays in the user interface.
      type: String
    - contextPath: TaniumPackage.ExpireSeconds
      description: Timeout in seconds for the action expiry.
      type: Number
    - contextPath: TaniumPackage.ID
      description: The unique ID of the package_spec object.
      type: Number
    - contextPath: TaniumPackage.LastModifiedBy
      description: The user who most recently modified this object.
      type: String
    - contextPath: TaniumPackage.LastUpdate
      description: The most recent time and date when this object was modified.
      type: String
    - contextPath: TaniumPackage.ModUser.Domain
      description: The domain of the user who most recently modified this object.
      type: String
    - contextPath: TaniumPackage.ModUser.Id
      description: The ID of the user who most recently modified this object.
      type: Number
    - contextPath: TaniumPackage.ModUser.Name
      description: The name of the user who most recently modified this object.
      type: String
    - contextPath: TaniumPackage.ModificationTime
      description: The most recent time and date when this object was modified.
      type: String
    - contextPath: TaniumPackage.Name
      description: The unique name of the package_spec object.
      type: String
    - contextPath: TaniumPackage.SourceId
      description: The ID of the package into which the parameters are substituted.
      type: Number
    - contextPath: TaniumPackage.VerifyExpireSeconds
      description: A verification failure timeout. The time begins with the start of the action. If the action cannot be verified by the timeout, the action status is reported as failed.
      type: Number
  - arguments:
    - description: The question ID.
      name: question-id
      required: true
    description: Returns a question object based on question ID.
    name: tn-get-question-metadata
    outputs:
    - contextPath: Tanium.Question.ID
      description: The unique ID of the question object.
      type: Number
    - contextPath: Tanium.Question.Expiration
      description: The date the question expires.
      type: Date
    - contextPath: Tanium.Question.ExpireSeconds
      description: The number of seconds before the question expires. Default is 600.
      type: Number
    - contextPath: Tanium.Question.ForceComputerIdFlag
      description: Whether to force the question to be a counting question if only one selection is present. Default is not to force. If the question object is an instance of a saved question, this field is derived from the saved question
      type: Boolean
    - contextPath: Tanium.Question.IsExpired
      description: Whether the question has expired.
      type: Boolean
    - contextPath: Tanium.Question.QueryText
      description: The textual representation of the question.
      type: String
    - contextPath: Tanium.Question.SavedQuestionId
      description: The ID of the saved question derived from this question.
      type: Number
    - contextPath: Tanium.Question.UserId
      description: The ID of the user who created / issued this question.
      type: Number
    - contextPath: Tanium.Question.UserName
      description: The name of the user who created / issued this question.
      type: String
  - arguments:
    - defaultValue: '5'
      description: The maximin number of saved actions to return.
      name: limit
    description: Returns all saved actions.
    name: tn-list-saved-actions
    outputs:
    - contextPath: Tanium.SavedAction.ActionGroupId
      description: The ID of the group of clients to target.
      type: Number
    - contextPath: Tanium.SavedAction.ApprovedFlag
      description: Whether the saved action is approved. True is approved.
      type: Boolean
    - contextPath: Tanium.SavedAction.ApproverId
      description: The ID of the user to approve the saved action.
      type: Number
    - contextPath: Tanium.SavedAction.ApproverName
      description: The name of the user to approve the saved action.
      type: String
    - contextPath: Tanium.SavedAction.CreationTime
      description: The time and date when this object was created in the database.
      type: Date
    - contextPath: Tanium.SavedAction.EndTime
      description: The time and date to stop issuing actions.
      type: Date
    - contextPath: Tanium.SavedAction.ExpireSeconds
      description: The duration from the start time before the action expires.
      type: Number
    - contextPath: Tanium.SavedAction.ID
      description: The unique ID of the saved action object.
      type: Number
    - contextPath: Tanium.SavedAction.LastActionId
      description: The ID of the action object that was issued last.
      type: Number
    - contextPath: Tanium.SavedAction.LastActionStartTime
      description: The start time and date of the action object that was issued last.
      type: Date
    - contextPath: Tanium.SavedAction.LastAaction.TargetGroupId
      description: The target group of the action object that was issued last.
      type: Number
    - contextPath: Tanium.SavedAction.LastStartTime
      description: The most recent date and time that the action started.
      type: Date
    - contextPath: Tanium.SavedAction.Name
      description: The name of the saved_action object.
      type: String
    - contextPath: Tanium.SavedAction.NextStartTime
      description: The next time and date when the action will start.
      type: Date
    - contextPath: Tanium.SavedAction.PackageId
      description: The ID of the package deployed by the saved action.
      type: Number
    - contextPath: Tanium.SavedAction.PackageName
      description: The name of the package deployed by the saved action.
      type: String
    - contextPath: Tanium.SavedAction.PackageSourceHash
      description: The source hash of the package deployed by the saved action.
      type: String
    - contextPath: Tanium.SavedAction.StartTime
      description: The time and date when the action became active. An empty string or null starts immediately.
      type: Date
    - contextPath: Tanium.SavedAction.Status
      description: 'The status of the saved action. Can be: "0" for Enabled, "1" for Disabled, or "2" for Deleted.'
      type: Number
    - contextPath: Tanium.SavedAction.TargetGroupId
      description: The group of machines to target.
      type: Number
    - contextPath: Tanium.SavedAction.UserId
      description: The ID of the user who created the saved action.
      type: Number
    - contextPath: Tanium.SavedAction.UserName
      description: The ID of the user who created the saved action.
      type: String
  - arguments:
    - description: The saved action ID.
      name: id
    - description: The saved action name.
      name: name
    description: Returns a saved action object based on name or ID.
    name: tn-get-saved-action
    outputs:
    - contextPath: Tanium.SavedAction.ActionGroupId
      description: The ID of the group of clients to target.
      type: Number
    - contextPath: Tanium.SavedAction.ApprovedFlag
      description: Whether the saved action is approved. True is approved.
      type: Boolean
    - contextPath: Tanium.SavedAction.ApproverId
      description: The ID of the user to approve the saved action.
      type: Number
    - contextPath: Tanium.SavedAction.ApproverName
      description: The name of the user to approve the saved action.
      type: String
    - contextPath: Tanium.SavedAction.CreationTime
      description: The time and date when this object was created in the database.
      type: Date
    - contextPath: Tanium.SavedAction.EndTime
      description: The time and date to stop issuing actions.
      type: Date
    - contextPath: Tanium.SavedAction.ExpireSeconds
      description: The duration from the start time before the action expires.
      type: Number
    - contextPath: Tanium.SavedAction.ID
      description: The unique ID of the saved_action object.
      type: Number
    - contextPath: Tanium.SavedAction.LastActionId
      description: The ID of the action object that was issued last.
      type: Number
    - contextPath: Tanium.SavedAction.LastActionStartTime
      description: The start time and date of the action object that was issued last.
      type: Date
    - contextPath: Tanium.SavedAction.LastAaction.TargetGroupId
      description: The target group of the action object that was issued last.
      type: Number
    - contextPath: Tanium.SavedAction.LastStartTime
      description: The most recent date and time that the action started.
      type: Date
    - contextPath: Tanium.SavedAction.Name
      description: The name of the saved action object.
      type: String
    - contextPath: Tanium.SavedAction.NextStartTime
      description: The next time and date when the action will start.
      type: Date
    - contextPath: Tanium.SavedAction.PackageId
      description: The ID of the package deployed by the saved action.
      type: Number
    - contextPath: Tanium.SavedAction.PackageName
      description: The name of the package deployed by the saved action.
      type: String
    - contextPath: Tanium.SavedAction.PackageSourceHash
      description: The source hash of the package deployed by the saved action.
      type: String
    - contextPath: Tanium.SavedAction.StartTime
      description: The time amd date when the action became active. An empty string or null starts immediately.
      type: Date
    - contextPath: Tanium.SavedAction.Status
      description: 'The status of the saved action. Can be: "0" for Enabled, "1" for Disabled, or "2" for Deleted.'
      type: Number
    - contextPath: Tanium.SavedAction.TargetGroupId
      description: The group of machines to target.
      type: Number
    - contextPath: Tanium.SavedAction.UserId
      description: The ID of the user who created the saved action.
      type: Number
    - contextPath: Tanium.SavedAction.UserName
      description: The ID of the user who created the saved action.
      type: String
  - arguments:
    - description: The saved question ID.
      name: question-id
    - description: The saved question name.
      name: question-name
    description: Returns a saved question object based on name or ID.
    name: tn-get-saved-question-metadata
    outputs:
    - contextPath: Tanium.SavedQuestion.ArchiveEnabledFlag
      description: Whether to enable archiving.
      type: Boolean
    - contextPath: Tanium.SavedQuestion.ArchiveOwner
      description: The name of the user that owns the archive. Archives can be shared between users with identical management rights groups.
      type: String
    - contextPath: Tanium.SavedQuestion.ExpireSeconds
      description: The duration in seconds before each question expires. Default value is 600.
      type: Number
    - contextPath: Tanium.SavedQuestion.ID
      description: The unique ID of the saved_question object.
      type: Number
    - contextPath: Tanium.SavedQuestion.IssueSeconds
      description: The number of seconds to reissue the question when active. Default value is 120.
      type: Number
    - contextPath: Tanium.SavedQuestion.IssueSecondsNeverFlag
      description: Whether the question is reissued automatically. If value is 1, the question is not reissued automatically.
      type: Boolean
    - contextPath: Tanium.SavedQuestion.KeepSeconds
      description: The number of seconds to save the data results in the archive.
      type: Number
    - contextPath: Tanium.SavedQuestion.ModTime
      description: The most recent time and date when the object was modified.
      type: String
    - contextPath: Tanium.SavedQuestion.ModUserDomain
      description: The domain of the user who most recently modified this object.
      type: String
    - contextPath: Tanium.SavedQuestion.ModUserId
      description: The ID of the user who most recently modified this object.
      type: Number
    - contextPath: Tanium.SavedQuestion.ModUserName
      description: The name of user who most recently modified this object.
      type: String
    - contextPath: Tanium.SavedQuestion.MostRecentQuestionId
      description: The ID of the most recently issued question object generated by this saved_question.
      type: Number
    - contextPath: Tanium.SavedQuestion.Name
      description: The name of the saved_question object.
      type: String
    - contextPath: Tanium.SavedQuestion.QueryText
      description: The textual representation of the question.
      type: String
    - contextPath: Tanium.SavedQuestion.QuestionId
      description: The ID of the question from which to create the saved question.
      type: Number
    - contextPath: Tanium.SavedQuestion.RowCountFlag
      description: Whether the row count data is saved when archiving this question.
      type: Boolean
    - contextPath: Tanium.SavedQuestion.SortColumn
      description: The column to use as the default sort column, if no sort order is specified.
      type: Number
    - contextPath: Tanium.SavedQuestion.UserId
      description: The ID of the user who owns this object.
      type: Number
    - contextPath: Tanium.SavedQuestion.UserName
      description: The name of the user who owns this object.
      type: String
  - arguments:
    - description: The action group ID.
      name: action-group-id
      required: true
    - description: The package ID.
      name: package-id
      required: true
    - description: The name of the action.
      name: name
    description: Creates a saved action object.
    name: tn-create-saved-action
    outputs:
    - contextPath: Tanium.SavedAction.ActionGroupId
      description: The ID of the group of clients to target.
      type: Number
    - contextPath: Tanium.SavedAction.ApprovedFlag
      description: Whether the saved action is approved. True is approved.
      type: Boolean
    - contextPath: Tanium.SavedAction.ApproverId
      description: The ID of the user to approve the saved action.
      type: Number
    - contextPath: Tanium.SavedAction.ApproverName
      description: The name of the user to approve the saved action.
      type: String
    - contextPath: Tanium.SavedAction.CreationTime
      description: The date and time when this object was created in the database.
      type: Date
    - contextPath: Tanium.SavedAction.EndTime
      description: The date and time to stop issuing actions.
      type: Date
    - contextPath: Tanium.SavedAction.ExpireSeconds
      description: The duration from the start time before the action expires.
      type: Number
    - contextPath: Tanium.SavedAction.ID
      description: The unique ID of the saved_action object.
      type: Number
    - contextPath: Tanium.SavedAction.LastActionId
      description: The ID of the action object that was issued last.
      type: Number
    - contextPath: Tanium.SavedAction.LastActionStartTime
      description: The start time of the action object that was issued last.
      type: Date
    - contextPath: Tanium.SavedAction.LastAaction.TargetGroupId
      description: The target group of the action object that was issued last.
      type: Number
    - contextPath: Tanium.SavedAction.LastStartTime
      description: The most recent date and time that the action started.
      type: Date
    - contextPath: Tanium.SavedAction.Name
      description: The name of the saved action object.
      type: String
    - contextPath: Tanium.SavedAction.NextStartTime
      description: The next date and time when the action will start.
      type: Date
    - contextPath: Tanium.SavedAction.PackageId
      description: The ID of the package deployed by the saved action.
      type: Number
    - contextPath: Tanium.SavedAction.PackageName
      description: The name of the package deployed by the saved action.
      type: String
    - contextPath: Tanium.SavedAction.PackageSourceHash
      description: The source hash of the package deployed by the saved action.
      type: String
    - contextPath: Tanium.SavedAction.StartTime
      description: The date and time when the action became active. An empty string or null starts immediately.
      type: Date
    - contextPath: Tanium.SavedAction.Status
      description: 'The status of the saved action. Can be: "0" for Enabled, "1" for Disabled, or "2" for Deleted.'
      type: Number
    - contextPath: Tanium.SavedAction.TargetGroupId
      description: The group of machines to target.
      type: Number
    - contextPath: Tanium.SavedAction.UserId
      description: The ID of the user who created the saved action.
      type: Number
    - contextPath: Tanium.SavedAction.UserName
      description: The ID of the user who created the saved action.
      type: String
  - arguments:
    - description: The package ID.
      name: package-id
    - description: The package name.
      name: package-name
    - description: The package parameters. For example, $1=Value1;$2=Value2;$3=Value3.
      name: parameters
    - description: The target group ID to deploy the package.
      name: target-group-id
    - description: The target group name to deploy the package. Target group and action group ID are required. Target group can passed by name or ID. Note - the target group should be different than "All Computers" or "Default".
      name: target-group-name
    - description: The action group ID to deploy the package.
      name: action-group-id
      required: true
    - defaultValue: via Demisto API
      description: The action name.
      name: action-name
    description: Creates an action object based on the package name or the package ID.
    name: tn-create-action
    outputs:
    - contextPath: Tanium.Action.ActionGroupId
      description: The id of the parent group of machines to target.
      type: Number
    - contextPath: Tanium.Action.ActionGroupName
      description: The name of the parent group of machines to target.
      type: String
    - contextPath: Tanium.Action.ApproverId
      description: The id of the approver of this action.
      type: Number
    - contextPath: Tanium.Action.ApproverName
      description: The name of the approver of this action.
      type: String
    - contextPath: Tanium.Action.CreationTime
      description: The date and time when this object was created in the database.
      type: Date
    - contextPath: Tanium.Action.ExpirationTime
      description: The date and time when the action expires.
      type: Date
    - contextPath: Tanium.Action.ExpireSeconds
      description: The timeout in seconds for the action expiry.
      type: Number
    - contextPath: Tanium.Action.HistorySavedQuestionId
      description: The ID of the saved question that tracks the results of the action.
      type: Number
    - contextPath: Tanium.Action.ID
      description: The unique ID of the action object.
      type: Number
    - contextPath: Tanium.Action.Name
      description: The action name.
      type: String
    - contextPath: Tanium.Action.PackageId
      description: The ID of the package deployed by this action.
      type: Number
    - contextPath: Tanium.Action.PackageName
      description: The name of the package deployed by this action.
      type: String
    - contextPath: Tanium.Action.SavedActionId
      description: The ID of the saved action that this action was issued from, if any.
      type: Number
    - contextPath: Tanium.Action.StartTime
      description: The date and time when the action became active.
      type: String
    - contextPath: Tanium.Action.Status
      description: 'The status of the action. Can be: "Pending", "Active", "Stopped", or "Expired".'
      type: String
    - contextPath: Tanium.Action.StoppedFlag
      description: Whether an action stop has been issued for this action. A value of true indicates an action stop was issued.
      type: Boolean
    - contextPath: Tanium.Action.TargetGroupId
      description: The ID of the group of machines to target.
      type: Number
    - contextPath: Tanium.Action.TargetGroupName
      description: The name of the group of machines to target.
      type: String
    - contextPath: Tanium.Action.UserDomain
      description: The domain of the user who issued this action.
      type: String
    - contextPath: Tanium.Action.UserId
      description: The ID of the user who issued this action.
      type: Number
    - contextPath: Tanium.Action.UserName
      description: The name of the user who issued this action.
      type: String
  - arguments:
    - defaultValue: '5'
      description: The maximum number of actions to return.
      name: limit
    description: Returns all actions.
    name: tn-list-actions
    outputs:
    - contextPath: Tanium.Action.ActionGroupId
      description: The ID of the parent group of machines to target.
      type: Number
    - contextPath: Tanium.Action.ActionGroupName
      description: The name of the parent group of machines to target.
      type: String
    - contextPath: Tanium.Action.ApproverId
      description: The ID of the approver of this action.
      type: Number
    - contextPath: Tanium.Action.ApproverName
      description: The name of the approver of this action.
      type: String
    - contextPath: Tanium.Action.CreationTime
      description: The date and time when this object was created in the database.
      type: Date
    - contextPath: Tanium.Action.ExpirationTime
      description: The date and time when the action expires.
      type: Date
    - contextPath: Tanium.Action.ExpireSeconds
      description: The timeout in seconds for the action expiry.
      type: Number
    - contextPath: Tanium.Action.HistorySavedQuestionId
      description: The ID of the saved question that tracks the results of the action.
      type: Number
    - contextPath: Tanium.Action.ID
      description: The unique ID of the action object.
      type: Number
    - contextPath: Tanium.Action.Name
      description: The action name.
      type: String
    - contextPath: Tanium.Action.PackageId
      description: The ID of the package deployed by this action.
      type: Number
    - contextPath: Tanium.Action.PackageName
      description: The name of the package deployed by this action.
      type: String
    - contextPath: Tanium.Action.SavedActionId
      description: The ID of the saved action that this action was issued from, if any.
      type: Number
    - contextPath: Tanium.Action.StartTime
      description: The date and time when the action became active.
      type: String
    - contextPath: Tanium.Action.Status
      description: 'The status of the action. Can be: "Pending", "Active", "Stopped", or "Expired".'
      type: String
    - contextPath: Tanium.Action.StoppedFlag
      description: Whether an action stop has been issued for this action. A value of true indicates an action stop was issued.
      type: Boolean
    - contextPath: Tanium.Action.TargetGroupId
      description: The ID of the group of machines to target.
      type: Number
    - contextPath: Tanium.Action.TargetGroupName
      description: The name of the group of machines to target.
      type: String
    - contextPath: Tanium.Action.UserDomain
      description: The domain of the user who issued this action.
      type: String
    - contextPath: Tanium.Action.UserId
      description: The ID of the user who issued this action.
      type: Number
    - contextPath: Tanium.Action.UserName
      description: The name of the user who issued this action.
      type: String
  - arguments:
    - description: The action ID.
      name: id
      required: true
    description: Returns an action object based on ID.
    name: tn-get-action
    outputs:
    - contextPath: Tanium.Action.ActionGroupId
      description: The ID of the parent group of machines to target.
      type: Number
    - contextPath: Tanium.Action.ActionGroupName
      description: The name of the parent group of machines to target.
      type: String
    - contextPath: Tanium.Action.ApproverId
      description: The ID of the approver of this action.
      type: Number
    - contextPath: Tanium.Action.ApproverName
      description: The name of the approver of this action.
      type: String
    - contextPath: Tanium.Action.CreationTime
      description: The date and time when this object was created in the database.
      type: Date
    - contextPath: Tanium.Action.ExpirationTime
      description: The date and time when the action expires.
      type: Date
    - contextPath: Tanium.Action.ExpireSeconds
      description: The timeout in seconds for the action expiry.
      type: Number
    - contextPath: Tanium.Action.HistorySavedQuestionId
      description: The ID of the saved question that tracks the results of the action.
      type: Number
    - contextPath: Tanium.Action.ID
      description: The unique ID of the action object.
      type: Number
    - contextPath: Tanium.Action.Name
      description: The action name.
      type: String
    - contextPath: Tanium.Action.PackageId
      description: The ID of the package deployed by this action.
      type: Number
    - contextPath: Tanium.Action.PackageName
      description: The name of the package deployed by this action.
      type: String
    - contextPath: Tanium.Action.SavedActionId
      description: The ID of the saved action that this action was issued from, if any.
      type: Number
    - contextPath: Tanium.Action.StartTime
      description: The date and time when the action became active.
      type: String
    - contextPath: Tanium.Action.Status
      description: 'The status of the action. Can be: "Pending", "Active", "Stopped", or "Expired".'
      type: String
    - contextPath: Tanium.Action.StoppedFlag
      description: Whether an action stop has been issued for this action. A value of true indicates an action stop was issued.
      type: Boolean
    - contextPath: Tanium.Action.TargetGroupId
      description: The ID of the group of machines to target.
      type: Number
    - contextPath: Tanium.Action.TargetGroupName
      description: The name of the group of machines to target.
      type: String
    - contextPath: Tanium.Action.UserDomain
      description: The domain of the user who issued this action.
      type: String
    - contextPath: Tanium.Action.UserId
      description: The ID of the user who issued this action.
      type: Number
    - contextPath: Tanium.Action.UserName
      description: The name of the user who issued this action.
      type: String
  - arguments:
    - defaultValue: '5'
      description: The maximum number of saved actions to return.
      name: limit
    description: Retrieves all saved action approval definitions on the server.
    name: tn-list-saved-actions-pending-approval
    outputs:
    - contextPath: Tanium.PendingSavedAction.ApprovedFlag
      description: Whether the saved action is approved. True is approved.
      type: Boolean
    - contextPath: Tanium.PendingSavedAction.ID
      description: The unique ID of the saved action object.
      type: Number
    - contextPath: Tanium.PendingSavedAction.Name
      description: The name of the saved action object.
      type: String
    - contextPath: Tanium.PendingSavedAction.OwnerUserId
      description: The ID of the user who owns this object.
      type: Number
  - arguments:
    - description: The group ID.
      name: id
    - description: Name of group.
      name: name
    description: Returns a group object based on ID or name.
    name: tn-get-group
    outputs:
    - contextPath: Tanium.Group.ID
      description: The unique ID of the group object.
      type: Unknown
    - contextPath: Tanium.Group.Name
      description: The name of the group.
      type: String
    - contextPath: Tanium.Group.Text
      description: A description of the clients that this group represents.
      type: String
    - contextPath: Tanium.Group.Type
      description: The type of the group.
      type: String
    - contextPath: Tanium.Group.Deleted
      description: Whether the group is deleted. True if deleted.
      type: Boolean
  - arguments:
    - description: The name of the group to create.
      name: group-name
      required: true
    - description: Comma separated list of hosts. For example, Host1,Host2.
      name: computer-names
    - description: Comma separated list of IP addresses. For example, 12.12.12.12,10.1.1.1.
      name: ip-addresses
    description: Creates a group object based on computers or IP addresses list.
    name: tn-create-manual-group
    outputs:
    - contextPath: Tanium.Group.ID
      description: The unique ID of the group object.
      type: Number
  - arguments:
    - description: The text filter-based computer group. For example, operating system contains windows.
      name: text-filter
      required: true
    - description: Name of the group to create.
      name: group-name
      required: true
    description: Creates a group object based on text filter.
    name: tn-create-filter-based-group
    outputs:
    - contextPath: Tanium.Group.ID
      description: The unique ID of the group object.
      type: Number
  - arguments:
    - defaultValue: '5'
      description: The maximum number of groups to return.
      name: limit
    description: Returns all groups.
    name: tn-list-groups
    outputs:
    - contextPath: Tanium.Group.ID
      description: The unique ID of the group object.
      type: Number
    - contextPath: Tanium.Group.Name
      description: The name of the group.
      type: String
    - contextPath: Tanium.Group.Text
      description: A description of the clients that this group represents.
      type: String
    - contextPath: Tanium.Group.Type
      description: The type of the group.
      type: String
    - contextPath: Tanium.Group.Deleted
      description: whether the group is deleted. True if deleted.
      type: Boolean
  - arguments:
    - description: The group ID.
      name: id
      required: true
    description: Deletes a group object.
    name: tn-delete-group
  - arguments:
    - description: The package ID.
      name: package-id
    - description: The package name. Target group is required and can passed by name or ID. When both exist, the ID is used. Note the target group should be different than "All Computers" or "Default".
      name: package-name
    - description: Package parameters. For example, $1=Value1;$2=Value2;$3=Value3.
      name: parameters
    - description: The action group ID to deploy the package.
      name: action-group-id
      required: true
    - description: The hostname to deploy the package. Hostname or IP address is required.
      name: hostname
    - description: The IP address of the host to deploy the package.
      name: ip-address
    - defaultValue: via Demisto API
      description: The action name.
      name: action-name
    - description: Expiration time (in seconds) for the package.
      name: expiration-time
    description: Creates an action object, based on a package name or package ID.
    name: tn-create-action-by-host
    outputs:
    - contextPath: Tanium.Action.ActionGroupId
      description: The id of the parent group of machines to target.
      type: Number
    - contextPath: Tanium.Action.ActionGroupName
      description: The name of the parent group of machines to target.
      type: String
    - contextPath: Tanium.Action.ApproverId
      description: The id of the approver of this action.
      type: Number
    - contextPath: Tanium.Action.ApproverName
      description: The name of the approver of this action.
      type: String
    - contextPath: Tanium.Action.CreationTime
      description: The date and time when this object was created in the database.
      type: Date
    - contextPath: Tanium.Action.ExpirationTime
      description: The date and time when the action expires.
      type: Date
    - contextPath: Tanium.Action.ExpireSeconds
      description: The timeout in seconds for the action expiry.
      type: Number
    - contextPath: Tanium.Action.HistorySavedQuestionId
      description: The ID of the saved question that tracks the results of the action.
      type: Number
    - contextPath: Tanium.Action.ID
      description: The unique ID of the action object.
      type: Number
    - contextPath: Tanium.Action.Name
      description: The action name.
      type: String
    - contextPath: Tanium.Action.PackageId
      description: The ID of the package deployed by this action.
      type: Number
    - contextPath: Tanium.Action.PackageName
      description: The name of the package deployed by this action.
      type: String
    - contextPath: Tanium.Action.SavedActionId
      description: The ID of the saved action that this action was issued from, if any.
      type: Number
    - contextPath: Tanium.Action.StartTime
      description: The date and time when the action became active.
      type: String
    - contextPath: Tanium.Action.Status
      description: 'The status of the action. Can be: "Pending", "Active", "Stopped", or "Expired".'
      type: String
    - contextPath: Tanium.Action.StoppedFlag
      description: Whether an action stop has been issued for this action. A value of true indicates an action stop was issued.
      type: Boolean
    - contextPath: Tanium.Action.TargetGroupId
      description: The ID of the group of machines to target.
      type: Number
    - contextPath: Tanium.Action.TargetGroupName
      description: The name of the group of machines to target.
      type: String
    - contextPath: Tanium.Action.UserDomain
      description: The domain of the user who issued this action.
      type: String
    - contextPath: Tanium.Action.UserId
      description: The ID of the user who issued this action.
      type: Number
    - contextPath: Tanium.Action.UserName
      description: The name of the user who issued this action.
      type: String
  - arguments:
    - description: The device ID.
      isArray: true
      name: id
      required: true
    description: Get device actions result
    name: tn-get-action-result
    outputs:
    - contextPath: Tanium.ActionResult.now
      description: The action result time.
      type: Date
    - contextPath: Tanium.ActionResult.max_available_age
      description: The maximum action result age.
      type: String
    - contextPath: Tanium.ActionResult.result_sets.age
      description: The age of the action result.
      type: Number
    - contextPath: Tanium.ActionResult.result_sets.id
      description: The result sets ID.
      type: Number
    - contextPath: Tanium.ActionResult.result_sets.report_count
      description: The result sets report count.
      type: Number
    - contextPath: Tanium.ActionResult.result_sets.saved_question_id
      description: The result sets saved question ID.
      type: Number
    - contextPath: Tanium.ActionResult.result_sets.question_id
      description: The result sets question ID.
      type: Number
    - contextPath: Tanium.ActionResult.result_sets.archived_question_id
      description: The result sets archived question ID.
      type: Number
    - contextPath: Tanium.ActionResult.result_sets.seconds_since_issued
      description: The result sets seconds since issued.
      type: Number
    - contextPath: Tanium.ActionResult.result_sets.issue_seconds
      description: The result sets issued seconds.
      type: Number
    - contextPath: Tanium.ActionResult.result_sets.expire_seconds
      description: The result sets expire seconds.
      type: Number
    - contextPath: Tanium.ActionResult.result_sets.tested
      description: The result sets tested.
      type: Number
    - contextPath: Tanium.ActionResult.result_sets.passed
      description: The result sets passed.
      type: Number
    - contextPath: Tanium.ActionResult.result_sets.mr_tested
      description: The result sets mr tested.
      type: Number
    - contextPath: Tanium.ActionResult.result_sets.mr_passed
      description: The result sets mr passed.
      type: Number
    - contextPath: Tanium.ActionResult.result_sets.estimated_total
      description: The result sets estimated total.
      type: Number
    - contextPath: Tanium.ActionResult.result_sets.select_count
      description: The result sets select count.
      type: Number
    - contextPath: Tanium.ActionResult.result_sets.error_count
      description: The result sets error count.
      type: Number
    - contextPath: Tanium.ActionResult.result_sets.no_results_count
      description: The result sets no results count.
      type: Number
    - contextPath: Tanium.ActionResult.result_sets.columns.hash
      description: The result sets columns hash.
      type: Number
    - contextPath: Tanium.ActionResult.result_sets.columns.name
      description: The result sets columns name.
      type: String
    - contextPath: Tanium.ActionResult.result_sets.columns.type
      description: The result sets columns type.
      type: Number
    - contextPath: Tanium.ActionResult.result_sets.filtered_row_count
      description: The result sets filtered row count.
      type: Number
    - contextPath: Tanium.ActionResult.result_sets.filtered_row_count_machines
      description: The result sets filtered row count machines.
      type: Number
    - contextPath: Tanium.ActionResult.result_sets.row_count
      description: The result sets row count.
      type: Number
    - contextPath: Tanium.ActionResult.result_sets.row_count_machines
      description: The result sets row count machines.
      type: Number
    - contextPath: Tanium.ActionResult.result_sets.item_count
      description: The result sets item count.
      type: Number
    - contextPath: Tanium.ActionResult.result_sets.rows.id
      description: The action results row ID.
      type: Number
    - contextPath: Tanium.ActionResult.result_sets.rows.cid
      description: The action results computer ID.
      type: Number
    - contextPath: Tanium.ActionResult.result_sets.rows.data.text
      description: The action results status.
      type: String
    - contextPath: Tanium.ActionResult.ID
      description: The action results ID.
      type: String
<<<<<<< HEAD
  dockerimage: demisto/python3:3.10.8.37233
=======
  dockerimage: demisto/python3:3.10.12.63474
  runonce: false
>>>>>>> f4a397e1
  script: ''
  subtype: python3
  type: python
tests:
- Tanium v2 - Test
fromversion: 5.0.0<|MERGE_RESOLUTION|>--- conflicted
+++ resolved
@@ -1348,12 +1348,8 @@
     - contextPath: Tanium.ActionResult.ID
       description: The action results ID.
       type: String
-<<<<<<< HEAD
-  dockerimage: demisto/python3:3.10.8.37233
-=======
   dockerimage: demisto/python3:3.10.12.63474
   runonce: false
->>>>>>> f4a397e1
   script: ''
   subtype: python3
   type: python
