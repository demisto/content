category: Endpoint
commonfields:
  id: Tanium v2
  version: -1
configuration:
- display: Hostname, IP address, or server URL.
  name: url
  required: true
  type: 0
- display: Domain
  name: domain
  type: 0
  required: false
- display: Credentials
  name: credentials
  type: 9
  required: false
- additionalinfo: The API token was created in the Tanium platform and should be used for OAuth 2 authentication. See Help (?) for more information.
  display: API Token
  name: api_token
  type: 4
  hidden: true
  required: false
- name: credentials_api_token
  type: 9
  additionalinfo: The API token was created in the Tanium platform and should be used for OAuth 2 authentication. See Help (?) for more information.
  displaypassword: API Token
  hiddenusername: true
  required: false
- display: Trust any certificate (not secure)
  name: insecure
  type: 8
  required: false
- display: Use system proxy settings
  name: proxy
  type: 8
  required: false
<<<<<<< HEAD
description: Tanium endpoint security and systems management, filters out [current results unavailable] when returning question results
=======
description: Tanium endpoint security and systems management, filters out [current results unavailable] when returning question results.
>>>>>>> 90cf3b88
display: Tanium v2
name: Tanium v2
script:
  commands:
  - arguments:
    - description: The name of the package.
      name: name
    - description: The package ID. Either Package ID or Package name is required. When both exist, Packate ID is used.
      name: id
    description: Returns a package object based on name or ID.
    name: tn-get-package
    outputs:
    - contextPath: TaniumPackage.Command
      description: The command to run.
      type: String
    - contextPath: TaniumPackage.CommandTimeout
      description: Timeout in seconds for the command execution.
      type: Number
    - contextPath: TaniumPackage.ContentSet.Id
      description: The ID of the content set to associate with the package.
      type: Number
    - contextPath: TaniumPackage.ContentSet.Name
      description: The name of the content set to associate with the package.
      type: String
    - contextPath: TaniumPackage.CreationTime
      description: The time and date when this object was created in the database.
      type: String
    - contextPath: TaniumPackage.DisplayName
      description: The name of the package that displays in the user interface.
      type: String
    - contextPath: TaniumPackage.ExpireSeconds
      description: Timeout in seconds for the action.
      type: Number
    - contextPath: TaniumPackage.Files.Hash
      description: The SHA-256 hash of the contents of the file.
      type: String
    - contextPath: TaniumPackage.Files.Id
      description: The unique ID of the package_file object.
      type: Number
    - contextPath: TaniumPackage.Files.Name
      description: The unique name of the package_file object.
      type: String
    - contextPath: TaniumPackage.ID
      description: The unique ID of the package_spec object.
      type: Number
    - contextPath: TaniumPackage.LastModifiedBy
      description: The user who most recently modified this object.
      type: String
    - contextPath: TaniumPackage.LastUpdate
      description: The most recent time and date when this object was modified.
      type: String
    - contextPath: TaniumPackage.ModUser.Domain
      description: The domain of the user who most recently modified this object.
      type: String
    - contextPath: TaniumPackage.ModUser.Id
      description: The ID of the user who most recently modified this object.
      type: Number
    - contextPath: TaniumPackage.ModUser.Name
      description: The name of the user who most recently modified this object.
      type: String
    - contextPath: TaniumPackage.ModificationTime
      description: The most recent time and date when this object was modified.
      type: String
    - contextPath: TaniumPackage.Name
      description: The unique name of the package_spec object.
      type: String
    - contextPath: TaniumPackage.Parameters.Values
      description: The parameter values.
      type: String
    - contextPath: TaniumPackage.Parameters.Label
      description: Parameter description.
      type: String
    - contextPath: TaniumPackage.Parameters.Key
      description: The attribute name of the parameter.
      type: String
    - contextPath: TaniumPackage.Parameters.ParameterType
      description: The type of parameter.
      type: String
    - contextPath: TaniumPackage.SourceId
      description: The ID of the package into which the parameters are substituted.
      type: Number
    - contextPath: TaniumPackage.VerifyExpireSeconds
      description: A verification failure timeout. The time begins with the start of the action. If the action cannot be verified by the timeout, the action status is reported as failed.
      type: Number
  - arguments:
    - description: The question text.
      name: question-text
      required: true
    - description: The question parameters. For example, sensor1{key1=val1,key2=val2},sensor2{key1=val1}.
      name: parameters
    description: Asks the server to parse the question text and choose the first parsed result as the question to run.
    name: tn-ask-question
    outputs:
    - contextPath: Tanium.Question.ID
      description: The unique ID of the question object.
      type: Number
  - arguments:
    - description: The question ID.
      name: question-id
      required: true
    - defaultValue: '95'
      description: Indicates the threshold at which to return the question results. Default is 95. The threshold is the percentage of mr_tested against the estimated_total.
      name: completion-percentage
    description: Returns the question result based on question ID.
    name: tn-get-question-result
    outputs:
    - contextPath: Tanium.QuestionResult.QuestionID
      description: The unique ID of the question object.
      type: Number
    - contextPath: Tanium.QuestionResult.Results
      description: The question results.
      type: Unknown
    - contextPath: Tanium.QuestionResult.Status
      description: 'The status of the question request. Can be: "Completed" or "Pending".'
      type: String
  - arguments:
    - defaultValue: '5'
      description: The maximum number of sensors to return.
      name: limit
    description: Returns a list of all sensors.
    name: tn-list-sensors
    outputs:
    - contextPath: TaniumSensor.Category
      description: The category that includes this sensor.
      type: String
    - contextPath: TaniumSensor.ContentSetId
      description: The ID of the content set to associate with the sensor.
      type: Number
    - contextPath: TaniumSensor.ContentSetName
      description: The name of the content set to associate with the sensor.
      type: String
    - contextPath: TaniumSensor.CreationTime
      description: The time and date when this object was created in the database.
      type: String
    - contextPath: TaniumSensor.Description
      description: A description for the sensor.
      type: String
    - contextPath: TaniumSensor.Hash
      description: The hash ID of the sensor.
      type: String
    - contextPath: TaniumSensor.ID
      description: The unique ID of the sensor object.
      type: Number
    - contextPath: TaniumSensor.IgnoreCaseFlag
      description: Whether to ignore the case flag of the sensor. Default is 1, which means the case flag is ignored.
      type: Boolean
    - contextPath: TaniumSensor.KeepDuplicatesFlag
      description: Whether to keep duplicate values in the sensor results. Default is 1 which keeps duplicate values instead of returning each unique value once.
      type: Boolean
    - contextPath: TaniumSensor.LastModifiedBy
      description: The name of the user who last modified this object.
      type: String
    - contextPath: TaniumSensor.MaxAgeSeconds
      description: The maximum age in seconds a sensor result is invalid. When results are half this value, the sensor is re-evaluated.
      type: Number
    - contextPath: TaniumSensor.ModUserDomain
      description: The domain of the user who most recently modified this object.
      type: String
    - contextPath: TaniumSensor.ModUserId
      description: The ID of the user who most recently modified this object.
      type: Number
    - contextPath: TaniumSensor.ModUserName
      description: The name of user who most recently modified this object.
      type: String
    - contextPath: TaniumSensor.ModificationTime
      description: The most recent time and date when this object was modified.
      type: String
    - contextPath: TaniumSensor.Name
      description: The name of the sensor.
      type: String
    - contextPath: TaniumSensor.SourceId
      description: The ID of the sensor into which the parameters are substituted. If specified, source_hash may be omitted.
      type: Number
  - arguments:
    - description: The sensor ID.
      name: id
    - description: The name of the sensor.
      name: name
    description: Returns detailed information about a sensor object based on name or ID.
    name: tn-get-sensor
    outputs:
    - contextPath: TaniumSensor.Category
      description: The category that includes this sensor.
      type: String
    - contextPath: TaniumSensor.ContentSetId
      description: The ID of the content_set to associate with the sensor.
      type: Number
    - contextPath: TaniumSensor.ContentSetName
      description: The name of the content_set to associate with the sensor.
      type: String
    - contextPath: TaniumSensor.CreationTime
      description: The date and time when this object was created in the database.
      type: String
    - contextPath: TaniumSensor.Description
      description: A description for the sensor.
      type: String
    - contextPath: TaniumSensor.Hash
      description: The hash id of the sensor.
      type: String
    - contextPath: TaniumSensor.ID
      description: The unique ID of the sensor object.
      type: Number
    - contextPath: TaniumSensor.IgnoreCaseFlag
      description: Ignore the case flag. Default is 1, which means the case flag is ignored.
      type: Boolean
    - contextPath: TaniumSensor.KeepDuplicatesFlag
      description: Keep duplicates flag in the sensor results. Default is 1, which preserves duplicate values in sensor results instead of only returning each unique value once.
      type: Boolean
    - contextPath: TaniumSensor.LastModifiedBy
      description: The name of the user who last modified this object.
      type: String
    - contextPath: TaniumSensor.MaxAgeSeconds
      description: The maximum age in seconds of a sensor result before it is invalid. When results are half this value, the sensor is re-evaluated.
      type: Number
    - contextPath: TaniumSensor.ModUserDomain
      description: The domain of the user who most recently modified this object.
      type: String
    - contextPath: TaniumSensor.ModUserId
      description: The ID of the user who most recently modified this object.
      type: Number
    - contextPath: TaniumSensor.ModUserName
      description: The name of the user who most recently modified this object.
      type: String
    - contextPath: TaniumSensor.ModificationTime
      description: The most recent time and date when this object was modified.
      type: String
    - contextPath: TaniumSensor.Name
      description: The name of the sensor.
      type: String
    - contextPath: TaniumSensor.Parameters.Key
      description: The attribute name of the parameter.
      type: String
    - contextPath: TaniumSensor.Parameters.Label
      description: The description of the parameter.
      type: String
    - contextPath: TaniumSensor.Parameters.Values
      description: The values of the parameter.
      type: String
    - contextPath: TaniumSensor.Parameters.ParameterType
      description: The type of parameter.
      type: String
    - contextPath: TaniumSensor.SourceId
      description: The ID of the sensor into which the parameters are substituted. If specified, source_hash may be omitted.
      type: Number
  - arguments:
    - description: The question ID.
      name: question-id
      required: true
    - description: Name of the saved question to create.
      name: name
      required: true
    description: Creates a saved question object.
    name: tn-create-saved-question
    outputs:
    - contextPath: Tanium.SavedQuestion.ID
      description: The ID of the saved question.
      type: Number
    - contextPath: Tanium.SavedQuestion.Name
      description: The name of the saved question.
      type: String
  - arguments:
    - defaultValue: '5'
      description: The maximum number of saved questions to return.
      name: limit
    description: Returns all saved questions.
    name: tn-list-saved-questions
    outputs:
    - contextPath: Tanium.SavedQuestion.ArchiveEnabledFlag
      description: Whether archiving is enabled for the saved question.
      type: Boolean
    - contextPath: Tanium.SavedQuestion.ArchiveOwner
      description: The name of the user that owns the archive. Archives can be shared between users with identical management rights groups.
      type: String
    - contextPath: Tanium.SavedQuestion.ExpireSeconds
      description: The duration in seconds before each question expires. Default value is 600.
      type: Number
    - contextPath: Tanium.SavedQuestion.ID
      description: The unique ID of the question object.
      type: Number
    - contextPath: Tanium.SavedQuestion.IssueSeconds
      description: The time in seconds to reissue the question when active. Default value is 120.
      type: Number
    - contextPath: Tanium.SavedQuestion.IssueSecondsNeverFlag
      description: Whether the question is not reissued automatically. Default is 1 (not reissued).
      type: Boolean
    - contextPath: Tanium.SavedQuestion.KeepSeconds
      description: The number of seconds to save the data results in the archive.
      type: Number
    - contextPath: Tanium.SavedQuestion.ModTime
      description: The most recent time and date when this object was modified.
      type: String
    - contextPath: Tanium.SavedQuestion.ModUserDomain
      description: The domain of the user who most recently modified this object.
      type: String
    - contextPath: Tanium.SavedQuestion.ModUserId
      description: The ID of the user who most recently modified this object.
      type: Number
    - contextPath: Tanium.SavedQuestion.ModUserName
      description: The name of user who most recently modified this object.
      type: String
    - contextPath: Tanium.SavedQuestion.MostRecentQuestionId
      description: The ID of the most recently issued question object generated by the saved question.
      type: Number
    - contextPath: Tanium.SavedQuestion.Name
      description: The name of the saved question object.
      type: String
    - contextPath: Tanium.SavedQuestion.QueryText
      description: The textual representation of the question.
      type: String
    - contextPath: Tanium.SavedQuestion.QuestionId
      description: The ID of the question from which to create the saved question.
      type: Number
    - contextPath: Tanium.SavedQuestion.RowCountFlag
      description: If the value is true, only the row count data is saved when archiving this question.
      type: Boolean
    - contextPath: Tanium.SavedQuestion.SortColumn
      description: The default sort column, if no sort order is specified.
      type: Number
    - contextPath: Tanium.SavedQuestion.UserId
      description: The ID of the user who owns this object.
      type: Number
    - contextPath: Tanium.SavedQuestion.UserName
      description: The name of the user who owns this object.
      type: String
  - arguments:
    - description: The saved question ID.
      name: question-id
      required: true
    - defaultValue: '95'
      description: Indicates the threashold to returns the question results.
      name: completion-percentage
    description: Returns the saved question result based on the saved question ID.
    name: tn-get-saved-question-result
    outputs:
    - contextPath: Tanium.SavedQuestionResult.SavedQuestionID
      description: The ID of the saved question.
      type: Number
    - contextPath: Tanium.SavedQuestionResult.Results
      description: The saved question results.
      type: Unknown
    - contextPath: Tanium.SavedQuestionResult.Status
      description: 'Status of the question request. Can be: "Completed" or "Pending".'
      type: String
  - description: Returns all client details.
    name: tn-get-system-status
    outputs:
    - contextPath: Tanium.Client.ComputerId
      description: The computer ID of the client.
      type: Number
    - contextPath: Tanium.Client.FullVersion
      description: The Tanium Client version.
      type: String
    - contextPath: Tanium.Client.HostName
      description: The computer hostname.
      type: String
    - contextPath: Tanium.Client.IpAddressClient
      description: The IP address of the client returned from a sensor on the client.
      type: String
    - contextPath: Tanium.Client.IpAddressServer
      description: The IP address of the client that was recorded on the server during the last registration.
      type: String
    - contextPath: Tanium.Client.LastRegistration
      description: The most recent time that the client registered with the server.
      type: Date
    - contextPath: Tanium.Client.Status
      description: 'The status of the client. Can be: "Blocked", "Leader" "Normal", "Slow link".'
      type: String
    arguments: []
  - arguments:
    - description: The command to execute.
      name: command
      required: true
    - description: The name of the package to create.
      name: name
      required: true
    description: Creates a package object.
    name: tn-create-package
    outputs:
    - contextPath: TaniumPackage.Command
      description: The command to run.
      type: String
    - contextPath: TaniumPackage.CommandTimeout
      description: Timeout in seconds for the command execution.
      type: Number
    - contextPath: TaniumPackage.ContentSet.Id
      description: The ID of the content set to associate with the package.
      type: Number
    - contextPath: TaniumPackage.ContentSet.Name
      description: The name of the content set to associate with the package.
      type: String
    - contextPath: TaniumPackage.CreationTime
      description: The time and date when this object was created in the database.
      type: String
    - contextPath: TaniumPackage.DisplayName
      description: The name of the package that displays in the user interface.
      type: String
    - contextPath: TaniumPackage.ExpireSeconds
      description: Timeout in seconds for the action expiry.
      type: Number
    - contextPath: TaniumPackage.ID
      description: The unique ID of the package_spec object.
      type: Number
    - contextPath: TaniumPackage.LastModifiedBy
      description: The user who most recently modified this object.
      type: String
    - contextPath: TaniumPackage.LastUpdate
      description: The most recent time and date when this object was modified.
      type: String
    - contextPath: TaniumPackage.ModUser.Domain
      description: The domain of the user who most recently modified this object.
      type: String
    - contextPath: TaniumPackage.ModUser.Id
      description: The ID of the user who most recently modified this object.
      type: Number
    - contextPath: TaniumPackage.ModUser.Name
      description: The name of the user who most recently modified this object.
      type: String
    - contextPath: TaniumPackage.ModificationTime
      description: The most recent time and date when this object was modified.
      type: String
    - contextPath: TaniumPackage.Name
      description: The unique name of the package_spec object.
      type: String
    - contextPath: TaniumPackage.SourceId
      description: The ID of the package into which the parameters are substituted.
      type: Number
    - contextPath: TaniumPackage.VerifyExpireSeconds
      description: A verification failure timeout. The time begins with the start of the action. If the action cannot be verified by the timeout, the action status is reported as failed.
      type: Number
  - arguments:
    - defaultValue: '5'
      description: The maximum number of packages to return.
      name: limit
    description: Returns all package information.
    name: tn-list-packages
    outputs:
    - contextPath: TaniumPackage.Command
      description: The command to run.
      type: String
    - contextPath: TaniumPackage.CommandTimeout
      description: Timeout in seconds for the command execution.
      type: Number
    - contextPath: TaniumPackage.ContentSet.Id
      description: The ID of the content set to associate with the package.
      type: Number
    - contextPath: TaniumPackage.ContentSet.Name
      description: The name of the content set to associate with the package.
      type: String
    - contextPath: TaniumPackage.CreationTime
      description: The time and date when this object was created in the database.
      type: String
    - contextPath: TaniumPackage.DisplayName
      description: The name of the package that displays in the user interface.
      type: String
    - contextPath: TaniumPackage.ExpireSeconds
      description: Timeout in seconds for the action expiry.
      type: Number
    - contextPath: TaniumPackage.ID
      description: The unique ID of the package_spec object.
      type: Number
    - contextPath: TaniumPackage.LastModifiedBy
      description: The user who most recently modified this object.
      type: String
    - contextPath: TaniumPackage.LastUpdate
      description: The most recent time and date when this object was modified.
      type: String
    - contextPath: TaniumPackage.ModUser.Domain
      description: The domain of the user who most recently modified this object.
      type: String
    - contextPath: TaniumPackage.ModUser.Id
      description: The ID of the user who most recently modified this object.
      type: Number
    - contextPath: TaniumPackage.ModUser.Name
      description: The name of the user who most recently modified this object.
      type: String
    - contextPath: TaniumPackage.ModificationTime
      description: The most recent time and date when this object was modified.
      type: String
    - contextPath: TaniumPackage.Name
      description: The unique name of the package_spec object.
      type: String
    - contextPath: TaniumPackage.SourceId
      description: The ID of the package into which the parameters are substituted.
      type: Number
    - contextPath: TaniumPackage.VerifyExpireSeconds
      description: A verification failure timeout. The time begins with the start of the action. If the action cannot be verified by the timeout, the action status is reported as failed.
      type: Number
  - arguments:
    - description: The question ID.
      name: question-id
      required: true
    description: Returns a question object based on question ID.
    name: tn-get-question-metadata
    outputs:
    - contextPath: Tanium.Question.ID
      description: The unique ID of the question object.
      type: Number
    - contextPath: Tanium.Question.Expiration
      description: The date the question expires.
      type: Date
    - contextPath: Tanium.Question.ExpireSeconds
      description: The number of seconds before the question expires. Default is 600.
      type: Number
    - contextPath: Tanium.Question.ForceComputerIdFlag
<<<<<<< HEAD
      description: Whether to force the question to be a counting question if only one selection is present. Default is not to force. If the question object is an instance of a saved question, this field is derived from the saved question
=======
      description: Whether to force the question to be a counting question if only one selection is present. Default is not to force. If the question object is an instance of a saved question, this field is derived from the saved question.
>>>>>>> 90cf3b88
      type: Boolean
    - contextPath: Tanium.Question.IsExpired
      description: Whether the question has expired.
      type: Boolean
    - contextPath: Tanium.Question.QueryText
      description: The textual representation of the question.
      type: String
    - contextPath: Tanium.Question.SavedQuestionId
      description: The ID of the saved question derived from this question.
      type: Number
    - contextPath: Tanium.Question.UserId
      description: The ID of the user who created / issued this question.
      type: Number
    - contextPath: Tanium.Question.UserName
      description: The name of the user who created / issued this question.
      type: String
  - arguments:
    - defaultValue: '5'
      description: The maximin number of saved actions to return.
      name: limit
    description: Returns all saved actions.
    name: tn-list-saved-actions
    outputs:
    - contextPath: Tanium.SavedAction.ActionGroupId
      description: The ID of the group of clients to target.
      type: Number
    - contextPath: Tanium.SavedAction.ApprovedFlag
      description: Whether the saved action is approved. True is approved.
      type: Boolean
    - contextPath: Tanium.SavedAction.ApproverId
      description: The ID of the user to approve the saved action.
      type: Number
    - contextPath: Tanium.SavedAction.ApproverName
      description: The name of the user to approve the saved action.
      type: String
    - contextPath: Tanium.SavedAction.CreationTime
      description: The time and date when this object was created in the database.
      type: Date
    - contextPath: Tanium.SavedAction.EndTime
      description: The time and date to stop issuing actions.
      type: Date
    - contextPath: Tanium.SavedAction.ExpireSeconds
      description: The duration from the start time before the action expires.
      type: Number
    - contextPath: Tanium.SavedAction.ID
      description: The unique ID of the saved action object.
      type: Number
    - contextPath: Tanium.SavedAction.LastActionId
      description: The ID of the action object that was issued last.
      type: Number
    - contextPath: Tanium.SavedAction.LastActionStartTime
      description: The start time and date of the action object that was issued last.
      type: Date
    - contextPath: Tanium.SavedAction.LastAaction.TargetGroupId
      description: The target group of the action object that was issued last.
      type: Number
    - contextPath: Tanium.SavedAction.LastStartTime
      description: The most recent date and time that the action started.
      type: Date
    - contextPath: Tanium.SavedAction.Name
      description: The name of the saved_action object.
      type: String
    - contextPath: Tanium.SavedAction.NextStartTime
      description: The next time and date when the action will start.
      type: Date
    - contextPath: Tanium.SavedAction.PackageId
      description: The ID of the package deployed by the saved action.
      type: Number
    - contextPath: Tanium.SavedAction.PackageName
      description: The name of the package deployed by the saved action.
      type: String
    - contextPath: Tanium.SavedAction.PackageSourceHash
      description: The source hash of the package deployed by the saved action.
      type: String
    - contextPath: Tanium.SavedAction.StartTime
      description: The time and date when the action became active. An empty string or null starts immediately.
      type: Date
    - contextPath: Tanium.SavedAction.Status
      description: 'The status of the saved action. Can be: "0" for Enabled, "1" for Disabled, or "2" for Deleted.'
      type: Number
    - contextPath: Tanium.SavedAction.TargetGroupId
      description: The group of machines to target.
      type: Number
    - contextPath: Tanium.SavedAction.UserId
      description: The ID of the user who created the saved action.
      type: Number
    - contextPath: Tanium.SavedAction.UserName
      description: The ID of the user who created the saved action.
      type: String
  - arguments:
    - description: The saved action ID.
      name: id
    - description: The saved action name.
      name: name
    description: Returns a saved action object based on name or ID.
    name: tn-get-saved-action
    outputs:
    - contextPath: Tanium.SavedAction.ActionGroupId
      description: The ID of the group of clients to target.
      type: Number
    - contextPath: Tanium.SavedAction.ApprovedFlag
      description: Whether the saved action is approved. True is approved.
      type: Boolean
    - contextPath: Tanium.SavedAction.ApproverId
      description: The ID of the user to approve the saved action.
      type: Number
    - contextPath: Tanium.SavedAction.ApproverName
      description: The name of the user to approve the saved action.
      type: String
    - contextPath: Tanium.SavedAction.CreationTime
      description: The time and date when this object was created in the database.
      type: Date
    - contextPath: Tanium.SavedAction.EndTime
      description: The time and date to stop issuing actions.
      type: Date
    - contextPath: Tanium.SavedAction.ExpireSeconds
      description: The duration from the start time before the action expires.
      type: Number
    - contextPath: Tanium.SavedAction.ID
      description: The unique ID of the saved_action object.
      type: Number
    - contextPath: Tanium.SavedAction.LastActionId
      description: The ID of the action object that was issued last.
      type: Number
    - contextPath: Tanium.SavedAction.LastActionStartTime
      description: The start time and date of the action object that was issued last.
      type: Date
    - contextPath: Tanium.SavedAction.LastAaction.TargetGroupId
      description: The target group of the action object that was issued last.
      type: Number
    - contextPath: Tanium.SavedAction.LastStartTime
      description: The most recent date and time that the action started.
      type: Date
    - contextPath: Tanium.SavedAction.Name
      description: The name of the saved action object.
      type: String
    - contextPath: Tanium.SavedAction.NextStartTime
      description: The next time and date when the action will start.
      type: Date
    - contextPath: Tanium.SavedAction.PackageId
      description: The ID of the package deployed by the saved action.
      type: Number
    - contextPath: Tanium.SavedAction.PackageName
      description: The name of the package deployed by the saved action.
      type: String
    - contextPath: Tanium.SavedAction.PackageSourceHash
      description: The source hash of the package deployed by the saved action.
      type: String
    - contextPath: Tanium.SavedAction.StartTime
      description: The time amd date when the action became active. An empty string or null starts immediately.
      type: Date
    - contextPath: Tanium.SavedAction.Status
      description: 'The status of the saved action. Can be: "0" for Enabled, "1" for Disabled, or "2" for Deleted.'
      type: Number
    - contextPath: Tanium.SavedAction.TargetGroupId
      description: The group of machines to target.
      type: Number
    - contextPath: Tanium.SavedAction.UserId
      description: The ID of the user who created the saved action.
      type: Number
    - contextPath: Tanium.SavedAction.UserName
      description: The ID of the user who created the saved action.
      type: String
  - arguments:
    - description: The saved question ID.
      name: question-id
    - description: The saved question name.
      name: question-name
    description: Returns a saved question object based on name or ID.
    name: tn-get-saved-question-metadata
    outputs:
    - contextPath: Tanium.SavedQuestion.ArchiveEnabledFlag
      description: Whether to enable archiving.
      type: Boolean
    - contextPath: Tanium.SavedQuestion.ArchiveOwner
      description: The name of the user that owns the archive. Archives can be shared between users with identical management rights groups.
      type: String
    - contextPath: Tanium.SavedQuestion.ExpireSeconds
      description: The duration in seconds before each question expires. Default value is 600.
      type: Number
    - contextPath: Tanium.SavedQuestion.ID
      description: The unique ID of the saved_question object.
      type: Number
    - contextPath: Tanium.SavedQuestion.IssueSeconds
      description: The number of seconds to reissue the question when active. Default value is 120.
      type: Number
    - contextPath: Tanium.SavedQuestion.IssueSecondsNeverFlag
      description: Whether the question is reissued automatically. If value is 1, the question is not reissued automatically.
      type: Boolean
    - contextPath: Tanium.SavedQuestion.KeepSeconds
      description: The number of seconds to save the data results in the archive.
      type: Number
    - contextPath: Tanium.SavedQuestion.ModTime
      description: The most recent time and date when the object was modified.
      type: String
    - contextPath: Tanium.SavedQuestion.ModUserDomain
      description: The domain of the user who most recently modified this object.
      type: String
    - contextPath: Tanium.SavedQuestion.ModUserId
      description: The ID of the user who most recently modified this object.
      type: Number
    - contextPath: Tanium.SavedQuestion.ModUserName
      description: The name of user who most recently modified this object.
      type: String
    - contextPath: Tanium.SavedQuestion.MostRecentQuestionId
      description: The ID of the most recently issued question object generated by this saved_question.
      type: Number
    - contextPath: Tanium.SavedQuestion.Name
      description: The name of the saved_question object.
      type: String
    - contextPath: Tanium.SavedQuestion.QueryText
      description: The textual representation of the question.
      type: String
    - contextPath: Tanium.SavedQuestion.QuestionId
      description: The ID of the question from which to create the saved question.
      type: Number
    - contextPath: Tanium.SavedQuestion.RowCountFlag
      description: Whether the row count data is saved when archiving this question.
      type: Boolean
    - contextPath: Tanium.SavedQuestion.SortColumn
      description: The column to use as the default sort column, if no sort order is specified.
      type: Number
    - contextPath: Tanium.SavedQuestion.UserId
      description: The ID of the user who owns this object.
      type: Number
    - contextPath: Tanium.SavedQuestion.UserName
      description: The name of the user who owns this object.
      type: String
  - arguments:
    - description: The action group ID.
      name: action-group-id
      required: true
    - description: The package ID.
      name: package-id
      required: true
    - description: The name of the action.
      name: name
    description: Creates a saved action object.
    name: tn-create-saved-action
    outputs:
    - contextPath: Tanium.SavedAction.ActionGroupId
      description: The ID of the group of clients to target.
      type: Number
    - contextPath: Tanium.SavedAction.ApprovedFlag
      description: Whether the saved action is approved. True is approved.
      type: Boolean
    - contextPath: Tanium.SavedAction.ApproverId
      description: The ID of the user to approve the saved action.
      type: Number
    - contextPath: Tanium.SavedAction.ApproverName
      description: The name of the user to approve the saved action.
      type: String
    - contextPath: Tanium.SavedAction.CreationTime
      description: The date and time when this object was created in the database.
      type: Date
    - contextPath: Tanium.SavedAction.EndTime
      description: The date and time to stop issuing actions.
      type: Date
    - contextPath: Tanium.SavedAction.ExpireSeconds
      description: The duration from the start time before the action expires.
      type: Number
    - contextPath: Tanium.SavedAction.ID
      description: The unique ID of the saved_action object.
      type: Number
    - contextPath: Tanium.SavedAction.LastActionId
      description: The ID of the action object that was issued last.
      type: Number
    - contextPath: Tanium.SavedAction.LastActionStartTime
      description: The start time of the action object that was issued last.
      type: Date
    - contextPath: Tanium.SavedAction.LastAaction.TargetGroupId
      description: The target group of the action object that was issued last.
      type: Number
    - contextPath: Tanium.SavedAction.LastStartTime
      description: The most recent date and time that the action started.
      type: Date
    - contextPath: Tanium.SavedAction.Name
      description: The name of the saved action object.
      type: String
    - contextPath: Tanium.SavedAction.NextStartTime
      description: The next date and time when the action will start.
      type: Date
    - contextPath: Tanium.SavedAction.PackageId
      description: The ID of the package deployed by the saved action.
      type: Number
    - contextPath: Tanium.SavedAction.PackageName
      description: The name of the package deployed by the saved action.
      type: String
    - contextPath: Tanium.SavedAction.PackageSourceHash
      description: The source hash of the package deployed by the saved action.
      type: String
    - contextPath: Tanium.SavedAction.StartTime
      description: The date and time when the action became active. An empty string or null starts immediately.
      type: Date
    - contextPath: Tanium.SavedAction.Status
      description: 'The status of the saved action. Can be: "0" for Enabled, "1" for Disabled, or "2" for Deleted.'
      type: Number
    - contextPath: Tanium.SavedAction.TargetGroupId
      description: The group of machines to target.
      type: Number
    - contextPath: Tanium.SavedAction.UserId
      description: The ID of the user who created the saved action.
      type: Number
    - contextPath: Tanium.SavedAction.UserName
      description: The ID of the user who created the saved action.
      type: String
  - arguments:
    - description: The package ID.
      name: package-id
    - description: The package name.
      name: package-name
    - description: The package parameters. For example, $1=Value1;$2=Value2;$3=Value3.
      name: parameters
    - description: The target group ID to deploy the package.
      name: target-group-id
    - description: The target group name to deploy the package. Target group and action group ID are required. Target group can passed by name or ID. Note - the target group should be different than "All Computers" or "Default".
      name: target-group-name
    - description: The action group ID to deploy the package.
      name: action-group-id
      required: true
    - defaultValue: via Demisto API
      description: The action name.
      name: action-name
    description: Creates an action object based on the package name or the package ID.
    name: tn-create-action
    outputs:
    - contextPath: Tanium.Action.ActionGroupId
      description: The id of the parent group of machines to target.
      type: Number
    - contextPath: Tanium.Action.ActionGroupName
      description: The name of the parent group of machines to target.
      type: String
    - contextPath: Tanium.Action.ApproverId
      description: The id of the approver of this action.
      type: Number
    - contextPath: Tanium.Action.ApproverName
      description: The name of the approver of this action.
      type: String
    - contextPath: Tanium.Action.CreationTime
      description: The date and time when this object was created in the database.
      type: Date
    - contextPath: Tanium.Action.ExpirationTime
      description: The date and time when the action expires.
      type: Date
    - contextPath: Tanium.Action.ExpireSeconds
      description: The timeout in seconds for the action expiry.
      type: Number
    - contextPath: Tanium.Action.HistorySavedQuestionId
      description: The ID of the saved question that tracks the results of the action.
      type: Number
    - contextPath: Tanium.Action.ID
      description: The unique ID of the action object.
      type: Number
    - contextPath: Tanium.Action.Name
      description: The action name.
      type: String
    - contextPath: Tanium.Action.PackageId
      description: The ID of the package deployed by this action.
      type: Number
    - contextPath: Tanium.Action.PackageName
      description: The name of the package deployed by this action.
      type: String
    - contextPath: Tanium.Action.SavedActionId
      description: The ID of the saved action that this action was issued from, if any.
      type: Number
    - contextPath: Tanium.Action.StartTime
      description: The date and time when the action became active.
      type: String
    - contextPath: Tanium.Action.Status
      description: 'The status of the action. Can be: "Pending", "Active", "Stopped", or "Expired".'
      type: String
    - contextPath: Tanium.Action.StoppedFlag
      description: Whether an action stop has been issued for this action. A value of true indicates an action stop was issued.
      type: Boolean
    - contextPath: Tanium.Action.TargetGroupId
      description: The ID of the group of machines to target.
      type: Number
    - contextPath: Tanium.Action.TargetGroupName
      description: The name of the group of machines to target.
      type: String
    - contextPath: Tanium.Action.UserDomain
      description: The domain of the user who issued this action.
      type: String
    - contextPath: Tanium.Action.UserId
      description: The ID of the user who issued this action.
      type: Number
    - contextPath: Tanium.Action.UserName
      description: The name of the user who issued this action.
      type: String
  - arguments:
    - defaultValue: '5'
      description: The maximum number of actions to return.
      name: limit
    description: Returns all actions.
    name: tn-list-actions
    outputs:
    - contextPath: Tanium.Action.ActionGroupId
      description: The ID of the parent group of machines to target.
      type: Number
    - contextPath: Tanium.Action.ActionGroupName
      description: The name of the parent group of machines to target.
      type: String
    - contextPath: Tanium.Action.ApproverId
      description: The ID of the approver of this action.
      type: Number
    - contextPath: Tanium.Action.ApproverName
      description: The name of the approver of this action.
      type: String
    - contextPath: Tanium.Action.CreationTime
      description: The date and time when this object was created in the database.
      type: Date
    - contextPath: Tanium.Action.ExpirationTime
      description: The date and time when the action expires.
      type: Date
    - contextPath: Tanium.Action.ExpireSeconds
      description: The timeout in seconds for the action expiry.
      type: Number
    - contextPath: Tanium.Action.HistorySavedQuestionId
      description: The ID of the saved question that tracks the results of the action.
      type: Number
    - contextPath: Tanium.Action.ID
      description: The unique ID of the action object.
      type: Number
    - contextPath: Tanium.Action.Name
      description: The action name.
      type: String
    - contextPath: Tanium.Action.PackageId
      description: The ID of the package deployed by this action.
      type: Number
    - contextPath: Tanium.Action.PackageName
      description: The name of the package deployed by this action.
      type: String
    - contextPath: Tanium.Action.SavedActionId
      description: The ID of the saved action that this action was issued from, if any.
      type: Number
    - contextPath: Tanium.Action.StartTime
      description: The date and time when the action became active.
      type: String
    - contextPath: Tanium.Action.Status
      description: 'The status of the action. Can be: "Pending", "Active", "Stopped", or "Expired".'
      type: String
    - contextPath: Tanium.Action.StoppedFlag
      description: Whether an action stop has been issued for this action. A value of true indicates an action stop was issued.
      type: Boolean
    - contextPath: Tanium.Action.TargetGroupId
      description: The ID of the group of machines to target.
      type: Number
    - contextPath: Tanium.Action.TargetGroupName
      description: The name of the group of machines to target.
      type: String
    - contextPath: Tanium.Action.UserDomain
      description: The domain of the user who issued this action.
      type: String
    - contextPath: Tanium.Action.UserId
      description: The ID of the user who issued this action.
      type: Number
    - contextPath: Tanium.Action.UserName
      description: The name of the user who issued this action.
      type: String
  - arguments:
    - description: The action ID.
      name: id
      required: true
    description: Returns an action object based on ID.
    name: tn-get-action
    outputs:
    - contextPath: Tanium.Action.ActionGroupId
      description: The ID of the parent group of machines to target.
      type: Number
    - contextPath: Tanium.Action.ActionGroupName
      description: The name of the parent group of machines to target.
      type: String
    - contextPath: Tanium.Action.ApproverId
      description: The ID of the approver of this action.
      type: Number
    - contextPath: Tanium.Action.ApproverName
      description: The name of the approver of this action.
      type: String
    - contextPath: Tanium.Action.CreationTime
      description: The date and time when this object was created in the database.
      type: Date
    - contextPath: Tanium.Action.ExpirationTime
      description: The date and time when the action expires.
      type: Date
    - contextPath: Tanium.Action.ExpireSeconds
      description: The timeout in seconds for the action expiry.
      type: Number
    - contextPath: Tanium.Action.HistorySavedQuestionId
      description: The ID of the saved question that tracks the results of the action.
      type: Number
    - contextPath: Tanium.Action.ID
      description: The unique ID of the action object.
      type: Number
    - contextPath: Tanium.Action.Name
      description: The action name.
      type: String
    - contextPath: Tanium.Action.PackageId
      description: The ID of the package deployed by this action.
      type: Number
    - contextPath: Tanium.Action.PackageName
      description: The name of the package deployed by this action.
      type: String
    - contextPath: Tanium.Action.SavedActionId
      description: The ID of the saved action that this action was issued from, if any.
      type: Number
    - contextPath: Tanium.Action.StartTime
      description: The date and time when the action became active.
      type: String
    - contextPath: Tanium.Action.Status
      description: 'The status of the action. Can be: "Pending", "Active", "Stopped", or "Expired".'
      type: String
    - contextPath: Tanium.Action.StoppedFlag
      description: Whether an action stop has been issued for this action. A value of true indicates an action stop was issued.
      type: Boolean
    - contextPath: Tanium.Action.TargetGroupId
      description: The ID of the group of machines to target.
      type: Number
    - contextPath: Tanium.Action.TargetGroupName
      description: The name of the group of machines to target.
      type: String
    - contextPath: Tanium.Action.UserDomain
      description: The domain of the user who issued this action.
      type: String
    - contextPath: Tanium.Action.UserId
      description: The ID of the user who issued this action.
      type: Number
    - contextPath: Tanium.Action.UserName
      description: The name of the user who issued this action.
      type: String
  - arguments:
    - defaultValue: '5'
      description: The maximum number of saved actions to return.
      name: limit
    description: Retrieves all saved action approval definitions on the server.
    name: tn-list-saved-actions-pending-approval
    outputs:
    - contextPath: Tanium.PendingSavedAction.ApprovedFlag
      description: Whether the saved action is approved. True is approved.
      type: Boolean
    - contextPath: Tanium.PendingSavedAction.ID
      description: The unique ID of the saved action object.
      type: Number
    - contextPath: Tanium.PendingSavedAction.Name
      description: The name of the saved action object.
      type: String
    - contextPath: Tanium.PendingSavedAction.OwnerUserId
      description: The ID of the user who owns this object.
      type: Number
  - arguments:
    - description: The group ID.
      name: id
    - description: Name of group.
      name: name
    description: Returns a group object based on ID or name.
    name: tn-get-group
    outputs:
    - contextPath: Tanium.Group.ID
      description: The unique ID of the group object.
      type: Unknown
    - contextPath: Tanium.Group.Name
      description: The name of the group.
      type: String
    - contextPath: Tanium.Group.Text
      description: A description of the clients that this group represents.
      type: String
    - contextPath: Tanium.Group.Type
      description: The type of the group.
      type: String
    - contextPath: Tanium.Group.Deleted
      description: Whether the group is deleted. True if deleted.
      type: Boolean
  - arguments:
    - description: The name of the group to create.
      name: group-name
      required: true
    - description: Comma separated list of hosts. For example, Host1,Host2.
      name: computer-names
    - description: Comma separated list of IP addresses. For example, 12.12.12.12,10.1.1.1.
      name: ip-addresses
    description: Creates a group object based on computers or IP addresses list.
    name: tn-create-manual-group
    outputs:
    - contextPath: Tanium.Group.ID
      description: The unique ID of the group object.
      type: Number
  - arguments:
    - description: The text filter-based computer group. For example, operating system contains windows.
      name: text-filter
      required: true
    - description: Name of the group to create.
      name: group-name
      required: true
    description: Creates a group object based on text filter.
    name: tn-create-filter-based-group
    outputs:
    - contextPath: Tanium.Group.ID
      description: The unique ID of the group object.
      type: Number
  - arguments:
    - defaultValue: '5'
      description: The maximum number of groups to return.
      name: limit
    description: Returns all groups.
    name: tn-list-groups
    outputs:
    - contextPath: Tanium.Group.ID
      description: The unique ID of the group object.
      type: Number
    - contextPath: Tanium.Group.Name
      description: The name of the group.
      type: String
    - contextPath: Tanium.Group.Text
      description: A description of the clients that this group represents.
      type: String
    - contextPath: Tanium.Group.Type
      description: The type of the group.
      type: String
    - contextPath: Tanium.Group.Deleted
      description: whether the group is deleted. True if deleted.
      type: Boolean
  - arguments:
    - description: The group ID.
      name: id
      required: true
    description: Deletes a group object.
    name: tn-delete-group
  - arguments:
    - description: The package ID.
      name: package-id
    - description: The package name. Target group is required and can passed by name or ID. When both exist, the ID is used. Note the target group should be different than "All Computers" or "Default".
      name: package-name
    - description: Package parameters. For example, $1=Value1;$2=Value2;$3=Value3.
      name: parameters
    - description: The action group ID to deploy the package.
      name: action-group-id
      required: true
    - description: The hostname to deploy the package. Hostname or IP address is required.
      name: hostname
    - description: The IP address of the host to deploy the package.
      name: ip-address
    - defaultValue: via Demisto API
      description: The action name.
      name: action-name
    - description: Expiration time (in seconds) for the package.
      name: expiration-time
    description: Creates an action object, based on a package name or package ID.
    name: tn-create-action-by-host
    outputs:
    - contextPath: Tanium.Action.ActionGroupId
      description: The id of the parent group of machines to target.
      type: Number
    - contextPath: Tanium.Action.ActionGroupName
      description: The name of the parent group of machines to target.
      type: String
    - contextPath: Tanium.Action.ApproverId
      description: The id of the approver of this action.
      type: Number
    - contextPath: Tanium.Action.ApproverName
      description: The name of the approver of this action.
      type: String
    - contextPath: Tanium.Action.CreationTime
      description: The date and time when this object was created in the database.
      type: Date
    - contextPath: Tanium.Action.ExpirationTime
      description: The date and time when the action expires.
      type: Date
    - contextPath: Tanium.Action.ExpireSeconds
      description: The timeout in seconds for the action expiry.
      type: Number
    - contextPath: Tanium.Action.HistorySavedQuestionId
      description: The ID of the saved question that tracks the results of the action.
      type: Number
    - contextPath: Tanium.Action.ID
      description: The unique ID of the action object.
      type: Number
    - contextPath: Tanium.Action.Name
      description: The action name.
      type: String
    - contextPath: Tanium.Action.PackageId
      description: The ID of the package deployed by this action.
      type: Number
    - contextPath: Tanium.Action.PackageName
      description: The name of the package deployed by this action.
      type: String
    - contextPath: Tanium.Action.SavedActionId
      description: The ID of the saved action that this action was issued from, if any.
      type: Number
    - contextPath: Tanium.Action.StartTime
      description: The date and time when the action became active.
      type: String
    - contextPath: Tanium.Action.Status
      description: 'The status of the action. Can be: "Pending", "Active", "Stopped", or "Expired".'
      type: String
    - contextPath: Tanium.Action.StoppedFlag
      description: Whether an action stop has been issued for this action. A value of true indicates an action stop was issued.
      type: Boolean
    - contextPath: Tanium.Action.TargetGroupId
      description: The ID of the group of machines to target.
      type: Number
    - contextPath: Tanium.Action.TargetGroupName
      description: The name of the group of machines to target.
      type: String
    - contextPath: Tanium.Action.UserDomain
      description: The domain of the user who issued this action.
      type: String
    - contextPath: Tanium.Action.UserId
      description: The ID of the user who issued this action.
      type: Number
    - contextPath: Tanium.Action.UserName
      description: The name of the user who issued this action.
      type: String
  - arguments:
    - description: The device ID.
      isArray: true
      name: id
      required: true
    description: Get device actions result.
    name: tn-get-action-result
    outputs:
    - contextPath: Tanium.ActionResult.now
      description: The action result time.
      type: Date
    - contextPath: Tanium.ActionResult.max_available_age
      description: The maximum action result age.
      type: String
    - contextPath: Tanium.ActionResult.result_sets.age
      description: The age of the action result.
      type: Number
    - contextPath: Tanium.ActionResult.result_sets.id
      description: The result sets ID.
      type: Number
    - contextPath: Tanium.ActionResult.result_sets.report_count
      description: The result sets report count.
      type: Number
    - contextPath: Tanium.ActionResult.result_sets.saved_question_id
      description: The result sets saved question ID.
      type: Number
    - contextPath: Tanium.ActionResult.result_sets.question_id
      description: The result sets question ID.
      type: Number
    - contextPath: Tanium.ActionResult.result_sets.archived_question_id
      description: The result sets archived question ID.
      type: Number
    - contextPath: Tanium.ActionResult.result_sets.seconds_since_issued
      description: The result sets seconds since issued.
      type: Number
    - contextPath: Tanium.ActionResult.result_sets.issue_seconds
      description: The result sets issued seconds.
      type: Number
    - contextPath: Tanium.ActionResult.result_sets.expire_seconds
      description: The result sets expire seconds.
      type: Number
    - contextPath: Tanium.ActionResult.result_sets.tested
      description: The result sets tested.
      type: Number
    - contextPath: Tanium.ActionResult.result_sets.passed
      description: The result sets passed.
      type: Number
    - contextPath: Tanium.ActionResult.result_sets.mr_tested
      description: The result sets mr tested.
      type: Number
    - contextPath: Tanium.ActionResult.result_sets.mr_passed
      description: The result sets mr passed.
      type: Number
    - contextPath: Tanium.ActionResult.result_sets.estimated_total
      description: The result sets estimated total.
      type: Number
    - contextPath: Tanium.ActionResult.result_sets.select_count
      description: The result sets select count.
      type: Number
    - contextPath: Tanium.ActionResult.result_sets.error_count
      description: The result sets error count.
      type: Number
    - contextPath: Tanium.ActionResult.result_sets.no_results_count
      description: The result sets no results count.
      type: Number
    - contextPath: Tanium.ActionResult.result_sets.columns.hash
      description: The result sets columns hash.
      type: Number
    - contextPath: Tanium.ActionResult.result_sets.columns.name
      description: The result sets columns name.
      type: String
    - contextPath: Tanium.ActionResult.result_sets.columns.type
      description: The result sets columns type.
      type: Number
    - contextPath: Tanium.ActionResult.result_sets.filtered_row_count
      description: The result sets filtered row count.
      type: Number
    - contextPath: Tanium.ActionResult.result_sets.filtered_row_count_machines
      description: The result sets filtered row count machines.
      type: Number
    - contextPath: Tanium.ActionResult.result_sets.row_count
      description: The result sets row count.
      type: Number
    - contextPath: Tanium.ActionResult.result_sets.row_count_machines
      description: The result sets row count machines.
      type: Number
    - contextPath: Tanium.ActionResult.result_sets.item_count
      description: The result sets item count.
      type: Number
    - contextPath: Tanium.ActionResult.result_sets.rows.id
      description: The action results row ID.
      type: Number
    - contextPath: Tanium.ActionResult.result_sets.rows.cid
      description: The action results computer ID.
      type: Number
    - contextPath: Tanium.ActionResult.result_sets.rows.data.text
      description: The action results status.
      type: String
    - contextPath: Tanium.ActionResult.ID
      description: The action results ID.
      type: String
<<<<<<< HEAD
  dockerimage: demisto/python3:3.10.12.63474
=======
  dockerimage: demisto/python3:3.10.13.89873
>>>>>>> 90cf3b88
  script: ''
  subtype: python3
  type: python
tests:
- Tanium v2 - Test
fromversion: 5.0.0<|MERGE_RESOLUTION|>--- conflicted
+++ resolved
@@ -35,11 +35,7 @@
   name: proxy
   type: 8
   required: false
-<<<<<<< HEAD
-description: Tanium endpoint security and systems management, filters out [current results unavailable] when returning question results
-=======
 description: Tanium endpoint security and systems management, filters out [current results unavailable] when returning question results.
->>>>>>> 90cf3b88
 display: Tanium v2
 name: Tanium v2
 script:
@@ -544,11 +540,7 @@
       description: The number of seconds before the question expires. Default is 600.
       type: Number
     - contextPath: Tanium.Question.ForceComputerIdFlag
-<<<<<<< HEAD
-      description: Whether to force the question to be a counting question if only one selection is present. Default is not to force. If the question object is an instance of a saved question, this field is derived from the saved question
-=======
       description: Whether to force the question to be a counting question if only one selection is present. Default is not to force. If the question object is an instance of a saved question, this field is derived from the saved question.
->>>>>>> 90cf3b88
       type: Boolean
     - contextPath: Tanium.Question.IsExpired
       description: Whether the question has expired.
@@ -1361,11 +1353,7 @@
     - contextPath: Tanium.ActionResult.ID
       description: The action results ID.
       type: String
-<<<<<<< HEAD
-  dockerimage: demisto/python3:3.10.12.63474
-=======
   dockerimage: demisto/python3:3.10.13.89873
->>>>>>> 90cf3b88
   script: ''
   subtype: python3
   type: python
