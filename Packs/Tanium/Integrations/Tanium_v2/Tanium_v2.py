import demistomock as demisto  # noqa: F401
from CommonServerPython import *  # noqa: F401
import json

import urllib3


''' IMPORTS '''
urllib3.disable_warnings(urllib3.exceptions.InsecureRequestWarning)

''' GLOBALS/PARAMS '''
GROUP_TYPES = {0: 'Filter-based group', 1: 'Action group', 2: 'Action policy pair group', 3: 'Ad hoc group',
               4: 'Manual group'}
DEMISTO_API_ACTION_NAME = 'via Demisto API'
DEFAULT_COMPLETION_PERCENTAGE = "95"


class Client(BaseClient):
    def __init__(self, base_url, username, password, domain, api_token=None, **kwargs):
        self.username = username
        self.password = password
        self.domain = domain
        self.session = ''
        self.api_token = api_token
        self.check_authentication()
        super().__init__(base_url, **kwargs)

    def do_request(self, method, url_suffix, data=None):
        if not self.session:
            self.update_session()

        res = self._http_request(method, url_suffix, headers={'session': self.session}, json_data=data,
                                 resp_type='response', ok_codes=[200, 400, 401, 403, 404])

        if res.status_code == 401:
            if self.api_token:
                err_msg = 'Unauthorized Error: please verify that the given API token is valid and that the IP of the ' \
                          'client is listed in the api_token_trusted_ip_address_list global setting.\n'
            else:
                err_msg = ''
            try:
                err_msg += str(res.json())
            except ValueError:
                err_msg += str(res)
            return_error(err_msg)

        if res.status_code == 403:
            self.update_session()
            res = self._http_request(method, url_suffix, headers={'session': self.session}, json_data=data,
                                     ok_codes=[200, 400, 404])
            return res

        if res.status_code == 404 or res.status_code == 400:
            raise requests.HTTPError(res.json().get('text'))

        return res.json()

    def update_session(self):
        if self.api_token:
            self.session = self.api_token
        elif self.username and self.password:
            body = {
                'username': self.username,
                'domain': self.domain,
                'password': self.password
            }

            res = self._http_request('POST', 'session/login', json_data=body, ok_codes=[200])

            self.session = res.get('data').get('session')
        else:  # no API token and no credentials were provided, raise an error:
            return_error('Please provide either an API Token or Username & Password.')

        return self.session

    def login(self):
        return self.update_session()

    def check_authentication(self):
        """
        Check that the authentication process is valid, i.e. user provided either API token to use OAuth 2.0
        authentication or user provided Username & Password for basic authentication, but not both credentials and
        API token.
        """
        if self.username and self.password and self.api_token:
            return_error('Please clear either the Credentials or the API Token fields.\n'
                         'If you wish to use basic authentication please provide username and password, '
                         'and leave the API Token field empty.\n'
                         'If you wish to use OAuth 2 authentication, please provide an API Token and leave the '
                         'Credentials and Password fields empty.')

    def parse_sensor_parameters(self, parameters):
        sensors = parameters.split(';')
        parameter_conditions = []

        for sensor in sensors:
            sensor_name = sensor.split('{')[0]
            tmp_item = {'sensor': sensor_name, 'parameters': []}

            parameters_txt = sensor.split('{')[1][:-1]
            params = parameters_txt.split(',')
            for param in params:
                tmp_item['parameters'].append({
                    'key': '||' + param.split('=')[0] + '||',
                    'value': param.split('=')[1]
                })
            parameter_conditions.append(tmp_item)

        return parameter_conditions

    def parse_action_parameters(self, parameters: str) -> List[Any]:
        """
        Receives a string representing a key=value list separated by ';', and returns them as a list of dictionaries
        Args:
            parameters (str): string which contains keys and values

        Returns:
            parameter_conditions (List): list of dictionaries
        """
        parameters_list = parameters.split(';')
        parameter_conditions: List[dict[str, str]] = []
        add_to_the_previous_pram = ''
        # Goes over the parameters from the end and any param that does not contain a key and value is added to the previous param
        for param in reversed(parameters_list):
            param += add_to_the_previous_pram
            add_to_the_previous_pram = ''
            if '=' not in param or param.startswith('='):
                add_to_the_previous_pram = f';{param}'
                continue
            parameter_conditions.insert(0, {
                'key': param.split('=', 1)[0],
                'value': param.split('=', 1)[1]})
        return parameter_conditions

    def add_parameters_to_question(self, question_response, parameters):
        if not parameters:
            return question_response

        for item in question_response.get('selects'):
            sensor = item.get('sensor').get('name')

            for parameter in parameters:
                if parameter['sensor'] == sensor:
                    item['sensor']['parameters'] = parameter['parameters']
                    item['sensor']['source_hash'] = item['sensor']['hash']
                    del item['sensor']['hash']

        return question_response

    def parse_question(self, text, parameters):
        parameters_condition = []  # type: ignore

        if parameters:
            try:
                parameters_condition = self.parse_sensor_parameters(parameters)
            except Exception:
                raise ValueError('Failed to parse question parameters.')

            res = self.do_request('POST', 'parse_question', {'text': text}).get('data')[0]
        else:
            # if there are no parameters argument - try to gets the sensors from parse question api
            # for example, if the input text question is: `Get Folder Contents[c:\] from all machines`
            # after the regex is: `Get Folder Contents from all machines`
            text_without_params = re.sub(r'\[(.*?)\]', '', text)
            res = self.do_request('POST', 'parse_question', {'text': text_without_params}).get('data')[0]

            # call sensors/by-name/ for each sensor in the response and update parameters_condition
            # with the correct parameters
            for item in res.get('selects', []):
                sensor = item.get('sensor', {}).get('name')
                search_results = re.search(rf'{sensor}\[(.*)\]', text)
                if search_results:
                    parameters_str = search_results.group(1)
                    parameters = parameters_str.split(',')
                    endpoint_url = f'sensors/by-name/{sensor}'
                    sensor_response = self.do_request('GET', endpoint_url)
                    sensor_response = self.get_sensor_item(sensor_response.get('data'))

                    tmp_item = {'sensor': sensor, 'parameters': []}
                    for param, sensor_key in zip(parameters, sensor_response['Parameters']):
                        if param:
                            if param == '""':
                                param = ''
                            tmp_item['parameters'].append({
                                'key': '||' + sensor_key['Key'] + '||',
                                'value': param
                            })
                    parameters_condition.append(tmp_item)

        res = self.add_parameters_to_question(res, parameters_condition)
        return res

    def create_question(self, question_body):
        res = self.do_request('POST', 'questions', question_body)
        return res.get('data').get('id'), res

    def parse_question_results(self, result, completion_percentage):
        results_sets = result.get('data').get('result_sets')[0]
        estimated_total = results_sets.get('estimated_total')
        mr_tested = results_sets.get('mr_tested')

        if not estimated_total and not mr_tested:
            return None

        percentage = mr_tested / estimated_total * 100

        if percentage < completion_percentage:
            return None
        if results_sets.get('row_count') == 0:
            return []

        rows = []
        columns = []
        for column in results_sets.get('columns'):
            columns.append(column.get('name').replace(' ', ''))

        for row in results_sets.get('rows'):
            tmp_row = {}
            for item, column in zip(row.get('data', []), columns):
                item_value_lst = [x.get('text', '') for x in item]
                if "[current result unavailable]" in item_value_lst:
                    break
                item_value = ', '.join(item_value_lst)

                if item_value != '[no results]':
                    tmp_row[column] = item_value
            rows.append(tmp_row)

        return rows

    def update_id(self, obj):
        if 'id' in obj:
            obj['ID'] = obj['id']
            del obj['id']
            return obj
        return obj

    def build_create_action_body(self, by_host, action_name,
                                 parameters, package_id='', package_name='', action_group_id='', action_group_name='',
                                 target_group_id='', target_group_name='', hostname='', ip_address='', expire=None):
        """
        This method used to build create_action request body by host or by target group
        """

        # package and action group are mandatory and can be pass by name or id
        if not package_id and not package_name:
            raise ValueError('package id and package name are missing, Please specify one of them.')
        if not action_group_id and not action_group_name:
            raise ValueError('action group id and action group name are missing, Please specify one of them.')

        if action_name:
            action_name = f'{action_name} {DEMISTO_API_ACTION_NAME}'
        else:
            action_name = DEMISTO_API_ACTION_NAME

        # get package expire_seconds value
        if package_id:
            get_package_res = self.do_request('GET', 'packages/' + str(package_id))
        elif package_name:
            get_package_res = self.do_request('GET', 'packages/by-name/' + package_name)
            package_id = get_package_res.get('data').get('id')

        expire_seconds = expire if expire else get_package_res.get('data').get('expire_seconds', 0)

        target_group = {}  # type: ignore

        if by_host:
            # use Tanium parse question request to set target group by hostname or ip address
            if not ip_address and not hostname:
                raise ValueError('hostname and ip address are missing, Please specify one of them.')

            if ip_address:
                group_question = f'Get Computer Name from all machines with ip address equals {ip_address}'
            if hostname:
                group_question = f'Get Computer Name from all machines with Computer Name equals {hostname}'

            group_res = self.parse_question(group_question, None)
            target_group = group_res.get('group')

            if not target_group:
                raise ValueError('Failed to parse target group question')
        else:
            # set target group by id or name
            if not target_group_id and not target_group_name:
                raise ValueError('target group id and target group name are missing, Please specify one of them.')

            if target_group_id:
                target_group = {'id': target_group_id}
            if target_group_name:
                target_group = {'name': target_group_name}

        action_group = {}  # type: ignore
        if action_group_id:
            action_group = {'id': action_group_id}
        if action_group_name:
            action_group = {'name': action_group_name}

        parameters_condition = []  # type: ignore
        if parameters:
            # build action parameters object
            try:
                parameters_condition = self.parse_action_parameters(parameters)
            except Exception:
                raise ValueError('Failed to parse action parameters.')

        # crete the body of the response
        body = {'package_spec': {'source_id': package_id}}

        if parameters_condition:
            # set the parameters value to request body
            body['package_spec']['parameters'] = []
            for param in parameters_condition:
                body['package_spec']['parameters'].append(param)

        body['name'] = action_name
        body['target_group'] = target_group
        body['action_group'] = action_group
        body['expire_seconds'] = expire_seconds

        return body

    def get_package_item(self, package):
        item = {
            'ContentSet': {},
            'ModUser': {},
            'Command': package.get('command'),
            'CommandTimeout': package.get('command_timeout'),
            'CreationTime': package.get('creation_time'),
            'DisplayName': package.get('display_name'),
            'ExpireSeconds': package.get('expire_seconds'),
            'ID': package.get('id'),
            'LastModifiedBy': package.get('last_modified_by'),
            'LastUpdate': package.get('last_update'),
            'ModificationTime': package.get('modification_time'),
            'Name': package.get('name'),
            'SourceId': package.get('source_id'),
            'VerifyExpireSeconds': package.get('verify_expire_seconds'),
            'Parameters': self.get_parameter_item(package)
        }

        content_set = package.get('content_set')
        if content_set:
            item['ContentSet']['Id'] = content_set.get('id')
            item['ContentSet']['Name'] = content_set.get('name')

        mod_user = package.get('ModUser')
        if mod_user:
            item['ModUser']['Domain'] = mod_user.get('domain')
            item['ModUser']['Id'] = mod_user.get('id')
            item['ModUser']['Name'] = mod_user.get('name')

        files = package.get('files')
        files_list = []
        if files:
            for file in files:
                files_list.append({
                    'ID': file.get('id'),
                    'Hash': file.get('hash'),
                    'Name': file.get('name')
                })

        item['Files'] = files_list
        return item

    def get_question_item(self, question):
        item = {
            'ID': question.get('id'),
            'Expiration': question.get('expiration'),
            'ExpireSeconds': question.get('expire_seconds'),
            'ForceComputerIdFlag': question.get('force_computer_id_flag'),
            'IsExpired': question.get('is_expired'),
            'QueryText': question.get('query_text')
        }

        saved_question_id = question.get('saved_question').get('id')
        if saved_question_id:
            item['SavedQuestionId'] = saved_question_id

        user = question.get('user')
        if user:
            item['UserId'] = user.get('id')
            item['UserName'] = user.get('name')
        return item

    def get_saved_question_item(self, question):
        item = {
            'ArchiveEnabledFlag': question.get('archive_enabled_flag'),
            'ArchiveOwner': question.get('archive_owner'),
            'ExpireSeconds': question.get('expire_seconds'),
            'ID': question.get('id'),
            'IssueSeconds': question.get('issue_seconds'),
            'IssueSecondsNeverFlag': question.get('issue_seconds_never_flag'),
            'KeepSeconds': question.get('keep_seconds'),
            'ModTime': question.get('mod_time'),
            'MostRecentQuestionId': question.get('most_recent_question_id'),
            'Name': question.get('name'),
            'QueryText': question.get('query_text'),
            'QuestionId': question.get('question').get('id'),
            'RowCountFlag': question.get('row_count_flag'),
            'SortColumn': question.get('sort_column'),
        }

        mod_user = question.get('ModUser')
        if mod_user:
            item['ModUserDomain'] = mod_user.get('domain')
            item['ModUserId'] = mod_user.get('id')
            item['ModUserName'] = mod_user.get('name')

        user = question.get('user')
        if user:
            item['UserId'] = user.get('id')
            item['UserName'] = user.get('name')
        return item

    def get_sensor_item(self, sensor):
        item = {
            'Category': sensor.get('category', ''),
            'CreationTime': sensor.get('creation_time', ''),
            'Description': sensor.get('description', ''),
            'Hash': sensor.get('hash', ''),
            'ID': sensor.get('id', ''),
            'IgnoreCaseFlag': sensor.get('ignore_case_flag', ''),
            'KeepDuplicatesFlag': sensor.get('keep_duplicates_flag', ''),
            'LastModifiedBy': sensor.get('last_modified_by', ''),
            'MaxAgeSeconds': sensor.get('max_age_seconds', ''),
            'ModificationTime': sensor.get('modification_time', ''),
            'Name': sensor.get('name', ''),
            'SourceId': sensor.get('source_id', ''),
            'Parameters': self.get_parameter_item(sensor)
        }

        content_set = sensor.get('content_set')
        if content_set:
            item['ContentSetId'] = content_set.get('id')
            item['ContentSetName'] = content_set.get('name')

        mod_user = sensor.get('mod_user')
        if mod_user:
            item['ModUserDomain'] = mod_user.get('domain')
            item['ModUserId'] = mod_user.get('id')
            item['ModUserName'] = mod_user.get('name')

        return item

    def get_parameter_item(self, sensor):
        parameters = sensor.get('parameter_definition')
        params_list = []
        if parameters:
            try:
                parameters = json.loads(parameters).get('parameters')
            except ValueError:
                return {'Value': parameters}
            for param in parameters:
                params_list.append({
                    'Key': param.get('key'),
                    'Label': param.get('label'),
                    'Values': param.get('values'),
                    'ParameterType': param.get('parameterType')
                })

        return params_list

    def get_action_item(self, action):
        item = {
            'ActionGroupId': action.get('action_group').get('id'),
            'ActionGroupName': action.get('action_group').get('name'),
            'CreationTime': action.get('creation_time'),
            'ExpirationTime': action.get('expiration_time'),
            'ExpireSeconds': action.get('expire_seconds'),
            'HistorySavedQuestionId': action.get('history_saved_question').get('id'),
            'ID': action.get('id'),
            'Name': action.get('name'),
            'PackageId': action.get('package_spec').get('id'),
            'PackageName': action.get('package_spec').get('name'),
            'SavedActionId': action.get('saved_action').get('id'),
            'StartTime': action.get('start_time'),
            'Status': action.get('status'),
            'StoppedFlag': action.get('stopped_flag'),
            'TargetGroupId': action.get('target_group').get('id'),
            'TargetGroupName': action.get('target_group').get('name')
        }

        user = action.get('user')
        if user:
            item['UserDomain'] = user.get('domain')
            item['UserId'] = user.get('id')
            item['UserName'] = user.get('name')

        approver = action.get('approver')
        if approver:
            item['ApproverId'] = approver.get('id')
            item['ApproverName'] = approver.get('name')

        return item

    def get_saved_action_item(self, action):
        item = {
            'ActionGroupId': action.get('action_group_id'),
            'ApprovedFlag': action.get('approved_flag'),
            'ApproverId': action.get('approver').get('id'),
            'ApproverName': action.get('approver').get('name'),
            'CreationTime': action.get('creation_time'),
            'EndTime': action.get('end_time'),
            'ExpireSeconds': action.get('expire_seconds'),
            'ID': action.get('id'),
            'LastActionId': action.get('last_action').get('id'),
            'LastActionStartTime': action.get('last_action').get('start_time'),
            'TargetGroupId': action.get('target_group').get('id'),
            'LastStartTime': action.get('last_start_time'),
            'Name': action.get('name'),
            'NextStartTime': action.get('next_start_time'),
            'StartTime': action.get('start_time'),
            'Status': action.get('status'),
            'UserId': action.get('user').get('id'),
            'UserName': action.get('user').get('name')
        }

        package_spec = action.get('package_spec')
        if package_spec:
            item['PackageId'] = package_spec.get('id')
            item['PackageName'] = package_spec.get('name')
            item['PackageSourceHash'] = package_spec.get('source_hash')

        return item

    def get_saved_action_pending_item(self, action):
        return {
            'ApprovedFlag': action.get('approved_flag'),
            'ID': action.get('id'),
            'Name': action.get('name'),
            'OwnerUserId': action.get('owner_user_id')
        }

    def get_host_item(self, client):
        return {
            'ComputerId': client.get('computer_id'),
            'FullVersion': client.get('full_version'),
            'HostName': client.get('host_name'),
            'IpAddressClient': client.get('ipaddress_client'),
            'IpAddressServer': client.get('ipaddress_server'),
            'LastRegistration': client.get('last_registration'),
            'Status': client.get('status')
        }

    def get_group_item(self, group):
        item = {
            'ID': group.get('id'),
            'Name': group.get('name'),
            'Deleted': group.get('deleted_flag'),
            'Text': group.get('text')
        }
        group_type = group.get('type')

        if group_type:
            item['Type'] = GROUP_TYPES[group_type]
        else:
            item['Type'] = 'Manual group'

        return item


''' COMMANDS + REQUESTS FUNCTIONS '''


def test_module(client, data_args):
    if client.do_request('GET', 'system_status'):
        return demisto.results('ok')
    raise ValueError('Test Tanium integration failed - please check your username and password')


def get_system_status(client, data_args):
    raw_response = client.do_request('GET', 'system_status')
    response = raw_response.get('data')

    context = []
    for item in response:
        if item.get('computer_id'):
            context.append(client.get_host_item(item))

    context = createContext(context, removeNull=True)
    outputs = {'Tanium.Client(val.ComputerId && val.ComputerId === obj.ComputerId)': context}
    human_readable = tableToMarkdown('System status', context)
    return human_readable, outputs, raw_response


def get_package(client, data_args):
    id_ = data_args.get('id')
    name = data_args.get('name')
    endpoint_url = ''
    if not id_ and not name:
        raise ValueError('id and name arguments are missing, Please specify one of them.')
    if name:
        endpoint_url = 'packages/by-name/' + name
    if id_:
        endpoint_url = 'packages/' + str(id_)

    raw_response = client.do_request('GET', endpoint_url)
    package = client.get_package_item(raw_response.get('data'))
    params = package.get('Parameters')
    files = package.get('Files')

    context = createContext(package, removeNull=True)
    outputs = {'TaniumPackage(val.ID && val.ID === obj.ID)': context}

    del package['Parameters']
    del package['Files']

    human_readable = tableToMarkdown('Package information', package)
    human_readable += tableToMarkdown('Parameters information', params)
    human_readable += tableToMarkdown('Files information', files)
    return human_readable, outputs, raw_response


def create_package(client, data_args):
    name = data_args.get('name')
    command = data_args.get('command')
    body = {'name': name, 'command': command}

    raw_response = client.do_request('POST', 'packages', body)
    package = client.get_package_item(raw_response.get('data'))

    params = package.get('Parameters')
    files = package.get('Files')

    context = createContext(package, removeNull=True)
    outputs = {'TaniumPackage(val.ID && val.ID === obj.ID)': context}

    human_readable = tableToMarkdown('Package information', package)
    human_readable += tableToMarkdown('Parameters information', params)
    human_readable += tableToMarkdown('Files information', files)
    return human_readable, outputs, raw_response


def get_packages(client, data_args):
    count = int(data_args.get('limit'))
    raw_response = client.do_request('GET', 'packages')
    packages = []

    # ignoring the last item because its not a package object
    for package in raw_response.get('data', [])[:-1][:count]:
        package = client.get_package_item(package)

        del package['Files']
        del package['Parameters']
        packages.append(package)

    context = createContext(packages, removeNull=True)
    outputs = {'TaniumPackage(val.ID && val.ID === obj.ID)': context}
    human_readable = tableToMarkdown('Packages', packages)
    return human_readable, outputs, raw_response


def get_sensor(client, data_args):
    id_ = data_args.get('id')
    name = data_args.get('name')
    endpoint_url = ''
    if not id_ and not name:
        raise ValueError('id and name arguments are missing, Please specify one of them.')
    if name:
        endpoint_url = 'sensors/by-name/' + name
    if id_:
        endpoint_url = 'sensors/' + str(id_)

    raw_response = client.do_request('GET', endpoint_url)
    sensor = client.get_sensor_item(raw_response.get('data'))

    context = createContext(sensor, removeNull=True)
    outputs = {'TaniumSensor(val.ID && val.ID === obj.ID)': context}

    params = sensor['Parameters']
    del sensor['Parameters']

    human_readable = tableToMarkdown('Sensor information', sensor)
    human_readable += tableToMarkdown('Parameter information', params)
    return human_readable, outputs, raw_response


def get_sensors(client, data_args):
    count = int(data_args.get('limit'))
    res = client.do_request('GET', 'sensors/')

    sensors = []
    # ignoring the last item because its not a sensor object
    for sensor in res.get('data', [])[:-1][:count]:
        sensor = client.get_sensor_item(sensor)
        del sensor['Parameters']
        sensors.append(sensor)

    context = createContext(sensors, removeNull=True)
    outputs = {'TaniumSensor(val.ID && val.ID === obj.ID)': context}
    human_readable = tableToMarkdown('Sensors', sensors)
    return human_readable, outputs, res


def ask_question(client, data_args):
    question_text = data_args.get('question-text')
    parameters = data_args.get('parameters')

    if parameters:
        body = client.parse_question(question_text, parameters)
        id_, res = client.create_question(body)
    else:
        res = client.do_request('POST', 'questions', {'query_text': question_text})
        id_ = res.get('data').get('id')

    context = {'ID': id_}
    context = createContext(context, removeNull=True)
    outputs = {'Tanium.Question(val.ID && val.ID === obj.ID)': context}
    return f'New question created. ID = {str(id_)}', outputs, res


def get_question_metadata(client, data_args):
    id_ = data_args.get('question-id')
    raw_response = client.do_request('GET', 'questions/' + str(id_))
    question_data = raw_response.get('data')
    question_data = client.get_question_item(question_data)

    context = createContext(question_data, removeNull=True)
    outputs = {'Tanium.Question(val.Tanium.ID && val.Tanium.ID === obj.ID)': context}
    human_readable = tableToMarkdown('Question results', question_data)
    return human_readable, outputs, raw_response


def get_question_result(client, data_args):
    id_ = data_args.get('question-id')
    completion_percentage = int(data_args.get('completion-percentage', DEFAULT_COMPLETION_PERCENTAGE))
    if completion_percentage > 100 or completion_percentage < 1:
        raise ValueError('completion-percentage argument is invalid, Please enter number between 1 to 100')

    res = client.do_request('GET', 'result_data/question/' + str(id_))

    rows = client.parse_question_results(res, completion_percentage)

    if rows is None:
        context = {'QuestionID': id_, 'Status': 'Pending'}
        return f'Question is still executing, Question id: {str(id_)}', \
            {f'Tanium.QuestionResult(val.QuestionID == {id_})': context}, res

    context = {'QuestionID': id_, 'Status': 'Completed', 'Results': rows}
    context = createContext(context, removeNull=True)
    outputs = {f'Tanium.QuestionResult(val.QuestionID == {id_})': context}
    human_readable = tableToMarkdown('Question results', rows)
    return human_readable, outputs, res


def create_saved_question(client, data_args):
    id_ = data_args.get('question-id')
    name = data_args.get('name')
    body = {'name': name, 'question': {'id': id_}}
    raw_response = client.do_request('POST', 'saved_questions', body)

    response = raw_response.get('data')
    response = client.update_id(response)

    context = createContext(response, removeNull=True)
    outputs = {'Tanium.SavedQuestion(val.ID && val.ID === obj.ID)': context}
    saved_question_id = str(response['ID'])
    return f'Question saved. ID = {saved_question_id}', outputs, raw_response


def get_saved_question_metadata(client, data_args):
    id_ = data_args.get('question-id')
    name = data_args.get('question-name')
    endpoint_url = ''
    if not id_ and not name:
        raise ValueError('question id and question name arguments are missing, Please specify one of them.')
    if name:
        endpoint_url = 'saved_questions/by-name/' + name
    if id_:
        endpoint_url = 'saved_questions/' + str(id_)

    raw_response = client.do_request('GET', endpoint_url)
    response = client.get_saved_question_item(raw_response.get('data'))

    context = createContext(response, removeNull=True)
    outputs = {'Tanium.SavedQuestion(val.ID && val.ID === obj.ID)': context}
    human_readable = tableToMarkdown('Saved question information', context)
    return human_readable, outputs, raw_response


def get_saved_question_result(client, data_args):
    id_ = data_args.get('question-id')
    completion_percentage = int(data_args.get('completion-percentage', DEFAULT_COMPLETION_PERCENTAGE))
    if completion_percentage > 100 or completion_percentage < 1:
        raise ValueError('completion-percentage argument is invalid, Please enter number between 1 to 100')

    res = client.do_request('GET', 'result_data/saved_question/' + str(id_))

    rows = client.parse_question_results(res, completion_percentage)
    if rows is None:
        context = {'SavedQuestionID': id_, 'Status': 'Pending'}
        return f'Question is still executing, Question id: {str(id_)}', \
            {f'Tanium.SavedQuestionResult(val.SavedQuestionID == {id_})': context}, res

    context = {'SavedQuestionID': id_, 'Status': 'Completed', 'Results': rows}
    context = createContext(context, removeNull=True)
    outputs = {f'Tanium.SavedQuestionResult(val.SavedQuestionID == {id_})': context}
    human_readable = tableToMarkdown('question results:', rows)
    return human_readable, outputs, res


def get_saved_questions(client, data_args):
    count = int(data_args.get('limit'))
    raw_response = client.do_request('GET', 'saved_questions')

    questions = []
    # ignoring the last item because its not a saved question object
    for question in raw_response.get('data', [])[:-1][:count]:
        question = client.get_saved_question_item(question)
        questions.append(question)

    context = createContext(questions, removeNull=True)
    outputs = {'Tanium.SavedQuestion(val.ID && val.ID === obj.ID)': context}
    human_readable = tableToMarkdown('Saved questions', questions)
    return human_readable, outputs, raw_response


def create_action(client, data_args):
    action_name = data_args.get('action-name')
    package_id = data_args.get('package-id')
    package_name = data_args.get('package-name')
    target_group_id = data_args.get('target-group-id')
    target_group_name = data_args.get('target-group-name')
    action_group_id = data_args.get('action-group-id')
    action_group_name = data_args.get('action-group-name')
    parameters = data_args.get('parameters')

    body = client.build_create_action_body(False, action_name, parameters, package_id=package_id,
                                           package_name=package_name, action_group_id=action_group_id,
                                           action_group_name=action_group_name, target_group_id=target_group_id,
                                           target_group_name=target_group_name)

    raw_response = client.do_request('POST', 'actions', body)
    action = client.get_action_item(raw_response.get('data'))

    context = createContext(action, removeNull=True)
    outputs = {'Tanium.Action(val.ID && val.ID === obj.ID)': context}
    human_readable = tableToMarkdown('Action created', action)
    return human_readable, outputs, raw_response


def create_action_by_host(client, data_args):
    action_name = data_args.get('action-name')
    package_id = data_args.get('package-id')
    package_name = data_args.get('package-name')
    action_group_id = data_args.get('action-group-id')
    action_group_name = data_args.get('action-group-name')
    parameters = data_args.get('parameters')
    ip_address = data_args.get('ip-address')
    hostname = data_args.get('hostname')
    expire = arg_to_number(data_args.get('expiration-time'))

    body = client.build_create_action_body(True, action_name, parameters, package_id=package_id,
                                           package_name=package_name, action_group_id=action_group_id,
                                           action_group_name=action_group_name,
                                           hostname=hostname, ip_address=ip_address, expire=expire)

    raw_response = client.do_request('POST', 'actions', body)
    action = client.get_action_item(raw_response.get('data'))

    context = createContext(action, removeNull=True)
    outputs = {'Tanium.Action(val.ID && val.ID === obj.ID)': context}
    human_readable = tableToMarkdown('Action created', action)
    return human_readable, outputs, raw_response


def get_action(client, data_args):
    id_ = data_args.get('id')
    raw_response = client.do_request('GET', 'actions/' + str(id_))
    action = raw_response.get('data')
    action = client.get_action_item(action)

    context = createContext(action, removeNull=True)
    outputs = {'Tanium.Action(val.ID && val.ID === obj.ID)': context}
    human_readable = tableToMarkdown('Action information', action)
    return human_readable, outputs, raw_response


def get_actions(client, data_args):
    count = int(data_args.get('limit'))
    raw_response = client.do_request('GET', 'actions')

    actions = []
    # ignoring the last item because its not action object
    for action in raw_response.get('data', [])[:-1][:count]:
        action = client.get_action_item(action)
        actions.append(action)

    context = createContext(actions, removeNull=True)
    outputs = {'Tanium.Action(val.ID && val.ID === obj.ID)': context}
    human_readable = tableToMarkdown('Actions', actions)
    return human_readable, outputs, raw_response


def create_saved_action(client, data_args):
    action_group_id = data_args.get('action-group-id')
    package_id = data_args.get('package-id')
    name = data_args.get('name')

    body = {'name': name, 'action_group': {'id': action_group_id}, 'package_spec': {'id': package_id}}
    raw_response = client.do_request('POST', 'saved_actions', body)
    response = client.get_saved_action_item(raw_response.get('data'))

    context = createContext(response, removeNull=True)
    outputs = {'Tanium.SavedAction(val.ID && val.ID === obj.ID)': context}
    human_readable = tableToMarkdown('Saved action created', context)
    return human_readable, outputs, raw_response


def get_saved_action(client, data_args):
    id_ = data_args.get('id')
    name = data_args.get('name')
    endpoint_url = ''
    if not id_ and not name:
        raise ValueError('id and name arguments are missing, Please specify one of them.')
    if name:
        endpoint_url = 'saved_actions/by-name/' + name
    if id_:
        endpoint_url = 'saved_actions/' + str(id_)

    raw_response = client.do_request('GET', endpoint_url)
    response = client.get_saved_action_item(raw_response.get('data'))

    context = createContext(response, removeNull=True)
    outputs = {'Tanium.SavedAction(val.ID && val.ID === obj.ID)': context}
    human_readable = tableToMarkdown('Saved action information', context)
    return human_readable, outputs, raw_response


def get_saved_actions(client, data_args):
    count = int(data_args.get('limit'))
    raw_response = client.do_request('GET', 'saved_actions')

    actions = []
    # ignoring the last item because its not a saved action object
    for action in raw_response.get('data', [])[:-1][:count]:
        action = client.get_saved_action_item(action)
        actions.append(action)

    context = createContext(actions, removeNull=True)
    outputs = {'Tanium.SavedAction(val.ID && val.ID === obj.ID)': context}
    human_readable = tableToMarkdown('Saved actions', actions)
    return human_readable, outputs, raw_response


def get_saved_actions_pending(client, data_args):
    count = int(data_args.get('limit'))
    raw_response = client.do_request('GET', 'saved_action_approvals')

    actions = []
    for action in raw_response.get('data', [])[:count]:
        action = client.get_saved_action_pending_item(action)
        actions.append(action)

    context = createContext(actions, removeNull=True)
    outputs = {'Tanium.PendingSavedAction(val.ID && val.ID === obj.ID)': context}
    human_readable = tableToMarkdown('Saved actions pending approval', actions)
    return human_readable, outputs, raw_response


def create_manual_group(client, data_args):
    group_name = data_args.get('group-name')
    hosts = data_args.get('computer-names')
    ip_addresses = data_args.get('ip-addresses')

    if not ip_addresses and not hosts:
        raise ValueError('computer-names and ip-addresses arguments are missing, Please specify one of them.')

    body = {'name': group_name}

    hosts_list = []
    ips_list = []

    if hosts:
        hosts = hosts.split(',')
        for host in hosts:
            hosts_list.append({'computer_name': host})

    if ip_addresses:
        ip_addresses = ip_addresses.split(',')
        for ip in ip_addresses:
            ips_list.append({'ip_address': ip})

    body['computer_specs'] = hosts_list
    body['computer_specs'].extend(ips_list)

    raw_response = client.do_request('POST', 'computer_groups', body)
    group = raw_response.get('data')
    group = client.get_group_item(group)

    context = createContext(group, removeNull=True)
    outputs = {'Tanium.Group(val.ID && val.ID === obj.ID)': context}
    human_readable = tableToMarkdown('Group created', context)
    return human_readable, outputs, raw_response


def create_filter_based_group(client, data_args):
    group_name = data_args.get('group-name')
    text_filter = data_args.get('text-filter')

    body = {'name': group_name, 'text': text_filter}

    raw_response = client.do_request('POST', 'groups', body)
    group = raw_response.get('data')
    group = client.get_group_item(group)

    context = createContext(group, removeNull=True)
    outputs = {'Tanium.Group(val.ID && val.ID === obj.ID)': context}
    human_readable = tableToMarkdown('Group created', context)
    return human_readable, outputs, raw_response


def get_group(client, data_args):
    id_ = data_args.get('id')
    name = data_args.get('name')
    endpoint_url = ''
    if not id_ and not name:
        raise ValueError('id and name arguments are missing, Please specify one of them.')
    if name:
        endpoint_url = 'groups/by-name/' + name
    if id_:
        endpoint_url = 'groups/' + str(id_)

    raw_response = client.do_request('GET', endpoint_url)
    group = raw_response.get('data')
    group = client.get_group_item(group)

    context = createContext(group, removeNull=True)
    outputs = {'Tanium.Group(val.ID && val.ID === obj.ID)': context}
    human_readable = tableToMarkdown('Group information', group)
    return human_readable, outputs, raw_response


def get_groups(client, data_args):
    count = int(data_args.get('limit'))
    groups = []

    raw_response = client.do_request('GET', 'groups')
    # ignoring the last item because its not a group object
    for group in raw_response.get('data', [])[:-1][:count]:
        groups.append(client.get_group_item(group))

    context = createContext(groups, removeNull=True)
    outputs = {'Tanium.Group(val.ID && val.ID === obj.ID)': context}
    human_readable = tableToMarkdown('Groups', groups)
    return human_readable, outputs, raw_response


def delete_group(client, data_args):
    id_ = data_args.get('id')
    raw_response = client.do_request('DELETE', f'groups/{id_}')
    group = {'ID': int(id_), 'Deleted': True}
    human_readable = f'Group has been deleted. ID = {id_}'
    context = createContext(group, removeNull=True)
    outputs = {'Tanium.Group(val.ID && val.ID === obj.ID)': context}
    return human_readable, outputs, raw_response


def get_action_result(client, data_args):
    actions_ids = argToList(data_args.get('id'))
    action_res_outputs: List = []
    action_res_hr: List = []

    for action_id in actions_ids:
        endpoint_url = '/result_data/action/' + str(action_id)
        raw_response = client.do_request('GET', endpoint_url)
        try:
            all_devices_results = raw_response['data']['result_sets'][0]['rows']
            device_results = []
            for device_res in all_devices_results:
                formatted_device = {
                    'HostName': device_res['data'][0][0]['text'],
                    'Status': str(device_res['data'][1][0]['text']).split(':')[1],
                    'ComputerID': device_res['cid']
                }
                device_results.append(formatted_device)
            raw_response = raw_response.get('data')
            raw_response['ID'] = action_id
            action_res_outputs.append(raw_response)
            if device_results:
                action_res_hr.extend(device_results)
        except Exception:
            continue

    human_readable = tableToMarkdown('Device Statuses', t=action_res_hr, removeNull=True,
                                     headers=['HostName', "Status", "ComputerID"])

    context = createContext(action_res_outputs, removeNull=True)
    outputs = {'Tanium.ActionResult(val.ID && val.ID === obj.ID)': context}
    return human_readable, outputs, action_res_outputs


''' COMMANDS MANAGER / SWITCH PANEL '''


def main():
    params = demisto.params()
    username = params.get('credentials', {}).get('identifier')
    password = params.get('credentials', {}).get('password')
    domain = params.get('domain')
    # Remove trailing slash to prevent wrong URL path to service
    server = params['url'].strip('/')
    # Service base URL
    base_url = server + '/api/v2/'
    # Should we use SSL
    use_ssl = not params.get('insecure', False)
<<<<<<< HEAD
=======
    proxy = argToBoolean(params.get('proxy', False))
>>>>>>> 90cf3b88
    api_token = params.get('credentials_api_token', {}).get('password') or params.get('api_token')

    command = demisto.command()
    client = Client(base_url, username, password, domain, api_token=api_token, verify=use_ssl, proxy=proxy)
    handle_proxy()
    demisto.info(f'Command being called is {command}')

    commands = {
        'test-module': test_module,
        'tn-get-system-status': get_system_status,
        'tn-get-package': get_package,
        'tn-create-package': create_package,
        'tn-list-packages': get_packages,
        'tn-get-sensor': get_sensor,
        'tn-list-sensors': get_sensors,
        'tn-ask-question': ask_question,
        'tn-get-question-metadata': get_question_metadata,
        'tn-get-question-result': get_question_result,
        'tn-create-saved-question': create_saved_question,
        'tn-get-saved-question-metadata': get_saved_question_metadata,
        'tn-get-saved-question-result': get_saved_question_result,
        'tn-list-saved-questions': get_saved_questions,
        'tn-create-action': create_action,
        'tn-create-action-by-host': create_action_by_host,
        'tn-get-action': get_action,
        'tn-list-actions': get_actions,
        'tn-create-saved-action': create_saved_action,
        'tn-get-saved-action': get_saved_action,
        'tn-list-saved-actions': get_saved_actions,
        'tn-list-saved-actions-pending-approval': get_saved_actions_pending,
        'tn-create-filter-based-group': create_filter_based_group,
        'tn-create-manual-group': create_manual_group,
        'tn-get-group': get_group,
        'tn-list-groups': get_groups,
        'tn-delete-group': delete_group,
        'tn-get-action-result': get_action_result
    }

    try:
        if command in commands:
            human_readable, outputs, raw_response = commands[command](client, demisto.args())
            return_outputs(readable_output=human_readable, outputs=outputs, raw_response=raw_response)
        # Log exceptions
    except Exception as e:
        err_msg = f'Error in Tanium v2 Integration [{e}]'
        return_error(err_msg, error=e)


if __name__ == 'builtins':
    main()<|MERGE_RESOLUTION|>--- conflicted
+++ resolved
@@ -1104,10 +1104,7 @@
     base_url = server + '/api/v2/'
     # Should we use SSL
     use_ssl = not params.get('insecure', False)
-<<<<<<< HEAD
-=======
     proxy = argToBoolean(params.get('proxy', False))
->>>>>>> 90cf3b88
     api_token = params.get('credentials_api_token', {}).get('password') or params.get('api_token')
 
     command = demisto.command()
