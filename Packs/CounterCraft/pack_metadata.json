--- conflicted
+++ resolved
@@ -2,11 +2,7 @@
     "name": "CounterCraft Deception Director",
     "description": "CounterCraft Deception Solution detects advanced adversaries. Automate counterintelligence campaigns to discover targeted attacks with real-time active response.",
     "support": "partner",
-<<<<<<< HEAD
-    "currentVersion": "1.0.17",
-=======
     "currentVersion": "1.0.18",
->>>>>>> 6f77591c
     "author": "Counter Craft",
     "url": "",
     "email": "support@countercraft.zendesk.com",
