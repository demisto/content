--- conflicted
+++ resolved
@@ -2,11 +2,7 @@
     "name": "XSOAR Mirroring",
     "description": "Allows mirroring of XSOAR incidents between different instances.",
     "support": "xsoar",
-<<<<<<< HEAD
-    "currentVersion": "2.0.21",
-=======
     "currentVersion": "2.0.22",
->>>>>>> 9d6c5180
     "author": "Cortex XSOAR",
     "url": "https://www.paloaltonetworks.com/cortex",
     "email": "",
