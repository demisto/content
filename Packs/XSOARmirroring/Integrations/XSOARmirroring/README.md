Facilitates mirroring of Cortex XSOAR incidents between different Cortex XSOAR tenants.
<<<<<<< HEAD
This integration is compatible with versions 6.x and 8.x of Cortex XSOAR.
=======
This integration is compatible with Cortex XSOAR versions 6.x and 8.x, and it has been tested for interoperability across the range of Cortex XSOAR versions from 6.12 and lower and 8.4 and lower.
>>>>>>> 9d6c5180

## Configure XSOAR Mirroring on Cortex XSOAR

1. Navigate to **Settings** > **Integrations** > **Servers & Services**.
2. Search for XSOAR Mirroring.
3. Click **Add instance** to create and configure a new integration instance.

    | **Parameter** | **Description** | **Required** |
    | --- | --- | --- |
    | Incident type |  | False |
    | XSOAR Server URL | The URL of the Cortex XSOAR server to which you are connecting. | True |
    | API Key | The API key to access the server. The key must be provided by the server to which you are connecting. | False |
    | API Key ID | The API key to access the server. The key must be provided by the server to which you are connecting. When the target server is XSOAR 8.X, the API Key ID is required as well \(not relevant for XSOAR 6.X\). | False |
    | Fetch incidents |  | False |
    | Maximum number of incidents to pull per fetch |  | False |
    | Fetch only incidents that match the query | Don't add created time to the query as this field will be addressed in the "First fetch time". | False |
    | First fetch time | Date or relative timestamp to start fetching incidents from, in the format of &lt;number&gt; &lt;time unit&gt;. For example, 2 minutes, 12 hours, 6 days, 2 weeks, 3 months, 1 year, ISO timestamp. Default is 3 days. | False |
    | Entry Categories | Which entries to retrieve from the Cortex XSOAR server. The available options are notes, comments \(chats\), and files. \(attachments\). | False |
    | Incoming Entry tags | Only entries with these tags are retrieved from the Cortex XSOAR server. If no tags are listed, no entries are retrieved. | False |
    | Outgoing Entry Tags | Choose the tags to filter the entries you want to send to the other Cortex XSOAR instance. If no tags are listed, no entries will be sent. | False |
    | Incident Mirroring Direction |  | False |
    | Disable fetching for incidents that came from this integration | Enable this option to disable mirroring of incidents that came from the integration of XSOAR Mirroring. This adds \`-sourceBrand:“XSOAR Mirroring”\` to your query. | False |
    | Trust any certificate (not secure) |  | False |
    | Use system proxy settings |  | False |
    | Debug mode (will print debug logs to info) |  | False |
    | Mirror Playbook ID | A parameter integration that removes the playbook ID field from incoming incidents. Note: When set to true \(default\), the instance will attempt to run a playbook according to the incoming ID. When set to false, the instance will run the default playbook for the incident type \(if configured locally\). | False |
    | Fetch incident history | Will mirror historical notes,tags and attachments in case their corresponding incidents were deleted. Notice can impact performance if combined with "Reset the "last run" timestamp" and multiple incidents in system.<br/> | False |

4. To set up the mirroring, enable *Fetching incidents* in your instance configuration.
5. In the *Incident Mirroring Direction* integration parameter, select in which direction the incidents should be mirrored:

    | **Option** | **Description** |
    | --- | --- |
    | None | Turns off incident mirroring. |
    | Incoming | Any changes in XSOAR Mirroring events (mirroring incoming fields) will be reflected in Cortex XSOAR incidents. |
    | Outgoing | Any changes in Cortex XSOAR incidents will be reflected in XSOAR Mirroring events (outgoing mirrored fields). |
    | Incoming And Outgoing | Changes in Cortex XSOAR incidents and XSOAR Mirroring events will be reflected in both directions. 
   Newly fetched incidents will be mirrored in the chosen direction. However, this selection does not affect existing incidents.

   **Important Note:** To ensure the mirroring works as expected, mappers are required, both for incoming and outgoing, to map the expected fields in Cortex XSOAR and XSOAR Mirroring.

6. Click **Test** to ensure that you can communicate with the Cortex XSOAR tenant.


## Important notes:

- In order to mirror custom fields, you need to create an incoming mapper for the integration and explicitly specify them in it.
- In order to mirror custom fields in both directions, the custom fields in both Cortex XSOAR instances must have the same CLI name.
- Mirrored incidents include the playbook ID. The receiving side will attempt to run a playbook with a matching ID, if one exists locally. To have the machine run the default playbook for the mirrored incident, set the `Mirror Playbook ID` to `false`. Otherwise (default), the machine will attempt to run a playbook whose ID matches the `playbookId` field in the mirrored incident.

## Commands

You can execute these commands from the Cortex XSOAR CLI, as part of an automation, or in a playbook.
After you successfully execute a command, a DBot message appears in the War Room with the command details.

### xsoar-search-incidents

***
Search remote Cortex XSOAR for incidents.

#### Base Command

`xsoar-search-incidents`

#### Input

| **Argument Name** | **Description** | **Required** |
| --- | --- | --- |
| query | Which incidents to retrieve. Default is -status:closed -category:job. | Optional | 
| start_time | From when to search. Default is 3 days. | Optional | 
| max_results | How many incidents to retrieve. Default is 10. | Optional | 
| columns | Which columns to display. Default is 'id,name,type,status,severity,owner,occured'. To display all columns, insert 'all'. Default is id,name,type,status,severity,owner,occured. | Optional | 

#### Context Output

There is no context output for this command.

#### Command example

```!xsoar-search-incidents query="-status:closed -category:job"```

#### Context Example

```json
{
    "XSOAR": {
        "Incident": {
            "CustomFields": {
                "containmentsla": {
                    "accumulatedPause": 0,
                    "breachTriggered": false,
                    "dueDate": "0001-01-01T00:00:00Z",
                    "endDate": "0001-01-01T00:00:00Z",
                    "lastPauseDate": "0001-01-01T00:00:00Z",
                    "runStatus": "idle",
                    "sla": 30,
                    "slaStatus": -1,
                    "startDate": "0001-01-01T00:00:00Z",
                    "totalDuration": 0
                },
                "detectionsla": {
                    "accumulatedPause": 0,
                    "breachTriggered": false,
                    "dueDate": "0001-01-01T00:00:00Z",
                    "endDate": "0001-01-01T00:00:00Z",
                    "lastPauseDate": "0001-01-01T00:00:00Z",
                    "runStatus": "idle",
                    "sla": 20,
                    "slaStatus": -1,
                    "startDate": "0001-01-01T00:00:00Z",
                    "totalDuration": 0
                },
                "endpoint": [
                    {}
                ],
                "filerelationships": [
                    {},
                    {},
                    {}
                ],
                "isactive": "true",
                "numberofrelatedincidents": 0,
                "numberofsimilarfiles": 0,
                "remediationsla": {
                    "accumulatedPause": 0,
                    "breachTriggered": false,
                    "dueDate": "0001-01-01T00:00:00Z",
                    "endDate": "0001-01-01T00:00:00Z",
                    "lastPauseDate": "0001-01-01T00:00:00Z",
                    "runStatus": "idle",
                    "sla": 7200,
                    "slaStatus": -1,
                    "startDate": "0001-01-01T00:00:00Z",
                    "totalDuration": 0
                },
                "similarincidentsdbot": [
                    {}
                ],
                "timetoassignment": {
                    "accumulatedPause": 0,
                    "breachTriggered": false,
                    "dueDate": "0001-01-01T00:00:00Z",
                    "endDate": "0001-01-01T00:00:00Z",
                    "lastPauseDate": "0001-01-01T00:00:00Z",
                    "runStatus": "idle",
                    "sla": 0,
                    "slaStatus": -1,
                    "startDate": "0001-01-01T00:00:00Z",
                    "totalDuration": 0
                },
                "triagesla": {
                    "accumulatedPause": 0,
                    "breachTriggered": false,
                    "dueDate": "0001-01-01T00:00:00Z",
                    "endDate": "0001-01-01T00:00:00Z",
                    "lastPauseDate": "0001-01-01T00:00:00Z",
                    "runStatus": "idle",
                    "sla": 30,
                    "slaStatus": -1,
                    "startDate": "0001-01-01T00:00:00Z",
                    "totalDuration": 0
                },
                "urlsslverification": []
            },
            "account": "",
            "activated": "0001-01-01T00:00:00Z",
            "attachment": null,
            "autime": 1678010808446441500,
            "cacheVersn": 0,
            "canvases": null,
            "category": "",
            "changeStatus": "new",
            "closeNotes": "",
            "closeReason": "",
            "closed": "0001-01-01T00:00:00Z",
            "closingUserId": "",
            "created": "2023-03-05T10:06:48.446441591Z",
            "dbotCreatedBy": "admin",
            "dbotCurrentDirtyFields": null,
            "dbotDirtyFields": null,
            "dbotMirrorDirection": "",
            "dbotMirrorId": "",
            "dbotMirrorInstance": "",
            "dbotMirrorLastSync": "0001-01-01T00:00:00Z",
            "dbotMirrorTags": null,
            "details": "This is the new details",
            "droppedCount": 0,
            "dueDate": "2023-03-15T10:06:48.446441591Z",
            "feedBased": false,
            "id": "4",
            "insights": 0,
            "investigationId": "4",
            "isDebug": false,
            "isPlayground": false,
            "labels": [
                {
                    "type": "Instance",
                    "value": "admin"
                },
                {
                    "type": "Brand",
                    "value": "Manual"
                }
            ],
            "lastJobRunTime": "0001-01-01T00:00:00Z",
            "lastOpen": "0001-01-01T00:00:00Z",
            "linkedCount": 0,
            "linkedIncidents": null,
            "modified": "2023-03-05T14:43:22.319158041Z",
            "name": "testing",
            "notifyTime": "2023-03-05T10:06:50.261155172Z",
            "occurred": "2023-03-05T10:06:48.446441435Z",
            "openDuration": 0,
            "owner": "admin",
            "parent": "",
            "phase": "",
            "playbookId": "playbook0",
            "rawCategory": "",
            "rawCloseReason": "",
            "rawJSON": "",
            "rawName": "testing",
            "rawPhase": "",
            "rawType": "Unclassified",
            "reason": "",
            "reminder": "0001-01-01T00:00:00Z",
            "runStatus": "waiting",
            "severity": 0,
            "sla": 0,
            "sortValues": [],
            "sourceBrand": "Manual",
            "sourceInstance": "admin",
            "status": 1,
            "type": "Unclassified",
            "version": 13
        }
    }
}
```

#### Human Readable Output

>### Search Results:

>|id|name|type|status|severity|owner|occured|
>|---|---|---|---|---|---|---|
>| 4 | testing | Unclassified | 1 | 0 | admin |  |


### xsoar-get-incident

***
Retrieve incident and entries from the remote Cortex XSOAR server.

#### Base Command

`xsoar-get-incident`

#### Input

| **Argument Name** | **Description** | **Required** |
| --- | --- | --- |
| id | The remote incident ID. | Required | 
| from_date | Retrieve entries that were created after the last update. Default is 3 days. | Optional | 
| categories | Retrieve only the entries from these categories. Default is chats,notes. | Optional | 
| tags | Only entries with these tags are retrieved from the Cortex XSOAR server. If no tags are listed, no entries are retrieved. | Optional | 
| max_results | Max number of entries to retrieve. Default is 10. | Optional | 

#### Context Output

There is no context output for this command.

#### Command example

```!xsoar-get-incident id=4```

#### Context Example

```json
{
    "XSOAR": {
        "Incident": {
            "CustomFields": {
                "containmentsla": {
                    "accumulatedPause": 0,
                    "breachTriggered": false,
                    "dueDate": "0001-01-01T00:00:00Z",
                    "endDate": "0001-01-01T00:00:00Z",
                    "lastPauseDate": "0001-01-01T00:00:00Z",
                    "runStatus": "idle",
                    "sla": 30,
                    "slaStatus": -1,
                    "startDate": "0001-01-01T00:00:00Z",
                    "totalDuration": 0
                },
                "detectionsla": {
                    "accumulatedPause": 0,
                    "breachTriggered": false,
                    "dueDate": "0001-01-01T00:00:00Z",
                    "endDate": "0001-01-01T00:00:00Z",
                    "lastPauseDate": "0001-01-01T00:00:00Z",
                    "runStatus": "idle",
                    "sla": 20,
                    "slaStatus": -1,
                    "startDate": "0001-01-01T00:00:00Z",
                    "totalDuration": 0
                },
                "endpoint": [
                    {}
                ],
                "filerelationships": [
                    {},
                    {},
                    {}
                ],
                "isactive": "true",
                "numberofrelatedincidents": 0,
                "numberofsimilarfiles": 0,
                "remediationsla": {
                    "accumulatedPause": 0,
                    "breachTriggered": false,
                    "dueDate": "0001-01-01T00:00:00Z",
                    "endDate": "0001-01-01T00:00:00Z",
                    "lastPauseDate": "0001-01-01T00:00:00Z",
                    "runStatus": "idle",
                    "sla": 7200,
                    "slaStatus": -1,
                    "startDate": "0001-01-01T00:00:00Z",
                    "totalDuration": 0
                },
                "similarincidentsdbot": [
                    {}
                ],
                "timetoassignment": {
                    "accumulatedPause": 0,
                    "breachTriggered": false,
                    "dueDate": "0001-01-01T00:00:00Z",
                    "endDate": "0001-01-01T00:00:00Z",
                    "lastPauseDate": "0001-01-01T00:00:00Z",
                    "runStatus": "idle",
                    "sla": 0,
                    "slaStatus": -1,
                    "startDate": "0001-01-01T00:00:00Z",
                    "totalDuration": 0
                },
                "triagesla": {
                    "accumulatedPause": 0,
                    "breachTriggered": false,
                    "dueDate": "0001-01-01T00:00:00Z",
                    "endDate": "0001-01-01T00:00:00Z",
                    "lastPauseDate": "0001-01-01T00:00:00Z",
                    "runStatus": "idle",
                    "sla": 30,
                    "slaStatus": -1,
                    "startDate": "0001-01-01T00:00:00Z",
                    "totalDuration": 0
                },
                "urlsslverification": []
            },
            "account": "",
            "activated": "0001-01-01T00:00:00Z",
            "attachment": null,
            "autime": 1678010808446441500,
            "cacheVersn": 0,
            "canvases": null,
            "category": "",
            "closeNotes": "",
            "closeReason": "",
            "closed": "0001-01-01T00:00:00Z",
            "closingUserId": "",
            "created": "2023-03-05T10:06:48.446441591Z",
            "dbotCreatedBy": "admin",
            "dbotCurrentDirtyFields": null,
            "dbotDirtyFields": null,
            "dbotMirrorDirection": "",
            "dbotMirrorId": "",
            "dbotMirrorInstance": "",
            "dbotMirrorLastSync": "0001-01-01T00:00:00Z",
            "dbotMirrorTags": null,
            "details": "This is the new details",
            "droppedCount": 0,
            "dueDate": "2023-03-15T10:06:48.446441591Z",
            "feedBased": false,
            "id": "4",
            "investigationId": "4",
            "isDebug": false,
            "isPlayground": false,
            "labels": [
                {
                    "type": "Instance",
                    "value": "admin"
                },
                {
                    "type": "Brand",
                    "value": "Manual"
                }
            ],
            "lastJobRunTime": "0001-01-01T00:00:00Z",
            "lastOpen": "0001-01-01T00:00:00Z",
            "linkedCount": 0,
            "linkedIncidents": null,
            "modified": "2023-03-05T14:43:22.319158041Z",
            "name": "testing",
            "notifyTime": "2023-03-05T10:06:50.261155172Z",
            "occurred": "2023-03-05T10:06:48.446441435Z",
            "openDuration": 0,
            "owner": "admin",
            "parent": "",
            "phase": "",
            "playbookId": "playbook0",
            "rawCategory": "",
            "rawCloseReason": "",
            "rawJSON": "",
            "rawName": "testing",
            "rawPhase": "",
            "rawType": "Unclassified",
            "reason": "",
            "reminder": "0001-01-01T00:00:00Z",
            "runStatus": "waiting",
            "severity": 0,
            "sla": 0,
            "sourceBrand": "Manual",
            "sourceInstance": "admin",
            "status": 1,
            "type": "Unclassified",
            "version": 13
        }
    }
}
```

#### Human Readable Output

>### Incident testing

>|CustomFields|account|activated|attachment|autime|cacheVersn|canvases|category|closeNotes|closeReason|closed|closingUserId|created|dbotCreatedBy|dbotCurrentDirtyFields|dbotDirtyFields|dbotMirrorDirection|dbotMirrorId|dbotMirrorInstance|dbotMirrorLastSync|dbotMirrorTags|details|droppedCount|dueDate|feedBased|id|investigationId|isDebug|isPlayground|labels|lastJobRunTime|lastOpen|linkedCount|linkedIncidents|modified|name|notifyTime|occurred|openDuration|owner|parent|phase|playbookId|rawCategory|rawCloseReason|rawJSON|rawName|rawPhase|rawType|reason|reminder|runStatus|severity|sla|sourceBrand|sourceInstance|status|type|version|
>|---|---|---|---|---|---|---|---|---|---|---|---|---|---|---|---|---|---|---|---|---|---|---|---|---|---|---|---|---|---|---|---|---|---|---|---|---|---|---|---|---|---|---|---|---|---|---|---|---|---|---|---|---|---|---|---|---|---|---|
>| containmentsla: {"accumulatedPause": 0, "breachTriggered": false, "dueDate": "0001-01-01T00:00:00Z", "endDate": "0001-01-01T00:00:00Z", "lastPauseDate": "0001-01-01T00:00:00Z", "runStatus": "idle", "sla": 30, "slaStatus": -1, "startDate": "0001-01-01T00:00:00Z", "totalDuration": 0}<br/>detectionsla: {"accumulatedPause": 0, "breachTriggered": false, "dueDate": "0001-01-01T00:00:00Z", "endDate": "0001-01-01T00:00:00Z", "lastPauseDate": "0001-01-01T00:00:00Z", "runStatus": "idle", "sla": 20, "slaStatus": -1, "startDate": "0001-01-01T00:00:00Z", "totalDuration": 0}<br/>endpoint: {}<br/>filerelationships: {},<br/>{},<br/>{}<br/>isactive: true<br/>numberofrelatedincidents: 0<br/>numberofsimilarfiles: 0<br/>remediationsla: {"accumulatedPause": 0, "breachTriggered": false, "dueDate": "0001-01-01T00:00:00Z", "endDate": "0001-01-01T00:00:00Z", "lastPauseDate": "0001-01-01T00:00:00Z", "runStatus": "idle", "sla": 7200, "slaStatus": -1, "startDate": "0001-01-01T00:00:00Z", "totalDuration": 0}<br/>similarincidentsdbot: {}<br/>timetoassignment: {"accumulatedPause": 0, "breachTriggered": false, "dueDate": "0001-01-01T00:00:00Z", "endDate": "0001-01-01T00:00:00Z", "lastPauseDate": "0001-01-01T00:00:00Z", "runStatus": "idle", "sla": 0, "slaStatus": -1, "startDate": "0001-01-01T00:00:00Z", "totalDuration": 0}<br/>triagesla: {"accumulatedPause": 0, "breachTriggered": false, "dueDate": "0001-01-01T00:00:00Z", "endDate": "0001-01-01T00:00:00Z", "lastPauseDate": "0001-01-01T00:00:00Z", "runStatus": "idle", "sla": 30, "slaStatus": -1, "startDate": "0001-01-01T00:00:00Z", "totalDuration": 0}<br/>urlsslverification:  |  | 0001-01-01T00:00:00Z |  | 1678010808446441591 | 0 |  |  |  |  | 0001-01-01T00:00:00Z |  | 2023-03-05T10:06:48.446441591Z | admin |  |  |  |  |  | 0001-01-01T00:00:00Z |  | This is the new details | 0 | 2023-03-15T10:06:48.446441591Z | false | 4 | 4 | false | false | {'value': 'admin', 'type': 'Instance'},<br/>{'value': 'Manual', 'type': 'Brand'} | 0001-01-01T00:00:00Z | 0001-01-01T00:00:00Z | 0 |  | 2023-03-05T14:43:22.319158041Z | testing | 2023-03-05T10:06:50.261155172Z | 2023-03-05T10:06:48.446441435Z | 0 | admin |  |  | playbook0 |  |  |  | testing |  | Unclassified |  | 0001-01-01T00:00:00Z | waiting | 0 | 0 | Manual | admin | 1 | Unclassified | 13 |
>
>
>### Last entries since 2023-03-02T14:44:47.000Z

>|brand|cacheVersn|category|contents|contentsSize|created|cronView|dbotCreatedBy|endingDate|format|id|incidentCreationTime|investigationId|isTodo|mirrored|modified|note|parentEntryTruncated|pinned|recurrent|reputationSize|retryTime|scheduled|startDate|times|timezoneOffset|type|user|version|
>|---|---|---|---|---|---|---|---|---|---|---|---|---|---|---|---|---|---|---|---|---|---|---|---|---|---|---|---|---|
>| none | 0 | chat | done | 4 | 2023-03-05T10:38:21.895125832Z | false | admin | 0001-01-01T00:00:00Z | text | 52@4 | 0001-01-01T00:00:00Z | 4 | false | false | 2023-03-05T10:38:21.895153311Z | false | false | false | false | 0 | 0001-01-01T00:00:00Z | false | 0001-01-01T00:00:00Z | 0 | 0 | 1 | admin | 1 |


### get-remote-data

***
Get remote data from a remote incident. Note that this method will not update the current incident. It is used for debugging purposes only.

#### Base Command

`get-remote-data`

#### Input

| **Argument Name** | **Description** | **Required** |
| --- | --- | --- |
| id | The remote incident ID. | Required | 
| lastUpdate | Retrieve entries that were created after the last update. | Optional | 

#### Context Output

There is no context output for this command.
### get-mapping-fields

***
Retrieves the mapping schema from a remote incident.

#### Base Command

`get-mapping-fields`

#### Input

| **Argument Name** | **Description** | **Required** |
| --- | --- | --- |

#### Context Output

There is no context output for this command.
## Incident Mirroring

You can enable incident mirroring between Cortex XSOAR incidents and XSOAR Mirroring corresponding events (available from Cortex XSOAR version 6.0.0).
To set up the mirroring:
1. Enable *Fetching incidents* in your instance configuration.
2. In the *Mirroring Direction* integration parameter, select in which direction the incidents should be mirrored:

    | **Option** | **Description** |
    | --- | --- |
    | None | Turns off incident mirroring. |
    | Incoming | Any changes in XSOAR Mirroring events (mirroring incoming fields) will be reflected in Cortex XSOAR incidents. |
    | Outgoing | Any changes in Cortex XSOAR incidents will be reflected in XSOAR Mirroring events (outgoing mirrored fields). |
    | Incoming And Outgoing | Changes in Cortex XSOAR incidents and XSOAR Mirroring events will be reflected in both directions. |


Newly fetched incidents will be mirrored in the chosen direction. However, this selection does not affect existing incidents.
**Important Note:** To ensure the mirroring works as expected, mappers are required, both for incoming and outgoing, to map the expected fields in Cortex XSOAR and XSOAR Mirroring.<|MERGE_RESOLUTION|>--- conflicted
+++ resolved
@@ -1,9 +1,5 @@
 Facilitates mirroring of Cortex XSOAR incidents between different Cortex XSOAR tenants.
-<<<<<<< HEAD
-This integration is compatible with versions 6.x and 8.x of Cortex XSOAR.
-=======
 This integration is compatible with Cortex XSOAR versions 6.x and 8.x, and it has been tested for interoperability across the range of Cortex XSOAR versions from 6.12 and lower and 8.4 and lower.
->>>>>>> 9d6c5180
 
 ## Configure XSOAR Mirroring on Cortex XSOAR
 
