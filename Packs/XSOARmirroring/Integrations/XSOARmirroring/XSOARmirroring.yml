--- conflicted
+++ resolved
@@ -156,11 +156,7 @@
   - name: get-mapping-fields
     arguments: []
     description: Retrieves the mapping schema from a remote incident.
-<<<<<<< HEAD
-  dockerimage: demisto/python3:3.10.13.75921
-=======
   dockerimage: demisto/python3:3.10.13.80593
->>>>>>> 6f77591c
   isfetch: true
   subtype: python3
   ismappable: true
