category: Utilities
commonfields:
  id: Bonusly
  version: -1
configuration:
- defaultvalue: https://bonus.ly/api/v1/
  display: Server URL (e.g. https://bonus.ly/api/v1/)
  name: url
  required: true
  type: 0
- display: API Key
  name: api_key
  required: true
  type: 4
- display: Incident type
  name: incidentType
  type: 13
- display: Trust any certificate (not secure)
  name: insecure
  type: 8
- display: Use system proxy settings
  name: proxy
  type: 8
- display: Name of the specific Bonusly application (if required)
  name: application_name
  type: 0
- defaultvalue: '20'
  display: Max. number of bonuses to fetch (Default is 20)
  name: limit
  type: 0
- display: Filter by user email address (given and received)
  name: user_email
  type: 0
- display: Filter by hashtag (e.g., %23teamwork)
  name: hashtag
  type: 0
- defaultvalue: '1'
  display: Start fetching from X days ago (Defaults is 1 day)
  name: fetch_time
  type: 0
- display: Fetch incidents
  name: isFetch
  type: 8
description: The Bonusly integration is used to interact with the Bonusly platform through the API. Bonusly is an employee recognition platform which enterprises use to for employee recognition.
display: Bonusly
name: Bonusly
script:
  commands:
  - arguments:
    - defaultValue: '20'
      description: 'Number of bonuses to retrieve (min: 1, max: 100) Default: 20.'
      name: limit
    - description: 'The start time by which to filter returned bonuses. e.g., 2015-10-28T21:26:50Z.'
      name: start-time
    - description: 'The end time by which to filter returned bonuses, e.g., 2015-10-28T21:26:50Z.'
      name: end-time
    - description: Email address of the bonus giver by which to filter results.
      name: giver-email
    - description: Email address of the bonus receiver by which to filter results.
      name: receiver-email
    - description: Email address of the bonus giver or receiver by which to filter results. this email
      name: user-email
    - description: 'Filter to get a list of bonuses by a hashtag Example: %23teamwork'
      name: hashtag
    - description: 'Whether to include child responses of the bonus.'
      name: include-children
    - description: Whether to show private bonuses. Requires Admin API key.
      name: show-private-bonuses
    description: Gets a list of bonuses based on the supplied filters.
    name: bonusly-list-bonuses
    outputs:
    - contextPath: Bonusly.Bonus.id
      description: Bonus ID.
      type: String
    - contextPath: Bonusly.Bonus.created_at
      description: 'Date the bonus was created (given), e.g., 2015-10-28T21:26:50Z.'
      type: Date
    - contextPath: Bonusly.Bonus.reason
      description: 'The bonus message, e.g., "For signing up for the world''s favorite employee recognition solution! #problem-solving"'
      type: String
    - contextPath: Bonusly.Bonus.reason_html
      description: HTML representation of the bonus.
      type: String
    - contextPath: Bonusly.Bonus.amount
      description: Number of points given in the bonus.
      type: Number
    - contextPath: Bonusly.Bonus.amount_with_currency
      description: Number and currency of points given in the bonus.
      type: String
    - contextPath: Bonusly.Bonus.value
      description: 'Hash tag included in the bonus, e.g., #problem-solving.'
      type: String
    - contextPath: Bonusly.Bonus.giver.id
      description: ID of the bonus giver.
      type: String
    - contextPath: Bonusly.Bonus.giver.short_name
      description: Short name of the bonus giver.
      type: String
    - contextPath: Bonusly.Bonus.giver.display_name
      description: Display name of the bonus giver.
      type: String
    - contextPath: Bonusly.Bonus.giver.username
      description: Username of the bonus giver.
      type: String
    - contextPath: Bonusly.Bonus.giver.email
      description: Email address of the bonus giver.
      type: String
    - contextPath: Bonusly.Bonus.giver.path
      description: URL path of the bonus giver.
      type: String
    - contextPath: Bonusly.Bonus.giver.full_pic_url
      description: URL path to the full picture of the bonus giver.
      type: String
    - contextPath: Bonusly.Bonus.giver.profile_pic_url
      description: URL path to the profile picture of the bonus giver.
      type: String
    - contextPath: Bonusly.Bonus.giver.first_name
      description: First name of the bonus giver.
      type: String
    - contextPath: Bonusly.Bonus.giver.last_name
      description: Last name of the bonus giver.
      type: String
    - contextPath: Bonusly.Bonus.giver.last_active_at
      description: Last time the bonus giver was active when available.
      type: Unknown
    - contextPath: Bonusly.Bonus.giver.external_unique_id
      description: Unique ID for the bonus giver (external).
      type: String
    - contextPath: Bonusly.Bonus.giver.budget_boost
      description: Whether a boost was given for the bonus.
      type: Number
    - contextPath: Bonusly.Bonus.giver.user_mode
      description: User mode of the bonus giver.
      type: String
    - contextPath: Bonusly.Bonus.giver.country
      description: Country where the bonus giver resides.
      type: String
    - contextPath: Bonusly.Bonus.giver.time_zone
      description: Timezone of the bonus giver, e.g., America/Los_Angeles.
      type: String
    - contextPath: Bonusly.Bonus.giver.*custom_property_name*
      description: Custom properties given in the bonus.
      type: String
    - contextPath: Bonusly.Bonus.giver.can_give
      description: Whether the giver can give bonuses.
      type: Number
    - contextPath: Bonusly.Bonus.giver.earning_balance
      description: Available earning balance.
      type: Number
    - contextPath: Bonusly.Bonus.giver.earning_balance_with_currency
      description: Earning balance of the bonus giver (with currency).
      type: String
    - contextPath: Bonusly.Bonus.giver.lifetime_earnings
      description: Lifetime earnings of the bonus giver.
      type: Number
    - contextPath: Bonusly.Bonus.giver.lifetime_earnings_with_currency
      description: Lifetime earnings of the bonus giver (with currency).
      type: String
    - contextPath: Bonusly.Bonus.giver.can_receive
      description: Whether the bonus giver can receive bonuses.
      type: Boolean
    - contextPath: Bonusly.Bonus.giver.giving_balance
      description: Points balance of the bonus giver.
      type: Number
    - contextPath: Bonusly.Bonus.giver.giving_balance_with_currency
      description: Points balance of the bonus giver (with currency).
      type: String
    - contextPath: Bonusly.Bonus.giver.status
      description: Status of the bonus giver, e.g., archived.
      type: String
    - contextPath: Bonusly.Bonus.receiver
      description: Bonus receiver.
      type: Unknown
    - contextPath: Bonusly.Bonus.child_count
      description: Count of the child add-on bonuses.
      type: Number
    - contextPath: Bonusly.Bonus.via
      description: Bonus source, e.g., Web.
      type: String
    - contextPath: Bonusly.Bonus.family_amount
      description: Family bonus balance.
      type: Number
  - arguments:
    - description: The email address of the bonus giver.
      name: giver-email
      required: true
    - description: "The bonus message, e.g., \n+10 @george and @john for #execution with that customer #collaboration with the team, and #integrity on the known vulnerabilities to the application. \n\n+10 @francesco because he is fast and detailed\n"
      name: reason
      required: true
    - description: 'The parent bonus ID with which to associate this bonus, e.g., 24abcdef1234567890abcdef.'
      name: parent-bonus-id
    description: Creates a Bonusly bonus.
    name: bonusly-create-bonus
    outputs:
    - contextPath: Bonusly.Bonus.id
      description: Bonus ID.
      type: String
    - contextPath: Bonusly.Bonus.created_at
      description: 'Date the bonus was created (given), e.g., 2015-10-28T21:26:50Z.'
      type: Date
    - contextPath: Bonusly.Bonus.reason
      description: 'The bonus message, e.g., "For signing up for the world''s favorite employee recognition solution! #problem-solving"'
      type: String
    - contextPath: Bonusly.Bonus.reason_html
      description: HTML representation of the bonus.
      type: String
    - contextPath: Bonusly.Bonus.amount
      description: Number of points given in the bonus.
      type: Number
    - contextPath: Bonusly.Bonus.amount_with_currency
      description: Number and currency of points given in the bonus.
      type: String
    - contextPath: Bonusly.Bonus.value
      description: 'Hash tag included in the bonus, e.g., #problem-solving.'
      type: String
    - contextPath: Bonusly.Bonus.giver.id
      description: ID of the bonus giver.
      type: String
    - contextPath: Bonusly.Bonus.giver.short_name
      description: Short name of the bonus giver.
      type: String
    - contextPath: Bonusly.Bonus.giver.display_name
      description: Display name of the bonus giver.
      type: String
    - contextPath: Bonusly.Bonus.giver.username
      description: Username of the bonus giver.
      type: String
    - contextPath: Bonusly.Bonus.giver.email
      description: Email address of the bonus giver.
      type: String
    - contextPath: Bonusly.Bonus.giver.path
      description: URL path of the bonus giver.
      type: String
    - contextPath: Bonusly.Bonus.giver.full_pic_url
      description: URL path to the full picture of the bonus giver.
      type: String
    - contextPath: Bonusly.Bonus.giver.profile_pic_url
      description: URL path to the profile picture of the bonus giver.
      type: String
    - contextPath: Bonusly.Bonus.giver.first_name
      description: First name of the bonus giver.
      type: String
    - contextPath: Bonusly.Bonus.giver.last_name
      description: Last name of the bonus giver.
      type: String
    - contextPath: Bonusly.Bonus.giver.last_active_at
      description: Last time the bonus giver was active when available.
      type: Unknown
    - contextPath: Bonusly.Bonus.giver.external_unique_id
      description: Unique ID for the bonus giver (external).
      type: String
    - contextPath: Bonusly.Bonus.giver.budget_boost
      description: Whether a boost was given for the bonus.
      type: Number
    - contextPath: Bonusly.Bonus.giver.user_mode
      description: User mode of the bonus giver.
      type: String
    - contextPath: Bonusly.Bonus.giver.country
      description: Country where the bonus giver resides.
      type: String
    - contextPath: Bonusly.Bonus.giver.time_zone
      description: Timezone of the bonus giver, e.g., America/Los_Angeles.
      type: String
    - contextPath: Bonusly.Bonus.giver.*custom_property_name*
      description: Custom properties given in the bonus.
      type: String
    - contextPath: Bonusly.Bonus.giver.can_give
      description: Whether the giver can give bonuses.
      type: Number
    - contextPath: Bonusly.Bonus.giver.earning_balance
      description: Available earning balance
      type: Number
    - contextPath: Bonusly.Bonus.giver.earning_balance_with_currency
      description: Earning balance of the bonus giver (with currency).
      type: String
    - contextPath: Bonusly.Bonus.giver.lifetime_earnings
      description: Lifetime earnings of the bonus giver.
      type: Number
    - contextPath: Bonusly.Bonus.giver.lifetime_earnings_with_currency
      description: Lifetime earnings of the bonus giver (with currency).
      type: String
    - contextPath: Bonusly.Bonus.giver.can_receive
      description: Whether the bonus giver can receive bonuses.
      type: Number
    - contextPath: Bonusly.Bonus.giver.giving_balance
      description: Points balance of the bonus giver.
      type: Number
    - contextPath: Bonusly.Bonus.giver.giving_balance_with_currency
      description: Points balance of the bonus giver (with currency).
      type: String
    - contextPath: Bonusly.Bonus.giver.status
      description: Status of the bonus giver, e.g., archived.
      type: String
    - contextPath: Bonusly.Bonus.receiver
      description: Bonus receiver.
      type: Unknown
    - contextPath: Bonusly.Bonus.child_count
      description: Count of the child add-on bonuses.
      type: Number
    - contextPath: Bonusly.Bonus.via
      description: Bonus source, e.g., Web.
      type: String
    - contextPath: Bonusly.Bonus.family_amount
      description: Family bonus balance.
      type: Number
  - arguments:
    - description: 'ID of the bonus to get information for.'
      name: id
      required: true
    description: Gets a bonus by bonus ID.
    name: bonusly-get-bonus
    outputs:
    - contextPath: Bonusly.Bonus.id
      description: Bonus ID.
      type: String
    - contextPath: Bonusly.Bonus.created_at
      description: 'Date the bonus was created (given), e.g., 2015-10-28T21:26:50Z.'
      type: Date
    - contextPath: Bonusly.Bonus.reason
      description: 'The bonus message, e.g., "For signing up for the world''s favorite employee recognition solution! #problem-solving"'
      type: String
    - contextPath: Bonusly.Bonus.reason_html
      description: HTML representation of the bonus.
      type: String
    - contextPath: Bonusly.Bonus.amount
      description: Number of points given in the bonus.
      type: Number
    - contextPath: Bonusly.Bonus.amount_with_currency
      description: Number and currency of points given in the bonus.
      type: String
    - contextPath: Bonusly.Bonus.value
      description: 'Hash tag included in the bonus, e.g., #problem-solving.'
      type: String
    - contextPath: Bonusly.Bonus.giver.id
      description: ID of the bonus giver.
      type: String
    - contextPath: Bonusly.Bonus.giver.short_name
      description: Short name of the bonus giver.
      type: String
    - contextPath: Bonusly.Bonus.giver.display_name
      description: Display name of the bonus giver.
      type: String
    - contextPath: Bonusly.Bonus.giver.username
      description: Username of the bonus giver.
      type: String
    - contextPath: Bonusly.Bonus.giver.email
      description: Email address of the bonus giver.
      type: String
    - contextPath: Bonusly.Bonus.giver.path
      description: URL path of the bonus giver.
      type: String
    - contextPath: Bonusly.Bonus.giver.full_pic_url
      description: URL path to the full picture of the bonus giver.
      type: String
    - contextPath: Bonusly.Bonus.giver.profile_pic_url
      description: URL path to the profile picture of the bonus giver.
      type: String
    - contextPath: Bonusly.Bonus.giver.first_name
      description: First name of the bonus giver.
      type: String
    - contextPath: Bonusly.Bonus.giver.last_name
      description: Last name of the bonus giver.
      type: String
    - contextPath: Bonusly.Bonus.giver.last_active_at
      description: Last time the bonus giver was active when available.
      type: Unknown
    - contextPath: Bonusly.Bonus.giver.external_unique_id
      description: Unique ID of the bonus giver (external).
      type: String
    - contextPath: Bonusly.Bonus.giver.budget_boost
      description: Whether a boost was given for the bonus.
      type: Number
    - contextPath: Bonusly.Bonus.giver.user_mode
      description: User mode of the bonus giver.
      type: String
    - contextPath: Bonusly.Bonus.giver.country
      description: Country where the bonus giver resides.
      type: String
    - contextPath: Bonusly.Bonus.giver.time_zone
      description: Timezone of the bonus giver, e.g., America/Los_Angeles.
      type: String
    - contextPath: Bonusly.Bonus.giver.*custom_property_name*
      description: Custom properties given in the bonus.
      type: String
    - contextPath: Bonusly.Bonus.giver.can_give
      description: Whether the giver can give bonuses.
      type: Number
    - contextPath: Bonusly.Bonus.giver.earning_balance
      description: Available earning balance.
      type: Number
    - contextPath: Bonusly.Bonus.giver.earning_balance_with_currency
      description: Earning balance of the bonus giver (with currency).
      type: String
    - contextPath: Bonusly.Bonus.giver.lifetime_earnings
      description: Lifetime earnings of the bonus giver.
      type: Number
    - contextPath: Bonusly.Bonus.giver.lifetime_earnings_with_currency
      description: Lifetime earnings of the bonus giver (with currency).
      type: String
    - contextPath: Bonusly.Bonus.giver.can_receive
      description: Whether the bonus giver can receive bonuses.
      type: Number
    - contextPath: Bonusly.Bonus.giver.giving_balance
      description: Points balance of the bonus giver.
      type: Number
    - contextPath: Bonusly.Bonus.giver.giving_balance_with_currency
      description: Points balance of the bonus giver (with currency).
      type: String
    - contextPath: Bonusly.Bonus.giver.status
      description: Status of the bonus giver, e.g., archived.
      type: String
    - contextPath: Bonusly.Bonus.receiver
      description: Bonus receiver.
      type: Unknown
    - contextPath: Bonusly.Bonus.child_count
      description: Count of the child add-on bonuses.
      type: Number
    - contextPath: Bonusly.Bonus.via
      description: Bonus source, e.g., Web.
      type: String
    - contextPath: Bonusly.Bonus.family_amount
      description: Family bonus balance.
      type: Number
  - arguments:
    - description: 'ID of the bonus to update. '
      name: id
      required: true
    - description: 'Example +10 @francesco @bumblebee for #integrity #collaboration #execution'
      name: reason
      required: true
    description: Updates a bonus.
    name: bonusly-update-bonus
    outputs:
    - contextPath: Bonusly.Bonus.id
      description: Bonus ID.
      type: String
    - contextPath: Bonusly.Bonus.created_at
      description: 'Date the bonus was created (given), e.g., 2015-10-28T21:26:50Z.'
      type: Date
    - contextPath: Bonusly.Bonus.reason
      description: 'The bonus message, e.g., "For signing up for the world''s favorite employee recognition solution! #problem-solving"'
      type: String
    - contextPath: Bonusly.Bonus.reason_html
      description: HTML representation of the bonus.
      type: String
    - contextPath: Bonusly.Bonus.amount
      description: Number of points given in the bonus.
      type: Number
    - contextPath: Bonusly.Bonus.amount_with_currency
      description: Number and currency of points given in the bonus.
      type: String
    - contextPath: Bonusly.Bonus.value
      description: 'Hash tag included in the bonus, e.g., #problem-solving.'
      type: String
    - contextPath: Bonusly.Bonus.giver.id
      description: ID of the bonus giver.
      type: String
    - contextPath: Bonusly.Bonus.giver.short_name
      description: Short name of the bonus giver.
      type: String
    - contextPath: Bonusly.Bonus.giver.display_name
      description: Display name of the bonus giver.
      type: String
    - contextPath: Bonusly.Bonus.giver.username
      description: Username of the bonus giver.
      type: String
    - contextPath: Bonusly.Bonus.giver.email
      description: Email address of the bonus giver.
      type: String
    - contextPath: Bonusly.Bonus.giver.path
      description: URL path of the bonus giver.
      type: String
    - contextPath: Bonusly.Bonus.giver.full_pic_url
      description: URL path to the full picture of the bonus giver.
      type: String
    - contextPath: Bonusly.Bonus.giver.profile_pic_url
      description: URL path to the profile picture of the bonus giver.
      type: String
    - contextPath: Bonusly.Bonus.giver.first_name
      description: First name of the bonus giver.
      type: String
    - contextPath: Bonusly.Bonus.giver.last_name
      description: Last name of the bonus giver.
      type: String
    - contextPath: Bonusly.Bonus.giver.last_active_at
      description: Last time the bonus giver was active when available.
      type: Unknown
    - contextPath: Bonusly.Bonus.giver.external_unique_id
      description: Unique ID for the bonus giver (external).
      type: String
    - contextPath: Bonusly.Bonus.giver.budget_boost
      description: Whether a boost was given for the bonus.
      type: Number
    - contextPath: Bonusly.Bonus.giver.user_mode
      description: User mode of the bonus giver.
      type: String
    - contextPath: Bonusly.Bonus.giver.country
      description: Country where the bonus giver resides.
      type: String
    - contextPath: Bonusly.Bonus.giver.time_zone
      description: Timezone of the bonus giver, e.g., America/Los_Angeles.
      type: String
    - contextPath: Bonusly.Bonus.giver.*custom_property_name*
      description: Custom properties given in the bonus.
      type: String
    - contextPath: Bonusly.Bonus.giver.can_give
      description: Whether the giver can give bonuses.
      type: Number
    - contextPath: Bonusly.Bonus.giver.earning_balance
      description: Available earning balance.
      type: Number
    - contextPath: Bonusly.Bonus.giver.earning_balance_with_currency
      description: Earning balance of the bonus giver (with currency).
      type: String
    - contextPath: Bonusly.Bonus.giver.lifetime_earnings
      description: Lifetime earnings of the bonus giver.
      type: Number
    - contextPath: Bonusly.Bonus.giver.lifetime_earnings_with_currency
      description: Lifetime earnings of the bonus giver (with currency).
      type: String
    - contextPath: Bonusly.Bonus.giver.can_receive
      description: Whether the bonus giver can receive bonuses.
      type: Number
    - contextPath: Bonusly.Bonus.giver.giving_balance
      description: Points balance of the bonus giver.
      type: Number
    - contextPath: Bonusly.Bonus.giver.giving_balance_with_currency
      description: Points balance of the bonus giver (with currency).
      type: String
    - contextPath: Bonusly.Bonus.giver.status
      description: Status of the bonus giver, e.g., archived.
      type: String
    - contextPath: Bonusly.Bonus.receiver
      description: Bonus receiver.
      type: Unknown
    - contextPath: Bonusly.Bonus.child_count
      description: Count of the child add-on bonuses.
      type: Number
    - contextPath: Bonusly.Bonus.via
      description: Bonus source, e.g., Web.
      type: String
    - contextPath: Bonusly.Bonus.family_amount
      description: Family bonus balance.
      type: Number
  - arguments:
    - description: ID of the bonus to delete.
      name: id
      required: true
    description: Deletes a bonus by bonus ID.
    name: bonusly-delete-bonus
    outputs:
    - contextPath: Bonusly.Bonus.message
      description: Message
      type: Unknown
<<<<<<< HEAD
  dockerimage: demisto/python3:3.10.11.54132
=======
  dockerimage: demisto/python3:3.10.12.63474
  feed: false
>>>>>>> ad185257
  isfetch: true
  runonce: false
  script: '-'
  subtype: python3
  type: python
tests:
- No tests
fromversion: 5.0.0<|MERGE_RESOLUTION|>--- conflicted
+++ resolved
@@ -552,12 +552,8 @@
     - contextPath: Bonusly.Bonus.message
       description: Message
       type: Unknown
-<<<<<<< HEAD
-  dockerimage: demisto/python3:3.10.11.54132
-=======
   dockerimage: demisto/python3:3.10.12.63474
   feed: false
->>>>>>> ad185257
   isfetch: true
   runonce: false
   script: '-'
