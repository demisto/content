--- conflicted
+++ resolved
@@ -518,12 +518,7 @@
     description: >
       Show all the meetings of a given user.
       Note: only scheduled and unexpired meetings will appear.
-<<<<<<< HEAD
-  dockerimage: demisto/pyjwt3:1.0.0.62486
-=======
   dockerimage: demisto/pyjwt3:1.0.0.63826
-  runonce: false
->>>>>>> 004e751d
   script: "-"
   subtype: python3
   type: python
