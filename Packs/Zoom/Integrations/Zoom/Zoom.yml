--- conflicted
+++ resolved
@@ -399,13 +399,6 @@
       description: Delete a user from Zoom
       execution: true
       name: zoom-delete-user
-<<<<<<< HEAD
-  dockerimage: demisto/pyjwt3:1.0.0.40917
-  feed: false
-  isfetch: false
-  longRunning: false
-  longRunningPort: false
-=======
     - name: zoom-meeting-get
       arguments:
         - name: meeting_id
@@ -534,7 +527,6 @@
         Show all the meetings of a given user.
         Note: only scheduled and unexpired meetings will appear.
   dockerimage: demisto/pyjwt3:1.0.0.43045
->>>>>>> c27321b7
   runonce: false
   script: "-"
   subtype: python3
