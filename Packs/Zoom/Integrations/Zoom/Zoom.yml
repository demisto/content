--- conflicted
+++ resolved
@@ -22,12 +22,7 @@
   type: 0
   required: false
   hiddenpassword: true
-<<<<<<< HEAD
-  additionalinfo: The BotJID in the Chat subscription section on the Features page
-    of your App Dashboard.
-=======
   additionalinfo: The BotJID in the Chat subscription section on the Features page of your App Dashboard.
->>>>>>> 5cfcc708
 - display: Bot Client ID ((Team Chat App))
   name: bot_credentials
   type: 9
@@ -362,11 +357,7 @@
       description: >-
         Filter the response by a specific role.
         For example: role_id=0 (Owner), role_id=2 (Member).
-<<<<<<< HEAD
-    description: List the existing users
-=======
     description: List the existing users.
->>>>>>> 5cfcc708
     name: zoom-list-users
     outputs:
     - contextPath: Zoom.Metadata.Count
@@ -1190,17 +1181,10 @@
       description: The message content.
     - contextPath: Zoom.ChatMessage.messages.reply_main_message_id
       type: string
-<<<<<<< HEAD
-      description: The unique identifier of a reply message. (Returned only for reply messages.) 
-    - contextPath: Zoom.ChatMessage.messages.reply_main_message_timestamp
-      type: integer
-      description: The timestamp of when the reply message was sent. (Returned only for reply messages.) 
-=======
       description: The unique identifier of a reply message. (Returned only for reply messages.)
     - contextPath: Zoom.ChatMessage.messages.reply_main_message_timestamp
       type: integer
       description: The timestamp of when the reply message was sent. (Returned only for reply messages.)
->>>>>>> 5cfcc708
     - contextPath: Zoom.ChatMessage.messages.sender
       type: string
       description: The email address of the message sender. Empty if the sender does not belong to the same account as the current user or is not a contact.
@@ -1212,11 +1196,7 @@
       description: The display name of the message sender.
     - contextPath: Zoom.ChatMessage.messages.status
       type: enum
-<<<<<<< HEAD
-      description: Indicates the status of the message. Allowed values Deleted, Edited, Normal. (Returned only when include_deleted_and_edited_message query parameter is set to true.) 
-=======
       description: Indicates the status of the message. Allowed values Deleted, Edited, Normal. (Returned only when include_deleted_and_edited_message query parameter is set to true.)
->>>>>>> 5cfcc708
     - contextPath: Zoom.ChatMessage.messages.timestamp
       type: integer
       description: The timestamp of the message in microseconds.
@@ -1280,11 +1260,7 @@
       - none
     - auto: PREDEFINED
       defaultValue: 'true'
-<<<<<<< HEAD
-      description: Whether the channel is auto-closed when an investigation is closed. 
-=======
       description: Whether the channel is auto-closed when an investigation is closed.
->>>>>>> 5cfcc708
       name: autoclose
       predefined:
       - 'true'
@@ -1304,11 +1280,7 @@
   runonce: false
   longRunning: true
   longRunningPort: true
-<<<<<<< HEAD
-  dockerimage: demisto/fastapi:1.0.0.79757
-=======
   dockerimage: demisto/fastapi:1.0.0.83979
->>>>>>> 5cfcc708
   script: "-"
   subtype: python3
   type: python
