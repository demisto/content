{
    "name": "Zoom",
    "description": "Use the Zoom integration manage your Zoom users and meetings",
    "support": "xsoar",
    "currentVersion": "1.6.25",
    "author": "Cortex XSOAR",
    "url": "https://www.paloaltonetworks.com/cortex",
    "email": "",
    "created": "2020-04-14T00:00:00Z",
    "categories": [
        "Messaging and Conferencing"
    ],
    "tags": [],
    "useCases": [],
    "keywords": [],
    "marketplaces": [
        "xsoar",
        "marketplacev2",
        "platform"
<<<<<<< HEAD
=======
    ],
    "supportedModules": [
        "X1",
        "X3",
        "X5",
        "ENT_PLUS"
>>>>>>> 3e1e3f55
    ],
    "defaultDataSource": "ZoomEventCollector",
    "supportedModules": [
        "X1",
        "X3",
        "X5",
        "ENT_PLUS"
    ]
}<|MERGE_RESOLUTION|>--- conflicted
+++ resolved
@@ -17,15 +17,12 @@
         "xsoar",
         "marketplacev2",
         "platform"
-<<<<<<< HEAD
-=======
     ],
     "supportedModules": [
         "X1",
         "X3",
         "X5",
         "ENT_PLUS"
->>>>>>> 3e1e3f55
     ],
     "defaultDataSource": "ZoomEventCollector",
     "supportedModules": [
