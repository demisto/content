--- conflicted
+++ resolved
@@ -53,11 +53,7 @@
 - zoom
 timeout: '0'
 type: python
-<<<<<<< HEAD
-dockerimage: demisto/fastapi:0.111.0.101615
-=======
 dockerimage: demisto/fastapi:0.115.4.115067
->>>>>>> 2dbcb689
 tests:
 - no test - Untestable
 dependson:
