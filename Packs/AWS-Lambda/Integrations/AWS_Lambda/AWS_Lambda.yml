--- conflicted
+++ resolved
@@ -965,10 +965,7 @@
     description: Deletes a Lambda function. To delete a specific function version, use the Qualifier parameter. Otherwise, all versions and aliases are deleted.
     name: aws-lambda-delete-function
   dockerimage: demisto/boto3py3:1.0.0.63019
-<<<<<<< HEAD
-=======
   runonce: false
->>>>>>> 9ddafcfd
   subtype: python3
   script: ''
   type: python
