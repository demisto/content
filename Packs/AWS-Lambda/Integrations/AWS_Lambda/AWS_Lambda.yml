category: IT Services
commonfields:
  id: AWS - Lambda
  version: -1
configuration:
- display: AWS Default Region
  name: defaultRegion
  options:
  - us-east-1
  - us-east-2
  - us-west-1
  - us-west-2
  - ca-central-1
  - eu-west-1
  - eu-central-1
  - eu-west-2
  - ap-northeast-1
  - ap-northeast-2
  - ap-southeast-1
  - ap-southeast-2
  - ap-south-1
  - sa-east-1
  - eu-north-1
  - eu-west-3
  - us-gov-east-1
  - us-gov-west-1
  type: 15
  required: true
- display: Role Arn
  name: roleArn
  type: 0
  required: false
- display: Role Session Name
  name: roleSessionName
  type: 0
  required: false
- display: Role Session Duration
  name: sessionDuration
  type: 0
  required: false
- display: Access Key
  name: credentials
  type: 9
  displaypassword: Secret Key
  required: false
  hiddenusername: false
- display: Access Key
  name: access_key
  type: 0
  hidden: true
  required: false
  defaultvalue:
- display: Secret Key
  name: secret_key
  type: 4
  hidden: true
  required: false
  defaultvalue:
- display: Timeout
  name: timeout
  defaultvalue: 60,10
  additionalinfo: "The time in seconds till a timeout exception is reached. You can specify just the read timeout (for example 60) or also the connect timeout followed after a comma (for example 60,10). If a connect timeout is not specified, a default of 10 seconds will be used. You may also override the value at the aws-lambda-invoke command."
  type: 0
  required: false
- display: Retries
  name: retries
  type: 0
  defaultvalue: 5
  additionalinfo: "The maximum number of retry attempts when connection or throttling errors are encountered. Set to 0 to disable retries. The default value is 5 and the limit is 10. Note: Increasing the number of retries will increase the execution time. You may also override the value when executing the aws-lambda-invoke command."
  required: false
- display: PrivateLink service URL.
  name: endpoint_url
  type: 0
  required: false
  defaultvalue:
- display: STS PrivateLink URL
  name: sts_endpoint_url
  type: 0
  required: false
<<<<<<< HEAD
- display: AWS STS Regional Endpoints
  additionalinfo: Sets the AWS_STS_REGIONAL_ENDPOINTS environment variable to specify the AWS STS endpoint resolution logic. By default, this option is set to “legacy” in AWS. Leave empty if the environment variable is already set using server configuration.
  name: sts_regional_endpoint
  options:
  - legacy
  - regional
  type: 15
  section: Connect
  required: false
=======
  defaultvalue:
>>>>>>> e3c3e1f7
- display: Trust any certificate (not secure)
  name: insecure
  type: 8
  required: false
  defaultvalue: "false"
- display: Use system proxy settings
  name: proxy
  type: 8
  required: false
  defaultvalue: "false"
description: Amazon Web Services Serverless Compute service (lambda).
display: AWS - Lambda
name: AWS - Lambda
script:
  commands:
  - arguments:
    - description: The name of the Lambda function.
      name: functionName
      required: true
    - description: Specify a version or alias to get details about a published version of the function.
      name: qualifier
    - auto: PREDEFINED
      description: The AWS Region. If not specified, the default region will be used.
      name: region
      predefined:
      - us-east-1
      - us-east-2
      - us-west-1
      - us-west-2
      - ca-central-1
      - eu-west-1
      - eu-central-1
      - eu-west-2
      - ap-northeast-1
      - ap-northeast-2
      - ap-southeast-1
      - ap-southeast-2
      - ap-south-1
      - sa-east-1
      - eu-north-1
      - eu-west-3
    - description: The Amazon Resource Name (ARN) of the role to assume.
      name: roleArn
    - description: An identifier for the assumed role session.
      name: roleSessionName
    - description: The duration, in seconds, of the role session. The value can range from 900 seconds (15 minutes) up to the maximum session duration setting for the role.
      name: roleSessionDuration
    description: Returns the configuration information of the Lambda function and a presigned URL link to the .zip file you uploaded with CreateFunction so you can download the .zip file. Note that the URL is valid for up to 10 minutes. The configuration information is the same information you provided as parameters when uploading the function.  Use the Qualifier parameter to retrieve a published version of the function. Otherwise, returns the unpublished version ($LATEST ).
    name: aws-lambda-get-function
    outputs:
    - contextPath: AWS.Lambda.Functions.Configuration.FunctionName
      description: The name of the function.
      type: string
    - contextPath: AWS.Lambda.Functions.Configuration.FunctionArn
      description: The function's Amazon Resource Name.
      type: string
    - contextPath: AWS.Lambda.Functions.Configuration.Runtime
      description: The runtime environment for the Lambda function.
      type: string
    - contextPath: AWS.Lambda.Functions.Configuration.Role
      description: The function's execution role.
      type: string
    - contextPath: AWS.Lambda.Functions.Configuration.Handler
      description: The function Lambda calls to begin executing your function.
      type: string
    - contextPath: AWS.Lambda.Functions.Configuration.CodeSize
      description: The size of the function's deployment package in bytes.
      type: string
    - contextPath: AWS.Lambda.Functions.Configuration.Description
      description: The function's description.
      type: string
    - contextPath: AWS.Lambda.Functions.Configuration.Timeout
      description: The amount of time that Lambda allows a function to run before terminating it.
      type: number
    - contextPath: AWS.Lambda.Functions.Configuration.MemorySize
      description: The memory allocated to the function.
      type: number
    - contextPath: 'AWS.Lambda.Functions.Configuration.LastModified'
      description: The date and time that the function was last updated, in ISO-8601 format (YYYY-MM-DDThh:mm:ss.sTZD).
      type: date
    - contextPath: AWS.Lambda.Functions.Configuration.CodeSha256
      description: The SHA256 hash of the function's deployment package.
      type: string
    - contextPath: AWS.Lambda.Functions.Configuration.Version
      description: The version of the Lambda function.
      type: string
    - contextPath: AWS.Lambda.Functions.Configuration.VpcConfig.SubnetIds
      description: A list of VPC subnet IDs.
      type: string
    - contextPath: AWS.Lambda.Functions.Configuration.VpcConfig.SecurityGroupIds
      description: A list of VPC security groups IDs.
      type: string
    - contextPath: AWS.Lambda.Functions.Configuration.VpcConfig.VpcId
      description: The ID of the VPC.
      type: string
    - contextPath: AWS.Lambda.Functions.Configuration.DeadLetterConfig.TargetArn
      description: The Amazon Resource Name (ARN) of an Amazon SQS queue or Amazon SNS topic.
      type: string
    - contextPath: AWS.Lambda.Functions.Configuration.Environment.Variables
      description: Environment variable key-value pairs.
      type: string
    - contextPath: AWS.Lambda.Functions.Configuration.Environment.Error.ErrorCode
      description: The error code for environment variables that could not be applied.
      type: string
    - contextPath: AWS.Lambda.Functions.Configuration.Environment.Error.Message
      description: The error message for environment variables that could not be applied.
      type: string
    - contextPath: AWS.Lambda.Functions.Configuration.KMSKeyArn
      description: The KMS key used to encrypt the function's environment variables. Only returned if you've configured a customer managed CMK.
      type: string
    - contextPath: AWS.Lambda.Functions.Configuration.TracingConfig.Mode
      description: The function's AWS X-Ray tracing configuration mode.
      type: string
    - contextPath: AWS.Lambda.Functions.Configuration.MasterArn
      description: The ARN of the master function.
      type: string
    - contextPath: AWS.Lambda.Functions.Configuration.RevisionId
      description: The latest updated revision of the function or alias.
      type: string
    - contextPath: AWS.Lambda.Functions.Configuration.Layers.Arn
      description: The Amazon Resource Name (ARN) of the function layer.
      type: string
    - contextPath: AWS.Lambda.Functions.Configuration.Layers.CodeSize
      description: The size of the layer archive in bytes.
      type: number
    - contextPath: AWS.Lambda.Functions.Code.RepositoryType
      description: The repository from which you can download the function.
      type: string
    - contextPath: AWS.Lambda.Functions.Code.Location
      description: The presigned URL you can use to download the function's .zip file that you previously uploaded. The URL is valid for up to 10 minutes.
      type: string
    - contextPath: AWS.Lambda.Functions.Tags
      description: The list of tags associated with the function.
      type: string
    - contextPath: AWS.Lambda.Functions.Concurrency.ReservedConcurrentExecutions
      description: The number of concurrent executions reserved for this function.
      type: string
  - arguments:
    - auto: PREDEFINED
      description: The AWS Region. If not specified, the default region will be used.
      name: region
      predefined:
      - us-east-1
      - us-east-2
      - us-west-1
      - us-west-2
      - ca-central-1
      - eu-west-1
      - eu-central-1
      - eu-west-2
      - ap-northeast-1
      - ap-northeast-2
      - ap-southeast-1
      - ap-southeast-2
      - ap-south-1
      - sa-east-1
      - eu-north-1
      - eu-west-3
    - description: The Amazon Resource Name (ARN) of the role to assume.
      name: roleArn
    - description: An identifier for the assumed role session.
      name: roleSessionName
    - description: The duration, in seconds, of the role session. The value can range from 900 seconds (15 minutes) up to the maximum session duration setting for the role.
      name: roleSessionDuration
    description: Returns a list of your Lambda functions. For each function, the response includes the function configuration information. You must use GetFunction to retrieve the code for your function.
    name: aws-lambda-list-functions
    outputs:
    - contextPath: AWS.Lambda.Functions.FunctionName
      description: The name of the function.
      type: string
    - contextPath: AWS.Lambda.Functions.FunctionArn
      description: The function's Amazon Resource Name.
      type: string
    - contextPath: AWS.Lambda.Functions.Runtime
      description: The runtime environment for the Lambda function.
      type: string
    - contextPath: AWS.Lambda.Functions.Role
      description: The function's execution role.
      type: string
    - contextPath: AWS.Lambda.Functions.Handler
      description: The function Lambda calls to begin executing your function.
      type: string
    - contextPath: AWS.Lambda.Functions.CodeSize
      description: The size of the function's deployment package in bytes.
      type: number
    - contextPath: AWS.Lambda.Functions.Description
      description: The function's description.
      type: string
    - contextPath: AWS.Lambda.Functions.Timeout
      description: The amount of time that Lambda allows a function to run before terminating it.
      type: number
    - contextPath: AWS.Lambda.Functions.MemorySize
      description: The memory allocated to the function.
      type: number
    - contextPath: AWS.Lambda.Functions.LastModified
      description: The date and time that the function was last updated, in ISO-8601 format (YYYY-MM-DDThh:mm:ss.sTZD).
      type: date
    - contextPath: AWS.Lambda.Functions.CodeSha256
      description: The SHA256 hash of the function's deployment package.
      type: string
    - contextPath: AWS.Lambda.Functions.Version
      description: The version of the Lambda function.
      type: string
    - contextPath: AWS.Lambda.Functions.VpcConfig.SubnetIds
      description: A list of VPC subnet IDs.
      type: string
    - contextPath: AWS.Lambda.Functions.VpcConfig.SecurityGroupIds
      description: A list of VPC security groups IDs.
      type: string
    - contextPath: AWS.Lambda.Functions.VpcConfig.VpcId
      description: The ID of the VPC.
      type: string
    - contextPath: AWS.Lambda.Functions.DeadLetterConfig.TargetArn
      description: The Amazon Resource Name (ARN) of an Amazon SQS queue or Amazon SNS topic.
      type: string
    - contextPath: AWS.Lambda.Functions.Environment.Variables
      description: Environment variable key-value pairs.
      type: string
    - contextPath: AWS.Lambda.Functions.Environment.Error.ErrorCode
      description: The error code for environment variables that could not be applied.
      type: string
    - contextPath: AWS.Lambda.Functions.Environment.Error.Message
      description: The error message for environment variables that could not be applied.
      type: string
    - contextPath: AWS.Lambda.Functions.KMSKeyArn
      description: The KMS key used to encrypt the function's environment variables. Only returned if you've configured a customer managed CMK.
      type: string
    - contextPath: AWS.Lambda.Functions.TracingConfig.Mode
      description: The function's AWS X-Ray tracing configuration mode.
      type: string
    - contextPath: AWS.Lambda.Functions.MasterArn
      description: The ARN of the master function.
      type: string
    - contextPath: AWS.Lambda.Functions.RevisionId
      description: Represents the latest updated revision of the function or alias.
      type: string
    - contextPath: AWS.Lambda.Functions.Layers.Arn
      description: The Amazon Resource Name (ARN) of the function layer.
      type: string
    - contextPath: AWS.Lambda.Functions.Layers.CodeSize
      description: The size of the layer archive in bytes.
      type: string
  - arguments:
    - description: The name of the Lambda function.
      name: functionName
      required: true
    - description: If you specify this optional parameter, the API returns only the aliases that are pointing to the specific Lambda function version, otherwise the API returns all of the aliases created for the Lambda function.
      name: functionVersion
    - auto: PREDEFINED
      description: The AWS Region. If not specified, the default region will be used.
      name: region
      predefined:
      - us-east-1
      - us-east-2
      - us-west-1
      - us-west-2
      - ca-central-1
      - eu-west-1
      - eu-central-1
      - eu-west-2
      - ap-northeast-1
      - ap-northeast-2
      - ap-southeast-1
      - ap-southeast-2
      - ap-south-1
      - sa-east-1
      - eu-north-1
      - eu-west-3
    - description: The Amazon Resource Name (ARN) of the role to assume.
      name: roleArn
    - description: An identifier for the assumed role session.
      name: roleSessionName
    - description: The duration, in seconds, of the role session. The value can range from 900 seconds (15 minutes) up to the maximum session duration setting for the role.
      name: roleSessionDuration
    description: Returns a list of aliases created for a Lambda function. For each alias, the response includes information such as the alias ARN, description, alias name, and the function version to which it points.
    name: aws-lambda-list-aliases
    outputs:
    - contextPath: AWS.Lambda.Aliases.AliasArn
      description: Lambda function ARN that is qualified using the alias name as the suffix.
      type: string
    - contextPath: AWS.Lambda.Aliases.Name
      description: Alias name.
      type: string
    - contextPath: AWS.Lambda.Aliases.FunctionVersion
      description: Function version to which the alias points.
      type: string
    - contextPath: AWS.Lambda.Aliases.Description
      description: Alias description.
      type: string
    - contextPath: AWS.Lambda.Aliases.RoutingConfig.AdditionalVersionWeights
      description: The name of the second alias, and the percentage of traffic that is routed to it.
      type: string
    - contextPath: AWS.Lambda.Aliases.RevisionId
      description: Represents the latest updated revision of the function or alias.
      type: string
  - arguments:
    - description: The name of the Lambda function.
      name: functionName
      required: true
    - auto: PREDEFINED
      description: Choose from the following options.  RequestResponse (default) - Invoke the function synchronously. Keep the connection open until the function returns a response or times out. Event - Invoke the function asynchronously. Send events that fail multiple times to the function's dead-letter queue (if configured). DryRun - Validate parameter values and verify that the user or role has permission to invoke the function.
      name: invocationType
      predefined:
      - Event
      - RequestResponse
      - DryRun
    - auto: PREDEFINED
      description: You can set this optional parameter to Tail in the request only if you specify the InvocationType parameter with value RequestResponse . In this case, AWS Lambda returns the base64-encoded last 4 KB of log data produced by your Lambda function in the x-amz-log-result header.
      name: logType
      predefined:
      - None
      - Tail
    - description: Using the ClientContext you can pass client-specific information to the Lambda function you are invoking.
      name: clientContext
    - description: JSON that you want to provide to your Lambda function as input.
      name: payload
    - description: Specify a version or alias to invoke a published version of the function.
      name: qualifier
    - auto: PREDEFINED
      description: The AWS Region. If not specified, the default region will be used.
      name: region
      predefined:
      - us-east-1
      - us-east-2
      - us-west-1
      - us-west-2
      - ca-central-1
      - eu-west-1
      - eu-central-1
      - eu-west-2
      - ap-northeast-1
      - ap-northeast-2
      - ap-southeast-1
      - ap-southeast-2
      - ap-south-1
      - sa-east-1
      - eu-north-1
      - eu-west-3
    - description: The Amazon Resource Name (ARN) of the role to assume.
      name: roleArn
    - description: An identifier for the assumed role session.
      name: roleSessionName
    - description: The duration, in seconds, of the role session. The value can range from 900 seconds (15 minutes) up to the maximum session duration setting for the role.
      name: roleSessionDuration
    - description: The maximum retry attempts when connection or throttling errors are encountered. Set to 0 to disable retries. If not specified, will use the instances configured default timeout.
      name: retries
    - description: The time in seconds till a timeout exception is reached. You can specify just the read timeout (for example 60) or also the connect timeout followed after a comma (for example 60,10). If not specified, will use the instances configured default timeout.
      name: timeout
    description: Invokes a Lambda function. Specify just a function name to invoke the latest version of the function. To invoke a published version, use the Qualifier parameter to specify a version or alias.  If you use the RequestResponse (synchronous) invocation option, note that the function may be invoked multiple times if a timeout is reached. For functions with a long timeout, your client may be disconnected during synchronous invocation while it waits for a response. Use the "timeout" and "retries" arguments to control this behavior. If you use the Event (asynchronous) invocation option, the function will be invoked at least once in response to an event and the function must be idempotent to handle this.
    execution: true
    name: aws-lambda-invoke
    outputs:
    - contextPath: AWS.Lambda.InvokedFunctions.FunctionName
      description: The name of the Lambda function.
      type: string
    - contextPath: AWS.Lambda.InvokedFunctions.FunctionError
      description: Indicates whether an error occurred while executing the Lambda function. If an error occurred this field will have one of two values; Handled or Unhandled. Handled errors are errors that are reported by the function while the Unhandled errors are those detected and reported by AWS Lambda. Unhandled errors include out of memory errors and function timeouts.
      type: string
    - contextPath: AWS.Lambda.InvokedFunctions.LogResult
      description: Logs for the Lambda function invocation. This is present only if the invocation type is RequestResponse and the logs were requested.
      type: string
    - contextPath: AWS.Lambda.InvokedFunctions.Payload
      description: The JSON representation of the object returned by the Lambda function. This is present only if the invocation type is RequestResponse.
      type: string
    - contextPath: AWS.Lambda.InvokedFunctions.ExecutedVersion
      description: The function version that has been executed. This value is returned only if the invocation type is RequestResponse.
      type: string
    - contextPath: AWS.Lambda.InvokedFunctions.Region
      description: The AWS Region.
      type: string
  - arguments:
    - description: The AWS Region. If not specified, the default region will be used.
      auto: PREDEFINED
      name: region
      predefined:
      - us-east-1
      - us-east-2
      - us-west-1
      - us-west-2
      - ca-central-1
      - eu-west-1
      - eu-central-1
      - eu-west-2
      - ap-northeast-1
      - ap-northeast-2
      - ap-southeast-1
      - ap-southeast-2
      - ap-south-1
      - sa-east-1
      - eu-north-1
      - eu-west-3
    - description: The Amazon Resource Name (ARN) of the role to assume.
      name: roleArn
    - description: An identifier for the assumed role session.
      name: roleSessionName
    - description: The duration, in seconds, of the role session. The value can range from 900 seconds (15 minutes) up to the maximum session duration setting for the role.
      name: roleSessionDuration
    description: Retrieves details about your account's limits and usage in an AWS Region.
    name: aws-lambda-get-account-settings
    outputs:
    - contextPath: AWS.Lambda.AccountLimit.TotalCodeSize
      description: The amount of storage space that you can use for all deployment packages and layer archives.
      type: number
    - contextPath: AWS.Lambda.AccountLimit.CodeSizeUnzipped
      description: The maximum size of your function's code and layers when they're extracted.
      type: number
    - contextPath: AWS.Lambda.AccountLimit.CodeSizeZipped
      description: The maximum size of a deployment package when it's uploaded directly to AWS Lambda. Use Amazon S3 for larger files.
      type: number
    - contextPath: AWS.Lambda.AccountLimit.ConcurrentExecutions
      description: The maximum number of simultaneous function executions.
      type: number
    - contextPath: AWS.Lambda.AccountLimit.UnreservedConcurrentExecutions
      description: The maximum number of simultaneous function executions, minus the capacity that's reserved for individual functions with PutFunctionConcurrency.
      type: number
    - contextPath: AWS.Lambda.AccountUsage.TotalCodeSize
      description: The amount of storage space, in bytes, that's being used by deployment packages and layer archives.
      type: number
    - contextPath: AWS.Lambda.AccountUsage. FunctionCount
      description: The number of Lambda functions.
      type: number
  - arguments:
    - description: The AWS Region. If not specified, the default region will be used.
      auto: PREDEFINED
      name: region
      predefined:
      - us-east-1
      - us-east-2
      - us-west-1
      - us-west-2
      - ca-central-1
      - eu-west-1
      - eu-central-1
      - eu-west-2
      - ap-northeast-1
      - ap-northeast-2
      - ap-southeast-1
      - ap-southeast-2
      - ap-south-1
      - sa-east-1
      - eu-north-1
      - eu-west-3
    - description: The Amazon Resource Name (ARN) of the role to assume.
      name: roleArn
    - description: An identifier for the assumed role session.
      name: roleSessionName
    - description: The duration, in seconds, of the role session. The value can range from 900 seconds (15 minutes) up to the maximum session duration setting for the role.
      name: roleSessionDuration
    - description: The name of the Lambda function, version, or alias. Can be either the function name, ARN or partial ARN. You can append a version number or alias to any of the formats. The length constraint applies only to the full ARN. If you specify only the function name, it is limited to 64 characters in length.
      required: true
      name: functionName
    description: Returns the resource-based IAM policy for a function, version, or alias.
    name: aws-lambda-get-policy
    outputs:
    - contextPath: AWS.Lambda.Policy.Version
      description: The version of the policy.
      type: String
    - contextPath: AWS.Lambda.Policy.Id
      description: The ID of the policy.
      type: String
    - contextPath: AWS.Lambda.Policy.Statement.Sid
      description: The statement ID within the policy.
      type: String
    - contextPath: AWS.Lambda.Policy.Statement.Effect
      description: The effect (allow/deny) specified in the policy statement.
      type: String
    - contextPath: AWS.Lambda.Policy.Statement.Principal.AWS
      description: The AWS principal ARN specified in the AWS Lambda policy statement.
      type: String
    - contextPath: AWS.Lambda.Policy.Statement.Action
      description: The action specified in the AWS Lambda policy statement.
      type: String
    - contextPath: AWS.Lambda.Policy.Statement.Resource
      description: The resource ARN specified in the AWS Lambda policy statement.
      type: String
    - contextPath: AWS.Lambda.RevisionId
      description: A unique identifier for the current revision of the policy.
      type: String
  - arguments:
    - description: The AWS Region. If not specified, the default region will be used.
      auto: PREDEFINED
      name: region
      predefined:
      - us-east-1
      - us-east-2
      - us-west-1
      - us-west-2
      - ca-central-1
      - eu-west-1
      - eu-central-1
      - eu-west-2
      - ap-northeast-1
      - ap-northeast-2
      - ap-southeast-1
      - ap-southeast-2
      - ap-south-1
      - sa-east-1
      - eu-north-1
      - eu-west-3
    - description: The Amazon Resource Name (ARN) of the role to assume.
      name: roleArn
    - description: An identifier for the assumed role session.
      name: roleSessionName
    - description: The duration, in seconds, of the role session. The value can range from 900 seconds (15 minutes) up to the maximum session duration setting for the role.
      name: roleSessionDuration
    - description: The name of the Lambda function, version, or alias. Can be either the function name, ARN or partial ARN. You can append a version number or alias to any of the formats. The length constraint applies only to the full ARN. If you specify only the function name, it is limited to 64 characters in length.
      required: true
      name: functionName
    - description: Specify the pagination token that’s returned by a previous request to retrieve the next page of results.
      name: Marker
    - description: The maximum number of versions to return. Note that ListVersionsByFunction returns a maximum of 50 items in each response, even if you set the number higher.
      name: MaxItems
    description: Returns a list of versions, with the version-specific configuration of each.
    name: aws-lambda-list-versions-by-function
    outputs:
    - contextPath: AWS.Lambda.NextMarker
      description: The pagination token that's included if more results are available.
      type: String
    - contextPath: AWS.Lambda.Versions.FunctionName
      description: The name of the function.
      type: String
    - contextPath: AWS.Lambda.Versions.FunctionArn
      description: The function’s Amazon Resource Name (ARN).
      type: String
    - contextPath: AWS.Lambda.Versions.Runtime
      description: The identifier of the function’s runtime. Runtime is required if the deployment package is a .zip file archive.
      type: String
    - contextPath: AWS.Lambda.Versions.Role
      description: The function’s execution role.
      type: String
    - contextPath: AWS.Lambda.Versions.Handler
      description: The function that Lambda calls to begin running your function.
      type: String
    - contextPath: AWS.Lambda.Versions.CodeSize
      description: The size of the function’s deployment package, in bytes.
      type: Number
    - contextPath: AWS.Lambda.Versions.Description
      description: The function’s description.
      type: String
    - contextPath: AWS.Lambda.Versions.Timeout
      description: The amount of time in seconds that Lambda allows a function to run before stopping it.
      type: Number
    - contextPath: AWS.Lambda.Versions.MemorySize
      description: The amount of memory available to the function at runtime.
      type: Number
    - contextPath: AWS.Lambda.Versions.LastModified
      description: The date and time that the function was last updated, in ISO-8601 format (YYYY-MM-DDThh:mm:ss.sTZD).
      type: String
    - contextPath: AWS.Lambda.Versions.CodeSha256
      description: The SHA256 hash of the function’s deployment package.
      type: String
    - contextPath: AWS.Lambda.Versions.Version
      description: The version of the Lambda function.
      type: String
    - contextPath: AWS.Lambda.Versions.VpcConfig.SubnetIds
      description: A list of VPC subnet IDs.
      type: String
    - contextPath: AWS.Lambda.Versions.VpcConfig.SecurityGroupIds
      description: A list of VPC security group IDs.
      type: String
    - contextPath: AWS.Lambda.Versions.VpcConfig.VpcId
      description: The ID of the VPC.
      type: String
    - contextPath: AWS.Lambda.Versions.DeadLetterConfig.TargetArn
      description: The Amazon Resource Name (ARN) of an Amazon SQS queue or Amazon SNS topic.
      type: String
    - contextPath: AWS.Lambda.Versions.Environment.Variables.string
      description: Environment variable key-value pairs. Omitted from CloudTrail logs.
      type: String
    - contextPath: AWS.Lambda.Versions.Environment.Error.ErrorCode
      description: The error code for environment variables that couldn't be applied.
      type: String
    - contextPath: AWS.Lambda.Versions.Environment.Error.Message
      description: The error message for environment variables that couldn't be applied.
      type: String
    - contextPath: AWS.Lambda.Versions.KMSKeyArn
      description: The ARN of the KMS key used to encrypt the function's environment variables.
      type: String
    - contextPath: AWS.Lambda.Versions.TracingConfig.Mode
      description: The tracing mode for the Lambda function.
      type: String
    - contextPath: AWS.Lambda.Versions.MasterArn
      description: The ARN of the main function for Lambda@Edge functions.
      type: String
    - contextPath: AWS.Lambda.Versions.FunctionVersion
      description: The specific function version.
      type: String
    - contextPath: AWS.Lambda.Versions.Tags
      description: The tags assigned to the Lambda function.
      type: Object
    - contextPath: AWS.Lambda.Versions.State
      description: The current state of the function. When the state is Inactive, you can reactivate the function by invoking it.
      type: String
    - contextPath: AWS.Lambda.Versions.StateReason
      description: The reason for the function’s current state.
      type: String
    - contextPath: AWS.Lambda.Versions.StateReasonCode
      description: The reason code for the current state of the function.
      type: String
    - contextPath: AWS.Lambda.Versions.LastUpdateStatus
      description: The status of the last update that was performed on the function. This is first set to Successful after function creation completes.
      type: String
    - contextPath: AWS.Lambda.Versions.LastUpdateStatusReason
      description: The reason for the last update that was performed on the function.
      type: String
    - contextPath: AWS.Lambda.Versions.LastUpdateStatusReasonCode
      description: The reason code for the last update operation status.
      type: String
    - contextPath: AWS.Lambda.Versions.PackageType
      description: The type of deployment package. Set to Image for container image and set Zip for .zip file archive.
      type: String
    - contextPath: AWS.Lambda.Versions.ImageConfigResponse.ImageConfigError.ErrorCode
      description: The error code for image configuration.
      type: String
    - contextPath: AWS.Lambda.Versions.ImageConfigResponse.ImageConfigError.Message
      description: The error message for image configuration.
      type: String
    - contextPath: AWS.Lambda.Versions.ImageConfigResponse.ImageConfigError.Type
      description: The error type for image configuration.
      type: String
    - contextPath: AWS.Lambda.Versions.ImageConfigResponse.ImageConfig
      description: The image configuration values.
      type: Object
  - arguments:
    - description: The AWS Region. If not specified, the default region will be used.
      auto: PREDEFINED
      name: region
      predefined:
      - us-east-1
      - us-east-2
      - us-west-1
      - us-west-2
      - ca-central-1
      - eu-west-1
      - eu-central-1
      - eu-west-2
      - ap-northeast-1
      - ap-northeast-2
      - ap-southeast-1
      - ap-southeast-2
      - ap-south-1
      - sa-east-1
      - eu-north-1
      - eu-west-3
    - description: The Amazon Resource Name (ARN) of the role to assume.
      name: roleArn
    - description: An identifier for the assumed role session.
      name: roleSessionName
    - description: The duration, in seconds, of the role session. The value can range from 900 seconds (15 minutes) up to the maximum session duration setting for the role.
      name: roleSessionDuration
    - description: The name of the Lambda function, version, or alias. Can be either the function name, ARN or partial ARN. You can append a version number or alias to any of the formats. The length constraint applies only to the full ARN. If you specify only the function name, it is limited to 64 characters in length.
      required: true
      name: functionName
    - description: The alias name.
      name: qualifier
    description: Returns details about a Lambda function URL.
    name: aws-lambda-get-function-url-config
    outputs:
    - contextPath: AWS.Lambda.FunctionURLConfig.FunctionUrl
      description: The HTTP URL endpoint for the function.
      type: String
    - contextPath: AWS.Lambda.FunctionURLConfig.FunctionArn
      description: The Amazon Resource Name (ARN) of your function.
      type: String
    - contextPath: AWS.Lambda.FunctionURLConfig.AuthType
      description: The type of authentication that the function URL uses. Set to AWS_IAM if you want to restrict access to authenticated users only. Set to NONE if you want to bypass IAM authentication to create a public endpoint.
      type: String
    - contextPath: AWS.Lambda.FunctionURLConfig.Cors.AllowCredentials
      description: Whether to allow cookies or other credentials in requests to the function URL. The default is false.
      type: Boolean
    - contextPath: AWS.Lambda.FunctionURLConfig.Cors.AllowHeaders
      description: The HTTP headers that origins can include in requests to the function URL. For example Date, Keep-Alive, X-Custom-Header.
      type: List
    - contextPath: AWS.Lambda.FunctionURLConfig.Cors.AllowMethods
      description: The HTTP methods that are allowed when calling the function URL. For example GET, POST, DELETE, or the wildcard character ( *).
      type: List
    - contextPath: AWS.Lambda.FunctionURLConfig.Cors.AllowOrigins
      description: The origins that can access the function URL.You can list any number of specific origins, separated by a comma. For example https://www.example.com, http://localhost:8080. Alternatively, you can grant access to all origins using the wildcard character ( *).
      type: List
    - contextPath: AWS.Lambda.FunctionURLConfig.Cors.ExposeHeaders
      description: The HTTP headers in the function response that you want to expose to origins that call the function URL. For example Date, Keep-Alive, X-Custom-Header.
      type: List
    - contextPath: AWS.Lambda.FunctionURLConfig.Cors.MaxAge
      description: The maximum amount of time, in seconds, that web browsers can cache results of a preflight request. By default, this is set to 0, which means that the browser doesn’t cache results.
      type: Number
    - contextPath: AWS.Lambda.FunctionURLConfig.CreationTime
      description: When the function URL was created, in ISO-8601 format (YYYY-MM-DDThh:mm:ss.sTZD).
      type: String
    - contextPath: AWS.Lambda.FunctionURLConfig.LastModifiedTime
      description: When the function URL configuration was last updated, in ISO-8601 format (YYYY-MM-DDThh:mm:ss.sTZD).
      type: String
    - contextPath: AWS.Lambda.FunctionURLConfig.InvokeMode
      description: "Use one of the following options: BUFFERED – This is the default option. Lambda invokes your function using the Invoke API operation. Invocation results are available when the payload is complete. The maximum payload size is 6 MB. RESPONSE_STREAM – Your function streams payload results as they become available. Lambda invokes your function using the InvokeWithResponseStream API operation. The maximum response payload size is 20 MB, however, you can request a quota increase."
      type: String
  - arguments:
    - description: The AWS Region. If not specified, the default region will be used.
      auto: PREDEFINED
      name: region
      predefined:
      - us-east-1
      - us-east-2
      - us-west-1
      - us-west-2
      - ca-central-1
      - eu-west-1
      - eu-central-1
      - eu-west-2
      - ap-northeast-1
      - ap-northeast-2
      - ap-southeast-1
      - ap-southeast-2
      - ap-south-1
      - sa-east-1
      - eu-north-1
      - eu-west-3
    - description: The Amazon Resource Name (ARN) of the role to assume.
      name: roleArn
    - description: An identifier for the assumed role session.
      name: roleSessionName
    - description: The duration, in seconds, of the role session. The value can range from 900 seconds (15 minutes) up to the maximum session duration setting for the role.
      name: roleSessionDuration
    - description: The name of the Lambda function, version, or alias. Can be either the function name, ARN or partial ARN. You can append a version number or alias to any of the formats. The length constraint applies only to the full ARN. If you specify only the function name, it is limited to 64 characters in length.
      required: true
      name: functionName
    - description: Specify a version or alias to get details about a published version of the function.
      name: qualifier
    description: Returns the version-specific settings of a Lambda function or version. The output includes only options that can vary between versions of a function.
    name: aws-lambda-get-function-configuration
    outputs:
    - contextPath: AWS.Lambda.FunctionConfig.FunctionName
      description: The name of the function.
      type: String
    - contextPath: AWS.Lambda.FunctionConfig.FunctionArn
      description: The function’s Amazon Resource Name (ARN).
      type: String
    - contextPath: AWS.Lambda.FunctionConfig.Runtime
      description: The identifier of the function’s runtime. Runtime is required if the deployment package is a .zip file archive.
      type: String
    - contextPath: AWS.Lambda.FunctionConfig.Role
      description: The function’s execution role.
      type: String
    - contextPath: AWS.Lambda.FunctionConfig.Handler
      description: The function that Lambda calls to begin running your function.
      type: String
    - contextPath: AWS.Lambda.FunctionConfig.CodeSize
      description: The size of the function’s deployment package, in bytes.
      type: Number
    - contextPath: AWS.Lambda.FunctionConfig.Description
      description: The function’s description.
      type: String
    - contextPath: AWS.Lambda.FunctionConfig.Timeout
      description: The amount of time in seconds that Lambda allows a function to run before stopping it.
      type: Number
    - contextPath: AWS.Lambda.FunctionConfig.MemorySize
      description: The amount of memory available to the function at runtime.
      type: Number
    - contextPath: AWS.Lambda.FunctionConfig.LastModified
      description: The date and time that the function was last updated, in ISO-8601 format (YYYY-MM-DDThh:mm:ss.sTZD).
      type: String
    - contextPath: AWS.Lambda.FunctionConfig.CodeSha256
      description: The SHA256 hash of the function’s deployment package.
      type: String
    - contextPath: AWS.Lambda.FunctionConfig.Version
      description: The version of the Lambda function.
      type: String
    - contextPath: AWS.Lambda.FunctionConfig.VpcConfig.SubnetIds
      description: A list of VPC subnet IDs.
      type: String
    - contextPath: AWS.Lambda.FunctionConfig.VpcConfig.SecurityGroupIds
      description: A list of VPC security group IDs.
      type: String
    - contextPath: AWS.Lambda.FunctionConfig.VpcConfig.VpcId
      description: The ID of the VPC.
      type: String
    - contextPath: AWS.Lambda.FunctionConfig.DeadLetterConfig.TargetArn
      description: The Amazon Resource Name (ARN) of an Amazon SQS queue or Amazon SNS topic.
      type: String
    - contextPath: AWS.Lambda.FunctionConfig.Environment.Variables.string
      description: Environment variable key-value pairs. Omitted from CloudTrail logs.
      type: String
    - contextPath: AWS.Lambda.FunctionConfig.Environment.Error.ErrorCode
      description: The error code for environment variables that couldn't be applied.
      type: String
    - contextPath: AWS.Lambda.FunctionConfig.Environment.Error.Message
      description: The error message for environment variables that couldn't be applied.
      type: String
    - contextPath: AWS.Lambda.FunctionConfig.KMSKeyArn
      description: The ARN of the KMS key used to encrypt the function's environment variables.
      type: String
    - contextPath: AWS.Lambda.FunctionConfig.TracingConfig.Mode
      description: The tracing mode for the Lambda function.
      type: String
    - contextPath: AWS.Lambda.FunctionConfig.MasterArn
      description: The ARN of the main function for Lambda@Edge functions.
      type: String
    - contextPath: AWS.Lambda.FunctionConfig.FunctionVersion
      description: The specific function version.
      type: String
    - contextPath: AWS.Lambda.FunctionConfig.Tags
      description: The tags assigned to the Lambda function.
      type: Object
    - contextPath: AWS.Lambda.FunctionConfig.State
      description: The current state of the function. When the state is Inactive, you can reactivate the function by invoking it.
      type: String
    - contextPath: AWS.Lambda.FunctionConfig.StateReason
      description: The reason for the function’s current state.
      type: String
    - contextPath: AWS.Lambda.FunctionConfig.StateReasonCode
      description: The reason code for the current state of the function.
      type: String
    - contextPath: AWS.Lambda.FunctionConfig.LastUpdateStatus
      description: The status of the last update that was performed on the function. This is first set to Successful after function creation completes.
      type: String
    - contextPath: AWS.Lambda.FunctionConfig.LastUpdateStatusReason
      description: The reason for the last update that was performed on the function.
      type: String
    - contextPath: AWS.Lambda.FunctionConfig.LastUpdateStatusReasonCode
      description: The reason code for the last update operation status.
      type: String
    - contextPath: AWS.Lambda.FunctionConfig.PackageType
      description: The type of deployment package. Set to Image for container image and set Zip for .zip file archive.
      type: String
    - contextPath: AWS.Lambda.FunctionConfig.ImageConfigResponse.ImageConfigError.ErrorCode
      description: The error code for image configuration.
      type: String
    - contextPath: AWS.Lambda.FunctionConfig.ImageConfigResponse.ImageConfigError.Message
      description: The error message for image configuration.
      type: String
    - contextPath: AWS.Lambda.FunctionConfig.ImageConfigResponse.ImageConfigError.Type
      description: The error type for image configuration.
      type: String
    - contextPath: AWS.Lambda.FunctionConfig.ImageConfigResponse.ImageConfig
      description: The image configuration values.
      type: Object
  - arguments:
    - description: The AWS Region. If not specified, the default region will be used.
      auto: PREDEFINED
      name: region
      predefined:
      - us-east-1
      - us-east-2
      - us-west-1
      - us-west-2
      - ca-central-1
      - eu-west-1
      - eu-central-1
      - eu-west-2
      - ap-northeast-1
      - ap-northeast-2
      - ap-southeast-1
      - ap-southeast-2
      - ap-south-1
      - sa-east-1
      - eu-north-1
      - eu-west-3
    - description: The Amazon Resource Name (ARN) of the role to assume.
      name: roleArn
    - description: An identifier for the assumed role session.
      name: roleSessionName
    - description: The duration, in seconds, of the role session. The value can range from 900 seconds (15 minutes) up to the maximum session duration setting for the role.
      name: roleSessionDuration
    - description: The name of the Lambda function, version, or alias. Can be either the function name, ARN or partial ARN. You can append a version number or alias to any of the formats. The length constraint applies only to the full ARN. If you specify only the function name, it is limited to 64 characters in length.
      required: true
      name: functionName
    - description: Specify a version or alias to get details about a published version of the function.
      name: qualifier
    description: Deletes a Lambda function URL. When you delete a function URL, you can’t recover it. Creating a new function URL results in a different URL address.
    name: aws-lambda-delete-function-url-config
    outputs: []
  - arguments:
    - description: The AWS Region. If not specified, the default region will be used.
      auto: PREDEFINED
      name: region
      predefined:
      - us-east-1
      - us-east-2
      - us-west-1
      - us-west-2
      - ca-central-1
      - eu-west-1
      - eu-central-1
      - eu-west-2
      - ap-northeast-1
      - ap-northeast-2
      - ap-southeast-1
      - ap-southeast-2
      - ap-south-1
      - sa-east-1
      - eu-north-1
      - eu-west-3
    - description: The Amazon Resource Name (ARN) of the role to assume.
      name: roleArn
    - description: An identifier for the assumed role session.
      name: roleSessionName
    - description: The duration, in seconds, of the role session. The value can range from 900 seconds (15 minutes) up to the maximum session duration setting for the role.
      name: roleSessionDuration
    - description: The name of the Lambda function, version, or alias. Can be either the function name, ARN or partial ARN. You can append a version number or alias to any of the formats. The length constraint applies only to the full ARN. If you specify only the function name, it is limited to 64 characters in length.
      required: true
      name: functionName
    - description: Specify a version or alias to get details about a published version of the function.
      name: qualifier
    description: Deletes a Lambda function. To delete a specific function version, use the Qualifier parameter. Otherwise, all versions and aliases are deleted.
    name: aws-lambda-delete-function
    outputs: []
  - name: aws-lambda-create-function
    description: Creates a Lambda function. To create a function, you need a deployment package and an execution role.
    deprecated: false
    arguments:
    - name: functionName
      description: The name of the Lambda function.
      required: true
      isArray: false
      defaultValue: ""
      predefined:
      - ""
    - name: runtime
      description: The runtime environment for the function.
      required: true
      isArray: false
      defaultValue: ""
      predefined:
      - ""
    - name: handler
      description: "The name of the method within your code that Lambda calls to execute your function. Example: lambda_function.lambda_handler'."
      required: true
      isArray: false
      defaultValue: ""
      predefined:
      - ""
    - name: code
      description: Entry ID of the uploaded base64-encoded contents of the deployment package. Amazon Web Services SDK and CLI clients handle the encoding for you.
      required: false
      isArray: false
      defaultValue: ""
      predefined:
      - ""
    - name: S3-bucket
      description: An Amazon S3 bucket in the same Amazon Web Services Region as your function. The bucket can be in a different Amazon Web Services account.
      required: false
      isArray: false
      defaultValue: ""
      predefined:
      - ""
    - name: description
      description: A description of the function.
      required: false
      isArray: false
      defaultValue: ""
      predefined:
      - ""
    - name: functionTimeout
      description: The amount of time that Lambda allows a function to run before stopping it.
      required: false
      isArray: false
      defaultValue: "3"
      predefined:
      - ""
    - name: memorySize
      description: The amount of memory available to the function at runtime.
      required: false
      isArray: false
      defaultValue: "128"
      predefined:
      - ""
    - name: publish
      description: Set to true to publish the first version of the function during creation.
      required: false
      isArray: false
      defaultValue: ""
      auto: PREDEFINED
      predefined:
      - "True"
      - "False"
    - name: vpcConfig
      description: Json string contains SubnetIds - list of VPC subnet IDs, SecurityGroupIds - A list of VPC security group IDs,  and boolean Ipv6AllowedForDualStack - allows outbound IPv6 traffic.
      required: false
      isArray: false
      defaultValue: ""
      predefined:
      - ""
    - name: packageType
      description: The type of deployment package.
      required: false
      isArray: false
      auto: PREDEFINED
      defaultValue: ""
      predefined:
      - "Image"
      - "Zip"
    - name: environment
      description: The environment variables for the function. Should be given as key-value pairs in a json string.
      required: false
      isArray: false
      defaultValue: ""
      predefined:
      - ""
    - name: tracingConfig
      description: The tracing configuration for the function. Set to Active to sample and trace a subset of incoming requests with X-Ray.
      required: false
      isArray: false
      defaultValue: "Active"
      predefined:
      - ""
    - name: tags
      description: The list of tags to apply to the function.
      required: false
      isArray: false
      defaultValue: ""
      predefined:
      - ""
    - name: role
      description: The Amazon Resource Name (ARN) of the function’s execution role.
      required: true
      isArray: false
      defaultValue: ""
      predefined:
      - ""
    - name: layers
      description: A list of function layers to add to the function's execution environment.
      required: false
      isArray: true
      defaultValue: ""
      predefined:
      - ""
    - auto: PREDEFINED
      description: The AWS Region. If not specified, the default region will be used.
      name: region
      predefined:
      - us-east-1
      - us-east-2
      - us-west-1
      - us-west-2
      - ca-central-1
      - eu-west-1
      - eu-central-1
      - eu-west-2
      - ap-northeast-1
      - ap-northeast-2
      - ap-southeast-1
      - ap-southeast-2
      - ap-south-1
      - sa-east-1
      - eu-north-1
      - eu-west-3
    - description: The Amazon Resource Name (ARN) of the role to assume.
      name: roleArn
    - description: An identifier for the assumed role session.
      name: roleSessionName
    - description: The duration, in seconds, of the role session. The value can range from 900 seconds (15 minutes) up to the maximum session duration setting for the role.
      name: roleSessionDuration
    outputs:
    - contextPath: AWS.Lambda.Functions.FunctionName
      description: The name of the function.
      type: string
    - contextPath: AWS.Lambda.Functions.FunctionArn
      description: The function’s Amazon Resource Name (ARN).
      type: string
    - contextPath: AWS.Lambda.Functions.Runtime
      description: The identifier of the function’s runtime. Runtime is required if the deployment package is a .zip file archive.
      type: string
    - contextPath: AWS.Lambda.Functions.Role
      description: The function’s execution role.
      type: string
    - contextPath: AWS.Lambda.Functions.Handler
      description: The function that Lambda calls to begin running your function.
      type: string
    - contextPath: AWS.Lambda.Functions.CodeSize
      description: The size of the function’s deployment package, in bytes.
      type: number
    - contextPath: AWS.Lambda.Functions.Description
      description: The function’s description.
      type: string
    - contextPath: AWS.Lambda.Functions.Timeout
      description: The amount of time in seconds that Lambda allows a function to run before stopping it.
      type: number
    - contextPath: AWS.Lambda.Functions.MemorySize
      description: The amount of memory available to the function at runtime.
      type: number
    - contextPath: AWS.Lambda.Functions.Version
      description: The version of the Lambda function.
      type: string
    - contextPath: AWS.Lambda.Functions.VpcConfig.SubnetIds
      description: A list of VPC subnet IDs.
      type: list
    - contextPath: AWS.Lambda.Functions.VpcConfig.SecurityGroupIds
      description: A list of VPC security group IDs.
      type: list
    - contextPath: AWS.Lambda.Functions.VpcConfig.VpcId
      description: The ID of the VPC.
      type: string
    - contextPath: AWS.Lambda.Functions.VpcConfig.Ipv6AllowedForDualStack
      description: Allows outbound IPv6 traffic on VPC functions that are connected to dual-stack subnets.
      type: boolean
    - contextPath: AWS.Lambda.Functions.PackageType
      description: The type of deployment package. Set to Image for container image and set Zip for .zip file archive.
      type: string
    - contextPath: AWS.Lambda.Functions.LastModified
      description: The date and time that the function was last updated, in ISO-8601 format (YYYY-MM-DDThh:mm:ss.sTZD).
      type: string
  - name: aws-lambda-publish-layer-version
    description: Creates an Lambda layer from a ZIP archive.
    deprecated: false
    arguments:
    - name: layer-name
      description: The name or Amazon Resource Name (ARN) of the layer.
      required: true
      isArray: false
      defaultValue: ""
      predefined:
      - ""
    - name: description
      description: The description of the version.
      required: false
      isArray: false
      defaultValue: ""
      predefined:
      - ""
    - name: s3-bucket
      description: The Amazon S3 bucket of the layer archive.
      required: false
      isArray: false
      defaultValue: ""
      predefined:
      - ""
    - name: s3-key
      description: The Amazon S3 key of the layer archive.
      required: false
      isArray: false
      defaultValue: ""
      predefined:
      - ""
    - name: s3-object-version
      description: For versioned objects, the version of the layer archive object to use.
      required: false
      isArray: false
      defaultValue: ""
      predefined:
      - ""
    - name: zip-file
      description: Entry ID of the base64-encoded contents of the layer archive.
      required: false
      isArray: false
      defaultValue: ""
      predefined:
      - ""
    - name: compatible-runtimes
      description: " The name of the method within your code that Lambda calls to execute your function."
      required: false
      isArray: true
      defaultValue: ""
      predefined:
      - ""
    - auto: PREDEFINED
      description: The AWS Region. If not specified, the default region will be used.
      name: region
      predefined:
      - us-east-1
      - us-east-2
      - us-west-1
      - us-west-2
      - ca-central-1
      - eu-west-1
      - eu-central-1
      - eu-west-2
      - ap-northeast-1
      - ap-northeast-2
      - ap-southeast-1
      - ap-southeast-2
      - ap-south-1
      - sa-east-1
      - eu-north-1
      - eu-west-3
    - description: The Amazon Resource Name (ARN) of the role to assume.
      name: roleArn
    - description: An identifier for the assumed role session.
      name: roleSessionName
    - description: The duration, in seconds, of the role session. The value can range from 900 seconds (15 minutes) up to the maximum session duration setting for the role.
      name: roleSessionDuration
    outputs:
    - contextPath: AWS.Lambda.Layers.LayerVersionArn
      description: The ARN of the layer version.
      type: string
    - contextPath: AWS.Lambda.Layers.LayerArn
      description: The ARN of the layer.
      type: string
    - contextPath: AWS.Lambda.Layers.Description
      description: The description of the version.
      type: string
    - contextPath: AWS.Lambda.Layers.CreatedDate
      description: The date that the layer version was created, in ISO-8601 format (YYYY-MM-DDThh:mm:ss.sTZD).
      type: string
    - contextPath: AWS.Lambda.Layers.Version
      description: The version number.
      type: number
    - contextPath: AWS.Lambda.Layers.CompatibleRuntimes
      description: The layer’s compatible runtimes.
      type: list
  - name: aws-lambda-list-layer-version
    description: Lists the versions of an Lambda layer.
    deprecated: false
    arguments:
    - name: compatible-runtime
      description: A runtime identifier. For example, java21.
      required: false
      isArray: false
      defaultValue: ""
      predefined:
      - ""
    - name: layer-name
      description: The name or Amazon Resource Name (ARN) of the layer.
      required: true
      isArray: false
      defaultValue: ""
      predefined:
      - ""
    - name: token
      description: A pagination token returned by a previous call.
      required: false
      isArray: false
      defaultValue: ""
      predefined:
      - ""
    - name: limit
      description: The maximum number of versions to return.
      required: false
      isArray: false
      defaultValue: ""
      predefined:
      - ""
    - name: compatible-architecture
      description: The compatible instruction set architecture.
      required: false
      isArray: false
      defaultValue: ""
      predefined:
      - ""
    - auto: PREDEFINED
      description: The AWS Region. If not specified, the default region will be used.
      name: region
      predefined:
      - us-east-1
      - us-east-2
      - us-west-1
      - us-west-2
      - ca-central-1
      - eu-west-1
      - eu-central-1
      - eu-west-2
      - ap-northeast-1
      - ap-northeast-2
      - ap-southeast-1
      - ap-southeast-2
      - ap-south-1
      - sa-east-1
      - eu-north-1
      - eu-west-3
    - description: The Amazon Resource Name (ARN) of the role to assume.
      name: roleArn
    - description: An identifier for the assumed role session.
      name: roleSessionName
    - description: The duration, in seconds, of the role session. The value can range from 900 seconds (15 minutes) up to the maximum session duration setting for the role.
      name: roleSessionDuration
    outputs:
    - contextPath: AWS.Lambda.LayerVersionsNextToken
      description: A pagination token returned when the response doesn’t contain all versions.
      type: string
    - contextPath: AWS.Lambda.Layers.LayerVersionArn
      description: The ARN of the layer version.
      type: string
    - contextPath: AWS.Lambda.Layers.Version
      description: The version number.
      type: number
    - contextPath: AWS.Lambda.Layers.Description
      description: The description of the version.
      type: string
    - contextPath: AWS.Lambda.Layers.CreatedDate
      description: The date that the version was created, in ISO 8601 format. For example, 2018-11-27T15:10:45.123+0000.
      type: string
    - contextPath: AWS.Lambda.Layers.CompatibleRuntimes
      description: The layer’s compatible runtimes.
      type: list
    - contextPath: AWS.Lambda.Layers.LicenseInfo
      description: The layer’s open-source license.
      type: string
    - contextPath: AWS.Lambda.Layers.CompatibleArchitectures
      description: A list of compatible instruction set architectures.
      type: list
  - name: aws-lambda-delete-layer-version
    description: Deletes a version of an Lambda layer.
    deprecated: false
    arguments:
    - name: version-number
      description: The version number.
      required: true
      isArray: false
      defaultValue: ""
      predefined:
      - ""
    - name: layer-name
      description: The name or Amazon Resource Name (ARN) of the layer.
      required: true
      isArray: false
      defaultValue: ""
      predefined:
      - ""
    - auto: PREDEFINED
      description: The AWS Region. If not specified, the default region will be used.
      name: region
      predefined:
      - us-east-1
      - us-east-2
      - us-west-1
      - us-west-2
      - ca-central-1
      - eu-west-1
      - eu-central-1
      - eu-west-2
      - ap-northeast-1
      - ap-northeast-2
      - ap-southeast-1
      - ap-southeast-2
      - ap-south-1
      - sa-east-1
      - eu-north-1
      - eu-west-3
    - description: The Amazon Resource Name (ARN) of the role to assume.
      name: roleArn
    - description: An identifier for the assumed role session.
      name: roleSessionName
    - description: The duration, in seconds, of the role session. The value can range from 900 seconds (15 minutes) up to the maximum session duration setting for the role.
      name: roleSessionDuration
    outputs: []
  dockerimage: demisto/boto3py3:1.0.0.90777
  runonce: false
  subtype: python3
  script: ''
  type: python
tests:
- AWS-Lambda-Test (Read-Only)
fromversion: 6.8.0<|MERGE_RESOLUTION|>--- conflicted
+++ resolved
@@ -77,7 +77,7 @@
   name: sts_endpoint_url
   type: 0
   required: false
-<<<<<<< HEAD
+  defaultvalue:
 - display: AWS STS Regional Endpoints
   additionalinfo: Sets the AWS_STS_REGIONAL_ENDPOINTS environment variable to specify the AWS STS endpoint resolution logic. By default, this option is set to “legacy” in AWS. Leave empty if the environment variable is already set using server configuration.
   name: sts_regional_endpoint
@@ -87,9 +87,6 @@
   type: 15
   section: Connect
   required: false
-=======
-  defaultvalue:
->>>>>>> e3c3e1f7
 - display: Trust any certificate (not secure)
   name: insecure
   type: 8
