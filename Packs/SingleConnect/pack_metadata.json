{
    "name": "Single Connect",
    "description": "Single Connect enables enterprises to remove static passwords stored in applications by instead keeping passwords in a secure password vault. It secures access to passwords through token-based authentication",
    "support": "partner",
<<<<<<< HEAD
    "currentVersion": "1.0.11",
=======
    "currentVersion": "1.0.13",
>>>>>>> 5cfcc708
    "author": "Krontech",
    "url": "https://kron.com.tr/en/single-connect",
    "email": "",
    "categories": [
        "Authentication & Identity Management"
    ],
    "tags": [],
    "useCases": [],
    "keywords": [],
    "marketplaces": [
        "xsoar",
        "marketplacev2"
    ],
    "githubUser": []
}<|MERGE_RESOLUTION|>--- conflicted
+++ resolved
@@ -2,11 +2,7 @@
     "name": "Single Connect",
     "description": "Single Connect enables enterprises to remove static passwords stored in applications by instead keeping passwords in a secure password vault. It secures access to passwords through token-based authentication",
     "support": "partner",
-<<<<<<< HEAD
-    "currentVersion": "1.0.11",
-=======
     "currentVersion": "1.0.13",
->>>>>>> 5cfcc708
     "author": "Krontech",
     "url": "https://kron.com.tr/en/single-connect",
     "email": "",
