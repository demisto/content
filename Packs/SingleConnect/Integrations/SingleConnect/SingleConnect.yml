--- conflicted
+++ resolved
@@ -292,11 +292,7 @@
     - contextPath: SingleConnect.SapmAccount.groupFullPath
       description: The full path of the SAPM group that the account is under
       type: String
-<<<<<<< HEAD
-  dockerimage: demisto/python3:3.10.11.61265
-=======
   dockerimage: demisto/python3:3.10.12.63474
->>>>>>> a56da0f6
   feed: false
   isfetch: false
   longRunning: false
