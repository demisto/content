--- conflicted
+++ resolved
@@ -101,11 +101,7 @@
       - Both
     description: Gets indicators from the feed.
     name: webex-get-indicators
-<<<<<<< HEAD
-  dockerimage: demisto/btfl-soup:1.0.1.61451
-=======
   dockerimage: demisto/btfl-soup:1.0.1.63668
->>>>>>> a56da0f6
   feed: true
   runonce: false
   script: ''
