category: Data Enrichment & Threat Intelligence
commonfields:
  id: Cisco WebEx Feed
  version: -1
configuration:
- defaultvalue: "true"
  display: Fetch indicators
  name: feed
  type: 8
  required: false
- additionalinfo: Indicators from this integration instance will be marked with this reputation
  defaultvalue: Good
  display: Indicator Reputation
  name: feedReputation
  options:
  - None
  - Good
  - Suspicious
  - Bad
  type: 18
  required: false
- additionalinfo: Reliability of the source providing the intelligence data
  defaultvalue: A - Completely reliable
  display: Source Reliability
  name: feedReliability
  options:
  - A - Completely reliable
  - B - Usually reliable
  - C - Fairly reliable
  - D - Not usually reliable
  - E - Unreliable
  - F - Reliability cannot be judged
  required: true
  type: 15
- additionalinfo: The Traffic Light Protocol (TLP) designation to apply to indicators fetched from the feed
  display: Traffic Light Protocol Color
  name: tlp_color
  options:
  - RED
  - AMBER
  - GREEN
  - WHITE
  type: 15
  required: false
- defaultvalue: indicatorType
  display: ""
  name: feedExpirationPolicy
  options:
  - never
  - interval
  - indicatorType
  - suddenDeath
  type: 17
  required: false
- defaultvalue: "20160"
  display: ""
  name: feedExpirationInterval
  type: 1
  required: false
- defaultvalue: "30"
  display: Feed Fetch Interval
  name: feedFetchInterval
  type: 19
  required: false
- additionalinfo: Supports CSV values.
  defaultvalue: Webex
  display: Tags
  name: feedTags
  type: 0
  required: false
- additionalinfo: When selected, the exclusion list is ignored for indicators from this feed. This means that if an indicator from this feed is on the exclusion list, the indicator might still be added to the system.
  defaultvalue: "true"
  display: Bypass exclusion list
  name: feedBypassExclusionList
  type: 8
  required: false
- display: Trust any certificate (not secure)
  name: insecure
  type: 8
  required: false
- display: Use system proxy settings
  name: proxy
  type: 8
  required: false
description: Use the Cisco Webex Feed integration to fetch indicators from Webex.
display: Cisco Webex Feed
name: Cisco WebEx Feed
script:
  commands:
  - arguments:
    - defaultValue: "30"
      description: The maximum number of results to return.
      name: limit
    - auto: PREDEFINED
      defaultValue: Both
      description: The indicator type.
      name: indicator_type
      predefined:
      - CIDR
      - DOMAIN
      - Both
    description: Gets indicators from the feed.
    name: webex-get-indicators
<<<<<<< HEAD
  dockerimage: demisto/btfl-soup:1.0.1.74341
=======
  dockerimage: demisto/btfl-soup:1.0.1.80687
>>>>>>> 6f77591c
  feed: true
  script: ''
  subtype: python3
  type: python
fromversion: 6.0.0
tests:
- No tests (auto formatted)<|MERGE_RESOLUTION|>--- conflicted
+++ resolved
@@ -101,11 +101,7 @@
       - Both
     description: Gets indicators from the feed.
     name: webex-get-indicators
-<<<<<<< HEAD
-  dockerimage: demisto/btfl-soup:1.0.1.74341
-=======
   dockerimage: demisto/btfl-soup:1.0.1.80687
->>>>>>> 6f77591c
   feed: true
   script: ''
   subtype: python3
