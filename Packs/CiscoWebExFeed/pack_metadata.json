{
    "name": "Cisco WebEx Feed",
    "description": "Whitelist feed for Cisco Webex using a screen scrape of the website.",
    "support": "xsoar",
<<<<<<< HEAD
    "currentVersion": "1.2.11",
=======
    "currentVersion": "1.2.14",
>>>>>>> 90cf3b88
    "author": "Cortex XSOAR",
    "url": "https://www.paloaltonetworks.com/cortex",
    "email": "",
    "created": "2020-10-11T15:40:43Z",
    "categories": [
        "Data Enrichment & Threat Intelligence"
    ],
    "tags": [
        "Threat Intelligence Management",
        "Getting Started",
        "Allow List"
    ],
    "useCases": [],
    "keywords": [],
    "marketplaces": [
        "xsoar",
        "marketplacev2"
    ]
}<|MERGE_RESOLUTION|>--- conflicted
+++ resolved
@@ -2,11 +2,7 @@
     "name": "Cisco WebEx Feed",
     "description": "Whitelist feed for Cisco Webex using a screen scrape of the website.",
     "support": "xsoar",
-<<<<<<< HEAD
-    "currentVersion": "1.2.11",
-=======
     "currentVersion": "1.2.14",
->>>>>>> 90cf3b88
     "author": "Cortex XSOAR",
     "url": "https://www.paloaltonetworks.com/cortex",
     "email": "",
