--- conflicted
+++ resolved
@@ -3,10 +3,6 @@
 	"version": -1,
 	"fromVersion": "4.0.0",
 	"description": "",
-<<<<<<< HEAD
-	"releaseNotes": "-",
-=======
->>>>>>> 1984f739
 	"period": {
 		"byTo": "",
 		"byFrom": "days",
