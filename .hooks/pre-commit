#!/bin/bash

if git rev-parse -q --verify MERGE_HEAD >/dev/null; then
    echo "This is a merge commit, skipping pre-commit"
    exit 0
fi

# poetry is installed in ~/.local/bin
PATH=~/.local/bin:$PATH
# check if poetry is installed
if ! command -v poetry >/dev/null 2>&1; then
    echo "ERROR: poetry is missing. Please run the following command to install poetry:
            curl -sSL https://install.python-poetry.org | python3 -"
    exit 1
fi

# check if `poetry run demisto-sdk` is valid
if ! poetry run demisto-sdk >/dev/null 2>&1; then
    echo "ERROR: poetry run demisto-sdk is invalid. Please run the following command:
         poetry install"
    exit 1
fi

<<<<<<< HEAD
poetry run demisto-sdk pre-commit --staged-only --no-validate --no-docker
=======
poetry run demisto-sdk pre-commit --staged-only --mode=commit
>>>>>>> c7d2e5cf
<|MERGE_RESOLUTION|>--- conflicted
+++ resolved
@@ -21,8 +21,4 @@
     exit 1
 fi
 
-<<<<<<< HEAD
-poetry run demisto-sdk pre-commit --staged-only --no-validate --no-docker
-=======
-poetry run demisto-sdk pre-commit --staged-only --mode=commit
->>>>>>> c7d2e5cf
+poetry run demisto-sdk pre-commit --staged-only --mode=commit