--- conflicted
+++ resolved
@@ -28,11 +28,7 @@
 
 echo ""
 if [[ -n "$CONTENT_PRECOMMIT_RUN_DEV_TASKS" ]]; then
-<<<<<<< HEAD
-    echo "Running content dev tasks (flake8, mypy, pylint, pytest) as env variable CONTENT_PRECOMMIT_RUN_DEV_TASKS is set."
-=======
-    echo "Running content dev tasks (flake8, mypy, bandit, pylint, pytst) as env variable CONTENT_PRECOMMIT_RUN_DEV_TASKS is set."
->>>>>>> b6c93297
+    echo "Running content dev tasks (flake8, mypy, bandit, pylint, pytest) as env variable CONTENT_PRECOMMIT_RUN_DEV_TASKS is set."
     ./Tests/scripts/run_all_pkg_dev_tasks.sh
     RES=$(($RES + $?))
 else    
