#!/bin/bash

if git rev-parse -q --verify MERGE_HEAD >/dev/null; then
    echo "This is a merge commit, skipping pre-commit"
    exit 0
fi

# poetry is installed in ~/.local/bin
PATH=~/.local/bin:$PATH
# check if poetry is installed
if ! command -v poetry >/dev/null 2>&1; then
    echo "ERROR: poetry is missing. Please run the following command to install poetry:
            curl -sSL https://install.python-poetry.org | python3 -"
    exit 1
fi

# check if `poetry run demisto-sdk` is valid
if ! poetry run demisto-sdk >/dev/null 2>&1; then
    echo "ERROR: poetry run demisto-sdk is invalid. Please run the following command:
         poetry install"
    exit 1
fi

<<<<<<< HEAD
poetry run demisto-sdk pre-commit --staged-only --no-validate --no-docker
=======
poetry run demisto-sdk pre-commit --staged-only --mode=commit
>>>>>>> a8719887
<|MERGE_RESOLUTION|>--- conflicted
+++ resolved
@@ -21,8 +21,4 @@
     exit 1
 fi
 
-<<<<<<< HEAD
-poetry run demisto-sdk pre-commit --staged-only --no-validate --no-docker
-=======
-poetry run demisto-sdk pre-commit --staged-only --mode=commit
->>>>>>> a8719887
+poetry run demisto-sdk pre-commit --staged-only --mode=commit