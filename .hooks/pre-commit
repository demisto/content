# #!/bin/bash

# # usable when running 'git rebase --interactive'
# if [[ $(git branch | grep '*' | sed 's/* //') == '(no branch)' ]]
# then
#   echo "Skipping the hooks. hooks should run in a branch only"
#   exit 0
# fi

# # validating that each modified file has a valid schema, release notes, proper prefix & suffix
# echo "Validating files..."
# DO_DEACTIVATE=""
# DO_ACTIVATE=""
# if [[ -n "${VIRTUAL_ENV}" && "${VIRTUAL_ENV}" != "${PWD}/venv" && -e "${VIRTUAL_ENV}/bin/activate" ]] && command -v deactivate >/dev/null 2>&1; then
#     # we are in a vritual env. Deactivate and store the previous VIRTUAL_ENV
#     echo "Deactivating current virtual env: $VIRTUAL_ENV"
#     DO_ACTIVATE="${VIRTUAL_ENV}"
#     deactivate
# fi
# if [ -e "./venv/bin/activate" -a -z "${VIRTUAL_ENV}" ]; then
#     echo "Activating Demisto Content virtual env..."
#     source ./venv/bin/activate
#     DO_DEACTIVATE=1
# fi

# # --staged flag runs only on files about to commit
# demisto-sdk validate -g --skip-pack-release-notes --staged
# RES=$?

# demisto-sdk secrets --ignore-entropy
# RES=$(($RES + $?))

<<<<<<< HEAD
# echo ""
# if [[ -n "$CONTENT_PRECOMMIT_RUN_DEV_TASKS" ]]; then
#     echo "Running content lint tasks (flake8, mypy, bandit, pylint, pytest) as env variable CONTENT_PRECOMMIT_RUN_DEV_TASKS is set."
#     SHOULD_LINT_ALL=$(./Tests/scripts/should_lint_all.sh)
#     if [[ -n "$SHOULD_LINT_ALL" ]]; then
#         echo -e  "----------\nNote: on circleci build, linting will be run on all files. This is because:\n$SHOULD_LINT_ALL\n----------"
#     fi
#     demisto-sdk lint -g
#     RES=$(($RES + $?))
# else  
#     echo "Skipping running lint tasks (flake8, mypy, pylint, pytest). If you want to run this as part of the precommit hook"
#     echo 'set CONTENT_PRECOMMIT_RUN_DEV_TASKS=1. You can add the following line to ~/.zshrc:'
#     echo 'echo "export CONTENT_PRECOMMIT_RUN_DEV_TASKS=1" >> ~/.zshrc'
#     echo ""
#     echo 'Or if you want to manually run lint tasks: demisto-sdk lint -i <integration/script dir>'
#     echo 'Example: demisto-sdk lint -i Scripts/ParseEmailFiles'
# fi
=======
echo ""
if [[ -n "$CONTENT_PRECOMMIT_RUN_DEV_TASKS" ]]; then
    echo "Running content lint tasks (flake8, mypy, bandit, pylint, pytest) as env variable CONTENT_PRECOMMIT_RUN_DEV_TASKS is set."
    SHOULD_LINT_ALL=$(./Tests/scripts/should_lint_all.sh)
    if [[ -n "$SHOULD_LINT_ALL" ]]; then
        echo -e  "----------\nNote: on  gitlab build, linting will be run on all files. This is because:\n$SHOULD_LINT_ALL\n----------"
    fi
    demisto-sdk lint -g
    RES=$(($RES + $?))
    if [[ -f "coverage_report/.coverage" ]]; then
        demisto-sdk coverage-analyze --no-min-coverage-enforcement --previous-coverage-report-url https://storage.googleapis.com/marketplace-dist-dev/code-coverage-reports/coverage-min.json
    fi
    
    RES=$(($RES + $?))
else  
    echo "Skipping running lint tasks (flake8, mypy, pylint, pytest). If you want to run this as part of the precommit hook"
    echo 'set CONTENT_PRECOMMIT_RUN_DEV_TASKS=1. You can add the following line to ~/.zshrc:'
    echo 'echo "export CONTENT_PRECOMMIT_RUN_DEV_TASKS=1" >> ~/.zshrc'
    echo ""
    echo 'Or if you want to manually run lint tasks: demisto-sdk lint -i <integration/script dir>'
    echo 'Example: demisto-sdk lint -i Scripts/ParseEmailFiles'
fi
>>>>>>> c2976753

# if [ -n "$DO_DEACTIVATE" ]; then
#     echo "Deactivating Demisto Content virtual env..."
#     deactivate
# fi
# if [ -n "$DO_ACTIVATE" ]; then
#     echo "Activating back previous virtual env: $DO_ACTIVATE"
#     source "${DO_ACTIVATE}/bin/activate"
# fi
# if [[ $RES -ne 0 ]]
#   then
#     echo "Please fix the aforementioned errors and then commit again"
#     exit 1
# fi


# # prevent push to master
# if [ -z "$1"  ]; then
#     protected_branch='master'
#     current_branch=$(git symbolic-ref HEAD | sed -e 's,.*/\(.*\),\1,')
#     if [ $protected_branch = $current_branch ]; then
#         echo "pushing to master is not allowed"
#         exit 1
#     fi
# fi

# echo ""<|MERGE_RESOLUTION|>--- conflicted
+++ resolved
@@ -1,54 +1,35 @@
-# #!/bin/bash
+#!/bin/bash
 
-# # usable when running 'git rebase --interactive'
-# if [[ $(git branch | grep '*' | sed 's/* //') == '(no branch)' ]]
-# then
-#   echo "Skipping the hooks. hooks should run in a branch only"
-#   exit 0
-# fi
+# usable when running 'git rebase --interactive'
+if [[ $(git branch | grep '*' | sed 's/* //') == '(no branch)' ]]
+then
+  echo "Skipping the hooks. hooks should run in a branch only"
+  exit 0
+fi
 
-# # validating that each modified file has a valid schema, release notes, proper prefix & suffix
-# echo "Validating files..."
-# DO_DEACTIVATE=""
-# DO_ACTIVATE=""
-# if [[ -n "${VIRTUAL_ENV}" && "${VIRTUAL_ENV}" != "${PWD}/venv" && -e "${VIRTUAL_ENV}/bin/activate" ]] && command -v deactivate >/dev/null 2>&1; then
-#     # we are in a vritual env. Deactivate and store the previous VIRTUAL_ENV
-#     echo "Deactivating current virtual env: $VIRTUAL_ENV"
-#     DO_ACTIVATE="${VIRTUAL_ENV}"
-#     deactivate
-# fi
-# if [ -e "./venv/bin/activate" -a -z "${VIRTUAL_ENV}" ]; then
-#     echo "Activating Demisto Content virtual env..."
-#     source ./venv/bin/activate
-#     DO_DEACTIVATE=1
-# fi
+# validating that each modified file has a valid schema, release notes, proper prefix & suffix
+echo "Validating files..."
+DO_DEACTIVATE=""
+DO_ACTIVATE=""
+if [[ -n "${VIRTUAL_ENV}" && "${VIRTUAL_ENV}" != "${PWD}/venv" && -e "${VIRTUAL_ENV}/bin/activate" ]] && command -v deactivate >/dev/null 2>&1; then
+    # we are in a vritual env. Deactivate and store the previous VIRTUAL_ENV
+    echo "Deactivating current virtual env: $VIRTUAL_ENV"
+    DO_ACTIVATE="${VIRTUAL_ENV}"
+    deactivate
+fi
+if [ -e "./venv/bin/activate" -a -z "${VIRTUAL_ENV}" ]; then
+    echo "Activating Demisto Content virtual env..."
+    source ./venv/bin/activate
+    DO_DEACTIVATE=1
+fi
 
-# # --staged flag runs only on files about to commit
-# demisto-sdk validate -g --skip-pack-release-notes --staged
-# RES=$?
+# --staged flag runs only on files about to commit
+demisto-sdk validate -g --skip-pack-release-notes --staged
+RES=$?
 
-# demisto-sdk secrets --ignore-entropy
-# RES=$(($RES + $?))
+demisto-sdk secrets --ignore-entropy
+RES=$(($RES + $?))
 
-<<<<<<< HEAD
-# echo ""
-# if [[ -n "$CONTENT_PRECOMMIT_RUN_DEV_TASKS" ]]; then
-#     echo "Running content lint tasks (flake8, mypy, bandit, pylint, pytest) as env variable CONTENT_PRECOMMIT_RUN_DEV_TASKS is set."
-#     SHOULD_LINT_ALL=$(./Tests/scripts/should_lint_all.sh)
-#     if [[ -n "$SHOULD_LINT_ALL" ]]; then
-#         echo -e  "----------\nNote: on circleci build, linting will be run on all files. This is because:\n$SHOULD_LINT_ALL\n----------"
-#     fi
-#     demisto-sdk lint -g
-#     RES=$(($RES + $?))
-# else  
-#     echo "Skipping running lint tasks (flake8, mypy, pylint, pytest). If you want to run this as part of the precommit hook"
-#     echo 'set CONTENT_PRECOMMIT_RUN_DEV_TASKS=1. You can add the following line to ~/.zshrc:'
-#     echo 'echo "export CONTENT_PRECOMMIT_RUN_DEV_TASKS=1" >> ~/.zshrc'
-#     echo ""
-#     echo 'Or if you want to manually run lint tasks: demisto-sdk lint -i <integration/script dir>'
-#     echo 'Example: demisto-sdk lint -i Scripts/ParseEmailFiles'
-# fi
-=======
 echo ""
 if [[ -n "$CONTENT_PRECOMMIT_RUN_DEV_TASKS" ]]; then
     echo "Running content lint tasks (flake8, mypy, bandit, pylint, pytest) as env variable CONTENT_PRECOMMIT_RUN_DEV_TASKS is set."
@@ -71,31 +52,30 @@
     echo 'Or if you want to manually run lint tasks: demisto-sdk lint -i <integration/script dir>'
     echo 'Example: demisto-sdk lint -i Scripts/ParseEmailFiles'
 fi
->>>>>>> c2976753
 
-# if [ -n "$DO_DEACTIVATE" ]; then
-#     echo "Deactivating Demisto Content virtual env..."
-#     deactivate
-# fi
-# if [ -n "$DO_ACTIVATE" ]; then
-#     echo "Activating back previous virtual env: $DO_ACTIVATE"
-#     source "${DO_ACTIVATE}/bin/activate"
-# fi
-# if [[ $RES -ne 0 ]]
-#   then
-#     echo "Please fix the aforementioned errors and then commit again"
-#     exit 1
-# fi
+if [ -n "$DO_DEACTIVATE" ]; then
+    echo "Deactivating Demisto Content virtual env..."
+    deactivate
+fi
+if [ -n "$DO_ACTIVATE" ]; then
+    echo "Activating back previous virtual env: $DO_ACTIVATE"
+    source "${DO_ACTIVATE}/bin/activate"
+fi
+if [[ $RES -ne 0 ]]
+  then
+    echo "Please fix the aforementioned errors and then commit again"
+    exit 1
+fi
 
 
-# # prevent push to master
-# if [ -z "$1"  ]; then
-#     protected_branch='master'
-#     current_branch=$(git symbolic-ref HEAD | sed -e 's,.*/\(.*\),\1,')
-#     if [ $protected_branch = $current_branch ]; then
-#         echo "pushing to master is not allowed"
-#         exit 1
-#     fi
-# fi
+# prevent push to master
+if [ -z "$1"  ]; then
+    protected_branch='master'
+    current_branch=$(git symbolic-ref HEAD | sed -e 's,.*/\(.*\),\1,')
+    if [ $protected_branch = $current_branch ]; then
+        echo "pushing to master is not allowed"
+        exit 1
+    fi
+fi
 
-# echo ""+echo ""