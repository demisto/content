--- conflicted
+++ resolved
@@ -589,17 +589,6 @@
 python-versions = ">=2.7, !=3.0.*, !=3.1.*, !=3.2.*, !=3.3.*, !=3.4.*"
 
 [[package]]
-name = "exceptiongroup"
-version = "1.0.0rc8"
-description = "Backport of PEP 654 (exception groups)"
-category = "main"
-optional = false
-python-versions = ">=3.7"
-
-[package.extras]
-test = ["pytest (>=6)"]
-
-[[package]]
 name = "filelock"
 version = "3.7.1"
 description = "A platform independent file lock."
@@ -883,35 +872,6 @@
 pyreadline3 = {version = "*", markers = "sys_platform == \"win32\" and python_version >= \"3.8\""}
 
 [[package]]
-name = "hypothesis"
-version = "6.47.3"
-description = "A library for property-based testing"
-category = "main"
-optional = false
-python-versions = ">=3.7"
-
-[package.dependencies]
-attrs = ">=19.2.0"
-exceptiongroup = {version = ">=1.0.0rc8", markers = "python_version < \"3.11\""}
-sortedcontainers = ">=2.1.0,<3.0.0"
-
-[package.extras]
-all = ["black (>=19.10b0)", "click (>=7.0)", "django (>=2.2)", "dpcontracts (>=0.4)", "lark-parser (>=0.6.5)", "libcst (>=0.3.16)", "numpy (>=1.9.0)", "pandas (>=0.25)", "pytest (>=4.6)", "python-dateutil (>=1.4)", "pytz (>=2014.1)", "redis (>=3.0.0)", "rich (>=9.0.0)", "importlib-metadata (>=3.6)", "backports.zoneinfo (>=0.2.1)", "tzdata (>=2022.1)"]
-cli = ["click (>=7.0)", "black (>=19.10b0)", "rich (>=9.0.0)"]
-codemods = ["libcst (>=0.3.16)"]
-dateutil = ["python-dateutil (>=1.4)"]
-django = ["django (>=2.2)"]
-dpcontracts = ["dpcontracts (>=0.4)"]
-ghostwriter = ["black (>=19.10b0)"]
-lark = ["lark-parser (>=0.6.5)"]
-numpy = ["numpy (>=1.9.0)"]
-pandas = ["pandas (>=0.25)"]
-pytest = ["pytest (>=4.6)"]
-pytz = ["pytz (>=2014.1)"]
-redis = ["redis (>=3.0.0)"]
-zoneinfo = ["backports.zoneinfo (>=0.2.1)", "tzdata (>=2022.1)"]
-
-[[package]]
 name = "idna"
 version = "3.3"
 description = "Internationalized Domain Names in Applications (IDNA)"
@@ -1831,14 +1791,6 @@
 python-versions = ">=3.6"
 
 [[package]]
-name = "sortedcontainers"
-version = "2.4.0"
-description = "Sorted Containers -- Sorted List, Sorted Dict, Sorted Set"
-category = "main"
-optional = false
-python-versions = "*"
-
-[[package]]
 name = "soupsieve"
 version = "2.3.2.post1"
 description = "A modern CSS selector implementation for Beautiful Soup."
@@ -2252,11 +2204,7 @@
 [metadata]
 lock-version = "1.1"
 python-versions = "^3.8,<3.11"
-<<<<<<< HEAD
-content-hash = "02778c184490a83aedff7e5d15a545295d2ecc7b709c3761d1304c78e7dd60e1"
-=======
 content-hash = "8d8c3bd6a00a1ab1088f54da4872ae675be7c1db7350af522b39fef1be2caf91"
->>>>>>> e441c05e
 
 [metadata.files]
 aiohttp = [
@@ -2620,10 +2568,6 @@
     {file = "docutils-0.18.1-py2.py3-none-any.whl", hash = "sha256:23010f129180089fbcd3bc08cfefccb3b890b0050e1ca00c867036e9d161b98c"},
     {file = "docutils-0.18.1.tar.gz", hash = "sha256:679987caf361a7539d76e584cbeddc311e3aee937877c87346f31debc63e9d06"},
 ]
-exceptiongroup = [
-    {file = "exceptiongroup-1.0.0rc8-py3-none-any.whl", hash = "sha256:ab0a968e1ef769e55d9a596f4a89f7be9ffedbc9fdefdb77cc68cf5c33ce1035"},
-    {file = "exceptiongroup-1.0.0rc8.tar.gz", hash = "sha256:6990c24f06b8d33c8065cfe43e5e8a4bfa384e0358be036af9cc60b6321bd11a"},
-]
 filelock = [
     {file = "filelock-3.7.1-py3-none-any.whl", hash = "sha256:37def7b658813cda163b56fc564cdc75e86d338246458c4c28ae84cabefa2404"},
     {file = "filelock-3.7.1.tar.gz", hash = "sha256:3a0fd85166ad9dbab54c9aec96737b744106dc5f15c0b09a6744a445299fcf04"},
@@ -2853,10 +2797,6 @@
 humanfriendly = [
     {file = "humanfriendly-10.0-py2.py3-none-any.whl", hash = "sha256:1697e1a8a8f550fd43c2865cd84542fc175a61dcb779b6fee18cf6b6ccba1477"},
     {file = "humanfriendly-10.0.tar.gz", hash = "sha256:6b0b831ce8f15f7300721aa49829fc4e83921a9a301cc7f606be6686a2288ddc"},
-]
-hypothesis = [
-    {file = "hypothesis-6.47.3-py3-none-any.whl", hash = "sha256:148198eacaa52aabd5b598e989d6906311a0580af6f99e76e3ace8d60762779a"},
-    {file = "hypothesis-6.47.3.tar.gz", hash = "sha256:3c6d99cd7540a64c37d88f86a7509c0ca29cda37a82a957340fba11388dfb9ce"},
 ]
 idna = [
     {file = "idna-3.3-py3-none-any.whl", hash = "sha256:84d9dd047ffa80596e0f246e2eab0b391788b0503584e8945f2368256d2735ff"},
@@ -3599,10 +3539,6 @@
     {file = "smmap-5.0.0-py3-none-any.whl", hash = "sha256:2aba19d6a040e78d8b09de5c57e96207b09ed71d8e55ce0959eeee6c8e190d94"},
     {file = "smmap-5.0.0.tar.gz", hash = "sha256:c840e62059cd3be204b0c9c9f74be2c09d5648eddd4580d9314c3ecde0b30936"},
 ]
-sortedcontainers = [
-    {file = "sortedcontainers-2.4.0-py2.py3-none-any.whl", hash = "sha256:a163dcaede0f1c021485e957a39245190e74249897e2ae4b2aa38595db237ee0"},
-    {file = "sortedcontainers-2.4.0.tar.gz", hash = "sha256:25caa5a06cc30b6b83d11423433f65d1f9d76c4c6a0c90e3379eaa43b9bfdb88"},
-]
 soupsieve = [
     {file = "soupsieve-2.3.2.post1-py3-none-any.whl", hash = "sha256:3b2503d3c7084a42b1ebd08116e5f81aadfaea95863628c80a3b774a11b7c759"},
     {file = "soupsieve-2.3.2.post1.tar.gz", hash = "sha256:fc53893b3da2c33de295667a0e19f078c14bf86544af307354de5fcf12a3f30d"},
