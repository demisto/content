--- conflicted
+++ resolved
@@ -198,22 +198,14 @@
 
 [[package]]
 name = "boto3"
-<<<<<<< HEAD
 version = "1.26.59"
-=======
-version = "1.26.57"
->>>>>>> 002936ac
 description = "The AWS SDK for Python"
 category = "dev"
 optional = false
 python-versions = ">= 3.7"
 
 [package.dependencies]
-<<<<<<< HEAD
 botocore = ">=1.29.59,<1.30.0"
-=======
-botocore = ">=1.29.57,<1.30.0"
->>>>>>> 002936ac
 jmespath = ">=0.7.1,<2.0.0"
 s3transfer = ">=0.6.0,<0.7.0"
 
@@ -222,11 +214,7 @@
 
 [[package]]
 name = "botocore"
-<<<<<<< HEAD
 version = "1.29.59"
-=======
-version = "1.29.57"
->>>>>>> 002936ac
 description = "Low-level, data-driven core of boto 3."
 category = "dev"
 optional = false
@@ -374,7 +362,6 @@
 test = ["flake8 (==3.7.8)", "hypothesis (==3.55.3)"]
 
 [[package]]
-<<<<<<< HEAD
 name = "compressed-rtf"
 version = "1.0.6"
 description = "Compressed Rich Text Format (RTF) compression and decompression package"
@@ -383,8 +370,6 @@
 python-versions = "*"
 
 [[package]]
-=======
->>>>>>> 002936ac
 name = "configargparse"
 version = "1.5.3"
 description = "A drop-in replacement for argparse that allows options to also be set via config files and/or environment variables."
@@ -1216,11 +1201,7 @@
 
 [[package]]
 name = "identify"
-<<<<<<< HEAD
 version = "2.5.16"
-=======
-version = "2.5.15"
->>>>>>> 002936ac
 description = "File identification library for Python"
 category = "dev"
 optional = false
@@ -1313,7 +1294,6 @@
 requirements-deprecated-finder = ["pip-api", "pipreqs"]
 
 [[package]]
-<<<<<<< HEAD
 name = "jbxapi"
 version = "3.20.0"
 description = "API for Joe Sandbox"
@@ -1326,8 +1306,6 @@
 requests = ">=2.18.4,<3"
 
 [[package]]
-=======
->>>>>>> 002936ac
 name = "jinja2"
 version = "3.1.2"
 description = "A very fast and expressive template engine."
@@ -1430,7 +1408,6 @@
 python-versions = "*"
 
 [[package]]
-<<<<<<< HEAD
 name = "lxml"
 version = "4.9.2"
 description = "Powerful and Pythonic XML processing library combining libxml2/libxslt with the ElementTree API."
@@ -1445,8 +1422,6 @@
 source = ["Cython (>=0.29.7)"]
 
 [[package]]
-=======
->>>>>>> 002936ac
 name = "markupsafe"
 version = "2.1.2"
 description = "Safely add untrusted strings to HTML/XML markup."
@@ -1668,7 +1643,7 @@
 
 [[package]]
 name = "oletools"
-version = "0.55.1"
+version = "0.60.1"
 description = "Python tools to analyze security characteristics of MS Office and OLE files (also called Structured Storage, Compound File Binary Format or Compound Document File Format), for Malware Analysis and Incident Response #DFIR"
 category = "dev"
 optional = false
@@ -1677,10 +1652,13 @@
 [package.dependencies]
 colorclass = "*"
 easygui = "*"
-msoffcrypto-tool = "*"
+msoffcrypto-tool = {version = "*", markers = "platform_python_implementation != \"PyPy\" or python_version >= \"3\" and platform_system != \"Windows\" and platform_system != \"Darwin\""}
 olefile = ">=0.46"
 pcodedmp = ">=1.2.5"
-pyparsing = ">=2.1.0"
+pyparsing = ">=2.1.0,<3"
+
+[package.extras]
+full = ["XLMMacroDeobfuscator"]
 
 [[package]]
 name = "opensearch-dsl"
@@ -1859,7 +1837,6 @@
 python-versions = ">=2.6"
 
 [[package]]
-<<<<<<< HEAD
 name = "pcodedmp"
 version = "1.2.6"
 description = "A VBA p-code disassembler"
@@ -1883,8 +1860,6 @@
 pillow = "*"
 
 [[package]]
-=======
->>>>>>> 002936ac
 name = "pebble"
 version = "5.0.3"
 description = "Threading and multiprocessing eye-candy."
@@ -2257,14 +2232,11 @@
 
 [[package]]
 name = "pyparsing"
-version = "3.0.9"
-description = "pyparsing module - Classes and methods to define and execute parsing grammars"
-category = "dev"
-optional = false
-python-versions = ">=3.6.8"
-
-[package.extras]
-diagrams = ["jinja2", "railroad-diagrams"]
+version = "2.4.7"
+description = "Python parsing module"
+category = "dev"
+optional = false
+python-versions = ">=2.6, !=3.0.*, !=3.1.*, !=3.2.*"
 
 [[package]]
 name = "pypdf2"
@@ -2624,9 +2596,8 @@
 pyasn1 = ">=0.1.3"
 
 [[package]]
-<<<<<<< HEAD
 name = "rtfde"
-version = "0.0.1"
+version = "0.0.2"
 description = "A library for extracting HTML content from RTF encapsulated HTML as commonly found in the exchange MSG email format."
 category = "dev"
 optional = false
@@ -2634,15 +2605,13 @@
 
 [package.dependencies]
 lark-parser = ">=0.11"
-oletools = ">=0.5"
+oletools = ">=0.56"
 
 [package.extras]
 dev = ["lxml (>=4.6)"]
 msg-parse = ["extract-msg (>=0.27)"]
 
 [[package]]
-=======
->>>>>>> 002936ac
 name = "ruamel-yaml"
 version = "0.17.21"
 description = "ruamel.yaml is a YAML parser/emitter that supports roundtrip preservation of comments, seq/map flow style, and map key order"
@@ -2743,11 +2712,7 @@
 
 [[package]]
 name = "setuptools"
-<<<<<<< HEAD
 version = "67.0.0"
-=======
-version = "66.1.1"
->>>>>>> 002936ac
 description = "Easily download, build, install, upgrade, and uninstall Python packages"
 category = "dev"
 optional = false
@@ -3485,11 +3450,7 @@
 [metadata]
 lock-version = "1.1"
 python-versions = "^3.8,<3.11"
-<<<<<<< HEAD
-content-hash = "2ab7981315816740526da97c27cf0fbaa4baab4b794e95b4679fb28eb43516b1"
-=======
-content-hash = "dc98d4498eb12698af79e4f5444c38f5fc13287124e172d0f9b63baf4308a623"
->>>>>>> 002936ac
+content-hash = "91b981a332ef248cfcbd6d2f6b127cfdf8c0b39415bd16d718ae372384fdbab0"
 
 [metadata.files]
 aiodns = [
@@ -3676,21 +3637,12 @@
     {file = "blessings-1.7.tar.gz", hash = "sha256:98e5854d805f50a5b58ac2333411b0482516a8210f23f43308baeb58d77c157d"},
 ]
 boto3 = [
-<<<<<<< HEAD
     {file = "boto3-1.26.59-py3-none-any.whl", hash = "sha256:34ee771a5cc84c16e75d4b9ef4672f51c2bafdce66ec457bbaac630b37d9cd5e"},
     {file = "boto3-1.26.59.tar.gz", hash = "sha256:7d9cebb507fc96e6eb429621ccb2e731b75e7bbb8d6d9f0cf0c08089ee3c1ab7"},
 ]
 botocore = [
     {file = "botocore-1.29.59-py3-none-any.whl", hash = "sha256:5533644ddefaccfaa98460a63eb73e61a46aad019771226d103b1054b0df6103"},
     {file = "botocore-1.29.59.tar.gz", hash = "sha256:bc75d41c5eecf624a2f9875483135aa78088a50c8d29847793f92756697cfed5"},
-=======
-    {file = "boto3-1.26.57-py3-none-any.whl", hash = "sha256:f1f13bfcb34d2175cf6f515a632bc432e0b357e4ebee7d4efda7ab5ec2914ef2"},
-    {file = "boto3-1.26.57.tar.gz", hash = "sha256:9c34ceac30a0672d2b6b030d459eb87f1a02d48f86f347fb4b054de85fb8a4b1"},
-]
-botocore = [
-    {file = "botocore-1.29.57-py3-none-any.whl", hash = "sha256:f43382babffc07645a084484b1f08fb9d3fa4744bb08b74065ae0b4b1f4103b6"},
-    {file = "botocore-1.29.57.tar.gz", hash = "sha256:02078e37d6b3626794f821385f3357195d87610fa1b25355577ed5393f16f7b8"},
->>>>>>> 002936ac
 ]
 bracex = [
     {file = "bracex-2.3.post1-py3-none-any.whl", hash = "sha256:351b7f20d56fb9ea91f9b9e9e7664db466eb234188c175fd943f8f755c807e73"},
@@ -3809,12 +3761,9 @@
     {file = "commonmark-0.9.1-py2.py3-none-any.whl", hash = "sha256:da2f38c92590f83de410ba1a3cbceafbc74fee9def35f9251ba9a971d6d66fd9"},
     {file = "commonmark-0.9.1.tar.gz", hash = "sha256:452f9dc859be7f06631ddcb328b6919c67984aca654e5fefb3914d54691aed60"},
 ]
-<<<<<<< HEAD
 compressed-rtf = [
     {file = "compressed_rtf-1.0.6.tar.gz", hash = "sha256:c1c827f1d124d24608981a56e8b8691eb1f2a69a78ccad6440e7d92fde1781dd"},
 ]
-=======
->>>>>>> 002936ac
 configargparse = [
     {file = "ConfigArgParse-1.5.3-py3-none-any.whl", hash = "sha256:18f6535a2db9f6e02bd5626cc7455eac3e96b9ab3d969d366f9aafd5c5c00fe7"},
     {file = "ConfigArgParse-1.5.3.tar.gz", hash = "sha256:1b0b3cbf664ab59dada57123c81eff3d9737e0d11d8cf79e3d6eb10823f1739f"},
@@ -3896,13 +3845,10 @@
 dateparser = [
     {file = "dateparser-1.1.6-py2.py3-none-any.whl", hash = "sha256:c47b6e4b8c4b2b2a21690111b6571b6991295ba327ec6503753abeebf5e80696"},
     {file = "dateparser-1.1.6.tar.gz", hash = "sha256:e703db1815270c020552f4b3e3a981937b48b2cbcfcef5347071b74788dd9214"},
-<<<<<<< HEAD
 ]
 datetime = [
     {file = "DateTime-5.0-py3-none-any.whl", hash = "sha256:22d3622eec9cfe73b16e5c5ff5f05d8c1154e32f01e56560f3d20b834ceea2d7"},
     {file = "DateTime-5.0.tar.gz", hash = "sha256:20e4e0ff01e07d2e8de863e7e2b63b1bde6ec049098e244ab89a2c4bc4342ac1"},
-=======
->>>>>>> 002936ac
 ]
 db-dtypes = [
     {file = "db-dtypes-1.0.5.tar.gz", hash = "sha256:ee68f30cbccf343124ef0abebc7f8cc9a74ef8ed7ee4ff61f586117e8040a9d6"},
@@ -3920,14 +3866,7 @@
     {file = "demisto-py-3.2.7.tar.gz", hash = "sha256:5b41a9d7b03fc4d36f25bfd1929c31d2974805101426885f7650c321f992472c"},
     {file = "demisto_py-3.2.7-py3-none-any.whl", hash = "sha256:32e48931970d6b5aa69f525edf10fb6e9ee4c190c88e7c6db57f84790d2b6b86"},
 ]
-<<<<<<< HEAD
-demisto-sdk = [
-    {file = "demisto_sdk-1.9.0-py3-none-any.whl", hash = "sha256:0f89878b20032e947d7598144a1356d77b367efbea129295d056c112fb00b007"},
-    {file = "demisto_sdk-1.9.0.tar.gz", hash = "sha256:11a307e24bdec95445f530406a3d471ce7405216077cf5569b0300f1fe2666da"},
-]
-=======
 demisto-sdk = []
->>>>>>> 002936ac
 deprecated = [
     {file = "Deprecated-1.2.13-py2.py3-none-any.whl", hash = "sha256:64756e3e14c8c5eea9795d93c524551432a0be75629f8f29e67ab8caf076c76d"},
     {file = "Deprecated-1.2.13.tar.gz", hash = "sha256:43ac5335da90c31c24ba028af536a91d41d53f9e6901ddb021bcc572ce44e38d"},
@@ -4345,13 +4284,8 @@
     {file = "humanfriendly-10.0.tar.gz", hash = "sha256:6b0b831ce8f15f7300721aa49829fc4e83921a9a301cc7f606be6686a2288ddc"},
 ]
 identify = [
-<<<<<<< HEAD
     {file = "identify-2.5.16-py2.py3-none-any.whl", hash = "sha256:832832a58ecc1b8f33d5e8cb4f7d3db2f5c7fbe922dfee5f958b48fed691501a"},
     {file = "identify-2.5.16.tar.gz", hash = "sha256:c47acedfe6495b1c603ed7e93469b26e839cab38db4155113f36f718f8b3dc47"},
-=======
-    {file = "identify-2.5.15-py2.py3-none-any.whl", hash = "sha256:1f4b36c5f50f3f950864b2a047308743f064eaa6f6645da5e5c780d1c7125487"},
-    {file = "identify-2.5.15.tar.gz", hash = "sha256:c22aa206f47cc40486ecf585d27ad5f40adbfc494a3fa41dc3ed0499a23b123f"},
->>>>>>> 002936ac
 ]
 idna = [
     {file = "idna-3.4-py3-none-any.whl", hash = "sha256:90b77e79eaa3eba6de819a0c442c0b4ceefc341a7a2ab77d7562bf49f425c5c2"},
@@ -4459,7 +4393,6 @@
     {file = "lockfile-0.12.2-py2.py3-none-any.whl", hash = "sha256:6c3cb24f344923d30b2785d5ad75182c8ea7ac1b6171b08657258ec7429d50fa"},
     {file = "lockfile-0.12.2.tar.gz", hash = "sha256:6aed02de03cba24efabcd600b30540140634fc06cfa603822d508d5361e9f799"},
 ]
-<<<<<<< HEAD
 lxml = [
     {file = "lxml-4.9.2-cp27-cp27m-macosx_10_15_x86_64.whl", hash = "sha256:76cf573e5a365e790396a5cc2b909812633409306c6531a6877c59061e42c4f2"},
     {file = "lxml-4.9.2-cp27-cp27m-manylinux_2_5_i686.manylinux1_i686.whl", hash = "sha256:b1f42b6921d0e81b1bcb5e395bc091a70f41c4d4e55ba99c6da2b31626c44892"},
@@ -4539,8 +4472,6 @@
     {file = "lxml-4.9.2-pp39-pypy39_pp73-win_amd64.whl", hash = "sha256:7b515674acfdcadb0eb5d00d8a709868173acece5cb0be3dd165950cbfdf5409"},
     {file = "lxml-4.9.2.tar.gz", hash = "sha256:2455cfaeb7ac70338b3257f41e21f0724f4b5b0c0e7702da67ee6c3640835b67"},
 ]
-=======
->>>>>>> 002936ac
 markupsafe = [
     {file = "MarkupSafe-2.1.2-cp310-cp310-macosx_10_9_universal2.whl", hash = "sha256:665a36ae6f8f20a4676b53224e33d456a6f5a72657d9c83c2aa00765072f31f7"},
     {file = "MarkupSafe-2.1.2-cp310-cp310-macosx_10_9_x86_64.whl", hash = "sha256:340bea174e9761308703ae988e982005aedf427de816d1afe98147668cc03036"},
@@ -4784,7 +4715,8 @@
     {file = "olefile-0.46.zip", hash = "sha256:133b031eaf8fd2c9399b78b8bc5b8fcbe4c31e85295749bb17a87cba8f3c3964"},
 ]
 oletools = [
-    {file = "oletools-0.55.1.zip", hash = "sha256:edea57914c4040e7d0d64cfd88c84355d4305548d761d476fbac21ee26b25d8d"},
+    {file = "oletools-0.60.1-py2.py3-none-any.whl", hash = "sha256:edef92374e688989a39269eb9a11142fb20a023629c23538c849c14d1d1144ea"},
+    {file = "oletools-0.60.1.zip", hash = "sha256:67a796da4c4b8e2feb9a6b2495bef8798a3323a75512de4e5669d9dc9d1fae31"},
 ]
 opensearch-dsl = [
     {file = "opensearch-dsl-2.0.1.tar.gz", hash = "sha256:8226381665073f110ef3d3a5027e625255df55d91d302044999c590b4d662539"},
@@ -4843,13 +4775,10 @@
     {file = "orjson-3.8.5-cp39-cp39-musllinux_1_1_x86_64.whl", hash = "sha256:38480031bc8add58effe802291e4abf7042ef72ae1a4302efe9a36c8f8bfbfcc"},
     {file = "orjson-3.8.5-cp39-none-win_amd64.whl", hash = "sha256:0e9a1c2e649cbaed410c882cedc8f3b993d8f1426d9327f31762d3f46fe7cc88"},
     {file = "orjson-3.8.5.tar.gz", hash = "sha256:77a3b2bd0c4ef7723ea09081e3329dac568a62463aed127c1501441b07ffc64b"},
-<<<<<<< HEAD
 ]
 outcome = [
     {file = "outcome-1.2.0-py2.py3-none-any.whl", hash = "sha256:c4ab89a56575d6d38a05aa16daeaa333109c1f96167aba8901ab18b6b5e0f7f5"},
     {file = "outcome-1.2.0.tar.gz", hash = "sha256:6f82bd3de45da303cf1f771ecafa1633750a358436a8bb60e06a1ceb745d2672"},
-=======
->>>>>>> 002936ac
 ]
 packaging = [
     {file = "packaging-21.3-py3-none-any.whl", hash = "sha256:ef103e05f519cdc783ae24ea4e2e0f508a9c99b2d4969652eed6a2e1ea5bd522"},
@@ -4905,7 +4834,6 @@
     {file = "pbr-5.11.1-py2.py3-none-any.whl", hash = "sha256:567f09558bae2b3ab53cb3c1e2e33e726ff3338e7bae3db5dc954b3a44eef12b"},
     {file = "pbr-5.11.1.tar.gz", hash = "sha256:aefc51675b0b533d56bb5fd1c8c6c0522fe31896679882e1c4c63d5e4a0fccb3"},
 ]
-<<<<<<< HEAD
 pcodedmp = [
     {file = "pcodedmp-1.2.6-py2.py3-none-any.whl", hash = "sha256:4441f7c0ab4cbda27bd4668db3b14f36261d86e5059ce06c0828602cbe1c4278"},
     {file = "pcodedmp-1.2.6.tar.gz", hash = "sha256:025f8c809a126f45a082ffa820893e6a8d990d9d7ddb68694b5a9f0a6dbcd955"},
@@ -4914,8 +4842,6 @@
     {file = "pdf2image-1.16.2-py3-none-any.whl", hash = "sha256:1469335050a17657f94c2f1ef3a23e57807d631ad5bcbaec997c2c42a8186f4a"},
     {file = "pdf2image-1.16.2.tar.gz", hash = "sha256:86761091eee35f4641ea98dfddb254254361d018be698a199aff7c1d37331803"},
 ]
-=======
->>>>>>> 002936ac
 pebble = [
     {file = "Pebble-5.0.3-py3-none-any.whl", hash = "sha256:8274aa0959f387b368ede47666129cbe5d123f276a1bd9cafe77e020194b2141"},
     {file = "Pebble-5.0.3.tar.gz", hash = "sha256:bdcfd9ea7e0aedb895b204177c19e6d6543d9962f4e3402ebab2175004863da8"},
@@ -5311,8 +5237,8 @@
     {file = "pyOpenSSL-22.0.0.tar.gz", hash = "sha256:660b1b1425aac4a1bea1d94168a85d99f0b3144c869dd4390d27629d0087f1bf"},
 ]
 pyparsing = [
-    {file = "pyparsing-3.0.9-py3-none-any.whl", hash = "sha256:5026bae9a10eeaefb61dab2f09052b9f4307d44aee4eda64b309723d8d206bbc"},
-    {file = "pyparsing-3.0.9.tar.gz", hash = "sha256:2b020ecf7d21b687f219b71ecad3631f644a47f01403fa1d1036b0c6416d70fb"},
+    {file = "pyparsing-2.4.7-py2.py3-none-any.whl", hash = "sha256:ef9d7589ef3c200abe66653d3f1ab1033c3c419ae9b9bdb1240a85b024efc88b"},
+    {file = "pyparsing-2.4.7.tar.gz", hash = "sha256:c203ec8783bf771a155b207279b9bccb8dea02d8f0c9e5f8ead507bc3246ecc1"},
 ]
 pypdf2 = [
     {file = "PyPDF2-1.28.6-py3-none-any.whl", hash = "sha256:d7118f0187153257b1f906dcfcd8236608f4987b6a9999b7c5ad49114706a1ad"},
@@ -5567,13 +5493,10 @@
 requests = [
     {file = "requests-2.28.2-py3-none-any.whl", hash = "sha256:64299f4909223da747622c030b781c0d7811e359c37124b4bd368fb8c6518baa"},
     {file = "requests-2.28.2.tar.gz", hash = "sha256:98b1b2782e3c6c4904938b84c0eb932721069dfdb9134313beff7c83c2df24bf"},
-<<<<<<< HEAD
 ]
 requests-file = [
     {file = "requests-file-1.5.1.tar.gz", hash = "sha256:07d74208d3389d01c38ab89ef403af0cfec63957d53a0081d8eca738d0247d8e"},
     {file = "requests_file-1.5.1-py2.py3-none-any.whl", hash = "sha256:dfe5dae75c12481f68ba353183c53a65e6044c923e64c24b2209f6c7570ca953"},
-=======
->>>>>>> 002936ac
 ]
 requests-mock = [
     {file = "requests-mock-1.10.0.tar.gz", hash = "sha256:59c9c32419a9fb1ae83ec242d98e889c45bd7d7a65d48375cc243ec08441658b"},
@@ -5599,13 +5522,10 @@
     {file = "rsa-4.9-py3-none-any.whl", hash = "sha256:90260d9058e514786967344d0ef75fa8727eed8a7d2e43ce9f4bcf1b536174f7"},
     {file = "rsa-4.9.tar.gz", hash = "sha256:e38464a49c6c85d7f1351b0126661487a7e0a14a50f1675ec50eb34d4f20ef21"},
 ]
-<<<<<<< HEAD
 rtfde = [
-    {file = "RTFDE-0.0.1-py3-none-any.whl", hash = "sha256:a8962c651f17c7b9a994fccc6951429921abc0a82a736f58bb5f2a34a6ad561a"},
-    {file = "RTFDE-0.0.1.tar.gz", hash = "sha256:0e298ddfe17104f37f860cba071acd44ddb83db774c9f2788ad44882f0d32b06"},
-]
-=======
->>>>>>> 002936ac
+    {file = "RTFDE-0.0.2-py3-none-any.whl", hash = "sha256:18386e4f060cee12a2a8035b0acf0cc99689f5dff1bf347bab7e92351860a21d"},
+    {file = "RTFDE-0.0.2.tar.gz", hash = "sha256:b86b5d734950fe8745a5b89133f50554252dbd67c6d1b9265e23ee140e7ea8a2"},
+]
 ruamel-yaml = [
     {file = "ruamel.yaml-0.17.21-py3-none-any.whl", hash = "sha256:742b35d3d665023981bd6d16b3d24248ce5df75fdb4e2924e93a05c1f8b61ca7"},
     {file = "ruamel.yaml-0.17.21.tar.gz", hash = "sha256:8b7ce697a2f212752a35c1ac414471dc16c424c9573be4926b56ff3f5d23b7af"},
@@ -5705,13 +5625,8 @@
     {file = "sendgrid-6.9.7.tar.gz", hash = "sha256:fa30411c627690fecd0ef6b1d4e1783f2d0272aa14b5fffb133ebd1e31114f16"},
 ]
 setuptools = [
-<<<<<<< HEAD
     {file = "setuptools-67.0.0-py3-none-any.whl", hash = "sha256:9d790961ba6219e9ff7d9557622d2fe136816a264dd01d5997cfc057d804853d"},
     {file = "setuptools-67.0.0.tar.gz", hash = "sha256:883131c5b6efa70b9101c7ef30b2b7b780a4283d5fc1616383cdf22c83cbefe6"},
-=======
-    {file = "setuptools-66.1.1-py3-none-any.whl", hash = "sha256:6f590d76b713d5de4e49fe4fbca24474469f53c83632d5d0fd056f7ff7e8112b"},
-    {file = "setuptools-66.1.1.tar.gz", hash = "sha256:ac4008d396bc9cd983ea483cb7139c0240a07bbc74ffb6232fceffedc6cf03a8"},
->>>>>>> 002936ac
 ]
 shellingham = [
     {file = "shellingham-1.5.0.post1-py2.py3-none-any.whl", hash = "sha256:368bf8c00754fd4f55afb7bbb86e272df77e4dc76ac29dbcbb81a59e9fc15744"},
@@ -6140,13 +6055,10 @@
 wcwidth = [
     {file = "wcwidth-0.2.6-py2.py3-none-any.whl", hash = "sha256:795b138f6875577cd91bba52baf9e445cd5118fd32723b460e30a0af30ea230e"},
     {file = "wcwidth-0.2.6.tar.gz", hash = "sha256:a5220780a404dbe3353789870978e472cfe477761f06ee55077256e509b156d0"},
-<<<<<<< HEAD
 ]
 webdriver-manager = [
     {file = "webdriver_manager-3.8.5-py2.py3-none-any.whl", hash = "sha256:2d807ec270d2d990022b86efabd4096053e0a1e7a34c6174f9937320dfdc6826"},
     {file = "webdriver_manager-3.8.5.tar.gz", hash = "sha256:e671f3b738af52351341d6df6674c2f0b959db0fe978e9a7135cfa36d1ad9560"},
-=======
->>>>>>> 002936ac
 ]
 websocket-client = [
     {file = "websocket-client-1.5.0.tar.gz", hash = "sha256:561ca949e5bbb5d33409a37235db55c279235c78ee407802f1d2314fff8a8536"},
