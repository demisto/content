--- conflicted
+++ resolved
@@ -422,46 +422,6 @@
 bandit = ">=1.7.4,<2.0.0"
 bs4 = ">=0.0.1,<0.0.2"
 chardet = ">=4,<6"
-<<<<<<< HEAD
-click = "^8.0.0"
-colorama = "^0.4.4"
-coloredlogs = "^15.0.1"
-configparser = "^5.2.0"
-coverage = "=6.3.2"
-cryptography = "^36.0.2"
-dateparser = "^1.1.1"
-decorator = "^5.1.1"
-demisto-py = "^3.2.3"
-dictdiffer = "^0.9.0"
-dictor = "^0.1.9"
-docker = "^5.0.3"
-flake8 = "^4.0.1"
-flatten-dict = "^0.4.2"
-gitdb = "^4.0.9"
-GitPython = "^3.1.27"
-giturlparse = "^0.10.0"
-google-cloud-storage = "^2.2.1"
-imagesize = "^1.3.0"
-importlib-resources = "^5.6.0"
-inflection = "^0.5.1"
-isort = "^5.10.1"
-Jinja2 = "^3.1.1"
-jsonschema = "^4.4.0"
-klara = "^0.6.3"
-MarkupSafe = "^2.1.1"
-mergedeep = "^1.3.4"
-mypy = "^0.982"
-neo4j = "^4.4.8"
-networkx = "^2.7.1"
-nltk = "^3.7"
-ordered-set = "^4.1.0"
-paramiko = "^2.11.0"
-Pebble = "^4.6.3"
-pipenv = "^2022.3.28"
-prettytable = "^3.2.0"
-pydantic = "^1.9.2"
-pykwalify = "^1.8.0"
-=======
 click = ">=8.0.0,<9.0.0"
 colorama = ">=0.4.4,<0.5.0"
 coloredlogs = ">=15.0.1,<16.0.0"
@@ -500,7 +460,6 @@
 prettytable = ">=3.2.0,<4.0.0"
 pydantic = ">=1.9.2,<2.0.0"
 pykwalify = ">=1.8.0,<2.0.0"
->>>>>>> 092c2e09
 pylint = "2.12.2"
 PyPDF2 = ">=1.26.0,<2.0.0"
 pyspellchecker = ">=0.6.3,<0.7.0"
@@ -512,20 +471,6 @@
 tabulate = ">=0.8.9,<0.9.0"
 typed-ast = ">=1.5.2,<2.0.0"
 types-chardet = ">=4.0.3,<6.0.0"
-<<<<<<< HEAD
-types-dateparser = "^1.1.0"
-types-decorator = "^5.1.8"
-types-emoji = ">=1.2.7,<3.0.0"
-types-filelock = "^3.2.5"
-types-futures = "^3.3.8"
-types-ipaddress = "^1.0.8"
-types-Markdown = "^3.3.21"
-types-mock = "^4.0.15"
-types-paramiko = "^2.8.17"
-types-protobuf = "^3.19.15"
-types-PyMySQL = "^1.0.15"
-types-python-dateutil = "^2.8.10"
-=======
 types-dateparser = ">=1.1.0,<2.0.0"
 types-decorator = ">=5.1.8,<6.0.0"
 types-emoji = ">=1.2.7,<3.0.0"
@@ -538,7 +483,6 @@
 types-protobuf = ">=3.19.15,<4.0.0"
 types-PyMySQL = ">=1.0.15,<2.0.0"
 types-python-dateutil = ">=2.8.10,<3.0.0"
->>>>>>> 092c2e09
 types-pytz = ">=2021.3.6,<2023.0.0"
 types-pyvmomi = ">=7.0.6,<8.0.0"
 types-PyYAML = ">=6.0.5,<7.0.0"
@@ -556,15 +500,6 @@
 
 [package.extras]
 build = ["gsutil (==5.14)"]
-<<<<<<< HEAD
-
-[package.source]
-type = "git"
-url = "https://github.com/demisto/demisto-sdk.git"
-reference = "e99ac4014261f552befc88f80ba35341aaf9a6c7"
-resolved_reference = "e99ac4014261f552befc88f80ba35341aaf9a6c7"
-=======
->>>>>>> 092c2e09
 
 [[package]]
 name = "deprecated"
@@ -2350,11 +2285,7 @@
 [metadata]
 lock-version = "1.1"
 python-versions = "^3.8,<3.11"
-<<<<<<< HEAD
-content-hash = "7439edb8387db1a28c3cd2536079081cafe699d54309559e7f97d1775bd3d097"
-=======
 content-hash = "412904e346aef20e2264b06545afe406a2e0781a33db0212a28a20026ce3a9f7"
->>>>>>> 092c2e09
 
 [metadata.files]
 aiohttp = [
@@ -2725,13 +2656,10 @@
 demisto-py = [
     {file = "demisto-py-3.2.4.tar.gz", hash = "sha256:fa0c29341005c91553f0586899f98550a288e0649fb4ade839d508ab3ee6d742"},
     {file = "demisto_py-3.2.4-py3-none-any.whl", hash = "sha256:2ca229d440166d75d6a8abb48a1947eca06c319099e66597775732357af3b62b"},
-<<<<<<< HEAD
-=======
 ]
 demisto-sdk = [
     {file = "demisto_sdk-1.7.7-py3-none-any.whl", hash = "sha256:0d803c584d8214063407edad626af0be561e9b7b01247c13ed93bce657a27926"},
     {file = "demisto_sdk-1.7.7.tar.gz", hash = "sha256:55f03ab986b8e810dd73e34e4acf0035fa922e9c74b2464c69427d725cb629bc"},
->>>>>>> 092c2e09
 ]
 deprecated = [
     {file = "Deprecated-1.2.13-py2.py3-none-any.whl", hash = "sha256:64756e3e14c8c5eea9795d93c524551432a0be75629f8f29e67ab8caf076c76d"},
