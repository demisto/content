--- conflicted
+++ resolved
@@ -87,7 +87,8 @@
 dev = ["attrs[docs,tests]"]
 docs = ["furo", "myst-parser", "sphinx", "sphinx-notfound-page", "sphinxcontrib-towncrier", "towncrier", "zope.interface"]
 tests = ["attrs[tests-no-zope]", "zope.interface"]
-tests-no-zope = ["cloudpickle", "cloudpickle", "hypothesis", "hypothesis", "mypy (>=0.971,<0.990)", "mypy (>=0.971,<0.990)", "pympler", "pympler", "pytest (>=4.3.0)", "pytest (>=4.3.0)", "pytest-mypy-plugins", "pytest-mypy-plugins", "pytest-xdist[psutil]", "pytest-xdist[psutil]"]
+tests-no-zope = ["cloudpickle", "hypothesis", "mypy (>=0.971,<0.990)", "pympler", "pytest (>=4.3.0)", "pytest-mypy-plugins", "pytest-xdist[psutil]"]
+tests_no_zope = ["cloudpickle", "hypothesis", "mypy (>=0.971,<0.990)", "pympler", "pytest (>=4.3.0)", "pytest-mypy-plugins", "pytest-xdist[psutil]"]
 
 [[package]]
 name = "autopep8"
@@ -102,7 +103,7 @@
 toml = "*"
 
 [[package]]
-name = "backports-zoneinfo"
+name = "backports.zoneinfo"
 version = "0.2.1"
 description = "Backport of the standard library zoneinfo module"
 category = "dev"
@@ -171,22 +172,14 @@
 
 [[package]]
 name = "boto3"
-<<<<<<< HEAD
-version = "1.26.42"
-=======
 version = "1.26.45"
->>>>>>> a1eff607
 description = "The AWS SDK for Python"
 category = "dev"
 optional = false
 python-versions = ">= 3.7"
 
 [package.dependencies]
-<<<<<<< HEAD
-botocore = ">=1.29.42,<1.30.0"
-=======
 botocore = ">=1.29.45,<1.30.0"
->>>>>>> a1eff607
 jmespath = ">=0.7.1,<2.0.0"
 s3transfer = ">=0.6.0,<0.7.0"
 
@@ -195,11 +188,7 @@
 
 [[package]]
 name = "botocore"
-<<<<<<< HEAD
-version = "1.29.42"
-=======
 version = "1.29.45"
->>>>>>> a1eff607
 description = "Low-level, data-driven core of boto 3."
 category = "dev"
 optional = false
@@ -273,7 +262,7 @@
 python-versions = ">=3.6.0"
 
 [package.extras]
-unicode-backport = ["unicodedata2"]
+unicode_backport = ["unicodedata2"]
 
 [[package]]
 name = "click"
@@ -320,7 +309,7 @@
 test = ["flake8 (==3.7.8)", "hypothesis (==3.55.3)"]
 
 [[package]]
-name = "configargparse"
+name = "ConfigArgParse"
 version = "1.5.3"
 description = "A drop-in replacement for argparse that allows options to also be set via config files and/or environment variables."
 category = "dev"
@@ -437,109 +426,97 @@
 category = "dev"
 optional = false
 python-versions = ">=3.8,<3.11"
-develop = false
-
-[package.dependencies]
-autopep8 = "^1.6.0"
-bandit = "^1.7.4"
-beautifulsoup4 = "^4.11.1"
+
+[package.dependencies]
+autopep8 = ">=1.6.0,<2.0.0"
+bandit = ">=1.7.4,<2.0.0"
+beautifulsoup4 = ">=4.11.1,<5.0.0"
 chardet = ">=4,<6"
-click = "^8.0.0"
-colorama = "^0.4.4"
-coloredlogs = "^15.0.1"
-configparser = "^5.2.0"
+click = ">=8.0.0,<9.0.0"
+colorama = ">=0.4.4,<0.5.0"
+coloredlogs = ">=15.0.1,<16.0.0"
+configparser = ">=5.2.0,<6.0.0"
 coverage = "6.3.2"
-cryptography = "^36.0.2"
-dateparser = "^1.1.1"
-decorator = "^5.1.1"
-demisto-py = "^3.2.5"
-dictdiffer = "^0.9.0"
-dictor = "^0.1.9"
-docker = "^5.0.3"
-flake8 = "^4.0.1"
-flatten-dict = "^0.4.2"
-gitdb = "^4.0.9"
-GitPython = "^3.1.27"
-giturlparse = "^0.10.0"
-google-cloud-storage = "^2.2.1"
-imagesize = "^1.3.0"
-importlib-resources = "^5.6.0"
-inflection = "^0.5.1"
-isort = "^5.10.1"
-Jinja2 = "^3.1.1"
-jsonschema = "^4.4.0"
-klara = "^0.6.3"
-MarkupSafe = "^2.1.1"
-mergedeep = "^1.3.4"
-mypy = "^0.982"
-neo4j = "^4.4.8"
-networkx = "^2.7.1"
-nltk = "^3.7"
-ordered-set = "^4.1.0"
-orjson = "^3.8.3"
+cryptography = ">=36.0.2,<37.0.0"
+dateparser = ">=1.1.1,<2.0.0"
+decorator = ">=5.1.1,<6.0.0"
+demisto-py = ">=3.2.5,<4.0.0"
+dictdiffer = ">=0.9.0,<0.10.0"
+dictor = ">=0.1.9,<0.2.0"
+docker = ">=5.0.3,<6.0.0"
+flake8 = ">=4.0.1,<5.0.0"
+flatten-dict = ">=0.4.2,<0.5.0"
+gitdb = ">=4.0.9,<5.0.0"
+GitPython = ">=3.1.27,<4.0.0"
+giturlparse = ">=0.10.0,<0.11.0"
+google-cloud-storage = ">=2.2.1,<3.0.0"
+imagesize = ">=1.3.0,<2.0.0"
+importlib-resources = ">=5.6.0,<6.0.0"
+inflection = ">=0.5.1,<0.6.0"
+isort = ">=5.10.1,<6.0.0"
+Jinja2 = ">=3.1.1,<4.0.0"
+jsonschema = ">=4.4.0,<5.0.0"
+klara = ">=0.6.3,<0.7.0"
+MarkupSafe = ">=2.1.1,<3.0.0"
+mergedeep = ">=1.3.4,<2.0.0"
+mypy = ">=0.982,<0.983"
+neo4j = ">=4.4.8,<5.0.0"
+networkx = ">=2.7.1,<3.0.0"
+nltk = ">=3.7,<4.0"
+ordered-set = ">=4.1.0,<5.0.0"
+orjson = ">=3.8.3,<4.0.0"
 packaging = "<22"
-paramiko = "^2.11.0"
+paramiko = ">=2.11.0,<3.0.0"
 Pebble = ">=4.6.3,<6.0.0"
-pipenv = "^2022.3.28"
-prettytable = "^3.2.0"
-pydantic = "^1.9.2"
-pykwalify = "^1.8.0"
+pipenv = ">=2022.3.28,<2023.0.0"
+prettytable = ">=3.2.0,<4.0.0"
+pydantic = ">=1.9.2,<2.0.0"
+pykwalify = ">=1.8.0,<2.0.0"
 pylint = "2.12.2"
-PyPDF2 = "^1.28.6"
-pyspellchecker = "^0.6.3"
-pytest-freezegun = "^0.4.2"
-python-dotenv = "^0.20.0"
-requests = "^2.27.1"
-"ruamel.yaml" = "^0.17.21"
-slackclient = "^2.9.3"
+PyPDF2 = ">=1.28.6,<2.0.0"
+pyspellchecker = ">=0.6.3,<0.7.0"
+pytest-freezegun = ">=0.4.2,<0.5.0"
+python-dotenv = ">=0.20.0,<0.21.0"
+requests = ">=2.27.1,<3.0.0"
+"ruamel.yaml" = ">=0.17.21,<0.18.0"
+slackclient = ">=2.9.3,<3.0.0"
 tabulate = ">=0.8.9,<0.10.0"
-<<<<<<< HEAD
-typed-ast = "^1.5.2"
-typer = {version = "^0.6.1", extras = ["all"]}
-=======
 typed-ast = ">=1.5.2,<2.0.0"
 typer = {version = ">=0.6.1,<0.8.0", extras = ["all"]}
->>>>>>> a1eff607
 types-chardet = ">=4.0.3,<6.0.0"
-types-dateparser = "^1.1.0"
-types-decorator = "^5.1.8"
+types-dateparser = ">=1.1.0,<2.0.0"
+types-decorator = ">=5.1.8,<6.0.0"
 types-emoji = ">=1.2.7,<3.0.0"
-types-filelock = "^3.2.5"
-types-futures = "^3.3.8"
-types-ipaddress = "^1.0.8"
-types-Markdown = "^3.3.21"
-types-mock = "^4.0.15"
-types-paramiko = "^2.8.17"
-types-pkg-resources = "^0.1.3"
-types-protobuf = "^3.19.15"
-types-PyMySQL = "^1.0.15"
-types-python-dateutil = "^2.8.10"
+types-filelock = ">=3.2.5,<4.0.0"
+types-futures = ">=3.3.8,<4.0.0"
+types-ipaddress = ">=1.0.8,<2.0.0"
+types-Markdown = ">=3.3.21,<4.0.0"
+types-mock = ">=4.0.15,<5.0.0"
+types-paramiko = ">=2.8.17,<3.0.0"
+types-pkg-resources = ">=0.1.3,<0.2.0"
+types-protobuf = ">=3.19.15,<4.0.0"
+types-PyMySQL = ">=1.0.15,<2.0.0"
+types-python-dateutil = ">=2.8.10,<3.0.0"
 types-pytz = ">=2021.3.6,<2023.0.0"
 types-pyvmomi = ">=7.0.6,<9.0.0"
-types-PyYAML = "^6.0.5"
+types-PyYAML = ">=6.0.5,<7.0.0"
 types-requests = "2.28.11"
-types-setuptools = "^65.6.0.1"
-types-six = "^1.16.12"
+types-setuptools = ">=65.6.0.1,<66.0.0.0"
+types-six = ">=1.16.12,<2.0.0"
 types-tabulate = ">=0.8.6,<0.10.0"
-types-ujson = "^5.6.0.0"
-typing-extensions = "^4.1.1"
-ujson = "^5.1.0"
-urllib3 = "^1.26.9"
-vulture = "^2.3"
-wcmatch = "^8.3"
-yamlordereddictloader = "^0.4.0"
+types-ujson = ">=5.6.0.0,<6.0.0.0"
+typing-extensions = ">=4.1.1,<5.0.0"
+ujson = ">=5.1.0,<6.0.0"
+urllib3 = ">=1.26.9,<2.0.0"
+vulture = ">=2.3,<3.0"
+wcmatch = ">=8.3,<9.0"
+yamlordereddictloader = ">=0.4.0,<0.5.0"
 
 [package.extras]
 build = ["gsutil (==5.17)"]
 
-[package.source]
-type = "git"
-url = "https://github.com/demisto/demisto-sdk.git"
-reference = "support_native_docker_image_in_lint"
-resolved_reference = "70f478e0bb989e58040857892cbe71b3a0cc4442"
-
-[[package]]
-name = "deprecated"
+[[package]]
+name = "Deprecated"
 version = "1.2.13"
 description = "Python @deprecated decorator to deprecate old python classes, functions or methods."
 category = "dev"
@@ -693,7 +670,7 @@
 smmap = ">=3.0.1,<6"
 
 [[package]]
-name = "gitpython"
+name = "GitPython"
 version = "3.1.30"
 description = "GitPython is a python library used to interact with Git repositories"
 category = "dev"
@@ -748,7 +725,7 @@
 
 [package.extras]
 aiohttp = ["aiohttp (>=3.6.2,<4.0.0dev)", "requests (>=2.20.0,<3.0.0dev)"]
-enterprise-cert = ["cryptography (==36.0.2)", "pyopenssl (==22.0.0)"]
+enterprise_cert = ["cryptography (==36.0.2)", "pyopenssl (==22.0.0)"]
 pyopenssl = ["cryptography (>=38.0.3)", "pyopenssl (>=20.0.0)"]
 reauth = ["pyu2f (>=0.1.5)"]
 
@@ -989,7 +966,7 @@
 requirements-deprecated-finder = ["pip-api", "pipreqs"]
 
 [[package]]
-name = "jinja2"
+name = "Jinja2"
 version = "3.1.2"
 description = "A very fast and expressive template engine."
 category = "dev"
@@ -1078,7 +1055,7 @@
 python-versions = "*"
 
 [[package]]
-name = "markupsafe"
+name = "MarkupSafe"
 version = "2.1.1"
 description = "Safely add untrusted strings to HTML/XML markup."
 category = "dev"
@@ -1186,7 +1163,7 @@
 [package.extras]
 all = ["matplotlib", "numpy", "pyparsing", "python-crfsuite", "requests", "scikit-learn", "scipy", "twython"]
 corenlp = ["requests"]
-machine-learning = ["numpy", "python-crfsuite", "scikit-learn", "scipy"]
+machine_learning = ["numpy", "python-crfsuite", "scikit-learn", "scipy"]
 plot = ["matplotlib"]
 tgrep = ["pyparsing"]
 twitter = ["twython"]
@@ -1303,7 +1280,7 @@
 python-versions = ">=2.6"
 
 [[package]]
-name = "pebble"
+name = "Pebble"
 version = "5.0.3"
 description = "Threading and multiprocessing eye-candy."
 category = "dev"
@@ -1340,7 +1317,7 @@
 tests = ["flaky", "mock", "pytest (>=5.0)", "pytest-timeout", "pytest-xdist"]
 
 [[package]]
-name = "pkgutil-resolve-name"
+name = "pkgutil_resolve_name"
 version = "1.3.10"
 description = "Resolve a name to an object."
 category = "dev"
@@ -1500,7 +1477,7 @@
 python-versions = ">=2.7, !=3.0.*, !=3.1.*, !=3.2.*, !=3.3.*"
 
 [[package]]
-name = "pygithub"
+name = "PyGithub"
 version = "1.57"
 description = "Use the full Github API v3"
 category = "dev"
@@ -1517,7 +1494,7 @@
 integrations = ["cryptography"]
 
 [[package]]
-name = "pygments"
+name = "Pygments"
 version = "2.14.0"
 description = "Pygments is a syntax highlighting package written in Python."
 category = "dev"
@@ -1528,7 +1505,7 @@
 plugins = ["importlib-metadata"]
 
 [[package]]
-name = "pyjwt"
+name = "PyJWT"
 version = "2.6.0"
 description = "JSON Web Token implementation in Python"
 category = "dev"
@@ -1572,7 +1549,7 @@
 typing-extensions = {version = ">=3.10.0", markers = "python_version < \"3.10\""}
 
 [[package]]
-name = "pynacl"
+name = "PyNaCl"
 version = "1.5.0"
 description = "Python binding to the Networking and Cryptography (NaCl) library"
 category = "dev"
@@ -1598,7 +1575,7 @@
 diagrams = ["jinja2", "railroad-diagrams"]
 
 [[package]]
-name = "pypdf2"
+name = "PyPDF2"
 version = "1.28.6"
 description = "A pure-python PDF library capable of splitting, merging, cropping, and transforming PDF files"
 category = "dev"
@@ -1767,7 +1744,7 @@
 python-versions = "*"
 
 [[package]]
-name = "pyyaml"
+name = "PyYAML"
 version = "6.0"
 description = "YAML parser and emitter for Python"
 category = "dev"
@@ -1798,7 +1775,7 @@
 
 [package.extras]
 socks = ["PySocks (>=1.5.6,!=1.5.7)"]
-use-chardet-on-py3 = ["chardet (>=3.0.2,<6)"]
+use_chardet_on_py3 = ["chardet (>=3.0.2,<6)"]
 
 [[package]]
 name = "requests-mock"
@@ -1855,7 +1832,7 @@
 pyasn1 = ">=0.1.3"
 
 [[package]]
-name = "ruamel-yaml"
+name = "ruamel.yaml"
 version = "0.17.21"
 description = "ruamel.yaml is a YAML parser/emitter that supports roundtrip preservation of comments, seq/map flow style, and map key order"
 category = "dev"
@@ -1870,7 +1847,7 @@
 jinja2 = ["ruamel.yaml.jinja2 (>=0.2)"]
 
 [[package]]
-name = "ruamel-yaml-clib"
+name = "ruamel.yaml.clib"
 version = "0.2.7"
 description = "C version of reader, parser and emitter for ruamel.yaml derived from libyaml"
 category = "dev"
@@ -2146,7 +2123,7 @@
 python-versions = "*"
 
 [[package]]
-name = "types-markdown"
+name = "types-Markdown"
 version = "3.4.2.1"
 description = "Typing stubs for Markdown"
 category = "dev"
@@ -2189,7 +2166,7 @@
 python-versions = "*"
 
 [[package]]
-name = "types-pymysql"
+name = "types-PyMySQL"
 version = "1.0.19.1"
 description = "Typing stubs for PyMySQL"
 category = "dev"
@@ -2221,7 +2198,7 @@
 python-versions = "*"
 
 [[package]]
-name = "types-pyyaml"
+name = "types-PyYAML"
 version = "6.0.12.2"
 description = "Typing stubs for PyYAML"
 category = "dev"
@@ -2458,11 +2435,7 @@
 [metadata]
 lock-version = "1.1"
 python-versions = "^3.8,<3.11"
-<<<<<<< HEAD
-content-hash = "8198f4c6e63b03c40a29a9b4ac0a21a6f97f53f723f55fe7c4c8eb0a2e2173b2"
-=======
 content-hash = "5ad15fdacdf6b3c15bdd2d491532cfe61d64c964f7e0db208dff8b8ad35cf83e"
->>>>>>> a1eff607
 
 [metadata.files]
 aiohttp = [
@@ -2582,7 +2555,7 @@
     {file = "autopep8-1.6.0-py2.py3-none-any.whl", hash = "sha256:ed77137193bbac52d029a52c59bec1b0629b5a186c495f1eb21b126ac466083f"},
     {file = "autopep8-1.6.0.tar.gz", hash = "sha256:44f0932855039d2c15c4510d6df665e4730f2b8582704fa48f9c55bd3e17d979"},
 ]
-backports-zoneinfo = [
+"backports.zoneinfo" = [
     {file = "backports.zoneinfo-0.2.1-cp36-cp36m-macosx_10_14_x86_64.whl", hash = "sha256:da6013fd84a690242c310d77ddb8441a559e9cb3d3d59ebac9aca1a57b2e18bc"},
     {file = "backports.zoneinfo-0.2.1-cp36-cp36m-manylinux1_i686.whl", hash = "sha256:89a48c0d158a3cc3f654da4c2de1ceba85263fafb861b98b59040a5086259722"},
     {file = "backports.zoneinfo-0.2.1-cp36-cp36m-manylinux1_x86_64.whl", hash = "sha256:1c5742112073a563c81f786e77514969acb58649bcdf6cdf0b4ed31a348d4546"},
@@ -2637,21 +2610,12 @@
     {file = "blessings-1.7.tar.gz", hash = "sha256:98e5854d805f50a5b58ac2333411b0482516a8210f23f43308baeb58d77c157d"},
 ]
 boto3 = [
-<<<<<<< HEAD
-    {file = "boto3-1.26.42-py3-none-any.whl", hash = "sha256:75c995a04723f23e35e16ea491ed91a1345e2fa6492678a216488512308dada1"},
-    {file = "boto3-1.26.42.tar.gz", hash = "sha256:4cfd7e05e4033dbca2cc59bcfdafbdaef9d83dc3c0448917569b301d85766d9d"},
-]
-botocore = [
-    {file = "botocore-1.29.42-py3-none-any.whl", hash = "sha256:f52f9dbd7ad42b3528c1052086c1a7b6122a018f919afdb604f2889caefe8092"},
-    {file = "botocore-1.29.42.tar.gz", hash = "sha256:d05c62f64e76194c40f598f5f7c804ec50d9820e9f03f6e0198558e4ace167c4"},
-=======
     {file = "boto3-1.26.45-py3-none-any.whl", hash = "sha256:b1bc7db503dc49bdccf5dada080077056a32af9982afdde84578a109cd741d05"},
     {file = "boto3-1.26.45.tar.gz", hash = "sha256:cc7f652df93e1ce818413fd82ffd645d4f92a64fec67c72946212d3750eaa80f"},
 ]
 botocore = [
     {file = "botocore-1.29.45-py3-none-any.whl", hash = "sha256:a5c0e13f266ee9a74335a1e5d3e377f2baae27226ae23d78f023bae0d18f3161"},
     {file = "botocore-1.29.45.tar.gz", hash = "sha256:62ae03e591ff25555854aa338da35190ffe18c0b1be2ebf5cfb277164233691f"},
->>>>>>> a1eff607
 ]
 bracex = [
     {file = "bracex-2.3.post1-py3-none-any.whl", hash = "sha256:351b7f20d56fb9ea91f9b9e9e7664db466eb234188c175fd943f8f755c807e73"},
@@ -2759,7 +2723,7 @@
     {file = "commonmark-0.9.1-py2.py3-none-any.whl", hash = "sha256:da2f38c92590f83de410ba1a3cbceafbc74fee9def35f9251ba9a971d6d66fd9"},
     {file = "commonmark-0.9.1.tar.gz", hash = "sha256:452f9dc859be7f06631ddcb328b6919c67984aca654e5fefb3914d54691aed60"},
 ]
-configargparse = [
+ConfigArgParse = [
     {file = "ConfigArgParse-1.5.3-py3-none-any.whl", hash = "sha256:18f6535a2db9f6e02bd5626cc7455eac3e96b9ab3d969d366f9aafd5c5c00fe7"},
     {file = "ConfigArgParse-1.5.3.tar.gz", hash = "sha256:1b0b3cbf664ab59dada57123c81eff3d9737e0d11d8cf79e3d6eb10823f1739f"},
 ]
@@ -2848,16 +2812,11 @@
     {file = "demisto-py-3.2.5.tar.gz", hash = "sha256:f06011a63b260a8fdc1a2ffaa5985f0445026190551d8b42130304b4189a1a2c"},
     {file = "demisto_py-3.2.5-py3-none-any.whl", hash = "sha256:13921472412bd5aad48a10934508c19016d819713b8b35ad262865771d3ea586"},
 ]
-<<<<<<< HEAD
-demisto-sdk = []
-deprecated = [
-=======
 demisto-sdk = [
     {file = "demisto_sdk-1.8.3-py3-none-any.whl", hash = "sha256:ca2651b415a8f86ab49863e65e9be6bea1a14d690bd0d6c7d83d3e20cb24eea7"},
     {file = "demisto_sdk-1.8.3.tar.gz", hash = "sha256:6c651f78d8d86c87c11a12d69661c28a0b46dbe0082914a4330b8cbce9968d9b"},
 ]
 Deprecated = [
->>>>>>> a1eff607
     {file = "Deprecated-1.2.13-py2.py3-none-any.whl", hash = "sha256:64756e3e14c8c5eea9795d93c524551432a0be75629f8f29e67ab8caf076c76d"},
     {file = "Deprecated-1.2.13.tar.gz", hash = "sha256:43ac5335da90c31c24ba028af536a91d41d53f9e6901ddb021bcc572ce44e38d"},
 ]
@@ -2983,7 +2942,7 @@
     {file = "gitdb-4.0.10-py3-none-any.whl", hash = "sha256:c286cf298426064079ed96a9e4a9d39e7f3e9bf15ba60701e95f5492f28415c7"},
     {file = "gitdb-4.0.10.tar.gz", hash = "sha256:6eb990b69df4e15bad899ea868dc46572c3f75339735663b81de79b06f17eb9a"},
 ]
-gitpython = [
+GitPython = [
     {file = "GitPython-3.1.30-py3-none-any.whl", hash = "sha256:cd455b0000615c60e286208ba540271af9fe531fa6a87cc590a7298785ab2882"},
     {file = "GitPython-3.1.30.tar.gz", hash = "sha256:769c2d83e13f5d938b7688479da374c4e3d49f71549aaf462b646db9602ea6f8"},
 ]
@@ -3180,7 +3139,7 @@
     {file = "isort-5.11.4-py3-none-any.whl", hash = "sha256:c033fd0edb91000a7f09527fe5c75321878f98322a77ddcc81adbd83724afb7b"},
     {file = "isort-5.11.4.tar.gz", hash = "sha256:6db30c5ded9815d813932c04c2f85a360bcdd35fed496f4d8f35495ef0a261b6"},
 ]
-jinja2 = [
+Jinja2 = [
     {file = "Jinja2-3.1.2-py3-none-any.whl", hash = "sha256:6088930bfe239f0e6710546ab9c19c9ef35e29792895fed6e6e31a023a182a61"},
     {file = "Jinja2-3.1.2.tar.gz", hash = "sha256:31351a702a408a9e7595a8fc6150fc3f43bb6bf7e319770cbc0db9df9437e852"},
 ]
@@ -3246,7 +3205,7 @@
     {file = "lockfile-0.12.2-py2.py3-none-any.whl", hash = "sha256:6c3cb24f344923d30b2785d5ad75182c8ea7ac1b6171b08657258ec7429d50fa"},
     {file = "lockfile-0.12.2.tar.gz", hash = "sha256:6aed02de03cba24efabcd600b30540140634fc06cfa603822d508d5361e9f799"},
 ]
-markupsafe = [
+MarkupSafe = [
     {file = "MarkupSafe-2.1.1-cp310-cp310-macosx_10_9_universal2.whl", hash = "sha256:86b1f75c4e7c2ac2ccdaec2b9022845dbb81880ca318bb7a0a01fbf7813e3812"},
     {file = "MarkupSafe-2.1.1-cp310-cp310-macosx_10_9_x86_64.whl", hash = "sha256:f121a1420d4e173a5d96e47e9a0c0dcff965afdf1626d28de1460815f7c4ee7a"},
     {file = "MarkupSafe-2.1.1-cp310-cp310-manylinux_2_17_aarch64.manylinux2014_aarch64.whl", hash = "sha256:a49907dd8420c5685cfa064a1335b6754b74541bbb3706c259c02ed65b644b3e"},
@@ -3542,7 +3501,7 @@
     {file = "pbr-5.11.0-py2.py3-none-any.whl", hash = "sha256:db2317ff07c84c4c63648c9064a79fe9d9f5c7ce85a9099d4b6258b3db83225a"},
     {file = "pbr-5.11.0.tar.gz", hash = "sha256:b97bc6695b2aff02144133c2e7399d5885223d42b7912ffaec2ca3898e673bfe"},
 ]
-pebble = [
+Pebble = [
     {file = "Pebble-5.0.3-py3-none-any.whl", hash = "sha256:8274aa0959f387b368ede47666129cbe5d123f276a1bd9cafe77e020194b2141"},
     {file = "Pebble-5.0.3.tar.gz", hash = "sha256:bdcfd9ea7e0aedb895b204177c19e6d6543d9962f4e3402ebab2175004863da8"},
 ]
@@ -3554,7 +3513,7 @@
     {file = "pipenv-2022.12.19-py3-none-any.whl", hash = "sha256:eed9c479d918a809deec23a4136f2b66091f035c849012acca3a9898d5f0938f"},
     {file = "pipenv-2022.12.19.tar.gz", hash = "sha256:56a0e9305912293a8205e23b836b4abb9bca912fd5ef131214cdcdbc1861a1cc"},
 ]
-pkgutil-resolve-name = [
+pkgutil_resolve_name = [
     {file = "pkgutil_resolve_name-1.3.10-py3-none-any.whl", hash = "sha256:ca27cc078d25c5ad71a9de0a7a330146c4e014c2462d9af19c6b828280649c5e"},
     {file = "pkgutil_resolve_name-1.3.10.tar.gz", hash = "sha256:357d6c9e6a755653cfd78893817c0853af365dd51ec97f3d358a819373bbd174"},
 ]
@@ -3705,15 +3664,15 @@
     {file = "pyflakes-2.4.0-py2.py3-none-any.whl", hash = "sha256:3bb3a3f256f4b7968c9c788781e4ff07dce46bdf12339dcda61053375426ee2e"},
     {file = "pyflakes-2.4.0.tar.gz", hash = "sha256:05a85c2872edf37a4ed30b0cce2f6093e1d0581f8c19d7393122da7e25b2b24c"},
 ]
-pygithub = [
+PyGithub = [
     {file = "PyGithub-1.57-py3-none-any.whl", hash = "sha256:5822febeac2391f1306c55a99af2bc8f86c8bf82ded000030cd02c18f31b731f"},
     {file = "PyGithub-1.57.tar.gz", hash = "sha256:c273f252b278fb81f1769505cc6921bdb6791e1cebd6ac850cc97dad13c31ff3"},
 ]
-pygments = [
+Pygments = [
     {file = "Pygments-2.14.0-py3-none-any.whl", hash = "sha256:fa7bd7bd2771287c0de303af8bfdfc731f51bd2c6a47ab69d117138893b82717"},
     {file = "Pygments-2.14.0.tar.gz", hash = "sha256:b3ed06a9e8ac9a9aae5a6f5dbe78a8a58655d17b43b93c078f094ddc476ae297"},
 ]
-pyjwt = [
+PyJWT = [
     {file = "PyJWT-2.6.0-py3-none-any.whl", hash = "sha256:d83c3d892a77bbb74d3e1a2cfa90afaadb60945205d1095d9221f04466f64c14"},
     {file = "PyJWT-2.6.0.tar.gz", hash = "sha256:69285c7e31fc44f68a1feb309e948e0df53259d579295e6cfe2b1792329f05fd"},
 ]
@@ -3725,7 +3684,7 @@
     {file = "pylint-2.12.2-py3-none-any.whl", hash = "sha256:daabda3f7ed9d1c60f52d563b1b854632fd90035bcf01443e234d3dc794e3b74"},
     {file = "pylint-2.12.2.tar.gz", hash = "sha256:9d945a73640e1fec07ee34b42f5669b770c759acd536ec7b16d7e4b87a9c9ff9"},
 ]
-pynacl = [
+PyNaCl = [
     {file = "PyNaCl-1.5.0-cp36-abi3-macosx_10_10_universal2.whl", hash = "sha256:401002a4aaa07c9414132aaed7f6836ff98f59277a234704ff66878c2ee4a0d1"},
     {file = "PyNaCl-1.5.0-cp36-abi3-manylinux_2_17_aarch64.manylinux2014_aarch64.manylinux_2_24_aarch64.whl", hash = "sha256:52cb72a79269189d4e0dc537556f4740f7f0a9ec41c1322598799b0bdad4ef92"},
     {file = "PyNaCl-1.5.0-cp36-abi3-manylinux_2_17_aarch64.manylinux2014_aarch64.whl", hash = "sha256:a36d4a9dda1f19ce6e03c9a784a2921a4b726b02e1c736600ca9c22029474394"},
@@ -3741,7 +3700,7 @@
     {file = "pyparsing-3.0.9-py3-none-any.whl", hash = "sha256:5026bae9a10eeaefb61dab2f09052b9f4307d44aee4eda64b309723d8d206bbc"},
     {file = "pyparsing-3.0.9.tar.gz", hash = "sha256:2b020ecf7d21b687f219b71ecad3631f644a47f01403fa1d1036b0c6416d70fb"},
 ]
-pypdf2 = [
+PyPDF2 = [
     {file = "PyPDF2-1.28.6-py3-none-any.whl", hash = "sha256:d7118f0187153257b1f906dcfcd8236608f4987b6a9999b7c5ad49114706a1ad"},
     {file = "PyPDF2-1.28.6.tar.gz", hash = "sha256:c0840835d18357b077da05bdad1423f5e29419f318135b6a6542895930dc4905"},
 ]
@@ -3836,7 +3795,7 @@
     {file = "pywin32-227-cp39-cp39-win32.whl", hash = "sha256:c054c52ba46e7eb6b7d7dfae4dbd987a1bb48ee86debe3f245a2884ece46e295"},
     {file = "pywin32-227-cp39-cp39-win_amd64.whl", hash = "sha256:f27cec5e7f588c3d1051651830ecc00294f90728d19c3bf6916e6dba93ea357c"},
 ]
-pyyaml = [
+PyYAML = [
     {file = "PyYAML-6.0-cp310-cp310-macosx_10_9_x86_64.whl", hash = "sha256:d4db7c7aef085872ef65a8fd7d6d09a14ae91f691dec3e87ee5ee0539d516f53"},
     {file = "PyYAML-6.0-cp310-cp310-macosx_11_0_arm64.whl", hash = "sha256:9df7ed3b3d2e0ecfe09e14741b857df43adb5a3ddadc919a2d94fbdf78fea53c"},
     {file = "PyYAML-6.0-cp310-cp310-manylinux_2_17_aarch64.manylinux2014_aarch64.whl", hash = "sha256:77f396e6ef4c73fdc33a9157446466f1cff553d979bd00ecb64385760c6babdc"},
@@ -3988,11 +3947,11 @@
     {file = "rsa-4.9-py3-none-any.whl", hash = "sha256:90260d9058e514786967344d0ef75fa8727eed8a7d2e43ce9f4bcf1b536174f7"},
     {file = "rsa-4.9.tar.gz", hash = "sha256:e38464a49c6c85d7f1351b0126661487a7e0a14a50f1675ec50eb34d4f20ef21"},
 ]
-ruamel-yaml = [
+"ruamel.yaml" = [
     {file = "ruamel.yaml-0.17.21-py3-none-any.whl", hash = "sha256:742b35d3d665023981bd6d16b3d24248ce5df75fdb4e2924e93a05c1f8b61ca7"},
     {file = "ruamel.yaml-0.17.21.tar.gz", hash = "sha256:8b7ce697a2f212752a35c1ac414471dc16c424c9573be4926b56ff3f5d23b7af"},
 ]
-ruamel-yaml-clib = [
+"ruamel.yaml.clib" = [
     {file = "ruamel.yaml.clib-0.2.7-cp310-cp310-macosx_10_9_universal2.whl", hash = "sha256:d5859983f26d8cd7bb5c287ef452e8aacc86501487634573d260968f753e1d71"},
     {file = "ruamel.yaml.clib-0.2.7-cp310-cp310-macosx_12_0_arm64.whl", hash = "sha256:debc87a9516b237d0466a711b18b6ebeb17ba9f391eb7f91c649c5c4ec5006c7"},
     {file = "ruamel.yaml.clib-0.2.7-cp310-cp310-manylinux2014_aarch64.whl", hash = "sha256:df5828871e6648db72d1c19b4bd24819b80a755c4541d3409f0f7acd0f335c80"},
@@ -4155,7 +4114,7 @@
     {file = "types-ipaddress-1.0.8.tar.gz", hash = "sha256:a03df3be5935e50ba03fa843daabff539a041a28e73e0fce2c5705bee54d3841"},
     {file = "types_ipaddress-1.0.8-py3-none-any.whl", hash = "sha256:4933b74da157ba877b1a705d64f6fa7742745e9ffd65e51011f370c11ebedb55"},
 ]
-types-markdown = [
+types-Markdown = [
     {file = "types-Markdown-3.4.2.1.tar.gz", hash = "sha256:03c0904cf5886a7d8193e2f50bcf842afc89e0ab80f060f389f6c2635c65628f"},
     {file = "types_Markdown-3.4.2.1-py3-none-any.whl", hash = "sha256:b2333f6f4b8f69af83de359e10a097e4a3f14bbd6d2484e1829d9b0ec56fa0cb"},
 ]
@@ -4175,7 +4134,7 @@
     {file = "types-protobuf-3.20.4.6.tar.gz", hash = "sha256:ba27443c592bbec1629dd69494a24c84461c63f0d3b7d648ce258aaae9680965"},
     {file = "types_protobuf-3.20.4.6-py3-none-any.whl", hash = "sha256:ab2d315ba82246b83d28f8797c98dc0fe1dd5cfd187909e56faf87239aedaae3"},
 ]
-types-pymysql = [
+types-PyMySQL = [
     {file = "types-PyMySQL-1.0.19.1.tar.gz", hash = "sha256:c24ce221cd76a24445b4614fff84b13644d7fb4966fc7a07a742e8546da29507"},
     {file = "types_PyMySQL-1.0.19.1-py3-none-any.whl", hash = "sha256:6748b3d830b9fc0299bd85ebf0f4a29de8c51f452a11fee83690ee4b26deede8"},
 ]
@@ -4191,7 +4150,7 @@
     {file = "types-pyvmomi-8.0.0.0.tar.gz", hash = "sha256:927833225cd3d3c30b32ae82b59f628a9e284ea6b507f79abb9e4d848dad739a"},
     {file = "types_pyvmomi-8.0.0.0-py3-none-any.whl", hash = "sha256:8d4e2d8022c391e101953bad0d850fe1153f843788b167d8f1b36494743a3271"},
 ]
-types-pyyaml = [
+types-PyYAML = [
     {file = "types-PyYAML-6.0.12.2.tar.gz", hash = "sha256:6840819871c92deebe6a2067fb800c11b8a063632eb4e3e755914e7ab3604e83"},
     {file = "types_PyYAML-6.0.12.2-py3-none-any.whl", hash = "sha256:1e94e80aafee07a7e798addb2a320e32956a373f376655128ae20637adb2655b"},
 ]
