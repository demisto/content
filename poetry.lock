[[package]]
name = "aiohttp"
version = "3.8.1"
description = "Async http client/server framework (asyncio)"
category = "main"
optional = false
python-versions = ">=3.6"

[package.dependencies]
aiosignal = ">=1.1.2"
async-timeout = ">=4.0.0a3,<5.0"
attrs = ">=17.3.0"
charset-normalizer = ">=2.0,<3.0"
frozenlist = ">=1.1.1"
multidict = ">=4.5,<7.0"
yarl = ">=1.0,<2.0"

[package.extras]
speedups = ["aiodns", "brotli", "cchardet"]

[[package]]
name = "aiosignal"
version = "1.2.0"
description = "aiosignal: a list of registered asynchronous callbacks"
category = "main"
optional = false
python-versions = ">=3.6"

[package.dependencies]
frozenlist = ">=1.1.0"

[[package]]
name = "ansible-runner"
version = "2.2.1"
description = "\"Consistent Ansible Python API and CLI with container and process isolation runtime capabilities\""
category = "main"
optional = false
python-versions = "*"

[package.dependencies]
packaging = "*"
pexpect = ">=4.5"
python-daemon = "*"
pyyaml = "*"
six = "*"

[[package]]
name = "astor"
version = "0.8.1"
description = "Read/rewrite/write Python ASTs"
category = "main"
optional = false
python-versions = "!=3.0.*,!=3.1.*,!=3.2.*,!=3.3.*,>=2.7"

[[package]]
name = "astroid"
version = "2.9.3"
description = "An abstract syntax tree for Python with inference support."
category = "main"
optional = false
python-versions = ">=3.6.2"

[package.dependencies]
lazy-object-proxy = ">=1.4.0"
typing-extensions = {version = ">=3.10", markers = "python_version < \"3.10\""}
wrapt = ">=1.11,<1.14"

[[package]]
name = "async-timeout"
version = "4.0.2"
description = "Timeout context manager for asyncio programs"
category = "main"
optional = false
python-versions = ">=3.6"

[[package]]
name = "atomicwrites"
version = "1.4.1"
description = "Atomic file writes."
category = "main"
optional = false
python-versions = ">=2.7, !=3.0.*, !=3.1.*, !=3.2.*, !=3.3.*"

[[package]]
name = "attrs"
version = "22.1.0"
description = "Classes Without Boilerplate"
category = "main"
optional = false
python-versions = ">=3.5"

[package.extras]
dev = ["coverage[toml] (>=5.0.2)", "hypothesis", "pympler", "pytest (>=4.3.0)", "mypy (>=0.900,!=0.940)", "pytest-mypy-plugins", "zope.interface", "furo", "sphinx", "sphinx-notfound-page", "pre-commit", "cloudpickle"]
docs = ["furo", "sphinx", "zope.interface", "sphinx-notfound-page"]
tests = ["coverage[toml] (>=5.0.2)", "hypothesis", "pympler", "pytest (>=4.3.0)", "mypy (>=0.900,!=0.940)", "pytest-mypy-plugins", "zope.interface", "cloudpickle"]
tests_no_zope = ["coverage[toml] (>=5.0.2)", "hypothesis", "pympler", "pytest (>=4.3.0)", "mypy (>=0.900,!=0.940)", "pytest-mypy-plugins", "cloudpickle"]

[[package]]
name = "autopep8"
version = "1.6.0"
description = "A tool that automatically formats Python code to conform to the PEP 8 style guide"
category = "main"
optional = false
python-versions = "*"

[package.dependencies]
pycodestyle = ">=2.8.0"
toml = "*"

[[package]]
name = "backports.zoneinfo"
version = "0.2.1"
description = "Backport of the standard library zoneinfo module"
category = "main"
optional = false
python-versions = ">=3.6"

[package.extras]
tzdata = ["tzdata"]

[[package]]
name = "bandit"
version = "1.7.4"
description = "Security oriented static analyser for python code."
category = "main"
optional = false
python-versions = ">=3.7"

[package.dependencies]
colorama = {version = ">=0.3.9", markers = "platform_system == \"Windows\""}
GitPython = ">=1.0.1"
PyYAML = ">=5.3.1"
stevedore = ">=1.20.0"

[package.extras]
test = ["coverage (>=4.5.4)", "fixtures (>=3.0.0)", "flake8 (>=4.0.0)", "stestr (>=2.5.0)", "testscenarios (>=0.5.0)", "testtools (>=2.3.0)", "toml", "beautifulsoup4 (>=4.8.0)", "pylint (==1.9.4)"]
toml = ["toml"]
yaml = ["pyyaml"]

[[package]]
name = "bcrypt"
version = "4.0.0"
description = "Modern password hashing for your software and your servers"
category = "main"
optional = false
python-versions = ">=3.6"

[package.extras]
tests = ["pytest (>=3.2.1,!=3.3.0)"]
typecheck = ["mypy"]

[[package]]
name = "beautifulsoup4"
version = "4.11.1"
description = "Screen-scraping library"
category = "main"
optional = false
python-versions = ">=3.6.0"

[package.dependencies]
soupsieve = ">1.2"

[package.extras]
html5lib = ["html5lib"]
lxml = ["lxml"]

[[package]]
name = "blessings"
version = "1.7"
description = "A thin, practical wrapper around terminal coloring, styling, and positioning"
category = "main"
optional = false
python-versions = ">=2.7, !=3.0.*, !=3.1.*, !=3.2.*, !=3.3.*"

[package.dependencies]
six = "*"

[[package]]
name = "boto3"
<<<<<<< HEAD
version = "1.24.63"
=======
version = "1.24.58"
>>>>>>> 0a06f8ce
description = "The AWS SDK for Python"
category = "main"
optional = false
python-versions = ">= 3.7"

[package.dependencies]
<<<<<<< HEAD
botocore = ">=1.27.63,<1.28.0"
=======
botocore = ">=1.27.58,<1.28.0"
>>>>>>> 0a06f8ce
jmespath = ">=0.7.1,<2.0.0"
s3transfer = ">=0.6.0,<0.7.0"

[package.extras]
crt = ["botocore[crt] (>=1.21.0,<2.0a0)"]

[[package]]
name = "botocore"
<<<<<<< HEAD
version = "1.27.63"
=======
version = "1.27.58"
>>>>>>> 0a06f8ce
description = "Low-level, data-driven core of boto 3."
category = "main"
optional = false
python-versions = ">= 3.7"

[package.dependencies]
jmespath = ">=0.7.1,<2.0.0"
python-dateutil = ">=2.1,<3.0.0"
urllib3 = ">=1.25.4,<1.27"

[package.extras]
crt = ["awscrt (==0.14.0)"]

[[package]]
name = "bracex"
version = "2.3.post1"
description = "Bash style brace expander."
category = "main"
optional = false
python-versions = ">=3.7"

[[package]]
name = "bs4"
version = "0.0.1"
description = "Dummy package for Beautiful Soup"
category = "main"
optional = false
python-versions = "*"

[package.dependencies]
beautifulsoup4 = "*"

[[package]]
name = "cachetools"
version = "5.2.0"
description = "Extensible memoizing collections and decorators"
category = "main"
optional = false
python-versions = "~=3.7"

[[package]]
name = "certifi"
version = "2022.6.15"
description = "Python package for providing Mozilla's CA Bundle."
category = "main"
optional = false
python-versions = ">=3.6"

[[package]]
name = "cffi"
version = "1.15.1"
description = "Foreign Function Interface for Python calling C code."
category = "main"
optional = false
python-versions = "*"

[package.dependencies]
pycparser = "*"

[[package]]
name = "chardet"
version = "4.0.0"
description = "Universal encoding detector for Python 2 and 3"
category = "main"
optional = false
python-versions = ">=2.7, !=3.0.*, !=3.1.*, !=3.2.*, !=3.3.*, !=3.4.*"

[[package]]
name = "charset-normalizer"
version = "2.1.1"
description = "The Real First Universal Charset Detector. Open, modern and actively maintained alternative to Chardet."
category = "main"
optional = false
python-versions = ">=3.6.0"

[package.extras]
unicode_backport = ["unicodedata2"]

[[package]]
name = "click"
version = "8.1.3"
description = "Composable command line interface toolkit"
category = "main"
optional = false
python-versions = ">=3.7"

[package.dependencies]
colorama = {version = "*", markers = "platform_system == \"Windows\""}

[[package]]
name = "colorama"
version = "0.4.5"
description = "Cross-platform colored terminal text."
category = "main"
optional = false
python-versions = ">=2.7, !=3.0.*, !=3.1.*, !=3.2.*, !=3.3.*, !=3.4.*"

[[package]]
name = "coloredlogs"
version = "15.0.1"
description = "Colored terminal output for Python's logging module"
category = "main"
optional = false
python-versions = ">=2.7, !=3.0.*, !=3.1.*, !=3.2.*, !=3.3.*, !=3.4.*"

[package.dependencies]
humanfriendly = ">=9.1"

[package.extras]
cron = ["capturer (>=2.4)"]

[[package]]
name = "configargparse"
version = "1.5.3"
description = "A drop-in replacement for argparse that allows options to also be set via config files and/or environment variables."
category = "main"
optional = false
python-versions = ">=2.7, !=3.0.*, !=3.1.*, !=3.2.*, !=3.3.*, !=3.4.*"

[package.extras]
test = ["mock", "pyyaml", "pytest"]
yaml = ["pyyaml"]

[[package]]
name = "configparser"
version = "5.3.0"
description = "Updated configparser from stdlib for earlier Pythons."
category = "main"
optional = false
python-versions = ">=3.7"

[package.extras]
<<<<<<< HEAD
testing = ["pytest-mypy (>=0.9.1)", "pytest-black (>=0.3.7)", "types-backports", "pytest-enabler (>=1.3)", "pytest-cov", "flake8 (<5)", "pytest-flake8", "pytest-checkdocs (>=2.4)", "pytest (>=6)"]
docs = ["jaraco.tidelift (>=1.4)", "rst.linker (>=1.9)", "jaraco.packaging (>=9)", "sphinx"]
=======
docs = ["sphinx", "jaraco.packaging (>=9)", "rst.linker (>=1.9)", "jaraco.tidelift (>=1.4)"]
testing = ["pytest (>=6)", "pytest-checkdocs (>=2.4)", "pytest-flake8", "flake8 (<5)", "pytest-cov", "pytest-enabler (>=1.3)", "types-backports", "pytest-black (>=0.3.7)", "pytest-mypy (>=0.9.1)"]
>>>>>>> 0a06f8ce

[[package]]
name = "coverage"
version = "6.3.2"
description = "Code coverage measurement for Python"
category = "main"
optional = false
python-versions = ">=3.7"

[package.extras]
toml = ["tomli"]

[[package]]
name = "cryptography"
version = "36.0.2"
description = "cryptography is a package which provides cryptographic recipes and primitives to Python developers."
category = "main"
optional = false
python-versions = ">=3.6"

[package.dependencies]
cffi = ">=1.12"

[package.extras]
docs = ["sphinx (>=1.6.5,!=1.8.0,!=3.1.0,!=3.1.1)", "sphinx-rtd-theme"]
docstest = ["pyenchant (>=1.6.11)", "twine (>=1.12.0)", "sphinxcontrib-spelling (>=4.0.1)"]
pep8test = ["black", "flake8", "flake8-import-order", "pep8-naming"]
sdist = ["setuptools_rust (>=0.11.4)"]
ssh = ["bcrypt (>=3.1.5)"]
test = ["pytest (>=6.2.0)", "pytest-cov", "pytest-subtests", "pytest-xdist", "pretend", "iso8601", "pytz", "hypothesis (>=1.11.4,!=3.79.2)"]

[[package]]
name = "dateparser"
version = "1.1.1"
description = "Date parsing library designed to parse dates from HTML pages"
category = "main"
optional = false
python-versions = ">=3.5"

[package.dependencies]
python-dateutil = "*"
pytz = "*"
regex = "<2019.02.19 || >2019.02.19,<2021.8.27 || >2021.8.27,<2022.3.15"
tzlocal = "*"

[package.extras]
calendars = ["convertdate", "hijri-converter", "convertdate"]
fasttext = ["fasttext"]
langdetect = ["langdetect"]

[[package]]
name = "db-dtypes"
version = "1.0.3"
description = "Pandas Data Types for SQL systems (BigQuery, Spanner)"
category = "main"
optional = false
python-versions = ">=3.7, <3.11"

[package.dependencies]
numpy = ">=1.16.6,<2.0dev"
packaging = ">=17.0"
pandas = ">=0.24.2,<2.0dev"
pyarrow = ">=3.0.0,<10.0dev"

[[package]]
name = "decorator"
version = "5.1.1"
description = "Decorators for Humans"
category = "main"
optional = false
python-versions = ">=3.5"

[[package]]
name = "demisto-py"
version = "3.2.3"
description = "A Python library for the Demisto API"
category = "main"
optional = false
python-versions = ">=3.8"

[package.dependencies]
certifi = ">=2017.4.17"
python-dateutil = ">=2.5.3"
six = ">=1.10"
tzlocal = ">=4.0.0,<5.0.0"
urllib3 = ">=1.26.7"

[[package]]
name = "demisto-sdk"
version = "1.7.3"
description = "\"A Python library for the Demisto SDK\""
category = "main"
optional = false
<<<<<<< HEAD
python-versions = "^3.8"
develop = false

[package.dependencies]
autopep8 = "^1.6.0"
bandit = "^1.7.4"
bs4 = "^0.0.1"
chardet = "^4.0.0"
click = "^8.0.0"
colorama = "^0.4.4"
coloredlogs = "^15.0.1"
configparser = "^5.2.0"
coverage = "=6.3.2"
cryptography = "^36.0.2"
dateparser = "^1.1.1"
decorator = "^5.1.1"
demisto-py = "^3.2.3"
dictdiffer = "^0.9.0"
dictor = "^0.1.9"
docker = "^5.0.3"
flake8 = "^4.0.1"
flatten-dict = "^0.4.2"
gitdb = "^4.0.9"
GitPython = "^3.1.27"
giturlparse = "^0.10.0"
google-cloud-storage = "^2.2.1"
imagesize = "^1.3.0"
importlib-resources = "^5.6.0"
inflection = "^0.5.1"
isort = "^5.10.1"
Jinja2 = "^3.1.1"
jsonschema = "^4.4.0"
klara = "^0.6.3"
MarkupSafe = "^2.1.1"
mergedeep = "^1.3.4"
mypy = "^0.942"
neo4j = "^4.4.5"
networkx = "^2.7.1"
nltk = "^3.7"
ordered-set = "^4.1.0"
paramiko = "^2.11.0"
Pebble = "^4.6.3"
pipenv = "^2022.3.28"
prettytable = "^3.2.0"
pydantic = "^1.9.2"
pykwalify = "^1.8.0"
=======
python-versions = ">=3.8,<4.0"

[package.dependencies]
autopep8 = ">=1.6.0,<2.0.0"
bandit = ">=1.7.4,<2.0.0"
bs4 = ">=0.0.1,<0.0.2"
chardet = ">=4.0.0,<5.0.0"
click = ">=8.0.0,<9.0.0"
colorama = ">=0.4.4,<0.5.0"
coloredlogs = ">=15.0.1,<16.0.0"
configparser = ">=5.2.0,<6.0.0"
coverage = "6.3.2"
cryptography = ">=36.0.2,<37.0.0"
dateparser = ">=1.1.1,<2.0.0"
decorator = ">=5.1.1,<6.0.0"
demisto-py = ">=3.2.3,<4.0.0"
dictdiffer = ">=0.9.0,<0.10.0"
dictor = ">=0.1.9,<0.2.0"
docker = ">=5.0.3,<6.0.0"
flake8 = ">=4.0.1,<5.0.0"
flatten-dict = ">=0.4.2,<0.5.0"
gitdb = ">=4.0.9,<5.0.0"
GitPython = ">=3.1.27,<4.0.0"
giturlparse = ">=0.10.0,<0.11.0"
google-cloud-storage = ">=2.2.1,<3.0.0"
imagesize = ">=1.3.0,<2.0.0"
importlib-resources = ">=5.6.0,<6.0.0"
inflection = ">=0.5.1,<0.6.0"
isort = ">=5.10.1,<6.0.0"
Jinja2 = ">=3.1.1,<4.0.0"
jsonschema = ">=4.4.0,<5.0.0"
klara = ">=0.6.3,<0.7.0"
MarkupSafe = ">=2.1.1,<3.0.0"
mergedeep = ">=1.3.4,<2.0.0"
mypy = ">=0.942,<0.943"
networkx = ">=2.7.1,<3.0.0"
nltk = ">=3.7,<4.0"
ordered-set = ">=4.1.0,<5.0.0"
paramiko = ">=2.11.0,<3.0.0"
Pebble = ">=4.6.3,<5.0.0"
pipenv = ">=2022.3.28,<2023.0.0"
prettytable = ">=3.2.0,<4.0.0"
pykwalify = ">=1.8.0,<2.0.0"
>>>>>>> 0a06f8ce
pylint = "2.12.2"
PyPDF2 = "^1.26.0"
pyspellchecker = "^0.6.3"
pytest-freezegun = "^0.4.2"
python-dotenv = "^0.20.0"
requests = "^2.27.1"
"ruamel.yaml" = "^0.17.21"
slackclient = "^2.9.3"
tabulate = "^0.8.9"
typed-ast = "^1.5.2"
types-chardet = "^4.0.3"
types-dateparser = "^1.1.0"
types-emoji = "^1.2.7"
types-filelock = "^3.2.5"
types-futures = "^3.3.8"
types-ipaddress = "^1.0.8"
types-Markdown = "^3.3.21"
types-paramiko = "^2.8.17"
types-protobuf = "^3.19.15"
types-PyMySQL = "^1.0.15"
types-python-dateutil = "^2.8.10"
types-pytz = "^2021.3.6"
types-pyvmomi = "^7.0.6"
types-PyYAML = "^6.0.5"
types-requests = "2.26.3"
types-six = "^1.16.12"
types-tabulate = "^0.8.6"
typing-extensions = "^4.1.1"
ujson = "^5.1.0"
urllib3 = "^1.26.9"
vulture = "^2.3"
wcmatch = "^8.3"
yamlordereddictloader = "^0.4.0"

[package.extras]
build = ["gsutil (==5.8)"]

[package.source]
type = "git"
url = "https://github.com/demisto/demisto-sdk.git"
reference = "6a53924442729c11f643540476a9e6b7894cf76b"
resolved_reference = "6a53924442729c11f643540476a9e6b7894cf76b"

[[package]]
name = "deprecated"
version = "1.2.13"
description = "Python @deprecated decorator to deprecate old python classes, functions or methods."
category = "main"
optional = false
python-versions = ">=2.7, !=3.0.*, !=3.1.*, !=3.2.*, !=3.3.*"

[package.dependencies]
wrapt = ">=1.10,<2"

[package.extras]
dev = ["tox", "bump2version (<1)", "sphinx (<2)", "importlib-metadata (<3)", "importlib-resources (<4)", "configparser (<5)", "sphinxcontrib-websupport (<2)", "zipp (<2)", "PyTest (<5)", "PyTest-Cov (<2.6)", "pytest", "pytest-cov"]

[[package]]
name = "dictdiffer"
version = "0.9.0"
description = "Dictdiffer is a library that helps you to diff and patch dictionaries."
category = "main"
optional = false
python-versions = "*"

[package.extras]
all = ["Sphinx (>=3)", "sphinx-rtd-theme (>=0.2)", "check-manifest (>=0.42)", "mock (>=1.3.0)", "pytest-cov (>=2.10.1)", "pytest-isort (>=1.2.0)", "sphinx (>=3)", "tox (>=3.7.0)", "numpy (>=1.13.0)", "numpy (>=1.15.0)", "numpy (>=1.18.0)", "pytest (==5.4.3)", "pytest-pycodestyle (>=2)", "pytest-pydocstyle (>=2)", "pytest (>=6)", "pytest-pycodestyle (>=2.2.0)", "pytest-pydocstyle (>=2.2.0)", "numpy (>=1.20.0)"]
docs = ["Sphinx (>=3)", "sphinx-rtd-theme (>=0.2)"]
numpy = ["numpy (>=1.13.0)", "numpy (>=1.15.0)", "numpy (>=1.18.0)", "numpy (>=1.20.0)"]
tests = ["check-manifest (>=0.42)", "mock (>=1.3.0)", "pytest-cov (>=2.10.1)", "pytest-isort (>=1.2.0)", "sphinx (>=3)", "tox (>=3.7.0)", "pytest (==5.4.3)", "pytest-pycodestyle (>=2)", "pytest-pydocstyle (>=2)", "pytest (>=6)", "pytest-pycodestyle (>=2.2.0)", "pytest-pydocstyle (>=2.2.0)"]

[[package]]
name = "dictor"
version = "0.1.10"
description = "an elegant dictionary and JSON handler"
category = "main"
optional = false
python-versions = "*"

[[package]]
name = "distlib"
version = "0.3.6"
description = "Distribution utilities"
category = "main"
optional = false
python-versions = "*"

[[package]]
name = "docker"
version = "5.0.3"
description = "A Python library for the Docker Engine API."
category = "main"
optional = false
python-versions = ">=3.6"

[package.dependencies]
pywin32 = {version = "227", markers = "sys_platform == \"win32\""}
requests = ">=2.14.2,<2.18.0 || >2.18.0"
websocket-client = ">=0.32.0"

[package.extras]
ssh = ["paramiko (>=2.4.2)"]
tls = ["pyOpenSSL (>=17.5.0)", "cryptography (>=3.4.7)", "idna (>=2.0.0)"]

[[package]]
name = "docopt"
version = "0.6.2"
description = "Pythonic argument parser, that will make you smile"
category = "main"
optional = false
python-versions = "*"

[[package]]
name = "docutils"
version = "0.19"
description = "Docutils -- Python Documentation Utilities"
category = "main"
optional = false
python-versions = ">=3.7"

[[package]]
name = "filelock"
version = "3.8.0"
description = "A platform independent file lock."
category = "main"
optional = false
python-versions = ">=3.7"

[package.extras]
<<<<<<< HEAD
testing = ["pytest-timeout (>=2.1)", "pytest-cov (>=3)", "pytest (>=7.1.2)", "coverage (>=6.4.2)", "covdefaults (>=2.2)"]
docs = ["sphinx-autodoc-typehints (>=1.19.1)", "sphinx (>=5.1.1)", "furo (>=2022.6.21)"]
=======
docs = ["furo (>=2022.6.21)", "sphinx (>=5.1.1)", "sphinx-autodoc-typehints (>=1.19.1)"]
testing = ["covdefaults (>=2.2)", "coverage (>=6.4.2)", "pytest (>=7.1.2)", "pytest-cov (>=3)", "pytest-timeout (>=2.1)"]
>>>>>>> 0a06f8ce

[[package]]
name = "flake8"
version = "4.0.1"
description = "the modular source code checker: pep8 pyflakes and co"
category = "main"
optional = false
python-versions = ">=3.6"

[package.dependencies]
mccabe = ">=0.6.0,<0.7.0"
pycodestyle = ">=2.8.0,<2.9.0"
pyflakes = ">=2.4.0,<2.5.0"

[[package]]
name = "flatten-dict"
version = "0.4.2"
description = "A flexible utility for flattening and unflattening dict-like objects in Python."
category = "main"
optional = false
python-versions = ">=2.7, !=3.0.*, !=3.1.*, !=3.2.*, !=3.3.*, !=3.4.*"

[package.dependencies]
six = ">=1.12,<2.0"

[[package]]
name = "freezegun"
version = "1.2.2"
description = "Let your Python tests travel through time"
category = "main"
optional = false
python-versions = ">=3.6"

[package.dependencies]
python-dateutil = ">=2.7"

[[package]]
name = "frozenlist"
version = "1.3.1"
description = "A list-like structure which implements collections.abc.MutableSequence"
category = "main"
optional = false
python-versions = ">=3.7"

[[package]]
name = "gitdb"
version = "4.0.9"
description = "Git Object Database"
category = "main"
optional = false
python-versions = ">=3.6"

[package.dependencies]
smmap = ">=3.0.1,<6"

[[package]]
name = "gitpython"
version = "3.1.27"
description = "GitPython is a python library used to interact with Git repositories"
category = "main"
optional = false
python-versions = ">=3.7"

[package.dependencies]
gitdb = ">=4.0.1,<5"

[[package]]
name = "giturlparse"
version = "0.10.0"
description = "A Git URL parsing module (supports parsing and rewriting)"
category = "main"
optional = false
python-versions = ">=3.6"

[[package]]
name = "google-api-core"
version = "2.8.2"
description = "Google API client core library"
category = "main"
optional = false
python-versions = ">=3.6"

[package.dependencies]
google-auth = ">=1.25.0,<3.0dev"
googleapis-common-protos = ">=1.56.2,<2.0dev"
grpcio = {version = ">=1.33.2,<2.0dev", optional = true, markers = "extra == \"grpc\""}
grpcio-status = {version = ">=1.33.2,<2.0dev", optional = true, markers = "extra == \"grpc\""}
protobuf = ">=3.15.0,<5.0.0dev"
requests = ">=2.18.0,<3.0.0dev"

[package.extras]
grpc = ["grpcio (>=1.33.2,<2.0dev)", "grpcio-status (>=1.33.2,<2.0dev)"]

[[package]]
name = "google-auth"
version = "2.11.0"
description = "Google Authentication Library"
category = "main"
optional = false
python-versions = ">=2.7,!=3.0.*,!=3.1.*,!=3.2.*,!=3.3.*,!=3.4.*,!=3.5.*"

[package.dependencies]
cachetools = ">=2.0.0,<6.0"
pyasn1-modules = ">=0.2.1"
rsa = {version = ">=3.1.4,<5", markers = "python_version >= \"3.6\""}
six = ">=1.9.0"

[package.extras]
reauth = ["pyu2f (>=0.1.5)"]
pyopenssl = ["pyopenssl (>=20.0.0)"]
enterprise_cert = ["pyopenssl (==22.0.0)", "cryptography (==36.0.2)"]
aiohttp = ["aiohttp (>=3.6.2,<4.0.0dev)", "requests (>=2.20.0,<3.0.0dev)"]

[[package]]
name = "google-cloud-bigquery"
version = "3.3.2"
description = "Google BigQuery API client library"
category = "main"
optional = true
python-versions = ">=3.7, <3.11"

[package.dependencies]
google-api-core = {version = ">=1.31.5,<2.0.0 || >2.3.0,<3.0.0dev", extras = ["grpc"]}
google-cloud-bigquery-storage = ">=2.0.0,<3.0.0dev"
google-cloud-core = ">=1.4.1,<3.0.0dev"
google-resumable-media = ">=0.6.0,<3.0dev"
grpcio = ">=1.47.0,<2.0dev"
packaging = ">=14.3,<22.0.0dev"
proto-plus = ">=1.22.0,<2.0.0dev"
protobuf = ">=3.19.0,<5.0.0dev"
pyarrow = ">=3.0.0,<10.0dev"
python-dateutil = ">=2.7.2,<3.0dev"
requests = ">=2.18.0,<3.0.0dev"

[package.extras]
tqdm = ["tqdm (>=4.7.4,<5.0.0dev)"]
pandas = ["db-dtypes (>=0.3.0,<2.0.0dev)", "pandas (>=1.0.0)"]
opentelemetry = ["opentelemetry-instrumentation (>=0.20b0)", "opentelemetry-sdk (>=1.1.0)", "opentelemetry-api (>=1.1.0)"]
ipython = ["ipython (>=7.0.1,!=8.1.0)"]
geopandas = ["Shapely (>=1.6.0,<2.0dev)", "geopandas (>=0.9.0,<1.0dev)"]
all = ["opentelemetry-instrumentation (>=0.20b0)", "opentelemetry-sdk (>=1.1.0)", "opentelemetry-api (>=1.1.0)", "tqdm (>=4.7.4,<5.0.0dev)", "ipython (>=7.0.1,!=8.1.0)", "Shapely (>=1.6.0,<2.0dev)", "geopandas (>=0.9.0,<1.0dev)", "db-dtypes (>=0.3.0,<2.0.0dev)", "pandas (>=1.0.0)"]

[[package]]
name = "google-cloud-bigquery-storage"
version = "2.14.2"
description = "BigQuery Storage API API client library"
category = "main"
optional = true
python-versions = ">=3.7"

[package.dependencies]
google-api-core = {version = ">=1.32.0,<2.0.0 || >=2.8.0,<3.0.0dev", extras = ["grpc"]}
proto-plus = ">=1.22.0,<2.0.0dev"
protobuf = ">=3.19.0,<5.0.0dev"

[package.extras]
pyarrow = ["pyarrow (>=0.15.0)"]
<<<<<<< HEAD
pandas = ["pandas (>=0.21.1)"]
fastavro = ["fastavro (>=0.21.2)"]
=======
>>>>>>> 0a06f8ce

[[package]]
name = "google-cloud-core"
version = "2.3.2"
description = "Google Cloud API client core library"
category = "main"
optional = false
python-versions = ">=3.7"

[package.dependencies]
google-api-core = ">=1.31.6,<2.0.0 || >2.3.0,<3.0.0dev"
google-auth = ">=1.25.0,<3.0dev"

[package.extras]
grpc = ["grpcio (>=1.38.0,<2.0dev)"]

[[package]]
name = "google-cloud-storage"
version = "2.5.0"
description = "Google Cloud Storage API client library"
category = "main"
optional = false
python-versions = ">=3.7"

[package.dependencies]
google-api-core = ">=1.31.5,<2.0.0 || >2.3.0,<3.0.0dev"
google-auth = ">=1.25.0,<3.0dev"
google-cloud-core = ">=2.3.0,<3.0dev"
google-resumable-media = ">=2.3.2"
requests = ">=2.18.0,<3.0.0dev"

[package.extras]
protobuf = ["protobuf (<5.0.0dev)"]

[[package]]
name = "google-crc32c"
version = "1.3.0"
description = "A python wrapper of the C library 'Google CRC32C'"
category = "main"
optional = false
python-versions = ">=3.6"

[package.extras]
testing = ["pytest"]

[[package]]
name = "google-resumable-media"
version = "2.3.3"
description = "Utilities for Google Media Downloads and Resumable Uploads"
category = "main"
optional = false
python-versions = ">= 3.6"

[package.dependencies]
google-crc32c = ">=1.0,<2.0dev"

[package.extras]
aiohttp = ["aiohttp (>=3.6.2,<4.0.0dev)"]
requests = ["requests (>=2.18.0,<3.0.0dev)"]

[[package]]
name = "googleapis-common-protos"
version = "1.56.4"
description = "Common protobufs used in Google APIs"
category = "main"
optional = false
python-versions = ">=3.7"

[package.dependencies]
protobuf = ">=3.15.0,<5.0.0dev"

[package.extras]
grpc = ["grpcio (>=1.0.0,<2.0.0dev)"]

[[package]]
name = "grpcio"
version = "1.48.0"
description = "HTTP/2-based RPC framework"
category = "main"
optional = true
python-versions = ">=3.6"

[package.dependencies]
six = ">=1.5.2"

[package.extras]
protobuf = ["grpcio-tools (>=1.48.0)"]

[[package]]
name = "grpcio-status"
version = "1.48.0"
description = "Status proto mapping for gRPC"
category = "main"
optional = true
python-versions = ">=3.6"

[package.dependencies]
googleapis-common-protos = ">=1.5.5"
grpcio = ">=1.48.0"
protobuf = ">=3.12.0"

[[package]]
name = "humanfriendly"
version = "10.0"
description = "Human friendly output for text interfaces using Python"
category = "main"
optional = false
python-versions = ">=2.7, !=3.0.*, !=3.1.*, !=3.2.*, !=3.3.*, !=3.4.*"

[package.dependencies]
pyreadline3 = {version = "*", markers = "sys_platform == \"win32\" and python_version >= \"3.8\""}

[[package]]
name = "idna"
version = "3.3"
description = "Internationalized Domain Names in Applications (IDNA)"
category = "main"
optional = false
python-versions = ">=3.5"

[[package]]
name = "imagesize"
version = "1.4.1"
description = "Getting image size from png/jpeg/jpeg2000/gif file"
category = "main"
optional = false
python-versions = ">=2.7, !=3.0.*, !=3.1.*, !=3.2.*, !=3.3.*"

[[package]]
name = "importlib-resources"
version = "5.9.0"
description = "Read resources from Python packages"
category = "main"
optional = false
python-versions = ">=3.7"

[package.dependencies]
zipp = {version = ">=3.1.0", markers = "python_version < \"3.10\""}

[package.extras]
docs = ["sphinx", "jaraco.packaging (>=9)", "rst.linker (>=1.9)", "jaraco.tidelift (>=1.4)"]
testing = ["pytest (>=6)", "pytest-checkdocs (>=2.4)", "pytest-flake8", "pytest-cov", "pytest-enabler (>=1.3)", "pytest-black (>=0.3.7)", "pytest-mypy (>=0.9.1)"]

[[package]]
name = "inflection"
version = "0.5.1"
description = "A port of Ruby on Rails inflector to Python"
category = "main"
optional = false
python-versions = ">=3.5"

[[package]]
name = "iniconfig"
version = "1.1.1"
description = "iniconfig: brain-dead simple config-ini parsing"
category = "main"
optional = false
python-versions = "*"

[[package]]
name = "isort"
version = "5.10.1"
description = "A Python utility / library to sort Python imports."
category = "main"
optional = false
python-versions = ">=3.6.1,<4.0"

[package.extras]
pipfile_deprecated_finder = ["pipreqs", "requirementslib"]
requirements_deprecated_finder = ["pipreqs", "pip-api"]
colors = ["colorama (>=0.4.3,<0.5.0)"]
plugins = ["setuptools"]

[[package]]
name = "jinja2"
version = "3.1.2"
description = "A very fast and expressive template engine."
category = "main"
optional = false
python-versions = ">=3.7"

[package.dependencies]
MarkupSafe = ">=2.0"

[package.extras]
i18n = ["Babel (>=2.7)"]

[[package]]
name = "jmespath"
version = "1.0.1"
description = "JSON Matching Expressions"
category = "main"
optional = false
python-versions = ">=3.7"

[[package]]
name = "joblib"
version = "1.1.0"
description = "Lightweight pipelining with Python functions"
category = "main"
optional = false
python-versions = ">=3.6"

[[package]]
name = "jsonschema"
<<<<<<< HEAD
version = "4.15.0"
=======
version = "4.14.0"
>>>>>>> 0a06f8ce
description = "An implementation of JSON Schema validation for Python"
category = "main"
optional = false
python-versions = ">=3.7"

[package.dependencies]
attrs = ">=17.4.0"
importlib-resources = {version = ">=1.4.0", markers = "python_version < \"3.9\""}
pkgutil-resolve-name = {version = ">=1.3.10", markers = "python_version < \"3.9\""}
pyrsistent = ">=0.14.0,<0.17.0 || >0.17.0,<0.17.1 || >0.17.1,<0.17.2 || >0.17.2"

[package.extras]
format = ["fqdn", "idna", "isoduration", "jsonpointer (>1.13)", "rfc3339-validator", "rfc3987", "uri-template", "webcolors (>=1.11)"]
format-nongpl = ["fqdn", "idna", "isoduration", "jsonpointer (>1.13)", "rfc3339-validator", "rfc3986-validator (>0.1.0)", "uri-template", "webcolors (>=1.11)"]

[[package]]
name = "klara"
version = "0.6.3"
description = "Automatic test case generation and static analysis library"
category = "main"
optional = false
python-versions = ">=3.6.2,<4.0"

[package.dependencies]
astor = ">=0.8.1,<0.9.0"
ConfigArgParse = ">=1.5.2,<2.0.0"
typed-ast = ">=1.4.3,<2.0.0"
z3-solver = ">=4.8.12,<5.0.0"

[[package]]
name = "lazy-object-proxy"
version = "1.7.1"
description = "A fast and thorough lazy object proxy."
category = "main"
optional = false
python-versions = ">=3.6"

[[package]]
name = "lockfile"
version = "0.12.2"
description = "Platform-independent file locking module"
category = "main"
optional = false
python-versions = "*"

[[package]]
name = "markupsafe"
version = "2.1.1"
description = "Safely add untrusted strings to HTML/XML markup."
category = "main"
optional = false
python-versions = ">=3.7"

[[package]]
name = "mccabe"
version = "0.6.1"
description = "McCabe checker, plugin for flake8"
category = "main"
optional = false
python-versions = "*"

[[package]]
name = "mergedeep"
version = "1.3.4"
description = "A deep merge function for 🐍."
category = "main"
optional = false
python-versions = ">=3.6"

[[package]]
name = "mock-open"
version = "1.4.0"
description = "A better mock for file I/O"
category = "main"
optional = false
python-versions = "*"

[[package]]
name = "multidict"
version = "6.0.2"
description = "multidict implementation"
category = "main"
optional = false
python-versions = ">=3.7"

[[package]]
name = "mypy"
version = "0.942"
description = "Optional static typing for Python"
category = "main"
optional = false
python-versions = ">=3.6"

[package.dependencies]
mypy-extensions = ">=0.4.3"
tomli = ">=1.1.0"
typing-extensions = ">=3.10"

[package.extras]
dmypy = ["psutil (>=4.0)"]
python2 = ["typed-ast (>=1.4.0,<2)"]
reports = ["lxml"]

[[package]]
name = "mypy-extensions"
version = "0.4.3"
description = "Experimental type system extensions for programs checked with the mypy typechecker."
category = "main"
optional = false
python-versions = "*"

[[package]]
name = "neo4j"
version = "4.4.6"
description = "Neo4j Bolt driver for Python"
category = "main"
optional = false
python-versions = ">=3.6"

[package.dependencies]
pytz = "*"

[[package]]
name = "networkx"
version = "2.8.6"
description = "Python package for creating and manipulating graphs and networks"
category = "main"
optional = false
python-versions = ">=3.8"

[package.extras]
default = ["numpy (>=1.19)", "scipy (>=1.8)", "matplotlib (>=3.4)", "pandas (>=1.3)"]
developer = ["pre-commit (>=2.20)", "mypy (>=0.961)"]
doc = ["sphinx (>=5)", "pydata-sphinx-theme (>=0.9)", "sphinx-gallery (>=0.10)", "numpydoc (>=1.4)", "pillow (>=9.1)", "nb2plots (>=0.6)", "texext (>=0.6.6)"]
extra = ["lxml (>=4.6)", "pygraphviz (>=1.9)", "pydot (>=1.4.2)", "sympy (>=1.10)"]
test = ["pytest (>=7.1)", "pytest-cov (>=3.0)", "codecov (>=2.1)"]

[[package]]
name = "nltk"
version = "3.7"
description = "Natural Language Toolkit"
category = "main"
optional = false
python-versions = ">=3.7"

[package.dependencies]
click = "*"
joblib = "*"
regex = ">=2021.8.3"
tqdm = "*"

[package.extras]
all = ["numpy", "pyparsing", "scipy", "matplotlib", "twython", "requests", "scikit-learn", "python-crfsuite"]
corenlp = ["requests"]
machine_learning = ["numpy", "python-crfsuite", "scikit-learn", "scipy"]
plot = ["matplotlib"]
tgrep = ["pyparsing"]
twitter = ["twython"]

[[package]]
name = "numpy"
version = "1.23.2"
description = "NumPy is the fundamental package for array computing with Python."
category = "main"
optional = false
python-versions = ">=3.8"

[[package]]
name = "ordered-set"
version = "4.1.0"
description = "An OrderedSet is a custom MutableSet that remembers its order, so that every"
category = "main"
optional = false
python-versions = ">=3.7"

[package.extras]
dev = ["pytest", "black", "mypy"]

[[package]]
name = "packaging"
version = "21.3"
description = "Core utilities for Python packages"
category = "main"
optional = false
python-versions = ">=3.6"

[package.dependencies]
pyparsing = ">=2.0.2,<3.0.5 || >3.0.5"

[[package]]
name = "pandas"
version = "1.4.4"
description = "Powerful data structures for data analysis, time series, and statistics"
category = "main"
optional = false
python-versions = ">=3.8"

[package.dependencies]
numpy = [
    {version = ">=1.18.5", markers = "platform_machine != \"aarch64\" and platform_machine != \"arm64\" and python_version < \"3.10\""},
    {version = ">=1.19.2", markers = "platform_machine == \"aarch64\" and python_version < \"3.10\""},
    {version = ">=1.20.0", markers = "platform_machine == \"arm64\" and python_version < \"3.10\""},
    {version = ">=1.21.0", markers = "python_version >= \"3.10\""},
]
python-dateutil = ">=2.8.1"
pytz = ">=2020.1"

[package.extras]
test = ["hypothesis (>=5.5.3)", "pytest (>=6.0)", "pytest-xdist (>=1.31)"]

[[package]]
name = "paramiko"
version = "2.11.0"
description = "SSH2 protocol library"
category = "main"
optional = false
python-versions = "*"

[package.dependencies]
bcrypt = ">=3.1.3"
cryptography = ">=2.5"
pynacl = ">=1.0.1"
six = "*"

[package.extras]
all = ["pyasn1 (>=0.1.7)", "pynacl (>=1.0.1)", "bcrypt (>=3.1.3)", "invoke (>=1.3)", "gssapi (>=1.4.1)", "pywin32 (>=2.1.8)"]
ed25519 = ["pynacl (>=1.0.1)", "bcrypt (>=3.1.3)"]
gssapi = ["pyasn1 (>=0.1.7)", "gssapi (>=1.4.1)", "pywin32 (>=2.1.8)"]
invoke = ["invoke (>=1.3)"]

[[package]]
name = "parinx"
version = "0.1.1"
description = "Parinx implements a basic Sphinx docstring parser language                    which provides an interface to extract the relavant parameters.                  You might find it most useful for tasks involving automated                   data extraction from sphinx docs."
category = "main"
optional = false
python-versions = "*"
develop = false

[package.source]
type = "git"
url = "https://github.com/npsolve/parinx.git"
reference = "6493798ceba8089345d970f71be4a896eb6b081d"
resolved_reference = "6493798ceba8089345d970f71be4a896eb6b081d"

[[package]]
name = "pbr"
version = "5.10.0"
description = "Python Build Reasonableness"
category = "main"
optional = false
python-versions = ">=2.6"

[[package]]
name = "pebble"
version = "4.6.3"
description = "Threading and multiprocessing eye-candy."
category = "main"
optional = false
python-versions = "*"

[[package]]
name = "pexpect"
version = "4.8.0"
description = "Pexpect allows easy control of interactive console applications."
category = "main"
optional = false
python-versions = "*"

[package.dependencies]
ptyprocess = ">=0.5"

[[package]]
name = "pipenv"
<<<<<<< HEAD
version = "2022.8.30"
=======
version = "2022.8.19"
>>>>>>> 0a06f8ce
description = "Python Development Workflow for Humans."
category = "main"
optional = false
python-versions = ">=3.7"

[package.dependencies]
certifi = "*"
virtualenv = "*"
virtualenv-clone = ">=0.2.5"

[package.extras]
dev = ["towncrier", "bs4", "sphinx", "flake8 (>=3.3.0,<4.0)", "parver", "invoke", "black"]
tests = ["pytest (>=5.0)", "pytest-timeout", "pytest-xdist", "flaky", "mock"]

[[package]]
name = "pkgutil-resolve-name"
version = "1.3.10"
description = "Resolve a name to an object."
category = "main"
optional = false
python-versions = ">=3.6"

[[package]]
name = "platformdirs"
version = "2.5.2"
description = "A small Python module for determining appropriate platform-specific dirs, e.g. a \"user data dir\"."
category = "main"
optional = false
python-versions = ">=3.7"

[package.extras]
docs = ["furo (>=2021.7.5b38)", "proselint (>=0.10.2)", "sphinx-autodoc-typehints (>=1.12)", "sphinx (>=4)"]
test = ["appdirs (==1.4.4)", "pytest-cov (>=2.7)", "pytest-mock (>=3.6)", "pytest (>=6)"]

[[package]]
name = "pluggy"
version = "1.0.0"
description = "plugin and hook calling mechanisms for python"
category = "main"
optional = false
python-versions = ">=3.6"

[package.extras]
dev = ["pre-commit", "tox"]
testing = ["pytest", "pytest-benchmark"]

[[package]]
name = "prettytable"
version = "3.4.0"
description = "A simple Python library for easily displaying tabular data in a visually appealing ASCII table format"
category = "main"
optional = false
python-versions = ">=3.7"

[package.dependencies]
wcwidth = "*"

[package.extras]
tests = ["pytest", "pytest-cov", "pytest-lazy-fixture"]

[[package]]
name = "proto-plus"
<<<<<<< HEAD
version = "1.22.1"
=======
version = "1.22.0"
>>>>>>> 0a06f8ce
description = "Beautiful, Pythonic protocol buffers."
category = "main"
optional = true
python-versions = ">=3.6"

[package.dependencies]
protobuf = ">=3.19.0,<5.0.0dev"

[package.extras]
testing = ["google-api-core[grpc] (>=1.31.5)"]

[[package]]
name = "protobuf"
version = "4.21.5"
description = ""
category = "main"
optional = false
python-versions = ">=3.7"

[[package]]
name = "ptyprocess"
version = "0.7.0"
description = "Run a subprocess in a pseudo terminal"
category = "main"
optional = false
python-versions = "*"

[[package]]
name = "py"
version = "1.11.0"
description = "library with cross-python path, ini-parsing, io, code, log facilities"
category = "main"
optional = false
python-versions = ">=2.7, !=3.0.*, !=3.1.*, !=3.2.*, !=3.3.*, !=3.4.*"

[[package]]
name = "pyarrow"
version = "9.0.0"
description = "Python library for Apache Arrow"
category = "main"
optional = false
python-versions = ">=3.7"

[package.dependencies]
numpy = ">=1.16.6"

[[package]]
name = "pyasn1"
version = "0.4.8"
description = "ASN.1 types and codecs"
category = "main"
optional = false
python-versions = "*"

[[package]]
name = "pyasn1-modules"
version = "0.2.8"
description = "A collection of ASN.1-based protocols modules."
category = "main"
optional = false
python-versions = "*"

[package.dependencies]
pyasn1 = ">=0.4.6,<0.5.0"

[[package]]
name = "pycodestyle"
version = "2.8.0"
description = "Python style guide checker"
category = "main"
optional = false
python-versions = ">=2.7, !=3.0.*, !=3.1.*, !=3.2.*, !=3.3.*, !=3.4.*"

[[package]]
name = "pycparser"
version = "2.21"
description = "C parser in Python"
category = "main"
optional = false
python-versions = ">=2.7, !=3.0.*, !=3.1.*, !=3.2.*, !=3.3.*"

[[package]]
name = "pydantic"
version = "1.10.1"
description = "Data validation and settings management using python type hints"
category = "main"
optional = false
python-versions = ">=3.7"

[package.dependencies]
typing-extensions = ">=4.1.0"

[package.extras]
dotenv = ["python-dotenv (>=0.10.4)"]
email = ["email-validator (>=1.0.3)"]

[[package]]
name = "pyflakes"
version = "2.4.0"
description = "passive checker of Python programs"
category = "main"
optional = false
python-versions = ">=2.7, !=3.0.*, !=3.1.*, !=3.2.*, !=3.3.*"

[[package]]
name = "pygithub"
version = "1.55"
description = "Use the full Github API v3"
category = "main"
optional = false
python-versions = ">=3.6"

[package.dependencies]
deprecated = "*"
pyjwt = ">=2.0"
pynacl = ">=1.4.0"
requests = ">=2.14.0"

[package.extras]
integrations = ["cryptography"]

[[package]]
name = "pyjwt"
version = "2.4.0"
description = "JSON Web Token implementation in Python"
category = "main"
optional = false
python-versions = ">=3.6"

[package.extras]
crypto = ["cryptography (>=3.3.1)"]
dev = ["sphinx", "sphinx-rtd-theme", "zope.interface", "cryptography (>=3.3.1)", "pytest (>=6.0.0,<7.0.0)", "coverage[toml] (==5.0.4)", "mypy", "pre-commit"]
docs = ["sphinx", "sphinx-rtd-theme", "zope.interface"]
tests = ["pytest (>=6.0.0,<7.0.0)", "coverage[toml] (==5.0.4)"]

[[package]]
name = "pykwalify"
version = "1.8.0"
description = "Python lib/cli for JSON/YAML schema validation"
category = "main"
optional = false
python-versions = "*"

[package.dependencies]
docopt = ">=0.6.2"
python-dateutil = ">=2.8.0"
"ruamel.yaml" = ">=0.16.0"

[[package]]
name = "pylint"
version = "2.12.2"
description = "python code static checker"
category = "main"
optional = false
python-versions = ">=3.6.2"

[package.dependencies]
astroid = ">=2.9.0,<2.10"
colorama = {version = "*", markers = "sys_platform == \"win32\""}
isort = ">=4.2.5,<6"
mccabe = ">=0.6,<0.7"
platformdirs = ">=2.2.0"
toml = ">=0.9.2"
typing-extensions = {version = ">=3.10.0", markers = "python_version < \"3.10\""}

[[package]]
name = "pynacl"
version = "1.5.0"
description = "Python binding to the Networking and Cryptography (NaCl) library"
category = "main"
optional = false
python-versions = ">=3.6"

[package.dependencies]
cffi = ">=1.4.1"

[package.extras]
docs = ["sphinx (>=1.6.5)", "sphinx-rtd-theme"]
tests = ["pytest (>=3.2.1,!=3.3.0)", "hypothesis (>=3.27.0)"]

[[package]]
name = "pyparsing"
version = "3.0.9"
description = "pyparsing module - Classes and methods to define and execute parsing grammars"
category = "main"
optional = false
python-versions = ">=3.6.8"

[package.extras]
diagrams = ["railroad-diagrams", "jinja2"]

[[package]]
name = "pypdf2"
version = "1.28.5"
description = "A pure-python PDF library capable of splitting, merging, cropping, and transforming PDF files"
category = "main"
optional = false
python-versions = ">=2.7"

[[package]]
name = "pyreadline3"
version = "3.4.1"
description = "A python implementation of GNU readline."
category = "main"
optional = false
python-versions = "*"

[[package]]
name = "pyrsistent"
version = "0.18.1"
description = "Persistent/Functional/Immutable data structures"
category = "main"
optional = false
python-versions = ">=3.7"

[[package]]
name = "pyspellchecker"
version = "0.6.3"
description = "Pure python spell checker based on work by Peter Norvig"
category = "main"
optional = false
python-versions = "*"

[[package]]
name = "pytest"
version = "7.1.2"
description = "pytest: simple powerful testing with Python"
category = "main"
optional = false
python-versions = ">=3.7"

[package.dependencies]
atomicwrites = {version = ">=1.0", markers = "sys_platform == \"win32\""}
attrs = ">=19.2.0"
colorama = {version = "*", markers = "sys_platform == \"win32\""}
iniconfig = "*"
packaging = "*"
pluggy = ">=0.12,<2.0"
py = ">=1.8.2"
tomli = ">=1.0.0"

[package.extras]
testing = ["argcomplete", "hypothesis (>=3.56)", "mock", "nose", "pygments (>=2.7.2)", "requests", "xmlschema"]

[[package]]
name = "pytest-freezegun"
version = "0.4.2"
description = "Wrap tests with fixtures in freeze_time"
category = "main"
optional = false
python-versions = "*"

[package.dependencies]
freezegun = ">0.3"
pytest = ">=3.0.0"

[[package]]
name = "pytest-mock"
version = "3.8.2"
description = "Thin-wrapper around the mock package for easier use with pytest"
category = "main"
optional = false
python-versions = ">=3.7"

[package.dependencies]
pytest = ">=5.0"

[package.extras]
dev = ["pre-commit", "tox", "pytest-asyncio"]

[[package]]
name = "python-daemon"
version = "2.3.1"
description = "Library to implement a well-behaved Unix daemon process."
category = "main"
optional = false
python-versions = "*"

[package.dependencies]
docutils = "*"
lockfile = ">=0.10"

[package.extras]
test = ["coverage", "docutils", "testscenarios (>=0.4)", "testtools"]

[[package]]
name = "python-dateutil"
version = "2.8.2"
description = "Extensions to the standard Python datetime module"
category = "main"
optional = false
python-versions = "!=3.0.*,!=3.1.*,!=3.2.*,>=2.7"

[package.dependencies]
six = ">=1.5"

[[package]]
name = "python-dotenv"
version = "0.20.0"
description = "Read key-value pairs from a .env file and set them as environment variables"
category = "main"
optional = false
python-versions = ">=3.5"

[package.extras]
cli = ["click (>=5.0)"]

[[package]]
name = "python-gitlab"
<<<<<<< HEAD
version = "3.9.0"
=======
version = "3.8.1"
>>>>>>> 0a06f8ce
description = "Interact with GitLab API"
category = "main"
optional = false
python-versions = ">=3.7.0"

[package.dependencies]
requests = ">=2.25.0"
requests-toolbelt = ">=0.9.1"

[package.extras]
autocompletion = ["argcomplete (>=1.10.0,<3)"]
yaml = ["PyYaml (>=5.2)"]

[[package]]
name = "python-http-client"
version = "3.3.7"
description = "HTTP REST client, simplified for Python"
category = "main"
optional = false
python-versions = ">=2.7, !=3.0.*, !=3.1.*, !=3.2.*, !=3.3.*"

[[package]]
name = "pytz"
version = "2022.2.1"
description = "World timezone definitions, modern and historical"
category = "main"
optional = false
python-versions = "*"

[[package]]
name = "pytz-deprecation-shim"
version = "0.1.0.post0"
description = "Shims to make deprecation of pytz easier"
category = "main"
optional = false
python-versions = "!=3.0.*,!=3.1.*,!=3.2.*,!=3.3.*,!=3.4.*,!=3.5.*,>=2.7"

[package.dependencies]
"backports.zoneinfo" = {version = "*", markers = "python_version >= \"3.6\" and python_version < \"3.9\""}
tzdata = {version = "*", markers = "python_version >= \"3.6\""}

[[package]]
name = "pywin32"
version = "227"
description = "Python for Window Extensions"
category = "main"
optional = false
python-versions = "*"

[[package]]
name = "pyyaml"
version = "6.0"
description = "YAML parser and emitter for Python"
category = "main"
optional = false
python-versions = ">=3.6"

[[package]]
name = "regex"
version = "2022.3.2"
description = "Alternative regular expression module, to replace re."
category = "main"
optional = false
python-versions = ">=3.6"

[[package]]
name = "requests"
version = "2.28.1"
description = "Python HTTP for Humans."
category = "main"
optional = false
python-versions = ">=3.7, <4"

[package.dependencies]
certifi = ">=2017.4.17"
charset-normalizer = ">=2,<3"
idna = ">=2.5,<4"
urllib3 = ">=1.21.1,<1.27"

[package.extras]
socks = ["PySocks (>=1.5.6,!=1.5.7)"]
use_chardet_on_py3 = ["chardet (>=3.0.2,<6)"]

[[package]]
name = "requests-mock"
version = "1.10.0"
description = "Mock out responses from the requests package"
category = "main"
optional = false
python-versions = "*"

[package.dependencies]
requests = ">=2.3,<3"
six = "*"

[package.extras]
fixture = ["fixtures"]
test = ["fixtures", "mock", "purl", "pytest", "sphinx", "testrepository (>=0.0.18)", "testtools", "requests-futures"]

[[package]]
name = "requests-toolbelt"
version = "0.9.1"
description = "A utility belt for advanced users of python-requests"
category = "main"
optional = false
python-versions = "*"

[package.dependencies]
requests = ">=2.0.1,<3.0.0"

[[package]]
name = "rsa"
version = "4.9"
description = "Pure-Python RSA implementation"
category = "main"
optional = false
python-versions = ">=3.6,<4"

[package.dependencies]
pyasn1 = ">=0.1.3"

[[package]]
name = "ruamel.yaml"
version = "0.17.21"
description = "ruamel.yaml is a YAML parser/emitter that supports roundtrip preservation of comments, seq/map flow style, and map key order"
category = "main"
optional = false
python-versions = ">=3"

[package.dependencies]
"ruamel.yaml.clib" = {version = ">=0.2.6", markers = "platform_python_implementation == \"CPython\" and python_version < \"3.11\""}

[package.extras]
docs = ["ryd"]
jinja2 = ["ruamel.yaml.jinja2 (>=0.2)"]

[[package]]
name = "ruamel.yaml.clib"
version = "0.2.6"
description = "C version of reader, parser and emitter for ruamel.yaml derived from libyaml"
category = "main"
optional = false
python-versions = ">=3.5"

[[package]]
name = "s3transfer"
version = "0.6.0"
description = "An Amazon S3 Transfer Manager"
category = "main"
optional = false
python-versions = ">= 3.7"

[package.dependencies]
botocore = ">=1.12.36,<2.0a.0"

[package.extras]
crt = ["botocore[crt] (>=1.20.29,<2.0a.0)"]

[[package]]
name = "sendgrid"
version = "6.9.7"
description = "Twilio SendGrid library for Python"
category = "main"
optional = false
python-versions = ">=2.7, !=3.0.*, !=3.1.*, !=3.2.*, !=3.3.*, !=3.4.*"

[package.dependencies]
python-http-client = ">=3.2.1"
starkbank-ecdsa = ">=2.0.1"

[[package]]
name = "six"
version = "1.16.0"
description = "Python 2 and 3 compatibility utilities"
category = "main"
optional = false
python-versions = ">=2.7, !=3.0.*, !=3.1.*, !=3.2.*"

[[package]]
name = "slack-sdk"
version = "3.18.1"
description = "The Slack API Platform SDK for Python"
category = "main"
optional = false
python-versions = ">=3.6.0"

[package.extras]
optional = ["aiodns (>1.0)", "aiohttp (>=3.7.3,<4)", "boto3 (<=2)", "SQLAlchemy (>=1,<2)", "websockets (>=10,<11)", "websocket-client (>=1,<2)"]
testing = ["pytest (>=6.2.5,<7)", "pytest-asyncio (<1)", "Flask-Sockets (>=0.2,<1)", "Flask (>=1,<2)", "Werkzeug (<2)", "itsdangerous (==1.1.0)", "Jinja2 (==3.0.3)", "pytest-cov (>=2,<3)", "codecov (>=2,<3)", "flake8 (>=4,<5)", "black (==22.3.0)", "click (==8.0.4)", "psutil (>=5,<6)", "databases (>=0.5)", "boto3 (<=2)", "moto (>=3,<4)"]

[[package]]
name = "slackclient"
version = "2.9.4"
description = "Slack API clients for Web API and RTM API (Legacy) - Please use https://pypi.org/project/slack-sdk/ instead."
category = "main"
optional = false
python-versions = ">=3.6.0"

[package.dependencies]
aiohttp = ">3.5.2,<4.0.0"

[package.extras]
optional = ["aiodns (>1.0)"]

[[package]]
name = "smmap"
version = "5.0.0"
description = "A pure Python implementation of a sliding window memory map manager"
category = "main"
optional = false
python-versions = ">=3.6"

[[package]]
name = "soupsieve"
version = "2.3.2.post1"
description = "A modern CSS selector implementation for Beautiful Soup."
category = "main"
optional = false
python-versions = ">=3.6"

[[package]]
name = "starkbank-ecdsa"
version = "2.0.3"
description = "A lightweight and fast pure python ECDSA library"
category = "main"
optional = false
python-versions = "*"

[[package]]
name = "stevedore"
version = "4.0.0"
description = "Manage dynamic plugins for Python applications"
category = "main"
optional = false
python-versions = ">=3.8"

[package.dependencies]
pbr = ">=2.0.0,<2.1.0 || >2.1.0"

[[package]]
name = "tabulate"
version = "0.8.10"
description = "Pretty-print tabular data"
category = "main"
optional = false
python-versions = ">=2.7, !=3.0.*, !=3.1.*, !=3.2.*, !=3.3.*, !=3.4.*"

[package.extras]
widechars = ["wcwidth"]

[[package]]
name = "timeout-decorator"
version = "0.5.0"
description = "Timeout decorator"
category = "main"
optional = false
python-versions = "*"

[[package]]
name = "toml"
version = "0.10.2"
description = "Python Library for Tom's Obvious, Minimal Language"
category = "main"
optional = false
python-versions = ">=2.6, !=3.0.*, !=3.1.*, !=3.2.*"

[[package]]
name = "tomli"
version = "2.0.1"
description = "A lil' TOML parser"
category = "main"
optional = false
python-versions = ">=3.7"

[[package]]
name = "tqdm"
version = "4.64.0"
description = "Fast, Extensible Progress Meter"
category = "main"
optional = false
python-versions = "!=3.0.*,!=3.1.*,!=3.2.*,!=3.3.*,>=2.7"

[package.dependencies]
colorama = {version = "*", markers = "platform_system == \"Windows\""}

[package.extras]
dev = ["py-make (>=0.1.0)", "twine", "wheel"]
notebook = ["ipywidgets (>=6)"]
slack = ["slack-sdk"]
telegram = ["requests"]

[[package]]
name = "typed-ast"
version = "1.5.4"
description = "a fork of Python 2 and 3 ast modules with type comment support"
category = "main"
optional = false
python-versions = ">=3.6"

[[package]]
name = "types-chardet"
version = "4.0.4"
description = "Typing stubs for chardet"
category = "main"
optional = false
python-versions = "*"

[[package]]
name = "types-cryptography"
version = "3.3.23"
description = "Typing stubs for cryptography"
category = "main"
optional = false
python-versions = "*"

[[package]]
name = "types-dateparser"
version = "1.1.4"
description = "Typing stubs for dateparser"
category = "main"
optional = false
python-versions = "*"

[[package]]
name = "types-emoji"
version = "1.7.4"
description = "Typing stubs for emoji"
category = "main"
optional = false
python-versions = "*"

[[package]]
name = "types-filelock"
version = "3.2.7"
description = "Typing stubs for filelock"
category = "main"
optional = false
python-versions = "*"

[[package]]
name = "types-futures"
version = "3.3.8"
description = "Typing stubs for futures"
category = "main"
optional = false
python-versions = "*"

[[package]]
name = "types-ipaddress"
version = "1.0.8"
description = "Typing stubs for ipaddress"
category = "main"
optional = false
python-versions = "*"

[[package]]
name = "types-markdown"
version = "3.4.1"
description = "Typing stubs for Markdown"
category = "main"
optional = false
python-versions = "*"

[[package]]
name = "types-paramiko"
version = "2.11.3"
description = "Typing stubs for paramiko"
category = "main"
optional = false
python-versions = "*"

[package.dependencies]
types-cryptography = "*"

[[package]]
name = "types-protobuf"
version = "3.20.1"
description = "Typing stubs for protobuf"
category = "main"
optional = false
python-versions = "*"

[[package]]
name = "types-pymysql"
version = "1.0.19"
description = "Typing stubs for PyMySQL"
category = "main"
optional = false
python-versions = "*"

[[package]]
name = "types-python-dateutil"
version = "2.8.19"
description = "Typing stubs for python-dateutil"
category = "main"
optional = false
python-versions = "*"

[[package]]
name = "types-pytz"
version = "2021.3.8"
description = "Typing stubs for pytz"
category = "main"
optional = false
python-versions = "*"

[[package]]
name = "types-pyvmomi"
version = "7.0.8"
description = "Typing stubs for pyvmomi"
category = "main"
optional = false
python-versions = "*"

[[package]]
name = "types-pyyaml"
version = "6.0.11"
description = "Typing stubs for PyYAML"
category = "main"
optional = false
python-versions = "*"

[[package]]
name = "types-requests"
version = "2.26.3"
description = "Typing stubs for requests"
category = "main"
optional = false
python-versions = "*"

[[package]]
name = "types-six"
version = "1.16.19"
description = "Typing stubs for six"
category = "main"
optional = false
python-versions = "*"

[[package]]
name = "types-tabulate"
version = "0.8.11"
description = "Typing stubs for tabulate"
category = "main"
optional = false
python-versions = "*"

[[package]]
name = "typing-extensions"
version = "4.3.0"
description = "Backported and Experimental Type Hints for Python 3.7+"
category = "main"
optional = false
python-versions = ">=3.7"

[[package]]
name = "tzdata"
version = "2022.2"
description = "Provider of IANA time zone data"
category = "main"
optional = false
python-versions = ">=2"

[[package]]
name = "tzlocal"
version = "4.2"
description = "tzinfo object for the local timezone"
category = "main"
optional = false
python-versions = ">=3.6"

[package.dependencies]
"backports.zoneinfo" = {version = "*", markers = "python_version < \"3.9\""}
pytz-deprecation-shim = "*"
tzdata = {version = "*", markers = "platform_system == \"Windows\""}

[package.extras]
devenv = ["black", "pyroma", "pytest-cov", "zest.releaser"]
test = ["pytest-mock (>=3.3)", "pytest (>=4.3)"]

[[package]]
name = "ujson"
version = "5.4.0"
description = "Ultra fast JSON encoder and decoder for Python"
category = "main"
optional = false
python-versions = ">=3.7"

[[package]]
name = "urllib3"
version = "1.26.12"
description = "HTTP library with thread-safe connection pooling, file post, and more."
category = "main"
optional = false
python-versions = ">=2.7, !=3.0.*, !=3.1.*, !=3.2.*, !=3.3.*, !=3.4.*, !=3.5.*, <4"

[package.extras]
brotli = ["brotlicffi (>=0.8.0)", "brotli (>=1.0.9)", "brotlipy (>=0.6.0)"]
secure = ["pyOpenSSL (>=0.14)", "cryptography (>=1.3.4)", "idna (>=2.0.0)", "certifi", "urllib3-secure-extra", "ipaddress"]
socks = ["PySocks (>=1.5.6,!=1.5.7,<2.0)"]

[[package]]
name = "virtualenv"
<<<<<<< HEAD
version = "20.16.4"
=======
version = "20.16.3"
>>>>>>> 0a06f8ce
description = "Virtual Python Environment builder"
category = "main"
optional = false
python-versions = ">=3.6"

[package.dependencies]
distlib = ">=0.3.5,<1"
filelock = ">=3.4.1,<4"
platformdirs = ">=2.4,<3"

[package.extras]
docs = ["proselint (>=0.13)", "sphinx (>=5.1.1)", "sphinx-argparse (>=0.3.1)", "sphinx-rtd-theme (>=1)", "towncrier (>=21.9)"]
testing = ["coverage (>=6.2)", "coverage-enable-subprocess (>=1)", "flaky (>=3.7)", "packaging (>=21.3)", "pytest (>=7.0.1)", "pytest-env (>=0.6.2)", "pytest-freezegun (>=0.4.2)", "pytest-mock (>=3.6.1)", "pytest-randomly (>=3.10.3)", "pytest-timeout (>=2.1)"]

[[package]]
name = "virtualenv-clone"
version = "0.5.7"
description = "script to clone virtualenvs."
category = "main"
optional = false
python-versions = ">=2.7, !=3.0.*, !=3.1.*, !=3.2.*, !=3.3.*"

[[package]]
name = "vulture"
version = "2.5"
description = "Find dead code"
category = "main"
optional = false
python-versions = ">=3.6"

[package.dependencies]
toml = "*"

[[package]]
name = "wcmatch"
version = "8.4"
description = "Wildcard/glob file name matcher."
category = "main"
optional = false
python-versions = ">=3.7"

[package.dependencies]
bracex = ">=2.1.1"

[[package]]
name = "wcwidth"
version = "0.2.5"
description = "Measures the displayed width of unicode strings in a terminal"
category = "main"
optional = false
python-versions = "*"

[[package]]
name = "websocket-client"
version = "1.4.0"
description = "WebSocket client for Python with low level API options"
category = "main"
optional = false
python-versions = ">=3.7"

[package.extras]
test = ["websockets"]
optional = ["wsaccel", "python-socks"]
docs = ["sphinx-rtd-theme (>=0.5)", "Sphinx (>=3.4)"]

[[package]]
name = "wrapt"
version = "1.13.3"
description = "Module for decorators, wrappers and monkey patching."
category = "main"
optional = false
python-versions = "!=3.0.*,!=3.1.*,!=3.2.*,!=3.3.*,!=3.4.*,>=2.7"

[[package]]
name = "yamlordereddictloader"
version = "0.4.0"
description = "YAML loader and dump for PyYAML allowing to keep keys order."
category = "main"
optional = false
python-versions = "*"

[package.dependencies]
pyyaml = "*"

[[package]]
name = "yarl"
version = "1.8.1"
description = "Yet another URL library"
category = "main"
optional = false
python-versions = ">=3.7"

[package.dependencies]
idna = ">=2.0"
multidict = ">=4.0"

[[package]]
name = "z3-solver"
version = "4.11.1.0"
description = "an efficient SMT solver library"
category = "main"
optional = false
python-versions = "*"

[[package]]
name = "zipp"
version = "3.8.1"
description = "Backport of pathlib-compatible object wrapper for zip files"
category = "main"
optional = false
python-versions = ">=3.7"

[package.extras]
docs = ["sphinx", "jaraco.packaging (>=9)", "rst.linker (>=1.9)", "jaraco.tidelift (>=1.4)"]
testing = ["pytest (>=6)", "pytest-checkdocs (>=2.4)", "pytest-flake8", "pytest-cov", "pytest-enabler (>=1.3)", "jaraco.itertools", "func-timeout", "pytest-black (>=0.3.7)", "pytest-mypy (>=0.9.1)"]

[extras]
build = ["google-cloud-bigquery"]

[metadata]
lock-version = "1.1"
python-versions = "^3.8,<3.11"
<<<<<<< HEAD
content-hash = "021705c2095343a46734c4aea69f90e2bfcd217e4cc6ef30798658051309a5f0"
=======
content-hash = "90d48f2e1db5e87beab1d4dd586db0a2034b332a9c7be71d37ecd97fc412c624"
>>>>>>> 0a06f8ce

[metadata.files]
aiohttp = [
    {file = "aiohttp-3.8.1-cp310-cp310-macosx_10_9_universal2.whl", hash = "sha256:1ed0b6477896559f17b9eaeb6d38e07f7f9ffe40b9f0f9627ae8b9926ae260a8"},
    {file = "aiohttp-3.8.1-cp310-cp310-macosx_10_9_x86_64.whl", hash = "sha256:7dadf3c307b31e0e61689cbf9e06be7a867c563d5a63ce9dca578f956609abf8"},
    {file = "aiohttp-3.8.1-cp310-cp310-macosx_11_0_arm64.whl", hash = "sha256:a79004bb58748f31ae1cbe9fa891054baaa46fb106c2dc7af9f8e3304dc30316"},
    {file = "aiohttp-3.8.1-cp310-cp310-manylinux_2_17_aarch64.manylinux2014_aarch64.whl", hash = "sha256:12de6add4038df8f72fac606dff775791a60f113a725c960f2bab01d8b8e6b15"},
    {file = "aiohttp-3.8.1-cp310-cp310-manylinux_2_17_ppc64le.manylinux2014_ppc64le.whl", hash = "sha256:6f0d5f33feb5f69ddd57a4a4bd3d56c719a141080b445cbf18f238973c5c9923"},
    {file = "aiohttp-3.8.1-cp310-cp310-manylinux_2_17_s390x.manylinux2014_s390x.whl", hash = "sha256:eaba923151d9deea315be1f3e2b31cc39a6d1d2f682f942905951f4e40200922"},
    {file = "aiohttp-3.8.1-cp310-cp310-manylinux_2_5_i686.manylinux1_i686.manylinux_2_12_i686.manylinux2010_i686.whl", hash = "sha256:099ebd2c37ac74cce10a3527d2b49af80243e2a4fa39e7bce41617fbc35fa3c1"},
    {file = "aiohttp-3.8.1-cp310-cp310-manylinux_2_5_x86_64.manylinux1_x86_64.manylinux_2_12_x86_64.manylinux2010_x86_64.whl", hash = "sha256:2e5d962cf7e1d426aa0e528a7e198658cdc8aa4fe87f781d039ad75dcd52c516"},
    {file = "aiohttp-3.8.1-cp310-cp310-musllinux_1_1_aarch64.whl", hash = "sha256:fa0ffcace9b3aa34d205d8130f7873fcfefcb6a4dd3dd705b0dab69af6712642"},
    {file = "aiohttp-3.8.1-cp310-cp310-musllinux_1_1_i686.whl", hash = "sha256:61bfc23df345d8c9716d03717c2ed5e27374e0fe6f659ea64edcd27b4b044cf7"},
    {file = "aiohttp-3.8.1-cp310-cp310-musllinux_1_1_ppc64le.whl", hash = "sha256:31560d268ff62143e92423ef183680b9829b1b482c011713ae941997921eebc8"},
    {file = "aiohttp-3.8.1-cp310-cp310-musllinux_1_1_s390x.whl", hash = "sha256:01d7bdb774a9acc838e6b8f1d114f45303841b89b95984cbb7d80ea41172a9e3"},
    {file = "aiohttp-3.8.1-cp310-cp310-musllinux_1_1_x86_64.whl", hash = "sha256:97ef77eb6b044134c0b3a96e16abcb05ecce892965a2124c566af0fd60f717e2"},
    {file = "aiohttp-3.8.1-cp310-cp310-win32.whl", hash = "sha256:c2aef4703f1f2ddc6df17519885dbfa3514929149d3ff900b73f45998f2532fa"},
    {file = "aiohttp-3.8.1-cp310-cp310-win_amd64.whl", hash = "sha256:713ac174a629d39b7c6a3aa757b337599798da4c1157114a314e4e391cd28e32"},
    {file = "aiohttp-3.8.1-cp36-cp36m-macosx_10_9_x86_64.whl", hash = "sha256:473d93d4450880fe278696549f2e7aed8cd23708c3c1997981464475f32137db"},
    {file = "aiohttp-3.8.1-cp36-cp36m-manylinux_2_17_aarch64.manylinux2014_aarch64.whl", hash = "sha256:99b5eeae8e019e7aad8af8bb314fb908dd2e028b3cdaad87ec05095394cce632"},
    {file = "aiohttp-3.8.1-cp36-cp36m-manylinux_2_17_ppc64le.manylinux2014_ppc64le.whl", hash = "sha256:3af642b43ce56c24d063325dd2cf20ee012d2b9ba4c3c008755a301aaea720ad"},
    {file = "aiohttp-3.8.1-cp36-cp36m-manylinux_2_17_s390x.manylinux2014_s390x.whl", hash = "sha256:c3630c3ef435c0a7c549ba170a0633a56e92629aeed0e707fec832dee313fb7a"},
    {file = "aiohttp-3.8.1-cp36-cp36m-manylinux_2_5_i686.manylinux1_i686.manylinux_2_12_i686.manylinux2010_i686.whl", hash = "sha256:4a4a4e30bf1edcad13fb0804300557aedd07a92cabc74382fdd0ba6ca2661091"},
    {file = "aiohttp-3.8.1-cp36-cp36m-manylinux_2_5_x86_64.manylinux1_x86_64.manylinux_2_12_x86_64.manylinux2010_x86_64.whl", hash = "sha256:6f8b01295e26c68b3a1b90efb7a89029110d3a4139270b24fda961893216c440"},
    {file = "aiohttp-3.8.1-cp36-cp36m-musllinux_1_1_aarch64.whl", hash = "sha256:a25fa703a527158aaf10dafd956f7d42ac6d30ec80e9a70846253dd13e2f067b"},
    {file = "aiohttp-3.8.1-cp36-cp36m-musllinux_1_1_i686.whl", hash = "sha256:5bfde62d1d2641a1f5173b8c8c2d96ceb4854f54a44c23102e2ccc7e02f003ec"},
    {file = "aiohttp-3.8.1-cp36-cp36m-musllinux_1_1_ppc64le.whl", hash = "sha256:51467000f3647d519272392f484126aa716f747859794ac9924a7aafa86cd411"},
    {file = "aiohttp-3.8.1-cp36-cp36m-musllinux_1_1_s390x.whl", hash = "sha256:03a6d5349c9ee8f79ab3ff3694d6ce1cfc3ced1c9d36200cb8f08ba06bd3b782"},
    {file = "aiohttp-3.8.1-cp36-cp36m-musllinux_1_1_x86_64.whl", hash = "sha256:102e487eeb82afac440581e5d7f8f44560b36cf0bdd11abc51a46c1cd88914d4"},
    {file = "aiohttp-3.8.1-cp36-cp36m-win32.whl", hash = "sha256:4aed991a28ea3ce320dc8ce655875e1e00a11bdd29fe9444dd4f88c30d558602"},
    {file = "aiohttp-3.8.1-cp36-cp36m-win_amd64.whl", hash = "sha256:b0e20cddbd676ab8a64c774fefa0ad787cc506afd844de95da56060348021e96"},
    {file = "aiohttp-3.8.1-cp37-cp37m-macosx_10_9_x86_64.whl", hash = "sha256:37951ad2f4a6df6506750a23f7cbabad24c73c65f23f72e95897bb2cecbae676"},
    {file = "aiohttp-3.8.1-cp37-cp37m-manylinux_2_17_aarch64.manylinux2014_aarch64.whl", hash = "sha256:5c23b1ad869653bc818e972b7a3a79852d0e494e9ab7e1a701a3decc49c20d51"},
    {file = "aiohttp-3.8.1-cp37-cp37m-manylinux_2_17_ppc64le.manylinux2014_ppc64le.whl", hash = "sha256:15b09b06dae900777833fe7fc4b4aa426556ce95847a3e8d7548e2d19e34edb8"},
    {file = "aiohttp-3.8.1-cp37-cp37m-manylinux_2_17_s390x.manylinux2014_s390x.whl", hash = "sha256:477c3ea0ba410b2b56b7efb072c36fa91b1e6fc331761798fa3f28bb224830dd"},
    {file = "aiohttp-3.8.1-cp37-cp37m-manylinux_2_5_i686.manylinux1_i686.manylinux_2_12_i686.manylinux2010_i686.whl", hash = "sha256:2f2f69dca064926e79997f45b2f34e202b320fd3782f17a91941f7eb85502ee2"},
    {file = "aiohttp-3.8.1-cp37-cp37m-manylinux_2_5_x86_64.manylinux1_x86_64.manylinux_2_12_x86_64.manylinux2010_x86_64.whl", hash = "sha256:ef9612483cb35171d51d9173647eed5d0069eaa2ee812793a75373447d487aa4"},
    {file = "aiohttp-3.8.1-cp37-cp37m-musllinux_1_1_aarch64.whl", hash = "sha256:6d69f36d445c45cda7b3b26afef2fc34ef5ac0cdc75584a87ef307ee3c8c6d00"},
    {file = "aiohttp-3.8.1-cp37-cp37m-musllinux_1_1_i686.whl", hash = "sha256:55c3d1072704d27401c92339144d199d9de7b52627f724a949fc7d5fc56d8b93"},
    {file = "aiohttp-3.8.1-cp37-cp37m-musllinux_1_1_ppc64le.whl", hash = "sha256:b9d00268fcb9f66fbcc7cd9fe423741d90c75ee029a1d15c09b22d23253c0a44"},
    {file = "aiohttp-3.8.1-cp37-cp37m-musllinux_1_1_s390x.whl", hash = "sha256:07b05cd3305e8a73112103c834e91cd27ce5b4bd07850c4b4dbd1877d3f45be7"},
    {file = "aiohttp-3.8.1-cp37-cp37m-musllinux_1_1_x86_64.whl", hash = "sha256:c34dc4958b232ef6188c4318cb7b2c2d80521c9a56c52449f8f93ab7bc2a8a1c"},
    {file = "aiohttp-3.8.1-cp37-cp37m-win32.whl", hash = "sha256:d2f9b69293c33aaa53d923032fe227feac867f81682f002ce33ffae978f0a9a9"},
    {file = "aiohttp-3.8.1-cp37-cp37m-win_amd64.whl", hash = "sha256:6ae828d3a003f03ae31915c31fa684b9890ea44c9c989056fea96e3d12a9fa17"},
    {file = "aiohttp-3.8.1-cp38-cp38-macosx_10_9_universal2.whl", hash = "sha256:0c7ebbbde809ff4e970824b2b6cb7e4222be6b95a296e46c03cf050878fc1785"},
    {file = "aiohttp-3.8.1-cp38-cp38-macosx_10_9_x86_64.whl", hash = "sha256:8b7ef7cbd4fec9a1e811a5de813311ed4f7ac7d93e0fda233c9b3e1428f7dd7b"},
    {file = "aiohttp-3.8.1-cp38-cp38-macosx_11_0_arm64.whl", hash = "sha256:c3d6a4d0619e09dcd61021debf7059955c2004fa29f48788a3dfaf9c9901a7cd"},
    {file = "aiohttp-3.8.1-cp38-cp38-manylinux_2_17_aarch64.manylinux2014_aarch64.whl", hash = "sha256:718626a174e7e467f0558954f94af117b7d4695d48eb980146016afa4b580b2e"},
    {file = "aiohttp-3.8.1-cp38-cp38-manylinux_2_17_ppc64le.manylinux2014_ppc64le.whl", hash = "sha256:589c72667a5febd36f1315aa6e5f56dd4aa4862df295cb51c769d16142ddd7cd"},
    {file = "aiohttp-3.8.1-cp38-cp38-manylinux_2_17_s390x.manylinux2014_s390x.whl", hash = "sha256:2ed076098b171573161eb146afcb9129b5ff63308960aeca4b676d9d3c35e700"},
    {file = "aiohttp-3.8.1-cp38-cp38-manylinux_2_5_i686.manylinux1_i686.manylinux_2_12_i686.manylinux2010_i686.whl", hash = "sha256:086f92daf51a032d062ec5f58af5ca6a44d082c35299c96376a41cbb33034675"},
    {file = "aiohttp-3.8.1-cp38-cp38-manylinux_2_5_x86_64.manylinux1_x86_64.manylinux_2_12_x86_64.manylinux2010_x86_64.whl", hash = "sha256:11691cf4dc5b94236ccc609b70fec991234e7ef8d4c02dd0c9668d1e486f5abf"},
    {file = "aiohttp-3.8.1-cp38-cp38-musllinux_1_1_aarch64.whl", hash = "sha256:31d1e1c0dbf19ebccbfd62eff461518dcb1e307b195e93bba60c965a4dcf1ba0"},
    {file = "aiohttp-3.8.1-cp38-cp38-musllinux_1_1_i686.whl", hash = "sha256:11a67c0d562e07067c4e86bffc1553f2cf5b664d6111c894671b2b8712f3aba5"},
    {file = "aiohttp-3.8.1-cp38-cp38-musllinux_1_1_ppc64le.whl", hash = "sha256:bb01ba6b0d3f6c68b89fce7305080145d4877ad3acaed424bae4d4ee75faa950"},
    {file = "aiohttp-3.8.1-cp38-cp38-musllinux_1_1_s390x.whl", hash = "sha256:44db35a9e15d6fe5c40d74952e803b1d96e964f683b5a78c3cc64eb177878155"},
    {file = "aiohttp-3.8.1-cp38-cp38-musllinux_1_1_x86_64.whl", hash = "sha256:844a9b460871ee0a0b0b68a64890dae9c415e513db0f4a7e3cab41a0f2fedf33"},
    {file = "aiohttp-3.8.1-cp38-cp38-win32.whl", hash = "sha256:7d08744e9bae2ca9c382581f7dce1273fe3c9bae94ff572c3626e8da5b193c6a"},
    {file = "aiohttp-3.8.1-cp38-cp38-win_amd64.whl", hash = "sha256:04d48b8ce6ab3cf2097b1855e1505181bdd05586ca275f2505514a6e274e8e75"},
    {file = "aiohttp-3.8.1-cp39-cp39-macosx_10_9_universal2.whl", hash = "sha256:f5315a2eb0239185af1bddb1abf472d877fede3cc8d143c6cddad37678293237"},
    {file = "aiohttp-3.8.1-cp39-cp39-macosx_10_9_x86_64.whl", hash = "sha256:a996d01ca39b8dfe77440f3cd600825d05841088fd6bc0144cc6c2ec14cc5f74"},
    {file = "aiohttp-3.8.1-cp39-cp39-macosx_11_0_arm64.whl", hash = "sha256:13487abd2f761d4be7c8ff9080de2671e53fff69711d46de703c310c4c9317ca"},
    {file = "aiohttp-3.8.1-cp39-cp39-manylinux_2_17_aarch64.manylinux2014_aarch64.whl", hash = "sha256:ea302f34477fda3f85560a06d9ebdc7fa41e82420e892fc50b577e35fc6a50b2"},
    {file = "aiohttp-3.8.1-cp39-cp39-manylinux_2_17_ppc64le.manylinux2014_ppc64le.whl", hash = "sha256:a2f635ce61a89c5732537a7896b6319a8fcfa23ba09bec36e1b1ac0ab31270d2"},
    {file = "aiohttp-3.8.1-cp39-cp39-manylinux_2_17_s390x.manylinux2014_s390x.whl", hash = "sha256:e999f2d0e12eea01caeecb17b653f3713d758f6dcc770417cf29ef08d3931421"},
    {file = "aiohttp-3.8.1-cp39-cp39-manylinux_2_5_i686.manylinux1_i686.manylinux_2_12_i686.manylinux2010_i686.whl", hash = "sha256:0770e2806a30e744b4e21c9d73b7bee18a1cfa3c47991ee2e5a65b887c49d5cf"},
    {file = "aiohttp-3.8.1-cp39-cp39-manylinux_2_5_x86_64.manylinux1_x86_64.manylinux_2_12_x86_64.manylinux2010_x86_64.whl", hash = "sha256:d15367ce87c8e9e09b0f989bfd72dc641bcd04ba091c68cd305312d00962addd"},
    {file = "aiohttp-3.8.1-cp39-cp39-musllinux_1_1_aarch64.whl", hash = "sha256:6c7cefb4b0640703eb1069835c02486669312bf2f12b48a748e0a7756d0de33d"},
    {file = "aiohttp-3.8.1-cp39-cp39-musllinux_1_1_i686.whl", hash = "sha256:71927042ed6365a09a98a6377501af5c9f0a4d38083652bcd2281a06a5976724"},
    {file = "aiohttp-3.8.1-cp39-cp39-musllinux_1_1_ppc64le.whl", hash = "sha256:28d490af82bc6b7ce53ff31337a18a10498303fe66f701ab65ef27e143c3b0ef"},
    {file = "aiohttp-3.8.1-cp39-cp39-musllinux_1_1_s390x.whl", hash = "sha256:b6613280ccedf24354406caf785db748bebbddcf31408b20c0b48cb86af76866"},
    {file = "aiohttp-3.8.1-cp39-cp39-musllinux_1_1_x86_64.whl", hash = "sha256:81e3d8c34c623ca4e36c46524a3530e99c0bc95ed068fd6e9b55cb721d408fb2"},
    {file = "aiohttp-3.8.1-cp39-cp39-win32.whl", hash = "sha256:7187a76598bdb895af0adbd2fb7474d7f6025d170bc0a1130242da817ce9e7d1"},
    {file = "aiohttp-3.8.1-cp39-cp39-win_amd64.whl", hash = "sha256:1c182cb873bc91b411e184dab7a2b664d4fea2743df0e4d57402f7f3fa644bac"},
    {file = "aiohttp-3.8.1.tar.gz", hash = "sha256:fc5471e1a54de15ef71c1bc6ebe80d4dc681ea600e68bfd1cbce40427f0b7578"},
]
aiosignal = [
    {file = "aiosignal-1.2.0-py3-none-any.whl", hash = "sha256:26e62109036cd181df6e6ad646f91f0dcfd05fe16d0cb924138ff2ab75d64e3a"},
    {file = "aiosignal-1.2.0.tar.gz", hash = "sha256:78ed67db6c7b7ced4f98e495e572106d5c432a93e1ddd1bf475e1dc05f5b7df2"},
]
ansible-runner = [
    {file = "ansible-runner-2.2.1.tar.gz", hash = "sha256:cd9b6cb1174011b4e2e0a5993d4d04d928cde5fe22a8993aed4438493387c182"},
    {file = "ansible_runner-2.2.1-py3-none-any.whl", hash = "sha256:bc3348580b0cbb8b5831039dadad6cce115e155b91c7ad0f66d751d54a0586a0"},
]
astor = [
    {file = "astor-0.8.1-py2.py3-none-any.whl", hash = "sha256:070a54e890cefb5b3739d19f30f5a5ec840ffc9c50ffa7d23cc9fc1a38ebbfc5"},
    {file = "astor-0.8.1.tar.gz", hash = "sha256:6a6effda93f4e1ce9f618779b2dd1d9d84f1e32812c23a29b3fff6fd7f63fa5e"},
]
astroid = [
    {file = "astroid-2.9.3-py3-none-any.whl", hash = "sha256:506daabe5edffb7e696ad82483ad0228245a9742ed7d2d8c9cdb31537decf9f6"},
    {file = "astroid-2.9.3.tar.gz", hash = "sha256:1efdf4e867d4d8ba4a9f6cf9ce07cd182c4c41de77f23814feb27ca93ca9d877"},
]
async-timeout = [
    {file = "async-timeout-4.0.2.tar.gz", hash = "sha256:2163e1640ddb52b7a8c80d0a67a08587e5d245cc9c553a74a847056bc2976b15"},
    {file = "async_timeout-4.0.2-py3-none-any.whl", hash = "sha256:8ca1e4fcf50d07413d66d1a5e416e42cfdf5851c981d679a09851a6853383b3c"},
]
atomicwrites = [
    {file = "atomicwrites-1.4.1.tar.gz", hash = "sha256:81b2c9071a49367a7f770170e5eec8cb66567cfbbc8c73d20ce5ca4a8d71cf11"},
]
attrs = [
    {file = "attrs-22.1.0-py2.py3-none-any.whl", hash = "sha256:86efa402f67bf2df34f51a335487cf46b1ec130d02b8d39fd248abfd30da551c"},
    {file = "attrs-22.1.0.tar.gz", hash = "sha256:29adc2665447e5191d0e7c568fde78b21f9672d344281d0c6e1ab085429b22b6"},
]
autopep8 = [
    {file = "autopep8-1.6.0-py2.py3-none-any.whl", hash = "sha256:ed77137193bbac52d029a52c59bec1b0629b5a186c495f1eb21b126ac466083f"},
    {file = "autopep8-1.6.0.tar.gz", hash = "sha256:44f0932855039d2c15c4510d6df665e4730f2b8582704fa48f9c55bd3e17d979"},
]
"backports.zoneinfo" = [
    {file = "backports.zoneinfo-0.2.1-cp36-cp36m-macosx_10_14_x86_64.whl", hash = "sha256:da6013fd84a690242c310d77ddb8441a559e9cb3d3d59ebac9aca1a57b2e18bc"},
    {file = "backports.zoneinfo-0.2.1-cp36-cp36m-manylinux1_i686.whl", hash = "sha256:89a48c0d158a3cc3f654da4c2de1ceba85263fafb861b98b59040a5086259722"},
    {file = "backports.zoneinfo-0.2.1-cp36-cp36m-manylinux1_x86_64.whl", hash = "sha256:1c5742112073a563c81f786e77514969acb58649bcdf6cdf0b4ed31a348d4546"},
    {file = "backports.zoneinfo-0.2.1-cp36-cp36m-win32.whl", hash = "sha256:e8236383a20872c0cdf5a62b554b27538db7fa1bbec52429d8d106effbaeca08"},
    {file = "backports.zoneinfo-0.2.1-cp36-cp36m-win_amd64.whl", hash = "sha256:8439c030a11780786a2002261569bdf362264f605dfa4d65090b64b05c9f79a7"},
    {file = "backports.zoneinfo-0.2.1-cp37-cp37m-macosx_10_14_x86_64.whl", hash = "sha256:f04e857b59d9d1ccc39ce2da1021d196e47234873820cbeaad210724b1ee28ac"},
    {file = "backports.zoneinfo-0.2.1-cp37-cp37m-manylinux1_i686.whl", hash = "sha256:17746bd546106fa389c51dbea67c8b7c8f0d14b5526a579ca6ccf5ed72c526cf"},
    {file = "backports.zoneinfo-0.2.1-cp37-cp37m-manylinux1_x86_64.whl", hash = "sha256:5c144945a7752ca544b4b78c8c41544cdfaf9786f25fe5ffb10e838e19a27570"},
    {file = "backports.zoneinfo-0.2.1-cp37-cp37m-win32.whl", hash = "sha256:e55b384612d93be96506932a786bbcde5a2db7a9e6a4bb4bffe8b733f5b9036b"},
    {file = "backports.zoneinfo-0.2.1-cp37-cp37m-win_amd64.whl", hash = "sha256:a76b38c52400b762e48131494ba26be363491ac4f9a04c1b7e92483d169f6582"},
    {file = "backports.zoneinfo-0.2.1-cp38-cp38-macosx_10_14_x86_64.whl", hash = "sha256:8961c0f32cd0336fb8e8ead11a1f8cd99ec07145ec2931122faaac1c8f7fd987"},
    {file = "backports.zoneinfo-0.2.1-cp38-cp38-manylinux1_i686.whl", hash = "sha256:e81b76cace8eda1fca50e345242ba977f9be6ae3945af8d46326d776b4cf78d1"},
    {file = "backports.zoneinfo-0.2.1-cp38-cp38-manylinux1_x86_64.whl", hash = "sha256:7b0a64cda4145548fed9efc10322770f929b944ce5cee6c0dfe0c87bf4c0c8c9"},
    {file = "backports.zoneinfo-0.2.1-cp38-cp38-win32.whl", hash = "sha256:1b13e654a55cd45672cb54ed12148cd33628f672548f373963b0bff67b217328"},
    {file = "backports.zoneinfo-0.2.1-cp38-cp38-win_amd64.whl", hash = "sha256:4a0f800587060bf8880f954dbef70de6c11bbe59c673c3d818921f042f9954a6"},
    {file = "backports.zoneinfo-0.2.1.tar.gz", hash = "sha256:fadbfe37f74051d024037f223b8e001611eac868b5c5b06144ef4d8b799862f2"},
]
bandit = [
    {file = "bandit-1.7.4-py3-none-any.whl", hash = "sha256:412d3f259dab4077d0e7f0c11f50f650cc7d10db905d98f6520a95a18049658a"},
    {file = "bandit-1.7.4.tar.gz", hash = "sha256:2d63a8c573417bae338962d4b9b06fbc6080f74ecd955a092849e1e65c717bd2"},
]
bcrypt = [
    {file = "bcrypt-4.0.0-cp36-abi3-macosx_10_10_universal2.whl", hash = "sha256:845b1daf4df2dd94d2fdbc9454953ca9dd0e12970a0bfc9f3dcc6faea3fa96e4"},
    {file = "bcrypt-4.0.0-cp36-abi3-manylinux_2_17_aarch64.manylinux2014_aarch64.manylinux_2_24_aarch64.whl", hash = "sha256:8780e69f9deec9d60f947b169507d2c9816e4f11548f1f7ebee2af38b9b22ae4"},
    {file = "bcrypt-4.0.0-cp36-abi3-manylinux_2_17_aarch64.manylinux2014_aarch64.whl", hash = "sha256:1c3334446fac200499e8bc04a530ce3cf0b3d7151e0e4ac5c0dddd3d95e97843"},
    {file = "bcrypt-4.0.0-cp36-abi3-manylinux_2_17_x86_64.manylinux2014_x86_64.whl", hash = "sha256:bfb67f6a6c72dfb0a02f3df51550aa1862708e55128b22543e2b42c74f3620d7"},
    {file = "bcrypt-4.0.0-cp36-abi3-manylinux_2_24_x86_64.whl", hash = "sha256:7c7dd6c1f05bf89e65261d97ac3a6520f34c2acb369afb57e3ea4449be6ff8fd"},
    {file = "bcrypt-4.0.0-cp36-abi3-manylinux_2_28_aarch64.whl", hash = "sha256:594780b364fb45f2634c46ec8d3e61c1c0f1811c4f2da60e8eb15594ecbf93ed"},
    {file = "bcrypt-4.0.0-cp36-abi3-manylinux_2_28_x86_64.whl", hash = "sha256:2d0dd19aad87e4ab882ef1d12df505f4c52b28b69666ce83c528f42c07379227"},
    {file = "bcrypt-4.0.0-cp36-abi3-musllinux_1_1_aarch64.whl", hash = "sha256:bf413f2a9b0a2950fc750998899013f2e718d20fa4a58b85ca50b6df5ed1bbf9"},
    {file = "bcrypt-4.0.0-cp36-abi3-musllinux_1_1_x86_64.whl", hash = "sha256:ede0f506554571c8eda80db22b83c139303ec6b595b8f60c4c8157bdd0bdee36"},
    {file = "bcrypt-4.0.0-cp36-abi3-win32.whl", hash = "sha256:dc6ec3dc19b1c193b2f7cf279d3e32e7caf447532fbcb7af0906fe4398900c33"},
    {file = "bcrypt-4.0.0-cp36-abi3-win_amd64.whl", hash = "sha256:0b0f0c7141622a31e9734b7f649451147c04ebb5122327ac0bd23744df84be90"},
    {file = "bcrypt-4.0.0.tar.gz", hash = "sha256:c59c170fc9225faad04dde1ba61d85b413946e8ce2e5f5f5ff30dfd67283f319"},
]
beautifulsoup4 = [
    {file = "beautifulsoup4-4.11.1-py3-none-any.whl", hash = "sha256:58d5c3d29f5a36ffeb94f02f0d786cd53014cf9b3b3951d42e0080d8a9498d30"},
    {file = "beautifulsoup4-4.11.1.tar.gz", hash = "sha256:ad9aa55b65ef2808eb405f46cf74df7fcb7044d5cbc26487f96eb2ef2e436693"},
]
blessings = [
    {file = "blessings-1.7-py2-none-any.whl", hash = "sha256:caad5211e7ba5afe04367cdd4cfc68fa886e2e08f6f35e76b7387d2109ccea6e"},
    {file = "blessings-1.7-py3-none-any.whl", hash = "sha256:b1fdd7e7a675295630f9ae71527a8ebc10bfefa236b3d6aa4932ee4462c17ba3"},
    {file = "blessings-1.7.tar.gz", hash = "sha256:98e5854d805f50a5b58ac2333411b0482516a8210f23f43308baeb58d77c157d"},
]
boto3 = [
<<<<<<< HEAD
    {file = "boto3-1.24.63-py3-none-any.whl", hash = "sha256:719bfafbe4e076055aa1a51269ffdbe9c61446679b67f31d61c237976661154c"},
    {file = "boto3-1.24.63.tar.gz", hash = "sha256:0e6ef4b5e47b6073887961028201ecfc2024198125f20fbe5f5c00234f124543"},
]
botocore = [
    {file = "botocore-1.27.63-py3-none-any.whl", hash = "sha256:8567dee549430a53210c6b898dea3a8fc8ee9d7934ec1df7545c547cacbb2b8f"},
    {file = "botocore-1.27.63.tar.gz", hash = "sha256:b97e17c930a7f45b50f94956a4474c1cd7b828e3dcd8a84dd0e3306ca6189335"},
=======
    {file = "boto3-1.24.58-py3-none-any.whl", hash = "sha256:edd79104b478203459a4e45a8602c83994ccd820c39fd85cc5de9aa0ee8e75d6"},
    {file = "boto3-1.24.58.tar.gz", hash = "sha256:8a888707586de7eb4ea367a4c51354d91efbe93c2e61dc02e5c98f8c8dc69584"},
]
botocore = [
    {file = "botocore-1.27.58-py3-none-any.whl", hash = "sha256:4cc12ab3b6f195292e3e34da6aa356edb8acee51e8405d048b50ccbb64a1b9f3"},
    {file = "botocore-1.27.58.tar.gz", hash = "sha256:d904ee4743bd4b2517634b012c98dcb166f82e9d20e50d8367cd078779181ec2"},
>>>>>>> 0a06f8ce
]
bracex = [
    {file = "bracex-2.3.post1-py3-none-any.whl", hash = "sha256:351b7f20d56fb9ea91f9b9e9e7664db466eb234188c175fd943f8f755c807e73"},
    {file = "bracex-2.3.post1.tar.gz", hash = "sha256:e7b23fc8b2cd06d3dec0692baabecb249dda94e06a617901ff03a6c56fd71693"},
]
bs4 = [
    {file = "bs4-0.0.1.tar.gz", hash = "sha256:36ecea1fd7cc5c0c6e4a1ff075df26d50da647b75376626cc186e2212886dd3a"},
]
cachetools = [
    {file = "cachetools-5.2.0-py3-none-any.whl", hash = "sha256:f9f17d2aec496a9aa6b76f53e3b614c965223c061982d434d160f930c698a9db"},
    {file = "cachetools-5.2.0.tar.gz", hash = "sha256:6a94c6402995a99c3970cc7e4884bb60b4a8639938157eeed436098bf9831757"},
]
certifi = [
    {file = "certifi-2022.6.15-py3-none-any.whl", hash = "sha256:fe86415d55e84719d75f8b69414f6438ac3547d2078ab91b67e779ef69378412"},
    {file = "certifi-2022.6.15.tar.gz", hash = "sha256:84c85a9078b11105f04f3036a9482ae10e4621616db313fe045dd24743a0820d"},
]
cffi = [
    {file = "cffi-1.15.1-cp27-cp27m-macosx_10_9_x86_64.whl", hash = "sha256:a66d3508133af6e8548451b25058d5812812ec3798c886bf38ed24a98216fab2"},
    {file = "cffi-1.15.1-cp27-cp27m-manylinux1_i686.whl", hash = "sha256:470c103ae716238bbe698d67ad020e1db9d9dba34fa5a899b5e21577e6d52ed2"},
    {file = "cffi-1.15.1-cp27-cp27m-manylinux1_x86_64.whl", hash = "sha256:9ad5db27f9cabae298d151c85cf2bad1d359a1b9c686a275df03385758e2f914"},
    {file = "cffi-1.15.1-cp27-cp27m-win32.whl", hash = "sha256:b3bbeb01c2b273cca1e1e0c5df57f12dce9a4dd331b4fa1635b8bec26350bde3"},
    {file = "cffi-1.15.1-cp27-cp27m-win_amd64.whl", hash = "sha256:e00b098126fd45523dd056d2efba6c5a63b71ffe9f2bbe1a4fe1716e1d0c331e"},
    {file = "cffi-1.15.1-cp27-cp27mu-manylinux1_i686.whl", hash = "sha256:d61f4695e6c866a23a21acab0509af1cdfd2c013cf256bbf5b6b5e2695827162"},
    {file = "cffi-1.15.1-cp27-cp27mu-manylinux1_x86_64.whl", hash = "sha256:ed9cb427ba5504c1dc15ede7d516b84757c3e3d7868ccc85121d9310d27eed0b"},
    {file = "cffi-1.15.1-cp310-cp310-macosx_10_9_x86_64.whl", hash = "sha256:39d39875251ca8f612b6f33e6b1195af86d1b3e60086068be9cc053aa4376e21"},
    {file = "cffi-1.15.1-cp310-cp310-macosx_11_0_arm64.whl", hash = "sha256:285d29981935eb726a4399badae8f0ffdff4f5050eaa6d0cfc3f64b857b77185"},
    {file = "cffi-1.15.1-cp310-cp310-manylinux_2_12_i686.manylinux2010_i686.manylinux_2_17_i686.manylinux2014_i686.whl", hash = "sha256:3eb6971dcff08619f8d91607cfc726518b6fa2a9eba42856be181c6d0d9515fd"},
    {file = "cffi-1.15.1-cp310-cp310-manylinux_2_17_aarch64.manylinux2014_aarch64.whl", hash = "sha256:21157295583fe8943475029ed5abdcf71eb3911894724e360acff1d61c1d54bc"},
    {file = "cffi-1.15.1-cp310-cp310-manylinux_2_17_ppc64le.manylinux2014_ppc64le.whl", hash = "sha256:5635bd9cb9731e6d4a1132a498dd34f764034a8ce60cef4f5319c0541159392f"},
    {file = "cffi-1.15.1-cp310-cp310-manylinux_2_17_s390x.manylinux2014_s390x.whl", hash = "sha256:2012c72d854c2d03e45d06ae57f40d78e5770d252f195b93f581acf3ba44496e"},
    {file = "cffi-1.15.1-cp310-cp310-manylinux_2_17_x86_64.manylinux2014_x86_64.whl", hash = "sha256:dd86c085fae2efd48ac91dd7ccffcfc0571387fe1193d33b6394db7ef31fe2a4"},
    {file = "cffi-1.15.1-cp310-cp310-musllinux_1_1_i686.whl", hash = "sha256:fa6693661a4c91757f4412306191b6dc88c1703f780c8234035eac011922bc01"},
    {file = "cffi-1.15.1-cp310-cp310-musllinux_1_1_x86_64.whl", hash = "sha256:59c0b02d0a6c384d453fece7566d1c7e6b7bae4fc5874ef2ef46d56776d61c9e"},
    {file = "cffi-1.15.1-cp310-cp310-win32.whl", hash = "sha256:cba9d6b9a7d64d4bd46167096fc9d2f835e25d7e4c121fb2ddfc6528fb0413b2"},
    {file = "cffi-1.15.1-cp310-cp310-win_amd64.whl", hash = "sha256:ce4bcc037df4fc5e3d184794f27bdaab018943698f4ca31630bc7f84a7b69c6d"},
    {file = "cffi-1.15.1-cp311-cp311-macosx_10_9_x86_64.whl", hash = "sha256:3d08afd128ddaa624a48cf2b859afef385b720bb4b43df214f85616922e6a5ac"},
    {file = "cffi-1.15.1-cp311-cp311-macosx_11_0_arm64.whl", hash = "sha256:3799aecf2e17cf585d977b780ce79ff0dc9b78d799fc694221ce814c2c19db83"},
    {file = "cffi-1.15.1-cp311-cp311-manylinux_2_12_i686.manylinux2010_i686.manylinux_2_17_i686.manylinux2014_i686.whl", hash = "sha256:a591fe9e525846e4d154205572a029f653ada1a78b93697f3b5a8f1f2bc055b9"},
    {file = "cffi-1.15.1-cp311-cp311-manylinux_2_17_aarch64.manylinux2014_aarch64.whl", hash = "sha256:3548db281cd7d2561c9ad9984681c95f7b0e38881201e157833a2342c30d5e8c"},
    {file = "cffi-1.15.1-cp311-cp311-manylinux_2_17_ppc64le.manylinux2014_ppc64le.whl", hash = "sha256:91fc98adde3d7881af9b59ed0294046f3806221863722ba7d8d120c575314325"},
    {file = "cffi-1.15.1-cp311-cp311-manylinux_2_17_x86_64.manylinux2014_x86_64.whl", hash = "sha256:94411f22c3985acaec6f83c6df553f2dbe17b698cc7f8ae751ff2237d96b9e3c"},
    {file = "cffi-1.15.1-cp311-cp311-musllinux_1_1_i686.whl", hash = "sha256:03425bdae262c76aad70202debd780501fabeaca237cdfddc008987c0e0f59ef"},
    {file = "cffi-1.15.1-cp311-cp311-musllinux_1_1_x86_64.whl", hash = "sha256:cc4d65aeeaa04136a12677d3dd0b1c0c94dc43abac5860ab33cceb42b801c1e8"},
    {file = "cffi-1.15.1-cp311-cp311-win32.whl", hash = "sha256:a0f100c8912c114ff53e1202d0078b425bee3649ae34d7b070e9697f93c5d52d"},
    {file = "cffi-1.15.1-cp311-cp311-win_amd64.whl", hash = "sha256:04ed324bda3cda42b9b695d51bb7d54b680b9719cfab04227cdd1e04e5de3104"},
    {file = "cffi-1.15.1-cp36-cp36m-macosx_10_9_x86_64.whl", hash = "sha256:50a74364d85fd319352182ef59c5c790484a336f6db772c1a9231f1c3ed0cbd7"},
    {file = "cffi-1.15.1-cp36-cp36m-manylinux_2_17_aarch64.manylinux2014_aarch64.whl", hash = "sha256:e263d77ee3dd201c3a142934a086a4450861778baaeeb45db4591ef65550b0a6"},
    {file = "cffi-1.15.1-cp36-cp36m-manylinux_2_17_ppc64le.manylinux2014_ppc64le.whl", hash = "sha256:cec7d9412a9102bdc577382c3929b337320c4c4c4849f2c5cdd14d7368c5562d"},
    {file = "cffi-1.15.1-cp36-cp36m-manylinux_2_17_s390x.manylinux2014_s390x.whl", hash = "sha256:4289fc34b2f5316fbb762d75362931e351941fa95fa18789191b33fc4cf9504a"},
    {file = "cffi-1.15.1-cp36-cp36m-manylinux_2_5_i686.manylinux1_i686.whl", hash = "sha256:173379135477dc8cac4bc58f45db08ab45d228b3363adb7af79436135d028405"},
    {file = "cffi-1.15.1-cp36-cp36m-manylinux_2_5_x86_64.manylinux1_x86_64.whl", hash = "sha256:6975a3fac6bc83c4a65c9f9fcab9e47019a11d3d2cf7f3c0d03431bf145a941e"},
    {file = "cffi-1.15.1-cp36-cp36m-win32.whl", hash = "sha256:2470043b93ff09bf8fb1d46d1cb756ce6132c54826661a32d4e4d132e1977adf"},
    {file = "cffi-1.15.1-cp36-cp36m-win_amd64.whl", hash = "sha256:30d78fbc8ebf9c92c9b7823ee18eb92f2e6ef79b45ac84db507f52fbe3ec4497"},
    {file = "cffi-1.15.1-cp37-cp37m-macosx_10_9_x86_64.whl", hash = "sha256:198caafb44239b60e252492445da556afafc7d1e3ab7a1fb3f0584ef6d742375"},
    {file = "cffi-1.15.1-cp37-cp37m-manylinux_2_12_i686.manylinux2010_i686.manylinux_2_17_i686.manylinux2014_i686.whl", hash = "sha256:5ef34d190326c3b1f822a5b7a45f6c4535e2f47ed06fec77d3d799c450b2651e"},
    {file = "cffi-1.15.1-cp37-cp37m-manylinux_2_17_aarch64.manylinux2014_aarch64.whl", hash = "sha256:8102eaf27e1e448db915d08afa8b41d6c7ca7a04b7d73af6514df10a3e74bd82"},
    {file = "cffi-1.15.1-cp37-cp37m-manylinux_2_17_ppc64le.manylinux2014_ppc64le.whl", hash = "sha256:5df2768244d19ab7f60546d0c7c63ce1581f7af8b5de3eb3004b9b6fc8a9f84b"},
    {file = "cffi-1.15.1-cp37-cp37m-manylinux_2_17_s390x.manylinux2014_s390x.whl", hash = "sha256:a8c4917bd7ad33e8eb21e9a5bbba979b49d9a97acb3a803092cbc1133e20343c"},
    {file = "cffi-1.15.1-cp37-cp37m-manylinux_2_17_x86_64.manylinux2014_x86_64.whl", hash = "sha256:0e2642fe3142e4cc4af0799748233ad6da94c62a8bec3a6648bf8ee68b1c7426"},
    {file = "cffi-1.15.1-cp37-cp37m-win32.whl", hash = "sha256:e229a521186c75c8ad9490854fd8bbdd9a0c9aa3a524326b55be83b54d4e0ad9"},
    {file = "cffi-1.15.1-cp37-cp37m-win_amd64.whl", hash = "sha256:a0b71b1b8fbf2b96e41c4d990244165e2c9be83d54962a9a1d118fd8657d2045"},
    {file = "cffi-1.15.1-cp38-cp38-macosx_10_9_x86_64.whl", hash = "sha256:320dab6e7cb2eacdf0e658569d2575c4dad258c0fcc794f46215e1e39f90f2c3"},
    {file = "cffi-1.15.1-cp38-cp38-manylinux_2_12_i686.manylinux2010_i686.manylinux_2_17_i686.manylinux2014_i686.whl", hash = "sha256:1e74c6b51a9ed6589199c787bf5f9875612ca4a8a0785fb2d4a84429badaf22a"},
    {file = "cffi-1.15.1-cp38-cp38-manylinux_2_17_aarch64.manylinux2014_aarch64.whl", hash = "sha256:a5c84c68147988265e60416b57fc83425a78058853509c1b0629c180094904a5"},
    {file = "cffi-1.15.1-cp38-cp38-manylinux_2_17_ppc64le.manylinux2014_ppc64le.whl", hash = "sha256:3b926aa83d1edb5aa5b427b4053dc420ec295a08e40911296b9eb1b6170f6cca"},
    {file = "cffi-1.15.1-cp38-cp38-manylinux_2_17_s390x.manylinux2014_s390x.whl", hash = "sha256:87c450779d0914f2861b8526e035c5e6da0a3199d8f1add1a665e1cbc6fc6d02"},
    {file = "cffi-1.15.1-cp38-cp38-manylinux_2_17_x86_64.manylinux2014_x86_64.whl", hash = "sha256:4f2c9f67e9821cad2e5f480bc8d83b8742896f1242dba247911072d4fa94c192"},
    {file = "cffi-1.15.1-cp38-cp38-win32.whl", hash = "sha256:8b7ee99e510d7b66cdb6c593f21c043c248537a32e0bedf02e01e9553a172314"},
    {file = "cffi-1.15.1-cp38-cp38-win_amd64.whl", hash = "sha256:00a9ed42e88df81ffae7a8ab6d9356b371399b91dbdf0c3cb1e84c03a13aceb5"},
    {file = "cffi-1.15.1-cp39-cp39-macosx_10_9_x86_64.whl", hash = "sha256:54a2db7b78338edd780e7ef7f9f6c442500fb0d41a5a4ea24fff1c929d5af585"},
    {file = "cffi-1.15.1-cp39-cp39-macosx_11_0_arm64.whl", hash = "sha256:fcd131dd944808b5bdb38e6f5b53013c5aa4f334c5cad0c72742f6eba4b73db0"},
    {file = "cffi-1.15.1-cp39-cp39-manylinux_2_12_i686.manylinux2010_i686.manylinux_2_17_i686.manylinux2014_i686.whl", hash = "sha256:7473e861101c9e72452f9bf8acb984947aa1661a7704553a9f6e4baa5ba64415"},
    {file = "cffi-1.15.1-cp39-cp39-manylinux_2_17_aarch64.manylinux2014_aarch64.whl", hash = "sha256:6c9a799e985904922a4d207a94eae35c78ebae90e128f0c4e521ce339396be9d"},
    {file = "cffi-1.15.1-cp39-cp39-manylinux_2_17_ppc64le.manylinux2014_ppc64le.whl", hash = "sha256:3bcde07039e586f91b45c88f8583ea7cf7a0770df3a1649627bf598332cb6984"},
    {file = "cffi-1.15.1-cp39-cp39-manylinux_2_17_s390x.manylinux2014_s390x.whl", hash = "sha256:33ab79603146aace82c2427da5ca6e58f2b3f2fb5da893ceac0c42218a40be35"},
    {file = "cffi-1.15.1-cp39-cp39-manylinux_2_17_x86_64.manylinux2014_x86_64.whl", hash = "sha256:5d598b938678ebf3c67377cdd45e09d431369c3b1a5b331058c338e201f12b27"},
    {file = "cffi-1.15.1-cp39-cp39-musllinux_1_1_i686.whl", hash = "sha256:db0fbb9c62743ce59a9ff687eb5f4afbe77e5e8403d6697f7446e5f609976f76"},
    {file = "cffi-1.15.1-cp39-cp39-musllinux_1_1_x86_64.whl", hash = "sha256:98d85c6a2bef81588d9227dde12db8a7f47f639f4a17c9ae08e773aa9c697bf3"},
    {file = "cffi-1.15.1-cp39-cp39-win32.whl", hash = "sha256:40f4774f5a9d4f5e344f31a32b5096977b5d48560c5592e2f3d2c4374bd543ee"},
    {file = "cffi-1.15.1-cp39-cp39-win_amd64.whl", hash = "sha256:70df4e3b545a17496c9b3f41f5115e69a4f2e77e94e1d2a8e1070bc0c38c8a3c"},
    {file = "cffi-1.15.1.tar.gz", hash = "sha256:d400bfb9a37b1351253cb402671cea7e89bdecc294e8016a707f6d1d8ac934f9"},
]
chardet = [
    {file = "chardet-4.0.0-py2.py3-none-any.whl", hash = "sha256:f864054d66fd9118f2e67044ac8981a54775ec5b67aed0441892edb553d21da5"},
    {file = "chardet-4.0.0.tar.gz", hash = "sha256:0d6f53a15db4120f2b08c94f11e7d93d2c911ee118b6b30a04ec3ee8310179fa"},
]
charset-normalizer = [
    {file = "charset-normalizer-2.1.1.tar.gz", hash = "sha256:5a3d016c7c547f69d6f81fb0db9449ce888b418b5b9952cc5e6e66843e9dd845"},
    {file = "charset_normalizer-2.1.1-py3-none-any.whl", hash = "sha256:83e9a75d1911279afd89352c68b45348559d1fc0506b054b346651b5e7fee29f"},
]
click = [
    {file = "click-8.1.3-py3-none-any.whl", hash = "sha256:bb4d8133cb15a609f44e8213d9b391b0809795062913b383c62be0ee95b1db48"},
    {file = "click-8.1.3.tar.gz", hash = "sha256:7682dc8afb30297001674575ea00d1814d808d6a36af415a82bd481d37ba7b8e"},
]
colorama = [
    {file = "colorama-0.4.5-py2.py3-none-any.whl", hash = "sha256:854bf444933e37f5824ae7bfc1e98d5bce2ebe4160d46b5edf346a89358e99da"},
    {file = "colorama-0.4.5.tar.gz", hash = "sha256:e6c6b4334fc50988a639d9b98aa429a0b57da6e17b9a44f0451f930b6967b7a4"},
]
coloredlogs = [
    {file = "coloredlogs-15.0.1-py2.py3-none-any.whl", hash = "sha256:612ee75c546f53e92e70049c9dbfcc18c935a2b9a53b66085ce9ef6a6e5c0934"},
    {file = "coloredlogs-15.0.1.tar.gz", hash = "sha256:7c991aa71a4577af2f82600d8f8f3a89f936baeaf9b50a9c197da014e5bf16b0"},
]
configargparse = [
    {file = "ConfigArgParse-1.5.3-py3-none-any.whl", hash = "sha256:18f6535a2db9f6e02bd5626cc7455eac3e96b9ab3d969d366f9aafd5c5c00fe7"},
    {file = "ConfigArgParse-1.5.3.tar.gz", hash = "sha256:1b0b3cbf664ab59dada57123c81eff3d9737e0d11d8cf79e3d6eb10823f1739f"},
]
configparser = [
    {file = "configparser-5.3.0-py3-none-any.whl", hash = "sha256:b065779fd93c6bf4cee42202fa4351b4bb842e96a3fb469440e484517a49b9fa"},
    {file = "configparser-5.3.0.tar.gz", hash = "sha256:8be267824b541c09b08db124917f48ab525a6c3e837011f3130781a224c57090"},
]
coverage = [
    {file = "coverage-6.3.2-cp310-cp310-macosx_10_9_x86_64.whl", hash = "sha256:9b27d894748475fa858f9597c0ee1d4829f44683f3813633aaf94b19cb5453cf"},
    {file = "coverage-6.3.2-cp310-cp310-macosx_11_0_arm64.whl", hash = "sha256:37d1141ad6b2466a7b53a22e08fe76994c2d35a5b6b469590424a9953155afac"},
    {file = "coverage-6.3.2-cp310-cp310-manylinux_2_17_aarch64.manylinux2014_aarch64.whl", hash = "sha256:f9987b0354b06d4df0f4d3e0ec1ae76d7ce7cbca9a2f98c25041eb79eec766f1"},
    {file = "coverage-6.3.2-cp310-cp310-manylinux_2_5_i686.manylinux1_i686.manylinux_2_17_i686.manylinux2014_i686.whl", hash = "sha256:26e2deacd414fc2f97dd9f7676ee3eaecd299ca751412d89f40bc01557a6b1b4"},
    {file = "coverage-6.3.2-cp310-cp310-manylinux_2_5_x86_64.manylinux1_x86_64.manylinux_2_17_x86_64.manylinux2014_x86_64.whl", hash = "sha256:4dd8bafa458b5c7d061540f1ee9f18025a68e2d8471b3e858a9dad47c8d41903"},
    {file = "coverage-6.3.2-cp310-cp310-musllinux_1_1_aarch64.whl", hash = "sha256:46191097ebc381fbf89bdce207a6c107ac4ec0890d8d20f3360345ff5976155c"},
    {file = "coverage-6.3.2-cp310-cp310-musllinux_1_1_i686.whl", hash = "sha256:6f89d05e028d274ce4fa1a86887b071ae1755082ef94a6740238cd7a8178804f"},
    {file = "coverage-6.3.2-cp310-cp310-musllinux_1_1_x86_64.whl", hash = "sha256:58303469e9a272b4abdb9e302a780072c0633cdcc0165db7eec0f9e32f901e05"},
    {file = "coverage-6.3.2-cp310-cp310-win32.whl", hash = "sha256:2fea046bfb455510e05be95e879f0e768d45c10c11509e20e06d8fcaa31d9e39"},
    {file = "coverage-6.3.2-cp310-cp310-win_amd64.whl", hash = "sha256:a2a8b8bcc399edb4347a5ca8b9b87e7524c0967b335fbb08a83c8421489ddee1"},
    {file = "coverage-6.3.2-cp37-cp37m-macosx_10_9_x86_64.whl", hash = "sha256:f1555ea6d6da108e1999b2463ea1003fe03f29213e459145e70edbaf3e004aaa"},
    {file = "coverage-6.3.2-cp37-cp37m-manylinux_2_17_aarch64.manylinux2014_aarch64.whl", hash = "sha256:e5f4e1edcf57ce94e5475fe09e5afa3e3145081318e5fd1a43a6b4539a97e518"},
    {file = "coverage-6.3.2-cp37-cp37m-manylinux_2_5_i686.manylinux1_i686.manylinux_2_17_i686.manylinux2014_i686.whl", hash = "sha256:7a15dc0a14008f1da3d1ebd44bdda3e357dbabdf5a0b5034d38fcde0b5c234b7"},
    {file = "coverage-6.3.2-cp37-cp37m-manylinux_2_5_x86_64.manylinux1_x86_64.manylinux_2_17_x86_64.manylinux2014_x86_64.whl", hash = "sha256:21b7745788866028adeb1e0eca3bf1101109e2dc58456cb49d2d9b99a8c516e6"},
    {file = "coverage-6.3.2-cp37-cp37m-musllinux_1_1_aarch64.whl", hash = "sha256:8ce257cac556cb03be4a248d92ed36904a59a4a5ff55a994e92214cde15c5bad"},
    {file = "coverage-6.3.2-cp37-cp37m-musllinux_1_1_i686.whl", hash = "sha256:b0be84e5a6209858a1d3e8d1806c46214e867ce1b0fd32e4ea03f4bd8b2e3359"},
    {file = "coverage-6.3.2-cp37-cp37m-musllinux_1_1_x86_64.whl", hash = "sha256:acf53bc2cf7282ab9b8ba346746afe703474004d9e566ad164c91a7a59f188a4"},
    {file = "coverage-6.3.2-cp37-cp37m-win32.whl", hash = "sha256:8bdde1177f2311ee552f47ae6e5aa7750c0e3291ca6b75f71f7ffe1f1dab3dca"},
    {file = "coverage-6.3.2-cp37-cp37m-win_amd64.whl", hash = "sha256:b31651d018b23ec463e95cf10070d0b2c548aa950a03d0b559eaa11c7e5a6fa3"},
    {file = "coverage-6.3.2-cp38-cp38-macosx_10_9_x86_64.whl", hash = "sha256:07e6db90cd9686c767dcc593dff16c8c09f9814f5e9c51034066cad3373b914d"},
    {file = "coverage-6.3.2-cp38-cp38-macosx_11_0_arm64.whl", hash = "sha256:2c6dbb42f3ad25760010c45191e9757e7dce981cbfb90e42feef301d71540059"},
    {file = "coverage-6.3.2-cp38-cp38-manylinux_2_17_aarch64.manylinux2014_aarch64.whl", hash = "sha256:c76aeef1b95aff3905fb2ae2d96e319caca5b76fa41d3470b19d4e4a3a313512"},
    {file = "coverage-6.3.2-cp38-cp38-manylinux_2_5_i686.manylinux1_i686.manylinux_2_17_i686.manylinux2014_i686.whl", hash = "sha256:8cf5cfcb1521dc3255d845d9dca3ff204b3229401994ef8d1984b32746bb45ca"},
    {file = "coverage-6.3.2-cp38-cp38-manylinux_2_5_x86_64.manylinux1_x86_64.manylinux_2_17_x86_64.manylinux2014_x86_64.whl", hash = "sha256:8fbbdc8d55990eac1b0919ca69eb5a988a802b854488c34b8f37f3e2025fa90d"},
    {file = "coverage-6.3.2-cp38-cp38-musllinux_1_1_aarch64.whl", hash = "sha256:ec6bc7fe73a938933d4178c9b23c4e0568e43e220aef9472c4f6044bfc6dd0f0"},
    {file = "coverage-6.3.2-cp38-cp38-musllinux_1_1_i686.whl", hash = "sha256:9baff2a45ae1f17c8078452e9e5962e518eab705e50a0aa8083733ea7d45f3a6"},
    {file = "coverage-6.3.2-cp38-cp38-musllinux_1_1_x86_64.whl", hash = "sha256:fd9e830e9d8d89b20ab1e5af09b32d33e1a08ef4c4e14411e559556fd788e6b2"},
    {file = "coverage-6.3.2-cp38-cp38-win32.whl", hash = "sha256:f7331dbf301b7289013175087636bbaf5b2405e57259dd2c42fdcc9fcc47325e"},
    {file = "coverage-6.3.2-cp38-cp38-win_amd64.whl", hash = "sha256:68353fe7cdf91f109fc7d474461b46e7f1f14e533e911a2a2cbb8b0fc8613cf1"},
    {file = "coverage-6.3.2-cp39-cp39-macosx_10_9_x86_64.whl", hash = "sha256:b78e5afb39941572209f71866aa0b206c12f0109835aa0d601e41552f9b3e620"},
    {file = "coverage-6.3.2-cp39-cp39-macosx_11_0_arm64.whl", hash = "sha256:4e21876082ed887baed0146fe222f861b5815455ada3b33b890f4105d806128d"},
    {file = "coverage-6.3.2-cp39-cp39-manylinux_2_17_aarch64.manylinux2014_aarch64.whl", hash = "sha256:34626a7eee2a3da12af0507780bb51eb52dca0e1751fd1471d0810539cefb536"},
    {file = "coverage-6.3.2-cp39-cp39-manylinux_2_5_i686.manylinux1_i686.manylinux_2_17_i686.manylinux2014_i686.whl", hash = "sha256:1ebf730d2381158ecf3dfd4453fbca0613e16eaa547b4170e2450c9707665ce7"},
    {file = "coverage-6.3.2-cp39-cp39-manylinux_2_5_x86_64.manylinux1_x86_64.manylinux_2_17_x86_64.manylinux2014_x86_64.whl", hash = "sha256:dd6fe30bd519694b356cbfcaca9bd5c1737cddd20778c6a581ae20dc8c04def2"},
    {file = "coverage-6.3.2-cp39-cp39-musllinux_1_1_aarch64.whl", hash = "sha256:96f8a1cb43ca1422f36492bebe63312d396491a9165ed3b9231e778d43a7fca4"},
    {file = "coverage-6.3.2-cp39-cp39-musllinux_1_1_i686.whl", hash = "sha256:dd035edafefee4d573140a76fdc785dc38829fe5a455c4bb12bac8c20cfc3d69"},
    {file = "coverage-6.3.2-cp39-cp39-musllinux_1_1_x86_64.whl", hash = "sha256:5ca5aeb4344b30d0bec47481536b8ba1181d50dbe783b0e4ad03c95dc1296684"},
    {file = "coverage-6.3.2-cp39-cp39-win32.whl", hash = "sha256:f5fa5803f47e095d7ad8443d28b01d48c0359484fec1b9d8606d0e3282084bc4"},
    {file = "coverage-6.3.2-cp39-cp39-win_amd64.whl", hash = "sha256:9548f10d8be799551eb3a9c74bbf2b4934ddb330e08a73320123c07f95cc2d92"},
    {file = "coverage-6.3.2-pp36.pp37.pp38-none-any.whl", hash = "sha256:18d520c6860515a771708937d2f78f63cc47ab3b80cb78e86573b0a760161faf"},
    {file = "coverage-6.3.2.tar.gz", hash = "sha256:03e2a7826086b91ef345ff18742ee9fc47a6839ccd517061ef8fa1976e652ce9"},
]
cryptography = [
    {file = "cryptography-36.0.2-cp36-abi3-macosx_10_10_universal2.whl", hash = "sha256:4e2dddd38a5ba733be6a025a1475a9f45e4e41139d1321f412c6b360b19070b6"},
    {file = "cryptography-36.0.2-cp36-abi3-macosx_10_10_x86_64.whl", hash = "sha256:4881d09298cd0b669bb15b9cfe6166f16fc1277b4ed0d04a22f3d6430cb30f1d"},
    {file = "cryptography-36.0.2-cp36-abi3-manylinux_2_12_x86_64.manylinux2010_x86_64.whl", hash = "sha256:ea634401ca02367c1567f012317502ef3437522e2fc44a3ea1844de028fa4b84"},
    {file = "cryptography-36.0.2-cp36-abi3-manylinux_2_17_aarch64.manylinux2014_aarch64.manylinux_2_24_aarch64.whl", hash = "sha256:7be666cc4599b415f320839e36367b273db8501127b38316f3b9f22f17a0b815"},
    {file = "cryptography-36.0.2-cp36-abi3-manylinux_2_17_aarch64.manylinux2014_aarch64.whl", hash = "sha256:8241cac0aae90b82d6b5c443b853723bcc66963970c67e56e71a2609dc4b5eaf"},
    {file = "cryptography-36.0.2-cp36-abi3-manylinux_2_17_x86_64.manylinux2014_x86_64.whl", hash = "sha256:7b2d54e787a884ffc6e187262823b6feb06c338084bbe80d45166a1cb1c6c5bf"},
    {file = "cryptography-36.0.2-cp36-abi3-manylinux_2_24_x86_64.whl", hash = "sha256:c2c5250ff0d36fd58550252f54915776940e4e866f38f3a7866d92b32a654b86"},
    {file = "cryptography-36.0.2-cp36-abi3-musllinux_1_1_aarch64.whl", hash = "sha256:ec6597aa85ce03f3e507566b8bcdf9da2227ec86c4266bd5e6ab4d9e0cc8dab2"},
    {file = "cryptography-36.0.2-cp36-abi3-musllinux_1_1_x86_64.whl", hash = "sha256:ca9f686517ec2c4a4ce930207f75c00bf03d94e5063cbc00a1dc42531511b7eb"},
    {file = "cryptography-36.0.2-cp36-abi3-win32.whl", hash = "sha256:f64b232348ee82f13aac22856515ce0195837f6968aeaa94a3d0353ea2ec06a6"},
    {file = "cryptography-36.0.2-cp36-abi3-win_amd64.whl", hash = "sha256:53e0285b49fd0ab6e604f4c5d9c5ddd98de77018542e88366923f152dbeb3c29"},
    {file = "cryptography-36.0.2-pp37-pypy37_pp73-manylinux_2_12_x86_64.manylinux2010_x86_64.whl", hash = "sha256:32db5cc49c73f39aac27574522cecd0a4bb7384e71198bc65a0d23f901e89bb7"},
    {file = "cryptography-36.0.2-pp37-pypy37_pp73-manylinux_2_17_x86_64.manylinux2014_x86_64.whl", hash = "sha256:d2b3d199647468d410994dbeb8cec5816fb74feb9368aedf300af709ef507e3e"},
    {file = "cryptography-36.0.2-pp37-pypy37_pp73-manylinux_2_24_x86_64.whl", hash = "sha256:da73d095f8590ad437cd5e9faf6628a218aa7c387e1fdf67b888b47ba56a17f0"},
    {file = "cryptography-36.0.2-pp38-pypy38_pp73-macosx_10_10_x86_64.whl", hash = "sha256:0a3bf09bb0b7a2c93ce7b98cb107e9170a90c51a0162a20af1c61c765b90e60b"},
    {file = "cryptography-36.0.2-pp38-pypy38_pp73-manylinux_2_12_x86_64.manylinux2010_x86_64.whl", hash = "sha256:8897b7b7ec077c819187a123174b645eb680c13df68354ed99f9b40a50898f77"},
    {file = "cryptography-36.0.2-pp38-pypy38_pp73-manylinux_2_17_x86_64.manylinux2014_x86_64.whl", hash = "sha256:82740818f2f240a5da8dfb8943b360e4f24022b093207160c77cadade47d7c85"},
    {file = "cryptography-36.0.2-pp38-pypy38_pp73-manylinux_2_24_x86_64.whl", hash = "sha256:1f64a62b3b75e4005df19d3b5235abd43fa6358d5516cfc43d87aeba8d08dd51"},
    {file = "cryptography-36.0.2-pp38-pypy38_pp73-win_amd64.whl", hash = "sha256:e167b6b710c7f7bc54e67ef593f8731e1f45aa35f8a8a7b72d6e42ec76afd4b3"},
    {file = "cryptography-36.0.2.tar.gz", hash = "sha256:70f8f4f7bb2ac9f340655cbac89d68c527af5bb4387522a8413e841e3e6628c9"},
]
dateparser = [
    {file = "dateparser-1.1.1-py2.py3-none-any.whl", hash = "sha256:9600874312ff28a41f96ec7ccdc73be1d1c44435719da47fea3339d55ff5a628"},
    {file = "dateparser-1.1.1.tar.gz", hash = "sha256:038196b1f12c7397e38aad3d61588833257f6f552baa63a1499e6987fa8d42d9"},
]
db-dtypes = [
    {file = "db-dtypes-1.0.3.tar.gz", hash = "sha256:a46f85c53b8a242412f037eb6d524ef3adf698c7c1c71db53724bcb54df4e194"},
    {file = "db_dtypes-1.0.3-py2.py3-none-any.whl", hash = "sha256:3cce84cab13a8687d5295b82ebf0f6c47ea42478ba641a5773c397addfb1b699"},
]
decorator = [
    {file = "decorator-5.1.1-py3-none-any.whl", hash = "sha256:b8c3f85900b9dc423225913c5aace94729fe1fa9763b38939a95226f02d37186"},
    {file = "decorator-5.1.1.tar.gz", hash = "sha256:637996211036b6385ef91435e4fae22989472f9d571faba8927ba8253acbc330"},
]
demisto-py = [
    {file = "demisto-py-3.2.3.tar.gz", hash = "sha256:66ae5b8d7cb8fdff88fad6b55a8f3833b3a30fe4712d37434ed158eb0bdfd6f9"},
    {file = "demisto_py-3.2.3-py3-none-any.whl", hash = "sha256:bde773aa16e672e19333cf3e09bcaedb390cb86d64e12850941ee919490d73e7"},
<<<<<<< HEAD
=======
]
demisto-sdk = [
    {file = "demisto-sdk-1.7.3.tar.gz", hash = "sha256:273f16ad83d1c4f7073b87b7d6815c06b6537beed267049aa41eaed9ab27711d"},
    {file = "demisto_sdk-1.7.3-py3-none-any.whl", hash = "sha256:6e0e3e01d092b7c8ff1aee9f1df96418b30b4fa87c43b3cc6b44ab3285bb9e91"},
>>>>>>> 0a06f8ce
]
demisto-sdk = []
deprecated = [
    {file = "Deprecated-1.2.13-py2.py3-none-any.whl", hash = "sha256:64756e3e14c8c5eea9795d93c524551432a0be75629f8f29e67ab8caf076c76d"},
    {file = "Deprecated-1.2.13.tar.gz", hash = "sha256:43ac5335da90c31c24ba028af536a91d41d53f9e6901ddb021bcc572ce44e38d"},
]
dictdiffer = [
    {file = "dictdiffer-0.9.0-py2.py3-none-any.whl", hash = "sha256:442bfc693cfcadaf46674575d2eba1c53b42f5e404218ca2c2ff549f2df56595"},
    {file = "dictdiffer-0.9.0.tar.gz", hash = "sha256:17bacf5fbfe613ccf1b6d512bd766e6b21fb798822a133aa86098b8ac9997578"},
]
dictor = [
    {file = "dictor-0.1.10.tar.gz", hash = "sha256:10c2fe969dd1b822a6413d0964d7e2c086fe64e5b21e6c634818d2501f66d3ed"},
]
distlib = [
    {file = "distlib-0.3.6-py2.py3-none-any.whl", hash = "sha256:f35c4b692542ca110de7ef0bea44d73981caeb34ca0b9b6b2e6d7790dda8f80e"},
    {file = "distlib-0.3.6.tar.gz", hash = "sha256:14bad2d9b04d3a36127ac97f30b12a19268f211063d8f8ee4f47108896e11b46"},
]
docker = [
    {file = "docker-5.0.3-py2.py3-none-any.whl", hash = "sha256:7a79bb439e3df59d0a72621775d600bc8bc8b422d285824cb37103eab91d1ce0"},
    {file = "docker-5.0.3.tar.gz", hash = "sha256:d916a26b62970e7c2f554110ed6af04c7ccff8e9f81ad17d0d40c75637e227fb"},
]
docopt = [
    {file = "docopt-0.6.2.tar.gz", hash = "sha256:49b3a825280bd66b3aa83585ef59c4a8c82f2c8a522dbe754a8bc8d08c85c491"},
]
docutils = [
    {file = "docutils-0.19-py3-none-any.whl", hash = "sha256:5e1de4d849fee02c63b040a4a3fd567f4ab104defd8a5511fbbc24a8a017efbc"},
    {file = "docutils-0.19.tar.gz", hash = "sha256:33995a6753c30b7f577febfc2c50411fec6aac7f7ffeb7c4cfe5991072dcf9e6"},
]
filelock = [
    {file = "filelock-3.8.0-py3-none-any.whl", hash = "sha256:617eb4e5eedc82fc5f47b6d61e4d11cb837c56cb4544e39081099fa17ad109d4"},
    {file = "filelock-3.8.0.tar.gz", hash = "sha256:55447caa666f2198c5b6b13a26d2084d26fa5b115c00d065664b2124680c4edc"},
]
flake8 = [
    {file = "flake8-4.0.1-py2.py3-none-any.whl", hash = "sha256:479b1304f72536a55948cb40a32dce8bb0ffe3501e26eaf292c7e60eb5e0428d"},
    {file = "flake8-4.0.1.tar.gz", hash = "sha256:806e034dda44114815e23c16ef92f95c91e4c71100ff52813adf7132a6ad870d"},
]
flatten-dict = [
    {file = "flatten-dict-0.4.2.tar.gz", hash = "sha256:506a96b6e6f805b81ae46a0f9f31290beb5fa79ded9d80dbe1b7fa236ab43076"},
    {file = "flatten_dict-0.4.2-py2.py3-none-any.whl", hash = "sha256:7e245b20c4c718981212210eec4284a330c9f713e632e98765560e05421e48ad"},
]
freezegun = [
    {file = "freezegun-1.2.2-py3-none-any.whl", hash = "sha256:ea1b963b993cb9ea195adbd893a48d573fda951b0da64f60883d7e988b606c9f"},
    {file = "freezegun-1.2.2.tar.gz", hash = "sha256:cd22d1ba06941384410cd967d8a99d5ae2442f57dfafeff2fda5de8dc5c05446"},
]
frozenlist = [
    {file = "frozenlist-1.3.1-cp310-cp310-macosx_10_9_universal2.whl", hash = "sha256:5f271c93f001748fc26ddea409241312a75e13466b06c94798d1a341cf0e6989"},
    {file = "frozenlist-1.3.1-cp310-cp310-macosx_10_9_x86_64.whl", hash = "sha256:9c6ef8014b842f01f5d2b55315f1af5cbfde284eb184075c189fd657c2fd8204"},
    {file = "frozenlist-1.3.1-cp310-cp310-macosx_11_0_arm64.whl", hash = "sha256:219a9676e2eae91cb5cc695a78b4cb43d8123e4160441d2b6ce8d2c70c60e2f3"},
    {file = "frozenlist-1.3.1-cp310-cp310-manylinux_2_17_aarch64.manylinux2014_aarch64.whl", hash = "sha256:b47d64cdd973aede3dd71a9364742c542587db214e63b7529fbb487ed67cddd9"},
    {file = "frozenlist-1.3.1-cp310-cp310-manylinux_2_17_ppc64le.manylinux2014_ppc64le.whl", hash = "sha256:2af6f7a4e93f5d08ee3f9152bce41a6015b5cf87546cb63872cc19b45476e98a"},
    {file = "frozenlist-1.3.1-cp310-cp310-manylinux_2_17_s390x.manylinux2014_s390x.whl", hash = "sha256:a718b427ff781c4f4e975525edb092ee2cdef6a9e7bc49e15063b088961806f8"},
    {file = "frozenlist-1.3.1-cp310-cp310-manylinux_2_5_i686.manylinux1_i686.manylinux_2_17_i686.manylinux2014_i686.whl", hash = "sha256:c56c299602c70bc1bb5d1e75f7d8c007ca40c9d7aebaf6e4ba52925d88ef826d"},
    {file = "frozenlist-1.3.1-cp310-cp310-manylinux_2_5_x86_64.manylinux1_x86_64.manylinux_2_17_x86_64.manylinux2014_x86_64.whl", hash = "sha256:717470bfafbb9d9be624da7780c4296aa7935294bd43a075139c3d55659038ca"},
    {file = "frozenlist-1.3.1-cp310-cp310-musllinux_1_1_aarch64.whl", hash = "sha256:31b44f1feb3630146cffe56344704b730c33e042ffc78d21f2125a6a91168131"},
    {file = "frozenlist-1.3.1-cp310-cp310-musllinux_1_1_i686.whl", hash = "sha256:c3b31180b82c519b8926e629bf9f19952c743e089c41380ddca5db556817b221"},
    {file = "frozenlist-1.3.1-cp310-cp310-musllinux_1_1_ppc64le.whl", hash = "sha256:d82bed73544e91fb081ab93e3725e45dd8515c675c0e9926b4e1f420a93a6ab9"},
    {file = "frozenlist-1.3.1-cp310-cp310-musllinux_1_1_s390x.whl", hash = "sha256:49459f193324fbd6413e8e03bd65789e5198a9fa3095e03f3620dee2f2dabff2"},
    {file = "frozenlist-1.3.1-cp310-cp310-musllinux_1_1_x86_64.whl", hash = "sha256:94e680aeedc7fd3b892b6fa8395b7b7cc4b344046c065ed4e7a1e390084e8cb5"},
    {file = "frozenlist-1.3.1-cp310-cp310-win32.whl", hash = "sha256:fabb953ab913dadc1ff9dcc3a7a7d3dc6a92efab3a0373989b8063347f8705be"},
    {file = "frozenlist-1.3.1-cp310-cp310-win_amd64.whl", hash = "sha256:eee0c5ecb58296580fc495ac99b003f64f82a74f9576a244d04978a7e97166db"},
    {file = "frozenlist-1.3.1-cp37-cp37m-macosx_10_9_x86_64.whl", hash = "sha256:0bc75692fb3770cf2b5856a6c2c9de967ca744863c5e89595df64e252e4b3944"},
    {file = "frozenlist-1.3.1-cp37-cp37m-manylinux_2_17_aarch64.manylinux2014_aarch64.whl", hash = "sha256:086ca1ac0a40e722d6833d4ce74f5bf1aba2c77cbfdc0cd83722ffea6da52a04"},
    {file = "frozenlist-1.3.1-cp37-cp37m-manylinux_2_17_ppc64le.manylinux2014_ppc64le.whl", hash = "sha256:1b51eb355e7f813bcda00276b0114c4172872dc5fb30e3fea059b9367c18fbcb"},
    {file = "frozenlist-1.3.1-cp37-cp37m-manylinux_2_17_s390x.manylinux2014_s390x.whl", hash = "sha256:74140933d45271c1a1283f708c35187f94e1256079b3c43f0c2267f9db5845ff"},
    {file = "frozenlist-1.3.1-cp37-cp37m-manylinux_2_5_i686.manylinux1_i686.manylinux_2_17_i686.manylinux2014_i686.whl", hash = "sha256:ee4c5120ddf7d4dd1eaf079af3af7102b56d919fa13ad55600a4e0ebe532779b"},
    {file = "frozenlist-1.3.1-cp37-cp37m-manylinux_2_5_x86_64.manylinux1_x86_64.manylinux_2_17_x86_64.manylinux2014_x86_64.whl", hash = "sha256:97d9e00f3ac7c18e685320601f91468ec06c58acc185d18bb8e511f196c8d4b2"},
    {file = "frozenlist-1.3.1-cp37-cp37m-musllinux_1_1_aarch64.whl", hash = "sha256:6e19add867cebfb249b4e7beac382d33215d6d54476bb6be46b01f8cafb4878b"},
    {file = "frozenlist-1.3.1-cp37-cp37m-musllinux_1_1_i686.whl", hash = "sha256:a027f8f723d07c3f21963caa7d585dcc9b089335565dabe9c814b5f70c52705a"},
    {file = "frozenlist-1.3.1-cp37-cp37m-musllinux_1_1_ppc64le.whl", hash = "sha256:61d7857950a3139bce035ad0b0945f839532987dfb4c06cfe160254f4d19df03"},
    {file = "frozenlist-1.3.1-cp37-cp37m-musllinux_1_1_s390x.whl", hash = "sha256:53b2b45052e7149ee8b96067793db8ecc1ae1111f2f96fe1f88ea5ad5fd92d10"},
    {file = "frozenlist-1.3.1-cp37-cp37m-musllinux_1_1_x86_64.whl", hash = "sha256:bbb1a71b1784e68870800b1bc9f3313918edc63dbb8f29fbd2e767ce5821696c"},
    {file = "frozenlist-1.3.1-cp37-cp37m-win32.whl", hash = "sha256:ab6fa8c7871877810e1b4e9392c187a60611fbf0226a9e0b11b7b92f5ac72792"},
    {file = "frozenlist-1.3.1-cp37-cp37m-win_amd64.whl", hash = "sha256:f89139662cc4e65a4813f4babb9ca9544e42bddb823d2ec434e18dad582543bc"},
    {file = "frozenlist-1.3.1-cp38-cp38-macosx_10_9_universal2.whl", hash = "sha256:4c0c99e31491a1d92cde8648f2e7ccad0e9abb181f6ac3ddb9fc48b63301808e"},
    {file = "frozenlist-1.3.1-cp38-cp38-macosx_10_9_x86_64.whl", hash = "sha256:61e8cb51fba9f1f33887e22488bad1e28dd8325b72425f04517a4d285a04c519"},
    {file = "frozenlist-1.3.1-cp38-cp38-macosx_11_0_arm64.whl", hash = "sha256:cc2f3e368ee5242a2cbe28323a866656006382872c40869b49b265add546703f"},
    {file = "frozenlist-1.3.1-cp38-cp38-manylinux_2_17_aarch64.manylinux2014_aarch64.whl", hash = "sha256:58fb94a01414cddcdc6839807db77ae8057d02ddafc94a42faee6004e46c9ba8"},
    {file = "frozenlist-1.3.1-cp38-cp38-manylinux_2_17_ppc64le.manylinux2014_ppc64le.whl", hash = "sha256:022178b277cb9277d7d3b3f2762d294f15e85cd2534047e68a118c2bb0058f3e"},
    {file = "frozenlist-1.3.1-cp38-cp38-manylinux_2_17_s390x.manylinux2014_s390x.whl", hash = "sha256:572ce381e9fe027ad5e055f143763637dcbac2542cfe27f1d688846baeef5170"},
    {file = "frozenlist-1.3.1-cp38-cp38-manylinux_2_5_i686.manylinux1_i686.manylinux_2_17_i686.manylinux2014_i686.whl", hash = "sha256:19127f8dcbc157ccb14c30e6f00392f372ddb64a6ffa7106b26ff2196477ee9f"},
    {file = "frozenlist-1.3.1-cp38-cp38-manylinux_2_5_x86_64.manylinux1_x86_64.manylinux_2_17_x86_64.manylinux2014_x86_64.whl", hash = "sha256:42719a8bd3792744c9b523674b752091a7962d0d2d117f0b417a3eba97d1164b"},
    {file = "frozenlist-1.3.1-cp38-cp38-musllinux_1_1_aarch64.whl", hash = "sha256:2743bb63095ef306041c8f8ea22bd6e4d91adabf41887b1ad7886c4c1eb43d5f"},
    {file = "frozenlist-1.3.1-cp38-cp38-musllinux_1_1_i686.whl", hash = "sha256:fa47319a10e0a076709644a0efbcaab9e91902c8bd8ef74c6adb19d320f69b83"},
    {file = "frozenlist-1.3.1-cp38-cp38-musllinux_1_1_ppc64le.whl", hash = "sha256:52137f0aea43e1993264a5180c467a08a3e372ca9d378244c2d86133f948b26b"},
    {file = "frozenlist-1.3.1-cp38-cp38-musllinux_1_1_s390x.whl", hash = "sha256:f5abc8b4d0c5b556ed8cd41490b606fe99293175a82b98e652c3f2711b452988"},
    {file = "frozenlist-1.3.1-cp38-cp38-musllinux_1_1_x86_64.whl", hash = "sha256:1e1cf7bc8cbbe6ce3881863671bac258b7d6bfc3706c600008925fb799a256e2"},
    {file = "frozenlist-1.3.1-cp38-cp38-win32.whl", hash = "sha256:0dde791b9b97f189874d654c55c24bf7b6782343e14909c84beebd28b7217845"},
    {file = "frozenlist-1.3.1-cp38-cp38-win_amd64.whl", hash = "sha256:9494122bf39da6422b0972c4579e248867b6b1b50c9b05df7e04a3f30b9a413d"},
    {file = "frozenlist-1.3.1-cp39-cp39-macosx_10_9_universal2.whl", hash = "sha256:31bf9539284f39ff9398deabf5561c2b0da5bb475590b4e13dd8b268d7a3c5c1"},
    {file = "frozenlist-1.3.1-cp39-cp39-macosx_10_9_x86_64.whl", hash = "sha256:e0c8c803f2f8db7217898d11657cb6042b9b0553a997c4a0601f48a691480fab"},
    {file = "frozenlist-1.3.1-cp39-cp39-macosx_11_0_arm64.whl", hash = "sha256:da5ba7b59d954f1f214d352308d1d86994d713b13edd4b24a556bcc43d2ddbc3"},
    {file = "frozenlist-1.3.1-cp39-cp39-manylinux_2_17_aarch64.manylinux2014_aarch64.whl", hash = "sha256:74e6b2b456f21fc93ce1aff2b9728049f1464428ee2c9752a4b4f61e98c4db96"},
    {file = "frozenlist-1.3.1-cp39-cp39-manylinux_2_17_ppc64le.manylinux2014_ppc64le.whl", hash = "sha256:526d5f20e954d103b1d47232e3839f3453c02077b74203e43407b962ab131e7b"},
    {file = "frozenlist-1.3.1-cp39-cp39-manylinux_2_17_s390x.manylinux2014_s390x.whl", hash = "sha256:b499c6abe62a7a8d023e2c4b2834fce78a6115856ae95522f2f974139814538c"},
    {file = "frozenlist-1.3.1-cp39-cp39-manylinux_2_5_i686.manylinux1_i686.manylinux_2_17_i686.manylinux2014_i686.whl", hash = "sha256:ab386503f53bbbc64d1ad4b6865bf001414930841a870fc97f1546d4d133f141"},
    {file = "frozenlist-1.3.1-cp39-cp39-manylinux_2_5_x86_64.manylinux1_x86_64.manylinux_2_17_x86_64.manylinux2014_x86_64.whl", hash = "sha256:5f63c308f82a7954bf8263a6e6de0adc67c48a8b484fab18ff87f349af356efd"},
    {file = "frozenlist-1.3.1-cp39-cp39-musllinux_1_1_aarch64.whl", hash = "sha256:12607804084d2244a7bd4685c9d0dca5df17a6a926d4f1967aa7978b1028f89f"},
    {file = "frozenlist-1.3.1-cp39-cp39-musllinux_1_1_i686.whl", hash = "sha256:da1cdfa96425cbe51f8afa43e392366ed0b36ce398f08b60de6b97e3ed4affef"},
    {file = "frozenlist-1.3.1-cp39-cp39-musllinux_1_1_ppc64le.whl", hash = "sha256:f810e764617b0748b49a731ffaa525d9bb36ff38332411704c2400125af859a6"},
    {file = "frozenlist-1.3.1-cp39-cp39-musllinux_1_1_s390x.whl", hash = "sha256:35c3d79b81908579beb1fb4e7fcd802b7b4921f1b66055af2578ff7734711cfa"},
    {file = "frozenlist-1.3.1-cp39-cp39-musllinux_1_1_x86_64.whl", hash = "sha256:c92deb5d9acce226a501b77307b3b60b264ca21862bd7d3e0c1f3594022f01bc"},
    {file = "frozenlist-1.3.1-cp39-cp39-win32.whl", hash = "sha256:5e77a8bd41e54b05e4fb2708dc6ce28ee70325f8c6f50f3df86a44ecb1d7a19b"},
    {file = "frozenlist-1.3.1-cp39-cp39-win_amd64.whl", hash = "sha256:625d8472c67f2d96f9a4302a947f92a7adbc1e20bedb6aff8dbc8ff039ca6189"},
    {file = "frozenlist-1.3.1.tar.gz", hash = "sha256:3a735e4211a04ccfa3f4833547acdf5d2f863bfeb01cfd3edaffbc251f15cec8"},
]
gitdb = [
    {file = "gitdb-4.0.9-py3-none-any.whl", hash = "sha256:8033ad4e853066ba6ca92050b9df2f89301b8fc8bf7e9324d412a63f8bf1a8fd"},
    {file = "gitdb-4.0.9.tar.gz", hash = "sha256:bac2fd45c0a1c9cf619e63a90d62bdc63892ef92387424b855792a6cabe789aa"},
]
gitpython = [
    {file = "GitPython-3.1.27-py3-none-any.whl", hash = "sha256:5b68b000463593e05ff2b261acff0ff0972df8ab1b70d3cdbd41b546c8b8fc3d"},
    {file = "GitPython-3.1.27.tar.gz", hash = "sha256:1c885ce809e8ba2d88a29befeb385fcea06338d3640712b59ca623c220bb5704"},
]
giturlparse = [
    {file = "giturlparse-0.10.0-py2.py3-none-any.whl", hash = "sha256:04ba1a3a099c3093fa8d24a422913c6a9b2c2cd22bcffc939cf72e3e98f672d7"},
    {file = "giturlparse-0.10.0.tar.gz", hash = "sha256:2595ab291d30717cda8474b874c9fd509f1b9802ad7f6968c36a45e4b13eb337"},
]
google-api-core = [
    {file = "google-api-core-2.8.2.tar.gz", hash = "sha256:06f7244c640322b508b125903bb5701bebabce8832f85aba9335ec00b3d02edc"},
    {file = "google_api_core-2.8.2-py3-none-any.whl", hash = "sha256:93c6a91ccac79079ac6bbf8b74ee75db970cc899278b97d53bc012f35908cf50"},
]
google-auth = [
    {file = "google-auth-2.11.0.tar.gz", hash = "sha256:ed65ecf9f681832298e29328e1ef0a3676e3732b2e56f41532d45f70a22de0fb"},
    {file = "google_auth-2.11.0-py2.py3-none-any.whl", hash = "sha256:be62acaae38d0049c21ca90f27a23847245c9f161ff54ede13af2cb6afecbac9"},
]
google-cloud-bigquery = [
    {file = "google-cloud-bigquery-3.3.2.tar.gz", hash = "sha256:bf96407911c6fcbbe598be1b9c44e00a2600bff9eabad2a97f4332efc1165497"},
    {file = "google_cloud_bigquery-3.3.2-py2.py3-none-any.whl", hash = "sha256:c39cbd25b611b0a11f959af11164e1241d23b1ed032d2f3e7e428ce4730c20c0"},
]
google-cloud-bigquery-storage = [
    {file = "google-cloud-bigquery-storage-2.14.2.tar.gz", hash = "sha256:5540904a9ca42eec18af3833dd82263837ac44b76bd4db92ade192857dbea04c"},
    {file = "google_cloud_bigquery_storage-2.14.2-py2.py3-none-any.whl", hash = "sha256:6f654df1016f99f8b1beb5b5b47e669554c011ce29d095084c0736c52ebb024a"},
]
google-cloud-core = [
    {file = "google-cloud-core-2.3.2.tar.gz", hash = "sha256:b9529ee7047fd8d4bf4a2182de619154240df17fbe60ead399078c1ae152af9a"},
    {file = "google_cloud_core-2.3.2-py2.py3-none-any.whl", hash = "sha256:8417acf6466be2fa85123441696c4badda48db314c607cf1e5d543fa8bdc22fe"},
]
google-cloud-storage = [
    {file = "google-cloud-storage-2.5.0.tar.gz", hash = "sha256:382f34b91de2212e3c2e7b40ec079d27ee2e3dbbae99b75b1bcd8c63063ce235"},
    {file = "google_cloud_storage-2.5.0-py2.py3-none-any.whl", hash = "sha256:19a26c66c317ce542cea0830b7e787e8dac2588b6bfa4d3fd3b871ba16305ab0"},
]
google-crc32c = [
    {file = "google-crc32c-1.3.0.tar.gz", hash = "sha256:276de6273eb074a35bc598f8efbc00c7869c5cf2e29c90748fccc8c898c244df"},
    {file = "google_crc32c-1.3.0-cp310-cp310-macosx_10_9_universal2.whl", hash = "sha256:cb6994fff247987c66a8a4e550ef374671c2b82e3c0d2115e689d21e511a652d"},
    {file = "google_crc32c-1.3.0-cp310-cp310-macosx_10_9_x86_64.whl", hash = "sha256:c9da0a39b53d2fab3e5467329ed50e951eb91386e9d0d5b12daf593973c3b168"},
    {file = "google_crc32c-1.3.0-cp310-cp310-manylinux_2_12_i686.manylinux2010_i686.whl", hash = "sha256:eb0b14523758e37802f27b7f8cd973f5f3d33be7613952c0df904b68c4842f0e"},
    {file = "google_crc32c-1.3.0-cp310-cp310-manylinux_2_12_x86_64.manylinux2010_x86_64.whl", hash = "sha256:95c68a4b9b7828ba0428f8f7e3109c5d476ca44996ed9a5f8aac6269296e2d59"},
    {file = "google_crc32c-1.3.0-cp310-cp310-manylinux_2_17_aarch64.manylinux2014_aarch64.whl", hash = "sha256:9c3cf890c3c0ecfe1510a452a165431b5831e24160c5fcf2071f0f85ca5a47cd"},
    {file = "google_crc32c-1.3.0-cp310-cp310-win32.whl", hash = "sha256:3bbce1be3687bbfebe29abdb7631b83e6b25da3f4e1856a1611eb21854b689ea"},
    {file = "google_crc32c-1.3.0-cp310-cp310-win_amd64.whl", hash = "sha256:c124b8c8779bf2d35d9b721e52d4adb41c9bfbde45e6a3f25f0820caa9aba73f"},
    {file = "google_crc32c-1.3.0-cp36-cp36m-macosx_10_9_x86_64.whl", hash = "sha256:42ae4781333e331a1743445931b08ebdad73e188fd554259e772556fc4937c48"},
    {file = "google_crc32c-1.3.0-cp36-cp36m-manylinux_2_12_i686.manylinux2010_i686.whl", hash = "sha256:ff71073ebf0e42258a42a0b34f2c09ec384977e7f6808999102eedd5b49920e3"},
    {file = "google_crc32c-1.3.0-cp36-cp36m-manylinux_2_12_x86_64.manylinux2010_x86_64.whl", hash = "sha256:fe31de3002e7b08eb20823b3735b97c86c5926dd0581c7710a680b418a8709d4"},
    {file = "google_crc32c-1.3.0-cp36-cp36m-manylinux_2_17_aarch64.manylinux2014_aarch64.whl", hash = "sha256:dd7760a88a8d3d705ff562aa93f8445ead54f58fd482e4f9e2bafb7e177375d4"},
    {file = "google_crc32c-1.3.0-cp36-cp36m-manylinux_2_5_x86_64.manylinux1_x86_64.whl", hash = "sha256:a0b9e622c3b2b8d0ce32f77eba617ab0d6768b82836391e4f8f9e2074582bf02"},
    {file = "google_crc32c-1.3.0-cp36-cp36m-win32.whl", hash = "sha256:779cbf1ce375b96111db98fca913c1f5ec11b1d870e529b1dc7354b2681a8c3a"},
    {file = "google_crc32c-1.3.0-cp36-cp36m-win_amd64.whl", hash = "sha256:04e7c220798a72fd0f08242bc8d7a05986b2a08a0573396187fd32c1dcdd58b3"},
    {file = "google_crc32c-1.3.0-cp37-cp37m-macosx_10_9_x86_64.whl", hash = "sha256:e7a539b9be7b9c00f11ef16b55486141bc2cdb0c54762f84e3c6fc091917436d"},
    {file = "google_crc32c-1.3.0-cp37-cp37m-manylinux_2_12_i686.manylinux2010_i686.whl", hash = "sha256:ca60076c388728d3b6ac3846842474f4250c91efbfe5afa872d3ffd69dd4b318"},
    {file = "google_crc32c-1.3.0-cp37-cp37m-manylinux_2_12_x86_64.manylinux2010_x86_64.whl", hash = "sha256:05340b60bf05b574159e9bd940152a47d38af3fb43803ffe71f11d704b7696a6"},
    {file = "google_crc32c-1.3.0-cp37-cp37m-manylinux_2_17_aarch64.manylinux2014_aarch64.whl", hash = "sha256:318f73f5484b5671f0c7f5f63741ab020a599504ed81d209b5c7129ee4667407"},
    {file = "google_crc32c-1.3.0-cp37-cp37m-manylinux_2_5_x86_64.manylinux1_x86_64.whl", hash = "sha256:9f58099ad7affc0754ae42e6d87443299f15d739b0ce03c76f515153a5cda06c"},
    {file = "google_crc32c-1.3.0-cp37-cp37m-win32.whl", hash = "sha256:f52a4ad2568314ee713715b1e2d79ab55fab11e8b304fd1462ff5cccf4264b3e"},
    {file = "google_crc32c-1.3.0-cp37-cp37m-win_amd64.whl", hash = "sha256:bab4aebd525218bab4ee615786c4581952eadc16b1ff031813a2fd51f0cc7b08"},
    {file = "google_crc32c-1.3.0-cp38-cp38-macosx_10_9_universal2.whl", hash = "sha256:dda4d8a3bb0b50f540f6ff4b6033f3a74e8bf0bd5320b70fab2c03e512a62812"},
    {file = "google_crc32c-1.3.0-cp38-cp38-macosx_10_9_x86_64.whl", hash = "sha256:fec221a051150eeddfdfcff162e6db92c65ecf46cb0f7bb1bf812a1520ec026b"},
    {file = "google_crc32c-1.3.0-cp38-cp38-manylinux_2_12_i686.manylinux2010_i686.whl", hash = "sha256:226f2f9b8e128a6ca6a9af9b9e8384f7b53a801907425c9a292553a3a7218ce0"},
    {file = "google_crc32c-1.3.0-cp38-cp38-manylinux_2_12_x86_64.manylinux2010_x86_64.whl", hash = "sha256:a7f9cbea4245ee36190f85fe1814e2d7b1e5f2186381b082f5d59f99b7f11328"},
    {file = "google_crc32c-1.3.0-cp38-cp38-manylinux_2_17_aarch64.manylinux2014_aarch64.whl", hash = "sha256:6a4db36f9721fdf391646685ecffa404eb986cbe007a3289499020daf72e88a2"},
    {file = "google_crc32c-1.3.0-cp38-cp38-manylinux_2_5_x86_64.manylinux1_x86_64.whl", hash = "sha256:12674a4c3b56b706153a358eaa1018c4137a5a04635b92b4652440d3d7386206"},
    {file = "google_crc32c-1.3.0-cp38-cp38-win32.whl", hash = "sha256:650e2917660e696041ab3dcd7abac160b4121cd9a484c08406f24c5964099829"},
    {file = "google_crc32c-1.3.0-cp38-cp38-win_amd64.whl", hash = "sha256:58be56ae0529c664cc04a9c76e68bb92b091e0194d6e3c50bea7e0f266f73713"},
    {file = "google_crc32c-1.3.0-cp39-cp39-macosx_10_9_universal2.whl", hash = "sha256:96a8918a78d5d64e07c8ea4ed2bc44354e3f93f46a4866a40e8db934e4c0d74b"},
    {file = "google_crc32c-1.3.0-cp39-cp39-macosx_10_9_x86_64.whl", hash = "sha256:13af315c3a0eec8bb8b8d80b8b128cb3fcd17d7e4edafc39647846345a3f003a"},
    {file = "google_crc32c-1.3.0-cp39-cp39-manylinux_2_12_i686.manylinux2010_i686.whl", hash = "sha256:6311853aa2bba4064d0c28ca54e7b50c4d48e3de04f6770f6c60ebda1e975267"},
    {file = "google_crc32c-1.3.0-cp39-cp39-manylinux_2_12_x86_64.manylinux2010_x86_64.whl", hash = "sha256:ed447680ff21c14aaceb6a9f99a5f639f583ccfe4ce1a5e1d48eb41c3d6b3217"},
    {file = "google_crc32c-1.3.0-cp39-cp39-manylinux_2_17_aarch64.manylinux2014_aarch64.whl", hash = "sha256:d1c1d6236feab51200272d79b3d3e0f12cf2cbb12b208c835b175a21efdb0a73"},
    {file = "google_crc32c-1.3.0-cp39-cp39-manylinux_2_5_x86_64.manylinux1_x86_64.whl", hash = "sha256:e0f1ff55dde0ebcfbef027edc21f71c205845585fffe30d4ec4979416613e9b3"},
    {file = "google_crc32c-1.3.0-cp39-cp39-win32.whl", hash = "sha256:fbd60c6aaa07c31d7754edbc2334aef50601b7f1ada67a96eb1eb57c7c72378f"},
    {file = "google_crc32c-1.3.0-cp39-cp39-win_amd64.whl", hash = "sha256:127f9cc3ac41b6a859bd9dc4321097b1a4f6aa7fdf71b4f9227b9e3ebffb4422"},
    {file = "google_crc32c-1.3.0-pp37-pypy37_pp73-macosx_10_9_x86_64.whl", hash = "sha256:fc28e0db232c62ca0c3600884933178f0825c99be4474cdd645e378a10588125"},
    {file = "google_crc32c-1.3.0-pp37-pypy37_pp73-manylinux_2_12_i686.manylinux2010_i686.whl", hash = "sha256:1926fd8de0acb9d15ee757175ce7242e235482a783cd4ec711cc999fc103c24e"},
    {file = "google_crc32c-1.3.0-pp37-pypy37_pp73-manylinux_2_12_x86_64.manylinux2010_x86_64.whl", hash = "sha256:5da2c81575cc3ccf05d9830f9e8d3c70954819ca9a63828210498c0774fda1a3"},
    {file = "google_crc32c-1.3.0-pp37-pypy37_pp73-manylinux_2_17_aarch64.manylinux2014_aarch64.whl", hash = "sha256:891f712ce54e0d631370e1f4997b3f182f3368179198efc30d477c75d1f44942"},
    {file = "google_crc32c-1.3.0-pp37-pypy37_pp73-win_amd64.whl", hash = "sha256:7f6fe42536d9dcd3e2ffb9d3053f5d05221ae3bbcefbe472bdf2c71c793e3183"},
]
google-resumable-media = [
    {file = "google-resumable-media-2.3.3.tar.gz", hash = "sha256:27c52620bd364d1c8116eaac4ea2afcbfb81ae9139fb3199652fcac1724bfb6c"},
    {file = "google_resumable_media-2.3.3-py2.py3-none-any.whl", hash = "sha256:5b52774ea7a829a8cdaa8bd2d4c3d4bc660c91b30857ab2668d0eb830f4ea8c5"},
]
googleapis-common-protos = [
    {file = "googleapis-common-protos-1.56.4.tar.gz", hash = "sha256:c25873c47279387cfdcbdafa36149887901d36202cb645a0e4f29686bf6e4417"},
    {file = "googleapis_common_protos-1.56.4-py2.py3-none-any.whl", hash = "sha256:8eb2cbc91b69feaf23e32452a7ae60e791e09967d81d4fcc7fc388182d1bd394"},
]
grpcio = [
    {file = "grpcio-1.48.0-cp310-cp310-linux_armv7l.whl", hash = "sha256:4a049a032144641ed5d073535c0dc69eb6029187cc729a66946c86dcc8eec3a1"},
    {file = "grpcio-1.48.0-cp310-cp310-macosx_10_10_x86_64.whl", hash = "sha256:f8bc76f5cd95f5476e5285fe5d3704a9332586a569fbbccef551b0b6f7a270f9"},
    {file = "grpcio-1.48.0-cp310-cp310-manylinux_2_17_aarch64.whl", hash = "sha256:448d397fe88e9fef8170f019b86abdc4d554ae311aaf4dbff1532fde227d3308"},
    {file = "grpcio-1.48.0-cp310-cp310-manylinux_2_17_i686.manylinux2014_i686.whl", hash = "sha256:8f9b6b6f7c83869d2316c5d13f953381881a16741275a34ec5ed5762f11b206e"},
    {file = "grpcio-1.48.0-cp310-cp310-manylinux_2_17_x86_64.manylinux2014_x86_64.whl", hash = "sha256:5bd8541c4b6b43c9024496d30b4a12346325d3a17a1f3c80ad8924caed1e35c3"},
    {file = "grpcio-1.48.0-cp310-cp310-musllinux_1_1_i686.whl", hash = "sha256:877d33aeba05ae0b9e81761a694914ed33613f655c35f6bbcf4ebbcb984e0167"},
    {file = "grpcio-1.48.0-cp310-cp310-musllinux_1_1_x86_64.whl", hash = "sha256:cd01a8201fd8ab2ce496f7e65975da1f1e629eac8eea84ead0fd77e32e4350cd"},
    {file = "grpcio-1.48.0-cp310-cp310-win32.whl", hash = "sha256:0388da923dff58ba7f711233e41c2b749b5817b8e0f137a107672d9c15a1009c"},
    {file = "grpcio-1.48.0-cp310-cp310-win_amd64.whl", hash = "sha256:8dcffdb8921fd88857ae350fd579277a5f9315351e89ed9094ef28927a46d40d"},
    {file = "grpcio-1.48.0-cp36-cp36m-linux_armv7l.whl", hash = "sha256:2138c50331232f56178c2b36dcfa6ad67aad705fe410955f3b2a53d722191b89"},
    {file = "grpcio-1.48.0-cp36-cp36m-macosx_10_10_x86_64.whl", hash = "sha256:af2d80f142da2a6af45204a5ca2374e2747af07a99de54a1164111e169a761ff"},
    {file = "grpcio-1.48.0-cp36-cp36m-manylinux_2_17_aarch64.whl", hash = "sha256:59284bd4cdf47c147c26d91aca693765318d524328f6ece2a1a0b85a12a362af"},
    {file = "grpcio-1.48.0-cp36-cp36m-manylinux_2_17_i686.manylinux2014_i686.whl", hash = "sha256:cc3ebfe356c0c6750379cd194bf2b7e5d1d2f29db1832358f05a73e9290db98c"},
    {file = "grpcio-1.48.0-cp36-cp36m-manylinux_2_17_x86_64.manylinux2014_x86_64.whl", hash = "sha256:dc2619a31339e1c53731f54761f1a2cb865d3421f690e00ef3e92f90d2a0c5ae"},
    {file = "grpcio-1.48.0-cp36-cp36m-musllinux_1_1_i686.whl", hash = "sha256:7df637405de328a54c1c8c08a3206f974c7a577730f90644af4c3400b7bfde2d"},
    {file = "grpcio-1.48.0-cp36-cp36m-musllinux_1_1_x86_64.whl", hash = "sha256:9e73b95969a579798bfbeb85d376695cce5172357fb52e450467ceb8e7365152"},
    {file = "grpcio-1.48.0-cp36-cp36m-win32.whl", hash = "sha256:059e9d58b5aba7fb9eabe3a4d2ac49e1dcbc2b54b0f166f6475e40b7f4435343"},
    {file = "grpcio-1.48.0-cp36-cp36m-win_amd64.whl", hash = "sha256:7cebcf645170f0c82ef71769544f9ac4515993a4d367f5900aba2eb4ecd2a32f"},
    {file = "grpcio-1.48.0-cp37-cp37m-linux_armv7l.whl", hash = "sha256:8af3a8845df35b838104d6fb1ae7f4969d248cf037fa2794916d31e917346f72"},
    {file = "grpcio-1.48.0-cp37-cp37m-macosx_10_10_x86_64.whl", hash = "sha256:a1ef40975ec9ced6c17ce7fbec9825823da782fa606f0b92392646ff3886f198"},
    {file = "grpcio-1.48.0-cp37-cp37m-manylinux_2_17_aarch64.whl", hash = "sha256:7cccbf6db31f2a78e1909047ff69620f94a4e6e53251858e9502fbbff5714b48"},
    {file = "grpcio-1.48.0-cp37-cp37m-manylinux_2_17_i686.manylinux2014_i686.whl", hash = "sha256:1f3f142579f58def64c0850f0bb0eb1b425ae885f5669dda5b73ade64ad2b753"},
    {file = "grpcio-1.48.0-cp37-cp37m-manylinux_2_17_x86_64.manylinux2014_x86_64.whl", hash = "sha256:656c6f6f7b815bca3054780b8cdfa1e4e37cd36c887a48558d00c2cf85f31697"},
    {file = "grpcio-1.48.0-cp37-cp37m-musllinux_1_1_i686.whl", hash = "sha256:cba4538e8a2ef123ea570e7b1d62162e158963c2471e35d79eb9690c971a10c0"},
    {file = "grpcio-1.48.0-cp37-cp37m-musllinux_1_1_x86_64.whl", hash = "sha256:9daa67820fafceec6194ed1686c1783816e62d6756ff301ba93e682948836846"},
    {file = "grpcio-1.48.0-cp37-cp37m-win32.whl", hash = "sha256:7ec264a7fb413e0c804a7a48a6f7d7212742955a60724c44d793da35a8f30873"},
    {file = "grpcio-1.48.0-cp37-cp37m-win_amd64.whl", hash = "sha256:a2b1b33b92359388b8164807313dcbb3317101b038a5d54342982560329d958f"},
    {file = "grpcio-1.48.0-cp38-cp38-linux_armv7l.whl", hash = "sha256:7b820696a5ce7b98f459f234698cb323f89b355373789188efa126d7f47a2a92"},
    {file = "grpcio-1.48.0-cp38-cp38-macosx_10_10_x86_64.whl", hash = "sha256:e4dfae66ebc165c46c5b7048eb554472ee72fbaab2c2c2da7f9b1621c81e077c"},
    {file = "grpcio-1.48.0-cp38-cp38-manylinux_2_17_aarch64.whl", hash = "sha256:f7115038edce33b494e0138b0bd31a2eb6595d45e2eed23be46bc32886feb741"},
    {file = "grpcio-1.48.0-cp38-cp38-manylinux_2_17_i686.manylinux2014_i686.whl", hash = "sha256:b4e996282238943ca114628255be61980e38b25f73a08ae2ffd02b63eaf70d3a"},
    {file = "grpcio-1.48.0-cp38-cp38-manylinux_2_17_x86_64.manylinux2014_x86_64.whl", hash = "sha256:13dad31f5155fa555d393511cc8108c41b1b5b54dc4c24c27d4694ddd7a78fad"},
    {file = "grpcio-1.48.0-cp38-cp38-musllinux_1_1_i686.whl", hash = "sha256:c84b9d90b2641963de98b35bb7a2a51f78119fe5bd00ef27246ba9f4f0835e36"},
    {file = "grpcio-1.48.0-cp38-cp38-musllinux_1_1_x86_64.whl", hash = "sha256:41b65166779d7dafac4c98380ac19f690f1c5fe18083a71d370df87b24dd30ff"},
    {file = "grpcio-1.48.0-cp38-cp38-win32.whl", hash = "sha256:b890e5f5fbc21cb994894f73ecb2faaa66697d8debcb228a5adb0622b9bec3b2"},
    {file = "grpcio-1.48.0-cp38-cp38-win_amd64.whl", hash = "sha256:5fe3af539d2f50891ed93aed3064ffbcc38bf848aa3f7ed1fbedcce139c57302"},
    {file = "grpcio-1.48.0-cp39-cp39-linux_armv7l.whl", hash = "sha256:a4ed57f4e3d91259551e6765782b22d9e8b8178fec43ebf8e1b2c392c4ced37b"},
    {file = "grpcio-1.48.0-cp39-cp39-macosx_10_10_x86_64.whl", hash = "sha256:60843d8184e171886dd7a93d6672e2ef0b08dfd4f88da7421c10b46b6e031ac4"},
    {file = "grpcio-1.48.0-cp39-cp39-manylinux_2_17_aarch64.whl", hash = "sha256:0ecba22f25ccde2442be7e7dd7fa746905d628f03312b4a0c9961f0d99771f53"},
    {file = "grpcio-1.48.0-cp39-cp39-manylinux_2_17_i686.manylinux2014_i686.whl", hash = "sha256:34f5917f0c49a04633dc12d483c8aee6f6d9f69133b700214d3703f72a72f501"},
    {file = "grpcio-1.48.0-cp39-cp39-manylinux_2_17_x86_64.manylinux2014_x86_64.whl", hash = "sha256:f4c4ad8ad7e2cf3a272cbc96734d56635e6543939022f17e0c4487f7d2a45bf9"},
    {file = "grpcio-1.48.0-cp39-cp39-musllinux_1_1_i686.whl", hash = "sha256:111fb2f5f4a069f331ae23106145fd16dd4e1112ca223858a922068614dac6d2"},
    {file = "grpcio-1.48.0-cp39-cp39-musllinux_1_1_x86_64.whl", hash = "sha256:beb0573daa49889efcfea0a6e995b4f39d481aa1b94e1257617406ef417b56a6"},
    {file = "grpcio-1.48.0-cp39-cp39-win32.whl", hash = "sha256:ce70254a082cb767217b2fdee374cc79199d338d46140753438cd6d67c609b2f"},
    {file = "grpcio-1.48.0-cp39-cp39-win_amd64.whl", hash = "sha256:ae3fd135666448058fe277d93c10e0f18345fbcbb015c4642de2fa3db6f0c205"},
    {file = "grpcio-1.48.0.tar.gz", hash = "sha256:eaf4bb73819863440727195411ab3b5c304f6663625e66f348e91ebe0a039306"},
]
grpcio-status = [
    {file = "grpcio-status-1.48.0.tar.gz", hash = "sha256:afac961fc3713889d3c48c11461aba49842ca62a54dfe8f346442046036e9856"},
    {file = "grpcio_status-1.48.0-py3-none-any.whl", hash = "sha256:34808aa954e829c4600de3324ec53b5fa2c934f58c3d55586959b9d6989f0d5b"},
]
humanfriendly = [
    {file = "humanfriendly-10.0-py2.py3-none-any.whl", hash = "sha256:1697e1a8a8f550fd43c2865cd84542fc175a61dcb779b6fee18cf6b6ccba1477"},
    {file = "humanfriendly-10.0.tar.gz", hash = "sha256:6b0b831ce8f15f7300721aa49829fc4e83921a9a301cc7f606be6686a2288ddc"},
]
idna = [
    {file = "idna-3.3-py3-none-any.whl", hash = "sha256:84d9dd047ffa80596e0f246e2eab0b391788b0503584e8945f2368256d2735ff"},
    {file = "idna-3.3.tar.gz", hash = "sha256:9d643ff0a55b762d5cdb124b8eaa99c66322e2157b69160bc32796e824360e6d"},
]
imagesize = [
    {file = "imagesize-1.4.1-py2.py3-none-any.whl", hash = "sha256:0d8d18d08f840c19d0ee7ca1fd82490fdc3729b7ac93f49870406ddde8ef8d8b"},
    {file = "imagesize-1.4.1.tar.gz", hash = "sha256:69150444affb9cb0d5cc5a92b3676f0b2fb7cd9ae39e947a5e11a36b4497cd4a"},
]
importlib-resources = [
    {file = "importlib_resources-5.9.0-py3-none-any.whl", hash = "sha256:f78a8df21a79bcc30cfd400bdc38f314333de7c0fb619763f6b9dabab8268bb7"},
    {file = "importlib_resources-5.9.0.tar.gz", hash = "sha256:5481e97fb45af8dcf2f798952625591c58fe599d0735d86b10f54de086a61681"},
]
inflection = [
    {file = "inflection-0.5.1-py2.py3-none-any.whl", hash = "sha256:f38b2b640938a4f35ade69ac3d053042959b62a0f1076a5bbaa1b9526605a8a2"},
    {file = "inflection-0.5.1.tar.gz", hash = "sha256:1a29730d366e996aaacffb2f1f1cb9593dc38e2ddd30c91250c6dde09ea9b417"},
]
iniconfig = [
    {file = "iniconfig-1.1.1-py2.py3-none-any.whl", hash = "sha256:011e24c64b7f47f6ebd835bb12a743f2fbe9a26d4cecaa7f53bc4f35ee9da8b3"},
    {file = "iniconfig-1.1.1.tar.gz", hash = "sha256:bc3af051d7d14b2ee5ef9969666def0cd1a000e121eaea580d4a313df4b37f32"},
]
isort = [
    {file = "isort-5.10.1-py3-none-any.whl", hash = "sha256:6f62d78e2f89b4500b080fe3a81690850cd254227f27f75c3a0c491a1f351ba7"},
    {file = "isort-5.10.1.tar.gz", hash = "sha256:e8443a5e7a020e9d7f97f1d7d9cd17c88bcb3bc7e218bf9cf5095fe550be2951"},
]
jinja2 = [
    {file = "Jinja2-3.1.2-py3-none-any.whl", hash = "sha256:6088930bfe239f0e6710546ab9c19c9ef35e29792895fed6e6e31a023a182a61"},
    {file = "Jinja2-3.1.2.tar.gz", hash = "sha256:31351a702a408a9e7595a8fc6150fc3f43bb6bf7e319770cbc0db9df9437e852"},
]
jmespath = [
    {file = "jmespath-1.0.1-py3-none-any.whl", hash = "sha256:02e2e4cc71b5bcab88332eebf907519190dd9e6e82107fa7f83b1003a6252980"},
    {file = "jmespath-1.0.1.tar.gz", hash = "sha256:90261b206d6defd58fdd5e85f478bf633a2901798906be2ad389150c5c60edbe"},
]
joblib = [
    {file = "joblib-1.1.0-py2.py3-none-any.whl", hash = "sha256:f21f109b3c7ff9d95f8387f752d0d9c34a02aa2f7060c2135f465da0e5160ff6"},
    {file = "joblib-1.1.0.tar.gz", hash = "sha256:4158fcecd13733f8be669be0683b96ebdbbd38d23559f54dca7205aea1bf1e35"},
]
jsonschema = [
<<<<<<< HEAD
    {file = "jsonschema-4.15.0-py3-none-any.whl", hash = "sha256:2df0fab225abb3b41967bb3a46fd37dc74b1536b5296d0b1c2078cd072adf0f7"},
    {file = "jsonschema-4.15.0.tar.gz", hash = "sha256:21f4979391bdceb044e502fd8e79e738c0cdfbdc8773f9a49b5769461e82fe1e"},
=======
    {file = "jsonschema-4.14.0-py3-none-any.whl", hash = "sha256:9892b8d630a82990521a9ca630d3446bd316b5ad54dbe981338802787f3e0d2d"},
    {file = "jsonschema-4.14.0.tar.gz", hash = "sha256:15062f4cc6f591400cd528d2c355f2cfa6a57e44c820dc783aee5e23d36a831f"},
>>>>>>> 0a06f8ce
]
klara = [
    {file = "klara-0.6.3-py3-none-any.whl", hash = "sha256:9687fb2503e0d0ae1ecc789d88af46d4008522a89db5d542c9c993ee6d0875d2"},
    {file = "klara-0.6.3.tar.gz", hash = "sha256:8a739b58b94f01b5464ca8d90282cb320e8aff8e221441a43bc423c3595525c1"},
]
lazy-object-proxy = [
    {file = "lazy-object-proxy-1.7.1.tar.gz", hash = "sha256:d609c75b986def706743cdebe5e47553f4a5a1da9c5ff66d76013ef396b5a8a4"},
    {file = "lazy_object_proxy-1.7.1-cp310-cp310-macosx_10_9_x86_64.whl", hash = "sha256:bb8c5fd1684d60a9902c60ebe276da1f2281a318ca16c1d0a96db28f62e9166b"},
    {file = "lazy_object_proxy-1.7.1-cp310-cp310-manylinux_2_17_aarch64.manylinux2014_aarch64.whl", hash = "sha256:a57d51ed2997e97f3b8e3500c984db50a554bb5db56c50b5dab1b41339b37e36"},
    {file = "lazy_object_proxy-1.7.1-cp310-cp310-manylinux_2_5_x86_64.manylinux1_x86_64.manylinux_2_17_x86_64.manylinux2014_x86_64.whl", hash = "sha256:fd45683c3caddf83abbb1249b653a266e7069a09f486daa8863fb0e7496a9fdb"},
    {file = "lazy_object_proxy-1.7.1-cp310-cp310-musllinux_1_1_aarch64.whl", hash = "sha256:8561da8b3dd22d696244d6d0d5330618c993a215070f473b699e00cf1f3f6443"},
    {file = "lazy_object_proxy-1.7.1-cp310-cp310-musllinux_1_1_x86_64.whl", hash = "sha256:fccdf7c2c5821a8cbd0a9440a456f5050492f2270bd54e94360cac663398739b"},
    {file = "lazy_object_proxy-1.7.1-cp310-cp310-win32.whl", hash = "sha256:898322f8d078f2654d275124a8dd19b079080ae977033b713f677afcfc88e2b9"},
    {file = "lazy_object_proxy-1.7.1-cp310-cp310-win_amd64.whl", hash = "sha256:85b232e791f2229a4f55840ed54706110c80c0a210d076eee093f2b2e33e1bfd"},
    {file = "lazy_object_proxy-1.7.1-cp36-cp36m-macosx_10_9_x86_64.whl", hash = "sha256:46ff647e76f106bb444b4533bb4153c7370cdf52efc62ccfc1a28bdb3cc95442"},
    {file = "lazy_object_proxy-1.7.1-cp36-cp36m-manylinux_2_17_aarch64.manylinux2014_aarch64.whl", hash = "sha256:12f3bb77efe1367b2515f8cb4790a11cffae889148ad33adad07b9b55e0ab22c"},
    {file = "lazy_object_proxy-1.7.1-cp36-cp36m-manylinux_2_5_x86_64.manylinux1_x86_64.manylinux_2_17_x86_64.manylinux2014_x86_64.whl", hash = "sha256:c19814163728941bb871240d45c4c30d33b8a2e85972c44d4e63dd7107faba44"},
    {file = "lazy_object_proxy-1.7.1-cp36-cp36m-musllinux_1_1_aarch64.whl", hash = "sha256:e40f2013d96d30217a51eeb1db28c9ac41e9d0ee915ef9d00da639c5b63f01a1"},
    {file = "lazy_object_proxy-1.7.1-cp36-cp36m-musllinux_1_1_x86_64.whl", hash = "sha256:2052837718516a94940867e16b1bb10edb069ab475c3ad84fd1e1a6dd2c0fcfc"},
    {file = "lazy_object_proxy-1.7.1-cp36-cp36m-win32.whl", hash = "sha256:6a24357267aa976abab660b1d47a34aaf07259a0c3859a34e536f1ee6e76b5bb"},
    {file = "lazy_object_proxy-1.7.1-cp36-cp36m-win_amd64.whl", hash = "sha256:6aff3fe5de0831867092e017cf67e2750c6a1c7d88d84d2481bd84a2e019ec35"},
    {file = "lazy_object_proxy-1.7.1-cp37-cp37m-macosx_10_9_x86_64.whl", hash = "sha256:6a6e94c7b02641d1311228a102607ecd576f70734dc3d5e22610111aeacba8a0"},
    {file = "lazy_object_proxy-1.7.1-cp37-cp37m-manylinux_2_17_aarch64.manylinux2014_aarch64.whl", hash = "sha256:c4ce15276a1a14549d7e81c243b887293904ad2d94ad767f42df91e75fd7b5b6"},
    {file = "lazy_object_proxy-1.7.1-cp37-cp37m-manylinux_2_5_x86_64.manylinux1_x86_64.manylinux_2_17_x86_64.manylinux2014_x86_64.whl", hash = "sha256:e368b7f7eac182a59ff1f81d5f3802161932a41dc1b1cc45c1f757dc876b5d2c"},
    {file = "lazy_object_proxy-1.7.1-cp37-cp37m-musllinux_1_1_aarch64.whl", hash = "sha256:6ecbb350991d6434e1388bee761ece3260e5228952b1f0c46ffc800eb313ff42"},
    {file = "lazy_object_proxy-1.7.1-cp37-cp37m-musllinux_1_1_x86_64.whl", hash = "sha256:553b0f0d8dbf21890dd66edd771f9b1b5f51bd912fa5f26de4449bfc5af5e029"},
    {file = "lazy_object_proxy-1.7.1-cp37-cp37m-win32.whl", hash = "sha256:c7a683c37a8a24f6428c28c561c80d5f4fd316ddcf0c7cab999b15ab3f5c5c69"},
    {file = "lazy_object_proxy-1.7.1-cp37-cp37m-win_amd64.whl", hash = "sha256:df2631f9d67259dc9620d831384ed7732a198eb434eadf69aea95ad18c587a28"},
    {file = "lazy_object_proxy-1.7.1-cp38-cp38-macosx_10_9_x86_64.whl", hash = "sha256:07fa44286cda977bd4803b656ffc1c9b7e3bc7dff7d34263446aec8f8c96f88a"},
    {file = "lazy_object_proxy-1.7.1-cp38-cp38-manylinux_2_17_aarch64.manylinux2014_aarch64.whl", hash = "sha256:4dca6244e4121c74cc20542c2ca39e5c4a5027c81d112bfb893cf0790f96f57e"},
    {file = "lazy_object_proxy-1.7.1-cp38-cp38-manylinux_2_5_x86_64.manylinux1_x86_64.manylinux_2_17_x86_64.manylinux2014_x86_64.whl", hash = "sha256:91ba172fc5b03978764d1df5144b4ba4ab13290d7bab7a50f12d8117f8630c38"},
    {file = "lazy_object_proxy-1.7.1-cp38-cp38-musllinux_1_1_aarch64.whl", hash = "sha256:043651b6cb706eee4f91854da4a089816a6606c1428fd391573ef8cb642ae4f7"},
    {file = "lazy_object_proxy-1.7.1-cp38-cp38-musllinux_1_1_x86_64.whl", hash = "sha256:b9e89b87c707dd769c4ea91f7a31538888aad05c116a59820f28d59b3ebfe25a"},
    {file = "lazy_object_proxy-1.7.1-cp38-cp38-win32.whl", hash = "sha256:9d166602b525bf54ac994cf833c385bfcc341b364e3ee71e3bf5a1336e677b55"},
    {file = "lazy_object_proxy-1.7.1-cp38-cp38-win_amd64.whl", hash = "sha256:8f3953eb575b45480db6568306893f0bd9d8dfeeebd46812aa09ca9579595148"},
    {file = "lazy_object_proxy-1.7.1-cp39-cp39-macosx_10_9_x86_64.whl", hash = "sha256:dd7ed7429dbb6c494aa9bc4e09d94b778a3579be699f9d67da7e6804c422d3de"},
    {file = "lazy_object_proxy-1.7.1-cp39-cp39-manylinux_2_17_aarch64.manylinux2014_aarch64.whl", hash = "sha256:70ed0c2b380eb6248abdef3cd425fc52f0abd92d2b07ce26359fcbc399f636ad"},
    {file = "lazy_object_proxy-1.7.1-cp39-cp39-manylinux_2_5_x86_64.manylinux1_x86_64.manylinux_2_17_x86_64.manylinux2014_x86_64.whl", hash = "sha256:7096a5e0c1115ec82641afbdd70451a144558ea5cf564a896294e346eb611be1"},
    {file = "lazy_object_proxy-1.7.1-cp39-cp39-musllinux_1_1_aarch64.whl", hash = "sha256:f769457a639403073968d118bc70110e7dce294688009f5c24ab78800ae56dc8"},
    {file = "lazy_object_proxy-1.7.1-cp39-cp39-musllinux_1_1_x86_64.whl", hash = "sha256:39b0e26725c5023757fc1ab2a89ef9d7ab23b84f9251e28f9cc114d5b59c1b09"},
    {file = "lazy_object_proxy-1.7.1-cp39-cp39-win32.whl", hash = "sha256:2130db8ed69a48a3440103d4a520b89d8a9405f1b06e2cc81640509e8bf6548f"},
    {file = "lazy_object_proxy-1.7.1-cp39-cp39-win_amd64.whl", hash = "sha256:677ea950bef409b47e51e733283544ac3d660b709cfce7b187f5ace137960d61"},
    {file = "lazy_object_proxy-1.7.1-pp37.pp38-none-any.whl", hash = "sha256:d66906d5785da8e0be7360912e99c9188b70f52c422f9fc18223347235691a84"},
]
lockfile = [
    {file = "lockfile-0.12.2-py2.py3-none-any.whl", hash = "sha256:6c3cb24f344923d30b2785d5ad75182c8ea7ac1b6171b08657258ec7429d50fa"},
    {file = "lockfile-0.12.2.tar.gz", hash = "sha256:6aed02de03cba24efabcd600b30540140634fc06cfa603822d508d5361e9f799"},
]
markupsafe = [
    {file = "MarkupSafe-2.1.1-cp310-cp310-macosx_10_9_universal2.whl", hash = "sha256:86b1f75c4e7c2ac2ccdaec2b9022845dbb81880ca318bb7a0a01fbf7813e3812"},
    {file = "MarkupSafe-2.1.1-cp310-cp310-macosx_10_9_x86_64.whl", hash = "sha256:f121a1420d4e173a5d96e47e9a0c0dcff965afdf1626d28de1460815f7c4ee7a"},
    {file = "MarkupSafe-2.1.1-cp310-cp310-manylinux_2_17_aarch64.manylinux2014_aarch64.whl", hash = "sha256:a49907dd8420c5685cfa064a1335b6754b74541bbb3706c259c02ed65b644b3e"},
    {file = "MarkupSafe-2.1.1-cp310-cp310-manylinux_2_17_x86_64.manylinux2014_x86_64.whl", hash = "sha256:10c1bfff05d95783da83491be968e8fe789263689c02724e0c691933c52994f5"},
    {file = "MarkupSafe-2.1.1-cp310-cp310-manylinux_2_5_i686.manylinux1_i686.manylinux_2_17_i686.manylinux2014_i686.whl", hash = "sha256:b7bd98b796e2b6553da7225aeb61f447f80a1ca64f41d83612e6139ca5213aa4"},
    {file = "MarkupSafe-2.1.1-cp310-cp310-musllinux_1_1_aarch64.whl", hash = "sha256:b09bf97215625a311f669476f44b8b318b075847b49316d3e28c08e41a7a573f"},
    {file = "MarkupSafe-2.1.1-cp310-cp310-musllinux_1_1_i686.whl", hash = "sha256:694deca8d702d5db21ec83983ce0bb4b26a578e71fbdbd4fdcd387daa90e4d5e"},
    {file = "MarkupSafe-2.1.1-cp310-cp310-musllinux_1_1_x86_64.whl", hash = "sha256:efc1913fd2ca4f334418481c7e595c00aad186563bbc1ec76067848c7ca0a933"},
    {file = "MarkupSafe-2.1.1-cp310-cp310-win32.whl", hash = "sha256:4a33dea2b688b3190ee12bd7cfa29d39c9ed176bda40bfa11099a3ce5d3a7ac6"},
    {file = "MarkupSafe-2.1.1-cp310-cp310-win_amd64.whl", hash = "sha256:dda30ba7e87fbbb7eab1ec9f58678558fd9a6b8b853530e176eabd064da81417"},
    {file = "MarkupSafe-2.1.1-cp37-cp37m-macosx_10_9_x86_64.whl", hash = "sha256:671cd1187ed5e62818414afe79ed29da836dde67166a9fac6d435873c44fdd02"},
    {file = "MarkupSafe-2.1.1-cp37-cp37m-manylinux_2_17_aarch64.manylinux2014_aarch64.whl", hash = "sha256:3799351e2336dc91ea70b034983ee71cf2f9533cdff7c14c90ea126bfd95d65a"},
    {file = "MarkupSafe-2.1.1-cp37-cp37m-manylinux_2_17_x86_64.manylinux2014_x86_64.whl", hash = "sha256:e72591e9ecd94d7feb70c1cbd7be7b3ebea3f548870aa91e2732960fa4d57a37"},
    {file = "MarkupSafe-2.1.1-cp37-cp37m-manylinux_2_5_i686.manylinux1_i686.manylinux_2_17_i686.manylinux2014_i686.whl", hash = "sha256:6fbf47b5d3728c6aea2abb0589b5d30459e369baa772e0f37a0320185e87c980"},
    {file = "MarkupSafe-2.1.1-cp37-cp37m-musllinux_1_1_aarch64.whl", hash = "sha256:d5ee4f386140395a2c818d149221149c54849dfcfcb9f1debfe07a8b8bd63f9a"},
    {file = "MarkupSafe-2.1.1-cp37-cp37m-musllinux_1_1_i686.whl", hash = "sha256:bcb3ed405ed3222f9904899563d6fc492ff75cce56cba05e32eff40e6acbeaa3"},
    {file = "MarkupSafe-2.1.1-cp37-cp37m-musllinux_1_1_x86_64.whl", hash = "sha256:e1c0b87e09fa55a220f058d1d49d3fb8df88fbfab58558f1198e08c1e1de842a"},
    {file = "MarkupSafe-2.1.1-cp37-cp37m-win32.whl", hash = "sha256:8dc1c72a69aa7e082593c4a203dcf94ddb74bb5c8a731e4e1eb68d031e8498ff"},
    {file = "MarkupSafe-2.1.1-cp37-cp37m-win_amd64.whl", hash = "sha256:97a68e6ada378df82bc9f16b800ab77cbf4b2fada0081794318520138c088e4a"},
    {file = "MarkupSafe-2.1.1-cp38-cp38-macosx_10_9_universal2.whl", hash = "sha256:e8c843bbcda3a2f1e3c2ab25913c80a3c5376cd00c6e8c4a86a89a28c8dc5452"},
    {file = "MarkupSafe-2.1.1-cp38-cp38-macosx_10_9_x86_64.whl", hash = "sha256:0212a68688482dc52b2d45013df70d169f542b7394fc744c02a57374a4207003"},
    {file = "MarkupSafe-2.1.1-cp38-cp38-manylinux_2_17_aarch64.manylinux2014_aarch64.whl", hash = "sha256:8e576a51ad59e4bfaac456023a78f6b5e6e7651dcd383bcc3e18d06f9b55d6d1"},
    {file = "MarkupSafe-2.1.1-cp38-cp38-manylinux_2_17_x86_64.manylinux2014_x86_64.whl", hash = "sha256:4b9fe39a2ccc108a4accc2676e77da025ce383c108593d65cc909add5c3bd601"},
    {file = "MarkupSafe-2.1.1-cp38-cp38-manylinux_2_5_i686.manylinux1_i686.manylinux_2_17_i686.manylinux2014_i686.whl", hash = "sha256:96e37a3dc86e80bf81758c152fe66dbf60ed5eca3d26305edf01892257049925"},
    {file = "MarkupSafe-2.1.1-cp38-cp38-musllinux_1_1_aarch64.whl", hash = "sha256:6d0072fea50feec76a4c418096652f2c3238eaa014b2f94aeb1d56a66b41403f"},
    {file = "MarkupSafe-2.1.1-cp38-cp38-musllinux_1_1_i686.whl", hash = "sha256:089cf3dbf0cd6c100f02945abeb18484bd1ee57a079aefd52cffd17fba910b88"},
    {file = "MarkupSafe-2.1.1-cp38-cp38-musllinux_1_1_x86_64.whl", hash = "sha256:6a074d34ee7a5ce3effbc526b7083ec9731bb3cbf921bbe1d3005d4d2bdb3a63"},
    {file = "MarkupSafe-2.1.1-cp38-cp38-win32.whl", hash = "sha256:421be9fbf0ffe9ffd7a378aafebbf6f4602d564d34be190fc19a193232fd12b1"},
    {file = "MarkupSafe-2.1.1-cp38-cp38-win_amd64.whl", hash = "sha256:fc7b548b17d238737688817ab67deebb30e8073c95749d55538ed473130ec0c7"},
    {file = "MarkupSafe-2.1.1-cp39-cp39-macosx_10_9_universal2.whl", hash = "sha256:e04e26803c9c3851c931eac40c695602c6295b8d432cbe78609649ad9bd2da8a"},
    {file = "MarkupSafe-2.1.1-cp39-cp39-macosx_10_9_x86_64.whl", hash = "sha256:b87db4360013327109564f0e591bd2a3b318547bcef31b468a92ee504d07ae4f"},
    {file = "MarkupSafe-2.1.1-cp39-cp39-manylinux_2_17_aarch64.manylinux2014_aarch64.whl", hash = "sha256:99a2a507ed3ac881b975a2976d59f38c19386d128e7a9a18b7df6fff1fd4c1d6"},
    {file = "MarkupSafe-2.1.1-cp39-cp39-manylinux_2_17_x86_64.manylinux2014_x86_64.whl", hash = "sha256:56442863ed2b06d19c37f94d999035e15ee982988920e12a5b4ba29b62ad1f77"},
    {file = "MarkupSafe-2.1.1-cp39-cp39-manylinux_2_5_i686.manylinux1_i686.manylinux_2_17_i686.manylinux2014_i686.whl", hash = "sha256:3ce11ee3f23f79dbd06fb3d63e2f6af7b12db1d46932fe7bd8afa259a5996603"},
    {file = "MarkupSafe-2.1.1-cp39-cp39-musllinux_1_1_aarch64.whl", hash = "sha256:33b74d289bd2f5e527beadcaa3f401e0df0a89927c1559c8566c066fa4248ab7"},
    {file = "MarkupSafe-2.1.1-cp39-cp39-musllinux_1_1_i686.whl", hash = "sha256:43093fb83d8343aac0b1baa75516da6092f58f41200907ef92448ecab8825135"},
    {file = "MarkupSafe-2.1.1-cp39-cp39-musllinux_1_1_x86_64.whl", hash = "sha256:8e3dcf21f367459434c18e71b2a9532d96547aef8a871872a5bd69a715c15f96"},
    {file = "MarkupSafe-2.1.1-cp39-cp39-win32.whl", hash = "sha256:d4306c36ca495956b6d568d276ac11fdd9c30a36f1b6eb928070dc5360b22e1c"},
    {file = "MarkupSafe-2.1.1-cp39-cp39-win_amd64.whl", hash = "sha256:46d00d6cfecdde84d40e572d63735ef81423ad31184100411e6e3388d405e247"},
    {file = "MarkupSafe-2.1.1.tar.gz", hash = "sha256:7f91197cc9e48f989d12e4e6fbc46495c446636dfc81b9ccf50bb0ec74b91d4b"},
]
mccabe = [
    {file = "mccabe-0.6.1-py2.py3-none-any.whl", hash = "sha256:ab8a6258860da4b6677da4bd2fe5dc2c659cff31b3ee4f7f5d64e79735b80d42"},
    {file = "mccabe-0.6.1.tar.gz", hash = "sha256:dd8d182285a0fe56bace7f45b5e7d1a6ebcbf524e8f3bd87eb0f125271b8831f"},
]
mergedeep = [
    {file = "mergedeep-1.3.4-py3-none-any.whl", hash = "sha256:70775750742b25c0d8f36c55aed03d24c3384d17c951b3175d898bd778ef0307"},
    {file = "mergedeep-1.3.4.tar.gz", hash = "sha256:0096d52e9dad9939c3d975a774666af186eda617e6ca84df4c94dec30004f2a8"},
]
mock-open = [
    {file = "mock-open-1.4.0.tar.gz", hash = "sha256:c3ecb6b8c32a5899a4f5bf4495083b598b520c698bba00e1ce2ace6e9c239100"},
]
multidict = [
    {file = "multidict-6.0.2-cp310-cp310-macosx_10_9_universal2.whl", hash = "sha256:0b9e95a740109c6047602f4db4da9949e6c5945cefbad34a1299775ddc9a62e2"},
    {file = "multidict-6.0.2-cp310-cp310-macosx_10_9_x86_64.whl", hash = "sha256:ac0e27844758d7177989ce406acc6a83c16ed4524ebc363c1f748cba184d89d3"},
    {file = "multidict-6.0.2-cp310-cp310-macosx_11_0_arm64.whl", hash = "sha256:041b81a5f6b38244b34dc18c7b6aba91f9cdaf854d9a39e5ff0b58e2b5773b9c"},
    {file = "multidict-6.0.2-cp310-cp310-manylinux_2_17_aarch64.manylinux2014_aarch64.whl", hash = "sha256:5fdda29a3c7e76a064f2477c9aab1ba96fd94e02e386f1e665bca1807fc5386f"},
    {file = "multidict-6.0.2-cp310-cp310-manylinux_2_17_ppc64le.manylinux2014_ppc64le.whl", hash = "sha256:3368bf2398b0e0fcbf46d85795adc4c259299fec50c1416d0f77c0a843a3eed9"},
    {file = "multidict-6.0.2-cp310-cp310-manylinux_2_17_s390x.manylinux2014_s390x.whl", hash = "sha256:f4f052ee022928d34fe1f4d2bc743f32609fb79ed9c49a1710a5ad6b2198db20"},
    {file = "multidict-6.0.2-cp310-cp310-manylinux_2_17_x86_64.manylinux2014_x86_64.whl", hash = "sha256:225383a6603c086e6cef0f2f05564acb4f4d5f019a4e3e983f572b8530f70c88"},
    {file = "multidict-6.0.2-cp310-cp310-manylinux_2_5_i686.manylinux1_i686.manylinux_2_17_i686.manylinux2014_i686.whl", hash = "sha256:50bd442726e288e884f7be9071016c15a8742eb689a593a0cac49ea093eef0a7"},
    {file = "multidict-6.0.2-cp310-cp310-musllinux_1_1_aarch64.whl", hash = "sha256:47e6a7e923e9cada7c139531feac59448f1f47727a79076c0b1ee80274cd8eee"},
    {file = "multidict-6.0.2-cp310-cp310-musllinux_1_1_i686.whl", hash = "sha256:0556a1d4ea2d949efe5fd76a09b4a82e3a4a30700553a6725535098d8d9fb672"},
    {file = "multidict-6.0.2-cp310-cp310-musllinux_1_1_ppc64le.whl", hash = "sha256:626fe10ac87851f4cffecee161fc6f8f9853f0f6f1035b59337a51d29ff3b4f9"},
    {file = "multidict-6.0.2-cp310-cp310-musllinux_1_1_s390x.whl", hash = "sha256:8064b7c6f0af936a741ea1efd18690bacfbae4078c0c385d7c3f611d11f0cf87"},
    {file = "multidict-6.0.2-cp310-cp310-musllinux_1_1_x86_64.whl", hash = "sha256:2d36e929d7f6a16d4eb11b250719c39560dd70545356365b494249e2186bc389"},
    {file = "multidict-6.0.2-cp310-cp310-win32.whl", hash = "sha256:fcb91630817aa8b9bc4a74023e4198480587269c272c58b3279875ed7235c293"},
    {file = "multidict-6.0.2-cp310-cp310-win_amd64.whl", hash = "sha256:8cbf0132f3de7cc6c6ce00147cc78e6439ea736cee6bca4f068bcf892b0fd658"},
    {file = "multidict-6.0.2-cp37-cp37m-macosx_10_9_x86_64.whl", hash = "sha256:05f6949d6169878a03e607a21e3b862eaf8e356590e8bdae4227eedadacf6e51"},
    {file = "multidict-6.0.2-cp37-cp37m-manylinux_2_17_aarch64.manylinux2014_aarch64.whl", hash = "sha256:e2c2e459f7050aeb7c1b1276763364884595d47000c1cddb51764c0d8976e608"},
    {file = "multidict-6.0.2-cp37-cp37m-manylinux_2_17_ppc64le.manylinux2014_ppc64le.whl", hash = "sha256:d0509e469d48940147e1235d994cd849a8f8195e0bca65f8f5439c56e17872a3"},
    {file = "multidict-6.0.2-cp37-cp37m-manylinux_2_17_s390x.manylinux2014_s390x.whl", hash = "sha256:514fe2b8d750d6cdb4712346a2c5084a80220821a3e91f3f71eec11cf8d28fd4"},
    {file = "multidict-6.0.2-cp37-cp37m-manylinux_2_17_x86_64.manylinux2014_x86_64.whl", hash = "sha256:19adcfc2a7197cdc3987044e3f415168fc5dc1f720c932eb1ef4f71a2067e08b"},
    {file = "multidict-6.0.2-cp37-cp37m-manylinux_2_5_i686.manylinux1_i686.manylinux_2_17_i686.manylinux2014_i686.whl", hash = "sha256:b9d153e7f1f9ba0b23ad1568b3b9e17301e23b042c23870f9ee0522dc5cc79e8"},
    {file = "multidict-6.0.2-cp37-cp37m-musllinux_1_1_aarch64.whl", hash = "sha256:aef9cc3d9c7d63d924adac329c33835e0243b5052a6dfcbf7732a921c6e918ba"},
    {file = "multidict-6.0.2-cp37-cp37m-musllinux_1_1_i686.whl", hash = "sha256:4571f1beddff25f3e925eea34268422622963cd8dc395bb8778eb28418248e43"},
    {file = "multidict-6.0.2-cp37-cp37m-musllinux_1_1_ppc64le.whl", hash = "sha256:d48b8ee1d4068561ce8033d2c344cf5232cb29ee1a0206a7b828c79cbc5982b8"},
    {file = "multidict-6.0.2-cp37-cp37m-musllinux_1_1_s390x.whl", hash = "sha256:45183c96ddf61bf96d2684d9fbaf6f3564d86b34cb125761f9a0ef9e36c1d55b"},
    {file = "multidict-6.0.2-cp37-cp37m-musllinux_1_1_x86_64.whl", hash = "sha256:75bdf08716edde767b09e76829db8c1e5ca9d8bb0a8d4bd94ae1eafe3dac5e15"},
    {file = "multidict-6.0.2-cp37-cp37m-win32.whl", hash = "sha256:a45e1135cb07086833ce969555df39149680e5471c04dfd6a915abd2fc3f6dbc"},
    {file = "multidict-6.0.2-cp37-cp37m-win_amd64.whl", hash = "sha256:6f3cdef8a247d1eafa649085812f8a310e728bdf3900ff6c434eafb2d443b23a"},
    {file = "multidict-6.0.2-cp38-cp38-macosx_10_9_universal2.whl", hash = "sha256:0327292e745a880459ef71be14e709aaea2f783f3537588fb4ed09b6c01bca60"},
    {file = "multidict-6.0.2-cp38-cp38-macosx_10_9_x86_64.whl", hash = "sha256:e875b6086e325bab7e680e4316d667fc0e5e174bb5611eb16b3ea121c8951b86"},
    {file = "multidict-6.0.2-cp38-cp38-macosx_11_0_arm64.whl", hash = "sha256:feea820722e69451743a3d56ad74948b68bf456984d63c1a92e8347b7b88452d"},
    {file = "multidict-6.0.2-cp38-cp38-manylinux_2_17_aarch64.manylinux2014_aarch64.whl", hash = "sha256:9cc57c68cb9139c7cd6fc39f211b02198e69fb90ce4bc4a094cf5fe0d20fd8b0"},
    {file = "multidict-6.0.2-cp38-cp38-manylinux_2_17_ppc64le.manylinux2014_ppc64le.whl", hash = "sha256:497988d6b6ec6ed6f87030ec03280b696ca47dbf0648045e4e1d28b80346560d"},
    {file = "multidict-6.0.2-cp38-cp38-manylinux_2_17_s390x.manylinux2014_s390x.whl", hash = "sha256:89171b2c769e03a953d5969b2f272efa931426355b6c0cb508022976a17fd376"},
    {file = "multidict-6.0.2-cp38-cp38-manylinux_2_17_x86_64.manylinux2014_x86_64.whl", hash = "sha256:684133b1e1fe91eda8fa7447f137c9490a064c6b7f392aa857bba83a28cfb693"},
    {file = "multidict-6.0.2-cp38-cp38-manylinux_2_5_i686.manylinux1_i686.manylinux_2_17_i686.manylinux2014_i686.whl", hash = "sha256:fd9fc9c4849a07f3635ccffa895d57abce554b467d611a5009ba4f39b78a8849"},
    {file = "multidict-6.0.2-cp38-cp38-musllinux_1_1_aarch64.whl", hash = "sha256:e07c8e79d6e6fd37b42f3250dba122053fddb319e84b55dd3a8d6446e1a7ee49"},
    {file = "multidict-6.0.2-cp38-cp38-musllinux_1_1_i686.whl", hash = "sha256:4070613ea2227da2bfb2c35a6041e4371b0af6b0be57f424fe2318b42a748516"},
    {file = "multidict-6.0.2-cp38-cp38-musllinux_1_1_ppc64le.whl", hash = "sha256:47fbeedbf94bed6547d3aa632075d804867a352d86688c04e606971595460227"},
    {file = "multidict-6.0.2-cp38-cp38-musllinux_1_1_s390x.whl", hash = "sha256:5774d9218d77befa7b70d836004a768fb9aa4fdb53c97498f4d8d3f67bb9cfa9"},
    {file = "multidict-6.0.2-cp38-cp38-musllinux_1_1_x86_64.whl", hash = "sha256:2957489cba47c2539a8eb7ab32ff49101439ccf78eab724c828c1a54ff3ff98d"},
    {file = "multidict-6.0.2-cp38-cp38-win32.whl", hash = "sha256:e5b20e9599ba74391ca0cfbd7b328fcc20976823ba19bc573983a25b32e92b57"},
    {file = "multidict-6.0.2-cp38-cp38-win_amd64.whl", hash = "sha256:8004dca28e15b86d1b1372515f32eb6f814bdf6f00952699bdeb541691091f96"},
    {file = "multidict-6.0.2-cp39-cp39-macosx_10_9_universal2.whl", hash = "sha256:2e4a0785b84fb59e43c18a015ffc575ba93f7d1dbd272b4cdad9f5134b8a006c"},
    {file = "multidict-6.0.2-cp39-cp39-macosx_10_9_x86_64.whl", hash = "sha256:6701bf8a5d03a43375909ac91b6980aea74b0f5402fbe9428fc3f6edf5d9677e"},
    {file = "multidict-6.0.2-cp39-cp39-macosx_11_0_arm64.whl", hash = "sha256:a007b1638e148c3cfb6bf0bdc4f82776cef0ac487191d093cdc316905e504071"},
    {file = "multidict-6.0.2-cp39-cp39-manylinux_2_17_aarch64.manylinux2014_aarch64.whl", hash = "sha256:07a017cfa00c9890011628eab2503bee5872f27144936a52eaab449be5eaf032"},
    {file = "multidict-6.0.2-cp39-cp39-manylinux_2_17_ppc64le.manylinux2014_ppc64le.whl", hash = "sha256:c207fff63adcdf5a485969131dc70e4b194327666b7e8a87a97fbc4fd80a53b2"},
    {file = "multidict-6.0.2-cp39-cp39-manylinux_2_17_s390x.manylinux2014_s390x.whl", hash = "sha256:373ba9d1d061c76462d74e7de1c0c8e267e9791ee8cfefcf6b0b2495762c370c"},
    {file = "multidict-6.0.2-cp39-cp39-manylinux_2_17_x86_64.manylinux2014_x86_64.whl", hash = "sha256:bfba7c6d5d7c9099ba21f84662b037a0ffd4a5e6b26ac07d19e423e6fdf965a9"},
    {file = "multidict-6.0.2-cp39-cp39-manylinux_2_5_i686.manylinux1_i686.manylinux_2_17_i686.manylinux2014_i686.whl", hash = "sha256:19d9bad105dfb34eb539c97b132057a4e709919ec4dd883ece5838bcbf262b80"},
    {file = "multidict-6.0.2-cp39-cp39-musllinux_1_1_aarch64.whl", hash = "sha256:de989b195c3d636ba000ee4281cd03bb1234635b124bf4cd89eeee9ca8fcb09d"},
    {file = "multidict-6.0.2-cp39-cp39-musllinux_1_1_i686.whl", hash = "sha256:7c40b7bbece294ae3a87c1bc2abff0ff9beef41d14188cda94ada7bcea99b0fb"},
    {file = "multidict-6.0.2-cp39-cp39-musllinux_1_1_ppc64le.whl", hash = "sha256:d16cce709ebfadc91278a1c005e3c17dd5f71f5098bfae1035149785ea6e9c68"},
    {file = "multidict-6.0.2-cp39-cp39-musllinux_1_1_s390x.whl", hash = "sha256:a2c34a93e1d2aa35fbf1485e5010337c72c6791407d03aa5f4eed920343dd360"},
    {file = "multidict-6.0.2-cp39-cp39-musllinux_1_1_x86_64.whl", hash = "sha256:feba80698173761cddd814fa22e88b0661e98cb810f9f986c54aa34d281e4937"},
    {file = "multidict-6.0.2-cp39-cp39-win32.whl", hash = "sha256:23b616fdc3c74c9fe01d76ce0d1ce872d2d396d8fa8e4899398ad64fb5aa214a"},
    {file = "multidict-6.0.2-cp39-cp39-win_amd64.whl", hash = "sha256:4bae31803d708f6f15fd98be6a6ac0b6958fcf68fda3c77a048a4f9073704aae"},
    {file = "multidict-6.0.2.tar.gz", hash = "sha256:5ff3bd75f38e4c43f1f470f2df7a4d430b821c4ce22be384e1459cb57d6bb013"},
]
mypy = [
    {file = "mypy-0.942-cp310-cp310-macosx_10_9_universal2.whl", hash = "sha256:5bf44840fb43ac4074636fd47ee476d73f0039f4f54e86d7265077dc199be24d"},
    {file = "mypy-0.942-cp310-cp310-macosx_10_9_x86_64.whl", hash = "sha256:dcd955f36e0180258a96f880348fbca54ce092b40fbb4b37372ae3b25a0b0a46"},
    {file = "mypy-0.942-cp310-cp310-macosx_11_0_arm64.whl", hash = "sha256:6776e5fa22381cc761df53e7496a805801c1a751b27b99a9ff2f0ca848c7eca0"},
    {file = "mypy-0.942-cp310-cp310-manylinux_2_5_x86_64.manylinux1_x86_64.manylinux_2_12_x86_64.manylinux2010_x86_64.whl", hash = "sha256:edf7237137a1a9330046dbb14796963d734dd740a98d5e144a3eb1d267f5f9ee"},
    {file = "mypy-0.942-cp310-cp310-win_amd64.whl", hash = "sha256:64235137edc16bee6f095aba73be5334677d6f6bdb7fa03cfab90164fa294a17"},
    {file = "mypy-0.942-cp36-cp36m-macosx_10_9_x86_64.whl", hash = "sha256:b840cfe89c4ab6386c40300689cd8645fc8d2d5f20101c7f8bd23d15fca14904"},
    {file = "mypy-0.942-cp36-cp36m-manylinux_2_5_x86_64.manylinux1_x86_64.manylinux_2_12_x86_64.manylinux2010_x86_64.whl", hash = "sha256:2b184db8c618c43c3a31b32ff00cd28195d39e9c24e7c3b401f3db7f6e5767f5"},
    {file = "mypy-0.942-cp36-cp36m-win_amd64.whl", hash = "sha256:1a0459c333f00e6a11cbf6b468b870c2b99a906cb72d6eadf3d1d95d38c9352c"},
    {file = "mypy-0.942-cp37-cp37m-macosx_10_9_x86_64.whl", hash = "sha256:4c3e497588afccfa4334a9986b56f703e75793133c4be3a02d06a3df16b67a58"},
    {file = "mypy-0.942-cp37-cp37m-manylinux_2_5_x86_64.manylinux1_x86_64.manylinux_2_12_x86_64.manylinux2010_x86_64.whl", hash = "sha256:6f6ad963172152e112b87cc7ec103ba0f2db2f1cd8997237827c052a3903eaa6"},
    {file = "mypy-0.942-cp37-cp37m-win_amd64.whl", hash = "sha256:0e2dd88410937423fba18e57147dd07cd8381291b93d5b1984626f173a26543e"},
    {file = "mypy-0.942-cp38-cp38-macosx_10_9_universal2.whl", hash = "sha256:246e1aa127d5b78488a4a0594bd95f6d6fb9d63cf08a66dafbff8595d8891f67"},
    {file = "mypy-0.942-cp38-cp38-macosx_10_9_x86_64.whl", hash = "sha256:d8d3ba77e56b84cd47a8ee45b62c84b6d80d32383928fe2548c9a124ea0a725c"},
    {file = "mypy-0.942-cp38-cp38-macosx_11_0_arm64.whl", hash = "sha256:2bc249409a7168d37c658e062e1ab5173300984a2dada2589638568ddc1db02b"},
    {file = "mypy-0.942-cp38-cp38-manylinux_2_5_x86_64.manylinux1_x86_64.manylinux_2_12_x86_64.manylinux2010_x86_64.whl", hash = "sha256:9521c1265ccaaa1791d2c13582f06facf815f426cd8b07c3a485f486a8ffc1f3"},
    {file = "mypy-0.942-cp38-cp38-win_amd64.whl", hash = "sha256:e865fec858d75b78b4d63266c9aff770ecb6a39dfb6d6b56c47f7f8aba6baba8"},
    {file = "mypy-0.942-cp39-cp39-macosx_10_9_universal2.whl", hash = "sha256:6ce34a118d1a898f47def970a2042b8af6bdcc01546454726c7dd2171aa6dfca"},
    {file = "mypy-0.942-cp39-cp39-macosx_10_9_x86_64.whl", hash = "sha256:10daab80bc40f84e3f087d896cdb53dc811a9f04eae4b3f95779c26edee89d16"},
    {file = "mypy-0.942-cp39-cp39-macosx_11_0_arm64.whl", hash = "sha256:3841b5433ff936bff2f4dc8d54cf2cdbfea5d8e88cedfac45c161368e5770ba6"},
    {file = "mypy-0.942-cp39-cp39-manylinux_2_5_x86_64.manylinux1_x86_64.manylinux_2_12_x86_64.manylinux2010_x86_64.whl", hash = "sha256:6f7106cbf9cc2f403693bf50ed7c9fa5bb3dfa9007b240db3c910929abe2a322"},
    {file = "mypy-0.942-cp39-cp39-win_amd64.whl", hash = "sha256:7742d2c4e46bb5017b51c810283a6a389296cda03df805a4f7869a6f41246534"},
    {file = "mypy-0.942-py3-none-any.whl", hash = "sha256:a1b383fe99678d7402754fe90448d4037f9512ce70c21f8aee3b8bf48ffc51db"},
    {file = "mypy-0.942.tar.gz", hash = "sha256:17e44649fec92e9f82102b48a3bf7b4a5510ad0cd22fa21a104826b5db4903e2"},
]
mypy-extensions = [
    {file = "mypy_extensions-0.4.3-py2.py3-none-any.whl", hash = "sha256:090fedd75945a69ae91ce1303b5824f428daf5a028d2f6ab8a299250a846f15d"},
    {file = "mypy_extensions-0.4.3.tar.gz", hash = "sha256:2d82818f5bb3e369420cb3c4060a7970edba416647068eb4c5343488a6c604a8"},
]
neo4j = [
    {file = "neo4j-4.4.6.tar.gz", hash = "sha256:2e02c782f32cf4f6c7f4834d9984eadd186c153255e9dd7386059d090685a93a"},
]
networkx = [
    {file = "networkx-2.8.6-py3-none-any.whl", hash = "sha256:2a30822761f34d56b9a370d96a4bf4827a535f5591a4078a453425caeba0c5bb"},
    {file = "networkx-2.8.6.tar.gz", hash = "sha256:bd2b7730300860cbd2dafe8e5af89ff5c9a65c3975b352799d87a6238b4301a6"},
]
nltk = [
    {file = "nltk-3.7-py3-none-any.whl", hash = "sha256:ba3de02490308b248f9b94c8bc1ac0683e9aa2ec49ee78536d8667afb5e3eec8"},
    {file = "nltk-3.7.zip", hash = "sha256:d6507d6460cec76d70afea4242a226a7542f85c669177b9c7f562b7cf1b05502"},
]
numpy = [
    {file = "numpy-1.23.2-cp310-cp310-macosx_10_9_x86_64.whl", hash = "sha256:e603ca1fb47b913942f3e660a15e55a9ebca906857edfea476ae5f0fe9b457d5"},
    {file = "numpy-1.23.2-cp310-cp310-macosx_11_0_arm64.whl", hash = "sha256:633679a472934b1c20a12ed0c9a6c9eb167fbb4cb89031939bfd03dd9dbc62b8"},
    {file = "numpy-1.23.2-cp310-cp310-manylinux_2_17_aarch64.manylinux2014_aarch64.whl", hash = "sha256:17e5226674f6ea79e14e3b91bfbc153fdf3ac13f5cc54ee7bc8fdbe820a32da0"},
    {file = "numpy-1.23.2-cp310-cp310-manylinux_2_17_x86_64.manylinux2014_x86_64.whl", hash = "sha256:bdc02c0235b261925102b1bd586579b7158e9d0d07ecb61148a1799214a4afd5"},
    {file = "numpy-1.23.2-cp310-cp310-win32.whl", hash = "sha256:df28dda02c9328e122661f399f7655cdcbcf22ea42daa3650a26bce08a187450"},
    {file = "numpy-1.23.2-cp310-cp310-win_amd64.whl", hash = "sha256:8ebf7e194b89bc66b78475bd3624d92980fca4e5bb86dda08d677d786fefc414"},
    {file = "numpy-1.23.2-cp311-cp311-macosx_10_9_x86_64.whl", hash = "sha256:dc76bca1ca98f4b122114435f83f1fcf3c0fe48e4e6f660e07996abf2f53903c"},
    {file = "numpy-1.23.2-cp311-cp311-macosx_11_0_arm64.whl", hash = "sha256:ecfdd68d334a6b97472ed032b5b37a30d8217c097acfff15e8452c710e775524"},
    {file = "numpy-1.23.2-cp311-cp311-manylinux_2_17_aarch64.manylinux2014_aarch64.whl", hash = "sha256:5593f67e66dea4e237f5af998d31a43e447786b2154ba1ad833676c788f37cde"},
    {file = "numpy-1.23.2-cp311-cp311-manylinux_2_17_x86_64.manylinux2014_x86_64.whl", hash = "sha256:ac987b35df8c2a2eab495ee206658117e9ce867acf3ccb376a19e83070e69418"},
    {file = "numpy-1.23.2-cp311-cp311-win32.whl", hash = "sha256:d98addfd3c8728ee8b2c49126f3c44c703e2b005d4a95998e2167af176a9e722"},
    {file = "numpy-1.23.2-cp311-cp311-win_amd64.whl", hash = "sha256:8ecb818231afe5f0f568c81f12ce50f2b828ff2b27487520d85eb44c71313b9e"},
    {file = "numpy-1.23.2-cp38-cp38-macosx_10_9_x86_64.whl", hash = "sha256:909c56c4d4341ec8315291a105169d8aae732cfb4c250fbc375a1efb7a844f8f"},
    {file = "numpy-1.23.2-cp38-cp38-macosx_11_0_arm64.whl", hash = "sha256:8247f01c4721479e482cc2f9f7d973f3f47810cbc8c65e38fd1bbd3141cc9842"},
    {file = "numpy-1.23.2-cp38-cp38-manylinux_2_17_aarch64.manylinux2014_aarch64.whl", hash = "sha256:b8b97a8a87cadcd3f94659b4ef6ec056261fa1e1c3317f4193ac231d4df70215"},
    {file = "numpy-1.23.2-cp38-cp38-manylinux_2_17_x86_64.manylinux2014_x86_64.whl", hash = "sha256:bd5b7ccae24e3d8501ee5563e82febc1771e73bd268eef82a1e8d2b4d556ae66"},
    {file = "numpy-1.23.2-cp38-cp38-win32.whl", hash = "sha256:9b83d48e464f393d46e8dd8171687394d39bc5abfe2978896b77dc2604e8635d"},
    {file = "numpy-1.23.2-cp38-cp38-win_amd64.whl", hash = "sha256:dec198619b7dbd6db58603cd256e092bcadef22a796f778bf87f8592b468441d"},
    {file = "numpy-1.23.2-cp39-cp39-macosx_10_9_x86_64.whl", hash = "sha256:4f41f5bf20d9a521f8cab3a34557cd77b6f205ab2116651f12959714494268b0"},
    {file = "numpy-1.23.2-cp39-cp39-macosx_11_0_arm64.whl", hash = "sha256:806cc25d5c43e240db709875e947076b2826f47c2c340a5a2f36da5bb10c58d6"},
    {file = "numpy-1.23.2-cp39-cp39-manylinux_2_17_aarch64.manylinux2014_aarch64.whl", hash = "sha256:8f9d84a24889ebb4c641a9b99e54adb8cab50972f0166a3abc14c3b93163f074"},
    {file = "numpy-1.23.2-cp39-cp39-manylinux_2_17_x86_64.manylinux2014_x86_64.whl", hash = "sha256:c403c81bb8ffb1c993d0165a11493fd4bf1353d258f6997b3ee288b0a48fce77"},
    {file = "numpy-1.23.2-cp39-cp39-win32.whl", hash = "sha256:cf8c6aed12a935abf2e290860af8e77b26a042eb7f2582ff83dc7ed5f963340c"},
    {file = "numpy-1.23.2-cp39-cp39-win_amd64.whl", hash = "sha256:5e28cd64624dc2354a349152599e55308eb6ca95a13ce6a7d5679ebff2962913"},
    {file = "numpy-1.23.2-pp38-pypy38_pp73-macosx_10_9_x86_64.whl", hash = "sha256:806970e69106556d1dd200e26647e9bee5e2b3f1814f9da104a943e8d548ca38"},
    {file = "numpy-1.23.2-pp38-pypy38_pp73-manylinux_2_17_x86_64.manylinux2014_x86_64.whl", hash = "sha256:2bd879d3ca4b6f39b7770829f73278b7c5e248c91d538aab1e506c628353e47f"},
    {file = "numpy-1.23.2-pp38-pypy38_pp73-win_amd64.whl", hash = "sha256:be6b350dfbc7f708d9d853663772a9310783ea58f6035eec649fb9c4371b5389"},
    {file = "numpy-1.23.2.tar.gz", hash = "sha256:b78d00e48261fbbd04aa0d7427cf78d18401ee0abd89c7559bbf422e5b1c7d01"},
]
ordered-set = [
    {file = "ordered-set-4.1.0.tar.gz", hash = "sha256:694a8e44c87657c59292ede72891eb91d34131f6531463aab3009191c77364a8"},
    {file = "ordered_set-4.1.0-py3-none-any.whl", hash = "sha256:046e1132c71fcf3330438a539928932caf51ddbc582496833e23de611de14562"},
]
packaging = [
    {file = "packaging-21.3-py3-none-any.whl", hash = "sha256:ef103e05f519cdc783ae24ea4e2e0f508a9c99b2d4969652eed6a2e1ea5bd522"},
    {file = "packaging-21.3.tar.gz", hash = "sha256:dd47c42927d89ab911e606518907cc2d3a1f38bbd026385970643f9c5b8ecfeb"},
]
pandas = [
    {file = "pandas-1.4.4-cp310-cp310-macosx_10_9_universal2.whl", hash = "sha256:799e6a25932df7e6b1f8dabf63de064e2205dc309abb75956126a0453fd88e97"},
    {file = "pandas-1.4.4-cp310-cp310-macosx_10_9_x86_64.whl", hash = "sha256:7cd1d69a387f7d5e1a5a06a87574d9ef2433847c0e78113ab51c84d3a8bcaeaa"},
    {file = "pandas-1.4.4-cp310-cp310-macosx_11_0_arm64.whl", hash = "sha256:94f2ed1fd51e545ebf71da1e942fe1822ee01e10d3dd2a7276d01351333b7c6b"},
    {file = "pandas-1.4.4-cp310-cp310-manylinux_2_17_aarch64.manylinux2014_aarch64.whl", hash = "sha256:4591cadd06fbbbd16fafc2de6e840c1aaefeae3d5864b688004777ef1bbdede3"},
    {file = "pandas-1.4.4-cp310-cp310-manylinux_2_17_x86_64.manylinux2014_x86_64.whl", hash = "sha256:d0022fe6a313df1c4869b5edc012d734c6519a6fffa3cf70930f32e6a1078e49"},
    {file = "pandas-1.4.4-cp310-cp310-win_amd64.whl", hash = "sha256:785e878a6e6d8ddcdb8c181e600855402750052497d7fc6d6b508894f6b8830b"},
    {file = "pandas-1.4.4-cp38-cp38-macosx_10_9_universal2.whl", hash = "sha256:c4bb8b0ab9f94207d07e401d24baebfc63057246b1a5e0cd9ee50df85a656871"},
    {file = "pandas-1.4.4-cp38-cp38-macosx_10_9_x86_64.whl", hash = "sha256:51c424ca134fdaeac9a4acd719d1ab48046afc60943a489028f0413fdbe9ef1c"},
    {file = "pandas-1.4.4-cp38-cp38-macosx_11_0_arm64.whl", hash = "sha256:ce35f947202b0b99c660221d82beb91d2e6d553d55a40b30128204e3e2c63848"},
    {file = "pandas-1.4.4-cp38-cp38-manylinux_2_17_aarch64.manylinux2014_aarch64.whl", hash = "sha256:ee6f1848148ed3204235967613b0a32be2d77f214e9623f554511047705c1e04"},
    {file = "pandas-1.4.4-cp38-cp38-manylinux_2_17_x86_64.manylinux2014_x86_64.whl", hash = "sha256:e7cc960959be28d064faefc0cb2aef854d46b827c004ebea7e79b5497ed83e7d"},
    {file = "pandas-1.4.4-cp38-cp38-win32.whl", hash = "sha256:9d805bce209714b1c1fa29bfb1e42ad87e4c0a825e4b390c56a3e71593b7e8d8"},
    {file = "pandas-1.4.4-cp38-cp38-win_amd64.whl", hash = "sha256:afbddad78a98ec4d2ce08b384b81730de1ccc975b99eb663e6dac43703f36d98"},
    {file = "pandas-1.4.4-cp39-cp39-macosx_10_9_universal2.whl", hash = "sha256:a08ceb59db499864c58a9bf85ab6219d527d91f14c0240cc25fa2c261032b2a7"},
    {file = "pandas-1.4.4-cp39-cp39-macosx_10_9_x86_64.whl", hash = "sha256:0959c41004e3d2d16f39c828d6da66ebee329836a7ecee49fb777ac9ad8a7501"},
    {file = "pandas-1.4.4-cp39-cp39-macosx_11_0_arm64.whl", hash = "sha256:87b4194f344dcd14c0f885cecb22005329b38bda10f1aaf7b9596a00ec8a4768"},
    {file = "pandas-1.4.4-cp39-cp39-manylinux_2_17_aarch64.manylinux2014_aarch64.whl", hash = "sha256:9d2a7a3c1fea668d56bd91edbd5f2732e0af8feb9d2bf8d9bfacb2dea5fa9536"},
    {file = "pandas-1.4.4-cp39-cp39-manylinux_2_17_x86_64.manylinux2014_x86_64.whl", hash = "sha256:a981cfabf51c318a562deb4ae7deec594c07aee7cf18b4594a92c23718ec8275"},
    {file = "pandas-1.4.4-cp39-cp39-win32.whl", hash = "sha256:050aada67a5ec6699a7879e769825b510018a95fb9ac462bb1867483d0974a97"},
    {file = "pandas-1.4.4-cp39-cp39-win_amd64.whl", hash = "sha256:8d4d2fe2863ecddb0ba1979bdda26c8bc2ea138f5a979abe3ba80c0fa4015c91"},
    {file = "pandas-1.4.4.tar.gz", hash = "sha256:ab6c0d738617b675183e5f28db32b5148b694ad9bba0a40c3ea26d96b431db67"},
]
paramiko = [
    {file = "paramiko-2.11.0-py2.py3-none-any.whl", hash = "sha256:655f25dc8baf763277b933dfcea101d636581df8d6b9774d1fb653426b72c270"},
    {file = "paramiko-2.11.0.tar.gz", hash = "sha256:003e6bee7c034c21fbb051bf83dc0a9ee4106204dd3c53054c71452cc4ec3938"},
]
parinx = []
pbr = [
    {file = "pbr-5.10.0-py2.py3-none-any.whl", hash = "sha256:da3e18aac0a3c003e9eea1a81bd23e5a3a75d745670dcf736317b7d966887fdf"},
    {file = "pbr-5.10.0.tar.gz", hash = "sha256:cfcc4ff8e698256fc17ea3ff796478b050852585aa5bae79ecd05b2ab7b39b9a"},
]
pebble = [
    {file = "Pebble-4.6.3-py2.py3-none-any.whl", hash = "sha256:46e02767b239a29b8150466514fabb5c6632bea8c9b7456dfdb715f4636fc8a3"},
    {file = "Pebble-4.6.3.tar.gz", hash = "sha256:694e1105db888f3576b8f00662f90b057cf3780e6f8b7f57955a568008d0f497"},
]
pexpect = [
    {file = "pexpect-4.8.0-py2.py3-none-any.whl", hash = "sha256:0b48a55dcb3c05f3329815901ea4fc1537514d6ba867a152b581d69ae3710937"},
    {file = "pexpect-4.8.0.tar.gz", hash = "sha256:fc65a43959d153d0114afe13997d439c22823a27cefceb5ff35c2178c6784c0c"},
]
pipenv = [
<<<<<<< HEAD
    {file = "pipenv-2022.8.30-py2.py3-none-any.whl", hash = "sha256:129b688c3de53e4a454346b7a0c45385ab811260faaa3431ae774f0c55e95a9a"},
    {file = "pipenv-2022.8.30.tar.gz", hash = "sha256:41475adbc5ade17184643bcfdfa99632e7f61513a17ec71c4832031b8862cbab"},
=======
    {file = "pipenv-2022.8.19-py2.py3-none-any.whl", hash = "sha256:e74e63123d01146b8a810e26c8b4b5325169625d31d68ed635d405a963a528d8"},
    {file = "pipenv-2022.8.19.tar.gz", hash = "sha256:44013256601acf66f3cbb68c922804a67a8d1b328fe01884851f16e49898852f"},
>>>>>>> 0a06f8ce
]
pkgutil-resolve-name = [
    {file = "pkgutil_resolve_name-1.3.10-py3-none-any.whl", hash = "sha256:ca27cc078d25c5ad71a9de0a7a330146c4e014c2462d9af19c6b828280649c5e"},
    {file = "pkgutil_resolve_name-1.3.10.tar.gz", hash = "sha256:357d6c9e6a755653cfd78893817c0853af365dd51ec97f3d358a819373bbd174"},
]
platformdirs = [
    {file = "platformdirs-2.5.2-py3-none-any.whl", hash = "sha256:027d8e83a2d7de06bbac4e5ef7e023c02b863d7ea5d079477e722bb41ab25788"},
    {file = "platformdirs-2.5.2.tar.gz", hash = "sha256:58c8abb07dcb441e6ee4b11d8df0ac856038f944ab98b7be6b27b2a3c7feef19"},
]
pluggy = [
    {file = "pluggy-1.0.0-py2.py3-none-any.whl", hash = "sha256:74134bbf457f031a36d68416e1509f34bd5ccc019f0bcc952c7b909d06b37bd3"},
    {file = "pluggy-1.0.0.tar.gz", hash = "sha256:4224373bacce55f955a878bf9cfa763c1e360858e330072059e10bad68531159"},
]
prettytable = [
    {file = "prettytable-3.4.0-py3-none-any.whl", hash = "sha256:8ea12e615fee421090ca3954c2e006280f7ecdf4adf940dbc1c6ec014d4eca9d"},
    {file = "prettytable-3.4.0.tar.gz", hash = "sha256:d16747b5108c252bf065ea1cd239aab3c87bd8bb10a9f7973c9f192bbcfed26e"},
]
proto-plus = [
<<<<<<< HEAD
    {file = "proto-plus-1.22.1.tar.gz", hash = "sha256:6c7dfd122dfef8019ff654746be4f5b1d9c80bba787fe9611b508dd88be3a2fa"},
    {file = "proto_plus-1.22.1-py3-none-any.whl", hash = "sha256:ea8982669a23c379f74495bc48e3dcb47c822c484ce8ee1d1d7beb339d4e34c5"},
=======
    {file = "proto-plus-1.22.0.tar.gz", hash = "sha256:c2e6693fdf68c405a6428226915a8625d21d0513793598ae3287a1210478d8ec"},
    {file = "proto_plus-1.22.0-py3-none-any.whl", hash = "sha256:a27192d8cdc54e044f137b4c9053c9108cf5c065b46d067f1bcd389a911faf5b"},
>>>>>>> 0a06f8ce
]
protobuf = [
    {file = "protobuf-4.21.5-cp310-abi3-win32.whl", hash = "sha256:5310cbe761e87f0c1decce019d23f2101521d4dfff46034f8a12a53546036ec7"},
    {file = "protobuf-4.21.5-cp310-abi3-win_amd64.whl", hash = "sha256:e5c5a2886ae48d22a9d32fbb9b6636a089af3cd26b706750258ce1ca96cc0116"},
    {file = "protobuf-4.21.5-cp37-abi3-macosx_10_9_universal2.whl", hash = "sha256:ee04f5823ed98bb9a8c3b1dc503c49515e0172650875c3f76e225b223793a1f2"},
    {file = "protobuf-4.21.5-cp37-abi3-manylinux2014_aarch64.whl", hash = "sha256:b04484d6f42f48c57dd2737a72692f4c6987529cdd148fb5b8e5f616862a2e37"},
    {file = "protobuf-4.21.5-cp37-abi3-manylinux2014_x86_64.whl", hash = "sha256:5e0b272217aad8971763960238c1a1e6a65d50ef7824e23300da97569a251c55"},
    {file = "protobuf-4.21.5-cp37-cp37m-win32.whl", hash = "sha256:5eb0724615e90075f1d763983e708e1cef08e66b1891d8b8b6c33bc3b2f1a02b"},
    {file = "protobuf-4.21.5-cp37-cp37m-win_amd64.whl", hash = "sha256:011c0f267e85f5d73750b6c25f0155d5db1e9443cd3590ab669a6221dd8fcdb0"},
    {file = "protobuf-4.21.5-cp38-cp38-win32.whl", hash = "sha256:7b6f22463e2d1053d03058b7b4ceca6e4ed4c14f8c286c32824df751137bf8e7"},
    {file = "protobuf-4.21.5-cp38-cp38-win_amd64.whl", hash = "sha256:b52e7a522911a40445a5f588bd5b5e584291bfc5545e09b7060685e4b2ff814f"},
    {file = "protobuf-4.21.5-cp39-cp39-win32.whl", hash = "sha256:a7faa62b183d6a928e3daffd06af843b4287d16ef6e40f331575ecd236a7974d"},
    {file = "protobuf-4.21.5-cp39-cp39-win_amd64.whl", hash = "sha256:5e0ce02418ef03d7657a420ae8fd6fec4995ac713a3cb09164e95f694dbcf085"},
    {file = "protobuf-4.21.5-py2.py3-none-any.whl", hash = "sha256:bf711b451212dc5b0fa45ae7dada07d8e71a4b0ff0bc8e4783ee145f47ac4f82"},
    {file = "protobuf-4.21.5-py3-none-any.whl", hash = "sha256:3ec6f5b37935406bb9df9b277e79f8ed81d697146e07ef2ba8a5a272fb24b2c9"},
    {file = "protobuf-4.21.5.tar.gz", hash = "sha256:eb1106e87e095628e96884a877a51cdb90087106ee693925ec0a300468a9be3a"},
]
ptyprocess = [
    {file = "ptyprocess-0.7.0-py2.py3-none-any.whl", hash = "sha256:4b41f3967fce3af57cc7e94b888626c18bf37a083e3651ca8feeb66d492fef35"},
    {file = "ptyprocess-0.7.0.tar.gz", hash = "sha256:5c5d0a3b48ceee0b48485e0c26037c0acd7d29765ca3fbb5cb3831d347423220"},
]
py = [
    {file = "py-1.11.0-py2.py3-none-any.whl", hash = "sha256:607c53218732647dff4acdfcd50cb62615cedf612e72d1724fb1a0cc6405b378"},
    {file = "py-1.11.0.tar.gz", hash = "sha256:51c75c4126074b472f746a24399ad32f6053d1b34b68d2fa41e558e6f4a98719"},
]
pyarrow = [
    {file = "pyarrow-9.0.0-cp310-cp310-macosx_10_13_universal2.whl", hash = "sha256:767cafb14278165ad539a2918c14c1b73cf20689747c21375c38e3fe62884902"},
    {file = "pyarrow-9.0.0-cp310-cp310-macosx_10_13_x86_64.whl", hash = "sha256:0238998dc692efcb4e41ae74738d7c1234723271ccf520bd8312dca07d49ef8d"},
    {file = "pyarrow-9.0.0-cp310-cp310-macosx_10_9_x86_64.whl", hash = "sha256:55328348b9139c2b47450d512d716c2248fd58e2f04e2fc23a65e18726666d42"},
    {file = "pyarrow-9.0.0-cp310-cp310-macosx_11_0_arm64.whl", hash = "sha256:fc856628acd8d281652c15b6268ec7f27ebcb015abbe99d9baad17f02adc51f1"},
    {file = "pyarrow-9.0.0-cp310-cp310-manylinux_2_17_aarch64.manylinux2014_aarch64.whl", hash = "sha256:29eb3e086e2b26202f3a4678316b93cfb15d0e2ba20f3ec12db8fd9cc07cde63"},
    {file = "pyarrow-9.0.0-cp310-cp310-manylinux_2_17_x86_64.manylinux2014_x86_64.whl", hash = "sha256:2e753f8fcf07d8e3a0efa0c8bd51fef5c90281ffd4c5637c08ce42cd0ac297de"},
    {file = "pyarrow-9.0.0-cp310-cp310-win_amd64.whl", hash = "sha256:3eef8a981f45d89de403e81fb83b8119c20824caddf1404274e41a5d66c73806"},
    {file = "pyarrow-9.0.0-cp37-cp37m-macosx_10_13_x86_64.whl", hash = "sha256:7fa56cbd415cef912677270b8e41baad70cde04c6d8a8336eeb2aba85aa93706"},
    {file = "pyarrow-9.0.0-cp37-cp37m-macosx_10_9_x86_64.whl", hash = "sha256:f8c46bde1030d704e2796182286d1c56846552c50a39ad5bf5a20c0d8159fc35"},
    {file = "pyarrow-9.0.0-cp37-cp37m-manylinux_2_17_aarch64.manylinux2014_aarch64.whl", hash = "sha256:8ad430cee28ebc4d6661fc7315747c7a18ae2a74e67498dcb039e1c762a2fb67"},
    {file = "pyarrow-9.0.0-cp37-cp37m-manylinux_2_17_x86_64.manylinux2014_x86_64.whl", hash = "sha256:81a60bb291a964f63b2717fb1b28f6615ffab7e8585322bfb8a6738e6b321282"},
    {file = "pyarrow-9.0.0-cp37-cp37m-win_amd64.whl", hash = "sha256:9cef618159567d5f62040f2b79b1c7b38e3885f4ffad0ec97cd2d86f88b67cef"},
    {file = "pyarrow-9.0.0-cp38-cp38-macosx_10_13_x86_64.whl", hash = "sha256:5526a3bfb404ff6d31d62ea582cf2466c7378a474a99ee04d1a9b05de5264541"},
    {file = "pyarrow-9.0.0-cp38-cp38-macosx_10_9_x86_64.whl", hash = "sha256:da3e0f319509a5881867effd7024099fb06950a0768dad0d6873668bb88cfaba"},
    {file = "pyarrow-9.0.0-cp38-cp38-macosx_11_0_arm64.whl", hash = "sha256:2c715eca2092273dcccf6f08437371e04d112f9354245ba2fbe6c801879450b7"},
    {file = "pyarrow-9.0.0-cp38-cp38-manylinux_2_17_aarch64.manylinux2014_aarch64.whl", hash = "sha256:f11a645a41ee531c3a5edda45dea07c42267f52571f818d388971d33fc7e2d4a"},
    {file = "pyarrow-9.0.0-cp38-cp38-manylinux_2_17_x86_64.manylinux2014_x86_64.whl", hash = "sha256:a5b390bdcfb8c5b900ef543f911cdfec63e88524fafbcc15f83767202a4a2491"},
    {file = "pyarrow-9.0.0-cp38-cp38-win_amd64.whl", hash = "sha256:d9eb04db626fa24fdfb83c00f76679ca0d98728cdbaa0481b6402bf793a290c0"},
    {file = "pyarrow-9.0.0-cp39-cp39-macosx_10_13_universal2.whl", hash = "sha256:4eebdab05afa23d5d5274b24c1cbeb1ba017d67c280f7d39fd8a8f18cbad2ec9"},
    {file = "pyarrow-9.0.0-cp39-cp39-macosx_10_13_x86_64.whl", hash = "sha256:02b820ecd1da02012092c180447de449fc688d0c3f9ff8526ca301cdd60dacd0"},
    {file = "pyarrow-9.0.0-cp39-cp39-macosx_10_9_x86_64.whl", hash = "sha256:92f3977e901db1ef5cba30d6cc1d7942b8d94b910c60f89013e8f7bb86a86eef"},
    {file = "pyarrow-9.0.0-cp39-cp39-macosx_11_0_arm64.whl", hash = "sha256:f241bd488c2705df930eedfe304ada71191dcf67d6b98ceda0cc934fd2a8388e"},
    {file = "pyarrow-9.0.0-cp39-cp39-manylinux_2_17_aarch64.manylinux2014_aarch64.whl", hash = "sha256:1c5a073a930c632058461547e0bc572da1e724b17b6b9eb31a97da13f50cb6e0"},
    {file = "pyarrow-9.0.0-cp39-cp39-manylinux_2_17_x86_64.manylinux2014_x86_64.whl", hash = "sha256:f59bcd5217a3ae1e17870792f82b2ff92df9f3862996e2c78e156c13e56ff62e"},
    {file = "pyarrow-9.0.0-cp39-cp39-win_amd64.whl", hash = "sha256:fe2ce795fa1d95e4e940fe5661c3c58aee7181c730f65ac5dd8794a77228de59"},
    {file = "pyarrow-9.0.0.tar.gz", hash = "sha256:7fb02bebc13ab55573d1ae9bb5002a6d20ba767bf8569b52fce5301d42495ab7"},
]
pyasn1 = [
    {file = "pyasn1-0.4.8-py2.4.egg", hash = "sha256:fec3e9d8e36808a28efb59b489e4528c10ad0f480e57dcc32b4de5c9d8c9fdf3"},
    {file = "pyasn1-0.4.8-py2.5.egg", hash = "sha256:0458773cfe65b153891ac249bcf1b5f8f320b7c2ce462151f8fa74de8934becf"},
    {file = "pyasn1-0.4.8-py2.6.egg", hash = "sha256:5c9414dcfede6e441f7e8f81b43b34e834731003427e5b09e4e00e3172a10f00"},
    {file = "pyasn1-0.4.8-py2.7.egg", hash = "sha256:6e7545f1a61025a4e58bb336952c5061697da694db1cae97b116e9c46abcf7c8"},
    {file = "pyasn1-0.4.8-py2.py3-none-any.whl", hash = "sha256:39c7e2ec30515947ff4e87fb6f456dfc6e84857d34be479c9d4a4ba4bf46aa5d"},
    {file = "pyasn1-0.4.8-py3.1.egg", hash = "sha256:78fa6da68ed2727915c4767bb386ab32cdba863caa7dbe473eaae45f9959da86"},
    {file = "pyasn1-0.4.8-py3.2.egg", hash = "sha256:08c3c53b75eaa48d71cf8c710312316392ed40899cb34710d092e96745a358b7"},
    {file = "pyasn1-0.4.8-py3.3.egg", hash = "sha256:03840c999ba71680a131cfaee6fab142e1ed9bbd9c693e285cc6aca0d555e576"},
    {file = "pyasn1-0.4.8-py3.4.egg", hash = "sha256:7ab8a544af125fb704feadb008c99a88805126fb525280b2270bb25cc1d78a12"},
    {file = "pyasn1-0.4.8-py3.5.egg", hash = "sha256:e89bf84b5437b532b0803ba5c9a5e054d21fec423a89952a74f87fa2c9b7bce2"},
    {file = "pyasn1-0.4.8-py3.6.egg", hash = "sha256:014c0e9976956a08139dc0712ae195324a75e142284d5f87f1a87ee1b068a359"},
    {file = "pyasn1-0.4.8-py3.7.egg", hash = "sha256:99fcc3c8d804d1bc6d9a099921e39d827026409a58f2a720dcdb89374ea0c776"},
    {file = "pyasn1-0.4.8.tar.gz", hash = "sha256:aef77c9fb94a3ac588e87841208bdec464471d9871bd5050a287cc9a475cd0ba"},
]
pyasn1-modules = [
    {file = "pyasn1-modules-0.2.8.tar.gz", hash = "sha256:905f84c712230b2c592c19470d3ca8d552de726050d1d1716282a1f6146be65e"},
    {file = "pyasn1_modules-0.2.8-py2.4.egg", hash = "sha256:0fe1b68d1e486a1ed5473f1302bd991c1611d319bba158e98b106ff86e1d7199"},
    {file = "pyasn1_modules-0.2.8-py2.5.egg", hash = "sha256:fe0644d9ab041506b62782e92b06b8c68cca799e1a9636ec398675459e031405"},
    {file = "pyasn1_modules-0.2.8-py2.6.egg", hash = "sha256:a99324196732f53093a84c4369c996713eb8c89d360a496b599fb1a9c47fc3eb"},
    {file = "pyasn1_modules-0.2.8-py2.7.egg", hash = "sha256:0845a5582f6a02bb3e1bde9ecfc4bfcae6ec3210dd270522fee602365430c3f8"},
    {file = "pyasn1_modules-0.2.8-py2.py3-none-any.whl", hash = "sha256:a50b808ffeb97cb3601dd25981f6b016cbb3d31fbf57a8b8a87428e6158d0c74"},
    {file = "pyasn1_modules-0.2.8-py3.1.egg", hash = "sha256:f39edd8c4ecaa4556e989147ebf219227e2cd2e8a43c7e7fcb1f1c18c5fd6a3d"},
    {file = "pyasn1_modules-0.2.8-py3.2.egg", hash = "sha256:b80486a6c77252ea3a3e9b1e360bc9cf28eaac41263d173c032581ad2f20fe45"},
    {file = "pyasn1_modules-0.2.8-py3.3.egg", hash = "sha256:65cebbaffc913f4fe9e4808735c95ea22d7a7775646ab690518c056784bc21b4"},
    {file = "pyasn1_modules-0.2.8-py3.4.egg", hash = "sha256:15b7c67fabc7fc240d87fb9aabf999cf82311a6d6fb2c70d00d3d0604878c811"},
    {file = "pyasn1_modules-0.2.8-py3.5.egg", hash = "sha256:426edb7a5e8879f1ec54a1864f16b882c2837bfd06eee62f2c982315ee2473ed"},
    {file = "pyasn1_modules-0.2.8-py3.6.egg", hash = "sha256:cbac4bc38d117f2a49aeedec4407d23e8866ea4ac27ff2cf7fb3e5b570df19e0"},
    {file = "pyasn1_modules-0.2.8-py3.7.egg", hash = "sha256:c29a5e5cc7a3f05926aff34e097e84f8589cd790ce0ed41b67aed6857b26aafd"},
]
pycodestyle = [
    {file = "pycodestyle-2.8.0-py2.py3-none-any.whl", hash = "sha256:720f8b39dde8b293825e7ff02c475f3077124006db4f440dcbc9a20b76548a20"},
    {file = "pycodestyle-2.8.0.tar.gz", hash = "sha256:eddd5847ef438ea1c7870ca7eb78a9d47ce0cdb4851a5523949f2601d0cbbe7f"},
]
pycparser = [
    {file = "pycparser-2.21-py2.py3-none-any.whl", hash = "sha256:8ee45429555515e1f6b185e78100aea234072576aa43ab53aefcae078162fca9"},
    {file = "pycparser-2.21.tar.gz", hash = "sha256:e644fdec12f7872f86c58ff790da456218b10f863970249516d60a5eaca77206"},
]
pydantic = [
    {file = "pydantic-1.10.1-cp310-cp310-macosx_10_9_x86_64.whl", hash = "sha256:221166d99726238f71adc4fa9f3e94063a10787574b966f86a774559e709ac5a"},
    {file = "pydantic-1.10.1-cp310-cp310-macosx_11_0_arm64.whl", hash = "sha256:a90e85d95fd968cd7cae122e0d3e0e1f6613bc88c1ff3fe838ac9785ea4b1c4c"},
    {file = "pydantic-1.10.1-cp310-cp310-manylinux_2_17_x86_64.manylinux2014_x86_64.whl", hash = "sha256:f2157aaf5718c648eaec9e654a34179ae42ffc363dc3ad058538a4f3ecbd9341"},
    {file = "pydantic-1.10.1-cp310-cp310-manylinux_2_5_i686.manylinux1_i686.manylinux_2_17_i686.manylinux2014_i686.whl", hash = "sha256:6142246fc9adb51cadaeb84fb52a86f3adad4c6a7b0938a5dd0b1356b0088217"},
    {file = "pydantic-1.10.1-cp310-cp310-musllinux_1_1_i686.whl", hash = "sha256:60dad97a09b6f44690c05467a4f397b62bfc2c839ac39102819d6979abc2be0d"},
    {file = "pydantic-1.10.1-cp310-cp310-musllinux_1_1_x86_64.whl", hash = "sha256:d6f5bcb59d33ec46621dae76e714c53035087666cac80c81c9047a84f3ff93d0"},
    {file = "pydantic-1.10.1-cp310-cp310-win_amd64.whl", hash = "sha256:522906820cd60e63c7960ba83078bf2d2ad2dd0870bf68248039bcb1ec3eb0a4"},
    {file = "pydantic-1.10.1-cp311-cp311-macosx_10_9_x86_64.whl", hash = "sha256:d545c89d88bdd5559db17aeb5a61a26799903e4bd76114779b3bf1456690f6ce"},
    {file = "pydantic-1.10.1-cp311-cp311-macosx_11_0_arm64.whl", hash = "sha256:ad2374b5b3b771dcc6e2f6e0d56632ab63b90e9808b7a73ad865397fcdb4b2cd"},
    {file = "pydantic-1.10.1-cp311-cp311-manylinux_2_17_x86_64.manylinux2014_x86_64.whl", hash = "sha256:90e02f61b7354ed330f294a437d0bffac9e21a5d46cb4cc3c89d220e497db7ac"},
    {file = "pydantic-1.10.1-cp311-cp311-manylinux_2_5_i686.manylinux1_i686.manylinux_2_17_i686.manylinux2014_i686.whl", hash = "sha256:cc5ffe7bd0b4778fa5b7a5f825c52d6cfea3ae2d9b52b05b9b1d97e36dee23a8"},
    {file = "pydantic-1.10.1-cp311-cp311-musllinux_1_1_i686.whl", hash = "sha256:7acb7b66ffd2bc046eaff0063df84c83fc3826722d5272adaeadf6252e17f691"},
    {file = "pydantic-1.10.1-cp311-cp311-musllinux_1_1_x86_64.whl", hash = "sha256:7e6786ed5faa559dea5a77f6d2de9a08d18130de9344533535d945f34bdcd42e"},
    {file = "pydantic-1.10.1-cp311-cp311-win_amd64.whl", hash = "sha256:c7bf8ff1d18186eb0cbe42bd9bfb4cbf7fde1fd01b8608925458990c21f202f0"},
    {file = "pydantic-1.10.1-cp37-cp37m-macosx_10_9_x86_64.whl", hash = "sha256:14a5babda137a294df7ad5f220986d79bbb87fdeb332c6ded61ce19da7f5f3bf"},
    {file = "pydantic-1.10.1-cp37-cp37m-manylinux_2_17_x86_64.manylinux2014_x86_64.whl", hash = "sha256:5659cb9c6b3d27fc0067025c4f5a205f5e838232a4a929b412781117c2343d44"},
    {file = "pydantic-1.10.1-cp37-cp37m-manylinux_2_5_i686.manylinux1_i686.manylinux_2_17_i686.manylinux2014_i686.whl", hash = "sha256:c8d70fb91b03c32d2e857b071a22a5225e6b625ca82bd2cc8dd729d88e0bd200"},
    {file = "pydantic-1.10.1-cp37-cp37m-musllinux_1_1_i686.whl", hash = "sha256:9a93be313e40f12c6f2cb84533b226bbe23d0774872e38d83415e6890215e3a6"},
    {file = "pydantic-1.10.1-cp37-cp37m-musllinux_1_1_x86_64.whl", hash = "sha256:d55aeb01bb7bd7c7e1bd904668a4a2ffcbb1c248e7ae9eb40a272fd7e67dd98b"},
    {file = "pydantic-1.10.1-cp37-cp37m-win_amd64.whl", hash = "sha256:43d41b6f13706488e854729955ba8f740e6ec375cd16b72b81dc24b9d84f0d15"},
    {file = "pydantic-1.10.1-cp38-cp38-macosx_10_9_x86_64.whl", hash = "sha256:f31ffe0e38805a0e6410330f78147bb89193b136d7a5f79cae60d3e849b520a6"},
    {file = "pydantic-1.10.1-cp38-cp38-macosx_11_0_arm64.whl", hash = "sha256:8eee69eda7674977b079a21e7bf825b59d8bf15145300e8034ed3eb239ac444f"},
    {file = "pydantic-1.10.1-cp38-cp38-manylinux_2_17_x86_64.manylinux2014_x86_64.whl", hash = "sha256:6f927bff6c319fc92e0a2cbeb2609b5c1cd562862f4b54ec905e353282b7c8b1"},
    {file = "pydantic-1.10.1-cp38-cp38-manylinux_2_5_i686.manylinux1_i686.manylinux_2_17_i686.manylinux2014_i686.whl", hash = "sha256:eb1bc3f8fef6ba36977108505e90558911e7fbccb4e930805d5dd90891b56ff4"},
    {file = "pydantic-1.10.1-cp38-cp38-musllinux_1_1_i686.whl", hash = "sha256:96ab6ce1346d14c6e581a69c333bdd1b492df9cf85ad31ad77a8aa42180b7e09"},
    {file = "pydantic-1.10.1-cp38-cp38-musllinux_1_1_x86_64.whl", hash = "sha256:444cf220a12134da1cd42fe4f45edff622139e10177ce3d8ef2b4f41db1291b2"},
    {file = "pydantic-1.10.1-cp38-cp38-win_amd64.whl", hash = "sha256:dbfbff83565b4514dd8cebc8b8c81a12247e89427ff997ad0a9da7b2b1065c12"},
    {file = "pydantic-1.10.1-cp39-cp39-macosx_10_9_x86_64.whl", hash = "sha256:5327406f4bfd5aee784e7ad2a6a5fdd7171c19905bf34cb1994a1ba73a87c468"},
    {file = "pydantic-1.10.1-cp39-cp39-macosx_11_0_arm64.whl", hash = "sha256:1072eae28bf034a311764c130784e8065201a90edbca10f495c906737b3bd642"},
    {file = "pydantic-1.10.1-cp39-cp39-manylinux_2_17_x86_64.manylinux2014_x86_64.whl", hash = "sha256:ce901335667a68dfbc10dd2ee6c0d676b89210d754441c2469fbc37baf7ee2ed"},
    {file = "pydantic-1.10.1-cp39-cp39-manylinux_2_5_i686.manylinux1_i686.manylinux_2_17_i686.manylinux2014_i686.whl", hash = "sha256:54d6465cd2112441305faf5143a491b40de07a203116b5755a2108e36b25308d"},
    {file = "pydantic-1.10.1-cp39-cp39-musllinux_1_1_i686.whl", hash = "sha256:2b5e5e7a0ec96704099e271911a1049321ba1afda92920df0769898a7e9a1298"},
    {file = "pydantic-1.10.1-cp39-cp39-musllinux_1_1_x86_64.whl", hash = "sha256:ae43704358304da45c1c3dd7056f173c618b252f91594bcb6d6f6b4c6c284dee"},
    {file = "pydantic-1.10.1-cp39-cp39-win_amd64.whl", hash = "sha256:2d7da49229ffb1049779a5a6c1c50a26da164bd053cf8ee9042197dc08a98259"},
    {file = "pydantic-1.10.1-py3-none-any.whl", hash = "sha256:f8b10e59c035ff3dcc9791619d6e6c5141e0fa5cbe264e19e267b8d523b210bf"},
    {file = "pydantic-1.10.1.tar.gz", hash = "sha256:d41bb80347a8a2d51fbd6f1748b42aca14541315878447ba159617544712f770"},
]
pyflakes = [
    {file = "pyflakes-2.4.0-py2.py3-none-any.whl", hash = "sha256:3bb3a3f256f4b7968c9c788781e4ff07dce46bdf12339dcda61053375426ee2e"},
    {file = "pyflakes-2.4.0.tar.gz", hash = "sha256:05a85c2872edf37a4ed30b0cce2f6093e1d0581f8c19d7393122da7e25b2b24c"},
]
pygithub = [
    {file = "PyGithub-1.55-py3-none-any.whl", hash = "sha256:2caf0054ea079b71e539741ae56c5a95e073b81fa472ce222e81667381b9601b"},
    {file = "PyGithub-1.55.tar.gz", hash = "sha256:1bbfff9372047ff3f21d5cd8e07720f3dbfdaf6462fcaed9d815f528f1ba7283"},
]
pyjwt = [
    {file = "PyJWT-2.4.0-py3-none-any.whl", hash = "sha256:72d1d253f32dbd4f5c88eaf1fdc62f3a19f676ccbadb9dbc5d07e951b2b26daf"},
    {file = "PyJWT-2.4.0.tar.gz", hash = "sha256:d42908208c699b3b973cbeb01a969ba6a96c821eefb1c5bfe4c390c01d67abba"},
]
pykwalify = [
    {file = "pykwalify-1.8.0-py2.py3-none-any.whl", hash = "sha256:731dfa87338cca9f559d1fca2bdea37299116e3139b73f78ca90a543722d6651"},
    {file = "pykwalify-1.8.0.tar.gz", hash = "sha256:796b2ad3ed4cb99b88308b533fb2f559c30fa6efb4fa9fda11347f483d245884"},
]
pylint = [
    {file = "pylint-2.12.2-py3-none-any.whl", hash = "sha256:daabda3f7ed9d1c60f52d563b1b854632fd90035bcf01443e234d3dc794e3b74"},
    {file = "pylint-2.12.2.tar.gz", hash = "sha256:9d945a73640e1fec07ee34b42f5669b770c759acd536ec7b16d7e4b87a9c9ff9"},
]
pynacl = [
    {file = "PyNaCl-1.5.0-cp36-abi3-macosx_10_10_universal2.whl", hash = "sha256:401002a4aaa07c9414132aaed7f6836ff98f59277a234704ff66878c2ee4a0d1"},
    {file = "PyNaCl-1.5.0-cp36-abi3-manylinux_2_17_aarch64.manylinux2014_aarch64.manylinux_2_24_aarch64.whl", hash = "sha256:52cb72a79269189d4e0dc537556f4740f7f0a9ec41c1322598799b0bdad4ef92"},
    {file = "PyNaCl-1.5.0-cp36-abi3-manylinux_2_17_aarch64.manylinux2014_aarch64.whl", hash = "sha256:a36d4a9dda1f19ce6e03c9a784a2921a4b726b02e1c736600ca9c22029474394"},
    {file = "PyNaCl-1.5.0-cp36-abi3-manylinux_2_17_x86_64.manylinux2014_x86_64.manylinux_2_24_x86_64.whl", hash = "sha256:0c84947a22519e013607c9be43706dd42513f9e6ae5d39d3613ca1e142fba44d"},
    {file = "PyNaCl-1.5.0-cp36-abi3-manylinux_2_17_x86_64.manylinux2014_x86_64.whl", hash = "sha256:06b8f6fa7f5de8d5d2f7573fe8c863c051225a27b61e6860fd047b1775807858"},
    {file = "PyNaCl-1.5.0-cp36-abi3-musllinux_1_1_aarch64.whl", hash = "sha256:a422368fc821589c228f4c49438a368831cb5bbc0eab5ebe1d7fac9dded6567b"},
    {file = "PyNaCl-1.5.0-cp36-abi3-musllinux_1_1_x86_64.whl", hash = "sha256:61f642bf2378713e2c2e1de73444a3778e5f0a38be6fee0fe532fe30060282ff"},
    {file = "PyNaCl-1.5.0-cp36-abi3-win32.whl", hash = "sha256:e46dae94e34b085175f8abb3b0aaa7da40767865ac82c928eeb9e57e1ea8a543"},
    {file = "PyNaCl-1.5.0-cp36-abi3-win_amd64.whl", hash = "sha256:20f42270d27e1b6a29f54032090b972d97f0a1b0948cc52392041ef7831fee93"},
    {file = "PyNaCl-1.5.0.tar.gz", hash = "sha256:8ac7448f09ab85811607bdd21ec2464495ac8b7c66d146bf545b0f08fb9220ba"},
]
pyparsing = [
    {file = "pyparsing-3.0.9-py3-none-any.whl", hash = "sha256:5026bae9a10eeaefb61dab2f09052b9f4307d44aee4eda64b309723d8d206bbc"},
    {file = "pyparsing-3.0.9.tar.gz", hash = "sha256:2b020ecf7d21b687f219b71ecad3631f644a47f01403fa1d1036b0c6416d70fb"},
]
pypdf2 = [
    {file = "PyPDF2-1.28.5-py3-none-any.whl", hash = "sha256:5ee092a9bf5fb3aeb1e9a85fb6e15d746ebcdee65b5c8915d054d43476f5e73e"},
    {file = "PyPDF2-1.28.5.tar.gz", hash = "sha256:bc9619d9b8c33c66550a1f824ae884f99f33dd2ea64baf55d0e98ff6852bfb74"},
]
pyreadline3 = [
    {file = "pyreadline3-3.4.1-py3-none-any.whl", hash = "sha256:b0efb6516fd4fb07b45949053826a62fa4cb353db5be2bbb4a7aa1fdd1e345fb"},
    {file = "pyreadline3-3.4.1.tar.gz", hash = "sha256:6f3d1f7b8a31ba32b73917cefc1f28cc660562f39aea8646d30bd6eff21f7bae"},
]
pyrsistent = [
    {file = "pyrsistent-0.18.1-cp310-cp310-macosx_10_9_universal2.whl", hash = "sha256:df46c854f490f81210870e509818b729db4488e1f30f2a1ce1698b2295a878d1"},
    {file = "pyrsistent-0.18.1-cp310-cp310-manylinux_2_17_x86_64.manylinux2014_x86_64.whl", hash = "sha256:5d45866ececf4a5fff8742c25722da6d4c9e180daa7b405dc0a2a2790d668c26"},
    {file = "pyrsistent-0.18.1-cp310-cp310-manylinux_2_5_i686.manylinux1_i686.manylinux_2_17_i686.manylinux2014_i686.whl", hash = "sha256:4ed6784ceac462a7d6fcb7e9b663e93b9a6fb373b7f43594f9ff68875788e01e"},
    {file = "pyrsistent-0.18.1-cp310-cp310-win32.whl", hash = "sha256:e4f3149fd5eb9b285d6bfb54d2e5173f6a116fe19172686797c056672689daf6"},
    {file = "pyrsistent-0.18.1-cp310-cp310-win_amd64.whl", hash = "sha256:636ce2dc235046ccd3d8c56a7ad54e99d5c1cd0ef07d9ae847306c91d11b5fec"},
    {file = "pyrsistent-0.18.1-cp37-cp37m-macosx_10_9_x86_64.whl", hash = "sha256:e92a52c166426efbe0d1ec1332ee9119b6d32fc1f0bbfd55d5c1088070e7fc1b"},
    {file = "pyrsistent-0.18.1-cp37-cp37m-manylinux_2_17_x86_64.manylinux2014_x86_64.whl", hash = "sha256:d7a096646eab884bf8bed965bad63ea327e0d0c38989fc83c5ea7b8a87037bfc"},
    {file = "pyrsistent-0.18.1-cp37-cp37m-manylinux_2_5_i686.manylinux1_i686.manylinux_2_17_i686.manylinux2014_i686.whl", hash = "sha256:cdfd2c361b8a8e5d9499b9082b501c452ade8bbf42aef97ea04854f4a3f43b22"},
    {file = "pyrsistent-0.18.1-cp37-cp37m-win32.whl", hash = "sha256:7ec335fc998faa4febe75cc5268a9eac0478b3f681602c1f27befaf2a1abe1d8"},
    {file = "pyrsistent-0.18.1-cp37-cp37m-win_amd64.whl", hash = "sha256:6455fc599df93d1f60e1c5c4fe471499f08d190d57eca040c0ea182301321286"},
    {file = "pyrsistent-0.18.1-cp38-cp38-macosx_10_9_universal2.whl", hash = "sha256:fd8da6d0124efa2f67d86fa70c851022f87c98e205f0594e1fae044e7119a5a6"},
    {file = "pyrsistent-0.18.1-cp38-cp38-manylinux_2_17_x86_64.manylinux2014_x86_64.whl", hash = "sha256:7bfe2388663fd18bd8ce7db2c91c7400bf3e1a9e8bd7d63bf7e77d39051b85ec"},
    {file = "pyrsistent-0.18.1-cp38-cp38-manylinux_2_5_i686.manylinux1_i686.manylinux_2_17_i686.manylinux2014_i686.whl", hash = "sha256:0e3e1fcc45199df76053026a51cc59ab2ea3fc7c094c6627e93b7b44cdae2c8c"},
    {file = "pyrsistent-0.18.1-cp38-cp38-win32.whl", hash = "sha256:b568f35ad53a7b07ed9b1b2bae09eb15cdd671a5ba5d2c66caee40dbf91c68ca"},
    {file = "pyrsistent-0.18.1-cp38-cp38-win_amd64.whl", hash = "sha256:d1b96547410f76078eaf66d282ddca2e4baae8964364abb4f4dcdde855cd123a"},
    {file = "pyrsistent-0.18.1-cp39-cp39-macosx_10_9_universal2.whl", hash = "sha256:f87cc2863ef33c709e237d4b5f4502a62a00fab450c9e020892e8e2ede5847f5"},
    {file = "pyrsistent-0.18.1-cp39-cp39-manylinux_2_17_x86_64.manylinux2014_x86_64.whl", hash = "sha256:6bc66318fb7ee012071b2792024564973ecc80e9522842eb4e17743604b5e045"},
    {file = "pyrsistent-0.18.1-cp39-cp39-manylinux_2_5_i686.manylinux1_i686.manylinux_2_17_i686.manylinux2014_i686.whl", hash = "sha256:914474c9f1d93080338ace89cb2acee74f4f666fb0424896fcfb8d86058bf17c"},
    {file = "pyrsistent-0.18.1-cp39-cp39-win32.whl", hash = "sha256:1b34eedd6812bf4d33814fca1b66005805d3640ce53140ab8bbb1e2651b0d9bc"},
    {file = "pyrsistent-0.18.1-cp39-cp39-win_amd64.whl", hash = "sha256:e24a828f57e0c337c8d8bb9f6b12f09dfdf0273da25fda9e314f0b684b415a07"},
    {file = "pyrsistent-0.18.1.tar.gz", hash = "sha256:d4d61f8b993a7255ba714df3aca52700f8125289f84f704cf80916517c46eb96"},
]
pyspellchecker = [
    {file = "pyspellchecker-0.6.3-py3-none-any.whl", hash = "sha256:9e19a683bd8d77b2668b1ffce2fd0e0a0e63b6ea3f6819aabc08f115ca1d1d88"},
    {file = "pyspellchecker-0.6.3.tar.gz", hash = "sha256:764dfe1bcbd4d860b74205402167d55a02910870c07b83678e7d6b5a4d471909"},
]
pytest = [
    {file = "pytest-7.1.2-py3-none-any.whl", hash = "sha256:13d0e3ccfc2b6e26be000cb6568c832ba67ba32e719443bfe725814d3c42433c"},
    {file = "pytest-7.1.2.tar.gz", hash = "sha256:a06a0425453864a270bc45e71f783330a7428defb4230fb5e6a731fde06ecd45"},
]
pytest-freezegun = [
    {file = "pytest-freezegun-0.4.2.zip", hash = "sha256:19c82d5633751bf3ec92caa481fb5cffaac1787bd485f0df6436fd6242176949"},
    {file = "pytest_freezegun-0.4.2-py2.py3-none-any.whl", hash = "sha256:5318a6bfb8ba4b709c8471c94d0033113877b3ee02da5bfcd917c1889cde99a7"},
]
pytest-mock = [
    {file = "pytest-mock-3.8.2.tar.gz", hash = "sha256:77f03f4554392558700295e05aed0b1096a20d4a60a4f3ddcde58b0c31c8fca2"},
    {file = "pytest_mock-3.8.2-py3-none-any.whl", hash = "sha256:8a9e226d6c0ef09fcf20c94eb3405c388af438a90f3e39687f84166da82d5948"},
]
python-daemon = [
    {file = "python-daemon-2.3.1.tar.gz", hash = "sha256:15c2c5e2cef563e0a5f98d542b77ba59337380b472975d2b2fd6b8c4d5cf46ca"},
    {file = "python_daemon-2.3.1-py2.py3-none-any.whl", hash = "sha256:4e3bf67784c78aaa55ec001a2f832b464a54c5f9c89c11b311e2416a8c247431"},
]
python-dateutil = [
    {file = "python-dateutil-2.8.2.tar.gz", hash = "sha256:0123cacc1627ae19ddf3c27a5de5bd67ee4586fbdd6440d9748f8abb483d3e86"},
    {file = "python_dateutil-2.8.2-py2.py3-none-any.whl", hash = "sha256:961d03dc3453ebbc59dbdea9e4e11c5651520a876d0f4db161e8674aae935da9"},
]
python-dotenv = [
    {file = "python-dotenv-0.20.0.tar.gz", hash = "sha256:b7e3b04a59693c42c36f9ab1cc2acc46fa5df8c78e178fc33a8d4cd05c8d498f"},
    {file = "python_dotenv-0.20.0-py3-none-any.whl", hash = "sha256:d92a187be61fe482e4fd675b6d52200e7be63a12b724abbf931a40ce4fa92938"},
]
python-gitlab = [
<<<<<<< HEAD
    {file = "python-gitlab-3.9.0.tar.gz", hash = "sha256:5fc5e88f81f366e11851cb8b4b9a5b827491ce20ba7585446b74c9b097726ba3"},
    {file = "python_gitlab-3.9.0-py3-none-any.whl", hash = "sha256:ce941f99bf88b6918eea82500ca6206806117f4afe26d4705f4ded2284b35c69"},
=======
    {file = "python-gitlab-3.8.1.tar.gz", hash = "sha256:e1db25076520e118c7c26becb0d074a7a68127439870d43b8636342206b1e091"},
    {file = "python_gitlab-3.8.1-py3-none-any.whl", hash = "sha256:6d10de90f4fcb95ea92e301528d2442ac5094da9b7137fa1294614369679e791"},
>>>>>>> 0a06f8ce
]
python-http-client = [
    {file = "python_http_client-3.3.7-py3-none-any.whl", hash = "sha256:ad371d2bbedc6ea15c26179c6222a78bc9308d272435ddf1d5c84f068f249a36"},
    {file = "python_http_client-3.3.7.tar.gz", hash = "sha256:bf841ee45262747e00dec7ee9971dfb8c7d83083f5713596488d67739170cea0"},
]
pytz = [
    {file = "pytz-2022.2.1-py2.py3-none-any.whl", hash = "sha256:220f481bdafa09c3955dfbdddb7b57780e9a94f5127e35456a48589b9e0c0197"},
    {file = "pytz-2022.2.1.tar.gz", hash = "sha256:cea221417204f2d1a2aa03ddae3e867921971d0d76f14d87abb4414415bbdcf5"},
]
pytz-deprecation-shim = [
    {file = "pytz_deprecation_shim-0.1.0.post0-py2.py3-none-any.whl", hash = "sha256:8314c9692a636c8eb3bda879b9f119e350e93223ae83e70e80c31675a0fdc1a6"},
    {file = "pytz_deprecation_shim-0.1.0.post0.tar.gz", hash = "sha256:af097bae1b616dde5c5744441e2ddc69e74dfdcb0c263129610d85b87445a59d"},
]
pywin32 = [
    {file = "pywin32-227-cp27-cp27m-win32.whl", hash = "sha256:371fcc39416d736401f0274dd64c2302728c9e034808e37381b5e1b22be4a6b0"},
    {file = "pywin32-227-cp27-cp27m-win_amd64.whl", hash = "sha256:4cdad3e84191194ea6d0dd1b1b9bdda574ff563177d2adf2b4efec2a244fa116"},
    {file = "pywin32-227-cp35-cp35m-win32.whl", hash = "sha256:f4c5be1a293bae0076d93c88f37ee8da68136744588bc5e2be2f299a34ceb7aa"},
    {file = "pywin32-227-cp35-cp35m-win_amd64.whl", hash = "sha256:a929a4af626e530383a579431b70e512e736e9588106715215bf685a3ea508d4"},
    {file = "pywin32-227-cp36-cp36m-win32.whl", hash = "sha256:300a2db938e98c3e7e2093e4491439e62287d0d493fe07cce110db070b54c0be"},
    {file = "pywin32-227-cp36-cp36m-win_amd64.whl", hash = "sha256:9b31e009564fb95db160f154e2aa195ed66bcc4c058ed72850d047141b36f3a2"},
    {file = "pywin32-227-cp37-cp37m-win32.whl", hash = "sha256:47a3c7551376a865dd8d095a98deba954a98f326c6fe3c72d8726ca6e6b15507"},
    {file = "pywin32-227-cp37-cp37m-win_amd64.whl", hash = "sha256:31f88a89139cb2adc40f8f0e65ee56a8c585f629974f9e07622ba80199057511"},
    {file = "pywin32-227-cp38-cp38-win32.whl", hash = "sha256:7f18199fbf29ca99dff10e1f09451582ae9e372a892ff03a28528a24d55875bc"},
    {file = "pywin32-227-cp38-cp38-win_amd64.whl", hash = "sha256:7c1ae32c489dc012930787f06244426f8356e129184a02c25aef163917ce158e"},
    {file = "pywin32-227-cp39-cp39-win32.whl", hash = "sha256:c054c52ba46e7eb6b7d7dfae4dbd987a1bb48ee86debe3f245a2884ece46e295"},
    {file = "pywin32-227-cp39-cp39-win_amd64.whl", hash = "sha256:f27cec5e7f588c3d1051651830ecc00294f90728d19c3bf6916e6dba93ea357c"},
]
pyyaml = [
    {file = "PyYAML-6.0-cp310-cp310-macosx_10_9_x86_64.whl", hash = "sha256:d4db7c7aef085872ef65a8fd7d6d09a14ae91f691dec3e87ee5ee0539d516f53"},
    {file = "PyYAML-6.0-cp310-cp310-macosx_11_0_arm64.whl", hash = "sha256:9df7ed3b3d2e0ecfe09e14741b857df43adb5a3ddadc919a2d94fbdf78fea53c"},
    {file = "PyYAML-6.0-cp310-cp310-manylinux_2_17_aarch64.manylinux2014_aarch64.whl", hash = "sha256:77f396e6ef4c73fdc33a9157446466f1cff553d979bd00ecb64385760c6babdc"},
    {file = "PyYAML-6.0-cp310-cp310-manylinux_2_17_s390x.manylinux2014_s390x.whl", hash = "sha256:a80a78046a72361de73f8f395f1f1e49f956c6be882eed58505a15f3e430962b"},
    {file = "PyYAML-6.0-cp310-cp310-manylinux_2_5_x86_64.manylinux1_x86_64.manylinux_2_12_x86_64.manylinux2010_x86_64.whl", hash = "sha256:f84fbc98b019fef2ee9a1cb3ce93e3187a6df0b2538a651bfb890254ba9f90b5"},
    {file = "PyYAML-6.0-cp310-cp310-win32.whl", hash = "sha256:2cd5df3de48857ed0544b34e2d40e9fac445930039f3cfe4bcc592a1f836d513"},
    {file = "PyYAML-6.0-cp310-cp310-win_amd64.whl", hash = "sha256:daf496c58a8c52083df09b80c860005194014c3698698d1a57cbcfa182142a3a"},
    {file = "PyYAML-6.0-cp36-cp36m-macosx_10_9_x86_64.whl", hash = "sha256:897b80890765f037df3403d22bab41627ca8811ae55e9a722fd0392850ec4d86"},
    {file = "PyYAML-6.0-cp36-cp36m-manylinux_2_17_aarch64.manylinux2014_aarch64.whl", hash = "sha256:50602afada6d6cbfad699b0c7bb50d5ccffa7e46a3d738092afddc1f9758427f"},
    {file = "PyYAML-6.0-cp36-cp36m-manylinux_2_17_s390x.manylinux2014_s390x.whl", hash = "sha256:48c346915c114f5fdb3ead70312bd042a953a8ce5c7106d5bfb1a5254e47da92"},
    {file = "PyYAML-6.0-cp36-cp36m-manylinux_2_5_x86_64.manylinux1_x86_64.manylinux_2_12_x86_64.manylinux2010_x86_64.whl", hash = "sha256:98c4d36e99714e55cfbaaee6dd5badbc9a1ec339ebfc3b1f52e293aee6bb71a4"},
    {file = "PyYAML-6.0-cp36-cp36m-win32.whl", hash = "sha256:0283c35a6a9fbf047493e3a0ce8d79ef5030852c51e9d911a27badfde0605293"},
    {file = "PyYAML-6.0-cp36-cp36m-win_amd64.whl", hash = "sha256:07751360502caac1c067a8132d150cf3d61339af5691fe9e87803040dbc5db57"},
    {file = "PyYAML-6.0-cp37-cp37m-macosx_10_9_x86_64.whl", hash = "sha256:819b3830a1543db06c4d4b865e70ded25be52a2e0631ccd2f6a47a2822f2fd7c"},
    {file = "PyYAML-6.0-cp37-cp37m-manylinux_2_17_aarch64.manylinux2014_aarch64.whl", hash = "sha256:473f9edb243cb1935ab5a084eb238d842fb8f404ed2193a915d1784b5a6b5fc0"},
    {file = "PyYAML-6.0-cp37-cp37m-manylinux_2_17_s390x.manylinux2014_s390x.whl", hash = "sha256:0ce82d761c532fe4ec3f87fc45688bdd3a4c1dc5e0b4a19814b9009a29baefd4"},
    {file = "PyYAML-6.0-cp37-cp37m-manylinux_2_5_x86_64.manylinux1_x86_64.manylinux_2_12_x86_64.manylinux2010_x86_64.whl", hash = "sha256:231710d57adfd809ef5d34183b8ed1eeae3f76459c18fb4a0b373ad56bedcdd9"},
    {file = "PyYAML-6.0-cp37-cp37m-win32.whl", hash = "sha256:c5687b8d43cf58545ade1fe3e055f70eac7a5a1a0bf42824308d868289a95737"},
    {file = "PyYAML-6.0-cp37-cp37m-win_amd64.whl", hash = "sha256:d15a181d1ecd0d4270dc32edb46f7cb7733c7c508857278d3d378d14d606db2d"},
    {file = "PyYAML-6.0-cp38-cp38-macosx_10_9_x86_64.whl", hash = "sha256:0b4624f379dab24d3725ffde76559cff63d9ec94e1736b556dacdfebe5ab6d4b"},
    {file = "PyYAML-6.0-cp38-cp38-manylinux_2_17_aarch64.manylinux2014_aarch64.whl", hash = "sha256:213c60cd50106436cc818accf5baa1aba61c0189ff610f64f4a3e8c6726218ba"},
    {file = "PyYAML-6.0-cp38-cp38-manylinux_2_17_s390x.manylinux2014_s390x.whl", hash = "sha256:9fa600030013c4de8165339db93d182b9431076eb98eb40ee068700c9c813e34"},
    {file = "PyYAML-6.0-cp38-cp38-manylinux_2_5_x86_64.manylinux1_x86_64.manylinux_2_12_x86_64.manylinux2010_x86_64.whl", hash = "sha256:277a0ef2981ca40581a47093e9e2d13b3f1fbbeffae064c1d21bfceba2030287"},
    {file = "PyYAML-6.0-cp38-cp38-win32.whl", hash = "sha256:d4eccecf9adf6fbcc6861a38015c2a64f38b9d94838ac1810a9023a0609e1b78"},
    {file = "PyYAML-6.0-cp38-cp38-win_amd64.whl", hash = "sha256:1e4747bc279b4f613a09eb64bba2ba602d8a6664c6ce6396a4d0cd413a50ce07"},
    {file = "PyYAML-6.0-cp39-cp39-macosx_10_9_x86_64.whl", hash = "sha256:055d937d65826939cb044fc8c9b08889e8c743fdc6a32b33e2390f66013e449b"},
    {file = "PyYAML-6.0-cp39-cp39-macosx_11_0_arm64.whl", hash = "sha256:e61ceaab6f49fb8bdfaa0f92c4b57bcfbea54c09277b1b4f7ac376bfb7a7c174"},
    {file = "PyYAML-6.0-cp39-cp39-manylinux_2_17_aarch64.manylinux2014_aarch64.whl", hash = "sha256:d67d839ede4ed1b28a4e8909735fc992a923cdb84e618544973d7dfc71540803"},
    {file = "PyYAML-6.0-cp39-cp39-manylinux_2_17_s390x.manylinux2014_s390x.whl", hash = "sha256:cba8c411ef271aa037d7357a2bc8f9ee8b58b9965831d9e51baf703280dc73d3"},
    {file = "PyYAML-6.0-cp39-cp39-manylinux_2_5_x86_64.manylinux1_x86_64.manylinux_2_12_x86_64.manylinux2010_x86_64.whl", hash = "sha256:40527857252b61eacd1d9af500c3337ba8deb8fc298940291486c465c8b46ec0"},
    {file = "PyYAML-6.0-cp39-cp39-win32.whl", hash = "sha256:b5b9eccad747aabaaffbc6064800670f0c297e52c12754eb1d976c57e4f74dcb"},
    {file = "PyYAML-6.0-cp39-cp39-win_amd64.whl", hash = "sha256:b3d267842bf12586ba6c734f89d1f5b871df0273157918b0ccefa29deb05c21c"},
    {file = "PyYAML-6.0.tar.gz", hash = "sha256:68fb519c14306fec9720a2a5b45bc9f0c8d1b9c72adf45c37baedfcd949c35a2"},
]
regex = [
    {file = "regex-2022.3.2-cp310-cp310-macosx_10_9_x86_64.whl", hash = "sha256:ab69b4fe09e296261377d209068d52402fb85ef89dc78a9ac4a29a895f4e24a7"},
    {file = "regex-2022.3.2-cp310-cp310-macosx_11_0_arm64.whl", hash = "sha256:5bc5f921be39ccb65fdda741e04b2555917a4bced24b4df14eddc7569be3b493"},
    {file = "regex-2022.3.2-cp310-cp310-manylinux_2_17_aarch64.manylinux2014_aarch64.whl", hash = "sha256:43eba5c46208deedec833663201752e865feddc840433285fbadee07b84b464d"},
    {file = "regex-2022.3.2-cp310-cp310-manylinux_2_17_ppc64le.manylinux2014_ppc64le.whl", hash = "sha256:c68d2c04f7701a418ec2e5631b7f3552efc32f6bcc1739369c6eeb1af55f62e0"},
    {file = "regex-2022.3.2-cp310-cp310-manylinux_2_17_s390x.manylinux2014_s390x.whl", hash = "sha256:caa2734ada16a44ae57b229d45091f06e30a9a52ace76d7574546ab23008c635"},
    {file = "regex-2022.3.2-cp310-cp310-manylinux_2_17_x86_64.manylinux2014_x86_64.whl", hash = "sha256:ef806f684f17dbd6263d72a54ad4073af42b42effa3eb42b877e750c24c76f86"},
    {file = "regex-2022.3.2-cp310-cp310-manylinux_2_5_i686.manylinux1_i686.manylinux_2_17_i686.manylinux2014_i686.whl", hash = "sha256:be319f4eb400ee567b722e9ea63d5b2bb31464e3cf1b016502e3ee2de4f86f5c"},
    {file = "regex-2022.3.2-cp310-cp310-manylinux_2_5_x86_64.manylinux1_x86_64.manylinux_2_12_x86_64.manylinux2010_x86_64.whl", hash = "sha256:42bb37e2b2d25d958c25903f6125a41aaaa1ed49ca62c103331f24b8a459142f"},
    {file = "regex-2022.3.2-cp310-cp310-musllinux_1_1_aarch64.whl", hash = "sha256:fbc88d3ba402b5d041d204ec2449c4078898f89c4a6e6f0ed1c1a510ef1e221d"},
    {file = "regex-2022.3.2-cp310-cp310-musllinux_1_1_i686.whl", hash = "sha256:91e0f7e7be77250b808a5f46d90bf0032527d3c032b2131b63dee54753a4d729"},
    {file = "regex-2022.3.2-cp310-cp310-musllinux_1_1_ppc64le.whl", hash = "sha256:cb3652bbe6720786b9137862205986f3ae54a09dec8499a995ed58292bdf77c2"},
    {file = "regex-2022.3.2-cp310-cp310-musllinux_1_1_s390x.whl", hash = "sha256:878c626cbca3b649e14e972c14539a01191d79e58934e3f3ef4a9e17f90277f8"},
    {file = "regex-2022.3.2-cp310-cp310-musllinux_1_1_x86_64.whl", hash = "sha256:6df070a986fc064d865c381aecf0aaff914178fdf6874da2f2387e82d93cc5bd"},
    {file = "regex-2022.3.2-cp310-cp310-win32.whl", hash = "sha256:b549d851f91a4efb3e65498bd4249b1447ab6035a9972f7fc215eb1f59328834"},
    {file = "regex-2022.3.2-cp310-cp310-win_amd64.whl", hash = "sha256:8babb2b5751105dc0aef2a2e539f4ba391e738c62038d8cb331c710f6b0f3da7"},
    {file = "regex-2022.3.2-cp36-cp36m-macosx_10_9_x86_64.whl", hash = "sha256:1977bb64264815d3ef016625adc9df90e6d0e27e76260280c63eca993e3f455f"},
    {file = "regex-2022.3.2-cp36-cp36m-manylinux_2_17_aarch64.manylinux2014_aarch64.whl", hash = "sha256:1e73652057473ad3e6934944af090852a02590c349357b79182c1b681da2c772"},
    {file = "regex-2022.3.2-cp36-cp36m-manylinux_2_17_ppc64le.manylinux2014_ppc64le.whl", hash = "sha256:b22ff939a8856a44f4822da38ef4868bd3a9ade22bb6d9062b36957c850e404f"},
    {file = "regex-2022.3.2-cp36-cp36m-manylinux_2_17_s390x.manylinux2014_s390x.whl", hash = "sha256:878f5d649ba1db9f52cc4ef491f7dba2d061cdc48dd444c54260eebc0b1729b9"},
    {file = "regex-2022.3.2-cp36-cp36m-manylinux_2_17_x86_64.manylinux2014_x86_64.whl", hash = "sha256:0008650041531d0eadecc96a73d37c2dc4821cf51b0766e374cb4f1ddc4e1c14"},
    {file = "regex-2022.3.2-cp36-cp36m-manylinux_2_5_i686.manylinux1_i686.manylinux_2_17_i686.manylinux2014_i686.whl", hash = "sha256:06b1df01cf2aef3a9790858af524ae2588762c8a90e784ba00d003f045306204"},
    {file = "regex-2022.3.2-cp36-cp36m-manylinux_2_5_x86_64.manylinux1_x86_64.manylinux_2_12_x86_64.manylinux2010_x86_64.whl", hash = "sha256:57484d39447f94967e83e56db1b1108c68918c44ab519b8ecfc34b790ca52bf7"},
    {file = "regex-2022.3.2-cp36-cp36m-musllinux_1_1_aarch64.whl", hash = "sha256:74d86e8924835f863c34e646392ef39039405f6ce52956d8af16497af4064a30"},
    {file = "regex-2022.3.2-cp36-cp36m-musllinux_1_1_i686.whl", hash = "sha256:ae17fc8103f3b63345709d3e9654a274eee1c6072592aec32b026efd401931d0"},
    {file = "regex-2022.3.2-cp36-cp36m-musllinux_1_1_ppc64le.whl", hash = "sha256:5f92a7cdc6a0ae2abd184e8dfd6ef2279989d24c85d2c85d0423206284103ede"},
    {file = "regex-2022.3.2-cp36-cp36m-musllinux_1_1_s390x.whl", hash = "sha256:5dcc4168536c8f68654f014a3db49b6b4a26b226f735708be2054314ed4964f4"},
    {file = "regex-2022.3.2-cp36-cp36m-musllinux_1_1_x86_64.whl", hash = "sha256:1e30762ddddb22f7f14c4f59c34d3addabc789216d813b0f3e2788d7bcf0cf29"},
    {file = "regex-2022.3.2-cp36-cp36m-win32.whl", hash = "sha256:286ff9ec2709d56ae7517040be0d6c502642517ce9937ab6d89b1e7d0904f863"},
    {file = "regex-2022.3.2-cp36-cp36m-win_amd64.whl", hash = "sha256:d326ff80ed531bf2507cba93011c30fff2dd51454c85f55df0f59f2030b1687b"},
    {file = "regex-2022.3.2-cp37-cp37m-macosx_10_9_x86_64.whl", hash = "sha256:9d828c5987d543d052b53c579a01a52d96b86f937b1777bbfe11ef2728929357"},
    {file = "regex-2022.3.2-cp37-cp37m-manylinux_2_17_aarch64.manylinux2014_aarch64.whl", hash = "sha256:c87ac58b9baaf50b6c1b81a18d20eda7e2883aa9a4fb4f1ca70f2e443bfcdc57"},
    {file = "regex-2022.3.2-cp37-cp37m-manylinux_2_17_ppc64le.manylinux2014_ppc64le.whl", hash = "sha256:d6c2441538e4fadd4291c8420853431a229fcbefc1bf521810fbc2629d8ae8c2"},
    {file = "regex-2022.3.2-cp37-cp37m-manylinux_2_17_s390x.manylinux2014_s390x.whl", hash = "sha256:f3356afbb301ec34a500b8ba8b47cba0b44ed4641c306e1dd981a08b416170b5"},
    {file = "regex-2022.3.2-cp37-cp37m-manylinux_2_17_x86_64.manylinux2014_x86_64.whl", hash = "sha256:0d96eec8550fd2fd26f8e675f6d8b61b159482ad8ffa26991b894ed5ee19038b"},
    {file = "regex-2022.3.2-cp37-cp37m-manylinux_2_5_i686.manylinux1_i686.manylinux_2_17_i686.manylinux2014_i686.whl", hash = "sha256:cf668f26604e9f7aee9f8eaae4ca07a948168af90b96be97a4b7fa902a6d2ac1"},
    {file = "regex-2022.3.2-cp37-cp37m-manylinux_2_5_x86_64.manylinux1_x86_64.manylinux_2_12_x86_64.manylinux2010_x86_64.whl", hash = "sha256:0eb0e2845e81bdea92b8281a3969632686502565abf4a0b9e4ab1471c863d8f3"},
    {file = "regex-2022.3.2-cp37-cp37m-musllinux_1_1_aarch64.whl", hash = "sha256:87bc01226cd288f0bd9a4f9f07bf6827134dc97a96c22e2d28628e824c8de231"},
    {file = "regex-2022.3.2-cp37-cp37m-musllinux_1_1_i686.whl", hash = "sha256:09b4b6ccc61d4119342b26246ddd5a04accdeebe36bdfe865ad87a0784efd77f"},
    {file = "regex-2022.3.2-cp37-cp37m-musllinux_1_1_ppc64le.whl", hash = "sha256:9557545c10d52c845f270b665b52a6a972884725aa5cf12777374e18f2ea8960"},
    {file = "regex-2022.3.2-cp37-cp37m-musllinux_1_1_s390x.whl", hash = "sha256:0be0c34a39e5d04a62fd5342f0886d0e57592a4f4993b3f9d257c1f688b19737"},
    {file = "regex-2022.3.2-cp37-cp37m-musllinux_1_1_x86_64.whl", hash = "sha256:7b103dffb9f6a47ed7ffdf352b78cfe058b1777617371226c1894e1be443afec"},
    {file = "regex-2022.3.2-cp37-cp37m-win32.whl", hash = "sha256:f8169ec628880bdbca67082a9196e2106060a4a5cbd486ac51881a4df805a36f"},
    {file = "regex-2022.3.2-cp37-cp37m-win_amd64.whl", hash = "sha256:4b9c16a807b17b17c4fa3a1d8c242467237be67ba92ad24ff51425329e7ae3d0"},
    {file = "regex-2022.3.2-cp38-cp38-macosx_10_9_x86_64.whl", hash = "sha256:67250b36edfa714ba62dc62d3f238e86db1065fccb538278804790f578253640"},
    {file = "regex-2022.3.2-cp38-cp38-macosx_11_0_arm64.whl", hash = "sha256:5510932596a0f33399b7fff1bd61c59c977f2b8ee987b36539ba97eb3513584a"},
    {file = "regex-2022.3.2-cp38-cp38-manylinux_2_17_aarch64.manylinux2014_aarch64.whl", hash = "sha256:f6f7ee2289176cb1d2c59a24f50900f8b9580259fa9f1a739432242e7d254f93"},
    {file = "regex-2022.3.2-cp38-cp38-manylinux_2_17_ppc64le.manylinux2014_ppc64le.whl", hash = "sha256:86d7a68fa53688e1f612c3246044157117403c7ce19ebab7d02daf45bd63913e"},
    {file = "regex-2022.3.2-cp38-cp38-manylinux_2_17_s390x.manylinux2014_s390x.whl", hash = "sha256:aaf5317c961d93c1a200b9370fb1c6b6836cc7144fef3e5a951326912bf1f5a3"},
    {file = "regex-2022.3.2-cp38-cp38-manylinux_2_17_x86_64.manylinux2014_x86_64.whl", hash = "sha256:ad397bc7d51d69cb07ef89e44243f971a04ce1dca9bf24c992c362406c0c6573"},
    {file = "regex-2022.3.2-cp38-cp38-manylinux_2_5_i686.manylinux1_i686.manylinux_2_17_i686.manylinux2014_i686.whl", hash = "sha256:297c42ede2c81f0cb6f34ea60b5cf6dc965d97fa6936c11fc3286019231f0d66"},
    {file = "regex-2022.3.2-cp38-cp38-manylinux_2_5_x86_64.manylinux1_x86_64.manylinux_2_12_x86_64.manylinux2010_x86_64.whl", hash = "sha256:af4d8cc28e4c7a2f6a9fed544228c567340f8258b6d7ea815b62a72817bbd178"},
    {file = "regex-2022.3.2-cp38-cp38-musllinux_1_1_aarch64.whl", hash = "sha256:452519bc4c973e961b1620c815ea6dd8944a12d68e71002be5a7aff0a8361571"},
    {file = "regex-2022.3.2-cp38-cp38-musllinux_1_1_i686.whl", hash = "sha256:cb34c2d66355fb70ae47b5595aafd7218e59bb9c00ad8cc3abd1406ca5874f07"},
    {file = "regex-2022.3.2-cp38-cp38-musllinux_1_1_ppc64le.whl", hash = "sha256:3d146e5591cb67c5e836229a04723a30af795ef9b70a0bbd913572e14b7b940f"},
    {file = "regex-2022.3.2-cp38-cp38-musllinux_1_1_s390x.whl", hash = "sha256:03299b0bcaa7824eb7c0ebd7ef1e3663302d1b533653bfe9dc7e595d453e2ae9"},
    {file = "regex-2022.3.2-cp38-cp38-musllinux_1_1_x86_64.whl", hash = "sha256:9ccb0a4ab926016867260c24c192d9df9586e834f5db83dfa2c8fffb3a6e5056"},
    {file = "regex-2022.3.2-cp38-cp38-win32.whl", hash = "sha256:f7e8f1ee28e0a05831c92dc1c0c1c94af5289963b7cf09eca5b5e3ce4f8c91b0"},
    {file = "regex-2022.3.2-cp38-cp38-win_amd64.whl", hash = "sha256:35ed2f3c918a00b109157428abfc4e8d1ffabc37c8f9abc5939ebd1e95dabc47"},
    {file = "regex-2022.3.2-cp39-cp39-macosx_10_9_x86_64.whl", hash = "sha256:55820bc631684172b9b56a991d217ec7c2e580d956591dc2144985113980f5a3"},
    {file = "regex-2022.3.2-cp39-cp39-macosx_11_0_arm64.whl", hash = "sha256:83f03f0bd88c12e63ca2d024adeee75234d69808b341e88343b0232329e1f1a1"},
    {file = "regex-2022.3.2-cp39-cp39-manylinux_2_17_aarch64.manylinux2014_aarch64.whl", hash = "sha256:42d6007722d46bd2c95cce700181570b56edc0dcbadbfe7855ec26c3f2d7e008"},
    {file = "regex-2022.3.2-cp39-cp39-manylinux_2_17_ppc64le.manylinux2014_ppc64le.whl", hash = "sha256:320c2f4106962ecea0f33d8d31b985d3c185757c49c1fb735501515f963715ed"},
    {file = "regex-2022.3.2-cp39-cp39-manylinux_2_17_s390x.manylinux2014_s390x.whl", hash = "sha256:fbd3fe37353c62fd0eb19fb76f78aa693716262bcd5f9c14bb9e5aca4b3f0dc4"},
    {file = "regex-2022.3.2-cp39-cp39-manylinux_2_17_x86_64.manylinux2014_x86_64.whl", hash = "sha256:17e51ad1e6131c496b58d317bc9abec71f44eb1957d32629d06013a21bc99cac"},
    {file = "regex-2022.3.2-cp39-cp39-manylinux_2_5_i686.manylinux1_i686.manylinux_2_17_i686.manylinux2014_i686.whl", hash = "sha256:72bc3a5effa5974be6d965ed8301ac1e869bc18425c8a8fac179fbe7876e3aee"},
    {file = "regex-2022.3.2-cp39-cp39-manylinux_2_5_x86_64.manylinux1_x86_64.manylinux_2_12_x86_64.manylinux2010_x86_64.whl", hash = "sha256:e5602a9b5074dcacc113bba4d2f011d2748f50e3201c8139ac5b68cf2a76bd8b"},
    {file = "regex-2022.3.2-cp39-cp39-musllinux_1_1_aarch64.whl", hash = "sha256:729aa8ca624c42f309397c5fc9e21db90bf7e2fdd872461aabdbada33de9063c"},
    {file = "regex-2022.3.2-cp39-cp39-musllinux_1_1_i686.whl", hash = "sha256:d6ecfd1970b3380a569d7b3ecc5dd70dba295897418ed9e31ec3c16a5ab099a5"},
    {file = "regex-2022.3.2-cp39-cp39-musllinux_1_1_ppc64le.whl", hash = "sha256:13bbf0c9453c6d16e5867bda7f6c0c7cff1decf96c5498318bb87f8136d2abd4"},
    {file = "regex-2022.3.2-cp39-cp39-musllinux_1_1_s390x.whl", hash = "sha256:58ba41e462653eaf68fc4a84ec4d350b26a98d030be1ab24aba1adcc78ffe447"},
    {file = "regex-2022.3.2-cp39-cp39-musllinux_1_1_x86_64.whl", hash = "sha256:c0446b2871335d5a5e9fcf1462f954586b09a845832263db95059dcd01442015"},
    {file = "regex-2022.3.2-cp39-cp39-win32.whl", hash = "sha256:20e6a27959f162f979165e496add0d7d56d7038237092d1aba20b46de79158f1"},
    {file = "regex-2022.3.2-cp39-cp39-win_amd64.whl", hash = "sha256:9efa41d1527b366c88f265a227b20bcec65bda879962e3fc8a2aee11e81266d7"},
    {file = "regex-2022.3.2.tar.gz", hash = "sha256:79e5af1ff258bc0fe0bdd6f69bc4ae33935a898e3cbefbbccf22e88a27fa053b"},
]
requests = [
    {file = "requests-2.28.1-py3-none-any.whl", hash = "sha256:8fefa2a1a1365bf5520aac41836fbee479da67864514bdb821f31ce07ce65349"},
    {file = "requests-2.28.1.tar.gz", hash = "sha256:7c5599b102feddaa661c826c56ab4fee28bfd17f5abca1ebbe3e7f19d7c97983"},
]
requests-mock = [
    {file = "requests-mock-1.10.0.tar.gz", hash = "sha256:59c9c32419a9fb1ae83ec242d98e889c45bd7d7a65d48375cc243ec08441658b"},
    {file = "requests_mock-1.10.0-py2.py3-none-any.whl", hash = "sha256:2fdbb637ad17ee15c06f33d31169e71bf9fe2bdb7bc9da26185be0dd8d842699"},
]
requests-toolbelt = [
    {file = "requests-toolbelt-0.9.1.tar.gz", hash = "sha256:968089d4584ad4ad7c171454f0a5c6dac23971e9472521ea3b6d49d610aa6fc0"},
    {file = "requests_toolbelt-0.9.1-py2.py3-none-any.whl", hash = "sha256:380606e1d10dc85c3bd47bf5a6095f815ec007be7a8b69c878507068df059e6f"},
]
rsa = [
    {file = "rsa-4.9-py3-none-any.whl", hash = "sha256:90260d9058e514786967344d0ef75fa8727eed8a7d2e43ce9f4bcf1b536174f7"},
    {file = "rsa-4.9.tar.gz", hash = "sha256:e38464a49c6c85d7f1351b0126661487a7e0a14a50f1675ec50eb34d4f20ef21"},
]
"ruamel.yaml" = [
    {file = "ruamel.yaml-0.17.21-py3-none-any.whl", hash = "sha256:742b35d3d665023981bd6d16b3d24248ce5df75fdb4e2924e93a05c1f8b61ca7"},
    {file = "ruamel.yaml-0.17.21.tar.gz", hash = "sha256:8b7ce697a2f212752a35c1ac414471dc16c424c9573be4926b56ff3f5d23b7af"},
]
"ruamel.yaml.clib" = [
    {file = "ruamel.yaml.clib-0.2.6-cp310-cp310-macosx_10_9_universal2.whl", hash = "sha256:6e7be2c5bcb297f5b82fee9c665eb2eb7001d1050deaba8471842979293a80b0"},
    {file = "ruamel.yaml.clib-0.2.6-cp310-cp310-manylinux_2_17_x86_64.manylinux2014_x86_64.manylinux_2_24_x86_64.whl", hash = "sha256:221eca6f35076c6ae472a531afa1c223b9c29377e62936f61bc8e6e8bdc5f9e7"},
    {file = "ruamel.yaml.clib-0.2.6-cp310-cp310-win32.whl", hash = "sha256:1070ba9dd7f9370d0513d649420c3b362ac2d687fe78c6e888f5b12bf8bc7bee"},
    {file = "ruamel.yaml.clib-0.2.6-cp310-cp310-win_amd64.whl", hash = "sha256:77df077d32921ad46f34816a9a16e6356d8100374579bc35e15bab5d4e9377de"},
    {file = "ruamel.yaml.clib-0.2.6-cp35-cp35m-macosx_10_6_intel.whl", hash = "sha256:cfdb9389d888c5b74af297e51ce357b800dd844898af9d4a547ffc143fa56751"},
    {file = "ruamel.yaml.clib-0.2.6-cp35-cp35m-manylinux1_x86_64.whl", hash = "sha256:7b2927e92feb51d830f531de4ccb11b320255ee95e791022555971c466af4527"},
    {file = "ruamel.yaml.clib-0.2.6-cp35-cp35m-win32.whl", hash = "sha256:ada3f400d9923a190ea8b59c8f60680c4ef8a4b0dfae134d2f2ff68429adfab5"},
    {file = "ruamel.yaml.clib-0.2.6-cp35-cp35m-win_amd64.whl", hash = "sha256:de9c6b8a1ba52919ae919f3ae96abb72b994dd0350226e28f3686cb4f142165c"},
    {file = "ruamel.yaml.clib-0.2.6-cp36-cp36m-macosx_10_9_x86_64.whl", hash = "sha256:d67f273097c368265a7b81e152e07fb90ed395df6e552b9fa858c6d2c9f42502"},
    {file = "ruamel.yaml.clib-0.2.6-cp36-cp36m-manylinux1_x86_64.whl", hash = "sha256:72a2b8b2ff0a627496aad76f37a652bcef400fd861721744201ef1b45199ab78"},
    {file = "ruamel.yaml.clib-0.2.6-cp36-cp36m-win32.whl", hash = "sha256:9efef4aab5353387b07f6b22ace0867032b900d8e91674b5d8ea9150db5cae94"},
    {file = "ruamel.yaml.clib-0.2.6-cp36-cp36m-win_amd64.whl", hash = "sha256:846fc8336443106fe23f9b6d6b8c14a53d38cef9a375149d61f99d78782ea468"},
    {file = "ruamel.yaml.clib-0.2.6-cp37-cp37m-macosx_10_9_x86_64.whl", hash = "sha256:0847201b767447fc33b9c235780d3aa90357d20dd6108b92be544427bea197dd"},
    {file = "ruamel.yaml.clib-0.2.6-cp37-cp37m-manylinux1_x86_64.whl", hash = "sha256:78988ed190206672da0f5d50c61afef8f67daa718d614377dcd5e3ed85ab4a99"},
    {file = "ruamel.yaml.clib-0.2.6-cp37-cp37m-win32.whl", hash = "sha256:a49e0161897901d1ac9c4a79984b8410f450565bbad64dbfcbf76152743a0cdb"},
    {file = "ruamel.yaml.clib-0.2.6-cp37-cp37m-win_amd64.whl", hash = "sha256:bf75d28fa071645c529b5474a550a44686821decebdd00e21127ef1fd566eabe"},
    {file = "ruamel.yaml.clib-0.2.6-cp38-cp38-macosx_10_9_x86_64.whl", hash = "sha256:a32f8d81ea0c6173ab1b3da956869114cae53ba1e9f72374032e33ba3118c233"},
    {file = "ruamel.yaml.clib-0.2.6-cp38-cp38-manylinux1_x86_64.whl", hash = "sha256:7f7ecb53ae6848f959db6ae93bdff1740e651809780822270eab111500842a84"},
    {file = "ruamel.yaml.clib-0.2.6-cp38-cp38-win32.whl", hash = "sha256:89221ec6d6026f8ae859c09b9718799fea22c0e8da8b766b0b2c9a9ba2db326b"},
    {file = "ruamel.yaml.clib-0.2.6-cp38-cp38-win_amd64.whl", hash = "sha256:31ea73e564a7b5fbbe8188ab8b334393e06d997914a4e184975348f204790277"},
    {file = "ruamel.yaml.clib-0.2.6-cp39-cp39-macosx_10_9_x86_64.whl", hash = "sha256:dc6a613d6c74eef5a14a214d433d06291526145431c3b964f5e16529b1842bed"},
    {file = "ruamel.yaml.clib-0.2.6-cp39-cp39-manylinux1_x86_64.whl", hash = "sha256:1866cf2c284a03b9524a5cc00daca56d80057c5ce3cdc86a52020f4c720856f0"},
    {file = "ruamel.yaml.clib-0.2.6-cp39-cp39-win32.whl", hash = "sha256:3fb9575a5acd13031c57a62cc7823e5d2ff8bc3835ba4d94b921b4e6ee664104"},
    {file = "ruamel.yaml.clib-0.2.6-cp39-cp39-win_amd64.whl", hash = "sha256:825d5fccef6da42f3c8eccd4281af399f21c02b32d98e113dbc631ea6a6ecbc7"},
    {file = "ruamel.yaml.clib-0.2.6.tar.gz", hash = "sha256:4ff604ce439abb20794f05613c374759ce10e3595d1867764dd1ae675b85acbd"},
]
s3transfer = [
    {file = "s3transfer-0.6.0-py3-none-any.whl", hash = "sha256:06176b74f3a15f61f1b4f25a1fc29a4429040b7647133a463da8fa5bd28d5ecd"},
    {file = "s3transfer-0.6.0.tar.gz", hash = "sha256:2ed07d3866f523cc561bf4a00fc5535827981b117dd7876f036b0c1aca42c947"},
]
sendgrid = [
    {file = "sendgrid-6.9.7-py3-none-any.whl", hash = "sha256:ba8d3d39e1f392b9434365d53983b2fc6a458ae0496d2d9e103c15e1743ab66b"},
    {file = "sendgrid-6.9.7.tar.gz", hash = "sha256:fa30411c627690fecd0ef6b1d4e1783f2d0272aa14b5fffb133ebd1e31114f16"},
]
six = [
    {file = "six-1.16.0-py2.py3-none-any.whl", hash = "sha256:8abb2f1d86890a2dfb989f9a77cfcfd3e47c2a354b01111771326f8aa26e0254"},
    {file = "six-1.16.0.tar.gz", hash = "sha256:1e61c37477a1626458e36f7b1d82aa5c9b094fa4802892072e49de9c60c4c926"},
]
slack-sdk = [
    {file = "slack_sdk-3.18.1-py2.py3-none-any.whl", hash = "sha256:63ce5e6253a31873d6c921c9feaa842a93a2f56e6e009cb7daf406f4bc4df798"},
    {file = "slack_sdk-3.18.1.tar.gz", hash = "sha256:a25d3d2bf0bf605d54d764d4a463fe7c0659ee24c13d75653e2bec247bd5998b"},
]
slackclient = [
    {file = "slackclient-2.9.4-py2.py3-none-any.whl", hash = "sha256:a8cab9146795e23d66a03473b80dd23df8c500829dfa9d06b3e3d5aec0a2b293"},
    {file = "slackclient-2.9.4.tar.gz", hash = "sha256:ab79fefb5412d0595bc01d2f195a787597f2a617b6766562932ab9ffbe5cb173"},
]
smmap = [
    {file = "smmap-5.0.0-py3-none-any.whl", hash = "sha256:2aba19d6a040e78d8b09de5c57e96207b09ed71d8e55ce0959eeee6c8e190d94"},
    {file = "smmap-5.0.0.tar.gz", hash = "sha256:c840e62059cd3be204b0c9c9f74be2c09d5648eddd4580d9314c3ecde0b30936"},
]
soupsieve = [
    {file = "soupsieve-2.3.2.post1-py3-none-any.whl", hash = "sha256:3b2503d3c7084a42b1ebd08116e5f81aadfaea95863628c80a3b774a11b7c759"},
    {file = "soupsieve-2.3.2.post1.tar.gz", hash = "sha256:fc53893b3da2c33de295667a0e19f078c14bf86544af307354de5fcf12a3f30d"},
]
starkbank-ecdsa = [
    {file = "starkbank-ecdsa-2.0.3.tar.gz", hash = "sha256:73b62b1b3de54bbaa05dedb1a2d951c033432bb074de899e19d4a96a36b21df6"},
]
stevedore = [
    {file = "stevedore-4.0.0-py3-none-any.whl", hash = "sha256:87e4d27fe96d0d7e4fc24f0cbe3463baae4ec51e81d95fbe60d2474636e0c7d8"},
    {file = "stevedore-4.0.0.tar.gz", hash = "sha256:f82cc99a1ff552310d19c379827c2c64dd9f85a38bcd5559db2470161867b786"},
]
tabulate = [
    {file = "tabulate-0.8.10-py3-none-any.whl", hash = "sha256:0ba055423dbaa164b9e456abe7920c5e8ed33fcc16f6d1b2f2d152c8e1e8b4fc"},
    {file = "tabulate-0.8.10-py3.8.egg", hash = "sha256:436f1c768b424654fce8597290d2764def1eea6a77cfa5c33be00b1bc0f4f63d"},
    {file = "tabulate-0.8.10.tar.gz", hash = "sha256:6c57f3f3dd7ac2782770155f3adb2db0b1a269637e42f27599925e64b114f519"},
]
timeout-decorator = [
    {file = "timeout-decorator-0.5.0.tar.gz", hash = "sha256:6a2f2f58db1c5b24a2cc79de6345760377ad8bdc13813f5265f6c3e63d16b3d7"},
]
toml = [
    {file = "toml-0.10.2-py2.py3-none-any.whl", hash = "sha256:806143ae5bfb6a3c6e736a764057db0e6a0e05e338b5630894a5f779cabb4f9b"},
    {file = "toml-0.10.2.tar.gz", hash = "sha256:b3bda1d108d5dd99f4a20d24d9c348e91c4db7ab1b749200bded2f839ccbe68f"},
]
tomli = [
    {file = "tomli-2.0.1-py3-none-any.whl", hash = "sha256:939de3e7a6161af0c887ef91b7d41a53e7c5a1ca976325f429cb46ea9bc30ecc"},
    {file = "tomli-2.0.1.tar.gz", hash = "sha256:de526c12914f0c550d15924c62d72abc48d6fe7364aa87328337a31007fe8a4f"},
]
tqdm = [
    {file = "tqdm-4.64.0-py2.py3-none-any.whl", hash = "sha256:74a2cdefe14d11442cedf3ba4e21a3b84ff9a2dbdc6cfae2c34addb2a14a5ea6"},
    {file = "tqdm-4.64.0.tar.gz", hash = "sha256:40be55d30e200777a307a7585aee69e4eabb46b4ec6a4b4a5f2d9f11e7d5408d"},
]
typed-ast = [
    {file = "typed_ast-1.5.4-cp310-cp310-macosx_10_9_x86_64.whl", hash = "sha256:669dd0c4167f6f2cd9f57041e03c3c2ebf9063d0757dc89f79ba1daa2bfca9d4"},
    {file = "typed_ast-1.5.4-cp310-cp310-macosx_11_0_arm64.whl", hash = "sha256:211260621ab1cd7324e0798d6be953d00b74e0428382991adfddb352252f1d62"},
    {file = "typed_ast-1.5.4-cp310-cp310-manylinux_2_17_aarch64.manylinux2014_aarch64.whl", hash = "sha256:267e3f78697a6c00c689c03db4876dd1efdfea2f251a5ad6555e82a26847b4ac"},
    {file = "typed_ast-1.5.4-cp310-cp310-manylinux_2_5_x86_64.manylinux1_x86_64.manylinux_2_12_x86_64.manylinux2010_x86_64.whl", hash = "sha256:c542eeda69212fa10a7ada75e668876fdec5f856cd3d06829e6aa64ad17c8dfe"},
    {file = "typed_ast-1.5.4-cp310-cp310-win_amd64.whl", hash = "sha256:a9916d2bb8865f973824fb47436fa45e1ebf2efd920f2b9f99342cb7fab93f72"},
    {file = "typed_ast-1.5.4-cp36-cp36m-macosx_10_9_x86_64.whl", hash = "sha256:79b1e0869db7c830ba6a981d58711c88b6677506e648496b1f64ac7d15633aec"},
    {file = "typed_ast-1.5.4-cp36-cp36m-manylinux_2_17_aarch64.manylinux2014_aarch64.whl", hash = "sha256:a94d55d142c9265f4ea46fab70977a1944ecae359ae867397757d836ea5a3f47"},
    {file = "typed_ast-1.5.4-cp36-cp36m-manylinux_2_5_x86_64.manylinux1_x86_64.manylinux_2_12_x86_64.manylinux2010_x86_64.whl", hash = "sha256:183afdf0ec5b1b211724dfef3d2cad2d767cbefac291f24d69b00546c1837fb6"},
    {file = "typed_ast-1.5.4-cp36-cp36m-win_amd64.whl", hash = "sha256:639c5f0b21776605dd6c9dbe592d5228f021404dafd377e2b7ac046b0349b1a1"},
    {file = "typed_ast-1.5.4-cp37-cp37m-macosx_10_9_x86_64.whl", hash = "sha256:cf4afcfac006ece570e32d6fa90ab74a17245b83dfd6655a6f68568098345ff6"},
    {file = "typed_ast-1.5.4-cp37-cp37m-manylinux_2_17_aarch64.manylinux2014_aarch64.whl", hash = "sha256:ed855bbe3eb3715fca349c80174cfcfd699c2f9de574d40527b8429acae23a66"},
    {file = "typed_ast-1.5.4-cp37-cp37m-manylinux_2_5_x86_64.manylinux1_x86_64.manylinux_2_12_x86_64.manylinux2010_x86_64.whl", hash = "sha256:6778e1b2f81dfc7bc58e4b259363b83d2e509a65198e85d5700dfae4c6c8ff1c"},
    {file = "typed_ast-1.5.4-cp37-cp37m-win_amd64.whl", hash = "sha256:0261195c2062caf107831e92a76764c81227dae162c4f75192c0d489faf751a2"},
    {file = "typed_ast-1.5.4-cp38-cp38-macosx_10_9_x86_64.whl", hash = "sha256:2efae9db7a8c05ad5547d522e7dbe62c83d838d3906a3716d1478b6c1d61388d"},
    {file = "typed_ast-1.5.4-cp38-cp38-macosx_11_0_arm64.whl", hash = "sha256:7d5d014b7daa8b0bf2eaef684295acae12b036d79f54178b92a2b6a56f92278f"},
    {file = "typed_ast-1.5.4-cp38-cp38-manylinux_2_17_aarch64.manylinux2014_aarch64.whl", hash = "sha256:370788a63915e82fd6f212865a596a0fefcbb7d408bbbb13dea723d971ed8bdc"},
    {file = "typed_ast-1.5.4-cp38-cp38-manylinux_2_5_x86_64.manylinux1_x86_64.manylinux_2_12_x86_64.manylinux2010_x86_64.whl", hash = "sha256:4e964b4ff86550a7a7d56345c7864b18f403f5bd7380edf44a3c1fb4ee7ac6c6"},
    {file = "typed_ast-1.5.4-cp38-cp38-win_amd64.whl", hash = "sha256:683407d92dc953c8a7347119596f0b0e6c55eb98ebebd9b23437501b28dcbb8e"},
    {file = "typed_ast-1.5.4-cp39-cp39-macosx_10_9_x86_64.whl", hash = "sha256:4879da6c9b73443f97e731b617184a596ac1235fe91f98d279a7af36c796da35"},
    {file = "typed_ast-1.5.4-cp39-cp39-macosx_11_0_arm64.whl", hash = "sha256:3e123d878ba170397916557d31c8f589951e353cc95fb7f24f6bb69adc1a8a97"},
    {file = "typed_ast-1.5.4-cp39-cp39-manylinux_2_17_aarch64.manylinux2014_aarch64.whl", hash = "sha256:ebd9d7f80ccf7a82ac5f88c521115cc55d84e35bf8b446fcd7836eb6b98929a3"},
    {file = "typed_ast-1.5.4-cp39-cp39-manylinux_2_5_x86_64.manylinux1_x86_64.manylinux_2_12_x86_64.manylinux2010_x86_64.whl", hash = "sha256:98f80dee3c03455e92796b58b98ff6ca0b2a6f652120c263efdba4d6c5e58f72"},
    {file = "typed_ast-1.5.4-cp39-cp39-win_amd64.whl", hash = "sha256:0fdbcf2fef0ca421a3f5912555804296f0b0960f0418c440f5d6d3abb549f3e1"},
    {file = "typed_ast-1.5.4.tar.gz", hash = "sha256:39e21ceb7388e4bb37f4c679d72707ed46c2fbf2a5609b8b8ebc4b067d977df2"},
]
types-chardet = [
    {file = "types-chardet-4.0.4.tar.gz", hash = "sha256:eeb10378b44261238444d61c8e12d97d8dee151f0f4b96cc9d4ac559ca8be299"},
    {file = "types_chardet-4.0.4-py3-none-any.whl", hash = "sha256:43f7e32aba6faab0c4441075bfe7cd11807282456b913cd28c60e8ca7aeb8e4e"},
]
types-cryptography = [
    {file = "types-cryptography-3.3.23.tar.gz", hash = "sha256:b85c45fd4d3d92e8b18e9a5ee2da84517e8fff658e3ef5755c885b1c2a27c1fe"},
    {file = "types_cryptography-3.3.23-py3-none-any.whl", hash = "sha256:913b3e66a502edbf4bfc3bb45e33ab476040c56942164a7ff37bd1f0ef8ef783"},
]
types-dateparser = [
    {file = "types-dateparser-1.1.4.tar.gz", hash = "sha256:0a4dadb9226ffef0ff52532c27eb7660ba72eea6e4f676a9a8fa90fa8b97d31a"},
    {file = "types_dateparser-1.1.4-py3-none-any.whl", hash = "sha256:cc4b371ef4176b367c1d43f40bf96f72df89dba79d369d69851dd928209251a0"},
]
types-emoji = [
    {file = "types-emoji-1.7.4.tar.gz", hash = "sha256:1e1341399ed1dd10a54d348ec7bb0708a56cd04f79702941fef5db60d276ea46"},
    {file = "types_emoji-1.7.4-py3-none-any.whl", hash = "sha256:b7b7e468fb04b16514a2e9dfe67a352003ee5bf657230986b3a41fcb0fa69fa2"},
]
types-filelock = [
    {file = "types-filelock-3.2.7.tar.gz", hash = "sha256:0673a25b45725c5c45661fe3744c3d8058653a16e683f0ae4a74afb44a0cdef4"},
    {file = "types_filelock-3.2.7-py3-none-any.whl", hash = "sha256:ee0ee2b4ec3d491ebe71f7343e21435c3a07f910881275a94788cac42acf4339"},
]
types-futures = [
    {file = "types-futures-3.3.8.tar.gz", hash = "sha256:6fe8ccc2c2af7ef2fdd9bf73eab6d617074f09f30ad7d373510b4043d39c42de"},
    {file = "types_futures-3.3.8-py3-none-any.whl", hash = "sha256:d6e97ec51d56b96debfbf1dea32ebec22c1687f16d2547ea0a34b48db45df205"},
]
types-ipaddress = [
    {file = "types-ipaddress-1.0.8.tar.gz", hash = "sha256:a03df3be5935e50ba03fa843daabff539a041a28e73e0fce2c5705bee54d3841"},
    {file = "types_ipaddress-1.0.8-py3-none-any.whl", hash = "sha256:4933b74da157ba877b1a705d64f6fa7742745e9ffd65e51011f370c11ebedb55"},
]
types-markdown = [
    {file = "types-Markdown-3.4.1.tar.gz", hash = "sha256:cda9bfd1fcb11e8133a037f8a184e3059ae7389a5f5cc0b53117bf2902aca10d"},
    {file = "types_Markdown-3.4.1-py3-none-any.whl", hash = "sha256:2d1e5bfff192c78d6644bc3820fea9c7c7cb42dc87558020728ec5b728448ce2"},
]
types-paramiko = [
    {file = "types-paramiko-2.11.3.tar.gz", hash = "sha256:23af5366aa3f9bf3f76beb379bc2efd71ffd02a701a32fe8e822e3ee8b8d5787"},
    {file = "types_paramiko-2.11.3-py3-none-any.whl", hash = "sha256:33ec5f1c28a5558267860d1567a440dad73a77063669c226ee956e905c45541e"},
]
types-protobuf = [
    {file = "types-protobuf-3.20.1.tar.gz", hash = "sha256:36e3426476e373da6f2bb8a81a1194478cd1f33813a4e254849146d28c450e00"},
    {file = "types_protobuf-3.20.1-py3-none-any.whl", hash = "sha256:b0bc0ffde2a339ee25c4b47e9dd515010153ad80c21d16fb57a2429987579801"},
]
types-pymysql = [
    {file = "types-PyMySQL-1.0.19.tar.gz", hash = "sha256:f79a1f4d9df4a65db999537f9a47de419be162dfeab3b2c91bcba8bb1a362a65"},
    {file = "types_PyMySQL-1.0.19-py3-none-any.whl", hash = "sha256:fc43dceda3f3fc4ac388db7dd57b157c13d94cb84e30cca4848df590c314bf68"},
]
types-python-dateutil = [
    {file = "types-python-dateutil-2.8.19.tar.gz", hash = "sha256:bfd3eb39c7253aea4ba23b10f69b017d30b013662bb4be4ab48b20bbd763f309"},
    {file = "types_python_dateutil-2.8.19-py3-none-any.whl", hash = "sha256:6284df1e4783d8fc6e587f0317a81333856b872a6669a282f8a325342bce7fa8"},
]
types-pytz = [
    {file = "types-pytz-2021.3.8.tar.gz", hash = "sha256:41253a3a2bf028b6a3f17b58749a692d955af0f74e975de94f6f4d2d3cd01dbd"},
    {file = "types_pytz-2021.3.8-py3-none-any.whl", hash = "sha256:aef4a917ab28c585d3f474bfce4f4b44b91e95d9d47d4de29dd845e0db8e3910"},
]
types-pyvmomi = [
    {file = "types-pyvmomi-7.0.8.tar.gz", hash = "sha256:2e919d013b247ba989d19e5860877ab1616025dd3cec5cd554a27d2fe575bee3"},
    {file = "types_pyvmomi-7.0.8-py3-none-any.whl", hash = "sha256:8390cefe4c904bad4ecd82dd1bce9788a740950f9578853a7c621ea1a3a14552"},
]
types-pyyaml = [
    {file = "types-PyYAML-6.0.11.tar.gz", hash = "sha256:7f7da2fd11e9bc1e5e9eb3ea1be84f4849747017a59fc2eee0ea34ed1147c2e0"},
    {file = "types_PyYAML-6.0.11-py3-none-any.whl", hash = "sha256:8f890028123607379c63550179ddaec4517dc751f4c527a52bb61934bf495989"},
]
types-requests = [
    {file = "types-requests-2.26.3.tar.gz", hash = "sha256:d63fa617846dcefff5aa2d59e47ab4ffd806e4bb0567115f7adbb5e438302fe4"},
    {file = "types_requests-2.26.3-py3-none-any.whl", hash = "sha256:ad18284931c5ddbf050ccdd138f200d18fd56f88aa3567019d8da9b2d4fe0344"},
]
types-six = [
    {file = "types-six-1.16.19.tar.gz", hash = "sha256:5bd851a00d761c5b5df78a379cb174a9aa63defc8d967600bbb37df607099ed2"},
    {file = "types_six-1.16.19-py3-none-any.whl", hash = "sha256:c9892951c3fd39e193aa35952049c48b31b56bd9c0bf104eb9735de030f20c8d"},
]
types-tabulate = [
    {file = "types-tabulate-0.8.11.tar.gz", hash = "sha256:17a5fa3b5ca453815778fc9865e8ecd0118b07b2b9faff3e2b06fe448174dd5e"},
    {file = "types_tabulate-0.8.11-py3-none-any.whl", hash = "sha256:af811268241e8fb87b63c052c87d1e329898a93191309d5d42111372232b2e0e"},
]
typing-extensions = [
    {file = "typing_extensions-4.3.0-py3-none-any.whl", hash = "sha256:25642c956049920a5aa49edcdd6ab1e06d7e5d467fc00e0506c44ac86fbfca02"},
    {file = "typing_extensions-4.3.0.tar.gz", hash = "sha256:e6d2677a32f47fc7eb2795db1dd15c1f34eff616bcaf2cfb5e997f854fa1c4a6"},
]
tzdata = [
    {file = "tzdata-2022.2-py2.py3-none-any.whl", hash = "sha256:c3119520447d68ef3eb8187a55a4f44fa455f30eb1b4238fa5691ba094f2b05b"},
    {file = "tzdata-2022.2.tar.gz", hash = "sha256:21f4f0d7241572efa7f7a4fdabb052e61b55dc48274e6842697ccdf5253e5451"},
]
tzlocal = [
    {file = "tzlocal-4.2-py3-none-any.whl", hash = "sha256:89885494684c929d9191c57aa27502afc87a579be5cdd3225c77c463ea043745"},
    {file = "tzlocal-4.2.tar.gz", hash = "sha256:ee5842fa3a795f023514ac2d801c4a81d1743bbe642e3940143326b3a00addd7"},
]
ujson = [
    {file = "ujson-5.4.0-cp310-cp310-macosx_10_9_x86_64.whl", hash = "sha256:511aa641a5b91d19280183b134fb6c473039d4dd82e987ac810cffba783521ac"},
    {file = "ujson-5.4.0-cp310-cp310-macosx_11_0_arm64.whl", hash = "sha256:b045ca5497a950cc3492840adb3bcb3b9e305ed6599ed14c6aeaa08011aa463f"},
    {file = "ujson-5.4.0-cp310-cp310-manylinux_2_17_aarch64.manylinux2014_aarch64.whl", hash = "sha256:aa00b746138835271653b0c3da171d2a8b510c579381f71e8b8e03484d50d825"},
    {file = "ujson-5.4.0-cp310-cp310-manylinux_2_17_x86_64.manylinux2014_x86_64.whl", hash = "sha256:91edcf9978ee401119e9c8589376ae37fd3e6e75ee365c49385cb005eaff1535"},
    {file = "ujson-5.4.0-cp310-cp310-manylinux_2_5_i686.manylinux1_i686.manylinux_2_17_i686.manylinux2014_i686.whl", hash = "sha256:05e411627e5d6ee773232960ca7307e66017f78e3fa74f7e95c3a8cc5cb05415"},
    {file = "ujson-5.4.0-cp310-cp310-musllinux_1_1_aarch64.whl", hash = "sha256:7d4c9ccd30e621e714ec24ca911ad8873567dc1ac1e5e914405ea9dd16b9d40c"},
    {file = "ujson-5.4.0-cp310-cp310-musllinux_1_1_i686.whl", hash = "sha256:dd0d4ec694cab8a0a4d85f45f81ae0065465c4670f0db72ba48d6c4e7ae42834"},
    {file = "ujson-5.4.0-cp310-cp310-musllinux_1_1_x86_64.whl", hash = "sha256:aaa77af91df3f71858a1f792c74d3f2d3abf3875f93ab1a2b9a24b3797743b02"},
    {file = "ujson-5.4.0-cp310-cp310-win32.whl", hash = "sha256:fbea46c0fbc1c3bc8f957afd8dbb25b4ea3a356e18ee6dd79ace6cf32bd4cff7"},
    {file = "ujson-5.4.0-cp310-cp310-win_amd64.whl", hash = "sha256:2d98248f1df1e1aab67e0374ab98945dd36bc1764753d71fd8aea5f296360b76"},
    {file = "ujson-5.4.0-cp37-cp37m-macosx_10_9_x86_64.whl", hash = "sha256:f5c547d49a7e9d3f231e9323171bbbbcef63173fb007a2787cd4f05ac6269315"},
    {file = "ujson-5.4.0-cp37-cp37m-manylinux_2_17_aarch64.manylinux2014_aarch64.whl", hash = "sha256:39bb702ca1612253b5e4b6004e0f20208c98a446606aa351f9a7ba5ceaff0eb8"},
    {file = "ujson-5.4.0-cp37-cp37m-manylinux_2_17_x86_64.manylinux2014_x86_64.whl", hash = "sha256:381c97d326d1ec569d318cc0ae83940ea2df125ede1000871680fefd5b7fdea9"},
    {file = "ujson-5.4.0-cp37-cp37m-manylinux_2_5_i686.manylinux1_i686.manylinux_2_17_i686.manylinux2014_i686.whl", hash = "sha256:3a0707f381f97e1287c0dbf94d95bd6c0bbf6e4eeeaa656f0076b7883010c818"},
    {file = "ujson-5.4.0-cp37-cp37m-musllinux_1_1_aarch64.whl", hash = "sha256:6a20f2f6e8818c1ab89dd4be6bbad3fc2ddb15287f89e7ea35f3eb849afebbd9"},
    {file = "ujson-5.4.0-cp37-cp37m-musllinux_1_1_i686.whl", hash = "sha256:8cd6117e33233f2de6bc896eea6a5a59b58a37db08f371157264e0ec5e51c76a"},
    {file = "ujson-5.4.0-cp37-cp37m-musllinux_1_1_x86_64.whl", hash = "sha256:31bdb6d771d5ef6d37134b42211500bfe176c55d399f3317e569783dc42ed38e"},
    {file = "ujson-5.4.0-cp37-cp37m-win32.whl", hash = "sha256:baa76a6f707a6d22437fe9c7ec9719672fb04d4d9435a3e80ee9b1aaeb2089d9"},
    {file = "ujson-5.4.0-cp37-cp37m-win_amd64.whl", hash = "sha256:ee29cf5cfc1e841708297633e1ce749aa851fb96830bbe51f2e5940741ff2441"},
    {file = "ujson-5.4.0-cp38-cp38-macosx_10_9_x86_64.whl", hash = "sha256:7e12272361e9722777c83b3f5b0bb91d402531f36e80c6e5fafb6acb89e897e3"},
    {file = "ujson-5.4.0-cp38-cp38-macosx_11_0_arm64.whl", hash = "sha256:3212847d3885bfd4f5fd56cdc37645a8f8e8a80d6cb569505da22fd9eb0e1a02"},
    {file = "ujson-5.4.0-cp38-cp38-manylinux_2_17_aarch64.manylinux2014_aarch64.whl", hash = "sha256:0bcde3135265ecdd5714a7de4fdc167925390d7b17ca325e59980f4114c962b8"},
    {file = "ujson-5.4.0-cp38-cp38-manylinux_2_17_x86_64.manylinux2014_x86_64.whl", hash = "sha256:0551c1ba0bc9e05b69d9c18266dbc93252b5fa3cd9940051bc88a0dd33607b19"},
    {file = "ujson-5.4.0-cp38-cp38-manylinux_2_5_i686.manylinux1_i686.manylinux_2_17_i686.manylinux2014_i686.whl", hash = "sha256:13297a7d501f9c8c53e409d4fa57cc574e4fbfbe8807ef2c4c7ce2e3ec933a85"},
    {file = "ujson-5.4.0-cp38-cp38-musllinux_1_1_aarch64.whl", hash = "sha256:2974b17bc522ef86d98b498959d82f03c02e07d9eb08746026415298f4a4bca3"},
    {file = "ujson-5.4.0-cp38-cp38-musllinux_1_1_i686.whl", hash = "sha256:5df8b6369ee5ee2685fcc917f6c46b34e599c6e9a512fada6dfd752b909fa06a"},
    {file = "ujson-5.4.0-cp38-cp38-musllinux_1_1_x86_64.whl", hash = "sha256:754f422aba8db8201a1073f25e2f732effc6471f8755708b16e6ebf19dd23634"},
    {file = "ujson-5.4.0-cp38-cp38-win32.whl", hash = "sha256:ea7fbc540bc04d5b05e5cd54e60ee8745ac665eedf2bad2ba9d12d5c7a7b7d2e"},
    {file = "ujson-5.4.0-cp38-cp38-win_amd64.whl", hash = "sha256:8d472efa9c92e1b2933a22d2f1dbd5237087997136b24ac2b913bf4e8be03135"},
    {file = "ujson-5.4.0-cp39-cp39-macosx_10_9_x86_64.whl", hash = "sha256:e2a9ddb5c6d1427056b8d62a1a172a18ae522b14d9ba5996b8281b09cba87edd"},
    {file = "ujson-5.4.0-cp39-cp39-macosx_11_0_arm64.whl", hash = "sha256:1120c8263f7d85e89533a2b46d80cc6def15114772010ede4d197739e111dba6"},
    {file = "ujson-5.4.0-cp39-cp39-manylinux_2_17_aarch64.manylinux2014_aarch64.whl", hash = "sha256:400e4ca8a59f71398e8fa56c4d2d6f535e2a121ddb57284ec15752ffce2dd63a"},
    {file = "ujson-5.4.0-cp39-cp39-manylinux_2_17_x86_64.manylinux2014_x86_64.whl", hash = "sha256:e844be0831042aa91e847e5ab03bddd1089ab1a8dd0a1bf90411abf864f058b2"},
    {file = "ujson-5.4.0-cp39-cp39-manylinux_2_5_i686.manylinux1_i686.manylinux_2_17_i686.manylinux2014_i686.whl", hash = "sha256:0b46aee21e5d75426c4058dfdb42f7e7b1d130c664ee5027a8dbbc50872dc32b"},
    {file = "ujson-5.4.0-cp39-cp39-musllinux_1_1_aarch64.whl", hash = "sha256:326a96324ed9215b0bc9f1a5af324fb33900b6b0901516bcc421475d6596de0d"},
    {file = "ujson-5.4.0-cp39-cp39-musllinux_1_1_i686.whl", hash = "sha256:fd82932aaa224abd7d01e823b77aef9970f5ac1695027331d99e7f5fda9d37f5"},
    {file = "ujson-5.4.0-cp39-cp39-musllinux_1_1_x86_64.whl", hash = "sha256:8cce79ce47c37132373fbdf55b683883c262a3a60763130e080b8394c1201d32"},
    {file = "ujson-5.4.0-cp39-cp39-win32.whl", hash = "sha256:191f88d5865740497b9827ef9b7c12f37a79872ac984e09f0901a10024019380"},
    {file = "ujson-5.4.0-cp39-cp39-win_amd64.whl", hash = "sha256:68c7f753aec490c6566fd3cd301887c413ac3a588316e446f30a4134ac665668"},
    {file = "ujson-5.4.0-pp37-pypy37_pp73-macosx_10_9_x86_64.whl", hash = "sha256:1a2e645325f844f9c890c9d956fc2d35ca91f38c857278238ef6516c2f99cf7c"},
    {file = "ujson-5.4.0-pp37-pypy37_pp73-manylinux_2_17_aarch64.manylinux2014_aarch64.whl", hash = "sha256:cec010d318a0238b1333ea9f40d5603d374cc026c29c4471e2661712c6682da1"},
    {file = "ujson-5.4.0-pp37-pypy37_pp73-manylinux_2_17_x86_64.manylinux2014_x86_64.whl", hash = "sha256:b40a3757a563ef77c3f2f9ea1732c2924e8b3b2bda3fa89513f949472ad40b6e"},
    {file = "ujson-5.4.0-pp37-pypy37_pp73-manylinux_2_5_i686.manylinux1_i686.manylinux_2_17_i686.manylinux2014_i686.whl", hash = "sha256:67f4e2fa81e1d99c01e7b1978ab0cbf3c9a8b663f683a709f87baad110d5b940"},
    {file = "ujson-5.4.0-pp37-pypy37_pp73-win_amd64.whl", hash = "sha256:9ae1d0094ce730e39e09656bc14074d9573cdd80adec1a55b06d8bf1f9613a01"},
    {file = "ujson-5.4.0-pp38-pypy38_pp73-macosx_10_9_x86_64.whl", hash = "sha256:784dbd12925845a3f0757a956447e2fd31418abb5aeaebf3aca1203195f16fd1"},
    {file = "ujson-5.4.0-pp38-pypy38_pp73-manylinux_2_17_aarch64.manylinux2014_aarch64.whl", hash = "sha256:422653083c6df6cec17fdb5d6106c209aad9b0c94131c53b073980403db22167"},
    {file = "ujson-5.4.0-pp38-pypy38_pp73-manylinux_2_17_x86_64.manylinux2014_x86_64.whl", hash = "sha256:e91947fda8354ea7faf698b084ebcdbabd239e7b15d8436fb74394f59a207ac9"},
    {file = "ujson-5.4.0-pp38-pypy38_pp73-manylinux_2_5_i686.manylinux1_i686.manylinux_2_17_i686.manylinux2014_i686.whl", hash = "sha256:ef985eb2770900a485431910bd3f333b56d1a34b65f8c26a6ed8e8adf55f98d9"},
    {file = "ujson-5.4.0-pp38-pypy38_pp73-win_amd64.whl", hash = "sha256:025758cf6561af6986d77cd4af9367ab56dde5c7c50f13f59e6964b4b25df73e"},
    {file = "ujson-5.4.0.tar.gz", hash = "sha256:6b953e09441e307504130755e5bd6b15850178d591f66292bba4608c4f7f9b00"},
]
urllib3 = [
    {file = "urllib3-1.26.12-py2.py3-none-any.whl", hash = "sha256:b930dd878d5a8afb066a637fbb35144fe7901e3b209d1cd4f524bd0e9deee997"},
    {file = "urllib3-1.26.12.tar.gz", hash = "sha256:3fa96cf423e6987997fc326ae8df396db2a8b7c667747d47ddd8ecba91f4a74e"},
]
virtualenv = [
<<<<<<< HEAD
    {file = "virtualenv-20.16.4-py3-none-any.whl", hash = "sha256:035ed57acce4ac35c82c9d8802202b0e71adac011a511ff650cbcf9635006a22"},
    {file = "virtualenv-20.16.4.tar.gz", hash = "sha256:014f766e4134d0008dcaa1f95bafa0fb0f575795d07cae50b1bee514185d6782"},
=======
    {file = "virtualenv-20.16.3-py2.py3-none-any.whl", hash = "sha256:4193b7bc8a6cd23e4eb251ac64f29b4398ab2c233531e66e40b19a6b7b0d30c1"},
    {file = "virtualenv-20.16.3.tar.gz", hash = "sha256:d86ea0bb50e06252d79e6c241507cb904fcd66090c3271381372d6221a3970f9"},
>>>>>>> 0a06f8ce
]
virtualenv-clone = [
    {file = "virtualenv-clone-0.5.7.tar.gz", hash = "sha256:418ee935c36152f8f153c79824bb93eaf6f0f7984bae31d3f48f350b9183501a"},
    {file = "virtualenv_clone-0.5.7-py3-none-any.whl", hash = "sha256:44d5263bceed0bac3e1424d64f798095233b64def1c5689afa43dc3223caf5b0"},
]
vulture = [
    {file = "vulture-2.5-py2.py3-none-any.whl", hash = "sha256:a7c7e7a23b11e78840fdd821509d05a6134aa9fd60418fe39d60b3026fe698d9"},
    {file = "vulture-2.5.tar.gz", hash = "sha256:2831694055eb2e36a09c3b7680934837102b9b6c0969206e3902d513612177c3"},
]
wcmatch = [
    {file = "wcmatch-8.4-py3-none-any.whl", hash = "sha256:dc7351e5a7f8bbf4c6828d51ad20c1770113f5f3fd3dfe2a03cfde2a63f03f98"},
    {file = "wcmatch-8.4.tar.gz", hash = "sha256:ba4fc5558f8946bf1ffc7034b05b814d825d694112499c86035e0e4d398b6a67"},
]
wcwidth = [
    {file = "wcwidth-0.2.5-py2.py3-none-any.whl", hash = "sha256:beb4802a9cebb9144e99086eff703a642a13d6a0052920003a230f3294bbe784"},
    {file = "wcwidth-0.2.5.tar.gz", hash = "sha256:c4d647b99872929fdb7bdcaa4fbe7f01413ed3d98077df798530e5b04f116c83"},
]
websocket-client = [
    {file = "websocket-client-1.4.0.tar.gz", hash = "sha256:79d730c9776f4f112f33b10b78c8d209f23b5806d9a783e296b3813fc5add2f1"},
    {file = "websocket_client-1.4.0-py3-none-any.whl", hash = "sha256:33ad3cf0aef4270b95d10a5a66b670a66be1f5ccf10ce390b3644f9eddfdca9d"},
]
wrapt = [
    {file = "wrapt-1.13.3-cp27-cp27m-macosx_10_9_x86_64.whl", hash = "sha256:e05e60ff3b2b0342153be4d1b597bbcfd8330890056b9619f4ad6b8d5c96a81a"},
    {file = "wrapt-1.13.3-cp27-cp27m-manylinux1_i686.whl", hash = "sha256:85148f4225287b6a0665eef08a178c15097366d46b210574a658c1ff5b377489"},
    {file = "wrapt-1.13.3-cp27-cp27m-manylinux1_x86_64.whl", hash = "sha256:2dded5496e8f1592ec27079b28b6ad2a1ef0b9296d270f77b8e4a3a796cf6909"},
    {file = "wrapt-1.13.3-cp27-cp27m-manylinux2010_i686.whl", hash = "sha256:e94b7d9deaa4cc7bac9198a58a7240aaf87fe56c6277ee25fa5b3aa1edebd229"},
    {file = "wrapt-1.13.3-cp27-cp27m-manylinux2010_x86_64.whl", hash = "sha256:498e6217523111d07cd67e87a791f5e9ee769f9241fcf8a379696e25806965af"},
    {file = "wrapt-1.13.3-cp27-cp27mu-manylinux1_i686.whl", hash = "sha256:ec7e20258ecc5174029a0f391e1b948bf2906cd64c198a9b8b281b811cbc04de"},
    {file = "wrapt-1.13.3-cp27-cp27mu-manylinux1_x86_64.whl", hash = "sha256:87883690cae293541e08ba2da22cacaae0a092e0ed56bbba8d018cc486fbafbb"},
    {file = "wrapt-1.13.3-cp27-cp27mu-manylinux2010_i686.whl", hash = "sha256:f99c0489258086308aad4ae57da9e8ecf9e1f3f30fa35d5e170b4d4896554d80"},
    {file = "wrapt-1.13.3-cp27-cp27mu-manylinux2010_x86_64.whl", hash = "sha256:6a03d9917aee887690aa3f1747ce634e610f6db6f6b332b35c2dd89412912bca"},
    {file = "wrapt-1.13.3-cp310-cp310-macosx_10_9_x86_64.whl", hash = "sha256:936503cb0a6ed28dbfa87e8fcd0a56458822144e9d11a49ccee6d9a8adb2ac44"},
    {file = "wrapt-1.13.3-cp310-cp310-manylinux_2_5_i686.manylinux1_i686.manylinux_2_12_i686.manylinux2010_i686.whl", hash = "sha256:f9c51d9af9abb899bd34ace878fbec8bf357b3194a10c4e8e0a25512826ef056"},
    {file = "wrapt-1.13.3-cp310-cp310-manylinux_2_5_x86_64.manylinux1_x86_64.manylinux_2_12_x86_64.manylinux2010_x86_64.whl", hash = "sha256:220a869982ea9023e163ba915077816ca439489de6d2c09089b219f4e11b6785"},
    {file = "wrapt-1.13.3-cp310-cp310-musllinux_1_1_i686.whl", hash = "sha256:0877fe981fd76b183711d767500e6b3111378ed2043c145e21816ee589d91096"},
    {file = "wrapt-1.13.3-cp310-cp310-musllinux_1_1_x86_64.whl", hash = "sha256:43e69ffe47e3609a6aec0fe723001c60c65305784d964f5007d5b4fb1bc6bf33"},
    {file = "wrapt-1.13.3-cp310-cp310-win32.whl", hash = "sha256:78dea98c81915bbf510eb6a3c9c24915e4660302937b9ae05a0947164248020f"},
    {file = "wrapt-1.13.3-cp310-cp310-win_amd64.whl", hash = "sha256:ea3e746e29d4000cd98d572f3ee2a6050a4f784bb536f4ac1f035987fc1ed83e"},
    {file = "wrapt-1.13.3-cp35-cp35m-manylinux1_i686.whl", hash = "sha256:8c73c1a2ec7c98d7eaded149f6d225a692caa1bd7b2401a14125446e9e90410d"},
    {file = "wrapt-1.13.3-cp35-cp35m-manylinux1_x86_64.whl", hash = "sha256:086218a72ec7d986a3eddb7707c8c4526d677c7b35e355875a0fe2918b059179"},
    {file = "wrapt-1.13.3-cp35-cp35m-manylinux2010_i686.whl", hash = "sha256:e92d0d4fa68ea0c02d39f1e2f9cb5bc4b4a71e8c442207433d8db47ee79d7aa3"},
    {file = "wrapt-1.13.3-cp35-cp35m-manylinux2010_x86_64.whl", hash = "sha256:d4a5f6146cfa5c7ba0134249665acd322a70d1ea61732723c7d3e8cc0fa80755"},
    {file = "wrapt-1.13.3-cp35-cp35m-win32.whl", hash = "sha256:8aab36778fa9bba1a8f06a4919556f9f8c7b33102bd71b3ab307bb3fecb21851"},
    {file = "wrapt-1.13.3-cp35-cp35m-win_amd64.whl", hash = "sha256:944b180f61f5e36c0634d3202ba8509b986b5fbaf57db3e94df11abee244ba13"},
    {file = "wrapt-1.13.3-cp36-cp36m-macosx_10_9_x86_64.whl", hash = "sha256:2ebdde19cd3c8cdf8df3fc165bc7827334bc4e353465048b36f7deeae8ee0918"},
    {file = "wrapt-1.13.3-cp36-cp36m-manylinux_2_5_i686.manylinux1_i686.manylinux_2_12_i686.manylinux2010_i686.whl", hash = "sha256:610f5f83dd1e0ad40254c306f4764fcdc846641f120c3cf424ff57a19d5f7ade"},
    {file = "wrapt-1.13.3-cp36-cp36m-manylinux_2_5_x86_64.manylinux1_x86_64.manylinux_2_12_x86_64.manylinux2010_x86_64.whl", hash = "sha256:5601f44a0f38fed36cc07db004f0eedeaadbdcec90e4e90509480e7e6060a5bc"},
    {file = "wrapt-1.13.3-cp36-cp36m-musllinux_1_1_i686.whl", hash = "sha256:e6906d6f48437dfd80464f7d7af1740eadc572b9f7a4301e7dd3d65db285cacf"},
    {file = "wrapt-1.13.3-cp36-cp36m-musllinux_1_1_x86_64.whl", hash = "sha256:766b32c762e07e26f50d8a3468e3b4228b3736c805018e4b0ec8cc01ecd88125"},
    {file = "wrapt-1.13.3-cp36-cp36m-win32.whl", hash = "sha256:5f223101f21cfd41deec8ce3889dc59f88a59b409db028c469c9b20cfeefbe36"},
    {file = "wrapt-1.13.3-cp36-cp36m-win_amd64.whl", hash = "sha256:f122ccd12fdc69628786d0c947bdd9cb2733be8f800d88b5a37c57f1f1d73c10"},
    {file = "wrapt-1.13.3-cp37-cp37m-macosx_10_9_x86_64.whl", hash = "sha256:46f7f3af321a573fc0c3586612db4decb7eb37172af1bc6173d81f5b66c2e068"},
    {file = "wrapt-1.13.3-cp37-cp37m-manylinux_2_5_i686.manylinux1_i686.manylinux_2_12_i686.manylinux2010_i686.whl", hash = "sha256:778fd096ee96890c10ce96187c76b3e99b2da44e08c9e24d5652f356873f6709"},
    {file = "wrapt-1.13.3-cp37-cp37m-manylinux_2_5_x86_64.manylinux1_x86_64.manylinux_2_12_x86_64.manylinux2010_x86_64.whl", hash = "sha256:0cb23d36ed03bf46b894cfec777eec754146d68429c30431c99ef28482b5c1df"},
    {file = "wrapt-1.13.3-cp37-cp37m-musllinux_1_1_i686.whl", hash = "sha256:96b81ae75591a795d8c90edc0bfaab44d3d41ffc1aae4d994c5aa21d9b8e19a2"},
    {file = "wrapt-1.13.3-cp37-cp37m-musllinux_1_1_x86_64.whl", hash = "sha256:7dd215e4e8514004c8d810a73e342c536547038fb130205ec4bba9f5de35d45b"},
    {file = "wrapt-1.13.3-cp37-cp37m-win32.whl", hash = "sha256:47f0a183743e7f71f29e4e21574ad3fa95676136f45b91afcf83f6a050914829"},
    {file = "wrapt-1.13.3-cp37-cp37m-win_amd64.whl", hash = "sha256:fd76c47f20984b43d93de9a82011bb6e5f8325df6c9ed4d8310029a55fa361ea"},
    {file = "wrapt-1.13.3-cp38-cp38-macosx_10_9_x86_64.whl", hash = "sha256:b73d4b78807bd299b38e4598b8e7bd34ed55d480160d2e7fdaabd9931afa65f9"},
    {file = "wrapt-1.13.3-cp38-cp38-manylinux_2_5_i686.manylinux1_i686.manylinux_2_12_i686.manylinux2010_i686.whl", hash = "sha256:ec9465dd69d5657b5d2fa6133b3e1e989ae27d29471a672416fd729b429eb554"},
    {file = "wrapt-1.13.3-cp38-cp38-manylinux_2_5_x86_64.manylinux1_x86_64.manylinux_2_12_x86_64.manylinux2010_x86_64.whl", hash = "sha256:dd91006848eb55af2159375134d724032a2d1d13bcc6f81cd8d3ed9f2b8e846c"},
    {file = "wrapt-1.13.3-cp38-cp38-musllinux_1_1_i686.whl", hash = "sha256:ae9de71eb60940e58207f8e71fe113c639da42adb02fb2bcbcaccc1ccecd092b"},
    {file = "wrapt-1.13.3-cp38-cp38-musllinux_1_1_x86_64.whl", hash = "sha256:51799ca950cfee9396a87f4a1240622ac38973b6df5ef7a41e7f0b98797099ce"},
    {file = "wrapt-1.13.3-cp38-cp38-win32.whl", hash = "sha256:4b9c458732450ec42578b5642ac53e312092acf8c0bfce140ada5ca1ac556f79"},
    {file = "wrapt-1.13.3-cp38-cp38-win_amd64.whl", hash = "sha256:7dde79d007cd6dfa65afe404766057c2409316135cb892be4b1c768e3f3a11cb"},
    {file = "wrapt-1.13.3-cp39-cp39-macosx_10_9_x86_64.whl", hash = "sha256:981da26722bebb9247a0601e2922cedf8bb7a600e89c852d063313102de6f2cb"},
    {file = "wrapt-1.13.3-cp39-cp39-manylinux_2_5_i686.manylinux1_i686.manylinux_2_12_i686.manylinux2010_i686.whl", hash = "sha256:705e2af1f7be4707e49ced9153f8d72131090e52be9278b5dbb1498c749a1e32"},
    {file = "wrapt-1.13.3-cp39-cp39-manylinux_2_5_x86_64.manylinux1_x86_64.manylinux_2_12_x86_64.manylinux2010_x86_64.whl", hash = "sha256:25b1b1d5df495d82be1c9d2fad408f7ce5ca8a38085e2da41bb63c914baadff7"},
    {file = "wrapt-1.13.3-cp39-cp39-musllinux_1_1_i686.whl", hash = "sha256:77416e6b17926d953b5c666a3cb718d5945df63ecf922af0ee576206d7033b5e"},
    {file = "wrapt-1.13.3-cp39-cp39-musllinux_1_1_x86_64.whl", hash = "sha256:865c0b50003616f05858b22174c40ffc27a38e67359fa1495605f96125f76640"},
    {file = "wrapt-1.13.3-cp39-cp39-win32.whl", hash = "sha256:0a017a667d1f7411816e4bf214646d0ad5b1da2c1ea13dec6c162736ff25a374"},
    {file = "wrapt-1.13.3-cp39-cp39-win_amd64.whl", hash = "sha256:81bd7c90d28a4b2e1df135bfbd7c23aee3050078ca6441bead44c42483f9ebfb"},
    {file = "wrapt-1.13.3.tar.gz", hash = "sha256:1fea9cd438686e6682271d36f3481a9f3636195578bab9ca3382e2f5f01fc185"},
]
yamlordereddictloader = [
    {file = "yamlordereddictloader-0.4.0.tar.gz", hash = "sha256:7f30f0b99ea3f877f7cb340c570921fa9d639b7f69cba18be051e27f8de2080e"},
]
yarl = [
    {file = "yarl-1.8.1-cp310-cp310-macosx_10_9_universal2.whl", hash = "sha256:abc06b97407868ef38f3d172762f4069323de52f2b70d133d096a48d72215d28"},
    {file = "yarl-1.8.1-cp310-cp310-macosx_10_9_x86_64.whl", hash = "sha256:07b21e274de4c637f3e3b7104694e53260b5fc10d51fb3ec5fed1da8e0f754e3"},
    {file = "yarl-1.8.1-cp310-cp310-macosx_11_0_arm64.whl", hash = "sha256:9de955d98e02fab288c7718662afb33aab64212ecb368c5dc866d9a57bf48880"},
    {file = "yarl-1.8.1-cp310-cp310-manylinux_2_17_aarch64.manylinux2014_aarch64.whl", hash = "sha256:7ec362167e2c9fd178f82f252b6d97669d7245695dc057ee182118042026da40"},
    {file = "yarl-1.8.1-cp310-cp310-manylinux_2_17_ppc64le.manylinux2014_ppc64le.whl", hash = "sha256:20df6ff4089bc86e4a66e3b1380460f864df3dd9dccaf88d6b3385d24405893b"},
    {file = "yarl-1.8.1-cp310-cp310-manylinux_2_17_s390x.manylinux2014_s390x.whl", hash = "sha256:5999c4662631cb798496535afbd837a102859568adc67d75d2045e31ec3ac497"},
    {file = "yarl-1.8.1-cp310-cp310-manylinux_2_17_x86_64.manylinux2014_x86_64.whl", hash = "sha256:ed19b74e81b10b592084a5ad1e70f845f0aacb57577018d31de064e71ffa267a"},
    {file = "yarl-1.8.1-cp310-cp310-manylinux_2_5_i686.manylinux1_i686.manylinux_2_17_i686.manylinux2014_i686.whl", hash = "sha256:1e4808f996ca39a6463f45182e2af2fae55e2560be586d447ce8016f389f626f"},
    {file = "yarl-1.8.1-cp310-cp310-musllinux_1_1_aarch64.whl", hash = "sha256:2d800b9c2eaf0684c08be5f50e52bfa2aa920e7163c2ea43f4f431e829b4f0fd"},
    {file = "yarl-1.8.1-cp310-cp310-musllinux_1_1_i686.whl", hash = "sha256:6628d750041550c5d9da50bb40b5cf28a2e63b9388bac10fedd4f19236ef4957"},
    {file = "yarl-1.8.1-cp310-cp310-musllinux_1_1_ppc64le.whl", hash = "sha256:f5af52738e225fcc526ae64071b7e5342abe03f42e0e8918227b38c9aa711e28"},
    {file = "yarl-1.8.1-cp310-cp310-musllinux_1_1_s390x.whl", hash = "sha256:76577f13333b4fe345c3704811ac7509b31499132ff0181f25ee26619de2c843"},
    {file = "yarl-1.8.1-cp310-cp310-musllinux_1_1_x86_64.whl", hash = "sha256:0c03f456522d1ec815893d85fccb5def01ffaa74c1b16ff30f8aaa03eb21e453"},
    {file = "yarl-1.8.1-cp310-cp310-win32.whl", hash = "sha256:ea30a42dc94d42f2ba4d0f7c0ffb4f4f9baa1b23045910c0c32df9c9902cb272"},
    {file = "yarl-1.8.1-cp310-cp310-win_amd64.whl", hash = "sha256:9130ddf1ae9978abe63808b6b60a897e41fccb834408cde79522feb37fb72fb0"},
    {file = "yarl-1.8.1-cp37-cp37m-macosx_10_9_x86_64.whl", hash = "sha256:0ab5a138211c1c366404d912824bdcf5545ccba5b3ff52c42c4af4cbdc2c5035"},
    {file = "yarl-1.8.1-cp37-cp37m-manylinux_2_17_aarch64.manylinux2014_aarch64.whl", hash = "sha256:a0fb2cb4204ddb456a8e32381f9a90000429489a25f64e817e6ff94879d432fc"},
    {file = "yarl-1.8.1-cp37-cp37m-manylinux_2_17_ppc64le.manylinux2014_ppc64le.whl", hash = "sha256:85cba594433915d5c9a0d14b24cfba0339f57a2fff203a5d4fd070e593307d0b"},
    {file = "yarl-1.8.1-cp37-cp37m-manylinux_2_17_s390x.manylinux2014_s390x.whl", hash = "sha256:1ca7e596c55bd675432b11320b4eacc62310c2145d6801a1f8e9ad160685a231"},
    {file = "yarl-1.8.1-cp37-cp37m-manylinux_2_17_x86_64.manylinux2014_x86_64.whl", hash = "sha256:d0f77539733e0ec2475ddcd4e26777d08996f8cd55d2aef82ec4d3896687abda"},
    {file = "yarl-1.8.1-cp37-cp37m-manylinux_2_5_i686.manylinux1_i686.manylinux_2_17_i686.manylinux2014_i686.whl", hash = "sha256:29e256649f42771829974e742061c3501cc50cf16e63f91ed8d1bf98242e5507"},
    {file = "yarl-1.8.1-cp37-cp37m-musllinux_1_1_aarch64.whl", hash = "sha256:7fce6cbc6c170ede0221cc8c91b285f7f3c8b9fe28283b51885ff621bbe0f8ee"},
    {file = "yarl-1.8.1-cp37-cp37m-musllinux_1_1_i686.whl", hash = "sha256:59ddd85a1214862ce7c7c66457f05543b6a275b70a65de366030d56159a979f0"},
    {file = "yarl-1.8.1-cp37-cp37m-musllinux_1_1_ppc64le.whl", hash = "sha256:12768232751689c1a89b0376a96a32bc7633c08da45ad985d0c49ede691f5c0d"},
    {file = "yarl-1.8.1-cp37-cp37m-musllinux_1_1_s390x.whl", hash = "sha256:b19255dde4b4f4c32e012038f2c169bb72e7f081552bea4641cab4d88bc409dd"},
    {file = "yarl-1.8.1-cp37-cp37m-musllinux_1_1_x86_64.whl", hash = "sha256:6c8148e0b52bf9535c40c48faebb00cb294ee577ca069d21bd5c48d302a83780"},
    {file = "yarl-1.8.1-cp37-cp37m-win32.whl", hash = "sha256:de839c3a1826a909fdbfe05f6fe2167c4ab033f1133757b5936efe2f84904c07"},
    {file = "yarl-1.8.1-cp37-cp37m-win_amd64.whl", hash = "sha256:dd032e8422a52e5a4860e062eb84ac94ea08861d334a4bcaf142a63ce8ad4802"},
    {file = "yarl-1.8.1-cp38-cp38-macosx_10_9_universal2.whl", hash = "sha256:19cd801d6f983918a3f3a39f3a45b553c015c5aac92ccd1fac619bd74beece4a"},
    {file = "yarl-1.8.1-cp38-cp38-macosx_10_9_x86_64.whl", hash = "sha256:6347f1a58e658b97b0a0d1ff7658a03cb79bdbda0331603bed24dd7054a6dea1"},
    {file = "yarl-1.8.1-cp38-cp38-macosx_11_0_arm64.whl", hash = "sha256:7c0da7e44d0c9108d8b98469338705e07f4bb7dab96dbd8fa4e91b337db42548"},
    {file = "yarl-1.8.1-cp38-cp38-manylinux_2_17_aarch64.manylinux2014_aarch64.whl", hash = "sha256:5587bba41399854703212b87071c6d8638fa6e61656385875f8c6dff92b2e461"},
    {file = "yarl-1.8.1-cp38-cp38-manylinux_2_17_ppc64le.manylinux2014_ppc64le.whl", hash = "sha256:31a9a04ecccd6b03e2b0e12e82131f1488dea5555a13a4d32f064e22a6003cfe"},
    {file = "yarl-1.8.1-cp38-cp38-manylinux_2_17_s390x.manylinux2014_s390x.whl", hash = "sha256:205904cffd69ae972a1707a1bd3ea7cded594b1d773a0ce66714edf17833cdae"},
    {file = "yarl-1.8.1-cp38-cp38-manylinux_2_17_x86_64.manylinux2014_x86_64.whl", hash = "sha256:ea513a25976d21733bff523e0ca836ef1679630ef4ad22d46987d04b372d57fc"},
    {file = "yarl-1.8.1-cp38-cp38-manylinux_2_5_i686.manylinux1_i686.manylinux_2_17_i686.manylinux2014_i686.whl", hash = "sha256:d0b51530877d3ad7a8d47b2fff0c8df3b8f3b8deddf057379ba50b13df2a5eae"},
    {file = "yarl-1.8.1-cp38-cp38-musllinux_1_1_aarch64.whl", hash = "sha256:d2b8f245dad9e331540c350285910b20dd913dc86d4ee410c11d48523c4fd546"},
    {file = "yarl-1.8.1-cp38-cp38-musllinux_1_1_i686.whl", hash = "sha256:ab2a60d57ca88e1d4ca34a10e9fb4ab2ac5ad315543351de3a612bbb0560bead"},
    {file = "yarl-1.8.1-cp38-cp38-musllinux_1_1_ppc64le.whl", hash = "sha256:449c957ffc6bc2309e1fbe67ab7d2c1efca89d3f4912baeb8ead207bb3cc1cd4"},
    {file = "yarl-1.8.1-cp38-cp38-musllinux_1_1_s390x.whl", hash = "sha256:a165442348c211b5dea67c0206fc61366212d7082ba8118c8c5c1c853ea4d82e"},
    {file = "yarl-1.8.1-cp38-cp38-musllinux_1_1_x86_64.whl", hash = "sha256:b3ded839a5c5608eec8b6f9ae9a62cb22cd037ea97c627f38ae0841a48f09eae"},
    {file = "yarl-1.8.1-cp38-cp38-win32.whl", hash = "sha256:c1445a0c562ed561d06d8cbc5c8916c6008a31c60bc3655cdd2de1d3bf5174a0"},
    {file = "yarl-1.8.1-cp38-cp38-win_amd64.whl", hash = "sha256:56c11efb0a89700987d05597b08a1efcd78d74c52febe530126785e1b1a285f4"},
    {file = "yarl-1.8.1-cp39-cp39-macosx_10_9_universal2.whl", hash = "sha256:e80ed5a9939ceb6fda42811542f31c8602be336b1fb977bccb012e83da7e4936"},
    {file = "yarl-1.8.1-cp39-cp39-macosx_10_9_x86_64.whl", hash = "sha256:6afb336e23a793cd3b6476c30f030a0d4c7539cd81649683b5e0c1b0ab0bf350"},
    {file = "yarl-1.8.1-cp39-cp39-macosx_11_0_arm64.whl", hash = "sha256:4c322cbaa4ed78a8aac89b2174a6df398faf50e5fc12c4c191c40c59d5e28357"},
    {file = "yarl-1.8.1-cp39-cp39-manylinux_2_17_aarch64.manylinux2014_aarch64.whl", hash = "sha256:fae37373155f5ef9b403ab48af5136ae9851151f7aacd9926251ab26b953118b"},
    {file = "yarl-1.8.1-cp39-cp39-manylinux_2_17_ppc64le.manylinux2014_ppc64le.whl", hash = "sha256:5395da939ffa959974577eff2cbfc24b004a2fb6c346918f39966a5786874e54"},
    {file = "yarl-1.8.1-cp39-cp39-manylinux_2_17_s390x.manylinux2014_s390x.whl", hash = "sha256:076eede537ab978b605f41db79a56cad2e7efeea2aa6e0fa8f05a26c24a034fb"},
    {file = "yarl-1.8.1-cp39-cp39-manylinux_2_17_x86_64.manylinux2014_x86_64.whl", hash = "sha256:3d1a50e461615747dd93c099f297c1994d472b0f4d2db8a64e55b1edf704ec1c"},
    {file = "yarl-1.8.1-cp39-cp39-manylinux_2_5_i686.manylinux1_i686.manylinux_2_17_i686.manylinux2014_i686.whl", hash = "sha256:7de89c8456525650ffa2bb56a3eee6af891e98f498babd43ae307bd42dca98f6"},
    {file = "yarl-1.8.1-cp39-cp39-musllinux_1_1_aarch64.whl", hash = "sha256:4a88510731cd8d4befaba5fbd734a7dd914de5ab8132a5b3dde0bbd6c9476c64"},
    {file = "yarl-1.8.1-cp39-cp39-musllinux_1_1_i686.whl", hash = "sha256:2d93a049d29df172f48bcb09acf9226318e712ce67374f893b460b42cc1380ae"},
    {file = "yarl-1.8.1-cp39-cp39-musllinux_1_1_ppc64le.whl", hash = "sha256:21ac44b763e0eec15746a3d440f5e09ad2ecc8b5f6dcd3ea8cb4773d6d4703e3"},
    {file = "yarl-1.8.1-cp39-cp39-musllinux_1_1_s390x.whl", hash = "sha256:d0272228fabe78ce00a3365ffffd6f643f57a91043e119c289aaba202f4095b0"},
    {file = "yarl-1.8.1-cp39-cp39-musllinux_1_1_x86_64.whl", hash = "sha256:99449cd5366fe4608e7226c6cae80873296dfa0cde45d9b498fefa1de315a09e"},
    {file = "yarl-1.8.1-cp39-cp39-win32.whl", hash = "sha256:8b0af1cf36b93cee99a31a545fe91d08223e64390c5ecc5e94c39511832a4bb6"},
    {file = "yarl-1.8.1-cp39-cp39-win_amd64.whl", hash = "sha256:de49d77e968de6626ba7ef4472323f9d2e5a56c1d85b7c0e2a190b2173d3b9be"},
    {file = "yarl-1.8.1.tar.gz", hash = "sha256:af887845b8c2e060eb5605ff72b6f2dd2aab7a761379373fd89d314f4752abbf"},
]
z3-solver = [
    {file = "z3-solver-4.11.1.0.tar.gz", hash = "sha256:0f7c6ae387990476e923386bdeccc2dbcc5b05c1832635a7e9958e34557d9dc4"},
    {file = "z3_solver-4.11.1.0-py2.py3-none-macosx_10_16_x86_64.whl", hash = "sha256:206932d1875c700b47ff49bc77c6e4099c4b4c2ee0d0ebcf80353a11d199364a"},
    {file = "z3_solver-4.11.1.0-py2.py3-none-macosx_11_0_arm64.whl", hash = "sha256:cd6fea36bb46bc318827af617c1448c0b5cab4df2c56677f374fad40199624f5"},
    {file = "z3_solver-4.11.1.0-py2.py3-none-manylinux1_x86_64.whl", hash = "sha256:986d87699fb9aba54af92f9068d307f817b0cb7c754ddc6c0bc3378ac19c7ac0"},
    {file = "z3_solver-4.11.1.0-py2.py3-none-win32.whl", hash = "sha256:b42388c15baa5e759fcd33ae6078d034a17c10c1eb1890e79d98b47ede9e7dfa"},
    {file = "z3_solver-4.11.1.0-py2.py3-none-win_amd64.whl", hash = "sha256:fd52a0409cb2da015da67a91202a9a406ffd79d7d43bdb11962c63af51655f9b"},
]
zipp = [
    {file = "zipp-3.8.1-py3-none-any.whl", hash = "sha256:47c40d7fe183a6f21403a199b3e4192cca5774656965b0a4988ad2f8feb5f009"},
    {file = "zipp-3.8.1.tar.gz", hash = "sha256:05b45f1ee8f807d0cc928485ca40a07cb491cf092ff587c0df9cb1fd154848d2"},
]<|MERGE_RESOLUTION|>--- conflicted
+++ resolved
@@ -177,22 +177,14 @@
 
 [[package]]
 name = "boto3"
-<<<<<<< HEAD
 version = "1.24.63"
-=======
-version = "1.24.58"
->>>>>>> 0a06f8ce
 description = "The AWS SDK for Python"
 category = "main"
 optional = false
 python-versions = ">= 3.7"
 
 [package.dependencies]
-<<<<<<< HEAD
 botocore = ">=1.27.63,<1.28.0"
-=======
-botocore = ">=1.27.58,<1.28.0"
->>>>>>> 0a06f8ce
 jmespath = ">=0.7.1,<2.0.0"
 s3transfer = ">=0.6.0,<0.7.0"
 
@@ -201,11 +193,7 @@
 
 [[package]]
 name = "botocore"
-<<<<<<< HEAD
 version = "1.27.63"
-=======
-version = "1.27.58"
->>>>>>> 0a06f8ce
 description = "Low-level, data-driven core of boto 3."
 category = "main"
 optional = false
@@ -338,13 +326,8 @@
 python-versions = ">=3.7"
 
 [package.extras]
-<<<<<<< HEAD
 testing = ["pytest-mypy (>=0.9.1)", "pytest-black (>=0.3.7)", "types-backports", "pytest-enabler (>=1.3)", "pytest-cov", "flake8 (<5)", "pytest-flake8", "pytest-checkdocs (>=2.4)", "pytest (>=6)"]
 docs = ["jaraco.tidelift (>=1.4)", "rst.linker (>=1.9)", "jaraco.packaging (>=9)", "sphinx"]
-=======
-docs = ["sphinx", "jaraco.packaging (>=9)", "rst.linker (>=1.9)", "jaraco.tidelift (>=1.4)"]
-testing = ["pytest (>=6)", "pytest-checkdocs (>=2.4)", "pytest-flake8", "flake8 (<5)", "pytest-cov", "pytest-enabler (>=1.3)", "types-backports", "pytest-black (>=0.3.7)", "pytest-mypy (>=0.9.1)"]
->>>>>>> 0a06f8ce
 
 [[package]]
 name = "coverage"
@@ -438,7 +421,6 @@
 description = "\"A Python library for the Demisto SDK\""
 category = "main"
 optional = false
-<<<<<<< HEAD
 python-versions = "^3.8"
 develop = false
 
@@ -485,51 +467,6 @@
 prettytable = "^3.2.0"
 pydantic = "^1.9.2"
 pykwalify = "^1.8.0"
-=======
-python-versions = ">=3.8,<4.0"
-
-[package.dependencies]
-autopep8 = ">=1.6.0,<2.0.0"
-bandit = ">=1.7.4,<2.0.0"
-bs4 = ">=0.0.1,<0.0.2"
-chardet = ">=4.0.0,<5.0.0"
-click = ">=8.0.0,<9.0.0"
-colorama = ">=0.4.4,<0.5.0"
-coloredlogs = ">=15.0.1,<16.0.0"
-configparser = ">=5.2.0,<6.0.0"
-coverage = "6.3.2"
-cryptography = ">=36.0.2,<37.0.0"
-dateparser = ">=1.1.1,<2.0.0"
-decorator = ">=5.1.1,<6.0.0"
-demisto-py = ">=3.2.3,<4.0.0"
-dictdiffer = ">=0.9.0,<0.10.0"
-dictor = ">=0.1.9,<0.2.0"
-docker = ">=5.0.3,<6.0.0"
-flake8 = ">=4.0.1,<5.0.0"
-flatten-dict = ">=0.4.2,<0.5.0"
-gitdb = ">=4.0.9,<5.0.0"
-GitPython = ">=3.1.27,<4.0.0"
-giturlparse = ">=0.10.0,<0.11.0"
-google-cloud-storage = ">=2.2.1,<3.0.0"
-imagesize = ">=1.3.0,<2.0.0"
-importlib-resources = ">=5.6.0,<6.0.0"
-inflection = ">=0.5.1,<0.6.0"
-isort = ">=5.10.1,<6.0.0"
-Jinja2 = ">=3.1.1,<4.0.0"
-jsonschema = ">=4.4.0,<5.0.0"
-klara = ">=0.6.3,<0.7.0"
-MarkupSafe = ">=2.1.1,<3.0.0"
-mergedeep = ">=1.3.4,<2.0.0"
-mypy = ">=0.942,<0.943"
-networkx = ">=2.7.1,<3.0.0"
-nltk = ">=3.7,<4.0"
-ordered-set = ">=4.1.0,<5.0.0"
-paramiko = ">=2.11.0,<3.0.0"
-Pebble = ">=4.6.3,<5.0.0"
-pipenv = ">=2022.3.28,<2023.0.0"
-prettytable = ">=3.2.0,<4.0.0"
-pykwalify = ">=1.8.0,<2.0.0"
->>>>>>> 0a06f8ce
 pylint = "2.12.2"
 PyPDF2 = "^1.26.0"
 pyspellchecker = "^0.6.3"
@@ -659,13 +596,8 @@
 python-versions = ">=3.7"
 
 [package.extras]
-<<<<<<< HEAD
 testing = ["pytest-timeout (>=2.1)", "pytest-cov (>=3)", "pytest (>=7.1.2)", "coverage (>=6.4.2)", "covdefaults (>=2.2)"]
 docs = ["sphinx-autodoc-typehints (>=1.19.1)", "sphinx (>=5.1.1)", "furo (>=2022.6.21)"]
-=======
-docs = ["furo (>=2022.6.21)", "sphinx (>=5.1.1)", "sphinx-autodoc-typehints (>=1.19.1)"]
-testing = ["covdefaults (>=2.2)", "coverage (>=6.4.2)", "pytest (>=7.1.2)", "pytest-cov (>=3)", "pytest-timeout (>=2.1)"]
->>>>>>> 0a06f8ce
 
 [[package]]
 name = "flake8"
@@ -823,11 +755,8 @@
 
 [package.extras]
 pyarrow = ["pyarrow (>=0.15.0)"]
-<<<<<<< HEAD
 pandas = ["pandas (>=0.21.1)"]
 fastavro = ["fastavro (>=0.21.2)"]
-=======
->>>>>>> 0a06f8ce
 
 [[package]]
 name = "google-cloud-core"
@@ -1033,11 +962,7 @@
 
 [[package]]
 name = "jsonschema"
-<<<<<<< HEAD
 version = "4.15.0"
-=======
-version = "4.14.0"
->>>>>>> 0a06f8ce
 description = "An implementation of JSON Schema validation for Python"
 category = "main"
 optional = false
@@ -1046,6 +971,7 @@
 [package.dependencies]
 attrs = ">=17.4.0"
 importlib-resources = {version = ">=1.4.0", markers = "python_version < \"3.9\""}
+pkgutil-resolve-name = {version = ">=1.3.10", markers = "python_version < \"3.9\""}
 pkgutil-resolve-name = {version = ">=1.3.10", markers = "python_version < \"3.9\""}
 pyrsistent = ">=0.14.0,<0.17.0 || >0.17.0,<0.17.1 || >0.17.1,<0.17.2 || >0.17.2"
 
@@ -1312,11 +1238,7 @@
 
 [[package]]
 name = "pipenv"
-<<<<<<< HEAD
 version = "2022.8.30"
-=======
-version = "2022.8.19"
->>>>>>> 0a06f8ce
 description = "Python Development Workflow for Humans."
 category = "main"
 optional = false
@@ -1340,6 +1262,14 @@
 python-versions = ">=3.6"
 
 [[package]]
+name = "pkgutil-resolve-name"
+version = "1.3.10"
+description = "Resolve a name to an object."
+category = "main"
+optional = false
+python-versions = ">=3.6"
+
+[[package]]
 name = "platformdirs"
 version = "2.5.2"
 description = "A small Python module for determining appropriate platform-specific dirs, e.g. a \"user data dir\"."
@@ -1379,11 +1309,7 @@
 
 [[package]]
 name = "proto-plus"
-<<<<<<< HEAD
 version = "1.22.1"
-=======
-version = "1.22.0"
->>>>>>> 0a06f8ce
 description = "Beautiful, Pythonic protocol buffers."
 category = "main"
 optional = true
@@ -1693,11 +1619,7 @@
 
 [[package]]
 name = "python-gitlab"
-<<<<<<< HEAD
 version = "3.9.0"
-=======
-version = "3.8.1"
->>>>>>> 0a06f8ce
 description = "Interact with GitLab API"
 category = "main"
 optional = false
@@ -1721,7 +1643,7 @@
 
 [[package]]
 name = "pytz"
-version = "2022.2.1"
+version = "2022.2.2.1"
 description = "World timezone definitions, modern and historical"
 category = "main"
 optional = false
@@ -2195,16 +2117,12 @@
 
 [package.extras]
 brotli = ["brotlicffi (>=0.8.0)", "brotli (>=1.0.9)", "brotlipy (>=0.6.0)"]
-secure = ["pyOpenSSL (>=0.14)", "cryptography (>=1.3.4)", "idna (>=2.0.0)", "certifi", "urllib3-secure-extra", "ipaddress"]
+secure = ["pyOpenSSL (>=0.14)", "cryptography (>=1.3.4)", "idna (>=2.0.0)", "certifi", "urllib3-secure-extra", "urllib3-secure-extra", "ipaddress"]
 socks = ["PySocks (>=1.5.6,!=1.5.7,<2.0)"]
 
 [[package]]
 name = "virtualenv"
-<<<<<<< HEAD
 version = "20.16.4"
-=======
-version = "20.16.3"
->>>>>>> 0a06f8ce
 description = "Virtual Python Environment builder"
 category = "main"
 optional = false
@@ -2327,11 +2245,7 @@
 [metadata]
 lock-version = "1.1"
 python-versions = "^3.8,<3.11"
-<<<<<<< HEAD
 content-hash = "021705c2095343a46734c4aea69f90e2bfcd217e4cc6ef30798658051309a5f0"
-=======
-content-hash = "90d48f2e1db5e87beab1d4dd586db0a2034b332a9c7be71d37ecd97fc412c624"
->>>>>>> 0a06f8ce
 
 [metadata.files]
 aiohttp = [
@@ -2485,21 +2399,12 @@
     {file = "blessings-1.7.tar.gz", hash = "sha256:98e5854d805f50a5b58ac2333411b0482516a8210f23f43308baeb58d77c157d"},
 ]
 boto3 = [
-<<<<<<< HEAD
     {file = "boto3-1.24.63-py3-none-any.whl", hash = "sha256:719bfafbe4e076055aa1a51269ffdbe9c61446679b67f31d61c237976661154c"},
     {file = "boto3-1.24.63.tar.gz", hash = "sha256:0e6ef4b5e47b6073887961028201ecfc2024198125f20fbe5f5c00234f124543"},
 ]
 botocore = [
     {file = "botocore-1.27.63-py3-none-any.whl", hash = "sha256:8567dee549430a53210c6b898dea3a8fc8ee9d7934ec1df7545c547cacbb2b8f"},
     {file = "botocore-1.27.63.tar.gz", hash = "sha256:b97e17c930a7f45b50f94956a4474c1cd7b828e3dcd8a84dd0e3306ca6189335"},
-=======
-    {file = "boto3-1.24.58-py3-none-any.whl", hash = "sha256:edd79104b478203459a4e45a8602c83994ccd820c39fd85cc5de9aa0ee8e75d6"},
-    {file = "boto3-1.24.58.tar.gz", hash = "sha256:8a888707586de7eb4ea367a4c51354d91efbe93c2e61dc02e5c98f8c8dc69584"},
-]
-botocore = [
-    {file = "botocore-1.27.58-py3-none-any.whl", hash = "sha256:4cc12ab3b6f195292e3e34da6aa356edb8acee51e8405d048b50ccbb64a1b9f3"},
-    {file = "botocore-1.27.58.tar.gz", hash = "sha256:d904ee4743bd4b2517634b012c98dcb166f82e9d20e50d8367cd078779181ec2"},
->>>>>>> 0a06f8ce
 ]
 bracex = [
     {file = "bracex-2.3.post1-py3-none-any.whl", hash = "sha256:351b7f20d56fb9ea91f9b9e9e7664db466eb234188c175fd943f8f755c807e73"},
@@ -2589,6 +2494,9 @@
 charset-normalizer = [
     {file = "charset-normalizer-2.1.1.tar.gz", hash = "sha256:5a3d016c7c547f69d6f81fb0db9449ce888b418b5b9952cc5e6e66843e9dd845"},
     {file = "charset_normalizer-2.1.1-py3-none-any.whl", hash = "sha256:83e9a75d1911279afd89352c68b45348559d1fc0506b054b346651b5e7fee29f"},
+
+    {file = "charset-normalizer-2.1.1.tar.gz", hash = "sha256:5a3d016c7c547f69d6f81fb0db9449ce888b418b5b9952cc5e6e66843e9dd845"},
+    {file = "charset_normalizer-2.1.1-py3-none-any.whl", hash = "sha256:83e9a75d1911279afd89352c68b45348559d1fc0506b054b346651b5e7fee29f"},
 ]
 click = [
     {file = "click-8.1.3-py3-none-any.whl", hash = "sha256:bb4d8133cb15a609f44e8213d9b391b0809795062913b383c62be0ee95b1db48"},
@@ -2690,13 +2598,6 @@
 demisto-py = [
     {file = "demisto-py-3.2.3.tar.gz", hash = "sha256:66ae5b8d7cb8fdff88fad6b55a8f3833b3a30fe4712d37434ed158eb0bdfd6f9"},
     {file = "demisto_py-3.2.3-py3-none-any.whl", hash = "sha256:bde773aa16e672e19333cf3e09bcaedb390cb86d64e12850941ee919490d73e7"},
-<<<<<<< HEAD
-=======
-]
-demisto-sdk = [
-    {file = "demisto-sdk-1.7.3.tar.gz", hash = "sha256:273f16ad83d1c4f7073b87b7d6815c06b6537beed267049aa41eaed9ab27711d"},
-    {file = "demisto_sdk-1.7.3-py3-none-any.whl", hash = "sha256:6e0e3e01d092b7c8ff1aee9f1df96418b30b4fa87c43b3cc6b44ab3285bb9e91"},
->>>>>>> 0a06f8ce
 ]
 demisto-sdk = []
 deprecated = [
@@ -2984,13 +2885,8 @@
     {file = "joblib-1.1.0.tar.gz", hash = "sha256:4158fcecd13733f8be669be0683b96ebdbbd38d23559f54dca7205aea1bf1e35"},
 ]
 jsonschema = [
-<<<<<<< HEAD
     {file = "jsonschema-4.15.0-py3-none-any.whl", hash = "sha256:2df0fab225abb3b41967bb3a46fd37dc74b1536b5296d0b1c2078cd072adf0f7"},
     {file = "jsonschema-4.15.0.tar.gz", hash = "sha256:21f4979391bdceb044e502fd8e79e738c0cdfbdc8773f9a49b5769461e82fe1e"},
-=======
-    {file = "jsonschema-4.14.0-py3-none-any.whl", hash = "sha256:9892b8d630a82990521a9ca630d3446bd316b5ad54dbe981338802787f3e0d2d"},
-    {file = "jsonschema-4.14.0.tar.gz", hash = "sha256:15062f4cc6f591400cd528d2c355f2cfa6a57e44c820dc783aee5e23d36a831f"},
->>>>>>> 0a06f8ce
 ]
 klara = [
     {file = "klara-0.6.3-py3-none-any.whl", hash = "sha256:9687fb2503e0d0ae1ecc789d88af46d4008522a89db5d542c9c993ee6d0875d2"},
@@ -3272,13 +3168,8 @@
     {file = "pexpect-4.8.0.tar.gz", hash = "sha256:fc65a43959d153d0114afe13997d439c22823a27cefceb5ff35c2178c6784c0c"},
 ]
 pipenv = [
-<<<<<<< HEAD
     {file = "pipenv-2022.8.30-py2.py3-none-any.whl", hash = "sha256:129b688c3de53e4a454346b7a0c45385ab811260faaa3431ae774f0c55e95a9a"},
     {file = "pipenv-2022.8.30.tar.gz", hash = "sha256:41475adbc5ade17184643bcfdfa99632e7f61513a17ec71c4832031b8862cbab"},
-=======
-    {file = "pipenv-2022.8.19-py2.py3-none-any.whl", hash = "sha256:e74e63123d01146b8a810e26c8b4b5325169625d31d68ed635d405a963a528d8"},
-    {file = "pipenv-2022.8.19.tar.gz", hash = "sha256:44013256601acf66f3cbb68c922804a67a8d1b328fe01884851f16e49898852f"},
->>>>>>> 0a06f8ce
 ]
 pkgutil-resolve-name = [
     {file = "pkgutil_resolve_name-1.3.10-py3-none-any.whl", hash = "sha256:ca27cc078d25c5ad71a9de0a7a330146c4e014c2462d9af19c6b828280649c5e"},
@@ -3297,13 +3188,8 @@
     {file = "prettytable-3.4.0.tar.gz", hash = "sha256:d16747b5108c252bf065ea1cd239aab3c87bd8bb10a9f7973c9f192bbcfed26e"},
 ]
 proto-plus = [
-<<<<<<< HEAD
     {file = "proto-plus-1.22.1.tar.gz", hash = "sha256:6c7dfd122dfef8019ff654746be4f5b1d9c80bba787fe9611b508dd88be3a2fa"},
     {file = "proto_plus-1.22.1-py3-none-any.whl", hash = "sha256:ea8982669a23c379f74495bc48e3dcb47c822c484ce8ee1d1d7beb339d4e34c5"},
-=======
-    {file = "proto-plus-1.22.0.tar.gz", hash = "sha256:c2e6693fdf68c405a6428226915a8625d21d0513793598ae3287a1210478d8ec"},
-    {file = "proto_plus-1.22.0-py3-none-any.whl", hash = "sha256:a27192d8cdc54e044f137b4c9053c9108cf5c065b46d067f1bcd389a911faf5b"},
->>>>>>> 0a06f8ce
 ]
 protobuf = [
     {file = "protobuf-4.21.5-cp310-abi3-win32.whl", hash = "sha256:5310cbe761e87f0c1decce019d23f2101521d4dfff46034f8a12a53546036ec7"},
@@ -3529,13 +3415,8 @@
     {file = "python_dotenv-0.20.0-py3-none-any.whl", hash = "sha256:d92a187be61fe482e4fd675b6d52200e7be63a12b724abbf931a40ce4fa92938"},
 ]
 python-gitlab = [
-<<<<<<< HEAD
     {file = "python-gitlab-3.9.0.tar.gz", hash = "sha256:5fc5e88f81f366e11851cb8b4b9a5b827491ce20ba7585446b74c9b097726ba3"},
     {file = "python_gitlab-3.9.0-py3-none-any.whl", hash = "sha256:ce941f99bf88b6918eea82500ca6206806117f4afe26d4705f4ded2284b35c69"},
-=======
-    {file = "python-gitlab-3.8.1.tar.gz", hash = "sha256:e1db25076520e118c7c26becb0d074a7a68127439870d43b8636342206b1e091"},
-    {file = "python_gitlab-3.8.1-py3-none-any.whl", hash = "sha256:6d10de90f4fcb95ea92e301528d2442ac5094da9b7137fa1294614369679e791"},
->>>>>>> 0a06f8ce
 ]
 python-http-client = [
     {file = "python_http_client-3.3.7-py3-none-any.whl", hash = "sha256:ad371d2bbedc6ea15c26179c6222a78bc9308d272435ddf1d5c84f068f249a36"},
@@ -3943,13 +3824,8 @@
     {file = "urllib3-1.26.12.tar.gz", hash = "sha256:3fa96cf423e6987997fc326ae8df396db2a8b7c667747d47ddd8ecba91f4a74e"},
 ]
 virtualenv = [
-<<<<<<< HEAD
     {file = "virtualenv-20.16.4-py3-none-any.whl", hash = "sha256:035ed57acce4ac35c82c9d8802202b0e71adac011a511ff650cbcf9635006a22"},
     {file = "virtualenv-20.16.4.tar.gz", hash = "sha256:014f766e4134d0008dcaa1f95bafa0fb0f575795d07cae50b1bee514185d6782"},
-=======
-    {file = "virtualenv-20.16.3-py2.py3-none-any.whl", hash = "sha256:4193b7bc8a6cd23e4eb251ac64f29b4398ab2c233531e66e40b19a6b7b0d30c1"},
-    {file = "virtualenv-20.16.3.tar.gz", hash = "sha256:d86ea0bb50e06252d79e6c241507cb904fcd66090c3271381372d6221a3970f9"},
->>>>>>> 0a06f8ce
 ]
 virtualenv-clone = [
     {file = "virtualenv-clone-0.5.7.tar.gz", hash = "sha256:418ee935c36152f8f153c79824bb93eaf6f0f7984bae31d3f48f350b9183501a"},
