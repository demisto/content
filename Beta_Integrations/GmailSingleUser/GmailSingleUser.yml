--- conflicted
+++ resolved
@@ -9,11 +9,7 @@
   name: email
   required: true
   type: 0
-<<<<<<< HEAD
-- display: Auth Code (run !gmail-auth-link to start auth flow  - see Detailed Instructions (?) section)
-=======
-- display: Auth Code (run the gmail-auth-link command to start the auth flow - see Detailed Instructions (?) section)
->>>>>>> fc18db9d
+- display: Auth Code (run the !gmail-auth-link command to start the auth flow - see Detailed Instructions (?) section)
   name: code
   required: false
   type: 4
