--- conflicted
+++ resolved
@@ -17,13 +17,8 @@
 pack_items_dict = {}
 changed_packs = set()
 
-<<<<<<< HEAD
-GITLAB_SERVER_HOST = get_env_var('CI_SERVER_HOST', 'code.pan.run')  # disable-secrets-detection
-GITLAB_PROJECT_NAMESPACE = get_env_var('CI_PROJECT_NAMESPACE', 'xsoar')  # disable-secrets-detection
-=======
 GITLAB_SERVER_HOST = get_env_var('CI_SERVER_HOST', 'gitlab.xdr.pan.local')  # disable-secrets-detection
 GITLAB_PROJECT_NAMESPACE = get_env_var('CI_PROJECT_NAMESPACE', 'xdr/cortex-content')  # disable-secrets-detection
->>>>>>> 6f77591c
 
 # HELPER FUNCTIONS
 
@@ -288,11 +283,7 @@
     Makes the test changes on the created branch
     """
     # Case 1: Verify new pack - TestUploadFlow
-<<<<<<< HEAD
-    new_pack_path, _, _ = create_new_pack()
-=======
     new_pack_path, _, _ = create_new_pack(pack_id='TestUploadFlow')
->>>>>>> 6f77591c
 
     # Case 2: Verify modified pack - Armorblox
     modify_pack(packs_path / 'Armorblox', 'Integrations/Armorblox/Armorblox.py')
@@ -303,25 +294,14 @@
     # Case 4: Verify new version - ZeroFox
     enhance_release_notes(packs_path / 'ZeroFox')
 
-<<<<<<< HEAD
-    # Case 5: Verify modified existing release notes - BPA
-    update_existing_release_notes(packs_path / 'BPA')
-=======
     # Case 5: Verify modified existing release notes - Box
     update_existing_release_notes(packs_path / 'Box')
->>>>>>> 6f77591c
 
     # Case 6: Verify pack is set to hidden - Microsoft365Defender
     set_pack_hidden(packs_path / 'Microsoft365Defender')
 
-<<<<<<< HEAD
-    # TODO: fix after README changes are collected the pack to upload is fixed - CIAC-5369
-    # Case 7: Verify changed readme - Maltiverse
-    # update_readme(packs_path / 'Maltiverse')
-=======
     # Case 7: Verify changed readme - Maltiverse
     update_readme(packs_path / 'Maltiverse')
->>>>>>> 6f77591c
 
     # TODO: need to cause this pack to fail in another way because the current way cause validation to fail
     # Case 8: Verify failing pack - Absolute
@@ -342,12 +322,9 @@
     add_dependency(packs_path / 'MicrosoftAdvancedThreatAnalytics', packs_path / 'Microsoft365Defender',
                    mandatory=False)
 
-<<<<<<< HEAD
-=======
     # case 13: Verify new only-XSOAR pack uploaded only to XSOAR's bucket - TestUploadFlowXSOAR
     create_new_pack(pack_id='TestUploadFlowXSOAR')
 
->>>>>>> 6f77591c
     logging.info("Finished making test changes on the branch")
 
 
