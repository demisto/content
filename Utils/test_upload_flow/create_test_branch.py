--- conflicted
+++ resolved
@@ -12,22 +12,14 @@
 from Tests.scripts.utils import logging_wrapper as logging
 from Tests.scripts.utils.log_util import install_logging
 from Utils.github_workflow_scripts.utils import get_env_var
-<<<<<<< HEAD
-=======
 from demisto_sdk.commands.common.constants import MarketplaceVersions
->>>>>>> 90cf3b88
 
 versions_dict = {}
 pack_items_dict = {}
 changed_packs = set()
 
-<<<<<<< HEAD
-GITLAB_SERVER_HOST = get_env_var('CI_SERVER_HOST', 'code.pan.run')  # disable-secrets-detection
-GITLAB_PROJECT_NAMESPACE = get_env_var('CI_PROJECT_NAMESPACE', 'xsoar')  # disable-secrets-detection
-=======
 GITLAB_SERVER_HOST = get_env_var('CI_SERVER_HOST', 'gitlab.xdr.pan.local')  # disable-secrets-detection
 GITLAB_PROJECT_NAMESPACE = get_env_var('CI_PROJECT_NAMESPACE', 'xdr/cortex-content')  # disable-secrets-detection
->>>>>>> 90cf3b88
 
 # HELPER FUNCTIONS
 
@@ -44,11 +36,7 @@
         f.write(json.dumps(data, indent=4))
 
 
-<<<<<<< HEAD
-def get_pack_content_paths(pack_path: Path, marketplace='xsoar'):
-=======
 def get_pack_content_paths(pack_path: Path, marketplace=MarketplaceVersions.XSOAR.value):
->>>>>>> 90cf3b88
     """
     Gets a dict of all the paths of the given pack content items as it is in the bucket.
     To get these paths we are running the `demisto-sdk prepare-content` command and saving the result
@@ -150,11 +138,7 @@
         shutil.rmtree(dest_path)
     shutil.copytree(source_path, dest_path)
 
-<<<<<<< HEAD
-    return dest_path, '1.0.0', get_pack_content_paths(dest_path)
-=======
     return dest_path, '1.0.0', get_pack_content_paths(dest_path, marketplace=MarketplaceVersions.XSOAR_SAAS.value)
->>>>>>> 90cf3b88
 
 
 @add_changed_pack
@@ -173,10 +157,7 @@
         }
     })
     json_write(str(metadata_json), base_metadata)
-<<<<<<< HEAD
-=======
     enhance_release_notes(base_pack)
->>>>>>> 90cf3b88
     return base_pack, base_metadata['currentVersion'], None
 
 
@@ -272,22 +253,6 @@
 
 
 @add_changed_pack
-<<<<<<< HEAD
-def modify_modeling_rules_path(modeling_rule: Path, old_name: str, new_name: str):
-    """
-    Modify modeling rules path, in order to verify that the pack was uploaded correctly and that the path was changed
-    """
-    modify_item_path(modeling_rule / f'{old_name}.xif', f'{new_name}.xif')
-    modify_item_path(modeling_rule / f'{old_name}.yml', f'{new_name}.yml')
-    modify_item_path(modeling_rule / f'{old_name}_schema.json', f'{new_name}_schema.json')
-    parent = modeling_rule.parent
-    pack_path = modeling_rule.parent.parent
-    modeling_rule.rename(parent.joinpath(new_name))
-    return pack_path, get_current_version(pack_path), get_pack_content_paths(pack_path, marketplace='marketplacev2')
-
-
-@add_changed_pack
-=======
 def modify_pack_metadata(pack: Path):
     """
     Modify a packmetadata file, in order to check that only the permitted fields have been changed in metadata.json
@@ -317,7 +282,6 @@
 
 
 @add_changed_pack
->>>>>>> 90cf3b88
 def modify_script_path(script: Path, old_name: str, new_name: str):
     """
     Modify script path, in order to verify that the pack was uploaded correctly and that the path was changed
@@ -378,15 +342,12 @@
     # case 13: Verify new only-XSOAR pack uploaded only to XSOAR's bucket - TestUploadFlowXSOAR
     create_new_pack(pack_id='TestUploadFlowXSOAR')
 
-<<<<<<< HEAD
-=======
     # case 14: Verify new only-XSOAR-SaaS pack uploaded only to XSOAR SAAS bucket - TestUploadFlowXsoarSaaS
     create_new_pack(pack_id='TestUploadFlowXsoarSaaS')
 
     # case 15: metadata changes (soft upload) - verify that only the permitted fields have been changed in metadata.json
     modify_pack_metadata(packs_path / 'Zoom')
 
->>>>>>> 90cf3b88
     logging.info("Finished making test changes on the branch")
 
 
