import argparse
import json
import os
import shutil
import subprocess
import time
from pathlib import Path
from git import GitCommandError, Head, Repo
from zipfile import ZipFile
from packaging.version import Version

from Tests.scripts.utils import logging_wrapper as logging
from Tests.scripts.utils.log_util import install_logging
from Utils.github_workflow_scripts.utils import get_env_var
<<<<<<< HEAD
=======
from demisto_sdk.commands.common.constants import MarketplaceVersions
>>>>>>> 9d6c5180

versions_dict = {}
pack_items_dict = {}
changed_packs = set()

<<<<<<< HEAD
GITLAB_SERVER_HOST = get_env_var('CI_SERVER_HOST', 'code.pan.run')  # disable-secrets-detection
GITLAB_PROJECT_NAMESPACE = get_env_var('CI_PROJECT_NAMESPACE', 'xsoar')  # disable-secrets-detection
=======
GITLAB_SERVER_HOST = get_env_var('CI_SERVER_HOST', 'gitlab.xdr.pan.local')  # disable-secrets-detection
GITLAB_PROJECT_NAMESPACE = get_env_var('CI_PROJECT_NAMESPACE', 'xdr/cortex-content')  # disable-secrets-detection
>>>>>>> 9d6c5180

# HELPER FUNCTIONS


def json_write(file_path: str, data: list | dict):
    """ Writes given data to a json file

    Args:
        file_path: The file path
        data: The data to write

    """
    with open(file_path, "w") as f:
        f.write(json.dumps(data, indent=4))


<<<<<<< HEAD
def get_pack_content_paths(pack_path: Path, marketplace='xsoar'):
=======
def get_pack_content_paths(pack_path: Path, marketplace=MarketplaceVersions.XSOAR.value):
>>>>>>> 9d6c5180
    """
    Gets a dict of all the paths of the given pack content items as it is in the bucket.
    To get these paths we are running the `demisto-sdk prepare-content` command and saving the result
    paths for each created item in the pack into a dict that will be saved in a file result `packs_items.json`.

    Args:
        pack_path (Path): The pack path.

    Returns:
        dict: The content items paths dict.
    """
    create_artifacts_command = ['demisto-sdk', 'prepare-content', '-i', f'Packs/{pack_path.name}', '-o', '.']
    if marketplace != 'xsoar':
        create_artifacts_command.extend(['-mp', f'{marketplace}'])

    try:
        logging.debug(f"Running the SDK prepare-content command for pack {pack_path.name} - "
                      f"Command: `{' '.join(create_artifacts_command)}`")
        res = subprocess.run(create_artifacts_command, capture_output=True, check=True)
        logging.debug(f"Result from prepare-content - stdout: [{str(res.stdout)}] stderr: [{str(res.stderr)}]")
    except subprocess.CalledProcessError as se:
        logging.error(f'Subprocess exception: {se}. stderr: [{se.stderr}] stdout: [{se.stdout}]')
        raise

    pack_artifacts_path = f'./{pack_path.name}'
    with ZipFile(f'{pack_path.name}.zip') as pack_artifacts_zip:
        pack_artifacts_zip.extractall(pack_artifacts_path)
    os.remove(f'{pack_path.name}.zip')

    content_dict = {}
    sub_dirs = os.listdir(pack_artifacts_path)
    sub_dirs = [str(sub_dir) for sub_dir in sub_dirs if '.' not in str(sub_dir)]

    for content_item_type in sub_dirs:
        if content_item_type not in ['ReleaseNotes', 'TestPlaybooks']:
            content_dict[content_item_type] = ['/'.join(p.parts[1:]) for p in Path(os.path.join(str(pack_artifacts_path),
                                                                                                content_item_type)).glob('*')]
    shutil.rmtree(pack_artifacts_path)
    return content_dict


def modify_item_path(item: Path, new_name: str):
    """
    Modify item's path, in order to verify that the pack was uploaded again
    """
    parent = item.parent
    item.rename(parent.joinpath(new_name))


def get_current_version(pack: Path):
    """
    Returns the current version of a pack
    """
    metadata_json = pack / 'pack_metadata.json'
    with metadata_json.open('r') as f:
        base_metadata = json.load(f)
    return base_metadata['currentVersion']


def create_new_branch(repo: Repo, new_branch_name: str) -> Head:
    """
    Creates a new branch in a given repository
    """
    branch = repo.create_head(new_branch_name)
    branch.checkout()
    logging.info(f"Created new branch {repo.active_branch}")
    return branch


# TEST CHANGES FUNCTIONS


def add_changed_pack(func):
    def wrapper(*args, **kwargs):
        global changed_packs
        global versions_dict
        global pack_items_dict
        logging.info(f'Running {func.__name__}')
        pack, version, pack_items = func(*args, **kwargs)
        changed_packs.add(pack)
        versions_dict[str(pack.name)] = version
        if pack_items:
            pack_items_dict[str(pack.name)] = pack_items
        logging.info(f"Done running {func.__name__} on pack {pack.name}")

        return pack, version, pack_items
    return wrapper


@add_changed_pack
def create_new_pack(pack_id: str):
    """
    Creates a new pack with a given pack name
    """
    content_path = Path(__file__).parent.parent.parent
    source_path = Path(__file__).parent / pack_id
    dest_path = content_path / 'Packs' / pack_id
    if dest_path.exists():
        shutil.rmtree(dest_path)
    shutil.copytree(source_path, dest_path)

<<<<<<< HEAD
    return dest_path, '1.0.0', get_pack_content_paths(dest_path)
=======
    return dest_path, '1.0.0', get_pack_content_paths(dest_path, marketplace=MarketplaceVersions.XSOAR_SAAS.value)
>>>>>>> 9d6c5180


@add_changed_pack
def add_dependency(base_pack: Path, new_depndency_pack: Path, mandatory: bool = True):
    """
    Adds a new dependency to a given pack
    """
    metadata_json = base_pack / 'pack_metadata.json'
    with metadata_json.open('r') as fr:
        base_metadata = json.load(fr)
    new_pack_name = new_depndency_pack.name
    base_metadata.setdefault('dependencies', {}).update({
        new_pack_name: {
            "mandatory": mandatory,
            "display_name": new_pack_name
        }
    })
    json_write(str(metadata_json), base_metadata)
    return base_pack, base_metadata['currentVersion'], None


@add_changed_pack
def enhance_release_notes(pack: Path):
    """
    Bumping a new version for a given pack with release notes
    """
    subprocess.call(['demisto-sdk', 'update-release-notes', '-i',
                    f'{pack}', "--force", '--text', 'testing adding new RN'], stdout=subprocess.DEVNULL)
    return pack, get_current_version(pack), None


@add_changed_pack
def change_image(pack: Path):
    """
    Changes an existing image of a given pack
    """
    new_image = pack.parent / 'TestUploadFlow' / 'Integrations' / 'TestUploadFlow' / 'TestUploadFlow_image.png'
    for p in Path(pack).glob('**/*.png'):
        shutil.copy(new_image, p)
    return pack, get_current_version(pack), None


@add_changed_pack
def update_existing_release_notes(pack: Path):
    """
    Modifies an existing pack release notes
    """
    latest_pack_version = str(max([Version(file_name.name.replace('.md', '').replace('_', '.'))
                                   for file_name in (pack / 'ReleaseNotes').glob('*_*_*.md')]))
    version_rn = latest_pack_version.replace('.', '_')
    path = pack / 'ReleaseNotes' / f'{version_rn}.md'
    if not path.exists():
        raise Exception("path is not valid release note")

    with path.open('w') as f:
        f.write('testing modifying existing RN')
    return pack, latest_pack_version, None


@add_changed_pack
def set_pack_hidden(pack: Path):
    """
    Sets a given pack to hidden
    """
    metadata_json = pack / 'pack_metadata.json'
    with metadata_json.open('r') as f:
        base_metadata = json.load(f)
    base_metadata['hidden'] = True
    with metadata_json.open('w') as f:
        json.dump(base_metadata, f)
    return pack, base_metadata['currentVersion'], None


@add_changed_pack
def update_readme(pack: Path):
    """
    Updates a pack README file
    """
    for path in pack.glob('**/*README.md'):
        with path.open('a') as f:
            f.write("readme test upload flow")
    return pack, get_current_version(pack), None


@add_changed_pack
def create_failing_pack(pack: Path):
    """
    Modify a pack such that the upload fails on it - bumping the pack version
    without adding release notes.
    """
    metadata_json = pack / 'pack_metadata.json'
    with metadata_json.open('r') as f:
        base_metadata = json.load(f)
    splited_pack_version = base_metadata['currentVersion'].rsplit('.', 1)
    base_metadata['currentVersion'] = '.'.join([splited_pack_version[0], str(int(splited_pack_version[1]) + 1)])
    json_write(str(metadata_json), base_metadata)
    return pack, base_metadata['currentVersion'], None


@add_changed_pack
def modify_pack(pack: Path, integration: str):
    """
    Modify a pack regularly, in order to check if all packs items are uploaded correctly
    """
    integration = pack / integration
    with integration.open('a') as f:
        f.write('\n#  CHANGE IN PACK')

    enhance_release_notes(pack)
    return pack, get_current_version(pack), get_pack_content_paths(pack)


@add_changed_pack
def modify_modeling_rules_path(modeling_rule: Path, old_name: str, new_name: str):
    """
    Modify modeling rules path, in order to verify that the pack was uploaded correctly and that the path was changed
    """
    modify_item_path(modeling_rule / f'{old_name}.xif', f'{new_name}.xif')
    modify_item_path(modeling_rule / f'{old_name}.yml', f'{new_name}.yml')
    modify_item_path(modeling_rule / f'{old_name}_schema.json', f'{new_name}_schema.json')
    parent = modeling_rule.parent
    pack_path = modeling_rule.parent.parent
    modeling_rule.rename(parent.joinpath(new_name))
<<<<<<< HEAD
    return pack_path, get_current_version(pack_path), get_pack_content_paths(pack_path, marketplace='marketplacev2')
=======
    return pack_path, get_current_version(pack_path), get_pack_content_paths(pack_path,
                                                                             marketplace=MarketplaceVersions.MarketplaceV2.value)
>>>>>>> 9d6c5180


@add_changed_pack
def modify_script_path(script: Path, old_name: str, new_name: str):
    """
    Modify script path, in order to verify that the pack was uploaded correctly and that the path was changed
    """
    modify_item_path(script / f'{old_name}.py', f'{new_name}.py')
    modify_item_path(script / f'{old_name}.yml', f'{new_name}.yml')
    modify_item_path(script / f'{old_name}_test.py', f'{new_name}_test.py')
    parent = script.parent
    pack_path = script.parent.parent
    script.rename(parent.joinpath(new_name))
    return pack_path, get_current_version(pack_path), get_pack_content_paths(pack_path)


def do_changes_on_branch(packs_path: Path):
    """
    Makes the test changes on the created branch
    """
    # Case 1: Verify new pack - TestUploadFlow
    new_pack_path, _, _ = create_new_pack(pack_id='TestUploadFlow')

    # Case 2: Verify modified pack - Armorblox
    modify_pack(packs_path / 'Armorblox', 'Integrations/Armorblox/Armorblox.py')

    # Case 3: Verify dependencies handling - Armis
    add_dependency(packs_path / 'Armis', new_pack_path)

    # Case 4: Verify new version - ZeroFox
    enhance_release_notes(packs_path / 'ZeroFox')

    # Case 5: Verify modified existing release notes - Box
    update_existing_release_notes(packs_path / 'Box')

    # Case 6: Verify pack is set to hidden - Microsoft365Defender
    set_pack_hidden(packs_path / 'Microsoft365Defender')

    # Case 7: Verify changed readme - Maltiverse
    update_readme(packs_path / 'Maltiverse')

    # TODO: need to cause this pack to fail in another way because the current way cause validation to fail
    # Case 8: Verify failing pack - Absolute
    # create_failing_pack(packs_path / 'Absolute')

    # Case 9: Verify changed image - Armis
    change_image(packs_path / 'Armis')

    # Case 10: Verify modified modeling rule path - AlibabaActionTrail
    modify_modeling_rules_path(packs_path / 'AlibabaActionTrail/ModelingRules/AlibabaModelingRules',
                               'AlibabaModelingRules', 'Alibaba')

    # Case 11: Verify script path - CortexXDR
    modify_script_path(packs_path / 'CortexXDR/Scripts/XDRSyncScript',
                       'XDRSyncScript', 'XDRSyncScript_new_name')

    # case 12: Verify setting hidden dependency does not add this dependency to the metadata - MicrosoftAdvancedThreatAnalytics
    add_dependency(packs_path / 'MicrosoftAdvancedThreatAnalytics', packs_path / 'Microsoft365Defender',
                   mandatory=False)

    # case 13: Verify new only-XSOAR pack uploaded only to XSOAR's bucket - TestUploadFlowXSOAR
    create_new_pack(pack_id='TestUploadFlowXSOAR')

<<<<<<< HEAD
=======
    # case 14: Verify new only-XSOAR-SaaS pack uploaded only to XSOAR SAAS bucket - TestUploadFlowXsoarSaaS
    create_new_pack(pack_id='TestUploadFlowXsoarSaaS')

>>>>>>> 9d6c5180
    logging.info("Finished making test changes on the branch")


# MAIN FUNCTION


def parse_arguments() -> argparse.Namespace:
    parser = argparse.ArgumentParser()
    parser.add_argument("-p", "--path", nargs="?", help="Content directory path, default is current directory.", default='.')
    parser.add_argument("-cb", "--content-branch", nargs="?",
                        help="The content branch name, if empty will run on current branch.")
    parser.add_argument("-tb", "--test-branch", nargs="?",
                        help="The content test branch name to create and test on.")
    parser.add_argument("-a", "--artifacts_path", help="Path to store the script's output", default=".")
    parser.add_argument("-g", "--gitlab-mirror-token", help="Gitlab mirror token for pushing commits "
                                                            "directly to gitlab repo")
    return parser.parse_args()


def main():
    install_logging('create_test_branch.log', logger=logging)

    args = parse_arguments()
    repo = Repo(args.path)
    if args.content_branch:
        original_branch = args.content_branch
        repo.git.checkout(original_branch)
    else:
        original_branch = repo.active_branch

    try:
        new_branch_name = args.test_branch if args.test_branch else f"{original_branch}_upload_test_branch_{time.time()}"
        content_path = Path(__file__).parent.parent.parent
        packs_path = content_path / 'Packs'
        branch = create_new_branch(repo, new_branch_name)

        logging.info(f"Starts doing test changes on branch '{branch.name}'")
        do_changes_on_branch(packs_path)

        for p in changed_packs:
            repo.git.add(f"{p}/*")

        repo.git.commit(m="Added Test file", no_verify=True)
        repo.git.push('--set-upstream',
                      f'https://GITLAB_PUSH_TOKEN:{args.gitlab_mirror_token}@'  # disable-secrets-detection
                      f'{GITLAB_SERVER_HOST}/{GITLAB_PROJECT_NAMESPACE}/content.git',  # disable-secrets-detection
                      branch, push_option="ci.skip")  # disable-secrets-detection
        logging.info("Successfully pushed the branch to GitLab content repo")

    except GitCommandError as e:
        logging.error(e)

    finally:
        repo.git.checkout(original_branch)
        json_write(os.path.join(args.artifacts_path, 'packs_items.json'), pack_items_dict)
        json_write(os.path.join(args.artifacts_path, 'versions_dict.json'), versions_dict)


if __name__ == "__main__":
    main()<|MERGE_RESOLUTION|>--- conflicted
+++ resolved
@@ -12,22 +12,14 @@
 from Tests.scripts.utils import logging_wrapper as logging
 from Tests.scripts.utils.log_util import install_logging
 from Utils.github_workflow_scripts.utils import get_env_var
-<<<<<<< HEAD
-=======
 from demisto_sdk.commands.common.constants import MarketplaceVersions
->>>>>>> 9d6c5180
 
 versions_dict = {}
 pack_items_dict = {}
 changed_packs = set()
 
-<<<<<<< HEAD
-GITLAB_SERVER_HOST = get_env_var('CI_SERVER_HOST', 'code.pan.run')  # disable-secrets-detection
-GITLAB_PROJECT_NAMESPACE = get_env_var('CI_PROJECT_NAMESPACE', 'xsoar')  # disable-secrets-detection
-=======
 GITLAB_SERVER_HOST = get_env_var('CI_SERVER_HOST', 'gitlab.xdr.pan.local')  # disable-secrets-detection
 GITLAB_PROJECT_NAMESPACE = get_env_var('CI_PROJECT_NAMESPACE', 'xdr/cortex-content')  # disable-secrets-detection
->>>>>>> 9d6c5180
 
 # HELPER FUNCTIONS
 
@@ -44,11 +36,7 @@
         f.write(json.dumps(data, indent=4))
 
 
-<<<<<<< HEAD
-def get_pack_content_paths(pack_path: Path, marketplace='xsoar'):
-=======
 def get_pack_content_paths(pack_path: Path, marketplace=MarketplaceVersions.XSOAR.value):
->>>>>>> 9d6c5180
     """
     Gets a dict of all the paths of the given pack content items as it is in the bucket.
     To get these paths we are running the `demisto-sdk prepare-content` command and saving the result
@@ -150,11 +138,7 @@
         shutil.rmtree(dest_path)
     shutil.copytree(source_path, dest_path)
 
-<<<<<<< HEAD
-    return dest_path, '1.0.0', get_pack_content_paths(dest_path)
-=======
     return dest_path, '1.0.0', get_pack_content_paths(dest_path, marketplace=MarketplaceVersions.XSOAR_SAAS.value)
->>>>>>> 9d6c5180
 
 
 @add_changed_pack
@@ -278,12 +262,8 @@
     parent = modeling_rule.parent
     pack_path = modeling_rule.parent.parent
     modeling_rule.rename(parent.joinpath(new_name))
-<<<<<<< HEAD
-    return pack_path, get_current_version(pack_path), get_pack_content_paths(pack_path, marketplace='marketplacev2')
-=======
     return pack_path, get_current_version(pack_path), get_pack_content_paths(pack_path,
                                                                              marketplace=MarketplaceVersions.MarketplaceV2.value)
->>>>>>> 9d6c5180
 
 
 @add_changed_pack
@@ -347,12 +327,9 @@
     # case 13: Verify new only-XSOAR pack uploaded only to XSOAR's bucket - TestUploadFlowXSOAR
     create_new_pack(pack_id='TestUploadFlowXSOAR')
 
-<<<<<<< HEAD
-=======
     # case 14: Verify new only-XSOAR-SaaS pack uploaded only to XSOAR SAAS bucket - TestUploadFlowXsoarSaaS
     create_new_pack(pack_id='TestUploadFlowXsoarSaaS')
 
->>>>>>> 9d6c5180
     logging.info("Finished making test changes on the branch")
 
 
