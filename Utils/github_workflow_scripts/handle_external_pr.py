--- conflicted
+++ resolved
@@ -2,10 +2,6 @@
 import json
 import os
 
-<<<<<<< HEAD
-from typing import List, Set
-=======
->>>>>>> fa455ac2
 from pathlib import Path
 
 import urllib3
@@ -70,11 +66,7 @@
     return selected_reviewer
 
 
-<<<<<<< HEAD
-def get_packs_support_levels(pack_dirs: Set[str]) -> Set[str]:
-=======
 def get_packs_support_levels(pack_dirs: set[str]) -> set[str]:
->>>>>>> fa455ac2
     """
     Get the pack support levels from the pack metadata.
 
@@ -93,11 +85,7 @@
     return packs_support_levels
 
 
-<<<<<<< HEAD
-def get_packs_support_level_label(file_paths: List[str], external_pr_branch: str) -> str:
-=======
 def get_packs_support_level_label(file_paths: list[str], external_pr_branch: str) -> str:
->>>>>>> fa455ac2
     """
     Get The contributions' support level label.
 
@@ -152,10 +140,7 @@
 
     print(f'{packs_support_levels=}')
     return get_highest_support_label(packs_support_levels) if packs_support_levels else ''
-<<<<<<< HEAD
-=======
-
->>>>>>> fa455ac2
+
 
 def get_highest_support_label(packs_support_levels: set[str]) -> str:
     """
