#!/usr/bin/env python3

import argparse
import sys

import click
from demisto_sdk.commands.doc_reviewer.doc_reviewer import DocReviewer
from typing import List

import urllib3
from utils import timestamped_print

urllib3.disable_warnings(urllib3.exceptions.InsecureRequestWarning)
print = timestamped_print


def pass_files_to_docs_review(files_for_review: List[str]) -> int:
    """
    This function passes each file of the files_for_review list to the demisto-sdk docs reviewer.
    Args:
        files_for_review: the files that should be reviewed.

    Returns: the exit code according to the docs reviewer result.
    """
    exit_code = 0
<<<<<<< HEAD
    doc_reviewer = DocReviewer(file_paths=files_for_review,
                               release_notes_only=True,
                               known_words_file_paths=['Tests/known_words.txt'],
                               load_known_words_from_pack=True)

    result = doc_reviewer.run_doc_review()
    if not result:
        click.secho('Docs review resulted in failure, the exact logs can be found above.', fg="red")
        exit_code = 1
=======
    for file_path in files_for_review:
        click.secho(f'Checking file: {file_path}\n', fg="yellow")
        doc_reviewer = DocReviewer(file_path=file_path,
                                   release_notes_only=True,
                                   known_words_file_path='Tests/known_words.txt',
                                   no_camel_case=True)

        result = doc_reviewer.run_doc_review()
        if not result:
            click.secho('Docs review resulted in failure, the exact logs can be found above.', fg="red")
            exit_code = 1
>>>>>>> 533e7c42

    return exit_code


def parse_changed_files_names() -> argparse.Namespace:
    """
    Run_doc_review script gets the files that were changed in the PR as a string (default delimiter is ';').
    This function is in charge of parsing the info and separate the files names.

    Returns: an argparse.Namespace object which includes the changed files names and the delimiter argument.
    """
    parser = argparse.ArgumentParser(description='Parse the changed files names.')
    parser.add_argument('-c', '--changed_files',
                        help="The files that are passed to docs review (passed as one string).")
    parser.add_argument('-d', '--delimiter', help="the delimiter that separates the changed files names (determined in"
                                                  " the call to tj-actions/changed-files@v2.0.0 in "
                                                  "review_release_notes script).")
    args = parser.parse_args()

    return args


def run_docs_review():
    """
    Parse the changed files names and passes them to demisto-sdk docs review.
    """
    parser_args = parse_changed_files_names()
    changed_files_list = parser_args.changed_files.split(parser_args.delimiter)
    exit_code = pass_files_to_docs_review(files_for_review=changed_files_list)
    return exit_code


if __name__ == "__main__":
    sys.exit(run_docs_review())<|MERGE_RESOLUTION|>--- conflicted
+++ resolved
@@ -23,29 +23,16 @@
     Returns: the exit code according to the docs reviewer result.
     """
     exit_code = 0
-<<<<<<< HEAD
     doc_reviewer = DocReviewer(file_paths=files_for_review,
                                release_notes_only=True,
                                known_words_file_paths=['Tests/known_words.txt'],
-                               load_known_words_from_pack=True)
+                               load_known_words_from_pack=True,
+                               no_camel_case=True)
 
     result = doc_reviewer.run_doc_review()
     if not result:
         click.secho('Docs review resulted in failure, the exact logs can be found above.', fg="red")
         exit_code = 1
-=======
-    for file_path in files_for_review:
-        click.secho(f'Checking file: {file_path}\n', fg="yellow")
-        doc_reviewer = DocReviewer(file_path=file_path,
-                                   release_notes_only=True,
-                                   known_words_file_path='Tests/known_words.txt',
-                                   no_camel_case=True)
-
-        result = doc_reviewer.run_doc_review()
-        if not result:
-            click.secho('Docs review resulted in failure, the exact logs can be found above.', fg="red")
-            exit_code = 1
->>>>>>> 533e7c42
 
     return exit_code
 
