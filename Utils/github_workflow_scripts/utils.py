--- conflicted
+++ resolved
@@ -12,15 +12,12 @@
 from git import Repo
 
 CONTENT_ROOT_PATH = os.path.abspath(os.path.join(__file__, '../../..'))  # full path to content root repo
-<<<<<<< HEAD
+CONTENT_ROLES_PATH = Path(os.path.join(CONTENT_ROOT_PATH, ".github", "content_roles.json"))
+
 DOC_REVIEWER_KEY = "DOC_REVIEWER"
-CONTENT_ROLES_PATH = Path(os.path.join(CONTENT_ROOT_PATH, ".github/content_roles.json"))
-=======
-CONTENT_ROLES_PATH = Path(os.path.join(CONTENT_ROOT_PATH, ".github", "content_roles.json"))
->>>>>>> 6ccd1aae
-
 CONTRIBUTION_REVIEWERS_KEY = "CONTRIBUTION_REVIEWERS"
 CONTRIBUTION_SECURITY_REVIEWER_KEY = "CONTRIBUTION_SECURITY_REVIEWER"
+
 # override print so we have a timestamp with each print
 org_print = print
 CallArgs = Iterable[tuple[Any] | tuple[Any, dict]]
@@ -177,21 +174,48 @@
         os.chdir(self.current)
 
 
-<<<<<<< HEAD
+def get_content_reviewers(content_roles: dict[str, Any]) -> tuple[list[str], str]:
+    """
+    Retrieve the content reviewers from the JSON file
+
+    Args:
+        - `content_roles` (``dict[str, Any]``): The current content team roles and members.
+
+    Return:
+        - `list[str]` of content reviewers GitHub usernames.
+        - `str` of security reviewer GitHub username.
+    """
+
+    try:
+        contribution_reviewers: list[str] = content_roles[CONTRIBUTION_REVIEWERS_KEY]
+        security_reviewer: str = content_roles[CONTRIBUTION_SECURITY_REVIEWER_KEY]
+
+        if not isinstance(contribution_reviewers, list):
+            print(f"'{CONTRIBUTION_REVIEWERS_KEY}' is not an array. Terminating...")
+            sys.exit(1)
+
+        if not isinstance(security_reviewer, str) or not security_reviewer:
+            print(f"'{CONTRIBUTION_SECURITY_REVIEWER_KEY}' is not a string. Terminating...")
+            sys.exit(1)
+
+        if not contribution_reviewers or not security_reviewer:
+            print("No contribution or  reviewers")
+            sys.exit(1)
+
+        return contribution_reviewers, security_reviewer
+    except KeyError as ke:
+        print(f"Error parsing reviewers: {str(ke)}.")
+        sys.exit(1)
+
+
 def get_doc_reviewer(content_roles: dict[str, Any]) -> str:
     """
     Retrieve the doc reviewer from content roles JSON/`dict`.
-=======
-def get_content_reviewers(content_roles: dict[str, Any]) -> tuple[list[str], str]:
-    """
-    Retrieve the content reviewers from the JSON file
->>>>>>> 6ccd1aae
 
     Args:
         - `content_roles` (``dict[str, Any]``): The current content team roles and members.
 
     Return:
-<<<<<<< HEAD
         - `str` of document reviewer GitHub username.
     """
 
@@ -209,29 +233,5 @@
         return doc_reviewer
     except KeyError as ke:
         print(f"Error parsing doc reviewer: {str(ke)}.")
-=======
-        - `list[str]` of content reviewers GitHub usernames.
-        - `str` of security reviewer GitHub username.
-    """
-
-    try:
-        contribution_reviewers: list[str] = content_roles[CONTRIBUTION_REVIEWERS_KEY]
-        security_reviewer: str = content_roles[CONTRIBUTION_SECURITY_REVIEWER_KEY]
-
-        if not isinstance(contribution_reviewers, list):
-            print(f"'{CONTRIBUTION_REVIEWERS_KEY}' is not an array. Terminating...")
-            sys.exit(1)
-
-        if not isinstance(security_reviewer, str) or not security_reviewer:
-            print(f"'{CONTRIBUTION_SECURITY_REVIEWER_KEY}' is not a string. Terminating...")
-            sys.exit(1)
-
-        if not contribution_reviewers or not security_reviewer:
-            print("No contribution or  reviewers")
-            sys.exit(1)
-
-        return contribution_reviewers, security_reviewer
-    except KeyError as ke:
-        print(f"Error parsing reviewers: {str(ke)}.")
->>>>>>> 6ccd1aae
-        sys.exit(1)+        sys.exit(1)
+
