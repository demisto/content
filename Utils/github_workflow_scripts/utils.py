--- conflicted
+++ resolved
@@ -204,8 +204,7 @@
 
         return contribution_reviewers, security_reviewer
     except KeyError as ke:
-<<<<<<< HEAD
-        print(f"Error parsing reviewers: {str(ke)}.")
+        print(f"Error parsing reviewers: {str(ke)}.")  # noqa: T201
         sys.exit(1)
 
 
@@ -226,11 +225,8 @@
             print(f'Could not find pack support level for pack {pack_dir}')
 
     return packs_support_levels
-=======
-        print(f"Error parsing reviewers: {str(ke)}.")  # noqa: T201
-        sys.exit(1)
-
-
+
+  
 def get_doc_reviewer(content_roles: dict[str, Any]) -> str:
     """
     Retrieve the doc reviewer from content roles JSON/`dict`.
@@ -245,5 +241,4 @@
 
     if not (reviewer := content_roles.get(DOC_REVIEWER_KEY)):
         raise ValueError("Cannot get doc reviewer")
-    return reviewer
->>>>>>> bf4ae624
+    return reviewer