#!/usr/bin/env python3

import json

import urllib3
from blessings import Terminal
from github import Github
from handle_external_pr import EXTERNAL_LABEL

<<<<<<< HEAD
from utils import (
=======
from Utils.github_workflow_scripts.utils import (
>>>>>>> 9d6c5180
    get_env_var,
    timestamped_print,
    load_json,
    get_doc_reviewer,
    CONTENT_ROLES_PATH
)
<<<<<<< HEAD
urllib3.disable_warnings(urllib3.exceptions.InsecureRequestWarning)
=======
from urllib3.exceptions import InsecureRequestWarning

urllib3.disable_warnings(InsecureRequestWarning)
>>>>>>> 9d6c5180
print = timestamped_print
INTERNAL_LABEL = "Internal PR"


def main():
    """Creates Internal PRs from Merged External PRs

    Performs the following operations:
    1. Creates new PR.
        A) Uses body of merged external PR as the body of the new PR.
        B) Uses base branch of merged external PR as head branch of the new PR to master.
        C) Adds 'docs-approved' label if it was on the merged external PR.
        D) Requests review from the same users as on the merged external PR.
        E) Add the same labels that the external PR had to the internal PR (including contribution label).
        F) Assigns the same users as on the merged external PR.

    Will use the following env vars:
    - CONTENTBOT_GH_ADMIN_TOKEN: token to use to update the PR
    - EVENT_PAYLOAD: json data from the pull_request event
    """
    t = Terminal()
    payload_str = get_env_var('EVENT_PAYLOAD')
    if not payload_str:
        raise ValueError('EVENT_PAYLOAD env variable not set or empty')
    payload = json.loads(payload_str)
    print(f'{t.cyan}Creation of Internal PR started{t.normal}')

    org_name = 'demisto'
    repo_name = 'content'
    gh = Github(get_env_var('CONTENTBOT_GH_ADMIN_TOKEN'), verify=False)
    content_repo = gh.get_repo(f'{org_name}/{repo_name}')
    pr_number = payload.get('pull_request', {}).get('number')
    merged_pr = content_repo.get_pull(pr_number)
    merged_pr_url = merged_pr.html_url
    body = f'## Original External PR\r\n[external pull request]({merged_pr_url})\r\n\r\n'
    title = merged_pr.title
    if '## Contributor' not in merged_pr.body:
        merged_pr_author = merged_pr.user.login
        body += f'## Contributor\r\n@{merged_pr_author}\r\n\r\n'
    body += merged_pr.body
    base_branch = 'master'
    head_branch = merged_pr.base.ref
    pr = content_repo.create_pull(title=title, body=body, base=base_branch, head=head_branch, draft=False)
    print(f'{t.cyan}Internal PR Created - {pr.html_url}{t.normal}')

    # labels should already contain the contribution label from the external PR.
    # We want to replace the 'External PR' with 'Internal PR' label
    labels = [label.name.replace(EXTERNAL_LABEL, INTERNAL_LABEL) for label in merged_pr.labels]
    for label in labels:
        pr.add_to_labels(label)
        print(f'{t.cyan}"{label}" label added to the Internal PR{t.normal}')

    merged_by = merged_pr.merged_by.login
    reviewers, _ = merged_pr.get_review_requests()
    reviewers_logins = [reviewer.login for reviewer in reviewers]
    # request reviews from the same people as in the merged PR
    new_pr_reviewers = [merged_by] if merged_by else reviewers_logins
    pr.create_review_request(reviewers=new_pr_reviewers)
    print(f'{t.cyan}Requested review from {new_pr_reviewers}{t.normal}')

    # Set PR assignees
    assignees = [assignee.login for assignee in merged_pr.assignees]

    # Un-assign the tech writer (cause the docs reviewed has already been done on the external PR)
    content_roles = load_json(CONTENT_ROLES_PATH)
    if content_roles:

        try:
            doc_reviewer = get_doc_reviewer(content_roles)

            if doc_reviewer in assignees:
                print(f"Unassigning tech writer '{doc_reviewer}' from internal PR...")
                assignees.remove(doc_reviewer)
                print(f"Tech writer '{doc_reviewer}' unassigned")

        except ValueError as ve:
            print(f"{str(ve)}. Skipped tech writer unassignment.")

    else:
        print(f"Unable to parse JSON from '{CONTENT_ROLES_PATH}'. Skipping tech writer unassignment.")

    pr.add_to_assignees(*assignees)
    print(f'{t.cyan}Assigned users {assignees}{t.normal}')

    # remove branch protections
    print(f'{t.cyan}Removing protection from branch "{head_branch}"{t.normal}')
    contrib_branch = content_repo.get_branch(head_branch)
    contrib_branch.remove_protection()
    contrib_branch.remove_required_status_checks()
    contrib_branch.remove_required_pull_request_reviews()


if __name__ == "__main__":
    main()<|MERGE_RESOLUTION|>--- conflicted
+++ resolved
@@ -7,24 +7,16 @@
 from github import Github
 from handle_external_pr import EXTERNAL_LABEL
 
-<<<<<<< HEAD
-from utils import (
-=======
 from Utils.github_workflow_scripts.utils import (
->>>>>>> 9d6c5180
     get_env_var,
     timestamped_print,
     load_json,
     get_doc_reviewer,
     CONTENT_ROLES_PATH
 )
-<<<<<<< HEAD
-urllib3.disable_warnings(urllib3.exceptions.InsecureRequestWarning)
-=======
 from urllib3.exceptions import InsecureRequestWarning
 
 urllib3.disable_warnings(InsecureRequestWarning)
->>>>>>> 9d6c5180
 print = timestamped_print
 INTERNAL_LABEL = "Internal PR"
 
