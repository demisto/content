--- conflicted
+++ resolved
@@ -14,11 +14,7 @@
 print = timestamped_print
 
 
-<<<<<<< HEAD
-def get_non_contributor_stale_branch_names(repo: Repository) -> List[str]:  # noqa: E999
-=======
 def get_non_contributor_stale_branch_names(repo: Repository) -> list[str]:  # noqa: E999
->>>>>>> 0ee4df06
     """Return the list of branches that do not have the prefix of "contrib/"
      and that have not been updated for 2 months (stale). Protected branches are excluded from consideration.
 
