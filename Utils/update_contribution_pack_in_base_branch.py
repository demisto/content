#!/usr/bin/env python3
import argparse
import os
from collections.abc import Iterable
from urllib.parse import urljoin

import requests
<<<<<<< HEAD
=======
PER_PAGE = 100  # value of `per_page` request parameter
>>>>>>> 90cf3b88


def main():
    parser = argparse.ArgumentParser(description='Deploy a pack from a contribution PR to a branch')
    parser.add_argument('-p', '--pr_number', help='Contrib PR number')
    parser.add_argument('-b', '--branch', help='The contrib branch')
    parser.add_argument('-c', '--contrib_repo', help='The contrib repo')
    parser.add_argument('-u', '--username', help='The contrib user name')
    parser.add_argument("-gt", "--github_token", help="The Github token")
    args = parser.parse_args()

    pr_number = args.pr_number
    username = args.username
    repo = args.contrib_repo
    branch = args.branch
    github_token = args.github_token

    packs_dir_names = get_files_from_github(
        username, branch, pr_number, repo, github_token
    )
    if packs_dir_names:
        print('Successfully updated the base branch '
              'with the following contrib packs: Packs/'
              f'{", Packs/".join(packs_dir_names)}')


def get_pr_files(pr_number: str, github_token: str) -> Iterable[str]:
    """
    Get changed files names from a contribution pull request.
    Args:
        pr_number: The contrib PR

    Returns:
        A list of changed file names (under the Packs dir), if found.
    """
    page = 1
    while True:
        response = requests.get(
            f"https://api.github.com/repos/demisto/content/pulls/{pr_number}/files",
            params={"page": str(page), "per_page": str(PER_PAGE)},
            headers={"Authorization": f"Bearer {github_token}"},
        )
        response.raise_for_status()
        files = response.json()
        if not files:
            break
        for pr_file in files:
            if pr_file['filename'].startswith('Packs/'):
                yield pr_file['filename']
        page += 1


def get_files_from_github(
    username: str, branch: str, pr_number: str, repo: str, github_token: str
) -> list[str]:
    """
    Write the changed files content repo
    Args:
        username: The username of the contributor (e.g. demisto / xsoar-bot)
        branch: The contributor branch
        pr_number: The contrib PR
        repo: The contrib repository
    Returns:
        A list of packs names, if found.
    """
    content_path = os.getcwd()
    files_list = set()
    chunk_size = 1024 * 500     # 500 Kb
    base_url = f'https://raw.githubusercontent.com/{username}/{repo}/{branch}/'
    for file_path in get_pr_files(pr_number, github_token):
        abs_file_path = os.path.join(content_path, file_path)
        abs_dir = os.path.dirname(abs_file_path)
        if not os.path.isdir(abs_dir):
            os.makedirs(abs_dir)
        with open(abs_file_path, "wb") as changed_file, requests.get(
            urljoin(base_url, file_path),
            stream=True,
            headers={"Authorization": f"Bearer {github_token}"},
        ) as file_content:
            file_content.raise_for_status()
            for data in file_content.iter_content(chunk_size=chunk_size):
                changed_file.write(data)

        files_list.add(file_path.split(os.path.sep)[1])
    return list(files_list)


if __name__ == '__main__':
    main()<|MERGE_RESOLUTION|>--- conflicted
+++ resolved
@@ -5,10 +5,7 @@
 from urllib.parse import urljoin
 
 import requests
-<<<<<<< HEAD
-=======
 PER_PAGE = 100  # value of `per_page` request parameter
->>>>>>> 90cf3b88
 
 
 def main():
