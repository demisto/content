--- conflicted
+++ resolved
@@ -23,19 +23,11 @@
 fi
 
 _branch="$(git branch  --show-current)"
-<<<<<<< HEAD
-_bucket="${TEST_XDR_PREFIX}marketplace-dist-dev"
-_bucket_v2="${TEST_XDR_PREFIX}marketplace-v2-dist-dev"
-_bucket_xpanse="${TEST_XDR_PREFIX}xpanse-dist-dev"
-_bucket_xsoar_saas="${TEST_XDR_PREFIX}marketplace-saas-dist-dev"
-_bucket_upload="true"
-=======
 _bucket="marketplace-dist-dev"
 _bucket_v2="marketplace-v2-dist-dev"
 _bucket_xpanse="xpanse-dist-dev"
 _bucket_xsoar_saas="marketplace-saas-dist-dev"
 _force="false"
->>>>>>> 90cf3b88
 _slack_channel="dmst-bucket-upload"
 _storage_base_path=""
 _sdk_ref="${SDK_REF:-master}"
@@ -81,13 +73,8 @@
     shift;;
 
   -gb4|--bucket_xsoar_saas)
-<<<<<<< HEAD
-  if [ "$(echo "$2" | tr '[:upper:]' '[:lower:]')" == "${TEST_XDR_PREFIX}marketplace-saas-dist" ]; then
-    echo "Only test buckets are allowed to use. Using ${TEST_XDR_PREFIX}marketplace-saas-dist-dev instead."
-=======
   if [ "$(echo "$2" | tr '[:upper:]' '[:lower:]')" == "marketplace-saas-dist" ]; then
     echo "Only test buckets are allowed to use. Using marketplace-saas-dist-dev instead."
->>>>>>> 90cf3b88
   else
     _bucket_xsoar_saas=$2
   fi
@@ -138,11 +125,7 @@
     exit 1
 fi
 
-<<<<<<< HEAD
-if [ -n "$_force" ] && [ -n "$_storage_base_path" ]; then
-=======
 if [ "$_force" == "true" ] && [ -n "$_storage_base_path" ]; then
->>>>>>> 90cf3b88
     echo "Can not force upload while using a storage base path."
     exit 1
 fi
@@ -158,14 +141,6 @@
   exit 1
 fi
 
-<<<<<<< HEAD
-_variables="variables[BUCKET_UPLOAD]=true"
-if [ -n "$_force" ]; then
-  _variables="variables[FORCE_BUCKET_UPLOAD]=true"
-fi
-
-=======
->>>>>>> 90cf3b88
 if [ -z "$_override_all_packs" ]; then
   _override_all_packs=false
 else
@@ -181,16 +156,10 @@
 curl --request POST \
   --form token="${_ci_token}" \
   --form ref="${_branch}" \
-<<<<<<< HEAD
-  --form "${_variables}" \
-  --form "variables[SLACK_CHANNEL]=${_slack_channel}" \
-  --form "variables[PACKS_TO_UPLOAD]=${_packs}" \
-=======
   --form "variables[BUCKET_UPLOAD]=true" \
   --form "variables[SLACK_CHANNEL]=${_slack_channel}" \
   --form "variables[PACKS_TO_UPLOAD]=${_packs}" \
   --form "variables[FORCE_BUCKET_UPLOAD]=${_force}" \
->>>>>>> 90cf3b88
   --form "variables[GCS_MARKET_BUCKET]=${_bucket}" \
   --form "variables[GCS_MARKET_V2_BUCKET]=${_bucket_v2}" \
   --form "variables[GCS_MARKET_XPANSE_BUCKET]=${_bucket_xpanse}" \
