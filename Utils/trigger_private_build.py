--- conflicted
+++ resolved
@@ -22,11 +22,8 @@
 TRIGGER_BUILD_URL_ON_MASTER = 'https://api.github.com/repos/demisto/content-private/dispatches'
 TRIGGER_BUILD_URL_ON_CUSTOM_BRANCH = \
     'https://api.github.com/repos/demisto/content-private/actions/workflows/config.yml/dispatches'
-<<<<<<< HEAD
-=======
 TRIGGER_NIGHTLY_URL = \
     'https://api.github.com/repos/demisto/content-private/actions/workflows/nightly.yml/dispatches'
->>>>>>> 90cf3b88
 GET_DISPATCH_WORKFLOWS_URL = 'https://api.github.com/repos/demisto/content-private/actions/runs'
 WORKFLOW_HTML_URL = 'https://github.com/demisto/content-private/actions/runs'
 GET_WORKFLOW_URL = 'https://api.github.com/repos/demisto/content-private/actions/runs/{:s}/jobs'
@@ -102,14 +99,7 @@
 
     res = requests.get(GET_DISPATCH_WORKFLOWS_URL,
                        headers={'Authorization': f'Bearer {github_token}'},
-<<<<<<< HEAD
-                       params={
-                           'branch': branch,
-                           'event': 'repository_dispatch' if branch == 'master' else 'workflow_dispatch'
-                       },
-=======
                        params=params,
->>>>>>> 90cf3b88
                        verify=False)
     if res.status_code != 200:
         logging.error(f'Failed to get private repo workflows, request to '
@@ -131,15 +121,12 @@
     # get github token parameter
     arg_parser = argparse.ArgumentParser()
     arg_parser.add_argument('--github-token', help='Github token')
-<<<<<<< HEAD
-=======
     arg_parser.add_argument('--nightly', help='Is nightly build', action=argparse.BooleanOptionalAction)
     arg_parser.add_argument('--sdk-ref', help='Whether to override the sdk branch')
     arg_parser.add_argument('--slack-channel', help='The slack channel in which to send the notification',
                             default='dmst-build-test')
     arg_parser.add_argument('--artifacts-folder', help='Whether to override the PRIVATE_REPO_WORKFLOW_ID.txt creation location',
                             required=False)
->>>>>>> 90cf3b88
     arg_parser.add_argument(
         '--private-branch-name',
         help='Name of the branch in the private repository, if not provided the default will be master.',
@@ -164,11 +151,7 @@
 
     if not is_nightly and branch_has_private_build_infra_change(branch_name):
         # get the workflows ids before triggering the build
-<<<<<<< HEAD
-        pre_existing_workflow_ids = get_dispatch_workflows_ids(github_token, private_branch_name)
-=======
         pre_existing_workflow_ids = get_dispatch_workflows_ids(github_token, private_branch_name, False)
->>>>>>> 90cf3b88
 
         # trigger private build
         if private_branch_name == 'master':
@@ -186,10 +169,7 @@
                     'is_infra_build': 'True'
                 }
             }
-<<<<<<< HEAD
-=======
         logging.info(f'Triggering build for branch {private_branch_name} in content-private repo.')
->>>>>>> 90cf3b88
         res = requests.post(trigger_build_url,
                             headers={'Accept': 'application/vnd.github.everest-preview+json',
                                      'Authorization': f'Bearer {github_token}'},
@@ -201,31 +181,6 @@
                              f'{trigger_build_url} failed with error: {str(res.content)}')
             sys.exit(1)
 
-<<<<<<< HEAD
-        workflow_ids_diff = []
-        for i in range(GET_WORKFLOWS_MAX_RETRIES):
-            # wait 5 seconds and get the workflow ids again
-            time.sleep(5)
-            workflow_ids_after_dispatch = get_dispatch_workflows_ids(github_token, private_branch_name)
-
-            # compare with the first workflows list to get the current id
-            workflow_ids_diff = [x for x in workflow_ids_after_dispatch if x not in pre_existing_workflow_ids]
-            if workflow_ids_diff:
-                break
-
-        if len(workflow_ids_diff) == 1:
-            workflow_id = workflow_ids_diff[0]
-            logging.success(f'Private repo build triggered successfully, workflow id: {workflow_id}\n URL:'
-                            f' {WORKFLOW_HTML_URL}/{workflow_id}')
-
-            # write the workflow id to text file to use it in get_private_build_status.py
-            with open(PRIVATE_REPO_WORKFLOW_ID_FILE, "w") as f:
-                f.write(str(workflow_id))
-            sys.exit(0)
-
-        else:
-            logging.critical('Could not find the private repo workflow')
-=======
     elif is_nightly:
         # get the workflows ids before triggering the nightly build
         pre_existing_workflow_ids = get_dispatch_workflows_ids(github_token, private_branch_name, True)
@@ -248,7 +203,6 @@
         if res.status_code != 204:
             logging.critical(f'Failed to trigger private repo nightly build, request to '
                              f'{TRIGGER_NIGHTLY_URL} failed with error: {str(res.content)}')
->>>>>>> 90cf3b88
             sys.exit(1)
 
     else:
