[tool.poetry]
name = "content"
version = "0.1.0"
description = "Cortex XSOAR content"
authors = ["Cortex XSOAR"]
license = "MIT"
package-mode = false

[[tool.poetry.source]]
name = "pypi-public"
url = "https://pypi.org/simple/"

[tool.poetry.dependencies]
python = "^3.10,<3.12"

[tool.poetry.group.github-actions.dependencies]
packaging = "^24"
pytest = "^7.4.4"
requests = "^2.32.3"
urllib3 = "*"  # taken from the demisto-sdk to avoid conflicts.
blessings = "^1.7"
PyGithub = "^2.2.0"
gitpython = "^3.1.43"
sendgrid = "^6.11"
slack_sdk = "^3.31.0"

[tool.poetry.group.dev.dependencies]
<<<<<<< HEAD
demisto-sdk = {git = "https://github.com/demisto/demisto-sdk.git", rev = "334775361501a8316b1b803cf31dc2d7f514b449"}
=======
demisto-sdk = "1.38.5" # Only affects GitHub Actions. To control the SDK version elsewhere, modify the infra repo's pyproject file
>>>>>>> 7133b19a
pytest = ">=7.1.2"
requests-mock = ">=1.9.3"
pytest-mock = ">=3.7.0"
freezegun = ">=1.1.0"
dateparser = ">=1.2.0"
ruff = "*"  # See `.pre-commit-config-template` for version used in pre-commit. Version here doesn't matter.

[tool.poetry.group.typing.dependencies]
types-tqdm = "^4.66.0.2"
types-requests = "2.28.11"
types-mock = "^4.0.15"
types-setuptools = "^69.2.0.20240317"
types-ujson = "^5.6.0.0"
types-decorator = "^5.1.8"
types-toml = "^0.10.8.7"
types-tabulate = "^0.9.0.20240106"
types-pytz = ">=2021.3.6,<2023.0.0"
types-dateparser = "^1.1.4.20240106"
types-python-dateutil = "^2.9.0.20240316"
types-protobuf = "^4.24.0.4"
types-six = "^1.16.21.20240513"
types-paramiko = "2.12.0"
types-PyMySQL = "1.1.0.20240425"
types-markdown = "3.6.0.20240316"
types-PyYAML = "6.0.12.20240311"
types-emoji = "2.1.0.3"

[tool.ruff]
fix = true
extend-exclude = [
    "CommonServerPython",
    "test_data",
    "conftest.py",
    "demistomock.py",
]
line-length = 130
target-version = "py311"
src = [
    "Packs/Base/Scripts/CommonServerPython",
    "Tests/demistomock",
    "Packs/ApiModules/Scripts/*",
]

[tool.ruff.lint]
select = [
    "B002", # unary-prefix-increment
    "B003", # assignment-to-os-environ
    "B004", # unreliable-callable-check
    "B005", # strip-with-multi-characters
    "B007", # unused-loop-control-variable
    "B009", # get-attr-with-constant
    "B010", # set-attr-with-constant
    "B011", # assert-false
    "B013", # redundant-tuple-in-exception-handler
    "B014", # duplicate-handler-exception
    "B015", # useless-comparison
    "B016", # cannot-raise-literal
    "B018", # useless-expression
    "B020", # loop-variable-overrides-iterator
    "B021", # f-string-docstring
    "B022", # useless-contextlib-suppress
    "B023", # function-uses-loop-variable
    "B025", # duplicate-try-block-exception
    "B027", # empty-method-without-abstract-decorator
    "B028", # no-explicit-stacklevel
    "B029", # except-with-empty-tuple
    "B030", # except-with-non-exception-classes
    "B031", # reuse-of-groupby-generator
    "B032", # unintentional-type-annotation

    "C400", # unnecessary-generator-list
    "C401", # unnecessary-generator-set
    "C402", # unnecessary-generator-dict
    "C403", # unnecessary-list-comprehension-set
    "C404", # unnecessary-list-comprehension-dict
    "C405", # unnecessary-literal-set
    "C406", # unnecessary-literal-dict
    "C408", # unnecessary-collection-call
    "C409", # unnecessary-literal-within-tuple-call
    "C410", # unnecessary-literal-within-list-call
    "C411", # unnecessary-list-call
    "C413", # unnecessary-call-around-sorted
    "C414", # unnecessary-double-cast-or-process
    "C415", # unnecessary-subscript-reversal
    "C416", # unnecessary-comprehension
    "C417", # unnecessary-map
    "C418", # unnecessary-literal-within-dict-call
    "C419", # unnecessary-comprehension-any-all

    "E101", # mixed-spaces-and-tabs
    "E401", # multiple-imports-on-one-line
    "E501", # line-too-long
    "E701", # multiple-statements-on-one-line-colon
    "E702", # multiple-statements-on-one-line-semicolon
    "E703", # useless-semicolon
    "E711", # none-comparison
    "E712", # true-false-comparison
    "E713", # not-in-test
    "E714", # not-is-test
    "E721", # type-comparison
    "E722", # bare-except
    "E731", # lambda-assignment
    "E741", # ambiguous-variable-name
    "E742", # ambiguous-class-name
    "E743", # ambiguous-function-name
    "E902", # io-error

    "F401", # unused-import
    "F402", # import-shadowed-by-loop-var
    "F404", # late-future-import
    "F406", # undefined-local-with-nested-import-star-usage
    "F407", # future-feature-not-defined
    "F501", # percent-format-invalid-format
    "F502", # percent-format-expected-mapping
    "F503", # percent-format-expected-sequence
    "F504", # percent-format-extra-named-arguments
    "F505", # percent-format-missing-argument
    "F506", # percent-format-mixed-positional-and-named
    "F507", # percent-format-positional-count-mismatch
    "F508", # percent-format-star-requires-sequence
    "F509", # percent-format-unsupported-format-character
    "F521", # string-dot-format-invalid-format
    "F522", # string-dot-format-extra-named-arguments
    "F523", # string-dot-format-extra-positional-arguments
    "F524", # string-dot-format-missing-arguments
    "F525", # string-dot-format-mixing-automatic
    "F541", # f-string-missing-placeholders
    "F601", # multi-value-repeated-key-literal
    "F602", # multi-value-repeated-key-variable
    "F621", # expressions-in-star-assignment
    "F622", # multiple-starred-expressions
    "F631", # assert-tuple
    "F632", # is-literal
    "F633", # invalid-print-syntax
    "F634", # if-tuple
    "F701", # break-outside-loop
    "F702", # continue-outside-loop
    "F704", # yield-outside-function
    "F706", # return-outside-function
    "F707", # default-except-not-last
    "F722", # forward-annotation-syntax-error
    "F811", # redefined-while-unused
    "F821", # undefined-name
    "F822", # undefined-export
    "F823", # undefined-local
    "F841", # unused-variable
    "F842", # unused-annotation
    "F901", # raise-not-implemented

    "G010", # logging-warn
    "G101", # logging-extra-attr-clash
    "G201", # logging-exc-info
    "G202", # logging-redundant-exc-info

    "N804", # invalid-first-argument-name-for-class-method
    "N805", # invalid-first-argument-name-for-method
    "N807", # dunder-function-name
    "N999", # invalid-module-name

    "NPY001", # numpy-deprecated-type-alias

    "PD002", # pandas-use-of-inplace-argument
    "PD007", # pandas-use-of-dot-ix
    "PD008", # pandas-use-of-dot-at
    "PD009", # pandas-use-of-dot-iat
    "PD010", # pandas-use-of-dot-pivot-or-unstack
    "PD012", # pandas-use-of-dot-read-table
    "PD013", # pandas-use-of-dot-stack
    "PD015", # pandas-use-of-pd-merge

    "S307", # eval

    "PIE790", # unnecessary-pass
    "PIE794", # duplicate-class-field-definition
    "PIE796", # non-unique-enums
    "PIE807", # reimplemented-list-builtin
    "PIE810", # multiple-starts-ends-with

    "PLC0414", # useless-import-alias
    "PLC3002", # unnecessary-direct-lambda-call

    "PLE0100", # yield-in-init
    "PLE0101", # return-in-init
    "PLE0116", # continue-in-finally
    "PLE0117", # nonlocal-without-binding
    "PLE0118", # load-before-global-declaration
    "PLE0302", # unexpected-special-method-signature
    "PLE0604", # invalid-all-object
    "PLE0605", # invalid-all-format
    "PLE1142", # await-outside-async
    "PLE1205", # logging-too-many-args
    "PLE1206", # logging-too-few-args
    "PLE1307", # bad-string-format-type
    "PLE1310", # bad-str-strip-call
    "PLE1507", # invalid-envvar-value
    "PLE2502", # bidirectional-unicode
    "PLE2510", # invalid-character-backspace
    "PLE2512", # invalid-character-sub
    "PLE2513", # invalid-character-esc
    "PLE2514", # invalid-character-nul
    "PLE2515", # invalid-character-zero-width-space

    "PLR0133", # comparison-of-constant
    "PLR0206", # property-with-parameters
    "PLR0402", # manual-from-import
    "PLR1711", # useless-return
    "PLR1722", # sys-exit-alias

    "PLW0120", # useless-else-on-loop
    "PLW0129", # assert-on-string-literal
    "PLW0711", # binary-op-exception
    "PLW1508", # invalid-envvar-default

    "PT009", # pytest-unittest-assertion
    "PT010", # pytest-raises-without-exception
    "PT013", # pytest-incorrect-pytest-import
    "PT015", # pytest-assert-always-false
    "PT018", # pytest-composite-assertion
    "PT022", # pytest-useless-yield-fixture
    "PT024", # pytest-unnecessary-asyncio-mark-on-fixture
    "PT025", # pytest-erroneous-use-fixtures-on-fixture
    "PT026", # pytest-use-fixtures-without-parameters

    "PTH102", # os-mkdir
    "PTH105", # pathlib-replace
    "PTH106", # os-rmdir
    "PTH114", # os-path-islink
    "PTH115", # os-readlink
    "PTH116", # os-stat
    "PTH117", # os-path-isabs
    "PTH121", # os-path-samefile
    "PTH124", # py-path

    "RET501", # unnecessary-return-none
    "RET502", # implicit-return-value
    "RET503", # implicit-return
    "RET508", # superfluous-else-break

    "RSE102", # unnecessary-paren-on-raise-exception

    "RUF001", # ambiguous-unicode-character-string
    "RUF006", # asyncio-dangling-task
    "RUF007", # pairwise-over-zipped
    "RUF008", # mutable-dataclass-default
    "RUF009", # function-call-in-dataclass-default-argument

    "S102", # exec-builtin
    "S103", # bad-file-permissions
    "S302", # suspicious-marshal-usage
    "S306", # suspicious-mktemp-usage
    "S307", # suspicious-eval-usage
    "S312", # suspicious-telnet-usage
    "S313", # suspicious-xmlc-element-tree-usage
    "S315", # suspicious-xml-expat-reader-usage
    "S316", # suspicious-xml-expat-builder-usage
    "S317", # suspicious-xml-sax-usage
    "S319", # suspicious-xml-pull-dom-usage
    "S321", # suspicious-ftp-lib-usage
    "S323", # suspicious-unverified-context-usage
    "S506", # unsafe-yaml-load
    "S508", # snmp-insecure-version
    "S509", # snmp-weak-cryptography
    "S602", # subprocess-popen-with-shell-equals-true
    "S604", # call-with-shell-equals-true
    "S605", # start-process-with-a-shell
    "S606", # start-process-with-no-shell
    "S612", # logging-config-insecure-listen
    "S701", # jinja2-autoescape-false

    "SIM101", # duplicate-isinstance-call
    "SIM102", # collapsible-if
    "SIM103", # needless-bool
    "SIM107", # return-in-try-except-finally
    "SIM109", # compare-with-tuple
    "SIM110", # reimplemented-builtin
    "SIM117", # multiple-with-statements
    "SIM118", # in-dict-keys
    "SIM201", # negate-equal-op
    "SIM202", # negate-not-equal-op
    "SIM208", # double-negation
    "SIM210", # if-expr-with-true-false
    "SIM211", # if-expr-with-false-true
    "SIM212", # if-expr-with-twisted-arms
    "SIM220", # expr-and-not-expr
    "SIM221", # expr-or-not-expr
    "SIM222", # expr-or-true
    "SIM223", # expr-and-false
    "SIM300", # yoda-conditions
    "SIM401", # if-else-block-instead-of-dict-get

    "T201", # print
    "T203", # p-print

    "TID252", # relative-imports

    "UP001", # useless-metaclass-type
    "UP003", # type-of-primitive
    "UP004", # useless-object-inheritance
    "UP005", # deprecated-unittest-alias
    "UP006", # non-pep585-annotation
    "UP007", # non-pep604-annotation
    "UP008", # super-call-with-parameters
    "UP009", # utf8-encoding-declaration
    "UP010", # unnecessary-future-import
    "UP011", # lru-cache-without-parameters
    "UP012", # unnecessary-encode-utf8
    "UP013", # convert-typed-dict-functional-to-class
    "UP014", # convert-named-tuple-functional-to-class
    "UP015", # redundant-open-modes
    "UP017", # datetime-timezone-utc
    "UP018", # native-literals
    "UP019", # typing-text-str-alias
    "UP020", # open-alias
    "UP021", # replace-universal-newlines
    "UP022", # replace-stdout-stderr
    "UP023", # deprecated-c-element-tree
    "UP024", # os-error-alias
    "UP025", # unicode-kind-prefix
    "UP026", # deprecated-mock-import
    "UP028", # yield-in-for-loop
    "UP029", # unnecessary-builtin-import
    "UP030", # format-literals
    "UP031", # printf-string-formatting
    "UP032", # f-string
    "UP033", # lru-cache-with-maxsize-none
    "UP034", # extraneous-parentheses
    "UP035", # deprecated-import
    "UP036", # outdated-version-block
    "UP037", # quoted-annotation
    "UP038", # non-pep604-isinstance

    "W291", # trailing-whitespace

    "YTT101", # sys-version-slice3
    "YTT102", # sys-version2
    "YTT103", # sys-version-cmp-str3
    "YTT201", # sys-version-info0-eq3
    "YTT202", # six-py3
    "YTT203", # sys-version-info1-cmp-int
    "YTT204", # sys-version-info-minor-cmp-int
    "YTT301", # sys-version0
    "YTT302", # sys-version-cmp-str10
    "YTT303", # sys-version-slice
]
ignore = [
    "E402", # module-import-not-at-top-of-file

    "F403", # undefined-local-with-import-star
    "F405", # undefined-local-with-import-star-usage

    "W605", # invalid-escape-sequence
]

unfixable = [
    "RUF001"  # ambiguous-unicode-character-string
]

[tool.ruff.lint.per-file-ignores]
"**/*_test.py" = []
# Ignore any Python update in ApiModules, until we can proprtly determine their desired version.
"**/*ApiModule.py"  = [ "UP" ]
[tool.mypy]
python_version = "3.10"
check_untyped_defs = true
ignore_missing_imports = true
namespace_packages = true
show_error_codes = true
follow_imports = "silent"
pretty = true
allow_redefinition = true
exclude = [
    "test_data",
    "tests_data",
    ".venv",
    ".*_test.py$",
    "test_.*.py",
    "infrastructure_tests",
    "CommonServerPython.py",
    "demistomock.py",
]

[tool.autopep8]
max_line_length = 130

[tool.pytest]
asyncio_mode = "auto"

[tool.coverage.run]
relative_files = true
omit = ["*/test_data/*", "*_test.py", "demistomock.py", "conftest.py", "**/conftest.py"]

[build-system]
requires = ["poetry-core>=1.0.0"]
build-backend = "poetry.core.masonry.api"<|MERGE_RESOLUTION|>--- conflicted
+++ resolved
@@ -25,11 +25,7 @@
 slack_sdk = "^3.31.0"
 
 [tool.poetry.group.dev.dependencies]
-<<<<<<< HEAD
-demisto-sdk = {git = "https://github.com/demisto/demisto-sdk.git", rev = "334775361501a8316b1b803cf31dc2d7f514b449"}
-=======
-demisto-sdk = "1.38.5" # Only affects GitHub Actions. To control the SDK version elsewhere, modify the infra repo's pyproject file
->>>>>>> 7133b19a
+demisto-sdk = {git = "https://github.com/demisto/demisto-sdk.git", rev = "422d965d01af7eb7ad5d5e4bb87440bd21acc8e2"}
 pytest = ">=7.1.2"
 requests-mock = ">=1.9.3"
 pytest-mock = ">=3.7.0"
