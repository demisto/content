--- conflicted
+++ resolved
@@ -25,11 +25,7 @@
 slack_sdk = "^3.31.0"
 
 [tool.poetry.group.dev.dependencies]
-<<<<<<< HEAD
-demisto-sdk = {git = "https://github.com/demisto/demisto-sdk.git", rev = "CIAC-11100-playbook-run-in-build"}
-=======
 demisto-sdk = "1.34.0" # Only affects GitHub Actions. To control the SDK version elsewhere, modify the infra repo's pyproject file
->>>>>>> 487d0b6c
 pytest = ">=7.1.2"
 requests-mock = ">=1.9.3"
 pytest-mock = ">=3.7.0"
@@ -58,6 +54,22 @@
 types-emoji = "2.1.0.3"
 
 [tool.ruff]
+fix = true
+extend-exclude = [
+    "CommonServerPython",
+    "test_data",
+    "conftest.py",
+    "demistomock.py",
+]
+line-length = 130
+target-version = "py311"
+src = [
+    "Packs/Base/Scripts/CommonServerPython",
+    "Tests/demistomock",
+    "Packs/ApiModules/Scripts/*",
+]
+
+[tool.ruff.lint]
 select = [
     "B002", # unary-prefix-increment
     "B003", # assignment-to-os-environ
@@ -120,7 +132,6 @@
     "E742", # ambiguous-class-name
     "E743", # ambiguous-function-name
     "E902", # io-error
-    "E999", # syntax-error
 
     "F401", # unused-import
     "F402", # import-shadowed-by-loop-var
@@ -187,8 +198,7 @@
     "PD013", # pandas-use-of-dot-stack
     "PD015", # pandas-use-of-pd-merge
 
-    "PGH001", # eval
-    "PGH002", # deprecated-log-warn
+    "S307", # eval
 
     "PIE790", # unnecessary-pass
     "PIE794", # duplicate-class-field-definition
@@ -223,7 +233,6 @@
     "PLR0133", # comparison-of-constant
     "PLR0206", # property-with-parameters
     "PLR0402", # manual-from-import
-    "PLR1701", # repeated-isinstance-calls
     "PLR1711", # useless-return
     "PLR1722", # sys-exit-alias
 
@@ -308,7 +317,6 @@
     "SIM223", # expr-and-false
     "SIM300", # yoda-conditions
     "SIM401", # if-else-block-instead-of-dict-get
-    "SIM910", # dict-get-with-none-default
 
     "T201", # print
     "T203", # p-print
@@ -339,7 +347,6 @@
     "UP024", # os-error-alias
     "UP025", # unicode-kind-prefix
     "UP026", # deprecated-mock-import
-    "UP027", # unpacked-list-comprehension
     "UP028", # yield-in-for-loop
     "UP029", # unnecessary-builtin-import
     "UP030", # format-literals
@@ -373,21 +380,12 @@
 
     "W605", # invalid-escape-sequence
 ]
-extend-exclude = ["CommonServerPython", "test_data", "conftest.py", "demistomock.py"]
 
 unfixable = [
     "RUF001"  # ambiguous-unicode-character-string
 ]
 
-line-length = 130
-target-version = "py310"
-src = [
-    "Packs/Base/Scripts/CommonServerPython",
-    "Tests/demistomock",
-    "Packs/ApiModules/Scripts/*",
-]
-
-[tool.ruff.per-file-ignores]
+[tool.ruff.lint.per-file-ignores]
 "**/*_test.py" = []
 # Ignore any Python update in ApiModules, until we can proprtly determine their desired version.
 "**/*ApiModule.py"  = [ "UP" ]
@@ -423,5 +421,4 @@
 
 [build-system]
 requires = ["poetry-core>=1.0.0"]
-build-backend = "poetry.core.masonry.api"
-
+build-backend = "poetry.core.masonry.api"