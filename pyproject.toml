--- conflicted
+++ resolved
@@ -10,11 +10,7 @@
 defusedxml = "^0.7.1"
 
 [tool.poetry.group.dev.dependencies]
-<<<<<<< HEAD
-demisto-sdk = {git = "https://github.com/demisto/demisto-sdk.git", rev = "master"}
-=======
 demisto-sdk = "1.23.0"
->>>>>>> 279684bf
 requests = "^2.22.0"
 pre-commit = "^2.20.0"
 google-cloud-compute = "^1.8.0"
