[tool.poetry]
name = "content"
version = "0.1.0"
description = "Cortex XSOAR content"
authors = ["Cortex XSOAR"]
license = "MIT"
package-mode = false

[tool.poetry.dependencies]
python = "^3.8,<3.11"
defusedxml = "^0.7.1"

[tool.poetry.group.dev.dependencies]
<<<<<<< HEAD
demisto-sdk = "1.29.2"
=======
demisto-sdk = { git = "https://github.com/demisto/demisto-sdk.git", rev = "89a1961b086d5df772969d055d009f65b7c3d47e" }
>>>>>>> 183cbc5c
requests = "^2.22.0"
pre-commit = "^3.5.0"
dateparser = "^1.1.8"

[tool.poetry.group.linters.dependencies]
mypy = "^0.982"
flake8 = "^4.0.1"
ruff = "^0.0.264"

[tool.poetry.group.testing.dependencies]
pytest = "^7.1.2"
requests-mock = "^1.9.3"
pytest-mock = "^3.7.0"
freezegun = "^1.1.0"
mock-open = "^1.4.0"

# If mypy requires for a `types-*` package, add it here with `poetry add --group typing <package>`
[tool.poetry.group.typing.dependencies]
types-python-dateutil = "^2.8.19.3"
types-tqdm = "^4.66.0.2"
boto3-stubs = { extras = [
    "accessanalyzer",
    "acm",
    "athena",
    "cloudtrail",
    "dynamodb",
    "ec2",
    "guardduty",
    "iam",
    "lambda",
    "logs",
    "network-firewall",
    "route53",
    "s3",
    "sagemaker-runtime",
    "secretsmanager",
    "securityhub",
    "sns",
    "sqs",
    "ssm",
    "wafv2",
], version = "^1.28.31" }
types-protobuf = "^4.24.0.4"

[tool.poetry.group.native]
# This is the python dependencies from the py3-native docker image.
# See https://github.com/demisto/dockerfiles/blob/master/docker/py3-native/pyproject.toml
optional = true

[tool.poetry.group.native.dependencies]
opensearch_dsl = "*"
aiohttp = "*"
python-magic = "*"
pan-os-python = "*"
pdf2image = "*"
bs4 = "*"
lxml = "*"
chardet = "*"
six = "*"
pygments = "*"
numpy = "*"
scikit-learn = "*"
nltk = "*"
pandas = "*"
urllib3 = "*"
python-docx = "*"
enum34 = "*"
pypdf2 = "*"
pikepdf = "*"
boto3 = "*"
msal = "*"
cryptography = "*"
tzlocal = "*"
defusedxml = "*"
isodate = "*"
future = "*"
idna = "*"
pycparser = "*"
cffi = "*"
asn1crypto = "*"
certifi = "*"
cached-property = "*"
phrases-case = "*"
pyvirtualdisplay = "*"
parse-emails = "*"
slack-sdk = { extras = ["optional"], version = "*" }
pyjwt = { extras = ["crypto"], version = "*" }
google-api-python-client = "*"
exchangelib = "*"
requests-oauthlib = "*"
oauthlib = "*"
requests-ntlm = "*"
oauth2client = "*"
dill = "*"
eli5 = "*"
packaging = "*"
rtfde = "*"
webdriver-manager = "*"
selenium = "*"
cymruwhois = "*"
simplejson = "*"
networkx = "*"
slackclient = "*"
dpkt = "*"
aiodns = "*"
pysocks = "^1.7.0"                                   # must be 1.7.0 or above, cause 1.6.8 doesn't work on python 3.10
jbxapi = "*"
python-whois = "*"
ipwhois = "*"
edgegrid-python = "*"
tldextract = "*"

[tool.poetry.group.ci]
optional = true

[tool.poetry.group.ci.dependencies]
google-cloud-bigquery = "^3.2.0"
google-cloud-secret-manager = "^2.13.0"
google-cloud-compute = "^1.8.0"
blessings = "^1.7"
coloredlogs = "^15.0.1"
pandas = "^1.3.3"
prettytable = "^3.2.0"
pyspellchecker = "^0.6.2"
sendgrid = "^6.6.0"
slack_sdk = "^3.11.2"
timeout_decorator = "^0.5.0"
ujson = "^5.1.0"
yamlordereddictloader = "^0.4.0"
parinx = { git = "https://github.com/npsolve/parinx.git", rev = "6493798ceba8089345d970f71be4a896eb6b081d" }
python-gitlab = "^3.0.0"
PyGithub = "^1.54.1"
ansible-runner = "^2.2.0"
paramiko = "^2.11.0"
scp = "^0.14.5"
humanize = "^4.7.0"
boto3 = "^1.23.5"
jsonschema = "^4.6.0"
db-dtypes = "^1.0.1"
json5 = "^0.9.10"
tqdm = "^4.66.1"
tabulate = ">=0.8.9,<0.10.0"
jira = "^3.5.2"
junitparser = "^3.1.0"
tenacity = "^8.2.3"

[tool.ruff]
select = [
    "B002", # unary-prefix-increment
    "B003", # assignment-to-os-environ
    "B004", # unreliable-callable-check
    "B005", # strip-with-multi-characters
    "B007", # unused-loop-control-variable
    "B009", # get-attr-with-constant
    "B010", # set-attr-with-constant
    "B011", # assert-false
    "B013", # redundant-tuple-in-exception-handler
    "B014", # duplicate-handler-exception
    "B015", # useless-comparison
    "B016", # cannot-raise-literal
    "B018", # useless-expression
    "B020", # loop-variable-overrides-iterator
    "B021", # f-string-docstring
    "B022", # useless-contextlib-suppress
    "B023", # function-uses-loop-variable
    "B025", # duplicate-try-block-exception
    "B027", # empty-method-without-abstract-decorator
    "B028", # no-explicit-stacklevel
    "B029", # except-with-empty-tuple
    "B030", # except-with-non-exception-classes
    "B031", # reuse-of-groupby-generator
    "B032", # unintentional-type-annotation

    "C400", # unnecessary-generator-list
    "C401", # unnecessary-generator-set
    "C402", # unnecessary-generator-dict
    "C403", # unnecessary-list-comprehension-set
    "C404", # unnecessary-list-comprehension-dict
    "C405", # unnecessary-literal-set
    "C406", # unnecessary-literal-dict
    "C408", # unnecessary-collection-call
    "C409", # unnecessary-literal-within-tuple-call
    "C410", # unnecessary-literal-within-list-call
    "C411", # unnecessary-list-call
    "C413", # unnecessary-call-around-sorted
    "C414", # unnecessary-double-cast-or-process
    "C415", # unnecessary-subscript-reversal
    "C416", # unnecessary-comprehension
    "C417", # unnecessary-map
    "C418", # unnecessary-literal-within-dict-call
    "C419", # unnecessary-comprehension-any-all

    "E101", # mixed-spaces-and-tabs
    "E401", # multiple-imports-on-one-line
    "E501", # line-too-long
    "E701", # multiple-statements-on-one-line-colon
    "E702", # multiple-statements-on-one-line-semicolon
    "E703", # useless-semicolon
    "E711", # none-comparison
    "E712", # true-false-comparison
    "E713", # not-in-test
    "E714", # not-is-test
    "E721", # type-comparison
    "E722", # bare-except
    "E731", # lambda-assignment
    "E741", # ambiguous-variable-name
    "E742", # ambiguous-class-name
    "E743", # ambiguous-function-name
    "E902", # io-error
    "E999", # syntax-error

    "F401", # unused-import
    "F402", # import-shadowed-by-loop-var
    "F404", # late-future-import
    "F406", # undefined-local-with-nested-import-star-usage
    "F407", # future-feature-not-defined
    "F501", # percent-format-invalid-format
    "F502", # percent-format-expected-mapping
    "F503", # percent-format-expected-sequence
    "F504", # percent-format-extra-named-arguments
    "F505", # percent-format-missing-argument
    "F506", # percent-format-mixed-positional-and-named
    "F507", # percent-format-positional-count-mismatch
    "F508", # percent-format-star-requires-sequence
    "F509", # percent-format-unsupported-format-character
    "F521", # string-dot-format-invalid-format
    "F522", # string-dot-format-extra-named-arguments
    "F523", # string-dot-format-extra-positional-arguments
    "F524", # string-dot-format-missing-arguments
    "F525", # string-dot-format-mixing-automatic
    "F541", # f-string-missing-placeholders
    "F601", # multi-value-repeated-key-literal
    "F602", # multi-value-repeated-key-variable
    "F621", # expressions-in-star-assignment
    "F622", # multiple-starred-expressions
    "F631", # assert-tuple
    "F632", # is-literal
    "F633", # invalid-print-syntax
    "F634", # if-tuple
    "F701", # break-outside-loop
    "F702", # continue-outside-loop
    "F704", # yield-outside-function
    "F706", # return-outside-function
    "F707", # default-except-not-last
    "F722", # forward-annotation-syntax-error
    "F811", # redefined-while-unused
    "F821", # undefined-name
    "F822", # undefined-export
    "F823", # undefined-local
    "F841", # unused-variable
    "F842", # unused-annotation
    "F901", # raise-not-implemented

    "G010", # logging-warn
    "G101", # logging-extra-attr-clash
    "G201", # logging-exc-info
    "G202", # logging-redundant-exc-info

    "ISC001", # single-line-implicit-string-concatenation

    "N804", # invalid-first-argument-name-for-class-method
    "N805", # invalid-first-argument-name-for-method
    "N807", # dunder-function-name
    "N999", # invalid-module-name

    "NPY001", # numpy-deprecated-type-alias

    "PD002", # pandas-use-of-inplace-argument
    "PD007", # pandas-use-of-dot-ix
    "PD008", # pandas-use-of-dot-at
    "PD009", # pandas-use-of-dot-iat
    "PD010", # pandas-use-of-dot-pivot-or-unstack
    "PD012", # pandas-use-of-dot-read-table
    "PD013", # pandas-use-of-dot-stack
    "PD015", # pandas-use-of-pd-merge

    "PGH001", # eval
    "PGH002", # deprecated-log-warn

    "PIE790", # unnecessary-pass
    "PIE794", # duplicate-class-field-definition
    "PIE796", # non-unique-enums
    "PIE807", # reimplemented-list-builtin
    "PIE810", # multiple-starts-ends-with

    "PLC0414", # useless-import-alias
    "PLC3002", # unnecessary-direct-lambda-call

    "PLE0100", # yield-in-init
    "PLE0101", # return-in-init
    "PLE0116", # continue-in-finally
    "PLE0117", # nonlocal-without-binding
    "PLE0118", # load-before-global-declaration
    "PLE0302", # unexpected-special-method-signature
    "PLE0604", # invalid-all-object
    "PLE0605", # invalid-all-format
    "PLE1142", # await-outside-async
    "PLE1205", # logging-too-many-args
    "PLE1206", # logging-too-few-args
    "PLE1307", # bad-string-format-type
    "PLE1310", # bad-str-strip-call
    "PLE1507", # invalid-envvar-value
    "PLE2502", # bidirectional-unicode
    "PLE2510", # invalid-character-backspace
    "PLE2512", # invalid-character-sub
    "PLE2513", # invalid-character-esc
    "PLE2514", # invalid-character-nul
    "PLE2515", # invalid-character-zero-width-space

    "PLR0133", # comparison-of-constant
    "PLR0206", # property-with-parameters
    "PLR0402", # manual-from-import
    "PLR1701", # repeated-isinstance-calls
    "PLR1711", # useless-return
    "PLR1722", # sys-exit-alias

    "PLW0120", # useless-else-on-loop
    "PLW0129", # assert-on-string-literal
    "PLW0711", # binary-op-exception
    "PLW1508", # invalid-envvar-default

    "PT009", # pytest-unittest-assertion
    "PT010", # pytest-raises-without-exception
    "PT013", # pytest-incorrect-pytest-import
    "PT015", # pytest-assert-always-false
    "PT018", # pytest-composite-assertion
    "PT022", # pytest-useless-yield-fixture
    "PT024", # pytest-unnecessary-asyncio-mark-on-fixture
    "PT025", # pytest-erroneous-use-fixtures-on-fixture
    "PT026", # pytest-use-fixtures-without-parameters

    "PTH102", # os-mkdir
    "PTH105", # pathlib-replace
    "PTH106", # os-rmdir
    "PTH114", # os-path-islink
    "PTH115", # os-readlink
    "PTH116", # os-stat
    "PTH117", # os-path-isabs
    "PTH121", # os-path-samefile
    "PTH124", # py-path

    "RET501", # unnecessary-return-none
    "RET502", # implicit-return-value
    "RET503", # implicit-return
    "RET508", # superfluous-else-break

    "RSE102", # unnecessary-paren-on-raise-exception

    "RUF001", # ambiguous-unicode-character-string
    "RUF006", # asyncio-dangling-task
    "RUF007", # pairwise-over-zipped
    "RUF008", # mutable-dataclass-default
    "RUF009", # function-call-in-dataclass-default-argument

    "S102", # exec-builtin
    "S103", # bad-file-permissions
    "S302", # suspicious-marshal-usage
    "S306", # suspicious-mktemp-usage
    "S307", # suspicious-eval-usage
    "S312", # suspicious-telnet-usage
    "S313", # suspicious-xmlc-element-tree-usage
    "S315", # suspicious-xml-expat-reader-usage
    "S316", # suspicious-xml-expat-builder-usage
    "S317", # suspicious-xml-sax-usage
    "S319", # suspicious-xml-pull-dom-usage
    "S321", # suspicious-ftp-lib-usage
    "S323", # suspicious-unverified-context-usage
    "S506", # unsafe-yaml-load
    "S508", # snmp-insecure-version
    "S509", # snmp-weak-cryptography
    "S602", # subprocess-popen-with-shell-equals-true
    "S604", # call-with-shell-equals-true
    "S605", # start-process-with-a-shell
    "S606", # start-process-with-no-shell
    "S612", # logging-config-insecure-listen
    "S701", # jinja2-autoescape-false

    "SIM101", # duplicate-isinstance-call
    "SIM102", # collapsible-if
    "SIM103", # needless-bool
    "SIM107", # return-in-try-except-finally
    "SIM109", # compare-with-tuple
    "SIM110", # reimplemented-builtin
    "SIM117", # multiple-with-statements
    "SIM118", # in-dict-keys
    "SIM201", # negate-equal-op
    "SIM202", # negate-not-equal-op
    "SIM208", # double-negation
    "SIM210", # if-expr-with-true-false
    "SIM211", # if-expr-with-false-true
    "SIM212", # if-expr-with-twisted-arms
    "SIM220", # expr-and-not-expr
    "SIM221", # expr-or-not-expr
    "SIM222", # expr-or-true
    "SIM223", # expr-and-false
    "SIM300", # yoda-conditions
    "SIM401", # if-else-block-instead-of-dict-get
    "SIM910", # dict-get-with-none-default

    "T201", # print
    "T203", # p-print

    "TID252", # relative-imports

    "UP001", # useless-metaclass-type
    "UP003", # type-of-primitive
    "UP004", # useless-object-inheritance
    "UP005", # deprecated-unittest-alias
    "UP006", # non-pep585-annotation
    "UP007", # non-pep604-annotation
    "UP008", # super-call-with-parameters
    "UP009", # utf8-encoding-declaration
    "UP010", # unnecessary-future-import
    "UP011", # lru-cache-without-parameters
    "UP012", # unnecessary-encode-utf8
    "UP013", # convert-typed-dict-functional-to-class
    "UP014", # convert-named-tuple-functional-to-class
    "UP015", # redundant-open-modes
    "UP017", # datetime-timezone-utc
    "UP018", # native-literals
    "UP019", # typing-text-str-alias
    "UP020", # open-alias
    "UP021", # replace-universal-newlines
    "UP022", # replace-stdout-stderr
    "UP023", # deprecated-c-element-tree
    "UP024", # os-error-alias
    "UP025", # unicode-kind-prefix
    "UP026", # deprecated-mock-import
    "UP027", # unpacked-list-comprehension
    "UP028", # yield-in-for-loop
    "UP029", # unnecessary-builtin-import
    "UP030", # format-literals
    "UP031", # printf-string-formatting
    "UP032", # f-string
    "UP033", # lru-cache-with-maxsize-none
    "UP034", # extraneous-parentheses
    "UP035", # deprecated-import
    "UP036", # outdated-version-block
    "UP037", # quoted-annotation
    "UP038", # non-pep604-isinstance

    "W291", # trailing-whitespace

    "YTT101", # sys-version-slice3
    "YTT102", # sys-version2
    "YTT103", # sys-version-cmp-str3
    "YTT201", # sys-version-info0-eq3
    "YTT202", # six-py3
    "YTT203", # sys-version-info1-cmp-int
    "YTT204", # sys-version-info-minor-cmp-int
    "YTT301", # sys-version0
    "YTT302", # sys-version-cmp-str10
    "YTT303", # sys-version-slice
]
ignore = [
    "E402", # module-import-not-at-top-of-file

    "F403", # undefined-local-with-import-star
    "F405", # undefined-local-with-import-star-usage

    "W605", # invalid-escape-sequence
]
extend-exclude = ["CommonServerPython", "test_data", "conftest.py"]

unfixable = [
    "RUF001"  # ambiguous-unicode-character-string
]

line-length = 130
target-version = "py310"
src = [
    "Packs/Base/Scripts/CommonServerPython",
    "Tests/demistomock",
    "Packs/ApiModules/Scripts/*",
]

[tool.ruff.per-file-ignores]
"**/*_test.py" = []
# Ignore any Python update in ApiModules, until we can proprtly determine their desired version.
"**/*ApiModule.py"  = [ "UP" ]
[tool.mypy]
python_version = "3.10"
check_untyped_defs = true
ignore_missing_imports = true
namespace_packages = true
show_error_codes = true
follow_imports = "silent"
pretty = true
allow_redefinition = true
exclude = [
    "test_data",
    "tests_data",
    ".venv",
    ".*_test.py$",
    "test_.*.py",
    "infrastructure_tests",
    "CommonServerPython.py",
    "demistomock.py",
]

[tool.autopep8]
max_line_length = 130

[tool.pytest]
asyncio_mode = "auto"

[tool.coverage.run]
relative_files = true
omit = ["*/test_data/*", "*_test.py", "demistomock.py", "conftest.py", "**/conftest.py"]

[build-system]
requires = ["poetry-core>=1.0.0"]
build-backend = "poetry.core.masonry.api"<|MERGE_RESOLUTION|>--- conflicted
+++ resolved
@@ -11,11 +11,7 @@
 defusedxml = "^0.7.1"
 
 [tool.poetry.group.dev.dependencies]
-<<<<<<< HEAD
-demisto-sdk = "1.29.2"
-=======
 demisto-sdk = { git = "https://github.com/demisto/demisto-sdk.git", rev = "89a1961b086d5df772969d055d009f65b7c3d47e" }
->>>>>>> 183cbc5c
 requests = "^2.22.0"
 pre-commit = "^3.5.0"
 dateparser = "^1.1.8"
