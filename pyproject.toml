--- conflicted
+++ resolved
@@ -10,11 +10,7 @@
 defusedxml = "^0.7.1"
 
 [tool.poetry.group.dev.dependencies]
-<<<<<<< HEAD
-demisto_sdk = { git = "https://github.com/demisto/demisto-sdk.git", rev = "660dc1202c4d4304aee7c1b7791e879889f61a18" }
-=======
 demisto_sdk = "1.16.0"
->>>>>>> 7bb2e8e1
 requests = "^2.22.0"
 pre-commit = "^2.20.0"
 
