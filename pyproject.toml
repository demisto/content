--- conflicted
+++ resolved
@@ -54,7 +54,6 @@
 types-emoji = "2.1.0.3"
 
 [tool.ruff]
-<<<<<<< HEAD
 fix = true
 extend-exclude = ["CommonServerPython", "test_data", "conftest.py", "demistomock.py"]
 line-length = 130
@@ -64,300 +63,6 @@
     "Tests/demistomock",
     "Packs/ApiModules/Scripts/*",
 ]
-=======
-select = [
-    "B002", # unary-prefix-increment
-    "B003", # assignment-to-os-environ
-    "B004", # unreliable-callable-check
-    "B005", # strip-with-multi-characters
-    "B007", # unused-loop-control-variable
-    "B009", # get-attr-with-constant
-    "B010", # set-attr-with-constant
-    "B011", # assert-false
-    "B013", # redundant-tuple-in-exception-handler
-    "B014", # duplicate-handler-exception
-    "B015", # useless-comparison
-    "B016", # cannot-raise-literal
-    "B018", # useless-expression
-    "B020", # loop-variable-overrides-iterator
-    "B021", # f-string-docstring
-    "B022", # useless-contextlib-suppress
-    "B023", # function-uses-loop-variable
-    "B025", # duplicate-try-block-exception
-    "B027", # empty-method-without-abstract-decorator
-    "B028", # no-explicit-stacklevel
-    "B029", # except-with-empty-tuple
-    "B030", # except-with-non-exception-classes
-    "B031", # reuse-of-groupby-generator
-    "B032", # unintentional-type-annotation
-
-    "C400", # unnecessary-generator-list
-    "C401", # unnecessary-generator-set
-    "C402", # unnecessary-generator-dict
-    "C403", # unnecessary-list-comprehension-set
-    "C404", # unnecessary-list-comprehension-dict
-    "C405", # unnecessary-literal-set
-    "C406", # unnecessary-literal-dict
-    "C408", # unnecessary-collection-call
-    "C409", # unnecessary-literal-within-tuple-call
-    "C410", # unnecessary-literal-within-list-call
-    "C411", # unnecessary-list-call
-    "C413", # unnecessary-call-around-sorted
-    "C414", # unnecessary-double-cast-or-process
-    "C415", # unnecessary-subscript-reversal
-    "C416", # unnecessary-comprehension
-    "C417", # unnecessary-map
-    "C418", # unnecessary-literal-within-dict-call
-    "C419", # unnecessary-comprehension-any-all
-
-    "E101", # mixed-spaces-and-tabs
-    "E401", # multiple-imports-on-one-line
-    "E501", # line-too-long
-    "E701", # multiple-statements-on-one-line-colon
-    "E702", # multiple-statements-on-one-line-semicolon
-    "E703", # useless-semicolon
-    "E711", # none-comparison
-    "E712", # true-false-comparison
-    "E713", # not-in-test
-    "E714", # not-is-test
-    "E721", # type-comparison
-    "E722", # bare-except
-    "E731", # lambda-assignment
-    "E741", # ambiguous-variable-name
-    "E742", # ambiguous-class-name
-    "E743", # ambiguous-function-name
-    "E902", # io-error
-
-    "F401", # unused-import
-    "F402", # import-shadowed-by-loop-var
-    "F404", # late-future-import
-    "F406", # undefined-local-with-nested-import-star-usage
-    "F407", # future-feature-not-defined
-    "F501", # percent-format-invalid-format
-    "F502", # percent-format-expected-mapping
-    "F503", # percent-format-expected-sequence
-    "F504", # percent-format-extra-named-arguments
-    "F505", # percent-format-missing-argument
-    "F506", # percent-format-mixed-positional-and-named
-    "F507", # percent-format-positional-count-mismatch
-    "F508", # percent-format-star-requires-sequence
-    "F509", # percent-format-unsupported-format-character
-    "F521", # string-dot-format-invalid-format
-    "F522", # string-dot-format-extra-named-arguments
-    "F523", # string-dot-format-extra-positional-arguments
-    "F524", # string-dot-format-missing-arguments
-    "F525", # string-dot-format-mixing-automatic
-    "F541", # f-string-missing-placeholders
-    "F601", # multi-value-repeated-key-literal
-    "F602", # multi-value-repeated-key-variable
-    "F621", # expressions-in-star-assignment
-    "F622", # multiple-starred-expressions
-    "F631", # assert-tuple
-    "F632", # is-literal
-    "F633", # invalid-print-syntax
-    "F634", # if-tuple
-    "F701", # break-outside-loop
-    "F702", # continue-outside-loop
-    "F704", # yield-outside-function
-    "F706", # return-outside-function
-    "F707", # default-except-not-last
-    "F722", # forward-annotation-syntax-error
-    "F811", # redefined-while-unused
-    "F821", # undefined-name
-    "F822", # undefined-export
-    "F823", # undefined-local
-    "F841", # unused-variable
-    "F842", # unused-annotation
-    "F901", # raise-not-implemented
-
-    "G010", # logging-warn
-    "G101", # logging-extra-attr-clash
-    "G201", # logging-exc-info
-    "G202", # logging-redundant-exc-info
-
-    "ISC001", # single-line-implicit-string-concatenation
-
-    "N804", # invalid-first-argument-name-for-class-method
-    "N805", # invalid-first-argument-name-for-method
-    "N807", # dunder-function-name
-    "N999", # invalid-module-name
-
-    "NPY001", # numpy-deprecated-type-alias
-
-    "PD002", # pandas-use-of-inplace-argument
-    "PD007", # pandas-use-of-dot-ix
-    "PD008", # pandas-use-of-dot-at
-    "PD009", # pandas-use-of-dot-iat
-    "PD010", # pandas-use-of-dot-pivot-or-unstack
-    "PD012", # pandas-use-of-dot-read-table
-    "PD013", # pandas-use-of-dot-stack
-    "PD015", # pandas-use-of-pd-merge
-
-    "PGH001", # eval
-    "PGH002", # deprecated-log-warn
-
-    "PIE790", # unnecessary-pass
-    "PIE794", # duplicate-class-field-definition
-    "PIE796", # non-unique-enums
-    "PIE807", # reimplemented-list-builtin
-    "PIE810", # multiple-starts-ends-with
-
-    "PLC0414", # useless-import-alias
-    "PLC3002", # unnecessary-direct-lambda-call
-
-    "PLE0100", # yield-in-init
-    "PLE0101", # return-in-init
-    "PLE0116", # continue-in-finally
-    "PLE0117", # nonlocal-without-binding
-    "PLE0118", # load-before-global-declaration
-    "PLE0302", # unexpected-special-method-signature
-    "PLE0604", # invalid-all-object
-    "PLE0605", # invalid-all-format
-    "PLE1142", # await-outside-async
-    "PLE1205", # logging-too-many-args
-    "PLE1206", # logging-too-few-args
-    "PLE1307", # bad-string-format-type
-    "PLE1310", # bad-str-strip-call
-    "PLE1507", # invalid-envvar-value
-    "PLE2502", # bidirectional-unicode
-    "PLE2510", # invalid-character-backspace
-    "PLE2512", # invalid-character-sub
-    "PLE2513", # invalid-character-esc
-    "PLE2514", # invalid-character-nul
-    "PLE2515", # invalid-character-zero-width-space
-
-    "PLR0133", # comparison-of-constant
-    "PLR0206", # property-with-parameters
-    "PLR0402", # manual-from-import
-    "PLR1701", # repeated-isinstance-calls
-    "PLR1711", # useless-return
-    "PLR1722", # sys-exit-alias
-
-    "PLW0120", # useless-else-on-loop
-    "PLW0129", # assert-on-string-literal
-    "PLW0711", # binary-op-exception
-    "PLW1508", # invalid-envvar-default
-
-    "PT009", # pytest-unittest-assertion
-    "PT010", # pytest-raises-without-exception
-    "PT013", # pytest-incorrect-pytest-import
-    "PT015", # pytest-assert-always-false
-    "PT018", # pytest-composite-assertion
-    "PT022", # pytest-useless-yield-fixture
-    "PT024", # pytest-unnecessary-asyncio-mark-on-fixture
-    "PT025", # pytest-erroneous-use-fixtures-on-fixture
-    "PT026", # pytest-use-fixtures-without-parameters
-
-    "PTH102", # os-mkdir
-    "PTH105", # pathlib-replace
-    "PTH106", # os-rmdir
-    "PTH114", # os-path-islink
-    "PTH115", # os-readlink
-    "PTH116", # os-stat
-    "PTH117", # os-path-isabs
-    "PTH121", # os-path-samefile
-    "PTH124", # py-path
-
-    "RET501", # unnecessary-return-none
-    "RET502", # implicit-return-value
-    "RET503", # implicit-return
-    "RET508", # superfluous-else-break
-
-    "RSE102", # unnecessary-paren-on-raise-exception
-
-    "RUF001", # ambiguous-unicode-character-string
-    "RUF006", # asyncio-dangling-task
-    "RUF007", # pairwise-over-zipped
-    "RUF008", # mutable-dataclass-default
-    "RUF009", # function-call-in-dataclass-default-argument
-
-    "S102", # exec-builtin
-    "S103", # bad-file-permissions
-    "S302", # suspicious-marshal-usage
-    "S306", # suspicious-mktemp-usage
-    "S307", # suspicious-eval-usage
-    "S312", # suspicious-telnet-usage
-    "S313", # suspicious-xmlc-element-tree-usage
-    "S315", # suspicious-xml-expat-reader-usage
-    "S316", # suspicious-xml-expat-builder-usage
-    "S317", # suspicious-xml-sax-usage
-    "S319", # suspicious-xml-pull-dom-usage
-    "S321", # suspicious-ftp-lib-usage
-    "S323", # suspicious-unverified-context-usage
-    "S506", # unsafe-yaml-load
-    "S508", # snmp-insecure-version
-    "S509", # snmp-weak-cryptography
-    "S602", # subprocess-popen-with-shell-equals-true
-    "S604", # call-with-shell-equals-true
-    "S605", # start-process-with-a-shell
-    "S606", # start-process-with-no-shell
-    "S612", # logging-config-insecure-listen
-    "S701", # jinja2-autoescape-false
-
-    "SIM101", # duplicate-isinstance-call
-    "SIM102", # collapsible-if
-    "SIM103", # needless-bool
-    "SIM107", # return-in-try-except-finally
-    "SIM109", # compare-with-tuple
-    "SIM110", # reimplemented-builtin
-    "SIM117", # multiple-with-statements
-    "SIM118", # in-dict-keys
-    "SIM201", # negate-equal-op
-    "SIM202", # negate-not-equal-op
-    "SIM208", # double-negation
-    "SIM210", # if-expr-with-true-false
-    "SIM211", # if-expr-with-false-true
-    "SIM212", # if-expr-with-twisted-arms
-    "SIM220", # expr-and-not-expr
-    "SIM221", # expr-or-not-expr
-    "SIM222", # expr-or-true
-    "SIM223", # expr-and-false
-    "SIM300", # yoda-conditions
-    "SIM401", # if-else-block-instead-of-dict-get
-
-    "T201", # print
-    "T203", # p-print
-
-    "TID252", # relative-imports
-
-    "UP001", # useless-metaclass-type
-    "UP003", # type-of-primitive
-    "UP004", # useless-object-inheritance
-    "UP005", # deprecated-unittest-alias
-    "UP006", # non-pep585-annotation
-    "UP007", # non-pep604-annotation
-    "UP008", # super-call-with-parameters
-    "UP009", # utf8-encoding-declaration
-    "UP010", # unnecessary-future-import
-    "UP011", # lru-cache-without-parameters
-    "UP012", # unnecessary-encode-utf8
-    "UP013", # convert-typed-dict-functional-to-class
-    "UP014", # convert-named-tuple-functional-to-class
-    "UP015", # redundant-open-modes
-    "UP017", # datetime-timezone-utc
-    "UP018", # native-literals
-    "UP019", # typing-text-str-alias
-    "UP020", # open-alias
-    "UP021", # replace-universal-newlines
-    "UP022", # replace-stdout-stderr
-    "UP023", # deprecated-c-element-tree
-    "UP024", # os-error-alias
-    "UP025", # unicode-kind-prefix
-    "UP026", # deprecated-mock-import
-    "UP028", # yield-in-for-loop
-    "UP029", # unnecessary-builtin-import
-    "UP030", # format-literals
-    "UP031", # printf-string-formatting
-    "UP032", # f-string
-    "UP033", # lru-cache-with-maxsize-none
-    "UP034", # extraneous-parentheses
-    "UP035", # deprecated-import
-    "UP036", # outdated-version-block
-    "UP037", # quoted-annotation
-    "UP038", # non-pep604-isinstance
-
-    "W291", # trailing-whitespace
->>>>>>> d47805d0
 
 [tool.ruff.lint]
 select = [
