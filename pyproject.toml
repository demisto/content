--- conflicted
+++ resolved
@@ -39,49 +39,7 @@
 
 [tool.poetry.dependencies]
 defusedxml = "^0.7.1"
-<<<<<<< HEAD
 python = "^3.8,<3.11"
-=======
-
-[tool.poetry.group.dev.dependencies]
-demisto-sdk = "1.31.5"
-requests = "^2.22.0"
-pre-commit = "^3.5.0"
-dateparser = "^1.1.8"
-
-[tool.poetry.group.linters.dependencies]
-mypy = "^0.982"
-ruff = "^0.0.264"
-
-[tool.poetry.group.testing.dependencies]
-pytest = "^7.1.2"
-requests-mock = "^1.9.3"
-pytest-mock = "^3.7.0"
-freezegun = "^1.1.0"
-mock-open = "^1.4.0"
-
-# If mypy requires for a `types-*` package, add it here with `poetry add --group typing <package>`
-[tool.poetry.group.typing.dependencies]
-types-tqdm = "^4.66.0.2"
-types-requests = "2.28.11"
-types-mock = "^4.0.15"
-types-setuptools = "^69.2.0.20240317"
-types-ujson = "^5.6.0.0"
-types-decorator = "^5.1.8"
-types-pkg-resources = "^0.1.3"
-types-toml = "^0.10.8.7"
-types-tabulate = "^0.9.0.20240106"
-types-pytz = ">=2021.3.6,<2023.0.0"
-types-dateparser = "^1.1.4.20240106"
-types-python-dateutil = "^2.9.0.20240316"
-types-protobuf = "^4.24.0.4"
-types-six = "^1.16.21.20240513"
-types-paramiko = "2.12.0"
-types-PyMySQL = "1.1.0.20240425"
-types-markdown = "3.6.0.20240316"
-types-PyYAML = "6.0.12.20240311"
-types-emoji = "2.1.0.3"
->>>>>>> 97d92847
 
 [tool.poetry.group.ci]
 optional = true
@@ -121,8 +79,9 @@
 yamlordereddictloader = "^0.4.0"
 
 [tool.poetry.group.dev.dependencies]
+demisto-sdk = "1.31.5"
 dateparser = "^1.1.8"
-demisto-sdk = "1.31.4"
+requests = "^2.22.0"
 pre-commit = "^3.5.0"
 requests = "^2.22.0"
 
