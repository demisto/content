--- conflicted
+++ resolved
@@ -10,11 +10,7 @@
 defusedxml = "^0.7.1"
 
 [tool.poetry.group.dev.dependencies]
-<<<<<<< HEAD
-demisto_sdk = { git = "https://github.com/demisto/demisto-sdk.git", branch = "upload_incident_to_alert" }
-=======
 demisto_sdk = "1.15.0"
->>>>>>> b5d773ab
 requests = "^2.22.0"
 pre-commit = "^2.20.0"
 
