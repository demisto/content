[tool.poetry]
name = "content"
version = "0.1.0"
description = "Cortex XSOAR content"
authors = ["Cortex XSOAR"]
license = "MIT"

[tool.poetry.dependencies]
python = "^3.8,<3.11"

[tool.poetry.group.dev.dependencies]
demisto-sdk = {git = "https://github.com/demisto/demisto-sdk.git", rev = "1.7.6-mypy-hotfix"}
requests = "^2.22.0"

[tool.poetry.group.linters.dependencies]
mypy = "^0.982"
flake8 = "^4.0.1"

[tool.poetry.group.testing.dependencies]
pytest = "^7.1.2"
requests-mock = "^1.9.3"
pytest-mock = "^3.7.0"
freezegun = "^1.1.0"
mock-open = "^1.4.0"

[tool.poetry.group.typing.dependencies]
# If mypy requires for a `typed-*` package, add it here with `poetry add --group typing <package>`

[tool.poetry.group.ci]
optional = true

[tool.poetry.group.ci.dependencies]
blessings = "^1.7"
coloredlogs = "^15.0.1"
<<<<<<< HEAD
demisto_py = "^3.2.3"
demisto-sdk = {git = "https://github.com/demisto/demisto-sdk.git", rev = "ad72dd34b8d5343dfe80bb5fe3f31874aeba17cf"}
freezegun = "^1.1.0"
=======
>>>>>>> 2a9330fb
pandas = "^1.3.3"
prettytable = "^3.2.0"
pyspellchecker = "^0.6.2"
sendgrid = "^6.6.0"
slack_sdk = "^3.11.2"
timeout_decorator = "^0.5.0"
ujson = "^5.1.0"
yamlordereddictloader = "^0.4.0"
parinx = {git = "https://github.com/npsolve/parinx.git", rev = "6493798ceba8089345d970f71be4a896eb6b081d"}
python-gitlab = "^3.0.0"
PyGithub = "^1.54.1"
ansible-runner = "^2.2.0"
paramiko = "^2.11.0"
boto3 = "^1.23.5"
<<<<<<< HEAD
flake8 = "^4.0.1"
mypy = "^0.982"
=======
>>>>>>> 2a9330fb
jsonschema = "^4.6.0"
google-cloud-bigquery = "^3.2.0"
db-dtypes = "^1.0.1"

[build-system]
requires = ["poetry-core>=1.0.0"]
build-backend = "poetry.core.masonry.api"<|MERGE_RESOLUTION|>--- conflicted
+++ resolved
@@ -32,12 +32,6 @@
 [tool.poetry.group.ci.dependencies]
 blessings = "^1.7"
 coloredlogs = "^15.0.1"
-<<<<<<< HEAD
-demisto_py = "^3.2.3"
-demisto-sdk = {git = "https://github.com/demisto/demisto-sdk.git", rev = "ad72dd34b8d5343dfe80bb5fe3f31874aeba17cf"}
-freezegun = "^1.1.0"
-=======
->>>>>>> 2a9330fb
 pandas = "^1.3.3"
 prettytable = "^3.2.0"
 pyspellchecker = "^0.6.2"
@@ -52,11 +46,6 @@
 ansible-runner = "^2.2.0"
 paramiko = "^2.11.0"
 boto3 = "^1.23.5"
-<<<<<<< HEAD
-flake8 = "^4.0.1"
-mypy = "^0.982"
-=======
->>>>>>> 2a9330fb
 jsonschema = "^4.6.0"
 google-cloud-bigquery = "^3.2.0"
 db-dtypes = "^1.0.1"
