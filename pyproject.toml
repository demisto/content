--- conflicted
+++ resolved
@@ -25,11 +25,7 @@
 slack_sdk = "^3.31.0"
 
 [tool.poetry.group.dev.dependencies]
-<<<<<<< HEAD
-demisto-sdk = {git = "https://github.com/demisto/demisto-sdk", rev = "2f58ed5179fe5a0bf83e74e974ac05de520f1d49"}
-=======
 demisto-sdk = "1.38.5" # Only affects GitHub Actions. To control the SDK version elsewhere, modify the infra repo's pyproject file
->>>>>>> 9edd76ca
 pytest = ">=7.1.2"
 requests-mock = ">=1.9.3"
 pytest-mock = ">=3.7.0"
