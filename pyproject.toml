[tool.poetry]
name = "content"
version = "0.1.0"
description = "Cortex XSOAR content"
authors = ["Cortex XSOAR"]
license = "MIT"

[tool.poetry.dependencies]
python = "^3.8,<3.11"
defusedxml = "^0.7.1"

[tool.poetry.group.dev.dependencies]
<<<<<<< HEAD
demisto-sdk = {git = "https://github.com/demisto/demisto-sdk.git", rev = "run_instances_update_servers"}
=======
demisto-sdk = "1.20.0"
>>>>>>> 53480686
requests = "^2.22.0"
pre-commit = "^2.20.0"
google-cloud-compute = "^1.8.0"
dateparser = "^1.1.8"

[tool.poetry.group.linters.dependencies]
mypy = "^0.982"
flake8 = "^4.0.1"
ruff = "^0.0.264"

[tool.poetry.group.testing.dependencies]
pytest = "^7.1.2"
requests-mock = "^1.9.3"
pytest-mock = "^3.7.0"
freezegun = "^1.1.0"
mock-open = "^1.4.0"

# If mypy requires for a `types-*` package, add it here with `poetry add --group typing <package>`
[tool.poetry.group.typing.dependencies]
types-python-dateutil = "^2.8.19.3"
types-tqdm = "^4.66.0.2"
boto3-stubs = { extras = [
    "accessanalyzer",
    "acm",
    "athena",
    "cloudtrail",
    "dynamodb",
    "ec2",
    "guardduty",
    "iam",
    "lambda",
    "logs",
    "network-firewall",
    "route53",
    "s3",
    "sagemaker-runtime",
    "secretsmanager",
    "securityhub",
    "sns",
    "sqs",
    "ssm",
    "wafv2",
], version = "^1.28.31" }

[tool.poetry.group.native]
# This is the python dependencies from the py3-native docker image.
# See https://github.com/demisto/dockerfiles/blob/master/docker/py3-native/pyproject.toml
optional = true

[tool.poetry.group.native.dependencies]
opensearch_dsl = "*"
aiohttp = "*"
python-magic = "*"
pan-os-python = "*"
pdf2image = "*"
bs4 = "*"
lxml = "*"
chardet = "*"
six = "*"
pygments = "*"
numpy = "*"
scikit-learn = "*"
nltk = "*"
pandas = "*"
urllib3 = "*"
python-docx = "*"
enum34 = "*"
pypdf2 = "*"
pikepdf = "*"
boto3 = "*"
msal = "*"
cryptography = "*"
tzlocal = "*"
defusedxml = "*"
isodate = "*"
future = "*"
idna = "*"
pycparser = "*"
cffi = "*"
asn1crypto = "*"
certifi = "*"
cached-property = "*"
phrases-case = "*"
pyvirtualdisplay = "*"
parse-emails = "*"
slack-sdk = { extras = ["optional"], version = "*" }
pyjwt = { extras = ["crypto"], version = "*" }
google-api-python-client = "*"
exchangelib = "*"
requests-oauthlib = "*"
oauthlib = "*"
requests-ntlm = "*"
oauth2client = "*"
dill = "*"
eli5 = "*"
packaging = "*"
rtfde = "*"
webdriver-manager = "*"
selenium = "*"
cymruwhois = "*"
simplejson = "*"
networkx = "*"
slackclient = "*"
dpkt = "*"
aiodns = "*"
pysocks = "^1.7.0"                                   # must be 1.7.0 or above, cause 1.6.8 doesn't work on python 3.10
jbxapi = "*"
python-whois = "*"
ipwhois = "*"
edgegrid-python = "*"
tldextract = "*"

[tool.poetry.group.ci]
optional = true

[tool.poetry.group.ci.dependencies]
blessings = "^1.7"
coloredlogs = "^15.0.1"
pandas = "^1.3.3"
prettytable = "^3.2.0"
pyspellchecker = "^0.6.2"
sendgrid = "^6.6.0"
slack_sdk = "^3.11.2"
timeout_decorator = "^0.5.0"
ujson = "^5.1.0"
yamlordereddictloader = "^0.4.0"
parinx = { git = "https://github.com/npsolve/parinx.git", rev = "6493798ceba8089345d970f71be4a896eb6b081d" }
python-gitlab = "^3.0.0"
PyGithub = "^1.54.1"
ansible-runner = "^2.2.0"
paramiko = "^2.11.0"
scp = "^0.14.5"
humanize = "^4.7.0"
boto3 = "^1.23.5"
jsonschema = "^4.6.0"
google-cloud-bigquery = "^3.2.0"
db-dtypes = "^1.0.1"
google-cloud-secret-manager = "^2.13.0"
json5 = "^0.9.10"
tqdm = "^4.66.1"
tabulate = ">=0.8.9,<0.10.0"
jira = "^3.5.2"
junitparser = "^3.1.0"

[tool.ruff]
select = [
    "B002", # unary-prefix-increment
    "B003", # assignment-to-os-environ
    "B004", # unreliable-callable-check
    "B005", # strip-with-multi-characters
    "B007", # unused-loop-control-variable
    "B009", # get-attr-with-constant
    "B010", # set-attr-with-constant
    "B011", # assert-false
    "B013", # redundant-tuple-in-exception-handler
    "B014", # duplicate-handler-exception
    "B015", # useless-comparison
    "B016", # cannot-raise-literal
    "B018", # useless-expression
    "B020", # loop-variable-overrides-iterator
    "B021", # f-string-docstring
    "B022", # useless-contextlib-suppress
    "B023", # function-uses-loop-variable
    "B025", # duplicate-try-block-exception
    "B027", # empty-method-without-abstract-decorator
    "B028", # no-explicit-stacklevel
    "B029", # except-with-empty-tuple
    "B030", # except-with-non-exception-classes
    "B031", # reuse-of-groupby-generator
    "B032", # unintentional-type-annotation

    "C400", # unnecessary-generator-list
    "C401", # unnecessary-generator-set
    "C402", # unnecessary-generator-dict
    "C403", # unnecessary-list-comprehension-set
    "C404", # unnecessary-list-comprehension-dict
    "C405", # unnecessary-literal-set
    "C406", # unnecessary-literal-dict
    "C408", # unnecessary-collection-call
    "C409", # unnecessary-literal-within-tuple-call
    "C410", # unnecessary-literal-within-list-call
    "C411", # unnecessary-list-call
    "C413", # unnecessary-call-around-sorted
    "C414", # unnecessary-double-cast-or-process
    "C415", # unnecessary-subscript-reversal
    "C416", # unnecessary-comprehension
    "C417", # unnecessary-map
    "C418", # unnecessary-literal-within-dict-call
    "C419", # unnecessary-comprehension-any-all

    "E101", # mixed-spaces-and-tabs
    "E401", # multiple-imports-on-one-line
    "E501", # line-too-long
    "E701", # multiple-statements-on-one-line-colon
    "E702", # multiple-statements-on-one-line-semicolon
    "E703", # useless-semicolon
    "E711", # none-comparison
    "E712", # true-false-comparison
    "E713", # not-in-test
    "E714", # not-is-test
    "E721", # type-comparison
    "E722", # bare-except
    "E731", # lambda-assignment
    "E741", # ambiguous-variable-name
    "E742", # ambiguous-class-name
    "E743", # ambiguous-function-name
    "E902", # io-error
    "E999", # syntax-error

    "F401", # unused-import
    "F402", # import-shadowed-by-loop-var
    "F404", # late-future-import
    "F406", # undefined-local-with-nested-import-star-usage
    "F407", # future-feature-not-defined
    "F501", # percent-format-invalid-format
    "F502", # percent-format-expected-mapping
    "F503", # percent-format-expected-sequence
    "F504", # percent-format-extra-named-arguments
    "F505", # percent-format-missing-argument
    "F506", # percent-format-mixed-positional-and-named
    "F507", # percent-format-positional-count-mismatch
    "F508", # percent-format-star-requires-sequence
    "F509", # percent-format-unsupported-format-character
    "F521", # string-dot-format-invalid-format
    "F522", # string-dot-format-extra-named-arguments
    "F523", # string-dot-format-extra-positional-arguments
    "F524", # string-dot-format-missing-arguments
    "F525", # string-dot-format-mixing-automatic
    "F541", # f-string-missing-placeholders
    "F601", # multi-value-repeated-key-literal
    "F602", # multi-value-repeated-key-variable
    "F621", # expressions-in-star-assignment
    "F622", # multiple-starred-expressions
    "F631", # assert-tuple
    "F632", # is-literal
    "F633", # invalid-print-syntax
    "F634", # if-tuple
    "F701", # break-outside-loop
    "F702", # continue-outside-loop
    "F704", # yield-outside-function
    "F706", # return-outside-function
    "F707", # default-except-not-last
    "F722", # forward-annotation-syntax-error
    "F811", # redefined-while-unused
    "F821", # undefined-name
    "F822", # undefined-export
    "F823", # undefined-local
    "F841", # unused-variable
    "F842", # unused-annotation
    "F901", # raise-not-implemented

    "G010", # logging-warn
    "G101", # logging-extra-attr-clash
    "G201", # logging-exc-info
    "G202", # logging-redundant-exc-info

    "ISC001", # single-line-implicit-string-concatenation

    "N804", # invalid-first-argument-name-for-class-method
    "N805", # invalid-first-argument-name-for-method
    "N807", # dunder-function-name
    "N999", # invalid-module-name

    "NPY001", # numpy-deprecated-type-alias

    "PD002", # pandas-use-of-inplace-argument
    "PD007", # pandas-use-of-dot-ix
    "PD008", # pandas-use-of-dot-at
    "PD009", # pandas-use-of-dot-iat
    "PD010", # pandas-use-of-dot-pivot-or-unstack
    "PD012", # pandas-use-of-dot-read-table
    "PD013", # pandas-use-of-dot-stack
    "PD015", # pandas-use-of-pd-merge

    "PGH001", # eval
    "PGH002", # deprecated-log-warn

    "PIE790", # unnecessary-pass
    "PIE794", # duplicate-class-field-definition
    "PIE796", # non-unique-enums
    "PIE807", # reimplemented-list-builtin
    "PIE810", # multiple-starts-ends-with

    "PLC0414", # useless-import-alias
    "PLC3002", # unnecessary-direct-lambda-call

    "PLE0100", # yield-in-init
    "PLE0101", # return-in-init
    "PLE0116", # continue-in-finally
    "PLE0117", # nonlocal-without-binding
    "PLE0118", # load-before-global-declaration
    "PLE0302", # unexpected-special-method-signature
    "PLE0604", # invalid-all-object
    "PLE0605", # invalid-all-format
    "PLE1142", # await-outside-async
    "PLE1205", # logging-too-many-args
    "PLE1206", # logging-too-few-args
    "PLE1307", # bad-string-format-type
    "PLE1310", # bad-str-strip-call
    "PLE1507", # invalid-envvar-value
    "PLE2502", # bidirectional-unicode
    "PLE2510", # invalid-character-backspace
    "PLE2512", # invalid-character-sub
    "PLE2513", # invalid-character-esc
    "PLE2514", # invalid-character-nul
    "PLE2515", # invalid-character-zero-width-space

    "PLR0133", # comparison-of-constant
    "PLR0206", # property-with-parameters
    "PLR0402", # manual-from-import
    "PLR1701", # repeated-isinstance-calls
    "PLR1711", # useless-return
    "PLR1722", # sys-exit-alias

    "PLW0120", # useless-else-on-loop
    "PLW0129", # assert-on-string-literal
    "PLW0711", # binary-op-exception
    "PLW1508", # invalid-envvar-default

    "PT009", # pytest-unittest-assertion
    "PT010", # pytest-raises-without-exception
    "PT013", # pytest-incorrect-pytest-import
    "PT015", # pytest-assert-always-false
    "PT018", # pytest-composite-assertion
    "PT022", # pytest-useless-yield-fixture
    "PT024", # pytest-unnecessary-asyncio-mark-on-fixture
    "PT025", # pytest-erroneous-use-fixtures-on-fixture
    "PT026", # pytest-use-fixtures-without-parameters

    "PTH102", # os-mkdir
    "PTH105", # pathlib-replace
    "PTH106", # os-rmdir
    "PTH114", # os-path-islink
    "PTH115", # os-readlink
    "PTH116", # os-stat
    "PTH117", # os-path-isabs
    "PTH121", # os-path-samefile
    "PTH124", # py-path

    "RET501", # unnecessary-return-none
    "RET502", # implicit-return-value
    "RET503", # implicit-return
    "RET508", # superfluous-else-break

    "RSE102", # unnecessary-paren-on-raise-exception

    "RUF001", # ambiguous-unicode-character-string
    "RUF006", # asyncio-dangling-task
    "RUF007", # pairwise-over-zipped
    "RUF008", # mutable-dataclass-default
    "RUF009", # function-call-in-dataclass-default-argument

    "S102", # exec-builtin
    "S103", # bad-file-permissions
    "S302", # suspicious-marshal-usage
    "S306", # suspicious-mktemp-usage
    "S307", # suspicious-eval-usage
    "S312", # suspicious-telnet-usage
    "S313", # suspicious-xmlc-element-tree-usage
    "S315", # suspicious-xml-expat-reader-usage
    "S316", # suspicious-xml-expat-builder-usage
    "S317", # suspicious-xml-sax-usage
    "S319", # suspicious-xml-pull-dom-usage
    "S321", # suspicious-ftp-lib-usage
    "S323", # suspicious-unverified-context-usage
    "S506", # unsafe-yaml-load
    "S508", # snmp-insecure-version
    "S509", # snmp-weak-cryptography
    "S602", # subprocess-popen-with-shell-equals-true
    "S604", # call-with-shell-equals-true
    "S605", # start-process-with-a-shell
    "S606", # start-process-with-no-shell
    "S612", # logging-config-insecure-listen
    "S701", # jinja2-autoescape-false

    "SIM101", # duplicate-isinstance-call
    "SIM102", # collapsible-if
    "SIM103", # needless-bool
    "SIM107", # return-in-try-except-finally
    "SIM109", # compare-with-tuple
    "SIM110", # reimplemented-builtin
    "SIM117", # multiple-with-statements
    "SIM118", # in-dict-keys
    "SIM201", # negate-equal-op
    "SIM202", # negate-not-equal-op
    "SIM208", # double-negation
    "SIM210", # if-expr-with-true-false
    "SIM211", # if-expr-with-false-true
    "SIM212", # if-expr-with-twisted-arms
    "SIM220", # expr-and-not-expr
    "SIM221", # expr-or-not-expr
    "SIM222", # expr-or-true
    "SIM223", # expr-and-false
    "SIM300", # yoda-conditions
    "SIM401", # if-else-block-instead-of-dict-get
    "SIM910", # dict-get-with-none-default

    "T201", # print
    "T203", # p-print

    "TID252", # relative-imports

    "UP001", # useless-metaclass-type
    "UP003", # type-of-primitive
    "UP004", # useless-object-inheritance
    "UP005", # deprecated-unittest-alias
    "UP006", # non-pep585-annotation
    "UP007", # non-pep604-annotation
    "UP008", # super-call-with-parameters
    "UP009", # utf8-encoding-declaration
    "UP010", # unnecessary-future-import
    "UP011", # lru-cache-without-parameters
    "UP012", # unnecessary-encode-utf8
    "UP013", # convert-typed-dict-functional-to-class
    "UP014", # convert-named-tuple-functional-to-class
    "UP015", # redundant-open-modes
    "UP017", # datetime-timezone-utc
    "UP018", # native-literals
    "UP019", # typing-text-str-alias
    "UP020", # open-alias
    "UP021", # replace-universal-newlines
    "UP022", # replace-stdout-stderr
    "UP023", # deprecated-c-element-tree
    "UP024", # os-error-alias
    "UP025", # unicode-kind-prefix
    "UP026", # deprecated-mock-import
    "UP027", # unpacked-list-comprehension
    "UP028", # yield-in-for-loop
    "UP029", # unnecessary-builtin-import
    "UP030", # format-literals
    "UP031", # printf-string-formatting
    "UP032", # f-string
    "UP033", # lru-cache-with-maxsize-none
    "UP034", # extraneous-parentheses
    "UP035", # deprecated-import
    "UP036", # outdated-version-block
    "UP037", # quoted-annotation
    "UP038", # non-pep604-isinstance

    "YTT101", # sys-version-slice3
    "YTT102", # sys-version2
    "YTT103", # sys-version-cmp-str3
    "YTT201", # sys-version-info0-eq3
    "YTT202", # six-py3
    "YTT203", # sys-version-info1-cmp-int
    "YTT204", # sys-version-info-minor-cmp-int
    "YTT301", # sys-version0
    "YTT302", # sys-version-cmp-str10
    "YTT303", # sys-version-slice
]
ignore = [
    "E402", # module-import-not-at-top-of-file

    "F403", # undefined-local-with-import-star
    "F405", # undefined-local-with-import-star-usage

    "W605", # invalid-escape-sequence
]
extend-exclude = ["CommonServerPython", "test_data"]

unfixable = [
    "RUF001"  # ambiguous-unicode-character-string
]

line-length = 130
target-version = "py310"
src = [
    "Packs/Base/Scripts/CommonServerPython",
    "Tests/demistomock",
    "Packs/ApiModules/Scripts/*",
]

[tool.ruff.per-file-ignores]
"**/*_test.py" = []
# Ignore any Python update in ApiModules, until we can proprtly determine their desired version.
"**/*ApiModule.py"  = [ "UP" ]

[tool.mypy]
python_version = "3.10"
check_untyped_defs = true
ignore_missing_imports = true
namespace_packages = true
show_error_codes = true
follow_imports = "silent"
pretty = true
allow_redefinition = true
exclude = [
    "test_data",
    "tests_data",
    ".venv",
    ".*_test.py$",
    "test_.*.py",
    "infrastructure_tests",
    "CommonServerPython.py",
    "demistomock.py",
]

[tool.autopep8]
max_line_length = 130

[tool.pytest]
junit_family = "xunit1"

[build-system]
requires = ["poetry-core>=1.0.0"]
build-backend = "poetry.core.masonry.api"<|MERGE_RESOLUTION|>--- conflicted
+++ resolved
@@ -10,11 +10,7 @@
 defusedxml = "^0.7.1"
 
 [tool.poetry.group.dev.dependencies]
-<<<<<<< HEAD
-demisto-sdk = {git = "https://github.com/demisto/demisto-sdk.git", rev = "run_instances_update_servers"}
-=======
-demisto-sdk = "1.20.0"
->>>>>>> 53480686
+demisto-sdk = "1.19.0"
 requests = "^2.22.0"
 pre-commit = "^2.20.0"
 google-cloud-compute = "^1.8.0"
@@ -59,9 +55,9 @@
     "wafv2",
 ], version = "^1.28.31" }
 
-[tool.poetry.group.native]
 # This is the python dependencies from the py3-native docker image.
 # See https://github.com/demisto/dockerfiles/blob/master/docker/py3-native/pyproject.toml
+[tool.poetry.group.native]
 optional = true
 
 [tool.poetry.group.native.dependencies]
@@ -154,10 +150,6 @@
 db-dtypes = "^1.0.1"
 google-cloud-secret-manager = "^2.13.0"
 json5 = "^0.9.10"
-tqdm = "^4.66.1"
-tabulate = ">=0.8.9,<0.10.0"
-jira = "^3.5.2"
-junitparser = "^3.1.0"
 
 [tool.ruff]
 select = [
