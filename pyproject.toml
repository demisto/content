--- conflicted
+++ resolved
@@ -54,6 +54,22 @@
 types-emoji = "2.1.0.3"
 
 [tool.ruff]
+fix = true
+extend-exclude = [
+    "CommonServerPython",
+    "test_data",
+    "conftest.py",
+    "demistomock.py",
+]
+line-length = 130
+target-version = "py311"
+src = [
+    "Packs/Base/Scripts/CommonServerPython",
+    "Tests/demistomock",
+    "Packs/ApiModules/Scripts/*",
+]
+
+[tool.ruff.lint]
 select = [
     "B002", # unary-prefix-increment
     "B003", # assignment-to-os-environ
@@ -182,12 +198,7 @@
     "PD013", # pandas-use-of-dot-stack
     "PD015", # pandas-use-of-pd-merge
 
-<<<<<<< HEAD
     "S307", # eval
-=======
-    "PGH001", # eval
-    "PGH002", # deprecated-log-warn
->>>>>>> 43cb9047
 
     "PIE790", # unnecessary-pass
     "PIE794", # duplicate-class-field-definition
@@ -222,7 +233,6 @@
     "PLR0133", # comparison-of-constant
     "PLR0206", # property-with-parameters
     "PLR0402", # manual-from-import
-    "PLR1701", # repeated-isinstance-calls
     "PLR1711", # useless-return
     "PLR1722", # sys-exit-alias
 
@@ -370,21 +380,12 @@
 
     "W605", # invalid-escape-sequence
 ]
-extend-exclude = ["CommonServerPython", "test_data", "conftest.py", "demistomock.py"]
 
 unfixable = [
     "RUF001"  # ambiguous-unicode-character-string
 ]
 
-line-length = 130
-target-version = "py310"
-src = [
-    "Packs/Base/Scripts/CommonServerPython",
-    "Tests/demistomock",
-    "Packs/ApiModules/Scripts/*",
-]
-
-[tool.ruff.per-file-ignores]
+[tool.ruff.lint.per-file-ignores]
 "**/*_test.py" = []
 # Ignore any Python update in ApiModules, until we can proprtly determine their desired version.
 "**/*ApiModule.py"  = [ "UP" ]
