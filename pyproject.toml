[tool.poetry]
name = "content"
version = "0.1.0"
description = "Cortex XSOAR content"
authors = ["Cortex XSOAR"]
license = "MIT"
package-mode = false

[[tool.poetry.source]]
name = "pypi-public"
url = "https://pypi.org/simple/"

[tool.poetry.dependencies]
python = ">=3.10,<3.11"

[tool.poetry.group.dev.dependencies]
<<<<<<< HEAD
demisto-sdk = { git = "https://github.com/demisto/demisto-sdk.git", rev = "d660effd78dfe8b3a8325ed61c49c4b1d750bae2" }
requests = "^2.31.0"
=======
demisto-sdk = "1.30.0"
requests = "^2.22.0"
>>>>>>> 1c3bcc4d
pre-commit = "^3.5.0"
dateparser = "^1.1.8"
defusedxml = "^0.7.1"

[tool.poetry.group.linters.dependencies]
mypy = "^0.982"
<<<<<<< HEAD
flake8 = "^6.0.0"
=======
>>>>>>> 1c3bcc4d
ruff = "^0.0.264"

[tool.poetry.group.testing.dependencies]
pytest = "^7.1.2"
requests-mock = "^1.9.3"
pytest-mock = "^3.7.0"
freezegun = "^1.1.0"
mock-open = "^1.4.0"

# If mypy requires for a `types-*` package, add it here with `poetry add --group typing <package>`
[tool.poetry.group.typing.dependencies]
types-tqdm = "^4.66.0.2"
<<<<<<< HEAD
boto3-stubs = { extras = [
    "accessanalyzer",
    "acm",
    "athena",
    "cloudtrail",
    "dynamodb",
    "ec2",
    "guardduty",
    "iam",
    "lambda",
    "logs",
    "network-firewall",
    "route53",
    "s3",
    "sagemaker-runtime",
    "secretsmanager",
    "securityhub",
    "sns",
    "sqs",
    "ssm",
    "wafv2",
], version = "^1.28.31" }
types-protobuf = "^4.24.0.20240311"
types-dateparser = "^1.1.4.20240106"
types-pytz = "^2024.1.0.20240203"
types-pyyaml = "^6.0.12.20240311"
types-setuptools = "^69.2.0.20240317"
types-ujson = "^5.9.0.0"
types-paramiko ="^2.11.0"
types-requests = "^2.31.0.20240311"
types-emoji = "^2.1.0.3"
types-pymysql = "^1.1.0.1"
types-six = "^1.16.21.20240311"
types-markdown = "^3.6.0.20240316"
types-tabulate = "^0.9.0.20240106"
=======
types-requests = "2.28.11"
types-mock = "^4.0.15"
types-setuptools = "^69.2.0.20240317"
types-ujson = "^5.6.0.0"
types-decorator = "^5.1.8"
types-pkg-resources = "^0.1.3"
types-toml = "^0.10.8.7"
types-tabulate = "^0.9.0.20240106"
types-pytz = ">=2021.3.6,<2023.0.0"
types-dateparser = "^1.1.4.20240106"
types-python-dateutil = "^2.9.0.20240316"
types-protobuf = "^4.24.0.4"
types-six = "^1.16.21.20240513"
types-paramiko = "2.12.0"
types-PyMySQL = "1.1.0.20240425"
types-markdown = "3.6.0.20240316"
types-PyYAML = "6.0.12.20240311"
types-emoji = "2.1.0.3"
>>>>>>> 1c3bcc4d

[tool.poetry.group.ci]
optional = true

[tool.poetry.group.ci.dependencies]
google-cloud-bigquery = "^3.2.0"
google-cloud-secret-manager = "^2.13.0"
google-cloud-compute = "^1.8.0"
blessings = "^1.7"
coloredlogs = "^15.0.1"
pandas = "^1.3.3"
prettytable = "^3.2.0"
pyspellchecker = "^0.6.2"
sendgrid = "^6.6.0"
slack_sdk = "^3.11.2"
timeout_decorator = "^0.5.0"
ujson = "^5.1.0"
yamlordereddictloader = "^0.4.0"
parinx = { git = "https://github.com/npsolve/parinx.git", rev = "6493798ceba8089345d970f71be4a896eb6b081d" }
python-gitlab = "^3.0.0"
PyGithub = "^1.54.1"
ansible-runner = "^2.2.0"
paramiko = "^2.11.0"
scp = "^0.14.5"
humanize = "^4.7.0"
jsonschema = "^4.6.0"
db-dtypes = "^1.0.1"
json5 = "^0.9.10"
tqdm = "^4.66.1"
tabulate = ">=0.8.9,<0.10.0"
jira = "^3.5.2"
junitparser = "^3.1.0"
tenacity = "^8.2.3"

[tool.ruff]
select = [
    "B002", # unary-prefix-increment
    "B003", # assignment-to-os-environ
    "B004", # unreliable-callable-check
    "B005", # strip-with-multi-characters
    "B007", # unused-loop-control-variable
    "B009", # get-attr-with-constant
    "B010", # set-attr-with-constant
    "B011", # assert-false
    "B013", # redundant-tuple-in-exception-handler
    "B014", # duplicate-handler-exception
    "B015", # useless-comparison
    "B016", # cannot-raise-literal
    "B018", # useless-expression
    "B020", # loop-variable-overrides-iterator
    "B021", # f-string-docstring
    "B022", # useless-contextlib-suppress
    "B023", # function-uses-loop-variable
    "B025", # duplicate-try-block-exception
    "B027", # empty-method-without-abstract-decorator
    "B028", # no-explicit-stacklevel
    "B029", # except-with-empty-tuple
    "B030", # except-with-non-exception-classes
    "B031", # reuse-of-groupby-generator
    "B032", # unintentional-type-annotation

    "C400", # unnecessary-generator-list
    "C401", # unnecessary-generator-set
    "C402", # unnecessary-generator-dict
    "C403", # unnecessary-list-comprehension-set
    "C404", # unnecessary-list-comprehension-dict
    "C405", # unnecessary-literal-set
    "C406", # unnecessary-literal-dict
    "C408", # unnecessary-collection-call
    "C409", # unnecessary-literal-within-tuple-call
    "C410", # unnecessary-literal-within-list-call
    "C411", # unnecessary-list-call
    "C413", # unnecessary-call-around-sorted
    "C414", # unnecessary-double-cast-or-process
    "C415", # unnecessary-subscript-reversal
    "C416", # unnecessary-comprehension
    "C417", # unnecessary-map
    "C418", # unnecessary-literal-within-dict-call
    "C419", # unnecessary-comprehension-any-all

    "E101", # mixed-spaces-and-tabs
    "E401", # multiple-imports-on-one-line
    "E501", # line-too-long
    "E701", # multiple-statements-on-one-line-colon
    "E702", # multiple-statements-on-one-line-semicolon
    "E703", # useless-semicolon
    "E711", # none-comparison
    "E712", # true-false-comparison
    "E713", # not-in-test
    "E714", # not-is-test
    "E721", # type-comparison
    "E722", # bare-except
    "E731", # lambda-assignment
    "E741", # ambiguous-variable-name
    "E742", # ambiguous-class-name
    "E743", # ambiguous-function-name
    "E902", # io-error
    "E999", # syntax-error

    "F401", # unused-import
    "F402", # import-shadowed-by-loop-var
    "F404", # late-future-import
    "F406", # undefined-local-with-nested-import-star-usage
    "F407", # future-feature-not-defined
    "F501", # percent-format-invalid-format
    "F502", # percent-format-expected-mapping
    "F503", # percent-format-expected-sequence
    "F504", # percent-format-extra-named-arguments
    "F505", # percent-format-missing-argument
    "F506", # percent-format-mixed-positional-and-named
    "F507", # percent-format-positional-count-mismatch
    "F508", # percent-format-star-requires-sequence
    "F509", # percent-format-unsupported-format-character
    "F521", # string-dot-format-invalid-format
    "F522", # string-dot-format-extra-named-arguments
    "F523", # string-dot-format-extra-positional-arguments
    "F524", # string-dot-format-missing-arguments
    "F525", # string-dot-format-mixing-automatic
    "F541", # f-string-missing-placeholders
    "F601", # multi-value-repeated-key-literal
    "F602", # multi-value-repeated-key-variable
    "F621", # expressions-in-star-assignment
    "F622", # multiple-starred-expressions
    "F631", # assert-tuple
    "F632", # is-literal
    "F633", # invalid-print-syntax
    "F634", # if-tuple
    "F701", # break-outside-loop
    "F702", # continue-outside-loop
    "F704", # yield-outside-function
    "F706", # return-outside-function
    "F707", # default-except-not-last
    "F722", # forward-annotation-syntax-error
    "F811", # redefined-while-unused
    "F821", # undefined-name
    "F822", # undefined-export
    "F823", # undefined-local
    "F841", # unused-variable
    "F842", # unused-annotation
    "F901", # raise-not-implemented

    "G010", # logging-warn
    "G101", # logging-extra-attr-clash
    "G201", # logging-exc-info
    "G202", # logging-redundant-exc-info

    "ISC001", # single-line-implicit-string-concatenation

    "N804", # invalid-first-argument-name-for-class-method
    "N805", # invalid-first-argument-name-for-method
    "N807", # dunder-function-name
    "N999", # invalid-module-name

    "NPY001", # numpy-deprecated-type-alias

    "PD002", # pandas-use-of-inplace-argument
    "PD007", # pandas-use-of-dot-ix
    "PD008", # pandas-use-of-dot-at
    "PD009", # pandas-use-of-dot-iat
    "PD010", # pandas-use-of-dot-pivot-or-unstack
    "PD012", # pandas-use-of-dot-read-table
    "PD013", # pandas-use-of-dot-stack
    "PD015", # pandas-use-of-pd-merge

    "PGH001", # eval
    "PGH002", # deprecated-log-warn

    "PIE790", # unnecessary-pass
    "PIE794", # duplicate-class-field-definition
    "PIE796", # non-unique-enums
    "PIE807", # reimplemented-list-builtin
    "PIE810", # multiple-starts-ends-with

    "PLC0414", # useless-import-alias
    "PLC3002", # unnecessary-direct-lambda-call

    "PLE0100", # yield-in-init
    "PLE0101", # return-in-init
    "PLE0116", # continue-in-finally
    "PLE0117", # nonlocal-without-binding
    "PLE0118", # load-before-global-declaration
    "PLE0302", # unexpected-special-method-signature
    "PLE0604", # invalid-all-object
    "PLE0605", # invalid-all-format
    "PLE1142", # await-outside-async
    "PLE1205", # logging-too-many-args
    "PLE1206", # logging-too-few-args
    "PLE1307", # bad-string-format-type
    "PLE1310", # bad-str-strip-call
    "PLE1507", # invalid-envvar-value
    "PLE2502", # bidirectional-unicode
    "PLE2510", # invalid-character-backspace
    "PLE2512", # invalid-character-sub
    "PLE2513", # invalid-character-esc
    "PLE2514", # invalid-character-nul
    "PLE2515", # invalid-character-zero-width-space

    "PLR0133", # comparison-of-constant
    "PLR0206", # property-with-parameters
    "PLR0402", # manual-from-import
    "PLR1701", # repeated-isinstance-calls
    "PLR1711", # useless-return
    "PLR1722", # sys-exit-alias

    "PLW0120", # useless-else-on-loop
    "PLW0129", # assert-on-string-literal
    "PLW0711", # binary-op-exception
    "PLW1508", # invalid-envvar-default

    "PT009", # pytest-unittest-assertion
    "PT010", # pytest-raises-without-exception
    "PT013", # pytest-incorrect-pytest-import
    "PT015", # pytest-assert-always-false
    "PT018", # pytest-composite-assertion
    "PT022", # pytest-useless-yield-fixture
    "PT024", # pytest-unnecessary-asyncio-mark-on-fixture
    "PT025", # pytest-erroneous-use-fixtures-on-fixture
    "PT026", # pytest-use-fixtures-without-parameters

    "PTH102", # os-mkdir
    "PTH105", # pathlib-replace
    "PTH106", # os-rmdir
    "PTH114", # os-path-islink
    "PTH115", # os-readlink
    "PTH116", # os-stat
    "PTH117", # os-path-isabs
    "PTH121", # os-path-samefile
    "PTH124", # py-path

    "RET501", # unnecessary-return-none
    "RET502", # implicit-return-value
    "RET503", # implicit-return
    "RET508", # superfluous-else-break

    "RSE102", # unnecessary-paren-on-raise-exception

    "RUF001", # ambiguous-unicode-character-string
    "RUF006", # asyncio-dangling-task
    "RUF007", # pairwise-over-zipped
    "RUF008", # mutable-dataclass-default
    "RUF009", # function-call-in-dataclass-default-argument

    "S102", # exec-builtin
    "S103", # bad-file-permissions
    "S302", # suspicious-marshal-usage
    "S306", # suspicious-mktemp-usage
    "S307", # suspicious-eval-usage
    "S312", # suspicious-telnet-usage
    "S313", # suspicious-xmlc-element-tree-usage
    "S315", # suspicious-xml-expat-reader-usage
    "S316", # suspicious-xml-expat-builder-usage
    "S317", # suspicious-xml-sax-usage
    "S319", # suspicious-xml-pull-dom-usage
    "S321", # suspicious-ftp-lib-usage
    "S323", # suspicious-unverified-context-usage
    "S506", # unsafe-yaml-load
    "S508", # snmp-insecure-version
    "S509", # snmp-weak-cryptography
    "S602", # subprocess-popen-with-shell-equals-true
    "S604", # call-with-shell-equals-true
    "S605", # start-process-with-a-shell
    "S606", # start-process-with-no-shell
    "S612", # logging-config-insecure-listen
    "S701", # jinja2-autoescape-false

    "SIM101", # duplicate-isinstance-call
    "SIM102", # collapsible-if
    "SIM103", # needless-bool
    "SIM107", # return-in-try-except-finally
    "SIM109", # compare-with-tuple
    "SIM110", # reimplemented-builtin
    "SIM117", # multiple-with-statements
    "SIM118", # in-dict-keys
    "SIM201", # negate-equal-op
    "SIM202", # negate-not-equal-op
    "SIM208", # double-negation
    "SIM210", # if-expr-with-true-false
    "SIM211", # if-expr-with-false-true
    "SIM212", # if-expr-with-twisted-arms
    "SIM220", # expr-and-not-expr
    "SIM221", # expr-or-not-expr
    "SIM222", # expr-or-true
    "SIM223", # expr-and-false
    "SIM300", # yoda-conditions
    "SIM401", # if-else-block-instead-of-dict-get
    "SIM910", # dict-get-with-none-default

    "T201", # print
    "T203", # p-print

    "TID252", # relative-imports

    "UP001", # useless-metaclass-type
    "UP003", # type-of-primitive
    "UP004", # useless-object-inheritance
    "UP005", # deprecated-unittest-alias
    "UP006", # non-pep585-annotation
    "UP007", # non-pep604-annotation
    "UP008", # super-call-with-parameters
    "UP009", # utf8-encoding-declaration
    "UP010", # unnecessary-future-import
    "UP011", # lru-cache-without-parameters
    "UP012", # unnecessary-encode-utf8
    "UP013", # convert-typed-dict-functional-to-class
    "UP014", # convert-named-tuple-functional-to-class
    "UP015", # redundant-open-modes
    "UP017", # datetime-timezone-utc
    "UP018", # native-literals
    "UP019", # typing-text-str-alias
    "UP020", # open-alias
    "UP021", # replace-universal-newlines
    "UP022", # replace-stdout-stderr
    "UP023", # deprecated-c-element-tree
    "UP024", # os-error-alias
    "UP025", # unicode-kind-prefix
    "UP026", # deprecated-mock-import
    "UP027", # unpacked-list-comprehension
    "UP028", # yield-in-for-loop
    "UP029", # unnecessary-builtin-import
    "UP030", # format-literals
    "UP031", # printf-string-formatting
    "UP032", # f-string
    "UP033", # lru-cache-with-maxsize-none
    "UP034", # extraneous-parentheses
    "UP035", # deprecated-import
    "UP036", # outdated-version-block
    "UP037", # quoted-annotation
    "UP038", # non-pep604-isinstance

    "W291", # trailing-whitespace

    "YTT101", # sys-version-slice3
    "YTT102", # sys-version2
    "YTT103", # sys-version-cmp-str3
    "YTT201", # sys-version-info0-eq3
    "YTT202", # six-py3
    "YTT203", # sys-version-info1-cmp-int
    "YTT204", # sys-version-info-minor-cmp-int
    "YTT301", # sys-version0
    "YTT302", # sys-version-cmp-str10
    "YTT303", # sys-version-slice
]
ignore = [
    "E402", # module-import-not-at-top-of-file

    "F403", # undefined-local-with-import-star
    "F405", # undefined-local-with-import-star-usage

    "W605", # invalid-escape-sequence
]
extend-exclude = ["CommonServerPython", "test_data", "conftest.py", "demistomock.py"]

unfixable = [
    "RUF001"  # ambiguous-unicode-character-string
]

line-length = 130
target-version = "py310"
src = [
    "Packs/Base/Scripts/CommonServerPython",
    "Tests/demistomock",
    "Packs/ApiModules/Scripts/*",
]

[tool.ruff.per-file-ignores]
"**/*_test.py" = []
# Ignore any Python update in ApiModules, until we can proprtly determine their desired version.
"**/*ApiModule.py"  = [ "UP" ]
[tool.mypy]
python_version = "3.10"
check_untyped_defs = true
ignore_missing_imports = true
namespace_packages = true
show_error_codes = true
follow_imports = "silent"
pretty = true
allow_redefinition = true
exclude = [
    "test_data",
    "tests_data",
    ".venv",
    ".*_test.py$",
    "test_.*.py",
    "infrastructure_tests",
    "CommonServerPython.py",
    "demistomock.py",
]

[tool.autopep8]
max_line_length = 130

[tool.pytest]
asyncio_mode = "auto"

[tool.coverage.run]
relative_files = true
omit = ["*/test_data/*", "*_test.py", "demistomock.py", "conftest.py", "**/conftest.py"]

[build-system]
requires = ["poetry-core>=1.0.0"]
build-backend = "poetry.core.masonry.api"<|MERGE_RESOLUTION|>--- conflicted
+++ resolved
@@ -14,23 +14,14 @@
 python = ">=3.10,<3.11"
 
 [tool.poetry.group.dev.dependencies]
-<<<<<<< HEAD
-demisto-sdk = { git = "https://github.com/demisto/demisto-sdk.git", rev = "d660effd78dfe8b3a8325ed61c49c4b1d750bae2" }
-requests = "^2.31.0"
-=======
 demisto-sdk = "1.30.0"
 requests = "^2.22.0"
->>>>>>> 1c3bcc4d
 pre-commit = "^3.5.0"
 dateparser = "^1.1.8"
 defusedxml = "^0.7.1"
 
 [tool.poetry.group.linters.dependencies]
 mypy = "^0.982"
-<<<<<<< HEAD
-flake8 = "^6.0.0"
-=======
->>>>>>> 1c3bcc4d
 ruff = "^0.0.264"
 
 [tool.poetry.group.testing.dependencies]
@@ -43,43 +34,6 @@
 # If mypy requires for a `types-*` package, add it here with `poetry add --group typing <package>`
 [tool.poetry.group.typing.dependencies]
 types-tqdm = "^4.66.0.2"
-<<<<<<< HEAD
-boto3-stubs = { extras = [
-    "accessanalyzer",
-    "acm",
-    "athena",
-    "cloudtrail",
-    "dynamodb",
-    "ec2",
-    "guardduty",
-    "iam",
-    "lambda",
-    "logs",
-    "network-firewall",
-    "route53",
-    "s3",
-    "sagemaker-runtime",
-    "secretsmanager",
-    "securityhub",
-    "sns",
-    "sqs",
-    "ssm",
-    "wafv2",
-], version = "^1.28.31" }
-types-protobuf = "^4.24.0.20240311"
-types-dateparser = "^1.1.4.20240106"
-types-pytz = "^2024.1.0.20240203"
-types-pyyaml = "^6.0.12.20240311"
-types-setuptools = "^69.2.0.20240317"
-types-ujson = "^5.9.0.0"
-types-paramiko ="^2.11.0"
-types-requests = "^2.31.0.20240311"
-types-emoji = "^2.1.0.3"
-types-pymysql = "^1.1.0.1"
-types-six = "^1.16.21.20240311"
-types-markdown = "^3.6.0.20240316"
-types-tabulate = "^0.9.0.20240106"
-=======
 types-requests = "2.28.11"
 types-mock = "^4.0.15"
 types-setuptools = "^69.2.0.20240317"
@@ -98,7 +52,6 @@
 types-markdown = "3.6.0.20240316"
 types-PyYAML = "6.0.12.20240311"
 types-emoji = "2.1.0.3"
->>>>>>> 1c3bcc4d
 
 [tool.poetry.group.ci]
 optional = true
