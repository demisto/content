--- conflicted
+++ resolved
@@ -25,12 +25,8 @@
 slack_sdk = "^3.31.0"
 
 [tool.poetry.group.dev.dependencies]
-<<<<<<< HEAD
-# demisto-sdk = "1.34.1" # Only affects GitHub Actions. To control the SDK version elsewhere, modify the infra repo's pyproject file
+# demisto-sdk = "1.35.0" # Only affects GitHub Actions. To control the SDK version elsewhere, modify the infra repo's pyproject file
 demisto-sdk = { git = "https://github.com/demisto/demisto-sdk.git", branch = "ilappe/CIAC-12263/remove_python_3.9" }
-=======
-demisto-sdk = "1.35.0" # Only affects GitHub Actions. To control the SDK version elsewhere, modify the infra repo's pyproject file
->>>>>>> 1f2efa00
 pytest = ">=7.1.2"
 requests-mock = ">=1.9.3"
 pytest-mock = ">=3.7.0"
