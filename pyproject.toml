[tool.poetry]
name = "content"
version = "0.1.0"
description = "Cortex XSOAR content"
authors = ["Cortex XSOAR"]
license = "MIT"
package-mode = false

[[tool.poetry.source]]
name = "pypi-public"
url = "https://pypi.org/simple/"

[tool.poetry.dependencies]
python = "^3.8,<3.11"
defusedxml = "^0.7.1"

[tool.poetry.group.dev.dependencies]
<<<<<<< HEAD
demisto-sdk = { git = "https://github.com/demisto/demisto-sdk.git", rev = "f07477623ee0b85db2ca5e0254710aeef4dd7842" }
=======
demisto-sdk = "1.30.0"
>>>>>>> fdfbfd13
requests = "^2.22.0"
pre-commit = "^3.5.0"
dateparser = "^1.1.8"

[tool.poetry.group.linters.dependencies]
mypy = "^0.982"
ruff = "^0.0.264"

[tool.poetry.group.testing.dependencies]
pytest = "^7.1.2"
requests-mock = "^1.9.3"
pytest-mock = "^3.7.0"
freezegun = "^1.1.0"
mock-open = "^1.4.0"

# If mypy requires for a `types-*` package, add it here with `poetry add --group typing <package>`
[tool.poetry.group.typing.dependencies]
types-tqdm = "^4.66.0.2"
types-requests = "2.28.11"
types-mock = "^4.0.15"
types-setuptools = "^69.2.0.20240317"
types-ujson = "^5.6.0.0"
types-decorator = "^5.1.8"
types-pkg-resources = "^0.1.3"
types-toml = "^0.10.8.7"
types-tabulate = "^0.9.0.20240106"
types-pytz = ">=2021.3.6,<2023.0.0"
types-dateparser = "^1.1.4.20240106"
types-python-dateutil = "^2.9.0.20240316"
types-protobuf = "^4.24.0.4"
types-six = "^1.16.21.20240513"
types-paramiko = "2.12.0"
types-PyMySQL = "1.1.0.20240425"
types-markdown = "3.6.0.20240316"
types-PyYAML = "6.0.12.20240311"
types-emoji = "2.1.0.3"

[tool.poetry.group.ci]
optional = true

[tool.poetry.group.ci.dependencies]
google-cloud-bigquery = "^3.2.0"
google-cloud-secret-manager = "^2.13.0"
google-cloud-compute = "^1.8.0"
blessings = "^1.7"
coloredlogs = "^15.0.1"
pandas = "^1.3.3"
prettytable = "^3.2.0"
pyspellchecker = "^0.6.2"
sendgrid = "^6.6.0"
slack_sdk = "^3.11.2"
timeout_decorator = "^0.5.0"
ujson = "^5.1.0"
yamlordereddictloader = "^0.4.0"
parinx = { git = "https://github.com/npsolve/parinx.git", rev = "6493798ceba8089345d970f71be4a896eb6b081d" }
python-gitlab = "^3.0.0"
PyGithub = "^1.54.1"
ansible-runner = "^2.2.0"
paramiko = "^2.11.0"
scp = "^0.14.5"
humanize = "^4.7.0"
jsonschema = "^4.6.0"
db-dtypes = "^1.0.1"
json5 = "^0.9.10"
tqdm = "^4.66.1"
tabulate = ">=0.8.9,<0.10.0"
jira = "^3.5.2"
junitparser = "^3.1.0"
tenacity = "^8.2.3"

[tool.ruff]
select = [
    "B002", # unary-prefix-increment
    "B003", # assignment-to-os-environ
    "B004", # unreliable-callable-check
    "B005", # strip-with-multi-characters
    "B007", # unused-loop-control-variable
    "B009", # get-attr-with-constant
    "B010", # set-attr-with-constant
    "B011", # assert-false
    "B013", # redundant-tuple-in-exception-handler
    "B014", # duplicate-handler-exception
    "B015", # useless-comparison
    "B016", # cannot-raise-literal
    "B018", # useless-expression
    "B020", # loop-variable-overrides-iterator
    "B021", # f-string-docstring
    "B022", # useless-contextlib-suppress
    "B023", # function-uses-loop-variable
    "B025", # duplicate-try-block-exception
    "B027", # empty-method-without-abstract-decorator
    "B028", # no-explicit-stacklevel
    "B029", # except-with-empty-tuple
    "B030", # except-with-non-exception-classes
    "B031", # reuse-of-groupby-generator
    "B032", # unintentional-type-annotation

    "C400", # unnecessary-generator-list
    "C401", # unnecessary-generator-set
    "C402", # unnecessary-generator-dict
    "C403", # unnecessary-list-comprehension-set
    "C404", # unnecessary-list-comprehension-dict
    "C405", # unnecessary-literal-set
    "C406", # unnecessary-literal-dict
    "C408", # unnecessary-collection-call
    "C409", # unnecessary-literal-within-tuple-call
    "C410", # unnecessary-literal-within-list-call
    "C411", # unnecessary-list-call
    "C413", # unnecessary-call-around-sorted
    "C414", # unnecessary-double-cast-or-process
    "C415", # unnecessary-subscript-reversal
    "C416", # unnecessary-comprehension
    "C417", # unnecessary-map
    "C418", # unnecessary-literal-within-dict-call
    "C419", # unnecessary-comprehension-any-all

    "E101", # mixed-spaces-and-tabs
    "E401", # multiple-imports-on-one-line
    "E501", # line-too-long
    "E701", # multiple-statements-on-one-line-colon
    "E702", # multiple-statements-on-one-line-semicolon
    "E703", # useless-semicolon
    "E711", # none-comparison
    "E712", # true-false-comparison
    "E713", # not-in-test
    "E714", # not-is-test
    "E721", # type-comparison
    "E722", # bare-except
    "E731", # lambda-assignment
    "E741", # ambiguous-variable-name
    "E742", # ambiguous-class-name
    "E743", # ambiguous-function-name
    "E902", # io-error
    "E999", # syntax-error

    "F401", # unused-import
    "F402", # import-shadowed-by-loop-var
    "F404", # late-future-import
    "F406", # undefined-local-with-nested-import-star-usage
    "F407", # future-feature-not-defined
    "F501", # percent-format-invalid-format
    "F502", # percent-format-expected-mapping
    "F503", # percent-format-expected-sequence
    "F504", # percent-format-extra-named-arguments
    "F505", # percent-format-missing-argument
    "F506", # percent-format-mixed-positional-and-named
    "F507", # percent-format-positional-count-mismatch
    "F508", # percent-format-star-requires-sequence
    "F509", # percent-format-unsupported-format-character
    "F521", # string-dot-format-invalid-format
    "F522", # string-dot-format-extra-named-arguments
    "F523", # string-dot-format-extra-positional-arguments
    "F524", # string-dot-format-missing-arguments
    "F525", # string-dot-format-mixing-automatic
    "F541", # f-string-missing-placeholders
    "F601", # multi-value-repeated-key-literal
    "F602", # multi-value-repeated-key-variable
    "F621", # expressions-in-star-assignment
    "F622", # multiple-starred-expressions
    "F631", # assert-tuple
    "F632", # is-literal
    "F633", # invalid-print-syntax
    "F634", # if-tuple
    "F701", # break-outside-loop
    "F702", # continue-outside-loop
    "F704", # yield-outside-function
    "F706", # return-outside-function
    "F707", # default-except-not-last
    "F722", # forward-annotation-syntax-error
    "F811", # redefined-while-unused
    "F821", # undefined-name
    "F822", # undefined-export
    "F823", # undefined-local
    "F841", # unused-variable
    "F842", # unused-annotation
    "F901", # raise-not-implemented

    "G010", # logging-warn
    "G101", # logging-extra-attr-clash
    "G201", # logging-exc-info
    "G202", # logging-redundant-exc-info

    "ISC001", # single-line-implicit-string-concatenation

    "N804", # invalid-first-argument-name-for-class-method
    "N805", # invalid-first-argument-name-for-method
    "N807", # dunder-function-name
    "N999", # invalid-module-name

    "NPY001", # numpy-deprecated-type-alias

    "PD002", # pandas-use-of-inplace-argument
    "PD007", # pandas-use-of-dot-ix
    "PD008", # pandas-use-of-dot-at
    "PD009", # pandas-use-of-dot-iat
    "PD010", # pandas-use-of-dot-pivot-or-unstack
    "PD012", # pandas-use-of-dot-read-table
    "PD013", # pandas-use-of-dot-stack
    "PD015", # pandas-use-of-pd-merge

    "PGH001", # eval
    "PGH002", # deprecated-log-warn

    "PIE790", # unnecessary-pass
    "PIE794", # duplicate-class-field-definition
    "PIE796", # non-unique-enums
    "PIE807", # reimplemented-list-builtin
    "PIE810", # multiple-starts-ends-with

    "PLC0414", # useless-import-alias
    "PLC3002", # unnecessary-direct-lambda-call

    "PLE0100", # yield-in-init
    "PLE0101", # return-in-init
    "PLE0116", # continue-in-finally
    "PLE0117", # nonlocal-without-binding
    "PLE0118", # load-before-global-declaration
    "PLE0302", # unexpected-special-method-signature
    "PLE0604", # invalid-all-object
    "PLE0605", # invalid-all-format
    "PLE1142", # await-outside-async
    "PLE1205", # logging-too-many-args
    "PLE1206", # logging-too-few-args
    "PLE1307", # bad-string-format-type
    "PLE1310", # bad-str-strip-call
    "PLE1507", # invalid-envvar-value
    "PLE2502", # bidirectional-unicode
    "PLE2510", # invalid-character-backspace
    "PLE2512", # invalid-character-sub
    "PLE2513", # invalid-character-esc
    "PLE2514", # invalid-character-nul
    "PLE2515", # invalid-character-zero-width-space

    "PLR0133", # comparison-of-constant
    "PLR0206", # property-with-parameters
    "PLR0402", # manual-from-import
    "PLR1701", # repeated-isinstance-calls
    "PLR1711", # useless-return
    "PLR1722", # sys-exit-alias

    "PLW0120", # useless-else-on-loop
    "PLW0129", # assert-on-string-literal
    "PLW0711", # binary-op-exception
    "PLW1508", # invalid-envvar-default

    "PT009", # pytest-unittest-assertion
    "PT010", # pytest-raises-without-exception
    "PT013", # pytest-incorrect-pytest-import
    "PT015", # pytest-assert-always-false
    "PT018", # pytest-composite-assertion
    "PT022", # pytest-useless-yield-fixture
    "PT024", # pytest-unnecessary-asyncio-mark-on-fixture
    "PT025", # pytest-erroneous-use-fixtures-on-fixture
    "PT026", # pytest-use-fixtures-without-parameters

    "PTH102", # os-mkdir
    "PTH105", # pathlib-replace
    "PTH106", # os-rmdir
    "PTH114", # os-path-islink
    "PTH115", # os-readlink
    "PTH116", # os-stat
    "PTH117", # os-path-isabs
    "PTH121", # os-path-samefile
    "PTH124", # py-path

    "RET501", # unnecessary-return-none
    "RET502", # implicit-return-value
    "RET503", # implicit-return
    "RET508", # superfluous-else-break

    "RSE102", # unnecessary-paren-on-raise-exception

    "RUF001", # ambiguous-unicode-character-string
    "RUF006", # asyncio-dangling-task
    "RUF007", # pairwise-over-zipped
    "RUF008", # mutable-dataclass-default
    "RUF009", # function-call-in-dataclass-default-argument

    "S102", # exec-builtin
    "S103", # bad-file-permissions
    "S302", # suspicious-marshal-usage
    "S306", # suspicious-mktemp-usage
    "S307", # suspicious-eval-usage
    "S312", # suspicious-telnet-usage
    "S313", # suspicious-xmlc-element-tree-usage
    "S315", # suspicious-xml-expat-reader-usage
    "S316", # suspicious-xml-expat-builder-usage
    "S317", # suspicious-xml-sax-usage
    "S319", # suspicious-xml-pull-dom-usage
    "S321", # suspicious-ftp-lib-usage
    "S323", # suspicious-unverified-context-usage
    "S506", # unsafe-yaml-load
    "S508", # snmp-insecure-version
    "S509", # snmp-weak-cryptography
    "S602", # subprocess-popen-with-shell-equals-true
    "S604", # call-with-shell-equals-true
    "S605", # start-process-with-a-shell
    "S606", # start-process-with-no-shell
    "S612", # logging-config-insecure-listen
    "S701", # jinja2-autoescape-false

    "SIM101", # duplicate-isinstance-call
    "SIM102", # collapsible-if
    "SIM103", # needless-bool
    "SIM107", # return-in-try-except-finally
    "SIM109", # compare-with-tuple
    "SIM110", # reimplemented-builtin
    "SIM117", # multiple-with-statements
    "SIM118", # in-dict-keys
    "SIM201", # negate-equal-op
    "SIM202", # negate-not-equal-op
    "SIM208", # double-negation
    "SIM210", # if-expr-with-true-false
    "SIM211", # if-expr-with-false-true
    "SIM212", # if-expr-with-twisted-arms
    "SIM220", # expr-and-not-expr
    "SIM221", # expr-or-not-expr
    "SIM222", # expr-or-true
    "SIM223", # expr-and-false
    "SIM300", # yoda-conditions
    "SIM401", # if-else-block-instead-of-dict-get
    "SIM910", # dict-get-with-none-default

    "T201", # print
    "T203", # p-print

    "TID252", # relative-imports

    "UP001", # useless-metaclass-type
    "UP003", # type-of-primitive
    "UP004", # useless-object-inheritance
    "UP005", # deprecated-unittest-alias
    "UP006", # non-pep585-annotation
    "UP007", # non-pep604-annotation
    "UP008", # super-call-with-parameters
    "UP009", # utf8-encoding-declaration
    "UP010", # unnecessary-future-import
    "UP011", # lru-cache-without-parameters
    "UP012", # unnecessary-encode-utf8
    "UP013", # convert-typed-dict-functional-to-class
    "UP014", # convert-named-tuple-functional-to-class
    "UP015", # redundant-open-modes
    "UP017", # datetime-timezone-utc
    "UP018", # native-literals
    "UP019", # typing-text-str-alias
    "UP020", # open-alias
    "UP021", # replace-universal-newlines
    "UP022", # replace-stdout-stderr
    "UP023", # deprecated-c-element-tree
    "UP024", # os-error-alias
    "UP025", # unicode-kind-prefix
    "UP026", # deprecated-mock-import
    "UP027", # unpacked-list-comprehension
    "UP028", # yield-in-for-loop
    "UP029", # unnecessary-builtin-import
    "UP030", # format-literals
    "UP031", # printf-string-formatting
    "UP032", # f-string
    "UP033", # lru-cache-with-maxsize-none
    "UP034", # extraneous-parentheses
    "UP035", # deprecated-import
    "UP036", # outdated-version-block
    "UP037", # quoted-annotation
    "UP038", # non-pep604-isinstance

    "W291", # trailing-whitespace

    "YTT101", # sys-version-slice3
    "YTT102", # sys-version2
    "YTT103", # sys-version-cmp-str3
    "YTT201", # sys-version-info0-eq3
    "YTT202", # six-py3
    "YTT203", # sys-version-info1-cmp-int
    "YTT204", # sys-version-info-minor-cmp-int
    "YTT301", # sys-version0
    "YTT302", # sys-version-cmp-str10
    "YTT303", # sys-version-slice
]
ignore = [
    "E402", # module-import-not-at-top-of-file

    "F403", # undefined-local-with-import-star
    "F405", # undefined-local-with-import-star-usage

    "W605", # invalid-escape-sequence
]
extend-exclude = ["CommonServerPython", "test_data", "conftest.py", "demistomock.py"]

unfixable = [
    "RUF001"  # ambiguous-unicode-character-string
]

line-length = 130
target-version = "py310"
src = [
    "Packs/Base/Scripts/CommonServerPython",
    "Tests/demistomock",
    "Packs/ApiModules/Scripts/*",
]

[tool.ruff.per-file-ignores]
"**/*_test.py" = []
# Ignore any Python update in ApiModules, until we can proprtly determine their desired version.
"**/*ApiModule.py"  = [ "UP" ]
[tool.mypy]
python_version = "3.10"
check_untyped_defs = true
ignore_missing_imports = true
namespace_packages = true
show_error_codes = true
follow_imports = "silent"
pretty = true
allow_redefinition = true
exclude = [
    "test_data",
    "tests_data",
    ".venv",
    ".*_test.py$",
    "test_.*.py",
    "infrastructure_tests",
    "CommonServerPython.py",
    "demistomock.py",
]

[tool.autopep8]
max_line_length = 130

[tool.pytest]
asyncio_mode = "auto"

[tool.coverage.run]
relative_files = true
omit = ["*/test_data/*", "*_test.py", "demistomock.py", "conftest.py", "**/conftest.py"]

[build-system]
requires = ["poetry-core>=1.0.0"]
build-backend = "poetry.core.masonry.api"<|MERGE_RESOLUTION|>--- conflicted
+++ resolved
@@ -15,11 +15,7 @@
 defusedxml = "^0.7.1"
 
 [tool.poetry.group.dev.dependencies]
-<<<<<<< HEAD
-demisto-sdk = { git = "https://github.com/demisto/demisto-sdk.git", rev = "f07477623ee0b85db2ca5e0254710aeef4dd7842" }
-=======
 demisto-sdk = "1.30.0"
->>>>>>> fdfbfd13
 requests = "^2.22.0"
 pre-commit = "^3.5.0"
 dateparser = "^1.1.8"
