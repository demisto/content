--- conflicted
+++ resolved
@@ -10,11 +10,7 @@
 blessings = "^1.7"
 coloredlogs = "^15.0.1"
 demisto_py = "^3.1.6"
-<<<<<<< HEAD
-demisto_sdk = {git = "https://github.com/demisto/demisto-sdk.git", rev = "6b1c8a1a5bd6d9d4ff19230aab1140c61f52f81a"}
-=======
 demisto_sdk = "^1.7.1"
->>>>>>> 83ee37ff
 freezegun = "^1.1.0"
 pandas = "^1.3.3"
 prettytable = "^3.2.0"
