[tool.poetry]
name = "content"
version = "0.1.0"
description = "Cortex XSOAR content"
authors = ["Cortex XSOAR"]
license = "MIT"

[tool.poetry.dependencies]
python = "^3.8,<3.11"
defusedxml = "^0.7.1"

[tool.poetry.group.dev.dependencies]
<<<<<<< HEAD
demisto-sdk = { git = "https://github.com/demisto/demisto-sdk.git", branch = "add_validation_for_readme_images" }
=======
demisto_sdk = "1.12.0"
>>>>>>> d26e1c38
requests = "^2.22.0"
pre-commit = "^2.20.0"

[tool.poetry.group.linters.dependencies]
mypy = "^0.982"
flake8 = "^4.0.1"

[tool.poetry.group.testing.dependencies]
pytest = "^7.1.2"
requests-mock = "^1.9.3"
pytest-mock = "^3.7.0"
freezegun = "^1.1.0"
mock-open = "^1.4.0"

# If mypy requires for a `types-*` package, add it here with `poetry add --group typing <package>`
[tool.poetry.group.typing.dependencies]
types-python-dateutil = "^2.8.19.3"

# This is the python dependencies from the py3-native docker image.
# See https://github.com/demisto/dockerfiles/blob/master/docker/py3-native/pyproject.toml
[tool.poetry.group.native]
optional = true

[tool.poetry.group.native.dependencies]
opensearch_dsl = "*"
aiohttp = "*"
python-magic = "*"
pan-os-python = "*"
pdf2image = "*"
bs4 = "*"
lxml = "*"
chardet = "*"
six = "*"
pygments = "*"
numpy = "*"
scikit-learn = "*"
nltk = "*"
pandas = "*"
urllib3 = "*"
python-docx = "*"
enum34 = "*"
pypdf2 = "*"
pikepdf = "*"
boto3 = "*"
msal = "*"
cryptography = "*"
tzlocal = "*"
defusedxml = "*"
isodate = "*"
future = "*"
idna = "*"
pycparser = "*"
cffi = "*"
asn1crypto = "*"
certifi = "*"
cached-property = "*"
phrases-case = "*"
pyvirtualdisplay = "*"
parse-emails = "*"
slack-sdk = {extras = ["optional"], version = "*"}
pyjwt = {extras = ["crypto"],version = "*"}
google-api-python-client = "*"
exchangelib = "*"
requests-oauthlib = "*"
oauthlib = "*"
requests-ntlm = "*"
oauth2client = "*"
dill = "*"
eli5 = "*"
packaging = "*"
rtfde = "*"
webdriver-manager = "*"
selenium = "*"
cymruwhois = "*"
simplejson = "*"
networkx = "*"
slackclient = "*"
dpkt = "*"
aiodns = "*"
pysocks = "^1.7.0"  # must be 1.7.0 or above, cause 1.6.8 doesn't work on python 3.10
jbxapi = "*"
python-whois = "*"
ipwhois = "*"
edgegrid-python = "*"
tldextract = "*"

[tool.poetry.group.ci]
optional = true

[tool.poetry.group.ci.dependencies]
blessings = "^1.7"
coloredlogs = "^15.0.1"
pandas = "^1.3.3"
prettytable = "^3.2.0"
pyspellchecker = "^0.6.2"
sendgrid = "^6.6.0"
slack_sdk = "^3.11.2"
timeout_decorator = "^0.5.0"
ujson = "^5.1.0"
yamlordereddictloader = "^0.4.0"
parinx = {git = "https://github.com/npsolve/parinx.git", rev = "6493798ceba8089345d970f71be4a896eb6b081d"}
python-gitlab = "^3.0.0"
PyGithub = "^1.54.1"
ansible-runner = "^2.2.0"
paramiko = "^2.11.0"
boto3 = "^1.23.5"
jsonschema = "^4.6.0"
google-cloud-bigquery = "^3.2.0"
db-dtypes = "^1.0.1"
google-cloud-secret-manager = "^2.13.0"
json5 = "^0.9.10"

[build-system]
requires = ["poetry-core>=1.0.0"]
build-backend = "poetry.core.masonry.api"<|MERGE_RESOLUTION|>--- conflicted
+++ resolved
@@ -10,11 +10,7 @@
 defusedxml = "^0.7.1"
 
 [tool.poetry.group.dev.dependencies]
-<<<<<<< HEAD
 demisto-sdk = { git = "https://github.com/demisto/demisto-sdk.git", branch = "add_validation_for_readme_images" }
-=======
-demisto_sdk = "1.12.0"
->>>>>>> d26e1c38
 requests = "^2.22.0"
 pre-commit = "^2.20.0"
 
