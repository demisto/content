[tool.poetry]
name = "content"
version = "0.1.0"
description = "Cortex XSOAR content"
authors = ["Cortex XSOAR"]
license = "MIT"

[tool.poetry.dependencies]
python = "^3.8,<3.11"

[tool.poetry.group.dev.dependencies]
<<<<<<< HEAD
demisto-sdk = {git = "https://github.com/demisto/demisto-sdk.git", rev = "jb_add_section_to_scheme"}
=======
demisto-sdk = "1.10.2"
>>>>>>> 9793deae
requests = "^2.22.0"
pre-commit = "^2.20.0"

[tool.poetry.group.linters.dependencies]
mypy = "^0.982"
flake8 = "^4.0.1"

[tool.poetry.group.testing.dependencies]
pytest = "^7.1.2"
requests-mock = "^1.9.3"
pytest-mock = "^3.7.0"
freezegun = "^1.1.0"
mock-open = "^1.4.0"

# If mypy requires for a `types-*` package, add it here with `poetry add --group typing <package>`
[tool.poetry.group.typing.dependencies]
types-python-dateutil = "^2.8.19.3"

# This is the python dependencies from the py3-native docker image.
# See https://github.com/demisto/dockerfiles/blob/master/docker/py3-native/pyproject.toml
[tool.poetry.group.native]
optional = true

[tool.poetry.group.native.dependencies]
opensearch_dsl = "*"
aiohttp = "*"
python-magic = "*"
pan-os-python = "*"
pdf2image = "*"
bs4 = "*"
lxml = "*"
chardet = "*"
six = "*"
pygments = "*"
numpy = "*"
scikit-learn = "*"
nltk = "*"
pandas = "*"
urllib3 = "*"
python-docx = "*"
enum34 = "*"
pypdf2 = "*"
pikepdf = "*"
boto3 = "*"
msal = "*"
cryptography = "*"
tzlocal = "*"
defusedxml = "*"
isodate = "*"
future = "*"
idna = "*"
pycparser = "*"
cffi = "*"
asn1crypto = "*"
certifi = "*"
cached-property = "*"
phrases-case = "*"
pyvirtualdisplay = "*"
parse-emails = "*"
slack-sdk = {extras = ["optional"], version = "*"}
pyjwt = {extras = ["crypto"],version = "*"}
google-api-python-client = "*"
exchangelib = "*"
requests-oauthlib = "*"
oauthlib = "*"
requests-ntlm = "*"
oauth2client = "*"
dill = "*"
eli5 = "*"
packaging = "*"
rtfde = "*"
webdriver-manager = "*"
selenium = "*"
cymruwhois = "*"
simplejson = "*"
networkx = "*"
slackclient = "*"
dpkt = "*"
aiodns = "*"
pysocks = "^1.7.0"  # must be 1.7.0 or above, cause 1.6.8 doesn't work on python 3.10
jbxapi = "*"
python-whois = "*"
ipwhois = "*"
edgegrid-python = "*"
tldextract = "*"

[tool.poetry.group.ci]
optional = true

[tool.poetry.group.ci.dependencies]
blessings = "^1.7"
coloredlogs = "^15.0.1"
pandas = "^1.3.3"
prettytable = "^3.2.0"
pyspellchecker = "^0.6.2"
sendgrid = "^6.6.0"
slack_sdk = "^3.11.2"
timeout_decorator = "^0.5.0"
ujson = "^5.1.0"
yamlordereddictloader = "^0.4.0"
parinx = {git = "https://github.com/npsolve/parinx.git", rev = "6493798ceba8089345d970f71be4a896eb6b081d"}
python-gitlab = "^3.0.0"
PyGithub = "^1.54.1"
ansible-runner = "^2.2.0"
paramiko = "^2.11.0"
boto3 = "^1.23.5"
jsonschema = "^4.6.0"
google-cloud-bigquery = "^3.2.0"
db-dtypes = "^1.0.1"
google-cloud-secret-manager = "^2.13.0"
json5 = "^0.9.10"

[build-system]
requires = ["poetry-core>=1.0.0"]
build-backend = "poetry.core.masonry.api"<|MERGE_RESOLUTION|>--- conflicted
+++ resolved
@@ -9,11 +9,7 @@
 python = "^3.8,<3.11"
 
 [tool.poetry.group.dev.dependencies]
-<<<<<<< HEAD
-demisto-sdk = {git = "https://github.com/demisto/demisto-sdk.git", rev = "jb_add_section_to_scheme"}
-=======
 demisto-sdk = "1.10.2"
->>>>>>> 9793deae
 requests = "^2.22.0"
 pre-commit = "^2.20.0"
 
