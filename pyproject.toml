[tool.poetry]
name = "content"
version = "0.1.0"
description = "Cortex XSOAR content"
authors = ["Cortex XSOAR"]
license = "MIT"
package-mode = false

[[tool.poetry.source]]
name = "pypi-public"
url = "https://pypi.org/simple/"

[tool.poetry.dependencies]
python = "^3.10,<3.12"

[tool.poetry.group.github-actions.dependencies]
packaging = "^24"
pytest = "^7.4.4"
requests = "^2.32.3"
urllib3 = "*"  # taken from the demisto-sdk to avoid conflicts.
blessings = "^1.7"
PyGithub = "^2.2.0"
gitpython = "^3.1.43"
sendgrid = "^6.11"
slack_sdk = "^3.31.0"

[tool.poetry.group.dev.dependencies]
<<<<<<< HEAD
demisto-sdk = {git = "https://github.com/demisto/demisto-sdk.git", rev = "1dd38c91070ad7074ccd0e2dc1f8e30c5dfb0413"}
=======
demisto-sdk = "1.38.4" # Only affects GitHub Actions. To control the SDK version elsewhere, modify the infra repo's pyproject file
>>>>>>> 10578236
pytest = ">=7.1.2"
requests-mock = ">=1.9.3"
pytest-mock = ">=3.7.0"
freezegun = ">=1.1.0"
dateparser = ">=1.2.0"
ruff = "*"  # See `.pre-commit-config-template` for version used in pre-commit. Version here doesn't matter.

[tool.poetry.group.typing.dependencies]
types-tqdm = "^4.66.0.2"
types-requests = "2.28.11"
types-mock = "^4.0.15"
types-setuptools = "^69.2.0.20240317"
types-ujson = "^5.6.0.0"
types-decorator = "^5.1.8"
types-toml = "^0.10.8.7"
types-tabulate = "^0.9.0.20240106"
types-pytz = ">=2021.3.6,<2023.0.0"
types-dateparser = "^1.1.4.20240106"
types-python-dateutil = "^2.9.0.20240316"
types-protobuf = "^4.24.0.4"
types-six = "^1.16.21.20240513"
types-paramiko = "2.12.0"
types-PyMySQL = "1.1.0.20240425"
types-markdown = "3.6.0.20240316"
types-PyYAML = "6.0.12.20240311"
types-emoji = "2.1.0.3"

[tool.ruff]
fix = true
extend-exclude = [
    "CommonServerPython",
    "test_data",
    "conftest.py",
    "demistomock.py",
]
line-length = 130
target-version = "py311"
src = [
    "Packs/Base/Scripts/CommonServerPython",
    "Tests/demistomock",
    "Packs/ApiModules/Scripts/*",
]

[tool.ruff.lint]
select = [
    "B002", # unary-prefix-increment
    "B003", # assignment-to-os-environ
    "B004", # unreliable-callable-check
    "B005", # strip-with-multi-characters
    "B007", # unused-loop-control-variable
    "B009", # get-attr-with-constant
    "B010", # set-attr-with-constant
    "B011", # assert-false
    "B013", # redundant-tuple-in-exception-handler
    "B014", # duplicate-handler-exception
    "B015", # useless-comparison
    "B016", # cannot-raise-literal
    "B018", # useless-expression
    "B020", # loop-variable-overrides-iterator
    "B021", # f-string-docstring
    "B022", # useless-contextlib-suppress
    "B023", # function-uses-loop-variable
    "B025", # duplicate-try-block-exception
    "B027", # empty-method-without-abstract-decorator
    "B028", # no-explicit-stacklevel
    "B029", # except-with-empty-tuple
    "B030", # except-with-non-exception-classes
    "B031", # reuse-of-groupby-generator
    "B032", # unintentional-type-annotation

    "C400", # unnecessary-generator-list
    "C401", # unnecessary-generator-set
    "C402", # unnecessary-generator-dict
    "C403", # unnecessary-list-comprehension-set
    "C404", # unnecessary-list-comprehension-dict
    "C405", # unnecessary-literal-set
    "C406", # unnecessary-literal-dict
    "C408", # unnecessary-collection-call
    "C409", # unnecessary-literal-within-tuple-call
    "C410", # unnecessary-literal-within-list-call
    "C411", # unnecessary-list-call
    "C413", # unnecessary-call-around-sorted
    "C414", # unnecessary-double-cast-or-process
    "C415", # unnecessary-subscript-reversal
    "C416", # unnecessary-comprehension
    "C417", # unnecessary-map
    "C418", # unnecessary-literal-within-dict-call
    "C419", # unnecessary-comprehension-any-all

    "E101", # mixed-spaces-and-tabs
    "E401", # multiple-imports-on-one-line
    "E501", # line-too-long
    "E701", # multiple-statements-on-one-line-colon
    "E702", # multiple-statements-on-one-line-semicolon
    "E703", # useless-semicolon
    "E711", # none-comparison
    "E712", # true-false-comparison
    "E713", # not-in-test
    "E714", # not-is-test
    "E721", # type-comparison
    "E722", # bare-except
    "E731", # lambda-assignment
    "E741", # ambiguous-variable-name
    "E742", # ambiguous-class-name
    "E743", # ambiguous-function-name
    "E902", # io-error

    "F401", # unused-import
    "F402", # import-shadowed-by-loop-var
    "F404", # late-future-import
    "F406", # undefined-local-with-nested-import-star-usage
    "F407", # future-feature-not-defined
    "F501", # percent-format-invalid-format
    "F502", # percent-format-expected-mapping
    "F503", # percent-format-expected-sequence
    "F504", # percent-format-extra-named-arguments
    "F505", # percent-format-missing-argument
    "F506", # percent-format-mixed-positional-and-named
    "F507", # percent-format-positional-count-mismatch
    "F508", # percent-format-star-requires-sequence
    "F509", # percent-format-unsupported-format-character
    "F521", # string-dot-format-invalid-format
    "F522", # string-dot-format-extra-named-arguments
    "F523", # string-dot-format-extra-positional-arguments
    "F524", # string-dot-format-missing-arguments
    "F525", # string-dot-format-mixing-automatic
    "F541", # f-string-missing-placeholders
    "F601", # multi-value-repeated-key-literal
    "F602", # multi-value-repeated-key-variable
    "F621", # expressions-in-star-assignment
    "F622", # multiple-starred-expressions
    "F631", # assert-tuple
    "F632", # is-literal
    "F633", # invalid-print-syntax
    "F634", # if-tuple
    "F701", # break-outside-loop
    "F702", # continue-outside-loop
    "F704", # yield-outside-function
    "F706", # return-outside-function
    "F707", # default-except-not-last
    "F722", # forward-annotation-syntax-error
    "F811", # redefined-while-unused
    "F821", # undefined-name
    "F822", # undefined-export
    "F823", # undefined-local
    "F841", # unused-variable
    "F842", # unused-annotation
    "F901", # raise-not-implemented

    "G010", # logging-warn
    "G101", # logging-extra-attr-clash
    "G201", # logging-exc-info
    "G202", # logging-redundant-exc-info

    "N804", # invalid-first-argument-name-for-class-method
    "N805", # invalid-first-argument-name-for-method
    "N807", # dunder-function-name
    "N999", # invalid-module-name

    "NPY001", # numpy-deprecated-type-alias

    "PD002", # pandas-use-of-inplace-argument
    "PD007", # pandas-use-of-dot-ix
    "PD008", # pandas-use-of-dot-at
    "PD009", # pandas-use-of-dot-iat
    "PD010", # pandas-use-of-dot-pivot-or-unstack
    "PD012", # pandas-use-of-dot-read-table
    "PD013", # pandas-use-of-dot-stack
    "PD015", # pandas-use-of-pd-merge

    "S307", # eval

    "PIE790", # unnecessary-pass
    "PIE794", # duplicate-class-field-definition
    "PIE796", # non-unique-enums
    "PIE807", # reimplemented-list-builtin
    "PIE810", # multiple-starts-ends-with

    "PLC0414", # useless-import-alias
    "PLC3002", # unnecessary-direct-lambda-call

    "PLE0100", # yield-in-init
    "PLE0101", # return-in-init
    "PLE0116", # continue-in-finally
    "PLE0117", # nonlocal-without-binding
    "PLE0118", # load-before-global-declaration
    "PLE0302", # unexpected-special-method-signature
    "PLE0604", # invalid-all-object
    "PLE0605", # invalid-all-format
    "PLE1142", # await-outside-async
    "PLE1205", # logging-too-many-args
    "PLE1206", # logging-too-few-args
    "PLE1307", # bad-string-format-type
    "PLE1310", # bad-str-strip-call
    "PLE1507", # invalid-envvar-value
    "PLE2502", # bidirectional-unicode
    "PLE2510", # invalid-character-backspace
    "PLE2512", # invalid-character-sub
    "PLE2513", # invalid-character-esc
    "PLE2514", # invalid-character-nul
    "PLE2515", # invalid-character-zero-width-space

    "PLR0133", # comparison-of-constant
    "PLR0206", # property-with-parameters
    "PLR0402", # manual-from-import
    "PLR1711", # useless-return
    "PLR1722", # sys-exit-alias

    "PLW0120", # useless-else-on-loop
    "PLW0129", # assert-on-string-literal
    "PLW0711", # binary-op-exception
    "PLW1508", # invalid-envvar-default

    "PT009", # pytest-unittest-assertion
    "PT010", # pytest-raises-without-exception
    "PT013", # pytest-incorrect-pytest-import
    "PT015", # pytest-assert-always-false
    "PT018", # pytest-composite-assertion
    "PT022", # pytest-useless-yield-fixture
    "PT024", # pytest-unnecessary-asyncio-mark-on-fixture
    "PT025", # pytest-erroneous-use-fixtures-on-fixture
    "PT026", # pytest-use-fixtures-without-parameters

    "PTH102", # os-mkdir
    "PTH105", # pathlib-replace
    "PTH106", # os-rmdir
    "PTH114", # os-path-islink
    "PTH115", # os-readlink
    "PTH116", # os-stat
    "PTH117", # os-path-isabs
    "PTH121", # os-path-samefile
    "PTH124", # py-path

    "RET501", # unnecessary-return-none
    "RET502", # implicit-return-value
    "RET503", # implicit-return
    "RET508", # superfluous-else-break

    "RSE102", # unnecessary-paren-on-raise-exception

    "RUF001", # ambiguous-unicode-character-string
    "RUF006", # asyncio-dangling-task
    "RUF007", # pairwise-over-zipped
    "RUF008", # mutable-dataclass-default
    "RUF009", # function-call-in-dataclass-default-argument

    "S102", # exec-builtin
    "S103", # bad-file-permissions
    "S302", # suspicious-marshal-usage
    "S306", # suspicious-mktemp-usage
    "S307", # suspicious-eval-usage
    "S312", # suspicious-telnet-usage
    "S313", # suspicious-xmlc-element-tree-usage
    "S315", # suspicious-xml-expat-reader-usage
    "S316", # suspicious-xml-expat-builder-usage
    "S317", # suspicious-xml-sax-usage
    "S319", # suspicious-xml-pull-dom-usage
    "S321", # suspicious-ftp-lib-usage
    "S323", # suspicious-unverified-context-usage
    "S506", # unsafe-yaml-load
    "S508", # snmp-insecure-version
    "S509", # snmp-weak-cryptography
    "S602", # subprocess-popen-with-shell-equals-true
    "S604", # call-with-shell-equals-true
    "S605", # start-process-with-a-shell
    "S606", # start-process-with-no-shell
    "S612", # logging-config-insecure-listen
    "S701", # jinja2-autoescape-false

    "SIM101", # duplicate-isinstance-call
    "SIM102", # collapsible-if
    "SIM103", # needless-bool
    "SIM107", # return-in-try-except-finally
    "SIM109", # compare-with-tuple
    "SIM110", # reimplemented-builtin
    "SIM117", # multiple-with-statements
    "SIM118", # in-dict-keys
    "SIM201", # negate-equal-op
    "SIM202", # negate-not-equal-op
    "SIM208", # double-negation
    "SIM210", # if-expr-with-true-false
    "SIM211", # if-expr-with-false-true
    "SIM212", # if-expr-with-twisted-arms
    "SIM220", # expr-and-not-expr
    "SIM221", # expr-or-not-expr
    "SIM222", # expr-or-true
    "SIM223", # expr-and-false
    "SIM300", # yoda-conditions
    "SIM401", # if-else-block-instead-of-dict-get

    "T201", # print
    "T203", # p-print

    "TID252", # relative-imports

    "UP001", # useless-metaclass-type
    "UP003", # type-of-primitive
    "UP004", # useless-object-inheritance
    "UP005", # deprecated-unittest-alias
    "UP006", # non-pep585-annotation
    "UP007", # non-pep604-annotation
    "UP008", # super-call-with-parameters
    "UP009", # utf8-encoding-declaration
    "UP010", # unnecessary-future-import
    "UP011", # lru-cache-without-parameters
    "UP012", # unnecessary-encode-utf8
    "UP013", # convert-typed-dict-functional-to-class
    "UP014", # convert-named-tuple-functional-to-class
    "UP015", # redundant-open-modes
    "UP017", # datetime-timezone-utc
    "UP018", # native-literals
    "UP019", # typing-text-str-alias
    "UP020", # open-alias
    "UP021", # replace-universal-newlines
    "UP022", # replace-stdout-stderr
    "UP023", # deprecated-c-element-tree
    "UP024", # os-error-alias
    "UP025", # unicode-kind-prefix
    "UP026", # deprecated-mock-import
    "UP028", # yield-in-for-loop
    "UP029", # unnecessary-builtin-import
    "UP030", # format-literals
    "UP031", # printf-string-formatting
    "UP032", # f-string
    "UP033", # lru-cache-with-maxsize-none
    "UP034", # extraneous-parentheses
    "UP035", # deprecated-import
    "UP036", # outdated-version-block
    "UP037", # quoted-annotation
    "UP038", # non-pep604-isinstance

    "W291", # trailing-whitespace

    "YTT101", # sys-version-slice3
    "YTT102", # sys-version2
    "YTT103", # sys-version-cmp-str3
    "YTT201", # sys-version-info0-eq3
    "YTT202", # six-py3
    "YTT203", # sys-version-info1-cmp-int
    "YTT204", # sys-version-info-minor-cmp-int
    "YTT301", # sys-version0
    "YTT302", # sys-version-cmp-str10
    "YTT303", # sys-version-slice
]
ignore = [
    "E402", # module-import-not-at-top-of-file

    "F403", # undefined-local-with-import-star
    "F405", # undefined-local-with-import-star-usage

    "W605", # invalid-escape-sequence
]

unfixable = [
    "RUF001"  # ambiguous-unicode-character-string
]

[tool.ruff.lint.per-file-ignores]
"**/*_test.py" = []
# Ignore any Python update in ApiModules, until we can proprtly determine their desired version.
"**/*ApiModule.py"  = [ "UP" ]
[tool.mypy]
python_version = "3.10"
check_untyped_defs = true
ignore_missing_imports = true
namespace_packages = true
show_error_codes = true
follow_imports = "silent"
pretty = true
allow_redefinition = true
exclude = [
    "test_data",
    "tests_data",
    ".venv",
    ".*_test.py$",
    "test_.*.py",
    "infrastructure_tests",
    "CommonServerPython.py",
    "demistomock.py",
]

[tool.autopep8]
max_line_length = 130

[tool.pytest]
asyncio_mode = "auto"

[tool.coverage.run]
relative_files = true
omit = ["*/test_data/*", "*_test.py", "demistomock.py", "conftest.py", "**/conftest.py"]

[build-system]
requires = ["poetry-core>=1.0.0"]
build-backend = "poetry.core.masonry.api"<|MERGE_RESOLUTION|>--- conflicted
+++ resolved
@@ -25,11 +25,7 @@
 slack_sdk = "^3.31.0"
 
 [tool.poetry.group.dev.dependencies]
-<<<<<<< HEAD
-demisto-sdk = {git = "https://github.com/demisto/demisto-sdk.git", rev = "1dd38c91070ad7074ccd0e2dc1f8e30c5dfb0413"}
-=======
 demisto-sdk = "1.38.4" # Only affects GitHub Actions. To control the SDK version elsewhere, modify the infra repo's pyproject file
->>>>>>> 10578236
 pytest = ">=7.1.2"
 requests-mock = ">=1.9.3"
 pytest-mock = ">=3.7.0"
