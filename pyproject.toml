[tool.poetry]
name = "content"
version = "0.1.0"
description = "Cortex XSOAR content"
authors = ["Cortex XSOAR"]
license = "MIT"

[tool.poetry.dependencies]
python = "^3.8,<3.11"
defusedxml = "^0.7.1"

[tool.poetry.group.dev.dependencies]
<<<<<<< HEAD
demisto_sdk = {git = "https://github.com/demisto/demisto-sdk.git", rev = "update_servers_in_builds"}
=======
demisto_sdk = "1.15.2"
>>>>>>> b264e58e
requests = "^2.22.0"
pre-commit = "^2.20.0"

[tool.poetry.group.linters.dependencies]
mypy = "^0.982"
flake8 = "^4.0.1"
ruff = "^0.0.264"

[tool.poetry.group.testing.dependencies]
pytest = "^7.1.2"
requests-mock = "^1.9.3"
pytest-mock = "^3.7.0"
freezegun = "^1.1.0"
mock-open = "^1.4.0"

# If mypy requires for a `types-*` package, add it here with `poetry add --group typing <package>`
[tool.poetry.group.typing.dependencies]
types-python-dateutil = "^2.8.19.3"

# This is the python dependencies from the py3-native docker image.
# See https://github.com/demisto/dockerfiles/blob/master/docker/py3-native/pyproject.toml
[tool.poetry.group.native]
optional = true

[tool.poetry.group.native.dependencies]
opensearch_dsl = "*"
aiohttp = "*"
python-magic = "*"
pan-os-python = "*"
pdf2image = "*"
bs4 = "*"
lxml = "*"
chardet = "*"
six = "*"
pygments = "*"
numpy = "*"
scikit-learn = "*"
nltk = "*"
pandas = "*"
urllib3 = "*"
python-docx = "*"
enum34 = "*"
pypdf2 = "*"
pikepdf = "*"
boto3 = "*"
msal = "*"
cryptography = "*"
tzlocal = "*"
defusedxml = "*"
isodate = "*"
future = "*"
idna = "*"
pycparser = "*"
cffi = "*"
asn1crypto = "*"
certifi = "*"
cached-property = "*"
phrases-case = "*"
pyvirtualdisplay = "*"
parse-emails = "*"
slack-sdk = { extras = ["optional"], version = "*" }
pyjwt = { extras = ["crypto"], version = "*" }
google-api-python-client = "*"
exchangelib = "*"
requests-oauthlib = "*"
oauthlib = "*"
requests-ntlm = "*"
oauth2client = "*"
dill = "*"
eli5 = "*"
packaging = "*"
rtfde = "*"
webdriver-manager = "*"
selenium = "*"
cymruwhois = "*"
simplejson = "*"
networkx = "*"
slackclient = "*"
dpkt = "*"
aiodns = "*"
pysocks = "^1.7.0"                                   # must be 1.7.0 or above, cause 1.6.8 doesn't work on python 3.10
jbxapi = "*"
python-whois = "*"
ipwhois = "*"
edgegrid-python = "*"
tldextract = "*"

[tool.poetry.group.ci]
optional = true

[tool.poetry.group.ci.dependencies]
blessings = "^1.7"
coloredlogs = "^15.0.1"
pandas = "^1.3.3"
prettytable = "^3.2.0"
pyspellchecker = "^0.6.2"
sendgrid = "^6.6.0"
slack_sdk = "^3.11.2"
timeout_decorator = "^0.5.0"
ujson = "^5.1.0"
yamlordereddictloader = "^0.4.0"
parinx = { git = "https://github.com/npsolve/parinx.git", rev = "6493798ceba8089345d970f71be4a896eb6b081d" }
python-gitlab = "^3.0.0"
PyGithub = "^1.54.1"
ansible-runner = "^2.2.0"
paramiko = "^2.11.0"
boto3 = "^1.23.5"
jsonschema = "^4.6.0"
google-cloud-bigquery = "^3.2.0"
db-dtypes = "^1.0.1"
google-cloud-secret-manager = "^2.13.0"
json5 = "^0.9.10"

[tool.ruff]
select = [
    "ANN206", # missing-return-type-class-method

    "B002", # unary-prefix-increment
    "B003", # assignment-to-os-environ
    "B004", # unreliable-callable-check
    "B005", # strip-with-multi-characters
    "B009", # get-attr-with-constant
    "B010", # set-attr-with-constant
    "B013", # redundant-tuple-in-exception-handler
    "B014", # duplicate-handler-exception
    "B016", # cannot-raise-literal
    "B019", # cached-instance-method
    "B020", # loop-variable-overrides-iterator
    "B021", # f-string-docstring
    "B022", # useless-contextlib-suppress
    "B023", # function-uses-loop-variable
    "B025", # duplicate-try-block-exception
    "B026", # star-arg-unpacking-after-keyword-arg
    "B027", # empty-method-without-abstract-decorator
    "B028", # no-explicit-stacklevel
    "B029", # except-with-empty-tuple
    "B030", # except-with-non-exception-classes
    # "B031", # reuse-of-groupby-generator # temporarily removed until ruff upgrate (pending SDK release 1.15.0)
    "B032", # unintentional-type-annotation

    "C400", # unnecessary-generator-list
    "C401", # unnecessary-generator-set
    "C404", # unnecessary-list-comprehension-dict
    "C406", # unnecessary-literal-dict
    "C409", # unnecessary-literal-within-tuple-call
    "C410", # unnecessary-literal-within-list-call
    "C411", # unnecessary-list-call
    "C413", # unnecessary-call-around-sorted
    "C415", # unnecessary-subscript-reversal
    # "C418", # unnecessary-literal-within-dict-call # temporarily removed until ruff upgrate (pending SDK release 1.15.0)

    "D419", # empty-docstring

    "E", # pycodestyle:error

    "F", # pyflakes

    "G004", # logging-f-string
    "G010", # logging-warn
    "G101", # logging-extra-attr-clash
    "G201", # logging-exc-info
    "G202", # logging-redundant-exc-info

    "ISC001", # single-line-implicit-string-concatenation

    "N804", # invalid-first-argument-name-for-class-method
    "N805", # invalid-first-argument-name-for-method
    "N807", # dunder-function-name
    "N811", # constant-imported-as-non-constant
    "N812", # lowercase-imported-as-non-lowercase
    "N814", # camelcase-imported-as-constant
    "N817", # camelcase-imported-as-acronym
    "N999", # invalid-module-name

    "NPY001", # numpy-deprecated-type-alias
    "NPY002", # numpy-legacy-random

    "PD002", # pandas-use-of-inplace-argument
    "PD003", # pandas-use-of-dot-is-null
    "PD004", # pandas-use-of-dot-not-null
    "PD007", # pandas-use-of-dot-ix
    "PD008", # pandas-use-of-dot-at
    "PD009", # pandas-use-of-dot-iat
    "PD010", # pandas-use-of-dot-pivot-or-unstack
    "PD011", # pandas-use-of-dot-values
    "PD012", # pandas-use-of-dot-read-table
    "PD013", # pandas-use-of-dot-stack
    "PD015", # pandas-use-of-pd-merge
    "PD901", # pandas-df-variable-name

    "PGH001", # eval
    "PGH002", # deprecated-log-warn

    "PIE790", # unnecessary-pass
    "PIE794", # duplicate-class-field-definition
    "PIE796", # non-unique-enums
    "PIE800", # unnecessary-spread
    "PIE804", # unnecessary-dict-kwargs
    "PIE807", # reimplemented-list-builtin
    "PIE810", # multiple-starts-ends-with

    "PLC0414", # useless-import-alias
    "PLC3002", # unnecessary-direct-lambda-call

    "PLE0100", # yield-in-init
    "PLE0101", # return-in-init
    "PLE0116", # continue-in-finally
    "PLE0117", # nonlocal-without-binding
    "PLE0118", # load-before-global-declaration
    # "PLE0302", # unexpected-special-method-signature # temporarily removed until ruff upgrate (pending SDK release 1.15.0)
    "PLE0604", # invalid-all-object
    "PLE0605", # invalid-all-format
    "PLE1142", # await-outside-async
    "PLE1205", # logging-too-many-args
    "PLE1206", # logging-too-few-args
    "PLE1307", # bad-string-format-type
    "PLE1310", # bad-str-strip-call
    "PLE1507", # invalid-envvar-value
    "PLE2502", # bidirectional-unicode
    "PLE2510", # invalid-character-backspace
    "PLE2512", # invalid-character-sub
    "PLE2513", # invalid-character-esc
    "PLE2514", # invalid-character-nul
    "PLE2515", # invalid-character-zero-width-space

    "PLR0133", # comparison-of-constant
    "PLR0206", # property-with-parameters
    "PLR0402", # manual-from-import
    "PLR1701", # repeated-isinstance-calls
    "PLR1711", # useless-return
    "PLR1722", # sys-exit-alias

    "PLW0120", # useless-else-on-loop
    "PLW0129", # assert-on-string-literal
    "PLW0711", # binary-op-exception
    "PLW1508", # invalid-envvar-default

    "PT008", # pytest-patch-with-lambda
    "PT009", # pytest-unittest-assertion
    "PT010", # pytest-raises-without-exception
    "PT013", # pytest-incorrect-pytest-import
    "PT015", # pytest-assert-always-false
    "PT017", # pytest-assert-in-except
    "PT018", # pytest-composite-assertion
    "PT022", # pytest-useless-yield-fixture
    "PT024", # pytest-unnecessary-asyncio-mark-on-fixture
    "PT025", # pytest-erroneous-use-fixtures-on-fixture
    "PT026", # pytest-use-fixtures-without-parameters

    "PTH100", # os-path-abspath
    "PTH101", # os-chmod
    "PTH102", # os-mkdir
    "PTH103", # os-makedirs
    "PTH104", # os-rename
    "PTH105", # pathlib-replace
    "PTH106", # os-rmdir
    "PTH108", # os-unlink
    "PTH109", # os-getcwd
    "PTH110", # os-path-exists
    "PTH111", # os-path-expanduser
    "PTH112", # os-path-isdir
    "PTH114", # os-path-islink
    "PTH115", # os-readlink
    "PTH116", # os-stat
    "PTH117", # os-path-isabs
    "PTH119", # os-path-basename
    "PTH121", # os-path-samefile
    "PTH122", # os-path-splitext
    "PTH124", # py-path

    "RET501", # unnecessary-return-none

    "RSE102", # unnecessary-paren-on-raise-exception

    "RUF006", # asyncio-dangling-task
    "RUF007", # pairwise-over-zipped
    # "RUF008", # mutable-dataclass-default # temporarily removed until ruff upgrate (pending SDK release 1.15.0)
    # "RUF009", # function-call-in-dataclass-default-argument # temporarily removed until ruff upgrate (pending SDK release 1.15.0)

    "S102", # exec-builtin
    "S103", # bad-file-permissions
    "S110", # try-except-pass
    "S112", # try-except-continue
    "S302", # suspicious-marshal-usage
    "S306", # suspicious-mktemp-usage
    "S307", # suspicious-eval-usage
    "S312", # suspicious-telnet-usage
    "S313", # suspicious-xmlc-element-tree-usage
    "S314", # suspicious-xml-element-tree-usage
    "S315", # suspicious-xml-expat-reader-usage
    "S316", # suspicious-xml-expat-builder-usage
    "S317", # suspicious-xml-sax-usage
    "S318", # suspicious-xml-mini-dom-usage
    "S319", # suspicious-xml-pull-dom-usage
    "S320", # suspicious-xmle-tree-usage
    "S321", # suspicious-ftp-lib-usage
    "S323", # suspicious-unverified-context-usage
    "S506", # unsafe-yaml-load
    "S508", # snmp-insecure-version
    "S509", # snmp-weak-cryptography
    # "S602", # subprocess-popen-with-shell-equals-true # temporarily removed until ruff upgrate (pending SDK release 1.15.0)
    # "S603", # subprocess-without-shell-equals-true # temporarily removed until ruff upgrate (pending SDK release 1.15.0)
    # "S604", # call-with-shell-equals-true # temporarily removed until ruff upgrate (pending SDK release 1.15.0)
    # "S605", # start-process-with-a-shell # temporarily removed until ruff upgrate (pending SDK release 1.15.0)
    # "S606", # start-process-with-no-shell # temporarily removed until ruff upgrate (pending SDK release 1.15.0)
    # "S607", # start-process-with-partial-path # temporarily removed until ruff upgrate (pending SDK release 1.15.0)
    "S608", # hardcoded-sql-expression
    "S612", # logging-config-insecure-listen
    "S701", # jinja2-autoescape-false

    "SIM101", # duplicate-isinstance-call
    "SIM103", # needless-bool
    "SIM107", # return-in-try-except-finally
    "SIM109", # compare-with-tuple
    "SIM202", # negate-not-equal-op
    "SIM208", # double-negation
    "SIM220", # expr-and-not-expr
    "SIM221", # expr-or-not-expr
    "SIM222", # expr-or-true
    "SIM223", # expr-and-false
    "SIM401", # if-else-block-instead-of-dict-get
    # "SIM910", # dict-get-with-none-default # temporarily removed until ruff upgrate (pending SDK release 1.15.0)

    "T201", # print
    "T203", # p-print

    "TID252", # relative-imports

    "UP001", # useless-metaclass-type
    "UP003", # type-of-primitive
    "UP005", # deprecated-unittest-alias
    "UP009", # utf8-encoding-declaration
    "UP010", # unnecessary-future-import
    "UP011", # lru-cache-without-parameters
    "UP012", # unnecessary-encode-utf8
    "UP013", # convert-typed-dict-functional-to-class
    "UP014", # convert-named-tuple-functional-to-class
    "UP017", # datetime-timezone-utc
    "UP019", # typing-text-str-alias
    "UP021", # replace-universal-newlines
    "UP022", # replace-stdout-stderr
    "UP023", # deprecated-c-element-tree
    "UP024", # os-error-alias
    "UP026", # deprecated-mock-import
    "UP027", # unpacked-list-comprehension
    "UP028", # yield-in-for-loop
    "UP029", # unnecessary-builtin-import
    "UP033", # lru-cache-with-maxsize-none
    "UP036", # outdated-version-block
    "UP037", # quoted-annotation

    "YTT101", # sys-version-slice3
    "YTT102", # sys-version2
    "YTT103", # sys-version-cmp-str3
    "YTT201", # sys-version-info0-eq3
    "YTT202", # six-py3
    "YTT203", # sys-version-info1-cmp-int
    "YTT204", # sys-version-info-minor-cmp-int
    "YTT301", # sys-version0
    "YTT302", # sys-version-cmp-str10
    "YTT303", # sys-version-slice
]
ignore = [
    "E501", # line too long
    "E402", # module-import-not-at-top-of-file	

    "F403", # undefined-local-with-import-star
    "F405", # undefined-local-with-import-star-usage

    "W605", # invalid-escape-sequence
]
extend-exclude = ["CommonServerPython", "test_data"]

# Allow autofix for all enabled rules (when `--fix`) is provided.
# fixable = []
# unfixable = []

line-length = 120
target-version = "py310"
src = [
    "Packs/Base/Scripts/CommonServerPython",
    "Tests/demistomock",
    "Packs/ApiModules/Scripts/*",
]

[tool.ruff.per-file-ignores]
"**/*_test.py" = []

[tool.mypy]
python_version = "3.10"
check_untyped_defs = true
ignore_missing_imports = true
namespace_packages = true
show_error_codes = true
follow_imports = "silent"
pretty = true
allow_redefinition = true
exclude = [
    "test_data",
    "tests_data",
    ".venv",
    ".*_test.py$",
    "test_.*.py",
    "infrastructure_tests",
    "CommonServerPython.py",
    "demistomock.py",
]

[tool.pytest]
junit_family = "xunit1"

[build-system]
requires = ["poetry-core>=1.0.0"]
build-backend = "poetry.core.masonry.api"<|MERGE_RESOLUTION|>--- conflicted
+++ resolved
@@ -10,11 +10,7 @@
 defusedxml = "^0.7.1"
 
 [tool.poetry.group.dev.dependencies]
-<<<<<<< HEAD
-demisto_sdk = {git = "https://github.com/demisto/demisto-sdk.git", rev = "update_servers_in_builds"}
-=======
 demisto_sdk = "1.15.2"
->>>>>>> b264e58e
 requests = "^2.22.0"
 pre-commit = "^2.20.0"
 
