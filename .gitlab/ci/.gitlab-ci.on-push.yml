# This rule is to not run the build for docker update branches (for non-nightly packs)
.filter-non-nightly-docker-updates-rule:
  rules:
    - if: '$CI_COMMIT_BRANCH =~ /^demisto\// && $CI_COMMIT_BRANCH !~ /^demisto\/.*-nightly$/'
      when: never

.push-rule:
  rules:
    - !reference [.filter-non-nightly-docker-updates-rule, rules]
    - if: '$CI_PIPELINE_SOURCE =~ /^(push|contrib)$/'

trigger-private-build:
  tags:
    - gke
  needs: []
  stage: unittests-and-validations
  extends:
    - .default-job-settings
  rules:
    - !reference [.filter-non-nightly-docker-updates-rule, rules]
    - if: '$CI_COMMIT_BRANCH =~ /pull\/[0-9]+/'
      when: never
    - if: '$CI_PIPELINE_SOURCE =~ /^(push|contrib)$/'
    - if: '$NIGHTLY'
  script:
    - echo "====Trigger Private Build===="
    - |
      if [ 'true' = $(./Tests/scripts/check_if_branch_exist.sh -t "${GITHUB_TOKEN}" --repo "demisto/content-private" -b "${CI_COMMIT_BRANCH}") ]; then
        PRIVATE_BRANCH_NAME=$CI_COMMIT_BRANCH
      else
        PRIVATE_BRANCH_NAME='master'
      fi
    - python3 Utils/trigger_private_build.py --github-token $GITHUB_TOKEN --private-branch-name $PRIVATE_BRANCH_NAME
    - sleep 60
    - python3 Utils/get_private_build_status.py --github-token $GITHUB_TOKEN
    - job-done
  timeout: 2 hours

.create-release-notes-and-common-docs:
  - section_start "Create Release Notes and Common Server Documentation" --collapsed
  - echo "Creating Release Notes and Content Descriptor"
  - python3 Utils/release_notes_generator.py $CONTENT_VERSION $GIT_SHA1 $CI_BUILD_ID --output "${ARTIFACTS_FOLDER}/packs-release-notes.md" --github-token $GITHUB_TOKEN
  - cp content-descriptor.json "${ARTIFACTS_FOLDER}"
  - ./Documentation/commonServerDocs.sh
  - section_end "Create Release Notes and Common Server Documentation"

merge-dev-secrets:
  tags:
    - gke
  extends:
    - .default-job-settings
  variables:
    master_branch_name: master
  rules:
    - !reference [ .filter-non-nightly-docker-updates-rule, rules ]
    - if: '$CI_PIPELINE_SOURCE =~ /^(push)$/ && $CI_COMMIT_BRANCH == $master_branch_name'
  stage: unittests-and-validations
  script:
    - section_start "Download content-test-conf and infra" --collapsed
    - ./Tests/scripts/download_conf_repos.sh 2>&1 | tee --append "${ARTIFACTS_FOLDER}/logs/download_conf_repos.log"
    - section_end "Download content-test-conf and infra"
    - section_start "Merging and deleting dev secrets" --collapsed
    - python3 ./Tests/scripts/merge_and_delete_dev_secrets.py -sa "$GSM_SERVICE_ACCOUNT" --gsm_project_id_dev "$GSM_PROJECT_ID_DEV" --gsm_project_id_prod "$GSM_PROJECT_ID" >> "${ARTIFACTS_FOLDER}/logs/merge_secrets.log"
    - section_end "Merging and deleting dev secrets"
  allow_failure: true

stop-running-pipelines:
  tags:
    - gke
  stage: unittests-and-validations
  needs: []
  extends:
    - .default-job-settings
  variables:
    master_branch_name: master
  rules:
    - !reference [.filter-non-nightly-docker-updates-rule, rules]
    - if: '$CI_PIPELINE_SOURCE =~ /^(push)$/ && $CI_COMMIT_BRANCH != $master_branch_name'
  script:
    - section_start "Stop running pipelines on current branch"
    - Utils/gitlab/stop_running_pipelines.sh $CI_COMMIT_BRANCH $CI_PIPELINE_ID
    - section_end "Stop running pipelines on current branch"


# runs in gitlab for the on-push flow (except for contributors)
run-unittests-and-lint:
  extends:
    - .run-unittests-and-lint
  rules:
    - if: '$BUCKET_UPLOAD == "true"'
      when: never
    - if: '$SECURITY_SCANS == "true"'
      when: never
    - if: '$BUILD_MACHINES_CLEANUP == "true"'
      when: never
    - if: '$FORCE_BUCKET_UPLOAD == "true"'
      when: never
    - if: '$DEMISTO_TEST_NATIVE_CANDIDATE == "true"'
      when: never
    - if: '$DEMISTO_SDK_NIGHTLY != "true"'
    - if: '$CI_PIPELINE_SOURCE =~ /^(push|contrib)$/'


# runs in gitlab for the on-push flow (except for contributors)
run-validations:
  extends:
    - .run-validations
  rules:
    - if: '$NIGHTLY'
    - if: '$CI_PIPELINE_SOURCE =~ /^(push|contrib)$/'


# runs in gitlab for the on-push flow, on every new commit pushed to the branch.
validate-content-conf:
  tags:
    - gke
  stage: unittests-and-validations
  needs: []
  extends:
    - .default-job-settings
  rules:
    - if: '$CI_PIPELINE_SOURCE =~ /^(push)$/'
  script:
    - !reference [ .validate_content_test_conf_branch_merged ]
    - job-done

.generic-prepare-testing-bucket:
  tags:
    - gke
  extends:
    - .default-job-settings
  rules:
    - !reference [.filter-non-nightly-docker-updates-rule, rules]
    - if: "$CI_PIPELINE_SOURCE =~ /^(push|contrib)$/"
    - if: "$NIGHTLY"
  cache:
    policy: pull-push
  variables:
    KUBERNETES_CPU_REQUEST: 2000m
  needs: []
  stage: prepare-testing-bucket
  script:
    - !reference [.download-demisto-conf]
    - !reference [.create-release-notes-and-common-docs]
    - !reference [.secrets-fetch]
    - section_start "Create or update content graph" --collapsed

    - echo "Updating the content graph"
    - mkdir "${ARTIFACTS_FOLDER}/content_graph"
    - demisto-sdk update-content-graph -g --marketplace $MARKETPLACE_VERSION -o "${ARTIFACTS_FOLDER}/content_graph"
    - echo "Successfully updated content graph"

    - section_end "Create or update content graph"

    - section_start "Create Content Artifacts and Update Conf" --collapsed
    - export DEMISTO_SDK_MARKETPLACE=$MARKETPLACE_VERSION  # This is done because the demisto-sdk uses this environment variable.
    - |
      if [[ $MARKETPLACE_VERSION == "xsoar" || $MARKETPLACE_VERSION == "xsoar_saas" ]];  # later the non xsoar will be edited to remove xsoar naming.
      then
        echo "Starting to create artifacts with zip for XSOAR."
        python Tests/scripts/create_artifacts_graph/create_artifacts.py --marketplace "$MARKETPLACE_VERSION" --artifacts-output "${ARTIFACTS_FOLDER}/content_packs" --dependencies-output "${ARTIFACTS_FOLDER}/packs_dependencies.json" --packs-output "${ARTIFACTS_FOLDER}/packs.json" --bucket-upload "$BUCKET_UPLOAD"
      else
        echo "Starting to create artifacts without zip."
        python Tests/scripts/create_artifacts_graph/create_artifacts.py --marketplace "$MARKETPLACE_VERSION" --artifacts-output "${ARTIFACTS_FOLDER}/content_packs" --dependencies-output "${ARTIFACTS_FOLDER}/packs_dependencies.json" --packs-output "${ARTIFACTS_FOLDER}/packs.json" --no-zip --bucket-upload "$BUCKET_UPLOAD"
      fi

    - gcloud auth activate-service-account --key-file="$GCS_ARTIFACTS_KEY" >> "${ARTIFACTS_FOLDER}/logs/gcloud_auth.log" 2>&1

    - cp "./Tests/conf.json" "${ARTIFACTS_FOLDER}/conf.json"
    - section_end "Create Content Artifacts and Update Conf"

    - section_start "Replace Cortex XSOAR" --collapsed
    - |
      if [[ $MARKETPLACE_VERSION == "marketplacev2" ||  $MARKETPLACE_VERSION == "xpanse" ]];
      then
        echo "Replace Cortex XSOAR for non-xsoar build."
        pushd "${ARTIFACTS_FOLDER}"
        find content_packs -type f -not \( -path "*/ReleaseNotes/*" \) -exec sed -i -e 's/Cortex XSOAR/'"$PRODUCT_NAME"'/gI' {} \;
        pushd content_packs; zip -r ../content_packs.zip * 1> /dev/null; popd
        rm -rf content_packs
        popd
      fi
    - section_end "Replace Cortex XSOAR"
    - section_start "Collect Tests" --collapsed
    - |
      if [ -n "${INSTANCE_TESTS}" ]; then
        echo "Skipping - not running in INSTANCE_TESTS build"
      else
        [ -n "${NIGHTLY}" ] && IS_NIGHTLY=true || IS_NIGHTLY=false
        python3 ./Tests/scripts/collect_tests/collect_tests.py -n $IS_NIGHTLY --marketplace "$MARKETPLACE_VERSION" --service_account $GCS_MARKET_KEY --graph true --override_all_packs $OVERRIDE_ALL_PACKS -up "${PACKS_TO_UPLOAD}"
      fi
    - section_end "Collect Tests"

    - section_start "Prepare Content Packs for Testing"
    - ./Tests/scripts/prepare_content_packs_for_testing.sh "$MARKETPLACE_BUCKET" "$STORAGE_BASE_PATH" "$MARKETPLACE_VERSION"
    - section_end "Prepare Content Packs for Testing"

    - section_start "Create Instances for XSOAR"
    - |
      if [[ ${MARKETPLACE_VERSION} = "xsoar" ]]; then
        echo "Creating Instances, only for XSOAR."
        [ -n "${TIME_TO_LIVE}" ] && TTL=${TIME_TO_LIVE} || TTL=300
        time python3 ./gcp/create_instance.py --env-type "$IFRA_ENV_TYPE" --outfile "${ARTIFACTS_FOLDER}/env_results.json" --creds $CONTENT_BUILD_GCP --zone $GCP_ZONE
      fi
    - section_end "Create Instances for XSOAR"
    - section_start "Upload Artifacts to GCP" --collapsed
    - ./Tests/scripts/upload_artifacts.sh
    - section_end "Upload Artifacts to GCP"
    - echo "create instances done" > "${ARTIFACTS_FOLDER}/create_instances_done.txt"
    - job-done

xsoar-prepare-testing-bucket:
  variables:
    ARTIFACTS_FOLDER: "${ARTIFACTS_FOLDER_XSOAR}"
    MARKETPLACE_VERSION: "xsoar"
    MARKETPLACE_BUCKET: "$GCS_MARKET_BUCKET"
  extends:
    - .generic-prepare-testing-bucket

xsoar-saas-prepare-testing-bucket:
  variables:
    ARTIFACTS_FOLDER: "${ARTIFACTS_FOLDER_XSOAR_SAAS}"
    MARKETPLACE_VERSION: "xsoar_saas"
    MARKETPLACE_BUCKET: "$GCS_MARKET_XSOAR_SAAS_BUCKET"
  extends:
    - .generic-prepare-testing-bucket

mpv2-prepare-testing-bucket:
  variables:
    ARTIFACTS_FOLDER: "${ARTIFACTS_FOLDER_MPV2}"
    MARKETPLACE_VERSION: "marketplacev2"
    MARKETPLACE_BUCKET: "$GCS_MARKET_V2_BUCKET"
    PRODUCT_NAME: "Cortex XSIAM"
  extends:
    - .generic-prepare-testing-bucket

xpanse-prepare-testing-bucket:
  variables:
    ARTIFACTS_FOLDER: "${ARTIFACTS_FOLDER_XPANSE}"
    MARKETPLACE_VERSION: "xpanse"
    PRODUCT_NAME: "Cortex XPANSE"
    MARKETPLACE_BUCKET: "$GCS_MARKET_XPANSE_BUCKET"
  extends:
    - .generic-prepare-testing-bucket

.test_content_on_xsoar_server_instances_base:
  tags:
    - gke
  extends:
    - .default-job-settings
    - .push-rule
  variables:
    ARTIFACTS_FOLDER: "${ARTIFACTS_FOLDER_XSOAR}/"
    ARTIFACTS_FOLDER_INSTANCE: "${ARTIFACTS_FOLDER_XSOAR}/instance_${INSTANCE_ROLE}"
    ENV_RESULTS_PATH: "${ARTIFACTS_FOLDER_XSOAR}/env_results.json"
    SERVER_TYPE: "XSOAR"
  stage: run-instances
  needs:
    - job: xsoar-prepare-testing-bucket
      optional: true
  script:
    - EXIT_CODE=0
    - section_start "Create Artifacts instance directory" --collapsed
    - |
      [ -d "${ARTIFACTS_FOLDER_INSTANCE}" ] || mkdir -p "${ARTIFACTS_FOLDER_INSTANCE}"
    - section_end "Create Artifacts instance directory"
    - section_start "Check if should run Server Master"
    - |
      echo "Instance role:${INSTANCE_ROLE}"
      if [ -n "${NIGHTLY}" ] && [ "${INSTANCE_ROLE}" != "Server Master" ]; then
        echo "Not running the instance flow, not a Server Master instance and we are in a nightly build."
        job-done
        exit 0
      fi
    - section_end "Check if should run Server Master"
    - !reference [.download-demisto-conf]
    - !reference [.secrets-fetch]
    - export TEMP=$(cat "${ARTIFACTS_FOLDER}/filter_envs.json" | jq ".\"$INSTANCE_ROLE\"")
    # If instance was not created
    - |
      if [[ "$TEMP" != "true" && -z "${NIGHTLY}" ]]; then
        echo "Instance with role $INSTANCE_ROLE was not created"
        job-done
        exit 0
      fi
    - !reference [.ssh-config-setup]
    - section_start "Wait Until Server Ready"
    - |
        [ -n "${NIGHTLY}" ] && IS_NIGHTLY=true || IS_NIGHTLY=false
        python3 ./Tests/scripts/wait_until_server_ready.py  -n ${IS_NIGHTLY} --instance-role "${INSTANCE_ROLE}"
    - section_end "Wait Until Server Ready"
    - section_start "Copy env results to artifacts folder" --collapsed
    - |
      # workaround for the hard-coded value in the sdk
      cp "${ARTIFACTS_FOLDER}/env_results.json" "./artifacts/env_results.json"
      cp "${ARTIFACTS_FOLDER}/filter_file.txt" "./artifacts/filter_file.txt"

    - section_end "Copy env results to artifacts folder"
    - section_start "Install Packs and run Test-Module"
    - ./Tests/scripts/install_content_and_test_integrations.sh || EXIT_CODE=$?
    - cp -f "${ARTIFACTS_FOLDER}/conf.json" Tests/conf.json
    - section_end "Install Packs and run Test-Module"
    - section_start "Wait Until Server Ready"
    - echo Going to sleep for 15 minutes to allow server finish indexing
    - sleep-with-progress 900 30 "Sleeping... " 150
    - echo "Done sleeping!"
    - section_end "Wait Until Server Ready"
    - section_start "Run Tests"
    - ./Tests/scripts/run_tests.sh || EXIT_CODE=$?
    - section_end "Run Tests"
    - job-done
    - exit $EXIT_CODE
  after_script:
    - !reference [.default-after-script]
    - !reference [.install_ssh_keys]
    - !reference [.ssh-config-setup]
    - section_start "Destroy Instances"
    - python3 ./Tests/scripts/destroy_instances.py --artifacts-dir "${ARTIFACTS_FOLDER}" --env-file "${ARTIFACTS_FOLDER}/env_results.json" --instance-role "$INSTANCE_ROLE"
    - if [ $? -ne 0 ]; then
<<<<<<< HEAD
        echo "Failed to destroy instances, exit code $?"
=======
    - python3 ./Tests/scripts/destroy_instances.py --artifacts-dir $ARTIFACTS_FOLDER --env-file $ARTIFACTS_FOLDER/env_results.json --instance-role "$INSTANCE_ROLE"
    - destroy_instances_exit_code=$?
    - |
      if [ ${destroy_instances_exit_code} -ne 0 ]; then
        echo "Failed to destroy instances, exit code: ${destroy_instances_exit_code}"
>>>>>>> fe1620e9
      fi
    - section_end "Destroy Instances"
  artifacts:
    when: always
    expire_in: 30 days
    reports:
      junit:
        - "${ARTIFACTS_FOLDER_INSTANCE}/test_playbooks_report.xml"
    paths:
      - "${ARTIFACTS_FOLDER_INSTANCE}/test_playbooks_report.xml"
      - /builds/xsoar/content/artifacts/*  # restoring the default artifacts path from the job default settings
      - /builds/xsoar/content/pipeline_jobs_folder/*  # restoring the default artifacts path from the job default settings

tests_xsoar_server:
  extends:
    - .test_content_on_xsoar_server_instances_base
  #  No need to trigger in case of release branch or docker update branches (non-nightly packs)
  rules:
    - !reference [.filter-non-nightly-docker-updates-rule, rules]
    - if: '$CI_PIPELINE_SOURCE =~ /^(push|contrib)$/'
    - if: '$NIGHTLY'
      when: always
      variables:
        KUBERNETES_CPU_REQUEST: 2000m
  parallel:
    matrix:
      - INSTANCE_ROLE:
        - "Server 6.9"
        - "Server 6.10"
        - "Server 6.11"
        - "Server 6.12"
        - "Server Master"

fan-in-nightly:
  tags:
    - gke
  stage: fan-in
  rules:
    - if: '$NIGHTLY'
      when: always
  script:
    - echo "fan in"

jobs-done-check-nightly:
  extends:
    - .jobs-done-check
  needs: ['run-unittests-and-lint', 'run-validations', 'trigger-private-build', 'mpv2-prepare-testing-bucket', 'xpanse-prepare-testing-bucket', 'xsoar-prepare-testing-bucket', 'xsoar-saas-prepare-testing-bucket', 'xsiam_server_ga', 'tests_xsoar_server', 'xsiam_server_ga-test_playbooks_results', 'tests_xsoar_server-test_playbooks_results']
  tags:
    - gke
  rules:
    - if: '$NIGHTLY'
      when: always

jobs-done-check-on-push:
  extends:
    - .push-rule
    - .jobs-done-check
  needs:
    - job: run-unittests-and-lint
      optional: true
    - job: trigger-private-build
      optional: true
    - job: validate-content-conf
      optional: true
    - job: mpv2-prepare-testing-bucket
      optional: true
    - job: xpanse-prepare-testing-bucket
      optional: true
    - job: xsoar-prepare-testing-bucket
      optional: true
    - job: xsoar-saas-prepare-testing-bucket
      optional: true
    - job: xsiam_server_ga
      optional: true
    - job: tests_xsoar_server
      optional: true
    - job: xsoar_ng_server_ga
      optional: true
    - job: tests_xsoar_server-test_playbooks_results
      optional: true
    - job: xsiam_server_ga-test_playbooks_results
      optional: true
  tags:
    - gke


slack-notify-nightly-build:
  extends:
    - .trigger-slack-notification
  rules:
    - if: '$NIGHTLY'
      when: always
  variables:
    PIPELINE_TO_QUERY: $CI_PIPELINE_ID
    WORKFLOW: 'Content Nightly'
    JOB_NAME: 'fan-in-nightly'
    # Passes the environment variable from the parent pipeline to the child which can be useful for cases
    # when triggering pipeline with alternate env variable value passed in the API call
    SLACK_CHANNEL: $SLACK_CHANNEL
    SLACK_JOB: 'true'


.test_content_on_cloud_server_instances_base:
  tags:
    - gke
    - us-west1
  extends:
    - .default-job-settings
    - .push-rule
  variables:
    EXTRACT_PRIVATE_TESTDATA: "true"
  stage: run-instances
  script:
    - EXIT_CODE=0
    - section_start "Create Artifacts instance directory" --collapsed
    - |
      [ -d "${ARTIFACTS_FOLDER_INSTANCE}" ] || mkdir -p "${ARTIFACTS_FOLDER_INSTANCE}"
    - section_end "Create Artifacts instance directory"
    - !reference [.download-demisto-conf]
    - !reference [.secrets-fetch]
    - section_start "Are there tests to run?" --collapsed
    - |
      if ! [[ -s "${ARTIFACTS_FOLDER}/content_packs_to_install.txt" || -s "${ARTIFACTS_FOLDER}/filter_file.txt" ]]; then
        # The files are empty.
        echo "Not running the instance flow, no tests to run were found."
        ./Tests/scripts/run_tests.sh --generate-empty-result-file
        ./Tests/scripts/test_modeling_rules.sh --generate-empty-result-file
        job-done
        exit $EXIT_CODE
      fi
    - cp "${ARTIFACTS_FOLDER}/filter_file.txt" "./artifacts/filter_file.txt"
    - section_end "Are there tests to run?"

    - !reference [.lock-machine]
    - !reference [.uninstall-packs-and-reset-bucket-cloud]

    - section_start "Install Packs and run Test-Module"
    - ./Tests/scripts/install_content_and_test_integrations.sh || EXIT_CODE=$?
    - section_end "Install Packs and run Test-Module"

    - section_start "Run Tests"
    - cp -f "${ARTIFACTS_FOLDER}/conf.json" Tests/conf.json
    - ./Tests/scripts/run_tests.sh || EXIT_CODE=$?
    - section_end "Run Tests"

    - section_start "Test Modeling Rules"
    - ./Tests/scripts/test_modeling_rules.sh || EXIT_CODE=$?
    - section_end "Test Modeling Rules"

    - !reference [.cloud-machine-information]
    - job-done
    - exit $EXIT_CODE
  after_script:
    - source .gitlab/helper_functions.sh
    - !reference [.unlock-machine]

#xsiam_server_dev:
#  extends:
#    - .test_content_on_xsiam_server_instances_base
#  rules:
#    - if: '$CI_PIPELINE_SOURCE =~ /^(push|contrib)$/'
#    - if: '$NIGHTLY'
#      when: always
#  variables:
#    INSTANCE_ROLE: "XSIAM Master"
#    GCS_QUEUE_FILE: "queue-master"
#    TEST_MACHINES_LIST: "test-machines-master"


xsiam_server_ga:
  extends:
    - .test_content_on_cloud_server_instances_base
  rules:
    - !reference [.filter-non-nightly-docker-updates-rule, rules]
    - if: '$CI_PIPELINE_SOURCE =~ /^(push|contrib)$/'
    - if: '$NIGHTLY'
      when: always
      variables:
        CLOUD_MACHINES_TYPE: "nightly"
        CLOUD_MACHINES_COUNT: 1
        GCS_LOCKS_PATH: "content-locks/locks-xsiam-ga-nightly"
  variables:
    CLOUD_MACHINES_TYPE: "build"
    CLOUD_MACHINES_COUNT: 1
    INSTANCE_ROLE: "XSIAM"
    GCS_QUEUE_FILE: "queue-ga"
    GCS_LOCKS_PATH: "content-locks/locks-xsiam-ga"
    CLOUD_SERVERS_FILE: "xsiam_servers_path"
    CLOUD_API_KEYS: $XSIAM_API_KEYS
    CLOUD_API_TOKENS: $XSIAM_TOKENS
    ARTIFACTS_FOLDER: "${ARTIFACTS_FOLDER_MPV2}"
    ARTIFACTS_FOLDER_INSTANCE: "${ARTIFACTS_FOLDER_MPV2}/instance_xsiam"
    GCS_MARKET_BUCKET: "${GCS_MARKET_V2_BUCKET}"
    ENV_RESULTS_PATH: "${ARTIFACTS_FOLDER_MPV2}/env_results.json"
    GCS_SOURCE_BUCKET: "$GCS_PRODUCTION_V2_BUCKET"
    GCS_MACHINES_BUCKET: "marketplace-v2-dist-dev/upload-flow/builds-xsiam"
    SERVER_TYPE: "XSIAM"
    MARKETPLACE_NAME: "marketplacev2"
    NON_REMOVABLE_PACKS: "Base"
    JIRA_COMPONENT: "Test Modeling Failure"
    JIRA_ISSUE_TYPE: "XSOAR Dev Bug"
    JIRA_LABELS: '["XSIAM"]'
  needs:
    - job: mpv2-prepare-testing-bucket
      optional: true
  artifacts:
    when: always
    expire_in: 30 days
    reports:
      junit:
        - "${ARTIFACTS_FOLDER_INSTANCE}/modeling_rules_results.xml"
        - "${ARTIFACTS_FOLDER_INSTANCE}/test_playbooks_report.xml"
    paths:
      - "${ARTIFACTS_FOLDER_INSTANCE}/modeling_rules_results.xml"
      - "${ARTIFACTS_FOLDER_INSTANCE}/test_playbooks_report.xml"
      - /builds/xsoar/content/artifacts/*  # restoring the default artifacts path from the job default settings
      - /builds/xsoar/content/pipeline_jobs_folder/*  # restoring the default artifacts path from the job default settings

xsoar_ng_server_ga:
  extends:
    - .test_content_on_cloud_server_instances_base
  rules:
    - !reference [.filter-non-nightly-docker-updates-rule, rules]
    - if: '$CI_PIPELINE_SOURCE =~ /^(push|contrib)$/'
      when: always
  variables:
    CLOUD_MACHINES_TYPE: "build"
    CLOUD_MACHINES_COUNT: 1
    INSTANCE_ROLE: "XSOAR SAAS"
    GCS_QUEUE_FILE: "queue-ga"
    GCS_LOCKS_PATH: "content-locks/locks-xsoar-ng"
    CLOUD_SERVERS_FILE: "xsoar_ng_servers_path"
    CLOUD_API_KEYS: $XSOAR_NG_API_KEYS
    CLOUD_API_TOKENS: $XSIAM_TOKENS
    GCS_SOURCE_BUCKET: "${GCS_PRODUCTION_BUCKET}"
    ARTIFACTS_FOLDER: "${ARTIFACTS_FOLDER_XSOAR_SAAS}"
    ARTIFACTS_FOLDER_INSTANCE: "${ARTIFACTS_FOLDER_XSOAR_SAAS}/instance_saas"
    ENV_RESULTS_PATH: "${ARTIFACTS_FOLDER_XSOAR}/env_results.json"
    GCS_MACHINES_BUCKET: "marketplace-dist-dev/upload-flow/builds-xsoar-ng"
    SERVER_TYPE: "XSOAR SAAS"
    MARKETPLACE_NAME: "xsoar"
    NON_REMOVABLE_PACKS: "Base"
  needs:
    - job: xsoar-prepare-testing-bucket
      optional: true
  artifacts:
    when: always
    expire_in: 30 days
    reports:
      junit:
        - "${ARTIFACTS_FOLDER_INSTANCE}/test_playbooks_report.xml"
    paths:
      - "${ARTIFACTS_FOLDER_INSTANCE}/test_playbooks_report.xml"
      - /builds/xsoar/content/artifacts/*  # restoring the default artifacts path from the job default settings
      - /builds/xsoar/content/pipeline_jobs_folder/*  # restoring the default artifacts path from the job default settings

test-upload-flow:
  tags:
    - gke
  extends:
    - .default-job-settings
  rules:
    - !reference [.filter-non-nightly-docker-updates-rule, rules]
    - if: '$CI_PIPELINE_SOURCE =~ /^(push|contrib)$/'
  variables:
    ALL_BUCKETS: "$GCS_MARKET_BUCKET_DEV,$GCS_MARKET_V2_BUCKET_DEV"
  stage: unittests-and-validations
  script:
    - section_start "Checks Whether to Trigger a Test Upload"
    - SHOULD_SKIP_TEST_UPLOAD=$(./Utils/should_trigger_test_upload.sh)
    - if [ -z "$SHOULD_SKIP_TEST_UPLOAD" ]; then
    -   echo "No upload-flow related files were modified, skipping upload test"
    -   exit 0
    - fi
    - echo "Found modified files that should be tested in upload-flow"
    - section_end "Checks Whether to Trigger a Test Upload"

    - section_start "Create Testing Branch"
    - export BRANCH="${CI_COMMIT_BRANCH}-upload_test_branch-$(date +%s)"
    - python3 ./Utils/test_upload_flow/create_test_branch.py -tb $BRANCH -a "${ARTIFACTS_FOLDER}" -g $GITLAB_PUSH_TOKEN
    - echo $BRANCH
    - section_end "Create Testing Branch"

    - section_start "Trigger Test Upload Flow On Testing Branch"
    # retry mechanism for trigger upload pipeline in case it failed because of gitlab connectivity issues.
    - for _ in {1..3}; do
    -   export pipeline_id=$(./Utils/trigger_test_upload_flow.sh -ct $GITLAB_SVC_USER_TOKEN -g -b $BRANCH | jq .id)
    -   if [ "${pipeline_id}" != "null" ]; then
    -     break
    -   fi
    -   echo "Sleeping for 10 seconds before retrying"
    -   sleep 10
    - done
    - echo "Successful triggered test upload - https://code.pan.run/xsoar/content/-/pipelines/$pipeline_id"  # disable-secrets-detection
    - section_end "Trigger Test Upload Flow On Testing Branch"

    - section_start "Wait For Upload To Finish"
    - python3 ./Utils/test_upload_flow/wait_for_upload.py -p $pipeline_id -g $GITLAB_API_TOKEN
    - section_end "Wait For Upload To Finish"

    - section_start "Verify Created Testing Bucket"
    - current_storage_base_path="upload-flow/builds/$BRANCH/$pipeline_id/content/packs"
    - python3 ./Utils/test_upload_flow/verify_bucket.py -a "${ARTIFACTS_FOLDER}" -s $GCS_MARKET_KEY -sb $current_storage_base_path -b $ALL_BUCKETS
    - section_end "Verify Created Testing Bucket"

.server_test_playbooks_report:
  stage: test_playbooks_report
  rules:
    - !reference [.filter-non-nightly-docker-updates-rule, rules]
    - if: '$CI_PIPELINE_SOURCE =~ /^(push|contrib)$/'
  extends:
    - .default-job-settings
  script:
    - EXIT_CODE=0
    - ./Tests/scripts/convert_test_playbook_result_to_jira_issues.sh || EXIT_CODE=$?
    - job-done
    - exit "${EXIT_CODE}"
  artifacts:
    when: always
    expire_in: 30 days
    reports:
      junit:
        - "${ARTIFACTS_FOLDER_INSTANCE}/test_playbooks_report.xml"
    paths:
      - "${ARTIFACTS_FOLDER_INSTANCE}/test_playbooks_report.xml"
      - /builds/xsoar/content/artifacts/*  # restoring the default artifacts path from the job default settings
      - /builds/xsoar/content/pipeline_jobs_folder/*  # restoring the default artifacts path from the job default settings

tests_xsoar_server-test_playbooks_results:
  variables:
    ARTIFACTS_FOLDER: "${ARTIFACTS_FOLDER_XSOAR}"
    JIRA_ISSUE_TYPE: "XSOAR Dev Bug"
    JIRA_COMPONENT: "Test Failure"
    JIRA_LABELS: '["XSOAR"]'
  extends: .server_test_playbooks_report
  needs:
    - tests_xsoar_server
    - xsoar_ng_server_ga
  dependencies:
    - tests_xsoar_server
    - xsoar_ng_server_ga

xsiam_server_ga-test_playbooks_results:
  variables:
    SERVER_TYPE: "XSIAM"
    ARTIFACTS_FOLDER: "${ARTIFACTS_FOLDER_MPV2}"
    JIRA_ISSUE_TYPE: "XSOAR Dev Bug"
    JIRA_COMPONENT: "Test Failure"
    JIRA_LABELS: '["XSIAM"]'
  extends: .server_test_playbooks_report
  needs:
    - xsiam_server_ga
  dependencies:
    - xsiam_server_ga<|MERGE_RESOLUTION|>--- conflicted
+++ resolved
@@ -317,15 +317,11 @@
     - section_start "Destroy Instances"
     - python3 ./Tests/scripts/destroy_instances.py --artifacts-dir "${ARTIFACTS_FOLDER}" --env-file "${ARTIFACTS_FOLDER}/env_results.json" --instance-role "$INSTANCE_ROLE"
     - if [ $? -ne 0 ]; then
-<<<<<<< HEAD
-        echo "Failed to destroy instances, exit code $?"
-=======
     - python3 ./Tests/scripts/destroy_instances.py --artifacts-dir $ARTIFACTS_FOLDER --env-file $ARTIFACTS_FOLDER/env_results.json --instance-role "$INSTANCE_ROLE"
     - destroy_instances_exit_code=$?
     - |
       if [ ${destroy_instances_exit_code} -ne 0 ]; then
         echo "Failed to destroy instances, exit code: ${destroy_instances_exit_code}"
->>>>>>> fe1620e9
       fi
     - section_end "Destroy Instances"
   artifacts:
