--- conflicted
+++ resolved
@@ -152,8 +152,8 @@
     - section_end "Create or update content graph"
 
     - section_start "Collect Tests and Update Conf" --collapsed
-    - gcloud auth activate-service-account --key-file="$GCS_ARTIFACTS_KEY"
-    - cp "./Tests/conf.json" "$ARTIFACTS_FOLDER/conf.json"
+    - gcloud auth activate-service-account --key-file="$GCS_ARTIFACTS_KEY" >> "${ARTIFACTS_FOLDER}/logs/gcloud_auth.log" 2>&1
+    - cp "./Tests/conf.json" "${ARTIFACTS_FOLDER}/conf.json"
     - |
       if [ -n "${INSTANCE_TESTS}" ]; then
         echo "Skipping - not running in INSTANCE_TESTS build"
@@ -171,26 +171,13 @@
       if [[ $MARKETPLACE_VERSION == "xsoar" || $MARKETPLACE_VERSION == "xsoar_saas" ]];  # later the non xsoar will be edited to remove xsoar naming.
       then
         echo "Starting to create artifacts with zip for XSOAR."
-<<<<<<< HEAD
-        python Tests/scripts/create_artifacts_graph/create_artifacts.py --marketplace "$MARKETPLACE_VERSION" --artifacts-output $ARTIFACTS_FOLDER/content_packs --dependencies-output $ARTIFACTS_FOLDER/packs_dependencies.json --packs-output $ARTIFACTS_FOLDER/packs.json --content-packs "$CONTENT_PACKS_TO_UPLOAD,$CONTENT_PACKS_TO_INSTALL" --bucket-upload "$BUCKET_UPLOAD"
+        python Tests/scripts/create_artifacts_graph/create_artifacts.py --marketplace "$MARKETPLACE_VERSION" --artifacts-output "${ARTIFACTS_FOLDER}/content_packs" --dependencies-output "${ARTIFACTS_FOLDER}/packs_dependencies.json" --packs-output "${ARTIFACTS_FOLDER}/packs.json" --content-packs "${CONTENT_PACKS_TO_UPLOAD},${CONTENT_PACKS_TO_INSTALL}" --bucket-upload "$BUCKET_UPLOAD"
       else
         echo "Starting to create artifacts without zip."
-        python Tests/scripts/create_artifacts_graph/create_artifacts.py --marketplace "$MARKETPLACE_VERSION" --artifacts-output $ARTIFACTS_FOLDER/content_packs --dependencies-output $ARTIFACTS_FOLDER/packs_dependencies.json --packs-output $ARTIFACTS_FOLDER/packs.json --content-packs "$CONTENT_PACKS_TO_UPLOAD,$CONTENT_PACKS_TO_INSTALL" --no-zip --bucket-upload "$BUCKET_UPLOAD"
+        python Tests/scripts/create_artifacts_graph/create_artifacts.py --marketplace "$MARKETPLACE_VERSION" --artifacts-output "${ARTIFACTS_FOLDER}/content_packs" --dependencies-output "${ARTIFACTS_FOLDER}/packs_dependencies.json" --packs-output "${ARTIFACTS_FOLDER}/packs.json" --content-packs "${CONTENT_PACKS_TO_UPLOAD},${CONTENT_PACKS_TO_INSTALL}" --no-zip --bucket-upload "$BUCKET_UPLOAD"
       fi
 
     - section_end "Create Content Artifacts"
-=======
-        python Tests/scripts/create_artifacts_graph/create_artifacts.py --marketplace "$MARKETPLACE_VERSION" --artifacts-output "${ARTIFACTS_FOLDER}/content_packs" --dependencies-output "${ARTIFACTS_FOLDER}/packs_dependencies.json" --packs-output "${ARTIFACTS_FOLDER}/packs.json" --bucket-upload "$BUCKET_UPLOAD"
-      else
-        echo "Starting to create artifacts without zip."
-        python Tests/scripts/create_artifacts_graph/create_artifacts.py --marketplace "$MARKETPLACE_VERSION" --artifacts-output "${ARTIFACTS_FOLDER}/content_packs" --dependencies-output "${ARTIFACTS_FOLDER}/packs_dependencies.json" --packs-output "${ARTIFACTS_FOLDER}/packs.json" --no-zip --bucket-upload "$BUCKET_UPLOAD"
-      fi
-
-    - gcloud auth activate-service-account --key-file="$GCS_ARTIFACTS_KEY" >> "${ARTIFACTS_FOLDER}/logs/gcloud_auth.log" 2>&1
-
-    - cp "./Tests/conf.json" "${ARTIFACTS_FOLDER}/conf.json"
-    - section_end "Create Content Artifacts and Update Conf"
->>>>>>> bc61b8a8
 
     - section_start "Replace Cortex XSOAR" --collapsed
     - |
