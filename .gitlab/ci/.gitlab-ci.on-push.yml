# This rule is to not run the build for docker update branches (for non-nightly packs)
.filter-non-nightly-docker-updates-rule:
  rules:
    - if: '$CI_COMMIT_BRANCH =~ /^demisto\// && $CI_COMMIT_BRANCH !~ /^demisto\/.*-nightly$/'
      when: never

.push-rule:
  rules:
    - !reference [.filter-non-nightly-docker-updates-rule, rules]
    - if: '$CI_PIPELINE_SOURCE =~ /^(push|contrib)$/'

trigger-private-build:
  tags:
    - gke
  needs: []
  stage: unittests-and-validations
  extends:
    - .default-job-settings
  rules:
    - !reference [.filter-non-nightly-docker-updates-rule, rules]
    - if: '$CI_COMMIT_BRANCH =~ /pull\/[0-9]+/'
      when: never
    - if: '$CI_PIPELINE_SOURCE =~ /^(push|contrib)$/'
    - if: '$NIGHTLY'
  script:
    - echo "====Trigger Private Build===="
    - |
      if [ 'true' = $(./Tests/scripts/check_if_branch_exist.sh -t "${GITHUB_TOKEN}" --repo "demisto/content-private" -b "${CI_COMMIT_BRANCH}") ]; then
        PRIVATE_BRANCH_NAME=$CI_COMMIT_BRANCH
      else
        PRIVATE_BRANCH_NAME='master'
      fi
    - python3 Utils/trigger_private_build.py --github-token $GITHUB_TOKEN --private-branch-name $PRIVATE_BRANCH_NAME
    - sleep 60
    - python3 Utils/get_private_build_status.py --github-token $GITHUB_TOKEN
    - job-done
  timeout: 2 hours

.create-release-notes-and-common-docs:
  - section_start "Create Release Notes and Common Server Documentation" --collapsed
  - echo "Creating Release Notes and Content Descriptor"
  - python3 Utils/release_notes_generator.py $CONTENT_VERSION $GIT_SHA1 $CI_BUILD_ID --output "${ARTIFACTS_FOLDER}/packs-release-notes.md" --github-token $GITHUB_TOKEN
  - cp content-descriptor.json "${ARTIFACTS_FOLDER}"
  - ./Documentation/commonServerDocs.sh
  - section_end "Create Release Notes and Common Server Documentation"

merge-dev-secrets:
  tags:
    - gke
  extends:
    - .default-job-settings
  variables:
    master_branch_name: master
  rules:
    - !reference [ .filter-non-nightly-docker-updates-rule, rules ]
    - if: '$CI_PIPELINE_SOURCE =~ /^(push)$/ && $CI_COMMIT_BRANCH == $master_branch_name'
  stage: unittests-and-validations
  script:
    - !reference [.download-demisto-conf]
    - section_start "Merging and deleting dev secrets" --collapsed
    - python3 ./Tests/scripts/merge_and_delete_dev_secrets.py -sa "$GSM_SERVICE_ACCOUNT" --gsm_project_id_dev "$GSM_PROJECT_ID_DEV" --gsm_project_id_prod "$GSM_PROJECT_ID" >> "${ARTIFACTS_FOLDER}/logs/merge_secrets.log"
    - section_end "Merging and deleting dev secrets"
  allow_failure: true

stop-running-pipelines:
  tags:
    - gke
  stage: unittests-and-validations
  needs: []
  extends:
    - .default-job-settings
  variables:
    master_branch_name: master
  rules:
    - !reference [.filter-non-nightly-docker-updates-rule, rules]
    - if: '$CI_PIPELINE_SOURCE =~ /^(push)$/ && $CI_COMMIT_BRANCH != $master_branch_name'
  script:
    - section_start "Stop running pipelines on current branch"
    - Utils/gitlab/stop_running_pipelines.sh $CI_COMMIT_BRANCH $CI_PIPELINE_ID
    - section_end "Stop running pipelines on current branch"
    - job-done

# runs in gitlab for the on-push flow (except for contributors)
run-unittests-and-lint:
  extends:
    - .run-unittests-and-lint
  rules:
    - if: '$BUCKET_UPLOAD == "true"'
      when: never
    - if: '$SECURITY_SCANS == "true"'
      when: never
    - if: '$BUILD_MACHINES_CLEANUP == "true"'
      when: never
    - if: '$FORCE_BUCKET_UPLOAD == "true"'
      when: never
    - if: '$DEMISTO_TEST_NATIVE_CANDIDATE == "true"'
      when: never
    - if: '$DEMISTO_SDK_NIGHTLY != "true"'
    - if: '$CI_PIPELINE_SOURCE =~ /^(push|contrib)$/'

# runs in gitlab for the on-push flow (except for contributors)
run-validations:
  extends:
    - .run-validations
  rules:
    - if: '$NIGHTLY'
    - if: '$CI_PIPELINE_SOURCE =~ /^(push|contrib)$/'

# runs in gitlab for the on-push flow, on every new commit pushed to the branch.
validate-content-conf:
  tags:
    - gke
  stage: unittests-and-validations
  needs: []
  extends:
    - .default-job-settings
  rules:
    - if: '$CI_PIPELINE_SOURCE =~ /^(push|contrib)$/'
  script:
    - !reference [ .validate_content_test_conf_branch_merged ]
    - job-done

.generic-prepare-testing-bucket:
  tags:
    - gke
  extends:
    - .default-job-settings
  rules:
    - !reference [.filter-non-nightly-docker-updates-rule, rules]
    - if: "$CI_PIPELINE_SOURCE =~ /^(push|contrib)$/"
    - if: "$NIGHTLY"
  cache:
    policy: pull-push
  variables:
    KUBERNETES_CPU_REQUEST: 2000m
  needs: []
  stage: prepare-testing-bucket
  script:
    - !reference [.download-demisto-conf]
    - !reference [.create-release-notes-and-common-docs]
    - !reference [.secrets-fetch]
    - section_start "Create or update content graph" --collapsed

    - echo "Updating the content graph"
    - mkdir "${ARTIFACTS_FOLDER}/content_graph"
    - demisto-sdk update-content-graph -g --marketplace $MARKETPLACE_VERSION -o "${ARTIFACTS_FOLDER}/content_graph"
    - echo "Successfully updated content graph"

    - section_end "Create or update content graph"

    - section_start "Create Content Artifacts and Update Conf" --collapsed
    - export DEMISTO_SDK_MARKETPLACE=$MARKETPLACE_VERSION  # This is done because the demisto-sdk uses this environment variable.
    - |
      if [[ $MARKETPLACE_VERSION == "xsoar" || $MARKETPLACE_VERSION == "xsoar_saas" ]];  # later the non xsoar will be edited to remove xsoar naming.
      then
        echo "Starting to create artifacts with zip for XSOAR."
        python Tests/scripts/create_artifacts_graph/create_artifacts.py --marketplace "$MARKETPLACE_VERSION" --artifacts-output "${ARTIFACTS_FOLDER}/content_packs" --dependencies-output "${ARTIFACTS_FOLDER}/packs_dependencies.json" --packs-output "${ARTIFACTS_FOLDER}/packs.json" --bucket-upload "$BUCKET_UPLOAD"
      else
        echo "Starting to create artifacts without zip."
        python Tests/scripts/create_artifacts_graph/create_artifacts.py --marketplace "$MARKETPLACE_VERSION" --artifacts-output "${ARTIFACTS_FOLDER}/content_packs" --dependencies-output "${ARTIFACTS_FOLDER}/packs_dependencies.json" --packs-output "${ARTIFACTS_FOLDER}/packs.json" --no-zip --bucket-upload "$BUCKET_UPLOAD"
      fi

    - gcloud auth activate-service-account --key-file="$GCS_ARTIFACTS_KEY" >> "${ARTIFACTS_FOLDER}/logs/gcloud_auth.log" 2>&1

    - cp "./Tests/conf.json" "${ARTIFACTS_FOLDER}/conf.json"
    - section_end "Create Content Artifacts and Update Conf"

    - section_start "Replace Cortex XSOAR" --collapsed
    - |
      if [[ $MARKETPLACE_VERSION == "marketplacev2" ||  $MARKETPLACE_VERSION == "xpanse" ]];
      then
        echo "Replace Cortex XSOAR for non-xsoar build."
        pushd "${ARTIFACTS_FOLDER}"
        find content_packs -type f -not \( -path "*/ReleaseNotes/*" \) -exec sed -i -e 's/Cortex XSOAR/'"$PRODUCT_NAME"'/gI' {} \;
        pushd content_packs; zip -r ../content_packs.zip * 1> /dev/null; popd
        rm -rf content_packs
        popd
      fi
    - section_end "Replace Cortex XSOAR"
    - section_start "Collect Tests" --collapsed
    - |
      if [ -n "${INSTANCE_TESTS}" ]; then
        echo "Skipping - not running in INSTANCE_TESTS build"
      else
        [ -n "${NIGHTLY}" ] && IS_NIGHTLY=true || IS_NIGHTLY=false
        python3 ./Tests/scripts/collect_tests/collect_tests.py -n $IS_NIGHTLY --marketplace "$MARKETPLACE_VERSION" --service_account $GCS_MARKET_KEY --graph true --override_all_packs $OVERRIDE_ALL_PACKS -up "${PACKS_TO_UPLOAD}"
      fi
    - section_end "Collect Tests"

    - section_start "Prepare Content Packs for Testing"
    - ./Tests/scripts/prepare_content_packs_for_testing.sh "$MARKETPLACE_BUCKET" "$STORAGE_BASE_PATH" "$MARKETPLACE_VERSION"
    - section_end "Prepare Content Packs for Testing"

    - section_start "Create Instances for XSOAR"
    - |
      if [[ ${MARKETPLACE_VERSION} = "xsoar" ]]; then
        echo "Creating Instances, only for XSOAR."
        [ -n "${TIME_TO_LIVE}" ] && TTL=${TIME_TO_LIVE} || TTL=300
        time python3 ./gcp/create_instance.py --env-type "$IFRA_ENV_TYPE" --outfile "${ARTIFACTS_FOLDER}/env_results.json" --creds $CONTENT_BUILD_GCP --zone $GCP_ZONE
      fi
    - section_end "Create Instances for XSOAR"
    - section_start "Upload Artifacts to GCP" --collapsed
    - ./Tests/scripts/upload_artifacts.sh
    - section_end "Upload Artifacts to GCP"
    - echo "create instances done" > "${ARTIFACTS_FOLDER}/create_instances_done.txt"
    - job-done

xsoar-prepare-testing-bucket:
  variables:
    ARTIFACTS_FOLDER: "${ARTIFACTS_FOLDER_XSOAR}"
    MARKETPLACE_VERSION: "xsoar"
    MARKETPLACE_BUCKET: "$GCS_MARKET_BUCKET"
  extends:
    - .generic-prepare-testing-bucket

xsoar-saas-prepare-testing-bucket:
  variables:
    ARTIFACTS_FOLDER: "${ARTIFACTS_FOLDER_XSOAR}"
    MARKETPLACE_VERSION: "xsoar_saas"
    MARKETPLACE_BUCKET: "$GCS_MARKET_XSOAR_SAAS_BUCKET"
  extends:
    - .generic-prepare-testing-bucket

mpv2-prepare-testing-bucket:
  variables:
    ARTIFACTS_FOLDER: "${ARTIFACTS_FOLDER_MPV2}"
    MARKETPLACE_VERSION: "marketplacev2"
    MARKETPLACE_BUCKET: "$GCS_MARKET_V2_BUCKET"
    PRODUCT_NAME: "Cortex XSIAM"
  extends:
    - .generic-prepare-testing-bucket

xpanse-prepare-testing-bucket:
  variables:
    ARTIFACTS_FOLDER: "${ARTIFACTS_FOLDER_XPANSE}"
    MARKETPLACE_VERSION: "xpanse"
    PRODUCT_NAME: "Cortex XPANSE"
    MARKETPLACE_BUCKET: "$GCS_MARKET_XPANSE_BUCKET"
  extends:
    - .generic-prepare-testing-bucket

.test_content_on_xsoar_server_instances_base:
  tags:
    - gke
  extends:
    - .default-job-settings
    - .push-rule
  variables:
    ARTIFACTS_FOLDER: "${ARTIFACTS_FOLDER_XSOAR}/"
    ARTIFACTS_FOLDER_INSTANCE: "${ARTIFACTS_FOLDER_XSOAR}/instance_${INSTANCE_ROLE}"
    ENV_RESULTS_PATH: "${ARTIFACTS_FOLDER_XSOAR}/env_results.json"
    SERVER_TYPE: "XSOAR"
    PRODUCT_TYPE: "XSOAR"
  stage: run-instances
  needs:
    - job: xsoar-prepare-testing-bucket
      optional: true
  script:
    - EXIT_CODE=0
    - section_start "Create Artifacts instance directory" --collapsed
    - |
      [ -d "${ARTIFACTS_FOLDER_INSTANCE}" ] || mkdir -p "${ARTIFACTS_FOLDER_INSTANCE}"
    - section_end "Create Artifacts instance directory"
    - section_start "Check if should run Server Master"
    - |
      echo "Instance role:${INSTANCE_ROLE} Product type:${PRODUCT_TYPE}"
      if [ -n "${NIGHTLY}" ] && [ "${INSTANCE_ROLE}" != "Server Master" ]; then
        echo "Not running the instance flow, not a Server Master instance and we are in a nightly build."
        job-done
        exit 0
      fi
    - section_end "Check if should run Server Master"
    - !reference [.download-demisto-conf]
    - !reference [.secrets-fetch]
    - export TEMP=$(cat "${ARTIFACTS_FOLDER}/filter_envs.json" | jq ".\"$INSTANCE_ROLE\"")
    # If instance was not created
    - |
      if [[ "$TEMP" != "true" && -z "${NIGHTLY}" ]]; then
        echo "Instance with role $INSTANCE_ROLE was not created"
        job-done
        exit 0
      fi
    - !reference [.ssh-config-setup]
    - section_start "Wait Until Server Ready"
    - |
        [ -n "${NIGHTLY}" ] && IS_NIGHTLY=true || IS_NIGHTLY=false
        python3 ./Tests/scripts/wait_until_server_ready.py  -n ${IS_NIGHTLY} --instance-role "${INSTANCE_ROLE}"
    - section_end "Wait Until Server Ready"
    - section_start "Copy env results to artifacts folder" --collapsed
    - |
      # workaround for the hard-coded value in the sdk
      cp "${ARTIFACTS_FOLDER}/env_results.json" "./artifacts/env_results.json"
      cp "${ARTIFACTS_FOLDER}/filter_file.txt" "./artifacts/filter_file.txt"

    - section_end "Copy env results to artifacts folder"
    - section_start "Install Packs and run Test-Module"
    - ./Tests/scripts/install_content_and_test_integrations.sh || EXIT_CODE=$?
    - cp -f "${ARTIFACTS_FOLDER}/conf.json" Tests/conf.json
    - section_end "Install Packs and run Test-Module"
    - section_start "Wait Until Server Ready"
    - echo Going to sleep for 15 minutes to allow server finish indexing
    - sleep-with-progress 900 30 "Sleeping... " 150
    - echo "Done sleeping!"
    - section_end "Wait Until Server Ready"
    - section_start "Run Tests"
    - ./Tests/scripts/run_tests.sh || EXIT_CODE=$?
    - section_end "Run Tests"
    - job-done
    - exit $EXIT_CODE
  after_script:
    - !reference [.default-after-script]
    - !reference [.install_ssh_keys]
    - !reference [.ssh-config-setup]
    - section_start "Destroy Instances"
    - python3 ./Tests/scripts/destroy_instances.py --artifacts-dir "${ARTIFACTS_FOLDER}" --env-file "${ARTIFACTS_FOLDER}/env_results.json" --instance-role "$INSTANCE_ROLE"
    - if [ $? -ne 0 ]; then
    - python3 ./Tests/scripts/destroy_instances.py --artifacts-dir $ARTIFACTS_FOLDER --env-file $ARTIFACTS_FOLDER/env_results.json --instance-role "$INSTANCE_ROLE"
    - destroy_instances_exit_code=$?
    - |
      if [ ${destroy_instances_exit_code} -ne 0 ]; then
        echo "Failed to destroy instances, exit code: ${destroy_instances_exit_code}"
      fi
    - section_end "Destroy Instances"
  artifacts:
    when: always
    expire_in: 30 days
    reports:
      junit:
        - "${ARTIFACTS_FOLDER_INSTANCE}/test_playbooks_report.xml"
    paths:
      - "${ARTIFACTS_FOLDER_INSTANCE}/test_playbooks_report.xml"
      - /builds/xsoar/content/artifacts/*  # restoring the default artifacts path from the job default settings
      - /builds/xsoar/content/pipeline_jobs_folder/*  # restoring the default artifacts path from the job default settings

tests_xsoar_server:
  extends:
    - .test_content_on_xsoar_server_instances_base
  #  No need to trigger in case of release branch or docker update branches (non-nightly packs)
  rules:
    - !reference [.filter-non-nightly-docker-updates-rule, rules]
    - if: '$CI_PIPELINE_SOURCE =~ /^(push|contrib)$/'
    - if: '$NIGHTLY'
      when: always
      variables:
        KUBERNETES_CPU_REQUEST: 2000m
  parallel:
    matrix:
      - INSTANCE_ROLE:
        - "Server 6.9"
        - "Server 6.10"
        - "Server 6.11"
        - "Server 6.12"
        - "Server Master"

fan-in-nightly:
  tags:
    - gke
  stage: fan-in
  rules:
    - if: '$NIGHTLY'
      when: always
  script:
    - echo "fan in nightly"

jobs-done-check-nightly:
  extends:
    - .jobs-done-check
  needs: ['run-unittests-and-lint', 'run-validations', 'trigger-private-build', 'mpv2-prepare-testing-bucket', 'xpanse-prepare-testing-bucket', 'xsoar-prepare-testing-bucket', 'xsoar-saas-prepare-testing-bucket', 'xsiam_server_ga', 'tests_xsoar_server', 'xsiam_server_ga-test_playbooks_results', 'tests_xsoar_server-test_playbooks_results']
  tags:
    - gke
  rules:
    - if: '$NIGHTLY'
      when: always
  variables:
    WORKFLOW: 'Content Nightly'

fan-in-on-push:
  when: always
  stage: fan-in
  extends:
    - .push-rule
  tags:
    - gke
  script:
    - echo "fan in on push"

jobs-done-check-on-push:
  when: always
  extends:
    - .push-rule
    - .jobs-done-check
  needs:
    - run-unittests-and-lint
    - run-validations
    - stop-running-pipelines
    - test-upload-flow
    - trigger-private-build
    - validate-content-conf
    - mpv2-prepare-testing-bucket
    - xpanse-prepare-testing-bucket
    - xsoar-prepare-testing-bucket
    - xsoar-saas-prepare-testing-bucket
    - xsiam_server_ga
    - tests_xsoar_server
    - xsoar_ng_server_ga
    - tests_xsoar_server-test_playbooks_results
    - xsiam_server_ga-test_playbooks_results
  tags:
    - gke
  variables:
    WORKFLOW: 'Content PR'


slack-notify-nightly-build:
  extends:
    - .trigger-slack-notification
  rules:
    - if: '$NIGHTLY'
      when: always
  variables:  # Passes the environment variable from the parent pipeline to the child which can be useful for cases when triggering pipeline with alternate env variable value passed in the API call.
    PIPELINE_TO_QUERY: $CI_PIPELINE_ID
    WORKFLOW: 'Content Nightly'
    JOB_NAME: 'fan-in-nightly'
    SLACK_CHANNEL: $SLACK_CHANNEL
    SLACK_JOB: 'true'
    SLACK_ALLOW_FAILURE: 'false'
    CI_PROJECT_ID: $CI_PROJECT_ID
    CI_SERVER_URL: $CI_SERVER_URL
    JIRA_SERVER_URL: $JIRA_SERVER_URL
    JIRA_VERIFY_SSL: $JIRA_VERIFY_SSL
    JIRA_API_KEY: $JIRA_API_KEY
    JIRA_PROJECT_ID: $JIRA_PROJECT_ID
    JIRA_ISSUE_UNRESOLVED_TRANSITION_NAME: $JIRA_ISSUE_UNRESOLVED_TRANSITION_NAME

slack-notify-on-push-build:
  when: always
  extends:
    - .push-rule
    - .trigger-slack-notification
  variables:  # Passes the environment variable from the parent pipeline to the child which can be useful for cases when triggering pipeline with alternate env variable value passed in the API call.
    PIPELINE_TO_QUERY: $CI_PIPELINE_ID
    WORKFLOW: 'Content PR'
    JOB_NAME: 'fan-in-on-push'
    SLACK_CHANNEL: "#dmst-build-private-"
    SLACK_JOB: 'true'
    SLACK_ALLOW_FAILURE: 'true'
    CI_PROJECT_ID: $CI_PROJECT_ID
    CI_SERVER_URL: $CI_SERVER_URL
    JIRA_SERVER_URL: $JIRA_SERVER_URL
    JIRA_VERIFY_SSL: $JIRA_VERIFY_SSL
    JIRA_API_KEY: $JIRA_API_KEY
    JIRA_PROJECT_ID: $JIRA_PROJECT_ID
    JIRA_ISSUE_UNRESOLVED_TRANSITION_NAME: $JIRA_ISSUE_UNRESOLVED_TRANSITION_NAME

.test_content_on_cloud_server_instances_base:
  tags:
    - gke
    - us-west1
  extends:
    - .default-job-settings
    - .push-rule
  variables:
    EXTRACT_PRIVATE_TESTDATA: "true"
  stage: run-instances
  script:
    - EXIT_CODE=0
    - section_start "Create Artifacts instance directory" --collapsed
    - |
      [ -d "${ARTIFACTS_FOLDER_INSTANCE}" ] || mkdir -p "${ARTIFACTS_FOLDER_INSTANCE}"
    - section_end "Create Artifacts instance directory"
    - !reference [.download-demisto-conf]
    - !reference [.secrets-fetch]
    - section_start "Are there tests to run?" --collapsed
    - |
      if ! [[ -s "${ARTIFACTS_FOLDER}/content_packs_to_install.txt" || -s "${ARTIFACTS_FOLDER}/filter_file.txt" ]]; then
        # The files are empty.
        echo "Not running the instance flow, no tests to run were found."
        ./Tests/scripts/run_tests.sh --generate-empty-result-file
        ./Tests/scripts/test_modeling_rules.sh --generate-empty-result-file
        job-done
        exit $EXIT_CODE
      fi
    - cp "${ARTIFACTS_FOLDER}/filter_file.txt" "./artifacts/filter_file.txt"
    - section_end "Are there tests to run?"

    - !reference [.lock-machine]
    - !reference [.uninstall-packs-and-reset-bucket-cloud]

    - section_start "Install Packs and run Test-Module"
    - ./Tests/scripts/install_content_and_test_integrations.sh || EXIT_CODE=$?
    - section_end "Install Packs and run Test-Module"

    - section_start "Run Tests"
    - cp -f "${ARTIFACTS_FOLDER}/conf.json" Tests/conf.json
    - ./Tests/scripts/run_tests.sh || EXIT_CODE=$?
    - section_end "Run Tests"

    - section_start "Test Modeling Rules"
    - ./Tests/scripts/test_modeling_rules.sh || EXIT_CODE=$?
    - section_end "Test Modeling Rules"

    - !reference [.cloud-machine-information]
    - job-done
    - exit $EXIT_CODE
  after_script:
    - source .gitlab/helper_functions.sh
    - !reference [.unlock-machine]

#xsiam_server_dev:
#  extends:
#    - .test_content_on_xsiam_server_instances_base
#  rules:
#    - if: '$CI_PIPELINE_SOURCE =~ /^(push|contrib)$/'
#    - if: '$NIGHTLY'
#      when: always
#  variables:
#    INSTANCE_ROLE: "XSIAM Master"
#    PRODUCT_TYPE: "XSIAM"
#    GCS_QUEUE_FILE: "queue-master"
#    TEST_MACHINES_LIST: "test-machines-master"

xsiam_server_ga:
  extends:
    - .test_content_on_cloud_server_instances_base
  rules:
    - !reference [.filter-non-nightly-docker-updates-rule, rules]
    - if: '$CI_PIPELINE_SOURCE =~ /^(push|contrib)$/'
    - if: '$NIGHTLY'
      when: always
      variables:
        CLOUD_MACHINES_TYPE: "nightly"
        CLOUD_MACHINES_COUNT: 1
        GCS_LOCKS_PATH: "content-locks/locks-xsiam-ga-nightly"
  variables:
    CLOUD_MACHINES_TYPE: "build"
    CLOUD_MACHINES_COUNT: 1
    INSTANCE_ROLE: "XSIAM"
    SERVER_TYPE: "XSIAM"
    PRODUCT_TYPE: "XSIAM"
    GCS_QUEUE_FILE: "queue-ga"
    GCS_LOCKS_PATH: "content-locks/locks-xsiam-ga"
    CLOUD_SERVERS_FILE: "xsiam_servers_path"
    CLOUD_API_KEYS: $XSIAM_API_KEYS
    CLOUD_API_TOKENS: $XSIAM_TOKENS
    ARTIFACTS_FOLDER: "${ARTIFACTS_FOLDER_MPV2}"
    ARTIFACTS_FOLDER_INSTANCE: "${ARTIFACTS_FOLDER_MPV2}/instance_xsiam"
    GCS_MARKET_BUCKET: "${GCS_MARKET_V2_BUCKET}"
    ENV_RESULTS_PATH: "${ARTIFACTS_FOLDER_MPV2}/env_results.json"
    GCS_SOURCE_BUCKET: "$GCS_PRODUCTION_V2_BUCKET"
<<<<<<< HEAD
    GCS_MACHINES_BUCKET: "marketplace-v2-dist-dev/upload-flow/builds-xsiam"
=======
    GCS_MACHINES_BUCKET: "${TEST_XDR_PREFIX}marketplace-v2-dist-dev/upload-flow/builds-xsiam"
    SERVER_TYPE: "XSIAM"
>>>>>>> c1554b04
    MARKETPLACE_NAME: "marketplacev2"
    NON_REMOVABLE_PACKS: "Base"
    JIRA_COMPONENT: "Test Modeling Failure"
    JIRA_ISSUE_TYPE: "XSOAR Dev Bug"
    JIRA_LABELS: '["XSIAM"]'
  needs:
    - job: mpv2-prepare-testing-bucket
      optional: true
  artifacts:
    when: always
    expire_in: 30 days
    reports:
      junit:
        - "${ARTIFACTS_FOLDER_INSTANCE}/modeling_rules_results.xml"
        - "${ARTIFACTS_FOLDER_INSTANCE}/test_playbooks_report.xml"
    paths:
      - "${ARTIFACTS_FOLDER_INSTANCE}/modeling_rules_results.xml"
      - "${ARTIFACTS_FOLDER_INSTANCE}/test_playbooks_report.xml"
      - ${CI_PROJECT_DIR}/artifacts/*  # restoring the default artifacts path from the job default settings
      - ${CI_PROJECT_DIR}/pipeline_jobs_folder/*  # restoring the default artifacts path from the job default settings

xsoar_ng_server_ga:
  extends:
    - .test_content_on_cloud_server_instances_base
  rules:
    - !reference [.filter-non-nightly-docker-updates-rule, rules]
    - if: '$CI_PIPELINE_SOURCE =~ /^(push|contrib)$/'
      when: always
  variables:
    CLOUD_MACHINES_TYPE: "build"
    CLOUD_MACHINES_COUNT: 1
    INSTANCE_ROLE: "XSOAR SAAS"
    PRODUCT_TYPE: "XSOAR"
    SERVER_TYPE: "XSOAR SAAS"
    GCS_QUEUE_FILE: "queue-ga"
    GCS_LOCKS_PATH: "content-locks/locks-xsoar-ng"
    CLOUD_SERVERS_FILE: "xsoar_ng_servers_path"
    CLOUD_API_KEYS: $XSOAR_NG_API_KEYS
    CLOUD_API_TOKENS: $XSIAM_TOKENS
    ARTIFACTS_FOLDER: "${ARTIFACTS_FOLDER_XSOAR}"
    ARTIFACTS_FOLDER_INSTANCE: "${ARTIFACTS_FOLDER_XSOAR}/instance_saas"
    ENV_RESULTS_PATH: "${ARTIFACTS_FOLDER_XSOAR}/env_results.json"
    GCS_SOURCE_BUCKET: "${GCS_PRODUCTION_XSOAR_SAAS_BUCKET}"
<<<<<<< HEAD
    GCS_MACHINES_BUCKET: "marketplace-saas-dist-dev/upload-flow/builds-xsoar-ng"
=======
    ARTIFACTS_FOLDER: "${ARTIFACTS_FOLDER_XSOAR_SAAS}"
    ENV_RESULTS_PATH: "${ARTIFACTS_FOLDER_XSOAR_SAAS}/env_results.json"
    GCS_MACHINES_BUCKET: "${TEST_XDR_PREFIX}marketplace-saas-dist-dev/upload-flow/builds-xsoar-ng"
    SERVER_TYPE: "XSIAM"
>>>>>>> c1554b04
    MARKETPLACE_NAME: "xsoar_saas"
    NON_REMOVABLE_PACKS: "Base"
  needs:
    - job: xsoar-saas-prepare-testing-bucket
      optional: true
  artifacts:
    when: always
    expire_in: 30 days
    reports:
      junit:
        - "${ARTIFACTS_FOLDER_INSTANCE}/test_playbooks_report.xml"
    paths:
      - "${ARTIFACTS_FOLDER_INSTANCE}/test_playbooks_report.xml"
      - /builds/xsoar/content/artifacts/*  # restoring the default artifacts path from the job default settings
      - /builds/xsoar/content/pipeline_jobs_folder/*  # restoring the default artifacts path from the job default settings

test-upload-flow:
  tags:
    - gke
  extends:
    - .default-job-settings
  rules:
    - !reference [.filter-non-nightly-docker-updates-rule, rules]
    - if: '$CI_PIPELINE_SOURCE =~ /^(push|contrib)$/'
  variables:
    ALL_BUCKETS: "$GCS_MARKET_BUCKET_DEV,$GCS_MARKET_V2_BUCKET_DEV"
  stage: unittests-and-validations
  script:
    - section_start "Checks Whether to Trigger a Test Upload"
    - SHOULD_SKIP_TEST_UPLOAD=$(./Utils/should_trigger_test_upload.sh)
    - if [ -z "$SHOULD_SKIP_TEST_UPLOAD" ]; then
    -   echo "No upload-flow related files were modified, skipping upload test"
    -   exit 0
    - fi
    - echo "Found modified files that should be tested in upload-flow"
    - section_end "Checks Whether to Trigger a Test Upload"

    - section_start "Create Testing Branch"
    - export BRANCH="${CI_COMMIT_BRANCH}-upload_test_branch-$(date +%s)"
    - python3 ./Utils/test_upload_flow/create_test_branch.py -tb $BRANCH -a "${ARTIFACTS_FOLDER}" -g $GITLAB_PUSH_TOKEN
    - echo $BRANCH
    - section_end "Create Testing Branch"

    - section_start "Trigger Test Upload Flow On Testing Branch"
    # retry mechanism for trigger upload pipeline in case it failed because of gitlab connectivity issues.
    - for _ in {1..3}; do
    -   export pipeline_id=$(./Utils/trigger_test_upload_flow.sh -ct $GITLAB_SVC_USER_TOKEN -g -b $BRANCH | jq .id)
    -   if [ "${pipeline_id}" != "null" ]; then
    -     break
    -   fi
    -   echo "Sleeping for 10 seconds before retrying"
    -   sleep 10
    - done
    - echo "Successful triggered test upload - ${CI_SERVER_URL}/${CI_PROJECT_NAMESPACE}/content/-/pipelines/$pipeline_id"  # disable-secrets-detection
    - section_end "Trigger Test Upload Flow On Testing Branch"

    - section_start "Wait For Upload To Finish"
    - python3 ./Utils/test_upload_flow/wait_for_upload.py -p $pipeline_id -g $GITLAB_API_TOKEN
    - section_end "Wait For Upload To Finish"

    - section_start "Verify Created Testing Bucket"
    - current_storage_base_path="upload-flow/builds/$BRANCH/$pipeline_id/content/packs"
    - python3 ./Utils/test_upload_flow/verify_bucket.py -a "${ARTIFACTS_FOLDER}" -s $GCS_MARKET_KEY -sb $current_storage_base_path -b $ALL_BUCKETS
    - section_end "Verify Created Testing Bucket"
    - job-done

.server_test_playbooks_report:
  stage: test_playbooks_report
  rules:
    - !reference [.filter-non-nightly-docker-updates-rule, rules]
    - if: '$CI_PIPELINE_SOURCE =~ /^(push|contrib)$/'
  extends:
    - .default-job-settings
  script:
    - ./Tests/scripts/test_playbooks_report.sh
    - job-done
  artifacts:
    when: always
    expire_in: 30 days
    reports:
      junit:
        - "${ARTIFACTS_FOLDER}/test_playbooks_report.xml"
    paths:
      - "${ARTIFACTS_FOLDER}/test_playbooks_report.xml"
      - /builds/xsoar/content/artifacts/*  # restoring the default artifacts path from the job default settings
      - /builds/xsoar/content/pipeline_jobs_folder/*  # restoring the default artifacts path from the job default settings

tests_xsoar_server-test_playbooks_results:
  variables:
    SERVER_TYPE: "XSOAR"
    PRODUCT_TYPE: "XSOAR"
    ARTIFACTS_FOLDER: "${ARTIFACTS_FOLDER_XSOAR}"
    JIRA_ISSUE_TYPE: "XSOAR Dev Bug"
    JIRA_COMPONENT: "Test Failure"
    JIRA_LABELS: '["XSOAR"]'
  extends: .server_test_playbooks_report
  needs:
    - tests_xsoar_server
    - xsoar_ng_server_ga
  dependencies:
    - tests_xsoar_server
    - xsoar_ng_server_ga

xsiam_server_ga-test_playbooks_results:
  variables:
    SERVER_TYPE: "XSIAM"
    PRODUCT_TYPE: "XSIAM"
    ARTIFACTS_FOLDER: "${ARTIFACTS_FOLDER_MPV2}"
    JIRA_ISSUE_TYPE: "XSOAR Dev Bug"
    JIRA_COMPONENT: "Test Failure"
    JIRA_LABELS: '["XSIAM"]'
  extends: .server_test_playbooks_report
  needs:
    - xsiam_server_ga
  dependencies:
    - xsiam_server_ga<|MERGE_RESOLUTION|>--- conflicted
+++ resolved
@@ -547,12 +547,7 @@
     GCS_MARKET_BUCKET: "${GCS_MARKET_V2_BUCKET}"
     ENV_RESULTS_PATH: "${ARTIFACTS_FOLDER_MPV2}/env_results.json"
     GCS_SOURCE_BUCKET: "$GCS_PRODUCTION_V2_BUCKET"
-<<<<<<< HEAD
-    GCS_MACHINES_BUCKET: "marketplace-v2-dist-dev/upload-flow/builds-xsiam"
-=======
     GCS_MACHINES_BUCKET: "${TEST_XDR_PREFIX}marketplace-v2-dist-dev/upload-flow/builds-xsiam"
-    SERVER_TYPE: "XSIAM"
->>>>>>> c1554b04
     MARKETPLACE_NAME: "marketplacev2"
     NON_REMOVABLE_PACKS: "Base"
     JIRA_COMPONENT: "Test Modeling Failure"
@@ -596,14 +591,7 @@
     ARTIFACTS_FOLDER_INSTANCE: "${ARTIFACTS_FOLDER_XSOAR}/instance_saas"
     ENV_RESULTS_PATH: "${ARTIFACTS_FOLDER_XSOAR}/env_results.json"
     GCS_SOURCE_BUCKET: "${GCS_PRODUCTION_XSOAR_SAAS_BUCKET}"
-<<<<<<< HEAD
-    GCS_MACHINES_BUCKET: "marketplace-saas-dist-dev/upload-flow/builds-xsoar-ng"
-=======
-    ARTIFACTS_FOLDER: "${ARTIFACTS_FOLDER_XSOAR_SAAS}"
-    ENV_RESULTS_PATH: "${ARTIFACTS_FOLDER_XSOAR_SAAS}/env_results.json"
     GCS_MACHINES_BUCKET: "${TEST_XDR_PREFIX}marketplace-saas-dist-dev/upload-flow/builds-xsoar-ng"
-    SERVER_TYPE: "XSIAM"
->>>>>>> c1554b04
     MARKETPLACE_NAME: "xsoar_saas"
     NON_REMOVABLE_PACKS: "Base"
   needs:
