# This rule is to not run the build for docker update branches (for non-nightly packs)
.filter-non-nightly-docker-updates-rule:
  rules:
    - if: '$CI_COMMIT_BRANCH =~ /^demisto\// && $CI_COMMIT_BRANCH !~ /^demisto\/.*-nightly$/'
      when: never

.push-rule:
  rules:
    - !reference [.filter-non-nightly-docker-updates-rule, rules]
    - if: '$CI_PIPELINE_SOURCE =~ /^(push|contrib)$/'

trigger-private-build:
  tags:
    - gke
  needs: []
  stage: unittests-and-validations
  extends:
    - .default-job-settings
  rules:
    - !reference [.filter-non-nightly-docker-updates-rule, rules]
    - if: '$CI_COMMIT_BRANCH =~ /pull\/[0-9]+/'
      when: never
    - if: '$CI_PIPELINE_SOURCE =~ /^(push|contrib)$/'
    - if: '$NIGHTLY'
  script:
    - echo "====Trigger Private Build===="
    - |
      if [ 'true' = $(./Tests/scripts/check_if_branch_exist.sh -t "${GITHUB_TOKEN}" --repo "demisto/content-private" -b "${CI_COMMIT_BRANCH}") ]; then
        PRIVATE_BRANCH_NAME=$CI_COMMIT_BRANCH
      else
        PRIVATE_BRANCH_NAME='master'
      fi
    - python3 Utils/trigger_private_build.py --github-token $GITHUB_TOKEN --private-branch-name $PRIVATE_BRANCH_NAME
    - sleep 60
    - python3 Utils/get_private_build_status.py --github-token $GITHUB_TOKEN
    - job-done
  timeout: 2 hours

.create-release-notes-and-common-docs:
  - section_start "Create Release Notes and Common Server Documentation" --collapsed
  - echo "Creating Release Notes and Content Descriptor"
  - python3 Utils/release_notes_generator.py $CONTENT_VERSION $GIT_SHA1 $CI_BUILD_ID --output $ARTIFACTS_FOLDER/packs-release-notes.md --github-token $GITHUB_TOKEN
  - cp content-descriptor.json $ARTIFACTS_FOLDER
  - ./Documentation/commonServerDocs.sh
  - section_end "Create Release Notes and Common Server Documentation"

stop-running-pipelines:
  tags:
    - gke
  stage: unittests-and-validations
  needs: []
  extends:
    - .default-job-settings
  variables:
    master_branch_name: master
  rules:
    - !reference [.filter-non-nightly-docker-updates-rule, rules]
    - if: '$CI_PIPELINE_SOURCE =~ /^(push)$/ && $CI_COMMIT_BRANCH != $master_branch_name'
  script:
    - section_start "Stop running pipelines on current branch"
    - Utils/gitlab/stop_running_pipelines.sh $CI_COMMIT_BRANCH $CI_PIPELINE_ID
    - section_end "Stop running pipelines on current branch"


# runs in gitlab for the on-push flow (except for contributors)
run-unittests-and-lint:
  extends:
    - .run-unittests-and-lint
  rules:
    - if: '$BUCKET_UPLOAD == "true"'
      when: never
    - if: '$SECURITY_SCANS == "true"'
      when: never
    - if: '$BUILD_MACHINES_CLEANUP == "true"'
      when: never
    - if: '$FORCE_BUCKET_UPLOAD == "true"'
      when: never
    - if: '$DEMISTO_TEST_NATIVE_CANDIDATE == "true"'
      when: never
    - if: '$DEMISTO_SDK_NIGHTLY != "true"'
    - if: '$CI_PIPELINE_SOURCE =~ /^(push|contrib)$/'


# runs in gitlab for the on-push flow (except for contributors)
run-validations:
  extends:
    - .run-validations
  rules:
    - if: '$NIGHTLY'
    - if: '$CI_PIPELINE_SOURCE =~ /^(push|contrib)$/'


# runs in gitlab for the on-push flow, on every new commit pushed to the branch.
validate-content-conf:
  tags:
    - gke
  stage: unittests-and-validations
  needs: []
  extends:
    - .default-job-settings
  rules:
    - if: '$CI_PIPELINE_SOURCE =~ /^(push)$/'
  script:
    - !reference [ .validate_content_test_conf_branch_merged ]
    - job-done

.generic-prepare-testing-bucket:
  tags:
    - gke
  extends:
    - .default-job-settings
  rules:
    - !reference [.filter-non-nightly-docker-updates-rule, rules]
    - if: "$CI_PIPELINE_SOURCE =~ /^(push|contrib)$/"
    - if: "$NIGHTLY"
  cache:
    policy: pull-push
  variables:
    KUBERNETES_CPU_REQUEST: 2000m
  needs: []
  stage: prepare-testing-bucket
  script:
    - !reference [.download-demisto-conf]
    - !reference [.create-release-notes-and-common-docs]
    - !reference [.secrets-fetch]
    - section_start "Create or update content graph" --collapsed

    - echo "Updating the content graph"
    - mkdir $ARTIFACTS_FOLDER/content_graph
    - demisto-sdk update-content-graph -g --marketplace $MARKETPLACE_VERSION -o $ARTIFACTS_FOLDER/content_graph
    - echo "Successfully updated content graph"

    - section_end "Create or update content graph"

    - section_start "Create Content Artifacts and Update Conf" --collapsed
    - export DEMISTO_SDK_MARKETPLACE=$MARKETPLACE_VERSION  # This is done because the demisto-sdk uses this environment variable.
    - |
      if [[ $MARKETPLACE_VERSION == "xsoar" || $MARKETPLACE_VERSION == "xsoar_saas" ]];  # later the non xsoar will be edited to remove xsoar naming.
      then
        echo "Starting to create artifacts with zip for XSOAR."
        python Tests/scripts/create_artifacts_graph/create_artifacts.py --marketplace "$MARKETPLACE_VERSION" --artifacts-output $ARTIFACTS_FOLDER/content_packs --dependencies-output $ARTIFACTS_FOLDER/packs_dependencies.json --packs-output $ARTIFACTS_FOLDER/packs.json --bucket-upload "$BUCKET_UPLOAD"
      else
        echo "Starting to create artifacts without zip."
        python Tests/scripts/create_artifacts_graph/create_artifacts.py --marketplace "$MARKETPLACE_VERSION" --artifacts-output $ARTIFACTS_FOLDER/content_packs --dependencies-output $ARTIFACTS_FOLDER/packs_dependencies.json --packs-output $ARTIFACTS_FOLDER/packs.json --no-zip --bucket-upload "$BUCKET_UPLOAD"
      fi

    - gcloud auth activate-service-account --key-file="$GCS_ARTIFACTS_KEY"

    - cp "./Tests/conf.json" "$ARTIFACTS_FOLDER/conf.json"
    - section_end "Create Content Artifacts and Update Conf"

    - section_start "Replace Cortex XSOAR" --collapsed
    - |
      if [[ $MARKETPLACE_VERSION == "marketplacev2" ||  $MARKETPLACE_VERSION == "xpanse" ]];
      then
        echo "Replace Cortex XSOAR for non-xsoar build."
        pushd "$ARTIFACTS_FOLDER"
        find content_packs -type f -not \( -path "*/ReleaseNotes/*" \) -exec sed -i -e 's/Cortex XSOAR/'"$PRODUCT_NAME"'/gI' {} \;
        pushd content_packs; zip -r ../content_packs.zip * 1> /dev/null; popd
        rm -rf content_packs
        popd
      fi
    - section_end "Replace Cortex XSOAR"
    - section_start "Collect Tests" --collapsed
    - |
      if [ -n "${INSTANCE_TESTS}" ]; then
        echo "Skipping - not running in INSTANCE_TESTS build"
      else
        [ -n "${NIGHTLY}" ] && IS_NIGHTLY=true || IS_NIGHTLY=false
        python3 ./Tests/scripts/collect_tests/collect_tests.py -n $IS_NIGHTLY --marketplace "$MARKETPLACE_VERSION" --service_account $GCS_MARKET_KEY --graph true --override_all_packs $OVERRIDE_ALL_PACKS -up "${PACKS_TO_UPLOAD}"
      fi
    - section_end "Collect Tests"

    - section_start "Prepare Content Packs for Testing"
    - ./Tests/scripts/prepare_content_packs_for_testing.sh "$MARKETPLACE_BUCKET" "$STORAGE_BASE_PATH" "$MARKETPLACE_VERSION"
    - section_end "Prepare Content Packs for Testing"

    - section_start "Create Instances for XSOAR"
    - |
      if [[ ${MARKETPLACE_VERSION} = "xsoar" ]]; then
        echo "Creating Instances, only for XSOAR."
        [ -n "${TIME_TO_LIVE}" ] && TTL=${TIME_TO_LIVE} || TTL=300
        time python3 ./gcp/create_instance.py --env-type "$IFRA_ENV_TYPE" --outfile "$ARTIFACTS_FOLDER/env_results.json" --creds $CONTENT_BUILD_GCP --zone $GCP_ZONE
      fi
    - section_end "Create Instances for XSOAR"
    - section_start "Upload Artifacts to GCP" --collapsed
    - ./Tests/scripts/upload_artifacts.sh
    - section_end "Upload Artifacts to GCP"
    - echo "create instances done" > "$ARTIFACTS_FOLDER/create_instances_done.txt"
    - job-done

xsoar-prepare-testing-bucket:
  variables:
    ARTIFACTS_FOLDER: "${ARTIFACTS_FOLDER_XSOAR}"
    MARKETPLACE_VERSION: "xsoar"
    MARKETPLACE_BUCKET: "$GCS_MARKET_BUCKET"
  extends:
    - .generic-prepare-testing-bucket

xsoar-saas-prepare-testing-bucket:
  variables:
    ARTIFACTS_FOLDER: "${ARTIFACTS_FOLDER_XSOAR_SAAS}"
    MARKETPLACE_VERSION: "xsoar_saas"
    MARKETPLACE_BUCKET: "$GCS_MARKET_XSOAR_SAAS_BUCKET"
  extends:
    - .generic-prepare-testing-bucket

mpv2-prepare-testing-bucket:
  variables:
    ARTIFACTS_FOLDER: "${ARTIFACTS_FOLDER_MPV2}"
    MARKETPLACE_VERSION: "marketplacev2"
    MARKETPLACE_BUCKET: "$GCS_MARKET_V2_BUCKET"
    PRODUCT_NAME: "Cortex XSIAM"
  extends:
    - .generic-prepare-testing-bucket

xpanse-prepare-testing-bucket:
  variables:
    ARTIFACTS_FOLDER: "${ARTIFACTS_FOLDER_XPANSE}"
    MARKETPLACE_VERSION: "xpanse"
    PRODUCT_NAME: "Cortex XPANSE"
    MARKETPLACE_BUCKET: "$GCS_MARKET_XPANSE_BUCKET"
  extends:
    - .generic-prepare-testing-bucket

.test_content_on_xsoar_server_instances_base:
  tags:
    - gke
  extends:
    - .default-job-settings
    - .push-rule
  variables:
    ARTIFACTS_FOLDER: "${ARTIFACTS_FOLDER_XSOAR}"
    ENV_RESULTS_PATH: "${ARTIFACTS_FOLDER_XSOAR}/env_results.json"
    SERVER_TYPE: "XSOAR"
  stage: run-instances
  needs:
    - job: xsoar-prepare-testing-bucket
      optional: true
  script:
    - EXIT_CODE=0
    - section_start "Check if should run Server Master"
    - |
      echo "Instance role:${INSTANCE_ROLE}"
      if [ -n "${NIGHTLY}" ] && [ "${INSTANCE_ROLE}" != "Server Master" ]; then
        echo "Not running the instance flow, not a Server Master instance and we are in a nightly build."
        job-done
        exit 0
      fi
    - section_end "Check if should run Server Master"
    - !reference [.download-demisto-conf]
    - !reference [.secrets-fetch]
    - export TEMP=$(cat $ARTIFACTS_FOLDER/filter_envs.json | jq ".\"$INSTANCE_ROLE\"")
    # If instance was not created
    - |
      if [[ "$TEMP" != "true" && -z "${NIGHTLY}" ]]; then
        echo "Instance with role $INSTANCE_ROLE was not created"
        job-done
        exit 0
      fi
    - !reference [.ssh-config-setup]
    - section_start "Wait Until Server Ready"
    - |
        [ -n "${NIGHTLY}" ] && IS_NIGHTLY=true || IS_NIGHTLY=false
        python3 ./Tests/scripts/wait_until_server_ready.py  -n ${IS_NIGHTLY} --instance-role "${INSTANCE_ROLE}"
    - section_end "Wait Until Server Ready"
    - section_start "Copy env results to artifacts folder" --collapsed
    - |
      # workaround for the hard-coded value in the sdk
      cp "$ARTIFACTS_FOLDER/env_results.json" "./artifacts/env_results.json"
      cp "$ARTIFACTS_FOLDER/filter_file.txt" "./artifacts/filter_file.txt"

    - section_end "Copy env results to artifacts folder"
    - section_start "Install Packs and run Test-Module"
    - ./Tests/scripts/install_content_and_test_integrations.sh "$INSTANCE_ROLE" "$SERVER_TYPE" || EXIT_CODE=$?
    - cp -f $ARTIFACTS_FOLDER/conf.json Tests/conf.json
    - section_end "Install Packs and run Test-Module"
    - section_start "Wait Until Server Ready"
    - echo Going to sleep for 15 minutes to allow server finish indexing
    - sleep-with-progress 900 30 "Sleeping... " 150
    - echo "Done sleeping!"
    - section_end "Wait Until Server Ready"
    - section_start "Run Tests"
    - ./Tests/scripts/run_tests.sh "$INSTANCE_ROLE" || EXIT_CODE=$?
    - |
      if [[ -f ./Tests/failed_tests.txt ]]; then
        cp ./Tests/failed_tests.txt $ARTIFACTS_FOLDER/failed_tests.txt
      fi
    - |
      if [[ -f ./Tests/succeeded_tests.txt ]]; then
        cp ./Tests/succeeded_tests.txt $ARTIFACTS_FOLDER/succeeded_tests.txt
      fi
    - |
      if [[ -f ./Tests/test_playbooks_report.json ]]; then
        cp ./Tests/test_playbooks_report.json $ARTIFACTS_FOLDER/test_playbooks_report.json
      fi
    - section_end "Run Tests"
    - job-done
    - exit $EXIT_CODE
  after_script:
    - !reference [.default-after-script]
    - !reference [.install_ssh_keys]
    - !reference [.ssh-config-setup]
    - section_start "Destroy Instances"
    - python3 ./Tests/scripts/destroy_instances.py --artifacts-dir $ARTIFACTS_FOLDER --env-file $ARTIFACTS_FOLDER/env_results.json --instance-role "$INSTANCE_ROLE"
    - if [ $? -ne 0 ]; then
    - python3 ./Tests/scripts/destroy_instances.py --artifacts-dir $ARTIFACTS_FOLDER --env-file $ARTIFACTS_FOLDER/env_results.json --instance-role "$INSTANCE_ROLE"
    - destroy_instances_exit_code=$?
    - |
      if [ ${destroy_instances_exit_code} -ne 0 ]; then
        echo "Failed to destroy instances, exit code: ${destroy_instances_exit_code}"
      fi
    - section_end "Destroy Instances"

tests_xsoar_server:
  extends:
    - .test_content_on_xsoar_server_instances_base
  #  No need to trigger in case of release branch or docker update branches (non-nightly packs)
  rules:
    - !reference [.filter-non-nightly-docker-updates-rule, rules]
    - if: '$CI_PIPELINE_SOURCE =~ /^(push|contrib)$/'
    - if: '$NIGHTLY'
      when: always
      variables:
        KUBERNETES_CPU_REQUEST: 2000m
  parallel:
    matrix:
      - INSTANCE_ROLE:
        - "Server 6.9"
        - "Server 6.10"
        - "Server 6.11"
        - "Server 6.12"
        - "Server Master"

fan-in-nightly:
  tags:
    - gke
  stage: fan-in
  rules:
    - if: '$NIGHTLY'
      when: always
  script:
    - echo "fan in"

jobs-done-check-nightly:
  extends:
    - .jobs-done-check
  needs: ['run-unittests-and-lint', 'run-validations', 'trigger-private-build', 'mpv2-prepare-testing-bucket', 'xpanse-prepare-testing-bucket', 'xsoar-prepare-testing-bucket', 'xsoar-saas-prepare-testing-bucket', 'xsiam_server_ga', 'tests_xsoar_server']
  tags:
    - gke
  rules:
    - if: '$NIGHTLY'
      when: always

jobs-done-check-on-push:
  extends:
    - .push-rule
    - .jobs-done-check
  needs:
    - job: run-unittests-and-lint
      optional: true
    - job: trigger-private-build
      optional: true
    - job: validate-content-conf
      optional: true
    - job: mpv2-prepare-testing-bucket
      optional: true
    - job: xpanse-prepare-testing-bucket
      optional: true
    - job: xsoar-prepare-testing-bucket
      optional: true
    - job: xsoar-saas-prepare-testing-bucket
      optional: true
    - job: xsiam_server_ga
      optional: true
    - job: tests_xsoar_server
      optional: true
    - job: xsoar_ng_server_ga
      optional: true
  tags:
    - gke


slack-notify-nightly-build:
  extends:
    - .trigger-slack-notification
  rules:
    - if: '$NIGHTLY'
      when: always
  variables:
    PIPELINE_TO_QUERY: $CI_PIPELINE_ID
    WORKFLOW: 'Content Nightly'
    JOB_NAME: 'fan-in-nightly'
    # Passes the environment variable from the parent pipeline to the child which can be useful for cases
    # when triggering pipeline with alternate env variable value passed in the API call
    SLACK_CHANNEL: $SLACK_CHANNEL
    SLACK_JOB: 'true'


.test_content_on_cloud_server_instances_base:
  tags:
    - gke
    - us-west1
  extends:
    - .default-job-settings
    - .push-rule
  variables:
    EXTRACT_PRIVATE_TESTDATA: "true"
  stage: run-instances
  script:
    - EXIT_CODE=0
    - !reference [.download-demisto-conf]
    - !reference [.secrets-fetch]
    - section_start "Are there tests to run?" --collapsed
    - |
      if ! [[ -s $ARTIFACTS_FOLDER/content_packs_to_install.txt || -s $ARTIFACTS_FOLDER/filter_file.txt ]]; then
        # The files are empty.
        echo "Not running the instance flow, no tests to run were found."
        job-done
        exit $EXIT_CODE
      fi
    - cp "$ARTIFACTS_FOLDER/filter_file.txt" "./artifacts/filter_file.txt"
    - section_end "Are there tests to run?"

    - !reference [.lock-machine]
    - !reference [.uninstall-packs-and-reset-bucket-cloud]

    - section_start "Install Packs and run Test-Module"
    - ./Tests/scripts/install_content_and_test_integrations.sh "$INSTANCE_ROLE" "$SERVER_TYPE" || EXIT_CODE=$?
    - section_end "Install Packs and run Test-Module"

    - section_start "Run Tests"
    - cp -f $ARTIFACTS_FOLDER/conf.json Tests/conf.json
    - ./Tests/scripts/run_tests.sh "$INSTANCE_ROLE" || EXIT_CODE=$?
    - |
      if [[ -f ./Tests/failed_tests.txt ]]; then
        cp ./Tests/failed_tests.txt $ARTIFACTS_FOLDER/failed_tests.txt
      fi
    - |
      if [[ -f ./Tests/succeeded_tests.txt ]]; then
        cp ./Tests/succeeded_tests.txt $ARTIFACTS_FOLDER/succeeded_tests.txt
      fi
    - section_end "Run Tests"

    - section_start "Test Modeling Rules"
    - ./Tests/scripts/test_modeling_rules.sh || EXIT_CODE=$?
    - section_end "Test Modeling Rules"

    - !reference [.cloud-machine-information]
    - job-done
    - exit $EXIT_CODE
  after_script:
    - source .gitlab/helper_functions.sh
    - !reference [.unlock-machine]

#xsiam_server_dev:
#  extends:
#    - .test_content_on_xsiam_server_instances_base
#  rules:
#    - if: '$CI_PIPELINE_SOURCE =~ /^(push|contrib)$/'
#    - if: '$NIGHTLY'
#      when: always
#  variables:
#    INSTANCE_ROLE: "XSIAM Master"
#    GCS_QUEUE_FILE: "queue-master"
#    TEST_MACHINES_LIST: "test-machines-master"


xsiam_server_ga:
  extends:
    - .test_content_on_cloud_server_instances_base
  rules:
    - !reference [.filter-non-nightly-docker-updates-rule, rules]
    - if: '$CI_PIPELINE_SOURCE =~ /^(push|contrib)$/'
    - if: '$NIGHTLY'
      when: always
      variables:
        CLOUD_MACHINES_TYPE: "nightly"
        CLOUD_MACHINES_COUNT: 1
        GCS_LOCKS_PATH: "content-locks/locks-xsiam-ga-nightly"
  variables:
    CLOUD_MACHINES_TYPE: "build"
    CLOUD_MACHINES_COUNT: 1
    INSTANCE_ROLE: "XSIAM"
    GCS_QUEUE_FILE: "queue-ga"
    GCS_LOCKS_PATH: "content-locks/locks-xsiam-ga"
    CLOUD_SERVERS_FILE: "xsiam_servers_path"
    CLOUD_API_KEYS: $XSIAM_API_KEYS
    ARTIFACTS_FOLDER: "${ARTIFACTS_FOLDER_MPV2}"
    GCS_MARKET_BUCKET: "${GCS_MARKET_V2_BUCKET}"
    ENV_RESULTS_PATH: "${ARTIFACTS_FOLDER_MPV2}/env_results.json"
    GCS_SOURCE_BUCKET: "$GCS_PRODUCTION_V2_BUCKET"
    GCS_MACHINES_BUCKET: "marketplace-v2-dist-dev/upload-flow/builds-xsiam"
    SERVER_TYPE: "XSIAM"
    MARKETPLACE_NAME: "marketplacev2"
    NON_REMOVABLE_PACKS: "Base"
    JIRA_COMPONENT: "Test Modeling Failure"
    JIRA_ISSUE_TYPE: "XSOAR Dev Bug"
    JIRA_ISSUE_UNRESOLVED_TRANSITION_NAME: "Backlog"
    JIRA_PROJECT_ID: "CIAC"
    JIRA_SERVER_URL: "https://jira-hq.paloaltonetworks.local"
    JIRA_VERIFY_SSL: "False"
    JIRA_LABELS: '["XSIAM"]'
    # Jira additional fields are a json string that will be parsed into a dictionary containing the name of the field as the key and the value as a dictionary containing the value of the field.
    JIRA_ADDITIONAL_FIELDS: '{"customfield_17166":{"value": "IN"},"customfield_17167":{"value": "FALSE"},"customfield_17168":{"value": "Single"}}'
  needs:
    - job: mpv2-prepare-testing-bucket
      optional: true
  artifacts:
    when: always
    expire_in: 30 days
    reports:
      junit:
        - ${ARTIFACTS_FOLDER}/modeling_rules_results.xml
    paths:
      - ${ARTIFACTS_FOLDER}/modeling_rules_results.xml
      - /builds/xsoar/content/artifacts/*  # restoring the default artifacts path from the job default settings
      - /builds/xsoar/content/pipeline_jobs_folder/*  # restoring the default artifacts path from the job default settings

xsoar_ng_server_ga:
  extends:
    - .test_content_on_cloud_server_instances_base
  rules:
    - !reference [.filter-non-nightly-docker-updates-rule, rules]
    - if: '$CI_PIPELINE_SOURCE =~ /^(push|contrib)$/'
      when: always
  variables:
    CLOUD_MACHINES_TYPE: "build"
    CLOUD_MACHINES_COUNT: 1
    INSTANCE_ROLE: "XSIAM"
    GCS_QUEUE_FILE: "queue-ga"
    LOCK_MACHINE_NAME: "qa2-test-9997946768215"
    GCS_LOCKS_PATH: "content-locks/locks-xsoar-ng"
    CLOUD_SERVERS_FILE: "xsoar_ng_servers_path"
    CLOUD_API_KEYS: $XSOAR_NG_API_KEYS
    GCS_SOURCE_BUCKET: "${GCS_PRODUCTION_XSOAR_SAAS_BUCKET}"
    ARTIFACTS_FOLDER: "${ARTIFACTS_FOLDER_XSOAR_SAAS}"
    ENV_RESULTS_PATH: "${ARTIFACTS_FOLDER_XSOAR_SAAS}/env_results.json"
    GCS_MACHINES_BUCKET: "marketplace-saas-dist-dev/upload-flow/builds-xsoar-ng"
    SERVER_TYPE: "XSIAM"
<<<<<<< HEAD
    MARKETPLACE_NAME: "xsoar_saas"
    UNREMOVABLE_PACKS: "Base"
=======
    MARKETPLACE_NAME: "xsoar"
    NON_REMOVABLE_PACKS: "Base"
>>>>>>> b1c97836
  needs:
    - job: xsoar-saas-prepare-testing-bucket
      optional: true


test-upload-flow:
  tags:
    - gke
  extends:
    - .default-job-settings
  rules:
    - !reference [.filter-non-nightly-docker-updates-rule, rules]
    - if: '$CI_PIPELINE_SOURCE =~ /^(push|contrib)$/'
  variables:
    ALL_BUCKETS: "$GCS_MARKET_BUCKET_DEV,$GCS_MARKET_V2_BUCKET_DEV"
  stage: unittests-and-validations
  script:
    - section_start "Checks Whether to Trigger a Test Upload"
    - SHOULD_SKIP_TEST_UPLOAD=$(./Utils/should_trigger_test_upload.sh)
    - if [ -z "$SHOULD_SKIP_TEST_UPLOAD" ]; then
    -   echo "No upload-flow related files were modified, skipping upload test"
    -   exit 0
    - fi
    - echo "Found modified files that should be tested in upload-flow"
    - section_end "Checks Whether to Trigger a Test Upload"

    - section_start "Create Testing Branch"
    - export BRANCH="${CI_COMMIT_BRANCH}-upload_test_branch-$(date +%s)"
    - python3 ./Utils/test_upload_flow/create_test_branch.py -tb $BRANCH -a $ARTIFACTS_FOLDER -g $GITLAB_PUSH_TOKEN
    - echo $BRANCH
    - section_end "Create Testing Branch"

    - section_start "Trigger Test Upload Flow On Testing Branch"
    # retry mechanism for trigger upload pipeline in case it failed because of gitlab connectivity issues.
    - for _ in {1..3}; do
    -   export pipeline_id=$(./Utils/trigger_test_upload_flow.sh -ct $GITLAB_SVC_USER_TOKEN -g -b $BRANCH | jq .id)
    -   if [ "${pipeline_id}" != "null" ]; then
    -     break
    -   fi
    -   echo "Sleeping for 10 seconds before retrying"
    -   sleep 10
    - done
    - echo "Successful triggered test upload - https://code.pan.run/xsoar/content/-/pipelines/$pipeline_id"  # disable-secrets-detection
    - section_end "Trigger Test Upload Flow On Testing Branch"

    - section_start "Wait For Upload To Finish"
    - python3 ./Utils/test_upload_flow/wait_for_upload.py -p $pipeline_id -g $GITLAB_API_TOKEN
    - section_end "Wait For Upload To Finish"

    - section_start "Verify Created Testing Bucket"
    - current_storage_base_path="upload-flow/builds/$BRANCH/$pipeline_id/content/packs"
    - python3 ./Utils/test_upload_flow/verify_bucket.py -a $ARTIFACTS_FOLDER -s $GCS_MARKET_KEY -sb $current_storage_base_path -b $ALL_BUCKETS
    - section_end "Verify Created Testing Bucket"

.server_test_playbooks_report:
  stage: test_playbooks_report
  rules:
    - if: '$NIGHTLY'
  extends:
    - .default-job-settings
  script:
    - python3 ./Tests/Marketplace/print_test_playbook_summary.py --failed_tests_path $ARTIFACTS_FOLDER/failed_tests.txt --succeeded_tests_path $ARTIFACTS_FOLDER/succeeded_tests.txt


merge-dev-secrets:
  tags:
    - gke
  extends:
    - .default-job-settings
  variables:
    master_branch_name: master
  rules:
    - !reference [ .filter-non-nightly-docker-updates-rule, rules ]
    - if: '$CI_PIPELINE_SOURCE =~ /^(push)$/ && $CI_COMMIT_BRANCH == $master_branch_name'
  stage: unittests-and-validations
  script:
    - section_start "Download content-test-conf and infra" --collapsed
    - ./Tests/scripts/download_conf_repos.sh 2>&1 | tee --append "${ARTIFACTS_FOLDER}/logs/download_conf_repos.log"
    - section_end "Download content-test-conf and infra"
    - section_start "Merging and deleting dev secrets" --collapsed
    - python3 ./Tests/scripts/merge_and_delete_dev_secrets.py -sa "$GSM_SERVICE_ACCOUNT" --gsm_project_id_dev "$GSM_PROJECT_ID_DEV" --gsm_project_id_prod "$GSM_PROJECT_ID" >> $ARTIFACTS_FOLDER/logs/merge_secrets.log
    - section_end "Merging and deleting dev secrets"
  allow_failure: true

tests_xsoar_server-test_playbooks_results:
  variables:
    ARTIFACTS_FOLDER: "${ARTIFACTS_FOLDER_XSOAR}"
  extends: .server_test_playbooks_report
  needs: ["tests_xsoar_server: [Server Master]"]
  dependencies:
    - "tests_xsoar_server: [Server Master]"

xsiam_server_ga-test_playbooks_results:
  variables:
    ARTIFACTS_FOLDER: "${ARTIFACTS_FOLDER_MPV2}"
  extends: .server_test_playbooks_report
  needs: ["xsiam_server_ga"]

<|MERGE_RESOLUTION|>--- conflicted
+++ resolved
@@ -538,13 +538,8 @@
     ENV_RESULTS_PATH: "${ARTIFACTS_FOLDER_XSOAR_SAAS}/env_results.json"
     GCS_MACHINES_BUCKET: "marketplace-saas-dist-dev/upload-flow/builds-xsoar-ng"
     SERVER_TYPE: "XSIAM"
-<<<<<<< HEAD
     MARKETPLACE_NAME: "xsoar_saas"
     UNREMOVABLE_PACKS: "Base"
-=======
-    MARKETPLACE_NAME: "xsoar"
-    NON_REMOVABLE_PACKS: "Base"
->>>>>>> b1c97836
   needs:
     - job: xsoar-saas-prepare-testing-bucket
       optional: true
