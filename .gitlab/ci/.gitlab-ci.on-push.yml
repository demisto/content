# This rule is to not run the build for docker update branches (for non-nightly packs)
.filter-non-nightly-docker-updates-rule:
  rules:
    - if: '$CI_COMMIT_BRANCH =~ /^demisto\// && $CI_COMMIT_BRANCH !~ /^demisto\/.*-nightly$/'
      when: never

.push-rule:
  rules:
    - !reference [.filter-non-nightly-docker-updates-rule, rules]
    - if: '$CI_PIPELINE_SOURCE =~ /^(push|contrib)$/'

<<<<<<< HEAD
.infrastructure-rules:
  rules:
    - if: '$BUCKET_UPLOAD == "true"'
      when: never
    - if: '$SECURITY_SCANS == "true"'
      when: never
    - if: '$BUILD_MACHINES_CLEANUP == "true"'
      when: never
    - if: '$FORCE_BUCKET_UPLOAD == "true"'
      when: never
    - if: '$DEMISTO_TEST_NATIVE_CANDIDATE == "true"'
      when: never
    - if: '$TRIGGER_CONTRIBUTION_BUILD == "true"'
      when: never
    - if: '$SDK_RELEASE == "true"'
      when: never
    # In sdk nighly we run this separately 
    - if: '$DEMISTO_SDK_NIGHTLY != "true"'
    - if: '$CI_PIPELINE_SOURCE =~ /^(push|contrib)$/'

trigger-private-build:
  tags:
    - gke
  stage: unittests-and-validations
  extends:
    - .default-job-settings
  rules:
    - !reference [.filter-non-nightly-docker-updates-rule, rules]
    - if: '$CI_COMMIT_BRANCH =~ /pull\/[0-9]+/'
      when: never
    - if: '$CI_PIPELINE_SOURCE =~ /^(push|contrib)$/'
    - if: '$NIGHTLY'
  script:
    - echo "====Trigger Private Build===="
    - |
      if [ 'true' = $(./Tests/scripts/check_if_branch_exist.sh -t "${GITHUB_TOKEN}" --repo "demisto/content-private" -b "${CI_COMMIT_BRANCH}") ]; then
        PRIVATE_BRANCH_NAME=$CI_COMMIT_BRANCH
      else
        PRIVATE_BRANCH_NAME='master'
      fi
    - python3 Utils/trigger_private_build.py --github-token $GITHUB_TOKEN --private-branch-name $PRIVATE_BRANCH_NAME
    - sleep 60
    - python3 Utils/get_private_build_status.py --github-token $GITHUB_TOKEN
    - job-done
  timeout: 2 hours

=======
>>>>>>> 358156d6
.create-release-notes-and-common-docs:
  - section_start "Create Release Notes and Common Server Documentation" --collapsed
  - echo "Creating Release Notes and Content Descriptor"
  - ./Documentation/commonServerDocs.sh
  - section_end "Create Release Notes and Common Server Documentation"

merge-dev-secrets:
  tags:
    - gke
  extends:
    - .default-job-settings
  variables:
    master_branch_name: master
  rules:
    - !reference [.filter-non-nightly-docker-updates-rule, rules]
    - if: '$CI_PIPELINE_SOURCE =~ /^(push|contrib)$/ && $CI_COMMIT_BRANCH == $master_branch_name'
  stage: unittests-and-validations
  script:
    - EXIT_CODE=0
    - !reference [.download-demisto-conf]
    - section_start "Merging and deleting dev secrets"
    - python3 ./Tests/scripts/merge_and_delete_dev_secrets.py -sa "$GSM_SERVICE_ACCOUNT" --gsm_project_id_dev "$GSM_PROJECT_ID_DEV" --gsm_project_id_prod "$GSM_PROJECT_ID" >> "${ARTIFACTS_FOLDER}/logs/merge_secrets.log" 2>&1 || EXIT_CODE=$?
    - job-done
    - exit $EXIT_CODE
    - section_end "Merging and deleting dev secrets"
  allow_failure: true

stop-running-pipelines:
  tags:
    - gke
  stage: unittests-and-validations
  extends:
    - .default-job-settings
  variables:
    master_branch_name: master
  rules:
    - !reference [.filter-non-nightly-docker-updates-rule, rules]
    - if: '$CI_PIPELINE_SOURCE =~ /^(push|contrib)$/ && $CI_COMMIT_BRANCH != $master_branch_name'
  script:
    - section_start "Stop running pipelines on current branch"
    - python3 ./Tests/scripts/stop_running_pipeline.py --creds "${CONTENT_BUILD_GCP}" --zone "${GCP_ZONE}"
    - section_end "Stop running pipelines on current branch"
    - job-done

test-infrastructure:
  extends:
    - .infrastructure-rules
    - .test-infrastructure

run-pre-commit:
  extends:
    - .infrastructure-rules
    - .run-pre-commit
  cache:
    policy: pull-push

# runs in gitlab for the on-push flow (except for contributors)
run-validations:
  extends:
    - .run-validations
  rules:
    - if: '$NIGHTLY'
    - if: '$CI_PIPELINE_SOURCE =~ /^(push|contrib)$/'

# runs in gitlab for the on-push flow (except for contributors)
run-validations-new-validate-flow:
  extends:
    - .run-validations-new-validate-flow
  rules:
    - if: '$NIGHTLY'
    - if: '$CI_PIPELINE_SOURCE =~ /^(push|contrib)$/'


# runs in gitlab for the on-push flow, on every new commit pushed to the branch.
validate-content-conf:
  tags:
    - gke
  stage: unittests-and-validations
  extends:
    - .default-job-settings
  rules:
    - if: '$CI_PIPELINE_SOURCE =~ /^(push|contrib)$/'
  script:
    - !reference [ .validate_content_test_conf_branch_merged ]
    - job-done

.generic-prepare-testing-bucket:
  tags:
    - gke
  extends:
    - .default-job-settings
  rules:
    - !reference [.filter-non-nightly-docker-updates-rule, rules]
    - if: "$CI_PIPELINE_SOURCE =~ /^(push|contrib)$/"
    - if: "$NIGHTLY"
  cache:
    policy: pull-push
  variables:
    EXTRACT_PRIVATE_TESTDATA: "true"
  stage: prepare-testing-bucket
  script:
    - !reference [.download-demisto-conf]
    - !reference [.create-release-notes-and-common-docs]
    - !reference [.secrets-fetch]
    - section_start "Create or update content graph" --collapsed
    - |
        echo "set DEMISTO_SDK_GRAPH_FORCE_CREATE to true to create graph from scratch"
        export DEMISTO_SDK_GRAPH_FORCE_CREATE=true
        echo "DEMISTO_SDK_GRAPH_FORCE_CREATE was set to true to create graph from scratch"
        echo $DEMISTO_SDK_GRAPH_FORCE_CREATE
    - echo "Staging the repo to include the private packs in the graph"
    - git add Packs
    - echo "Updating the content graph"
    - mkdir "${ARTIFACTS_FOLDER_SERVER_TYPE}/content_graph"
    - demisto-sdk update-content-graph -g --marketplace "${MARKETPLACE_VERSION}" -o "${ARTIFACTS_FOLDER_SERVER_TYPE}/content_graph"
    - echo "Successfully updated content graph"

    - section_end "Create or update content graph"

    - section_start "Create Content Artifacts and Update Conf" --collapsed
    - export DEMISTO_SDK_MARKETPLACE=$MARKETPLACE_VERSION  # This is done because the demisto-sdk uses this environment variable.
    - |
      if [[ $MARKETPLACE_VERSION == "xsoar" || $MARKETPLACE_VERSION == "xsoar_saas" ]];  # later the non xsoar will be edited to remove xsoar naming.
      then
        echo "Starting to create artifacts with zip for XSOAR."
        python Tests/scripts/create_artifacts_graph/create_artifacts.py --marketplace "$MARKETPLACE_VERSION" --artifacts-output "${ARTIFACTS_FOLDER_SERVER_TYPE}/content_packs" --dependencies-output "${ARTIFACTS_FOLDER_SERVER_TYPE}/packs_dependencies.json" --packs-output "${ARTIFACTS_FOLDER_SERVER_TYPE}/packs.json" --bucket-upload "$BUCKET_UPLOAD"
      else
        echo "Starting to create artifacts without zip."
        python Tests/scripts/create_artifacts_graph/create_artifacts.py --marketplace "$MARKETPLACE_VERSION" --artifacts-output "${ARTIFACTS_FOLDER_SERVER_TYPE}/content_packs" --dependencies-output "${ARTIFACTS_FOLDER_SERVER_TYPE}/packs_dependencies.json" --packs-output "${ARTIFACTS_FOLDER_SERVER_TYPE}/packs.json" --bucket-upload "$BUCKET_UPLOAD" --no-zip
      fi

    - gcloud auth activate-service-account --key-file="$GCS_ARTIFACTS_KEY" >> "${ARTIFACTS_FOLDER_SERVER_TYPE}/logs/gcloud_auth.log" 2>&1
    - section_end "Create Content Artifacts and Update Conf"

    - section_start "Copy conf.json To Server Type Artifacts Folder"
    - cp "./Tests/conf.json" "${ARTIFACTS_FOLDER_SERVER_TYPE}/conf.json"
    - section_end "Copy conf.json To Server Type Artifacts Folder"

    - section_start "Find dependencies changes" --collapsed
    - |
      if [[ -z $BUCKET_UPLOAD || $TEST_UPLOAD == "false" ]]; then
        source ./Tests/scripts/get_previous_master_sha.sh
        if [[ -z $PREVIOUS_MASTER_SHA ]]; then
          echo "WARNING: failed to detect previous master SHA, skipping find dependencies changes"
        else
          echo "Finding pack dependencies diff against $PREVIOUS_MASTER_SHA"
          python Tests/scripts/find_pack_dependencies_changes.py --gitlab-token $GITLAB_API_TOKEN --master-sha $PREVIOUS_MASTER_SHA --job-name $CI_JOB_NAME --artifacts-folder "$ARTIFACTS_FOLDER_SERVER_TYPE"
        fi
      else
        echo "Test upload flow - skipping find dependencies changes"
      fi
    - section_end "Find dependencies changes"

    - section_start "Replace Cortex XSOAR" --collapsed
    - |
      if [[ $MARKETPLACE_VERSION == "marketplacev2" ||  $MARKETPLACE_VERSION == "xpanse" ]];
      then
        echo "Replace Cortex XSOAR for non-xsoar build."
        pushd "${ARTIFACTS_FOLDER_SERVER_TYPE}"
        find content_packs -type f -not \( -path "*/ReleaseNotes/*" \) -exec sed -i -e 's/Cortex XSOAR/'"$PRODUCT_NAME"'/gI' {} \;
        pushd content_packs; zip -r ../content_packs.zip * 1> /dev/null; popd
        rm -rf content_packs
        popd
      fi
    - section_end "Replace Cortex XSOAR"
    - section_start "Collect Tests" --collapsed
    - |
      if [ -n "${INSTANCE_TESTS}" ]; then
        echo "Skipping - not running in INSTANCE_TESTS build"
      else
        [ -n "${NIGHTLY}" ] && IS_NIGHTLY=true || IS_NIGHTLY=false
        [ -n "${DEMISTO_SDK_NIGHTLY}" ] && DEMISTO_SDK_NIGHTLY=true || DEMISTO_SDK_NIGHTLY=false
        python3 ./Tests/scripts/collect_tests/collect_tests.py -n $IS_NIGHTLY --sdk-nightly $DEMISTO_SDK_NIGHTLY --marketplace "$MARKETPLACE_VERSION" --service_account $GCS_MARKET_KEY --graph true --override_all_packs $OVERRIDE_ALL_PACKS -up "${PACKS_TO_UPLOAD}"
      fi
    - section_end "Collect Tests"

    - section_start "Prepare Content Packs for Testing"
    - ./Tests/scripts/prepare_content_packs_for_testing.sh "$MARKETPLACE_BUCKET" "$STORAGE_BASE_PATH" "$MARKETPLACE_VERSION"
    - section_end "Prepare Content Packs for Testing"

    - section_start "Override and upload core packs versions"
    - ./Tests/Marketplace/upload_versions_core_files.sh "$MARKETPLACE_BUCKET" "$STORAGE_BASE_PATH" "$MARKETPLACE_VERSION" "$LAST_UPLOAD_COMMIT"
    - section_end "Override and upload core packs versions"

    - section_start "Create Instances for XSOAR"
    - |
      if [[ ${MARKETPLACE_VERSION} = "xsoar" ]]; then
        echo "Creating Instances, only for XSOAR."
        [ -n "${TIME_TO_LIVE}" ] && TTL=${TIME_TO_LIVE} || TTL=300
        if [[ "${DEMISTO_SDK_NIGHTLY}" == "true" ]]; then
          echo "Creating Xsoar Instances for SDK nightly- changing the filter_envs json."
          jq '.' <<< '{"Server 6.9": false, "Server 6.10": false, "Server 6.11": false, "Server 6.12": false, "Server Master": true}' > "${ARTIFACTS_FOLDER_SERVER_TYPE}/filter_envs.json"
        fi
        python3 ./gcp/create_instance.py --env-type "${IFRA_ENV_TYPE}" --outfile "${ARTIFACTS_FOLDER_SERVER_TYPE}/env_results.json" --filter-envs "${ARTIFACTS_FOLDER_SERVER_TYPE}/filter_envs.json" --creds "${CONTENT_BUILD_GCP}" --zone "${GCP_ZONE}"
      fi
    - section_end "Create Instances for XSOAR"
    - section_start "Upload Artifacts to GCP" --collapsed
    - ./Tests/scripts/upload_artifacts.sh
    - section_end "Upload Artifacts to GCP"
    - echo "create instances done" > "${ARTIFACTS_FOLDER_SERVER_TYPE}/create_instances_done.txt"
    - job-done

xsoar-prepare-testing-bucket:
  variables:
    PRODUCT_TYPE: "XSOAR"
    SERVER_TYPE: "XSOAR"
    ARTIFACTS_FOLDER: "${ARTIFACTS_FOLDER_XSOAR}"
    ARTIFACTS_FOLDER_SERVER_TYPE: "${ARTIFACTS_FOLDER_XSOAR}/server_type_${SERVER_TYPE}"
    MARKETPLACE_VERSION: "xsoar"
    MARKETPLACE_BUCKET: "$GCS_MARKET_BUCKET"
  extends:
    - .generic-prepare-testing-bucket

xsoar-saas-prepare-testing-bucket:
  variables:
    PRODUCT_TYPE: "XSOAR"
    SERVER_TYPE: "XSOAR SAAS"
    ARTIFACTS_FOLDER: "${ARTIFACTS_FOLDER_XSOAR}"
    ARTIFACTS_FOLDER_SERVER_TYPE: "${ARTIFACTS_FOLDER_XSOAR}/server_type_${SERVER_TYPE}"
    MARKETPLACE_VERSION: "xsoar_saas"
    MARKETPLACE_BUCKET: "$GCS_MARKET_XSOAR_SAAS_BUCKET"
  extends:
    - .generic-prepare-testing-bucket

mpv2-prepare-testing-bucket:
  variables:
    PRODUCT_TYPE: "XSIAM"
    SERVER_TYPE: "XSIAM"
    ARTIFACTS_FOLDER: "${ARTIFACTS_FOLDER_MPV2}"
    ARTIFACTS_FOLDER_SERVER_TYPE: "${ARTIFACTS_FOLDER_MPV2}/server_type_${SERVER_TYPE}"
    MARKETPLACE_VERSION: "marketplacev2"
    MARKETPLACE_BUCKET: "$GCS_MARKET_V2_BUCKET"
    PRODUCT_NAME: "Cortex XSIAM"
  extends:
    - .generic-prepare-testing-bucket

xpanse-prepare-testing-bucket:
  variables:
    PRODUCT_TYPE: "XPANSE"
    SERVER_TYPE: "XPANSE"
    ARTIFACTS_FOLDER: "${ARTIFACTS_FOLDER_XPANSE}"
    ARTIFACTS_FOLDER_SERVER_TYPE: "${ARTIFACTS_FOLDER_XPANSE}/server_type_${SERVER_TYPE}"
    MARKETPLACE_VERSION: "xpanse"
    PRODUCT_NAME: "Cortex XPANSE"
    MARKETPLACE_BUCKET: "$GCS_MARKET_XPANSE_BUCKET"
  extends:
    - .generic-prepare-testing-bucket

.run_tests:
  - section_start "Run Tests"
  - |
    if [[ -n "${NIGHTLY}" && $SERVER_TYPE == "XSOAR SAAS" ]]; then
      ./Tests/scripts/run_tests.sh --generate-empty-result-file
      cat "${CLOUD_API_KEYS}" > "cloud_api_keys.json"
      ./Tests/scripts/run_e2e_tests.sh || EXIT_CODE=$?
    else
      ./Tests/scripts/run_e2e_tests.sh --generate-empty-result-file
      if [[ -f "${ARTIFACTS_FOLDER_SERVER_TYPE}/conf.json" ]]; then
        cp "${ARTIFACTS_FOLDER_SERVER_TYPE}/conf.json" Tests/conf.json
      fi
      ./Tests/scripts/run_tests.sh || EXIT_CODE=$?
      rm -f Tests/conf.json
    fi
  - section_end "Run Tests"

.test_content_on_xsoar_server_instances_base:
  tags:
    - gke
  extends:
    - .default-job-settings
    - .push-rule
  variables:
    SERVER_TYPE: "XSOAR"
    PRODUCT_TYPE: "XSOAR"
    ARTIFACTS_FOLDER: "${ARTIFACTS_FOLDER_XSOAR}/"
    ARTIFACTS_FOLDER_INSTANCE: "${ARTIFACTS_FOLDER_XSOAR}/instance_${INSTANCE_ROLE}"
    ARTIFACTS_FOLDER_SERVER_TYPE: "${ARTIFACTS_FOLDER_XSOAR}/server_type_${SERVER_TYPE}"
    ENV_RESULTS_PATH: "${ARTIFACTS_FOLDER_SERVER_TYPE}/env_results.json"
  stage: run-instances
  needs:
    - job: xsoar-prepare-testing-bucket
  script:
    - EXIT_CODE=0
    - section_start "Check if should run Instance role"
    - export INSTANCES_CREATED_FOR_ROLE=$(cat "${ENV_RESULTS_PATH}" | jq -c "map(select(.Role == \"${INSTANCE_ROLE}\")) | length")
    - |
      echo "Instance role:${INSTANCE_ROLE} Product type:${PRODUCT_TYPE} Instances created for role:${INSTANCES_CREATED_FOR_ROLE}"
      if [[ "${INSTANCES_CREATED_FOR_ROLE}" -eq 0 ]]; then
        echo "Instances with role ${INSTANCE_ROLE} were not created, not running the instance flow."
        rm -f "${ARTIFACTS_FOLDER_INSTANCE}/instance_role.txt" # delete the instance_role.txt file so the job will not be collected by slack notifier.
        job-done
        exit 0
      fi
    - section_end "Check if should run Instance role"
    - !reference [.download-demisto-conf]
    - !reference [.secrets-fetch]
    - !reference [.ssh-config-setup]
    - section_start "Wait Until Server Ready"
    - |
        [ -n "${NIGHTLY}" ] && IS_NIGHTLY=true || IS_NIGHTLY=false
        python3 ./Tests/scripts/wait_until_server_ready.py  -n ${IS_NIGHTLY} --instance-role "${INSTANCE_ROLE}"
    - section_end "Wait Until Server Ready"
    - section_start "Copy env results to artifacts folder" --collapsed
    - |
      # workaround for the hard-coded value in the sdk
      cp "${ARTIFACTS_FOLDER_SERVER_TYPE}/env_results.json" "./artifacts/env_results.json"
      cp "${ARTIFACTS_FOLDER_SERVER_TYPE}/filter_file.txt" "./artifacts/filter_file.txt"
    - section_end "Copy env results to artifacts folder"
    - section_start "Install Packs and run Test-Module"
    - ./Tests/scripts/install_content_and_test_integrations.sh || EXIT_CODE=$?
    - cp -f "${ARTIFACTS_FOLDER_SERVER_TYPE}/conf.json" Tests/conf.json
    - section_end "Install Packs and run Test-Module"
    - section_start "Wait Until Server Ready"
    - echo Going to sleep for 15 minutes to allow server finish indexing
    - sleep-with-progress 900 30 "Sleeping... " 150
    - echo "Done sleeping!"
    - section_end "Wait Until Server Ready"
    - !reference [.run_tests]
    - section_start "Get instance ssh-command"
    - echo "INSTANCE_ROLE -> ${INSTANCE_ROLE}"
    - INSTANCE_NAME=$(jq -r --arg role "$INSTANCE_ROLE" '.[] | select(.Role == $role) | .InstanceName' ./artifacts/env_results.json)
    - echo -e "\e[1m gcloud compute ssh --zone \"us-central1-a\" \"${INSTANCE_NAME}\"  --tunnel-through-iap --project "xsoar-content-build" \e[0m"
    - section_end "Get instance ssh-command"
    - section_start "Cleanup env results from artifacts folder" --collapsed
    - |
      # workaround for the hard-coded value in the sdk
      rm -f "./artifacts/env_results.json"
      rm -f "./artifacts/filter_file.txt"
    - section_end "Cleanup env results from artifacts folder"
    - job-done
    - exit $EXIT_CODE
  after_script:
    - !reference [.default-after-script]
    - !reference [.install_ssh_keys]
    - !reference [.ssh-config-setup]
    - !reference [.destroy_xsoar_instances]
  artifacts:
    when: always
    expire_in: 30 days
    reports:
      junit:
        - "${ARTIFACTS_FOLDER_INSTANCE}/test_playbooks_report.xml"
    paths:
      - "${ARTIFACTS_FOLDER_INSTANCE}/test_playbooks_report.xml"
      - ${CI_PROJECT_DIR}/artifacts/*  # restoring the default artifacts path from the job default settings
      - ${CI_PROJECT_DIR}/pipeline_jobs_folder/*  # restoring the default artifacts path from the job default settings

tests_xsoar_server:
  extends:
    - .test_content_on_xsoar_server_instances_base
  #  No need to trigger in case of release branch or docker update branches (non-nightly packs)
  rules:
    - !reference [.filter-non-nightly-docker-updates-rule, rules]
    - if: '$CI_PIPELINE_SOURCE =~ /^(push|contrib)$/'
    - if: '$NIGHTLY'
  parallel:
    matrix:
      - INSTANCE_ROLE:
        - "Server 6.9"
        - "Server 6.10"
        - "Server 6.11"
        - "Server 6.12"
        - "Server Master"

fan-in-nightly:
  tags:
    - gke
  stage: fan-in
  rules:
    - if: '$NIGHTLY'
      when: always
  script:
    - echo "fan in nightly"

jobs-done-check-nightly:
  extends:
    - .jobs-done-check
  needs:
    - cloning-content-repo-last-upload-commit
    - run-pre-commit
    - run-validations
    - mpv2-prepare-testing-bucket
    - xpanse-prepare-testing-bucket
    - xsoar-prepare-testing-bucket
    - xsoar-saas-prepare-testing-bucket
    - xsiam_server_ga
    # - xsoar_ng_server_ga
    - tests_xsoar_server
    - xsoar-test_playbooks_results
    - xsiam-test_playbooks_results
    - xsiam-test_modeling_rule_results
    # - xsoar-saas_test_e2e_results
  tags:
    - gke
  rules:
    - if: '$NIGHTLY'
      when: always
  variables:
    WORKFLOW: 'Content Nightly'

fan-in-on-push:
  when: always
  stage: fan-in
  rules:
    - !reference [.filter-non-nightly-docker-updates-rule, rules]
    - if: '$CI_PIPELINE_SOURCE =~ /^(push|contrib)$/ && $CI_COMMIT_BRANCH != $master_branch_name'
  tags:
    - gke
  script:
    - echo "fan in on push"
  variables:
    master_branch_name: master

jobs-done-check-on-push:
  rules:
    - !reference [.filter-non-nightly-docker-updates-rule, rules]
    - if: '$CI_PIPELINE_SOURCE =~ /^(push|contrib)$/ && $CI_COMMIT_BRANCH != $master_branch_name'
  extends:
    - .push-rule
    - .jobs-done-check
  needs:
    - run-pre-commit
    - run-validations
    - stop-running-pipelines
    - test-upload-flow
    - validate-content-conf
    - mpv2-prepare-testing-bucket
    - xpanse-prepare-testing-bucket
    - xsoar-prepare-testing-bucket
    - xsoar-saas-prepare-testing-bucket
    - xsiam_server_ga
    - tests_xsoar_server
    - xsoar_ng_server_ga
    - xsoar-test_playbooks_results
    - xsiam-test_playbooks_results
    - xsiam-test_modeling_rule_results
  tags:
    - gke
  variables:
    WORKFLOW: 'Content PR'
    master_branch_name: master

fan-in-on-merge:
  when: always
  stage: fan-in
  rules:
    - !reference [.filter-non-nightly-docker-updates-rule, rules]
    - if: '$CI_PIPELINE_SOURCE =~ /^(push|contrib)$/ && $CI_COMMIT_BRANCH == $master_branch_name'
  tags:
    - gke
  script:
    - echo "fan in on merge"
  variables:
    master_branch_name: master

jobs-done-check-on-merge:
  rules:
    - !reference [ .filter-non-nightly-docker-updates-rule, rules ]
    - if: '$CI_PIPELINE_SOURCE =~ /^(push|contrib)$/ && $CI_COMMIT_BRANCH == $master_branch_name'
  extends:
    - .push-rule
    - .jobs-done-check
  needs:
    - merge-dev-secrets
    - run-pre-commit
    - run-validations
    - test-upload-flow
    - validate-content-conf
    - mpv2-prepare-testing-bucket
    - xpanse-prepare-testing-bucket
    - xsoar-prepare-testing-bucket
    - xsoar-saas-prepare-testing-bucket
    - xsiam_server_ga
    - tests_xsoar_server
    - xsoar_ng_server_ga
    - xsoar-test_playbooks_results
    - xsiam-test_playbooks_results
    - xsiam-test_modeling_rule_results
  tags:
    - gke
  variables:
    WORKFLOW: 'Content Merge'
    master_branch_name: master


slack-notify-nightly-build:
  extends:
    - .trigger-slack-notification
  rules:
    - if: '$NIGHTLY'
      when: always
  variables:  # Passes the environment variable from the parent pipeline to the child which can be useful for cases when triggering pipeline with alternate env variable value passed in the API call.
    PIPELINE_TO_QUERY: $CI_PIPELINE_ID
    WORKFLOW: 'Content Nightly'
    JOB_NAME: 'fan-in-nightly'
    SLACK_CHANNEL: $SLACK_CHANNEL
    SLACK_JOB: 'true'
    SLACK_ALLOW_FAILURE: 'false'
    CI_PROJECT_ID: $CI_PROJECT_ID
    CI_SERVER_URL: $CI_SERVER_URL
    JIRA_SERVER_URL: $JIRA_SERVER_URL
    JIRA_VERIFY_SSL: $JIRA_VERIFY_SSL
    JIRA_API_KEY: $JIRA_API_KEY
    JIRA_PROJECT_ID: $JIRA_PROJECT_ID
    JIRA_ISSUE_UNRESOLVED_TRANSITION_NAME: $JIRA_ISSUE_UNRESOLVED_TRANSITION_NAME

slack-notify-on-push:
  rules:
    - !reference [.filter-non-nightly-docker-updates-rule, rules]
    - if: '$CI_PIPELINE_SOURCE =~ /^(push|contrib)$/ && $CI_COMMIT_BRANCH != $master_branch_name'
      when: always
  extends:
    - .trigger-slack-notification
  variables:  # Passes the environment variable from the parent pipeline to the child which can be useful for cases when triggering pipeline with alternate env variable value passed in the API call.
    PIPELINE_TO_QUERY: $CI_PIPELINE_ID
    WORKFLOW: 'Content PR'
    master_branch_name: master
    JOB_NAME: 'fan-in-on-push'
    SLACK_CHANNEL: "#dmst-build-private-"
    SLACK_JOB: 'true'
    SLACK_ALLOW_FAILURE: 'true'
    CI_PROJECT_ID: $CI_PROJECT_ID
    CI_SERVER_URL: $CI_SERVER_URL
    JIRA_SERVER_URL: $JIRA_SERVER_URL
    JIRA_VERIFY_SSL: $JIRA_VERIFY_SSL
    JIRA_API_KEY: $JIRA_API_KEY
    JIRA_PROJECT_ID: $JIRA_PROJECT_ID
    JIRA_ISSUE_UNRESOLVED_TRANSITION_NAME: $JIRA_ISSUE_UNRESOLVED_TRANSITION_NAME

slack-notify-on-merge:
  rules:
    - !reference [.filter-non-nightly-docker-updates-rule, rules]
    - if: '$CI_PIPELINE_SOURCE =~ /^(push|contrib)$/ && $CI_COMMIT_BRANCH == $master_branch_name'
      when: always
  extends:
    - .trigger-slack-notification
  variables:  # Passes the environment variable from the parent pipeline to the child which can be useful for cases when triggering pipeline with alternate env variable value passed in the API call.
    PIPELINE_TO_QUERY: $CI_PIPELINE_ID
    WORKFLOW: 'Content Merge'
    master_branch_name: master
    JOB_NAME: 'fan-in-on-merge'
    SLACK_CHANNEL: "#dmst-build-test"
    SLACK_JOB: 'true'
    SLACK_ALLOW_FAILURE: 'false'

.test_content_on_cloud_server_instances_base:
  tags:
    - gke
    - us-west1
  extends:
    - .default-job-settings
    - .push-rule
  variables:
    EXTRACT_PRIVATE_TESTDATA: "true"
  stage: run-instances
  script:
    - EXIT_CODE=0
    - !reference [.download-demisto-conf]
    - !reference [.secrets-fetch]
    - section_start "Are there tests to run?" --collapsed
    - |
      if ! [[ -s "${ARTIFACTS_FOLDER_SERVER_TYPE}/content_packs_to_install.txt" || -s "${ARTIFACTS_FOLDER_SERVER_TYPE}/filter_file.txt" ]]; then
        # The files are empty.
        echo "Not running the instance flow, no tests to run were found."
        ./Tests/scripts/run_tests.sh --generate-empty-result-file
        ./Tests/scripts/test_modeling_rules.sh --generate-empty-result-file
        ./Tests/scripts/run_e2e_tests.sh --generate-empty-result-file
        job-done
        exit $EXIT_CODE
      fi
    # workaround for the hard-coded value in the sdk
    - cp "${ARTIFACTS_FOLDER_SERVER_TYPE}/filter_file.txt" "./artifacts/filter_file.txt"
    - section_end "Are there tests to run?"

    - !reference [.lock-machine]
    - !reference [.uninstall-packs-and-reset-bucket-cloud]

    - section_start "Install Packs and run Test-Module"
    - ./Tests/scripts/install_content_and_test_integrations.sh || EXIT_CODE=$?
    - section_end "Install Packs and run Test-Module"
    - !reference [.run_tests]
    - section_start "Test Modeling Rules"
    - ./Tests/scripts/test_modeling_rules.sh || EXIT_CODE=$?
    - section_end "Test Modeling Rules"

    - section_start "Packs re-installation test"
    - |
      if [[ -z "${NIGHTLY}" && -s "${ARTIFACTS_FOLDER_SERVER_TYPE}/packs_reinstall_to_test.txt" ]]; then
        echo "Running the packs re-installation test."
        ./Tests/scripts/reinstall_packs_on_cloud_instances.sh || EXIT_CODE=$?
      fi
    - section_end "Packs re-installation test"

    - !reference [.cloud-machine-information]
    - section_start "Cleanup env results from artifacts folder" --collapsed
    - |
      # workaround for the hard-coded value in the sdk
      rm -f "./artifacts/filter_file.txt"
    - section_end "Cleanup env results from artifacts folder"

    - job-done
    - exit $EXIT_CODE
  after_script:
    - source .gitlab/helper_functions.sh
    - !reference [.unlock-machine]


xsiam_server_ga:
  extends:
    - .test_content_on_cloud_server_instances_base
  rules:
    - !reference [.filter-non-nightly-docker-updates-rule, rules]
    - if: '$CI_PIPELINE_SOURCE =~ /^(push|contrib)$/'
    - if: '$NIGHTLY'
      when: always
      variables:
        CLOUD_MACHINES_TYPE: "nightly"
        CLOUD_MACHINES_COUNT: 1
        GCS_LOCKS_PATH: "content-locks/locks-xsiam-ga-nightly"
  timeout: 12 hours
  variables:
    CLOUD_MACHINES_TYPE: "build"
    CLOUD_MACHINES_COUNT: 1
    INSTANCE_ROLE: "XSIAM"
    SERVER_TYPE: "XSIAM"
    PRODUCT_TYPE: "XSIAM"
    GCS_QUEUE_FILE: "queue-ga"
    GCS_LOCKS_PATH: "content-locks/locks-xsiam-ga"
    CLOUD_SERVERS_FILE: "xsiam_servers_path"
    CLOUD_API_KEYS: $XSIAM_API_KEYS
    CLOUD_API_TOKENS: $XSIAM_TOKENS
    ARTIFACTS_FOLDER: "${ARTIFACTS_FOLDER_MPV2}"
    ARTIFACTS_FOLDER_INSTANCE: "${ARTIFACTS_FOLDER_MPV2}/instance_xsiam"
    ARTIFACTS_FOLDER_SERVER_TYPE: "${ARTIFACTS_FOLDER_MPV2}/server_type_${SERVER_TYPE}"
    ENV_RESULTS_PATH: "${ARTIFACTS_FOLDER_SERVER_TYPE}/env_results.json"
    GCS_MARKET_BUCKET: "${GCS_MARKET_V2_BUCKET}"
    GCS_SOURCE_BUCKET: "$GCS_PRODUCTION_V2_BUCKET"
    GCS_MACHINES_BUCKET: "marketplace-v2-dist-dev/upload-flow/builds-xsiam"
    MARKETPLACE_NAME: "marketplacev2"
    NON_REMOVABLE_PACKS: "Base"
  needs:
    - job: mpv2-prepare-testing-bucket
      optional: true
  artifacts:
    when: always
    expire_in: 30 days
    reports:
      junit:
        - "${ARTIFACTS_FOLDER_INSTANCE}/test_modeling_rules_report.xml"
        - "${ARTIFACTS_FOLDER_INSTANCE}/test_playbooks_report.xml"
    paths:
      - "${ARTIFACTS_FOLDER_INSTANCE}/test_modeling_rules_report.xml"
      - "${ARTIFACTS_FOLDER_INSTANCE}/test_playbooks_report.xml"
      - ${CI_PROJECT_DIR}/artifacts/*  # restoring the default artifacts path from the job default settings
      - ${CI_PROJECT_DIR}/pipeline_jobs_folder/*  # restoring the default artifacts path from the job default settings

xsoar_ng_server_ga:
  extends:
    - .test_content_on_cloud_server_instances_base
  rules:
    - !reference [.filter-non-nightly-docker-updates-rule, rules]
    - if: '$CI_PIPELINE_SOURCE =~ /^(push|contrib)$/'
    - if: '$NIGHTLY'
      when: never
  variables:
    CLOUD_MACHINES_TYPE: "build"
    CLOUD_MACHINES_COUNT: 1
    INSTANCE_ROLE: "XSOAR SAAS"
    PRODUCT_TYPE: "XSOAR"
    SERVER_TYPE: "XSOAR SAAS"
    GCS_QUEUE_FILE: "queue-ga"
    GCS_LOCKS_PATH: "content-locks/locks-xsoar-ng"
    CLOUD_SERVERS_FILE: "xsoar_ng_servers_path"
    CLOUD_API_KEYS: $XSOAR_NG_API_KEYS
    CLOUD_API_TOKENS: $XSIAM_TOKENS
    ARTIFACTS_FOLDER: "${ARTIFACTS_FOLDER_XSOAR}"
    ARTIFACTS_FOLDER_INSTANCE: "${ARTIFACTS_FOLDER_XSOAR}/instance_saas"
    ARTIFACTS_FOLDER_SERVER_TYPE: "${ARTIFACTS_FOLDER_XSOAR}/server_type_${SERVER_TYPE}"
    ENV_RESULTS_PATH: "${ARTIFACTS_FOLDER_SERVER_TYPE}/env_results.json"
    GCS_SOURCE_BUCKET: "${GCS_PRODUCTION_XSOAR_SAAS_BUCKET}"
    GCS_MACHINES_BUCKET: "marketplace-saas-dist-dev/upload-flow/builds-xsoar-ng"
    MARKETPLACE_NAME: "xsoar_saas"
    NON_REMOVABLE_PACKS: "Base"
  needs:
    - job: xsoar-saas-prepare-testing-bucket
  artifacts:
    when: always
    expire_in: 30 days
    reports:
      junit:
        - "${ARTIFACTS_FOLDER_INSTANCE}/test_playbooks_report.xml"
        - "${ARTIFACTS_FOLDER_INSTANCE}/e2e_tests_result.xml"
    paths:
      - "${ARTIFACTS_FOLDER_INSTANCE}/test_playbooks_report.xml"
      - "${ARTIFACTS_FOLDER_INSTANCE}/e2e_tests_result.xml"
      - ${CI_PROJECT_DIR}/artifacts/*  # restoring the default artifacts path from the job default settings
      - ${CI_PROJECT_DIR}/pipeline_jobs_folder/*  # restoring the default artifacts path from the job default settings

test-upload-flow:
  tags:
    - gke
  extends:
    - .default-job-settings
  rules:
    - !reference [.filter-non-nightly-docker-updates-rule, rules]
    - if: '$CI_PIPELINE_SOURCE =~ /^(push|contrib)$/'
  variables:
    ALL_BUCKETS: "$GCS_MARKET_BUCKET_DEV,$GCS_MARKET_V2_BUCKET_DEV,$GCS_MARKET_XSOAR_SAAS_BUCKET_DEV"
  stage: unittests-and-validations
  script:
    - section_start "Checks Whether to Trigger a Test Upload"
    - SHOULD_SKIP_TEST_UPLOAD=$(./Utils/should_trigger_test_upload.sh)
    - if [ -z "$SHOULD_SKIP_TEST_UPLOAD" ]; then
    -   echo "No upload-flow related files were modified, skipping upload test"
    -   job-done
    -   exit 0
    - fi
    - echo "Found modified files that should be tested in upload-flow"
    - section_end "Checks Whether to Trigger a Test Upload"

    - section_start "Create Testing Branch"
    - export BRANCH="${CI_COMMIT_BRANCH}-upload_test_branch-${CI_PIPELINE_ID}"
    - echo "${BRANCH}" > "${ARTIFACTS_FOLDER}/test_upload_flow_branch.txt"
    - python3 ./Utils/test_upload_flow/create_test_branch.py -tb "${BRANCH}" -a "${ARTIFACTS_FOLDER}" -g "${GITLAB_PUSH_TOKEN}"

    - echo "Created test branch:${BRANCH}"
    - section_end "Create Testing Branch"

    - section_start "Trigger Test Upload Flow On Testing Branch"
    # retry mechanism for trigger upload pipeline in case it failed because of gitlab connectivity issues.
    - for _ in {1..3}; do
    -   export pipeline_id=$(./Utils/trigger_test_upload_flow.sh -ct "${GITLAB_SVC_USER_TOKEN}" -b "${BRANCH}" -dz | jq .id)
    -   if [ "${pipeline_id}" != "null" ] && [ "${pipeline_id}" != \"\" ]; then
    -     break
    -   fi
    -   echo "Sleeping for 10 seconds before retrying"
    -   sleep 10
    - done
    - echo "Successful triggered test upload - ${CI_SERVER_URL}/${CI_PROJECT_NAMESPACE}/content/-/pipelines/$pipeline_id"
    - section_end "Trigger Test Upload Flow On Testing Branch"

    - section_start "Wait For Upload To Finish"
    - python3 ./Utils/test_upload_flow/wait_for_upload.py -p $pipeline_id -g $GITLAB_API_TOKEN
    - section_end "Wait For Upload To Finish"

    - section_start "Verify Created Testing Bucket"
    - current_storage_base_path="upload-flow/builds/$BRANCH/$pipeline_id/content/packs"
    - python3 ./Utils/test_upload_flow/verify_bucket.py -a "${ARTIFACTS_FOLDER}" -s $GCS_MARKET_KEY -sb $current_storage_base_path -b $ALL_BUCKETS
    - section_end "Verify Created Testing Bucket"
    - job-done
  after_script:
    - !reference [.default-after-script]
    - section_start "Delete Testing Branch"
    - |
      if [ -f "${ARTIFACTS_FOLDER}/test_upload_flow_branch.txt" ]; then
        BRANCH=$(cat "${ARTIFACTS_FOLDER}/test_upload_flow_branch.txt")
        python3 ./Utils/test_upload_flow/delete_test_branch.py -tb "${BRANCH}" -g "${GITLAB_PUSH_TOKEN}"
      fi
    - section_end "Delete Testing Branch"

.server_test_playbooks_results:
  stage: results
  rules:
    - !reference [.filter-non-nightly-docker-updates-rule, rules]
    - if: '$CI_PIPELINE_SOURCE =~ /^(push|contrib)$/'
    - if: '$NIGHTLY'
      when: always
  extends:
    - .default-job-settings
  script:
    - ./Tests/scripts/test_playbooks_results.sh
    - job-done
  artifacts:
    when: always
    expire_in: 30 days
    reports:
      junit:
        - "${ARTIFACTS_FOLDER}/test_playbooks_report.xml"
    paths:
      - "${ARTIFACTS_FOLDER}/test_playbooks_report.xml"
      - ${CI_PROJECT_DIR}/artifacts/*  # restoring the default artifacts path from the job default settings
      - ${CI_PROJECT_DIR}/pipeline_jobs_folder/*  # restoring the default artifacts path from the job default settings


.e2e_test_results:
  stage: results
  rules:
    - !reference [ .filter-non-nightly-docker-updates-rule, rules ]
    - if: '$NIGHTLY'
      when: never
  extends:
    - .default-job-settings
  needs:
    - job: xsoar_ng_server_ga
      optional: true
  script:
    - ./Tests/scripts/test_e2e_results.sh
    - job-done
  artifacts:
    when: always
    expire_in: 30 days
    reports:
      junit:
        - "${ARTIFACTS_FOLDER}/e2e_tests_result.xml"
    paths:
      - "${ARTIFACTS_FOLDER}/e2e_tests_result.xml"
      - ${CI_PROJECT_DIR}/artifacts/*  # restoring the default artifacts path from the job default settings
      - ${CI_PROJECT_DIR}/pipeline_jobs_folder/*  # restoring the default artifacts path from the job default settings


.test_modeling_rule_results:
  stage: results
  rules:
    - !reference [.filter-non-nightly-docker-updates-rule, rules]
    - if: '$CI_PIPELINE_SOURCE =~ /^(push|contrib)$/'
    - if: '$NIGHTLY'
      when: always
  extends:
    - .default-job-settings
  script:
    - ./Tests/scripts/test_modeling_rule_results.sh
    - job-done

xsoar-test_playbooks_results:
  variables:
    SERVER_TYPE: "XSOAR"
    PRODUCT_TYPE: "XSOAR"
    ARTIFACTS_FOLDER: "${ARTIFACTS_FOLDER_XSOAR}"
    JIRA_ISSUE_TYPE: "XSOAR Dev Bug"
    JIRA_COMPONENT: "Test Failure"
    JIRA_LABELS: '["XSOAR", "nightly"]'
  extends: .server_test_playbooks_results
  needs:
    - job: tests_xsoar_server
    - job: xsoar_ng_server_ga
      optional: true
  dependencies:
    - tests_xsoar_server
    - xsoar_ng_server_ga

xsiam-test_playbooks_results:
  variables:
    SERVER_TYPE: "XSIAM"
    PRODUCT_TYPE: "XSIAM"
    ARTIFACTS_FOLDER: "${ARTIFACTS_FOLDER_MPV2}"
    JIRA_ISSUE_TYPE: "XSOAR Dev Bug"
    JIRA_COMPONENT: "Test Failure"
    JIRA_LABELS: '["XSIAM", "nightly"]'
  extends: .server_test_playbooks_results
  needs:
    - xsiam_server_ga
  dependencies:
    - xsiam_server_ga

xsoar-saas_test_e2e_results:
  variables:
    SERVER_TYPE: "XSOAR"
    PRODUCT_TYPE: "XSOAR SAAS"
    ARTIFACTS_FOLDER: "${ARTIFACTS_FOLDER_XSOAR}"
  extends: .e2e_test_results
  needs:
    - xsoar_ng_server_ga
  dependencies:
    - xsoar_ng_server_ga

xsiam-test_modeling_rule_results:
  variables:
    SERVER_TYPE: "XSIAM"
    PRODUCT_TYPE: "XSIAM"
    ARTIFACTS_FOLDER: "${ARTIFACTS_FOLDER_MPV2}"
    JIRA_COMPONENT: "Test Modeling Failure"
    JIRA_ISSUE_TYPE: "XSOAR Dev Bug"
    JIRA_LABELS: '["XSIAM", "nightly"]'
  extends: .test_modeling_rule_results
  needs:
    - xsiam_server_ga
  dependencies:
    - xsiam_server_ga<|MERGE_RESOLUTION|>--- conflicted
+++ resolved
@@ -9,7 +9,6 @@
     - !reference [.filter-non-nightly-docker-updates-rule, rules]
     - if: '$CI_PIPELINE_SOURCE =~ /^(push|contrib)$/'
 
-<<<<<<< HEAD
 .infrastructure-rules:
   rules:
     - if: '$BUCKET_UPLOAD == "true"'
@@ -30,34 +29,6 @@
     - if: '$DEMISTO_SDK_NIGHTLY != "true"'
     - if: '$CI_PIPELINE_SOURCE =~ /^(push|contrib)$/'
 
-trigger-private-build:
-  tags:
-    - gke
-  stage: unittests-and-validations
-  extends:
-    - .default-job-settings
-  rules:
-    - !reference [.filter-non-nightly-docker-updates-rule, rules]
-    - if: '$CI_COMMIT_BRANCH =~ /pull\/[0-9]+/'
-      when: never
-    - if: '$CI_PIPELINE_SOURCE =~ /^(push|contrib)$/'
-    - if: '$NIGHTLY'
-  script:
-    - echo "====Trigger Private Build===="
-    - |
-      if [ 'true' = $(./Tests/scripts/check_if_branch_exist.sh -t "${GITHUB_TOKEN}" --repo "demisto/content-private" -b "${CI_COMMIT_BRANCH}") ]; then
-        PRIVATE_BRANCH_NAME=$CI_COMMIT_BRANCH
-      else
-        PRIVATE_BRANCH_NAME='master'
-      fi
-    - python3 Utils/trigger_private_build.py --github-token $GITHUB_TOKEN --private-branch-name $PRIVATE_BRANCH_NAME
-    - sleep 60
-    - python3 Utils/get_private_build_status.py --github-token $GITHUB_TOKEN
-    - job-done
-  timeout: 2 hours
-
-=======
->>>>>>> 358156d6
 .create-release-notes-and-common-docs:
   - section_start "Create Release Notes and Common Server Documentation" --collapsed
   - echo "Creating Release Notes and Content Descriptor"
