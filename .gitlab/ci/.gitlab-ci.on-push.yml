--- conflicted
+++ resolved
@@ -301,47 +301,7 @@
     - job-done
     - exit $EXIT_CODE
 
-<<<<<<< HEAD
-xsoar_server_6_9:
-  extends: .test_content_on_xsoar_server_instances_base
-  #  No need to trigger in case of release branch or docker update branches (non-nightly packs)
-  rules:
-    - !reference [.filter-non-nightly-docker-updates-rule, rules]
-    - if: '$CI_PIPELINE_SOURCE =~ /^(push|contrib)$/'
-  variables:
-    INSTANCE_ROLE: "Server 6.9"
-
-xsoar_server_6_10:
-  extends: .test_content_on_xsoar_server_instances_base
-  #  No need to trigger in case of release branch or docker update branches (non-nightly packs)
-  rules:
-    - !reference [.filter-non-nightly-docker-updates-rule, rules]
-    - if: '$CI_PIPELINE_SOURCE =~ /^(push|contrib)$/'
-  variables:
-    INSTANCE_ROLE: "Server 6.10"
-
-xsoar_server_6_11:
-  extends: .test_content_on_xsoar_server_instances_base
-  #  No need to trigger in case of release branch or docker update branches (non-nightly packs)
-  rules:
-    - !reference [.filter-non-nightly-docker-updates-rule, rules]
-    - if: '$CI_PIPELINE_SOURCE =~ /^(push|contrib)$/'
-  variables:
-    INSTANCE_ROLE: "Server 6.11"
-
-xsoar_server_6_12:
-  extends: .test_content_on_xsoar_server_instances_base
-  #  No need to trigger in case of release branch or docker update branches (non-nightly packs)
-  rules:
-    - !reference [.filter-non-nightly-docker-updates-rule, rules]
-    - if: '$CI_PIPELINE_SOURCE =~ /^(push|contrib)$/'
-  variables:
-    INSTANCE_ROLE: "Server 6.12"
-
-xsoar_server_master:
-=======
 tests_xsoar_server:
->>>>>>> 13bb608b
   extends:
     - .test_content_on_xsoar_server_instances_base
   #  No need to trigger in case of release branch or docker update branches (non-nightly packs)
@@ -355,10 +315,10 @@
   parallel:
     matrix:
       - INSTANCE_ROLE:
-        - "Server 6.8"
         - "Server 6.9"
         - "Server 6.10"
         - "Server 6.11"
+        - "Server 6.12"
         - "Server Master"
 
 fan-in-nightly:
@@ -402,19 +362,7 @@
       optional: true
     - job: xsiam_server_ga
       optional: true
-<<<<<<< HEAD
-    - job: xsoar_server_6_9
-      optional: true
-    - job: xsoar_server_6_10
-      optional: true
-    - job: xsoar_server_6_11
-      optional: true
-    - job: xsoar_server_6_12
-      optional: true
-    - job: xsoar_server_master
-=======
     - job: tests_xsoar_server
->>>>>>> 13bb608b
       optional: true
   tags:
     - gke
