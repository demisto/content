--- conflicted
+++ resolved
@@ -521,7 +521,6 @@
     - if: '$CI_PIPELINE_SOURCE =~ /^(push|contrib)$/'
     - if: '$NIGHTLY'
       when: always
-<<<<<<< HEAD
   artifacts:
     when: always
     expire_in: 14 days
@@ -530,16 +529,11 @@
         - ${ARTIFACTS_FOLDER}/modeling_rules_results.xml
     paths:
       - ${ARTIFACTS_FOLDER}/modeling_rules_results.xml
-=======
-      variables:
-        CLOUD_MACHINES_TYPE: "nightly"
-        GCS_LOCKS_PATH: "content-locks/locks-xsiam-ga-nightly"
->>>>>>> 7e933412
-  variables:
-    CLOUD_MACHINES_TYPE: "build"
+  variables:
+    CLOUD_MACHINES_TYPE: "nightly"
+    GCS_LOCKS_PATH: "content-locks/locks-xsiam-ga-nightly"
     INSTANCE_ROLE: "XSIAM"
     GCS_QUEUE_FILE: "queue-ga"
-    GCS_LOCKS_PATH: "content-locks/locks-xsiam-ga"
     CLOUD_SERVERS_FILE: "xsiam_servers_path"
     CLOUD_API_KEYS: $XSIAM_API_KEYS
     ARTIFACTS_FOLDER: "${ARTIFACTS_FOLDER_MPV2}"
