# This rule is to not run the build for docker update branches (for non-nightly packs)
.filter-non-nightly-docker-updates-rule:
  rules:
    - if: '$CI_COMMIT_BRANCH =~ /^demisto\// && $CI_COMMIT_BRANCH !~ /^demisto\/.*-nightly$/'
      when: never

.push-rule:
  rules:
    - !reference [.filter-non-nightly-docker-updates-rule, rules]
    - if: '$CI_PIPELINE_SOURCE =~ /^(push|contrib)$/'

trigger-private-build:
  tags:
    - gke
  stage: unittests-and-validations
  extends:
    - .default-job-settings
  rules:
    - !reference [.filter-non-nightly-docker-updates-rule, rules]
    - if: '$CI_COMMIT_BRANCH =~ /pull\/[0-9]+/'
      when: never
    - if: '$CI_PIPELINE_SOURCE =~ /^(push|contrib)$/'
    - if: '$NIGHTLY'
  script:
    - echo "====Trigger Private Build===="
    - |
      if [ 'true' = $(./Tests/scripts/check_if_branch_exist.sh -t "${GITHUB_TOKEN}" --repo "demisto/content-private" -b "${CI_COMMIT_BRANCH}") ]; then
        PRIVATE_BRANCH_NAME=$CI_COMMIT_BRANCH
      else
        PRIVATE_BRANCH_NAME='master'
      fi
    - python3 Utils/trigger_private_build.py --github-token $GITHUB_TOKEN --private-branch-name $PRIVATE_BRANCH_NAME
    - sleep 60
    - python3 Utils/get_private_build_status.py --github-token $GITHUB_TOKEN
    - job-done
  timeout: 2 hours

.create-release-notes-and-common-docs:
  - section_start "Create Release Notes and Common Server Documentation" --collapsed
  - echo "Creating Release Notes and Content Descriptor"
  - ./Documentation/commonServerDocs.sh
  - section_end "Create Release Notes and Common Server Documentation"

merge-dev-secrets:
  tags:
    - gke
  extends:
    - .default-job-settings
  variables:
    master_branch_name: master
  rules:
    - !reference [.filter-non-nightly-docker-updates-rule, rules]
    - if: '$CI_PIPELINE_SOURCE =~ /^(push|contrib)$/ && $CI_COMMIT_BRANCH == $master_branch_name'
  stage: unittests-and-validations
  script:
    - EXIT_CODE=0
    - !reference [.download-demisto-conf]
    - section_start "Merging and deleting dev secrets"
<<<<<<< HEAD
    - python3 ./Tests/scripts/merge_and_delete_dev_secrets.py -sa "$GSM_SERVICE_ACCOUNT" --gsm_project_id_dev "$GSM_PROJECT_ID_DEV" --gsm_project_id_prod "$GSM_PROJECT_ID" --commit_title "$CI_COMMIT_TITLE" >> "${ARTIFACTS_FOLDER}/logs/merge_secrets.log" 2>&1 || EXIT_CODE=$?
=======
    - echo "==== Testing ====="
    - echo "The commit title is - ${CI_COMMIT_TITLE}"
    - echo $CI_COMMIT_TITLE
    - python3 ./Tests/scripts/merge_and_delete_dev_secrets.py -sa "$GSM_SERVICE_ACCOUNT" --gsm_project_id_dev "$GSM_PROJECT_ID_DEV" --gsm_project_id_prod "$GSM_PROJECT_ID" >> "${ARTIFACTS_FOLDER}/logs/merge_secrets.log" 2>&1 || EXIT_CODE=$?
>>>>>>> 35bd89ec
    - job-done
    - exit $EXIT_CODE
    - section_end "Merging and deleting dev secrets"
  allow_failure: true

stop-running-pipelines:
  tags:
    - gke
  stage: unittests-and-validations
  extends:
    - .default-job-settings
  variables:
    master_branch_name: master
  rules:
    - !reference [.filter-non-nightly-docker-updates-rule, rules]
    - if: '$CI_PIPELINE_SOURCE =~ /^(push|contrib)$/ && $CI_COMMIT_BRANCH != $master_branch_name'
  script:
    - section_start "Stop running pipelines on current branch"
    - python3 ./Tests/scripts/stop_running_pipeline.py --creds "${CONTENT_BUILD_GCP}" --zone "${GCP_ZONE}"
    - section_end "Stop running pipelines on current branch"
    - job-done

# runs in gitlab for the on-push flow (except for contributors)
run-unittests-and-lint:
  extends:
    - .run-unittests-and-lint
  rules:
    - if: '$BUCKET_UPLOAD == "true"'
      when: never
    - if: '$SECURITY_SCANS == "true"'
      when: never
    - if: '$BUILD_MACHINES_CLEANUP == "true"'
      when: never
    - if: '$FORCE_BUCKET_UPLOAD == "true"'
      when: never
    - if: '$DEMISTO_TEST_NATIVE_CANDIDATE == "true"'
      when: never
    - if: '$DEMISTO_SDK_NIGHTLY != "true"'
    - if: '$CI_PIPELINE_SOURCE =~ /^(push|contrib)$/'

# runs in gitlab for the on-push flow (except for contributors)
run-validations:
  extends:
    - .run-validations
  rules:
    - if: '$NIGHTLY'
    - if: '$CI_PIPELINE_SOURCE =~ /^(push|contrib)$/'

# runs in gitlab for the on-push flow, on every new commit pushed to the branch.
validate-content-conf:
  tags:
    - gke
  stage: unittests-and-validations
  extends:
    - .default-job-settings
  rules:
    - if: '$CI_PIPELINE_SOURCE =~ /^(push|contrib)$/'
  script:
    - !reference [ .validate_content_test_conf_branch_merged ]
    - job-done

.generic-prepare-testing-bucket:
  tags:
    - gke
  extends:
    - .default-job-settings
  rules:
    - !reference [.filter-non-nightly-docker-updates-rule, rules]
    - if: "$CI_PIPELINE_SOURCE =~ /^(push|contrib)$/"
    - if: "$NIGHTLY"
  cache:
    policy: pull-push
  variables:
    KUBERNETES_CPU_REQUEST: 2000m
    EXTRACT_PRIVATE_TESTDATA: "true"
  stage: prepare-testing-bucket
  script:
    - !reference [.download-demisto-conf]
    - !reference [.create-release-notes-and-common-docs]
    - !reference [.secrets-fetch]
    - section_start "Create or update content graph" --collapsed

    - echo "Updating the content graph"
    - mkdir "${ARTIFACTS_FOLDER_SERVER_TYPE}/content_graph"
    - demisto-sdk update-content-graph -g --marketplace "${MARKETPLACE_VERSION}" -o "${ARTIFACTS_FOLDER_SERVER_TYPE}/content_graph"
    - echo "Successfully updated content graph"

    - section_end "Create or update content graph"

    - section_start "Create Content Artifacts and Update Conf" --collapsed
    - export DEMISTO_SDK_MARKETPLACE=$MARKETPLACE_VERSION  # This is done because the demisto-sdk uses this environment variable.
    - |
      if [[ $MARKETPLACE_VERSION == "xsoar" || $MARKETPLACE_VERSION == "xsoar_saas" ]];  # later the non xsoar will be edited to remove xsoar naming.
      then
        echo "Starting to create artifacts with zip for XSOAR."
        python Tests/scripts/create_artifacts_graph/create_artifacts.py --marketplace "$MARKETPLACE_VERSION" --artifacts-output "${ARTIFACTS_FOLDER_SERVER_TYPE}/content_packs" --dependencies-output "${ARTIFACTS_FOLDER_SERVER_TYPE}/packs_dependencies.json" --packs-output "${ARTIFACTS_FOLDER_SERVER_TYPE}/packs.json" --bucket-upload "$BUCKET_UPLOAD"
      else
        echo "Starting to create artifacts without zip."
        python Tests/scripts/create_artifacts_graph/create_artifacts.py --marketplace "$MARKETPLACE_VERSION" --artifacts-output "${ARTIFACTS_FOLDER_SERVER_TYPE}/content_packs" --dependencies-output "${ARTIFACTS_FOLDER_SERVER_TYPE}/packs_dependencies.json" --packs-output "${ARTIFACTS_FOLDER_SERVER_TYPE}/packs.json" --bucket-upload "$BUCKET_UPLOAD" --no-zip
      fi

    - gcloud auth activate-service-account --key-file="$GCS_ARTIFACTS_KEY" >> "${ARTIFACTS_FOLDER_SERVER_TYPE}/logs/gcloud_auth.log" 2>&1
    - section_end "Create Content Artifacts and Update Conf"

    - section_start "Copy conf.json To Server Type Artifacts Folder"
    - cp "./Tests/conf.json" "${ARTIFACTS_FOLDER_SERVER_TYPE}/conf.json"
    - section_end "Copy conf.json To Server Type Artifacts Folder"

    - section_start "Replace Cortex XSOAR" --collapsed
    - |
      if [[ $MARKETPLACE_VERSION == "marketplacev2" ||  $MARKETPLACE_VERSION == "xpanse" ]];
      then
        echo "Replace Cortex XSOAR for non-xsoar build."
        pushd "${ARTIFACTS_FOLDER_SERVER_TYPE}"
        find content_packs -type f -not \( -path "*/ReleaseNotes/*" \) -exec sed -i -e 's/Cortex XSOAR/'"$PRODUCT_NAME"'/gI' {} \;
        pushd content_packs; zip -r ../content_packs.zip * 1> /dev/null; popd
        rm -rf content_packs
        popd
      fi
    - section_end "Replace Cortex XSOAR"
    - section_start "Collect Tests" --collapsed
    - |
      if [ -n "${INSTANCE_TESTS}" ]; then
        echo "Skipping - not running in INSTANCE_TESTS build"
      else
        [ -n "${NIGHTLY}" ] && IS_NIGHTLY=true || IS_NIGHTLY=false
        [ -n "${DEMISTO_SDK_NIGHTLY}" ] && DEMISTO_SDK_NIGHTLY=true || DEMISTO_SDK_NIGHTLY=false
        python3 ./Tests/scripts/collect_tests/collect_tests.py -n $IS_NIGHTLY --sdk-nightly $DEMISTO_SDK_NIGHTLY --marketplace "$MARKETPLACE_VERSION" --service_account $GCS_MARKET_KEY --graph true --override_all_packs $OVERRIDE_ALL_PACKS -up "${PACKS_TO_UPLOAD}"
      fi
    - section_end "Collect Tests"

    - section_start "Prepare Content Packs for Testing"
    - ./Tests/scripts/prepare_content_packs_for_testing.sh "$MARKETPLACE_BUCKET" "$STORAGE_BASE_PATH" "$MARKETPLACE_VERSION"
    - section_end "Prepare Content Packs for Testing"

    - section_start "Create Instances for XSOAR"
    - |
      if [[ ${MARKETPLACE_VERSION} = "xsoar" ]]; then
        echo "Creating Instances, only for XSOAR."
        [ -n "${TIME_TO_LIVE}" ] && TTL=${TIME_TO_LIVE} || TTL=300
        if [[ "${DEMISTO_SDK_NIGHTLY}" == "true" ]]; then
          echo "Creating Xsoar Instances for SDK nightly- changing the filter_envs json."
          jq '.' <<< '{"Server 6.9": false, "Server 6.10": false, "Server 6.11": false, "Server 6.12": false, "Server Master": true}' > "${ARTIFACTS_FOLDER_SERVER_TYPE}/filter_envs.json"
        fi
        python3 ./gcp/create_instance.py --env-type "${IFRA_ENV_TYPE}" --outfile "${ARTIFACTS_FOLDER_SERVER_TYPE}/env_results.json" --filter-envs "${ARTIFACTS_FOLDER_SERVER_TYPE}/filter_envs.json" --creds "${CONTENT_BUILD_GCP}" --zone "${GCP_ZONE}"
      fi
    - section_end "Create Instances for XSOAR"
    - section_start "Upload Artifacts to GCP" --collapsed
    - ./Tests/scripts/upload_artifacts.sh
    - section_end "Upload Artifacts to GCP"
    - echo "create instances done" > "${ARTIFACTS_FOLDER_SERVER_TYPE}/create_instances_done.txt"
    - job-done

xsoar-prepare-testing-bucket:
  variables:
    PRODUCT_TYPE: "XSOAR"
    SERVER_TYPE: "XSOAR"
    ARTIFACTS_FOLDER: "${ARTIFACTS_FOLDER_XSOAR}"
    ARTIFACTS_FOLDER_SERVER_TYPE: "${ARTIFACTS_FOLDER_XSOAR}/server_type_${SERVER_TYPE}"
    MARKETPLACE_VERSION: "xsoar"
    MARKETPLACE_BUCKET: "$GCS_MARKET_BUCKET"
  extends:
    - .generic-prepare-testing-bucket

xsoar-saas-prepare-testing-bucket:
  variables:
    PRODUCT_TYPE: "XSOAR"
    SERVER_TYPE: "XSOAR SAAS"
    ARTIFACTS_FOLDER: "${ARTIFACTS_FOLDER_XSOAR}"
    ARTIFACTS_FOLDER_SERVER_TYPE: "${ARTIFACTS_FOLDER_XSOAR}/server_type_${SERVER_TYPE}"
    MARKETPLACE_VERSION: "xsoar_saas"
    MARKETPLACE_BUCKET: "$GCS_MARKET_XSOAR_SAAS_BUCKET"
  extends:
    - .generic-prepare-testing-bucket

mpv2-prepare-testing-bucket:
  variables:
    PRODUCT_TYPE: "XSIAM"
    SERVER_TYPE: "XSIAM"
    ARTIFACTS_FOLDER: "${ARTIFACTS_FOLDER_MPV2}"
    ARTIFACTS_FOLDER_SERVER_TYPE: "${ARTIFACTS_FOLDER_MPV2}/server_type_${SERVER_TYPE}"
    MARKETPLACE_VERSION: "marketplacev2"
    MARKETPLACE_BUCKET: "$GCS_MARKET_V2_BUCKET"
    PRODUCT_NAME: "Cortex XSIAM"
  extends:
    - .generic-prepare-testing-bucket

xpanse-prepare-testing-bucket:
  variables:
    PRODUCT_TYPE: "XPANSE"
    SERVER_TYPE: "XPANSE"
    ARTIFACTS_FOLDER: "${ARTIFACTS_FOLDER_XPANSE}"
    ARTIFACTS_FOLDER_SERVER_TYPE: "${ARTIFACTS_FOLDER_XPANSE}/server_type_${SERVER_TYPE}"
    MARKETPLACE_VERSION: "xpanse"
    PRODUCT_NAME: "Cortex XPANSE"
    MARKETPLACE_BUCKET: "$GCS_MARKET_XPANSE_BUCKET"
  extends:
    - .generic-prepare-testing-bucket

.run_tests:
  - section_start "Run Tests"
  - |
    if [[ -n "${NIGHTLY}" && $SERVER_TYPE == "XSOAR SAAS" ]]; then
      ./Tests/scripts/run_tests.sh --generate-empty-result-file
      if [[ "${CI_SERVER_HOST}" != "code.pan.run" ]]; then # disable-secrets-detection
        cat "${CLOUD_API_KEYS}" > "cloud_api_keys.json"
      else
        echo "${CLOUD_API_KEYS}" > "cloud_api_keys.json"
      fi
      ./Tests/scripts/run_e2e_tests.sh || EXIT_CODE=$?
    else
      ./Tests/scripts/run_e2e_tests.sh --generate-empty-result-file
      if [[ -f "${ARTIFACTS_FOLDER_SERVER_TYPE}/conf.json" ]]; then	
        cp "${ARTIFACTS_FOLDER_SERVER_TYPE}/conf.json" Tests/conf.json
      fi
      ./Tests/scripts/run_tests.sh || EXIT_CODE=$?
      rm -f Tests/conf.json
    fi
  - section_end "Run Tests"

.test_content_on_xsoar_server_instances_base:
  tags:
    - gke
  extends:
    - .default-job-settings
    - .push-rule
  variables:
    SERVER_TYPE: "XSOAR"
    PRODUCT_TYPE: "XSOAR"
    ARTIFACTS_FOLDER: "${ARTIFACTS_FOLDER_XSOAR}/"
    ARTIFACTS_FOLDER_INSTANCE: "${ARTIFACTS_FOLDER_XSOAR}/instance_${INSTANCE_ROLE}"
    ARTIFACTS_FOLDER_SERVER_TYPE: "${ARTIFACTS_FOLDER_XSOAR}/server_type_${SERVER_TYPE}"
    ENV_RESULTS_PATH: "${ARTIFACTS_FOLDER_SERVER_TYPE}/env_results.json"
  stage: run-instances
  needs:
    - job: xsoar-prepare-testing-bucket
  script:
    - EXIT_CODE=0
    - section_start "Check if should run Instance role"
    - export INSTANCES_CREATED_FOR_ROLE=$(cat "${ENV_RESULTS_PATH}" | jq -c "map(select(.Role == \"${INSTANCE_ROLE}\")) | length")
    - |
      echo "Instance role:${INSTANCE_ROLE} Product type:${PRODUCT_TYPE} Instances created for role:${INSTANCES_CREATED_FOR_ROLE}"
      if [[ "${INSTANCES_CREATED_FOR_ROLE}" -eq 0 ]]; then
        echo "Instances with role ${INSTANCE_ROLE} were not created, not running the instance flow."
        rm -f "${ARTIFACTS_FOLDER_INSTANCE}/instance_role.txt" # delete the instance_role.txt file so the job will not be collected by slack notifier.
        job-done
        exit 0
      fi
    - section_end "Check if should run Instance role"
    - !reference [.download-demisto-conf]
    - !reference [.secrets-fetch]
    - !reference [.ssh-config-setup]
    - section_start "Wait Until Server Ready"
    - |
        [ -n "${NIGHTLY}" ] && IS_NIGHTLY=true || IS_NIGHTLY=false
        python3 ./Tests/scripts/wait_until_server_ready.py  -n ${IS_NIGHTLY} --instance-role "${INSTANCE_ROLE}"
    - section_end "Wait Until Server Ready"
    - section_start "Copy env results to artifacts folder" --collapsed
    - |
      # workaround for the hard-coded value in the sdk
      cp "${ARTIFACTS_FOLDER_SERVER_TYPE}/env_results.json" "./artifacts/env_results.json"
      cp "${ARTIFACTS_FOLDER_SERVER_TYPE}/filter_file.txt" "./artifacts/filter_file.txt"
    - section_end "Copy env results to artifacts folder"
    - section_start "Install Packs and run Test-Module"
    - ./Tests/scripts/install_content_and_test_integrations.sh || EXIT_CODE=$?
    - cp -f "${ARTIFACTS_FOLDER_SERVER_TYPE}/conf.json" Tests/conf.json
    - section_end "Install Packs and run Test-Module"
    - section_start "Wait Until Server Ready"
    - echo Going to sleep for 15 minutes to allow server finish indexing
    - sleep-with-progress 900 30 "Sleeping... " 150
    - echo "Done sleeping!"
    - section_end "Wait Until Server Ready"
    - !reference [.run_tests]
    - section_start "Cleanup env results from artifacts folder" --collapsed
    - |
      # workaround for the hard-coded value in the sdk
      rm -f "./artifacts/env_results.json"
      rm -f "./artifacts/filter_file.txt"
    - section_end "Cleanup env results from artifacts folder"
    - job-done
    - exit $EXIT_CODE
  after_script:
    - !reference [.default-after-script]
    - !reference [.install_ssh_keys]
    - !reference [.ssh-config-setup]
    - !reference [.destroy_xsoar_instances]
  artifacts:
    when: always
    expire_in: 30 days
    reports:
      junit:
        - "${ARTIFACTS_FOLDER_INSTANCE}/test_playbooks_report.xml"
    paths:
      - "${ARTIFACTS_FOLDER_INSTANCE}/test_playbooks_report.xml"
      - ${CI_PROJECT_DIR}/artifacts/*  # restoring the default artifacts path from the job default settings
      - ${CI_PROJECT_DIR}/pipeline_jobs_folder/*  # restoring the default artifacts path from the job default settings

tests_xsoar_server:
  extends:
    - .test_content_on_xsoar_server_instances_base
  #  No need to trigger in case of release branch or docker update branches (non-nightly packs)
  rules:
    - !reference [.filter-non-nightly-docker-updates-rule, rules]
    - if: '$CI_PIPELINE_SOURCE =~ /^(push|contrib)$/'
    - if: '$NIGHTLY'
      when: always
      variables:
        KUBERNETES_CPU_REQUEST: 2000m
  parallel:
    matrix:
      - INSTANCE_ROLE:
        - "Server 6.9"
        - "Server 6.10"
        - "Server 6.11"
        - "Server 6.12"
        - "Server Master"

fan-in-nightly:
  tags:
    - gke
  stage: fan-in
  rules:
    - if: '$NIGHTLY'
      when: always
  script:
    - echo "fan in nightly"

jobs-done-check-nightly:
  extends:
    - .jobs-done-check
  needs:
    - cloning-content-repo-last-upload-commit
    - run-unittests-and-lint
    - run-validations
    - trigger-private-build
    - mpv2-prepare-testing-bucket
    - xpanse-prepare-testing-bucket
    - xsoar-prepare-testing-bucket
    - xsoar-saas-prepare-testing-bucket
    - xsiam_server_ga
    - xsoar_ng_server_ga
    - tests_xsoar_server
    - xsoar-test_playbooks_results
    - xsiam-test_playbooks_results
    - xsiam-test_modeling_rule_results
    - xsoar-saas_test_e2e_results
  tags:
    - gke
  rules:
    - if: '$NIGHTLY'
      when: always
  variables:
    WORKFLOW: 'Content Nightly'

fan-in-on-push:
  when: always
  stage: fan-in
  rules:
    - !reference [.filter-non-nightly-docker-updates-rule, rules]
    - if: '$CI_PIPELINE_SOURCE =~ /^(push|contrib)$/ && $CI_COMMIT_BRANCH != $master_branch_name'
  tags:
    - gke
  script:
    - echo "fan in on push"
  variables:
    master_branch_name: master

jobs-done-check-on-push:
  rules:
    - !reference [.filter-non-nightly-docker-updates-rule, rules]
    - if: '$CI_PIPELINE_SOURCE =~ /^(push|contrib)$/ && $CI_COMMIT_BRANCH != $master_branch_name'
  extends:
    - .push-rule
    - .jobs-done-check
  needs:
    - run-unittests-and-lint
    - run-validations
    - stop-running-pipelines
    - test-upload-flow
    - trigger-private-build
    - validate-content-conf
    - mpv2-prepare-testing-bucket
    - xpanse-prepare-testing-bucket
    - xsoar-prepare-testing-bucket
    - xsoar-saas-prepare-testing-bucket
    - xsiam_server_ga
    - tests_xsoar_server
    - xsoar_ng_server_ga
    - xsoar-test_playbooks_results
    - xsiam-test_playbooks_results
    - xsiam-test_modeling_rule_results
  tags:
    - gke
  variables:
    WORKFLOW: 'Content PR'
    master_branch_name: master

fan-in-on-merge:
  when: always
  stage: fan-in
  rules:
    - !reference [.filter-non-nightly-docker-updates-rule, rules]
    - if: '$CI_PIPELINE_SOURCE =~ /^(push|contrib)$/ && $CI_COMMIT_BRANCH == $master_branch_name'
  tags:
    - gke
  script:
    - echo "fan in on merge"
  variables:
    master_branch_name: master

jobs-done-check-on-merge:
  rules:
    - !reference [ .filter-non-nightly-docker-updates-rule, rules ]
    - if: '$CI_PIPELINE_SOURCE =~ /^(push|contrib)$/ && $CI_COMMIT_BRANCH == $master_branch_name'
  extends:
    - .push-rule
    - .jobs-done-check
  needs:
    - merge-dev-secrets
    - run-unittests-and-lint
    - run-validations
    - test-upload-flow
    - trigger-private-build
    - validate-content-conf
    - mpv2-prepare-testing-bucket
    - xpanse-prepare-testing-bucket
    - xsoar-prepare-testing-bucket
    - xsoar-saas-prepare-testing-bucket
    - xsiam_server_ga
    - tests_xsoar_server
    - xsoar_ng_server_ga
    - xsoar-test_playbooks_results
    - xsiam-test_playbooks_results
    - xsiam-test_modeling_rule_results
  tags:
    - gke
  variables:
    WORKFLOW: 'Content Merge'
    master_branch_name: master


slack-notify-nightly-build:
  extends:
    - .trigger-slack-notification
  rules:
    - if: '$NIGHTLY'
      when: always
  variables:  # Passes the environment variable from the parent pipeline to the child which can be useful for cases when triggering pipeline with alternate env variable value passed in the API call.
    PIPELINE_TO_QUERY: $CI_PIPELINE_ID
    WORKFLOW: 'Content Nightly'
    JOB_NAME: 'fan-in-nightly'
    SLACK_CHANNEL: $SLACK_CHANNEL
    SLACK_JOB: 'true'
    SLACK_ALLOW_FAILURE: 'false'
    CI_PROJECT_ID: $CI_PROJECT_ID
    CI_SERVER_URL: $CI_SERVER_URL
    JIRA_SERVER_URL: $JIRA_SERVER_URL
    JIRA_VERIFY_SSL: $JIRA_VERIFY_SSL
    JIRA_API_KEY: $JIRA_API_KEY
    JIRA_PROJECT_ID: $JIRA_PROJECT_ID
    JIRA_ISSUE_UNRESOLVED_TRANSITION_NAME: $JIRA_ISSUE_UNRESOLVED_TRANSITION_NAME

slack-notify-on-push:
  rules:
    - !reference [.filter-non-nightly-docker-updates-rule, rules]
    - if: '$CI_PIPELINE_SOURCE =~ /^(push|contrib)$/ && $CI_COMMIT_BRANCH != $master_branch_name'
      when: always
  extends:
    - .trigger-slack-notification
  variables:  # Passes the environment variable from the parent pipeline to the child which can be useful for cases when triggering pipeline with alternate env variable value passed in the API call.
    PIPELINE_TO_QUERY: $CI_PIPELINE_ID
    WORKFLOW: 'Content PR'
    master_branch_name: master
    JOB_NAME: 'fan-in-on-push'
    SLACK_CHANNEL: "#dmst-build-private-"
    SLACK_JOB: 'true'
    SLACK_ALLOW_FAILURE: 'true'
    CI_PROJECT_ID: $CI_PROJECT_ID
    CI_SERVER_URL: $CI_SERVER_URL
    JIRA_SERVER_URL: $JIRA_SERVER_URL
    JIRA_VERIFY_SSL: $JIRA_VERIFY_SSL
    JIRA_API_KEY: $JIRA_API_KEY
    JIRA_PROJECT_ID: $JIRA_PROJECT_ID
    JIRA_ISSUE_UNRESOLVED_TRANSITION_NAME: $JIRA_ISSUE_UNRESOLVED_TRANSITION_NAME

slack-notify-on-merge:
  rules:
    - !reference [.filter-non-nightly-docker-updates-rule, rules]
    - if: '$CI_PIPELINE_SOURCE =~ /^(push|contrib)$/ && $CI_COMMIT_BRANCH == $master_branch_name'
      when: always
  extends:
    - .trigger-slack-notification
  variables:  # Passes the environment variable from the parent pipeline to the child which can be useful for cases when triggering pipeline with alternate env variable value passed in the API call.
    PIPELINE_TO_QUERY: $CI_PIPELINE_ID
    WORKFLOW: 'Content Merge'
    master_branch_name: master
    JOB_NAME: 'fan-in-on-merge'
    SLACK_CHANNEL: "#dmst-build-test"
    SLACK_JOB: 'true'
    SLACK_ALLOW_FAILURE: 'false'

.test_content_on_cloud_server_instances_base:
  tags:
    - gke
    - us-west1
  extends:
    - .default-job-settings
    - .push-rule
  variables:
    EXTRACT_PRIVATE_TESTDATA: "true"
  stage: run-instances
  script:
    - EXIT_CODE=0
    - !reference [.download-demisto-conf]
    - !reference [.secrets-fetch]
    - section_start "Are there tests to run?" --collapsed
    - |
      if ! [[ -s "${ARTIFACTS_FOLDER_SERVER_TYPE}/content_packs_to_install.txt" || -s "${ARTIFACTS_FOLDER_SERVER_TYPE}/filter_file.txt" ]]; then
        # The files are empty.
        echo "Not running the instance flow, no tests to run were found."
        ./Tests/scripts/run_tests.sh --generate-empty-result-file
        ./Tests/scripts/test_modeling_rules.sh --generate-empty-result-file
        ./Tests/scripts/run_e2e_tests.sh --generate-empty-result-file
        job-done
        exit $EXIT_CODE
      fi
    # workaround for the hard-coded value in the sdk
    - cp "${ARTIFACTS_FOLDER_SERVER_TYPE}/filter_file.txt" "./artifacts/filter_file.txt"
    - section_end "Are there tests to run?"

    - !reference [.lock-machine]
    - !reference [.uninstall-packs-and-reset-bucket-cloud]

    - section_start "Install Packs and run Test-Module"
    - ./Tests/scripts/install_content_and_test_integrations.sh || EXIT_CODE=$?
    - section_end "Install Packs and run Test-Module"
    - !reference [.run_tests]
    - section_start "Test Modeling Rules"
    - ./Tests/scripts/test_modeling_rules.sh || EXIT_CODE=$?
    - section_end "Test Modeling Rules"

    - section_start "Packs re-installation test"
    - |
      if [[ -z "${NIGHTLY}" && -s "${ARTIFACTS_FOLDER_SERVER_TYPE}/packs_reinstall_to_test.txt" ]]; then
        echo "Running the packs re-installation test."
        ./Tests/scripts/reinstall_packs_on_cloud_instances.sh || EXIT_CODE=$?
      fi
    - section_end "Packs re-installation test"

    - !reference [.cloud-machine-information]
    - section_start "Cleanup env results from artifacts folder" --collapsed
    - |
      # workaround for the hard-coded value in the sdk
      rm -f "./artifacts/filter_file.txt"
    - section_end "Cleanup env results from artifacts folder"

    - job-done
    - exit $EXIT_CODE
  after_script:
    - source .gitlab/helper_functions.sh
    - !reference [.unlock-machine]


xsiam_server_ga:
  extends:
    - .test_content_on_cloud_server_instances_base
  rules:
    - !reference [.filter-non-nightly-docker-updates-rule, rules]
    - if: $TEST_XDR_ENV && ($CI_PIPELINE_SOURCE =~ /^(push|contrib)$/ || $NIGHTLY)
      when: always
      variables:
        CLOUD_MACHINES_TYPE: "testing"
        GCS_LOCKS_PATH: "content-locks/locks-xsiam-ga-testing"
    - if: '$CI_PIPELINE_SOURCE =~ /^(push|contrib)$/'
    - if: '$NIGHTLY'
      when: always
      variables:
        CLOUD_MACHINES_TYPE: "nightly"
        CLOUD_MACHINES_COUNT: 1
        GCS_LOCKS_PATH: "content-locks/locks-xsiam-ga-nightly"
  timeout: 12 hours
  variables:
    CLOUD_MACHINES_TYPE: "build"
    CLOUD_MACHINES_COUNT: 1
    INSTANCE_ROLE: "XSIAM"
    SERVER_TYPE: "XSIAM"
    PRODUCT_TYPE: "XSIAM"
    GCS_QUEUE_FILE: "queue-ga"
    GCS_LOCKS_PATH: "content-locks/locks-xsiam-ga"
    CLOUD_SERVERS_FILE: "xsiam_servers_path"
    CLOUD_API_KEYS: $XSIAM_API_KEYS
    CLOUD_API_TOKENS: $XSIAM_TOKENS
    ARTIFACTS_FOLDER: "${ARTIFACTS_FOLDER_MPV2}"
    ARTIFACTS_FOLDER_INSTANCE: "${ARTIFACTS_FOLDER_MPV2}/instance_xsiam"
    ARTIFACTS_FOLDER_SERVER_TYPE: "${ARTIFACTS_FOLDER_MPV2}/server_type_${SERVER_TYPE}"
    ENV_RESULTS_PATH: "${ARTIFACTS_FOLDER_SERVER_TYPE}/env_results.json"
    GCS_MARKET_BUCKET: "${GCS_MARKET_V2_BUCKET}"
    GCS_SOURCE_BUCKET: "$GCS_PRODUCTION_V2_BUCKET"
    GCS_MACHINES_BUCKET: "${TEST_XDR_PREFIX}marketplace-v2-dist-dev/upload-flow/builds-xsiam"
    MARKETPLACE_NAME: "marketplacev2"
    NON_REMOVABLE_PACKS: "Base"
  needs:
    - job: mpv2-prepare-testing-bucket
      optional: true
  artifacts:
    when: always
    expire_in: 30 days
    reports:
      junit:
        - "${ARTIFACTS_FOLDER_INSTANCE}/test_modeling_rules_report.xml"
        - "${ARTIFACTS_FOLDER_INSTANCE}/test_playbooks_report.xml"
    paths:
      - "${ARTIFACTS_FOLDER_INSTANCE}/test_modeling_rules_report.xml"
      - "${ARTIFACTS_FOLDER_INSTANCE}/test_playbooks_report.xml"
      - ${CI_PROJECT_DIR}/artifacts/*  # restoring the default artifacts path from the job default settings
      - ${CI_PROJECT_DIR}/pipeline_jobs_folder/*  # restoring the default artifacts path from the job default settings

xsoar_ng_server_ga:
  extends:
    - .test_content_on_cloud_server_instances_base
  rules:
    - !reference [.filter-non-nightly-docker-updates-rule, rules]
    - if: $TEST_XDR_ENV && ($CI_PIPELINE_SOURCE =~ /^(push|contrib)$/ || $NIGHTLY)
      when: always
      variables:
        CLOUD_MACHINES_TYPE: "testing"
        GCS_LOCKS_PATH: "content-locks/locks-xsoar-ng-testing"
    - if: '$CI_PIPELINE_SOURCE =~ /^(push|contrib)$/'
    - if: '$NIGHTLY'
      when: always
  variables:
    CLOUD_MACHINES_TYPE: "build"
    CLOUD_MACHINES_COUNT: 1
    INSTANCE_ROLE: "XSOAR SAAS"
    PRODUCT_TYPE: "XSOAR"
    SERVER_TYPE: "XSOAR SAAS"
    GCS_QUEUE_FILE: "queue-ga"
    GCS_LOCKS_PATH: "content-locks/locks-xsoar-ng"
    CLOUD_SERVERS_FILE: "xsoar_ng_servers_path"
    CLOUD_API_KEYS: $XSOAR_NG_API_KEYS
    CLOUD_API_TOKENS: $XSIAM_TOKENS
    ARTIFACTS_FOLDER: "${ARTIFACTS_FOLDER_XSOAR}"
    ARTIFACTS_FOLDER_INSTANCE: "${ARTIFACTS_FOLDER_XSOAR}/instance_saas"
    ARTIFACTS_FOLDER_SERVER_TYPE: "${ARTIFACTS_FOLDER_XSOAR}/server_type_${SERVER_TYPE}"
    ENV_RESULTS_PATH: "${ARTIFACTS_FOLDER_SERVER_TYPE}/env_results.json"
    GCS_SOURCE_BUCKET: "${GCS_PRODUCTION_XSOAR_SAAS_BUCKET}"
    GCS_MACHINES_BUCKET: "${TEST_XDR_PREFIX}marketplace-saas-dist-dev/upload-flow/builds-xsoar-ng"
    MARKETPLACE_NAME: "xsoar_saas"
    NON_REMOVABLE_PACKS: "Base"
  needs:
    - job: xsoar-saas-prepare-testing-bucket
  artifacts:
    when: always
    expire_in: 30 days
    reports:
      junit:
        - "${ARTIFACTS_FOLDER_INSTANCE}/test_playbooks_report.xml"
        - "${ARTIFACTS_FOLDER_INSTANCE}/e2e_tests_result.xml"
    paths:
      - "${ARTIFACTS_FOLDER_INSTANCE}/test_playbooks_report.xml"
      - "${ARTIFACTS_FOLDER_INSTANCE}/e2e_tests_result.xml"
      - ${CI_PROJECT_DIR}/artifacts/*  # restoring the default artifacts path from the job default settings
      - ${CI_PROJECT_DIR}/pipeline_jobs_folder/*  # restoring the default artifacts path from the job default settings

test-upload-flow:
  tags:
    - gke
  extends:
    - .default-job-settings
  rules:
    - !reference [.filter-non-nightly-docker-updates-rule, rules]
    - if: '$CI_PIPELINE_SOURCE =~ /^(push|contrib)$/'
  variables:
    ALL_BUCKETS: "$GCS_MARKET_BUCKET_DEV,$GCS_MARKET_V2_BUCKET_DEV"
  stage: unittests-and-validations
  script:
    - section_start "Checks Whether to Trigger a Test Upload"
    - SHOULD_SKIP_TEST_UPLOAD=$(./Utils/should_trigger_test_upload.sh)
    - if [ -z "$SHOULD_SKIP_TEST_UPLOAD" ]; then
    -   echo "No upload-flow related files were modified, skipping upload test"
    -   job-done
    -   exit 0
    - fi
    - echo "Found modified files that should be tested in upload-flow"
    - section_end "Checks Whether to Trigger a Test Upload"

    - section_start "Create Testing Branch"
    - export BRANCH="${CI_COMMIT_BRANCH}-upload_test_branch-${CI_PIPELINE_ID}"
    - python3 ./Utils/test_upload_flow/create_test_branch.py -tb $BRANCH -a "${ARTIFACTS_FOLDER}" -g $GITLAB_PUSH_TOKEN
    - echo "Created test branch:${BRANCH}"
    - section_end "Create Testing Branch"

    - section_start "Trigger Test Upload Flow On Testing Branch"
    # retry mechanism for trigger upload pipeline in case it failed because of gitlab connectivity issues.
    - for _ in {1..3}; do
    -   export pipeline_id=$(./Utils/trigger_test_upload_flow.sh -ct "${GITLAB_SVC_USER_TOKEN}" -b "${BRANCH}" -dz | jq .id)
    -   if [ "${pipeline_id}" != "null" ]; then
    -     break
    -   fi
    -   echo "Sleeping for 10 seconds before retrying"
    -   sleep 10
    - done
    - echo "Successful triggered test upload - ${CI_SERVER_URL}/${CI_PROJECT_NAMESPACE}/content/-/pipelines/$pipeline_id"
    - section_end "Trigger Test Upload Flow On Testing Branch"

    - section_start "Wait For Upload To Finish"
    - python3 ./Utils/test_upload_flow/wait_for_upload.py -p $pipeline_id -g $GITLAB_API_TOKEN
    - section_end "Wait For Upload To Finish"

    - section_start "Verify Created Testing Bucket"
    - current_storage_base_path="upload-flow/builds/$BRANCH/$pipeline_id/content/packs"
    - python3 ./Utils/test_upload_flow/verify_bucket.py -a "${ARTIFACTS_FOLDER}" -s $GCS_MARKET_KEY -sb $current_storage_base_path -b $ALL_BUCKETS
    - section_end "Verify Created Testing Bucket"
    - job-done

.server_test_playbooks_results:
  stage: results
  rules:
    - !reference [.filter-non-nightly-docker-updates-rule, rules]
    - if: '$CI_PIPELINE_SOURCE =~ /^(push|contrib)$/'
    - if: '$NIGHTLY'
      when: always
  extends:
    - .default-job-settings
  script:
    - ./Tests/scripts/test_playbooks_results.sh
    - job-done
  artifacts:
    when: always
    expire_in: 30 days
    reports:
      junit:
        - "${ARTIFACTS_FOLDER}/test_playbooks_report.xml"
    paths:
      - "${ARTIFACTS_FOLDER}/test_playbooks_report.xml"
      - ${CI_PROJECT_DIR}/artifacts/*  # restoring the default artifacts path from the job default settings
      - ${CI_PROJECT_DIR}/pipeline_jobs_folder/*  # restoring the default artifacts path from the job default settings


.e2e_test_results:
  stage: results
  rules:
    - !reference [ .filter-non-nightly-docker-updates-rule, rules ]
    - if: '$NIGHTLY'
      when: always
  extends:
    - .default-job-settings
  needs:
    - job: xsoar_ng_server_ga
      optional: true
  script:
    - ./Tests/scripts/test_e2e_results.sh
    - job-done
  artifacts:
    when: always
    expire_in: 30 days
    reports:
      junit:
        - "${ARTIFACTS_FOLDER}/e2e_tests_result.xml"
    paths:
      - "${ARTIFACTS_FOLDER}/e2e_tests_result.xml"
      - ${CI_PROJECT_DIR}/artifacts/*  # restoring the default artifacts path from the job default settings
      - ${CI_PROJECT_DIR}/pipeline_jobs_folder/*  # restoring the default artifacts path from the job default settings


.test_modeling_rule_results:
  stage: results
  rules:
    - !reference [.filter-non-nightly-docker-updates-rule, rules]
    - if: '$CI_PIPELINE_SOURCE =~ /^(push|contrib)$/'
    - if: '$NIGHTLY'
      when: always
  extends:
    - .default-job-settings
  script:
    - ./Tests/scripts/test_modeling_rule_results.sh
    - job-done

xsoar-test_playbooks_results:
  variables:
    SERVER_TYPE: "XSOAR"
    PRODUCT_TYPE: "XSOAR"
    ARTIFACTS_FOLDER: "${ARTIFACTS_FOLDER_XSOAR}"
    JIRA_ISSUE_TYPE: "XSOAR Dev Bug"
    JIRA_COMPONENT: "Test Failure"
    JIRA_LABELS: '["XSOAR", "nightly"]'
  extends: .server_test_playbooks_results
  needs:
    - job: tests_xsoar_server
    - job: xsoar_ng_server_ga
      optional: true
  dependencies:
    - tests_xsoar_server
    - xsoar_ng_server_ga

xsiam-test_playbooks_results:
  variables:
    SERVER_TYPE: "XSIAM"
    PRODUCT_TYPE: "XSIAM"
    ARTIFACTS_FOLDER: "${ARTIFACTS_FOLDER_MPV2}"
    JIRA_ISSUE_TYPE: "XSOAR Dev Bug"
    JIRA_COMPONENT: "Test Failure"
    JIRA_LABELS: '["XSIAM", "nightly"]'
  extends: .server_test_playbooks_results
  needs:
    - xsiam_server_ga
  dependencies:
    - xsiam_server_ga

xsoar-saas_test_e2e_results:
  variables:
    SERVER_TYPE: "XSOAR"
    PRODUCT_TYPE: "XSOAR SAAS"
    ARTIFACTS_FOLDER: "${ARTIFACTS_FOLDER_XSOAR}"
  extends: .e2e_test_results
  needs:
    - xsoar_ng_server_ga
  dependencies:
    - xsoar_ng_server_ga

xsiam-test_modeling_rule_results:
  variables:
    SERVER_TYPE: "XSIAM"
    PRODUCT_TYPE: "XSIAM"
    ARTIFACTS_FOLDER: "${ARTIFACTS_FOLDER_MPV2}"
    JIRA_COMPONENT: "Test Modeling Failure"
    JIRA_ISSUE_TYPE: "XSOAR Dev Bug"
    JIRA_LABELS: '["XSIAM", "nightly"]'
  extends: .test_modeling_rule_results
  needs:
    - xsiam_server_ga
  dependencies:
    - xsiam_server_ga<|MERGE_RESOLUTION|>--- conflicted
+++ resolved
@@ -56,14 +56,7 @@
     - EXIT_CODE=0
     - !reference [.download-demisto-conf]
     - section_start "Merging and deleting dev secrets"
-<<<<<<< HEAD
     - python3 ./Tests/scripts/merge_and_delete_dev_secrets.py -sa "$GSM_SERVICE_ACCOUNT" --gsm_project_id_dev "$GSM_PROJECT_ID_DEV" --gsm_project_id_prod "$GSM_PROJECT_ID" --commit_title "$CI_COMMIT_TITLE" >> "${ARTIFACTS_FOLDER}/logs/merge_secrets.log" 2>&1 || EXIT_CODE=$?
-=======
-    - echo "==== Testing ====="
-    - echo "The commit title is - ${CI_COMMIT_TITLE}"
-    - echo $CI_COMMIT_TITLE
-    - python3 ./Tests/scripts/merge_and_delete_dev_secrets.py -sa "$GSM_SERVICE_ACCOUNT" --gsm_project_id_dev "$GSM_PROJECT_ID_DEV" --gsm_project_id_prod "$GSM_PROJECT_ID" >> "${ARTIFACTS_FOLDER}/logs/merge_secrets.log" 2>&1 || EXIT_CODE=$?
->>>>>>> 35bd89ec
     - job-done
     - exit $EXIT_CODE
     - section_end "Merging and deleting dev secrets"
