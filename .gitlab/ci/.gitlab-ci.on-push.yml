--- conflicted
+++ resolved
@@ -505,7 +505,6 @@
 #    GCS_QUEUE_FILE: "queue-master"
 #    TEST_MACHINES_LIST: "test-machines-master"
 
-<<<<<<< HEAD
 #
 #xsiam_server_ga:
 #  extends:
@@ -532,34 +531,6 @@
 #  needs:
 #    - job: mpv2-prepare-testing-bucket
 #      optional: true
-=======
-
-xsiam_server_ga:
-  extends:
-    - .test_content_on_cloud_server_instances_base
-  rules:
-    - !reference [.filter-non-nightly-docker-updates-rule, rules]
-    - if: '$CI_PIPELINE_SOURCE =~ /^(push|contrib)$/'
-    - if: '$NIGHTLY'
-      when: always
-  variables:
-    INSTANCE_ROLE: "XSIAM"
-    GCS_QUEUE_FILE: "queue-ga"
-    GCS_LOCKS_PATH: "content-locks/locks-xsiam-ga"
-    CLOUD_SERVERS_FILE: "xsiam_servers_path"
-    CLOUD_API_KEYS: $XSIAM_API_KEYS
-    ARTIFACTS_FOLDER: "${ARTIFACTS_FOLDER_MPV2}"
-    GCS_MARKET_BUCKET: "${GCS_MARKET_V2_BUCKET}"
-    ENV_RESULTS_PATH: "${ARTIFACTS_FOLDER_MPV2}/env_results.json"
-    GCS_SOURCE_BUCKET: "$GCS_PRODUCTION_V2_BUCKET"
-    GCS_MACHINES_BUCKET: "marketplace-v2-dist-dev/upload-flow/builds-xsiam"
-    SERVER_TYPE: "XSIAM"
-    MARKETPLACE_NAME: "marketplacev2"
-    UNREMOVABLE_PACKS: "Base"
-  needs:
-    - job: mpv2-prepare-testing-bucket
-      optional: true
->>>>>>> 45fc2630
 
 xsoar_ng_server_ga:
   extends:
@@ -650,37 +621,28 @@
   script:
     - python3 ./Tests/Marketplace/print_testplaybook_summary.py --failed_tests_path $ARTIFACTS_FOLDER/failed_tests.txt --succeeded_tests_path $ARTIFACTS_FOLDER/succeeded_tests.txt
 
-
-<<<<<<< HEAD
+merge-dev-secrets:
+  tags:
+    - gke
+  extends:
+    - .default-job-settings
+  variables:
+    master_branch_name: master
+  rules:
+    - !reference [ .filter-non-nightly-docker-updates-rule, rules ]
+    - if: '$CI_PIPELINE_SOURCE =~ /^(push)$/ && $CI_COMMIT_BRANCH == $master_branch_name'
+  stage: unittests-and-validations
+  script:
+    - |
+    - ./Tests/scripts/download_conf_repos.sh  >> $ARTIFACTS_FOLDER/logs/merge-secrets.log
+    - python3 ./Tests/scripts/merge_and_delete_dev_secrets.py -sa "$GSM_SERVICE_ACCOUNT" -gpidd "$GSM_PROJECT_ID_DEV" -gpidp "$GSM_PROJECT_ID" >> $ARTIFACTS_FOLDER/logs/merge_secrets.log
+  allow_failure: true
+
 #xsoar_server_master-test_playbooks_results:
 #  variables:
 #    ARTIFACTS_FOLDER: "${ARTIFACTS_FOLDER_XSOAR}"
 #  extends: .server_test_playbooks_report
 #  needs: ["xsoar_server_master"]
-=======
-merge-dev-secrets:
-  tags:
-    - gke
-  extends:
-    - .default-job-settings
-  variables:
-    master_branch_name: master
-  rules:
-    - !reference [ .filter-non-nightly-docker-updates-rule, rules ]
-    - if: '$CI_PIPELINE_SOURCE =~ /^(push)$/ && $CI_COMMIT_BRANCH == $master_branch_name'
-  stage: unittests-and-validations
-  script:
-    - |
-    - ./Tests/scripts/download_conf_repos.sh  >> $ARTIFACTS_FOLDER/logs/merge-secrets.log
-    - python3 ./Tests/scripts/merge_and_delete_dev_secrets.py -sa "$GSM_SERVICE_ACCOUNT" -gpidd "$GSM_PROJECT_ID_DEV" -gpidp "$GSM_PROJECT_ID" >> $ARTIFACTS_FOLDER/logs/merge_secrets.log
-  allow_failure: true
-
-xsoar_server_master-test_playbooks_results:
-  variables:
-    ARTIFACTS_FOLDER: "${ARTIFACTS_FOLDER_XSOAR}"
-  extends: .server_test_playbooks_report
-  needs: ["xsoar_server_master"]
->>>>>>> 45fc2630
 
 #xsiam_server_ga-test_playbooks_results:
 #  variables:
