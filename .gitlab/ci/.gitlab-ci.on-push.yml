# This rule is to not run the build for docker update branches (for non-nightly packs)
.filter-non-nightly-docker-updates-rule:
  rules:
    - if: '$CI_COMMIT_BRANCH =~ /^demisto\// && $CI_COMMIT_BRANCH !~ /^demisto\/.*-nightly$/'
      when: never

.push-rule:
  rules:
    - !reference [.filter-non-nightly-docker-updates-rule, rules]
    - if: '$CI_PIPELINE_SOURCE =~ /^(push|contrib)$/'

trigger-private-build:
  tags:
    - gke
  stage: unittests-and-validations
  extends:
    - .default-job-settings
  rules:
    - !reference [.filter-non-nightly-docker-updates-rule, rules]
    - if: '$CI_COMMIT_BRANCH =~ /pull\/[0-9]+/'
      when: never
    - if: '$CI_PIPELINE_SOURCE =~ /^(push|contrib)$/'
    - if: '$NIGHTLY'
  script:
    - echo "====Trigger Private Build===="
    - |
      if [ 'true' = $(./Tests/scripts/check_if_branch_exist.sh -t "${GITHUB_TOKEN}" --repo "demisto/content-private" -b "${CI_COMMIT_BRANCH}") ]; then
        PRIVATE_BRANCH_NAME=$CI_COMMIT_BRANCH
      else
        PRIVATE_BRANCH_NAME='master'
      fi
    - python3 Utils/trigger_private_build.py --github-token $GITHUB_TOKEN --private-branch-name $PRIVATE_BRANCH_NAME
    - sleep 60
    - python3 Utils/get_private_build_status.py --github-token $GITHUB_TOKEN
    - job-done
  timeout: 2 hours

.create-release-notes-and-common-docs:
  - section_start "Create Release Notes and Common Server Documentation" --collapsed
  - echo "Creating Release Notes and Content Descriptor"
  - ./Documentation/commonServerDocs.sh
  - section_end "Create Release Notes and Common Server Documentation"

merge-dev-secrets:
  tags:
    - gke
  extends:
    - .default-job-settings
  variables:
    master_branch_name: master
  rules:
    - !reference [.filter-non-nightly-docker-updates-rule, rules]
    - if: '$CI_PIPELINE_SOURCE =~ /^(push|contrib)$/ && $CI_COMMIT_BRANCH == $master_branch_name'
  stage: unittests-and-validations
  script:
    - EXIT_CODE=0
    - !reference [.download-demisto-conf]
    - section_start "Merging and deleting dev secrets"
    - python3 ./Tests/scripts/merge_and_delete_dev_secrets.py -sa "$GSM_SERVICE_ACCOUNT" --gsm_project_id_dev "$GSM_PROJECT_ID_DEV" --gsm_project_id_prod "$GSM_PROJECT_ID" >> "${ARTIFACTS_FOLDER}/logs/merge_secrets.log" 2>&1 || EXIT_CODE=$?
    - job-done
    - exit $EXIT_CODE
    - section_end "Merging and deleting dev secrets"
  allow_failure: true

stop-running-pipelines:
  tags:
    - gke
  stage: unittests-and-validations
  extends:
    - .default-job-settings
  variables:
    master_branch_name: master
  rules:
    - !reference [.filter-non-nightly-docker-updates-rule, rules]
    - if: '$CI_PIPELINE_SOURCE =~ /^(push|contrib)$/ && $CI_COMMIT_BRANCH != $master_branch_name'
  script:
    - section_start "Stop running pipelines on current branch"
    - python3 ./Tests/scripts/stop_running_pipeline.py --creds "${CONTENT_BUILD_GCP}" --zone "${GCP_ZONE}"
    - section_end "Stop running pipelines on current branch"
    - job-done

# runs in gitlab for the on-push flow (except for contributors)
run-unittests-and-lint:
  extends:
    - .run-unittests-and-lint
  rules:
    - if: '$BUCKET_UPLOAD == "true"'
      when: never
    - if: '$SECURITY_SCANS == "true"'
      when: never
    - if: '$BUILD_MACHINES_CLEANUP == "true"'
      when: never
    - if: '$SDK_RELEASE == "true"'
      when: never
    - if: '$FORCE_BUCKET_UPLOAD == "true"'
      when: never
    - if: '$DEMISTO_TEST_NATIVE_CANDIDATE == "true"'
      when: never
    - if: '$DEMISTO_SDK_NIGHTLY != "true"'
    - if: '$CI_PIPELINE_SOURCE =~ /^(push|contrib)$/'

# runs in gitlab for the on-push flow (except for contributors)
run-validations:
  extends:
    - .run-validations
  rules:
    - if: '$NIGHTLY'
    - if: '$CI_PIPELINE_SOURCE =~ /^(push|contrib)$/'

# runs in gitlab for the on-push flow, on every new commit pushed to the branch.
validate-content-conf:
  tags:
    - gke
  stage: unittests-and-validations
  extends:
    - .default-job-settings
  rules:
    - if: '$CI_PIPELINE_SOURCE =~ /^(push|contrib)$/'
  script:
    - !reference [ .validate_content_test_conf_branch_merged ]
    - job-done

.generic-prepare-testing-bucket:
  tags:
    - gke
  extends:
    - .default-job-settings
  rules:
    - !reference [.filter-non-nightly-docker-updates-rule, rules]
    - if: "$CI_PIPELINE_SOURCE =~ /^(push|contrib)$/"
    - if: "$NIGHTLY"
  cache:
    policy: pull-push
  variables:
    EXTRACT_PRIVATE_TESTDATA: "true"
  stage: prepare-testing-bucket
  script:
    - !reference [.download-demisto-conf]
    - !reference [.create-release-notes-and-common-docs]
    - !reference [.secrets-fetch]
    - section_start "Create or update content graph" --collapsed
<<<<<<< HEAD
=======
    - |
        echo "set DEMISTO_SDK_GRAPH_FORCE_CREATE to true to create graph from scratch"
        export DEMISTO_SDK_GRAPH_FORCE_CREATE=true
        echo "DEMISTO_SDK_GRAPH_FORCE_CREATE was set to true to create graph from scratch"
        echo $DEMISTO_SDK_GRAPH_FORCE_CREATE
>>>>>>> 585154a8
    - echo "Staging the repo to include the private packs in the graph"
    - git add Packs
    - echo "Updating the content graph"
    - mkdir "${ARTIFACTS_FOLDER_SERVER_TYPE}/content_graph"
    - demisto-sdk update-content-graph -g --marketplace "${MARKETPLACE_VERSION}" -o "${ARTIFACTS_FOLDER_SERVER_TYPE}/content_graph"
    - echo "Successfully updated content graph"

    - section_end "Create or update content graph"

    - section_start "Create Content Artifacts and Update Conf" --collapsed
    - export DEMISTO_SDK_MARKETPLACE=$MARKETPLACE_VERSION  # This is done because the demisto-sdk uses this environment variable.
    - |
      if [[ $MARKETPLACE_VERSION == "xsoar" || $MARKETPLACE_VERSION == "xsoar_saas" ]];  # later the non xsoar will be edited to remove xsoar naming.
      then
        echo "Starting to create artifacts with zip for XSOAR."
        python Tests/scripts/create_artifacts_graph/create_artifacts.py --marketplace "$MARKETPLACE_VERSION" --artifacts-output "${ARTIFACTS_FOLDER_SERVER_TYPE}/content_packs" --dependencies-output "${ARTIFACTS_FOLDER_SERVER_TYPE}/packs_dependencies.json" --packs-output "${ARTIFACTS_FOLDER_SERVER_TYPE}/packs.json" --bucket-upload "$BUCKET_UPLOAD"
      else
        echo "Starting to create artifacts without zip."
        python Tests/scripts/create_artifacts_graph/create_artifacts.py --marketplace "$MARKETPLACE_VERSION" --artifacts-output "${ARTIFACTS_FOLDER_SERVER_TYPE}/content_packs" --dependencies-output "${ARTIFACTS_FOLDER_SERVER_TYPE}/packs_dependencies.json" --packs-output "${ARTIFACTS_FOLDER_SERVER_TYPE}/packs.json" --bucket-upload "$BUCKET_UPLOAD" --no-zip
      fi

    - gcloud auth activate-service-account --key-file="$GCS_ARTIFACTS_KEY" >> "${ARTIFACTS_FOLDER_SERVER_TYPE}/logs/gcloud_auth.log" 2>&1
    - section_end "Create Content Artifacts and Update Conf"

    - section_start "Copy conf.json To Server Type Artifacts Folder"
    - cp "./Tests/conf.json" "${ARTIFACTS_FOLDER_SERVER_TYPE}/conf.json"
    - section_end "Copy conf.json To Server Type Artifacts Folder"

    - section_start "Find dependencies changes" --collapsed
    - |
      if [[ -z $BUCKET_UPLOAD || $TEST_UPLOAD == "false" ]]; then
        source ./Tests/scripts/get_previous_master_sha.sh
        if [[ -z $PREVIOUS_MASTER_SHA ]]; then
          echo "WARNING: failed to detect previous master SHA, skipping find dependencies changes"
        else
          echo "Finding pack dependencies diff against $PREVIOUS_MASTER_SHA"
          python Tests/scripts/find_pack_dependencies_changes.py --gitlab-token $GITLAB_API_TOKEN --master-sha $PREVIOUS_MASTER_SHA --job-name $CI_JOB_NAME --artifacts-folder "$ARTIFACTS_FOLDER_SERVER_TYPE"
        fi
      else
        echo "Test upload flow - skipping find dependencies changes"
      fi
    - section_end "Find dependencies changes"

    - section_start "Replace Cortex XSOAR" --collapsed
    - |
      if [[ $MARKETPLACE_VERSION == "marketplacev2" ||  $MARKETPLACE_VERSION == "xpanse" ]];
      then
        echo "Replace Cortex XSOAR for non-xsoar build."
        pushd "${ARTIFACTS_FOLDER_SERVER_TYPE}"
        find content_packs -type f -not \( -path "*/ReleaseNotes/*" \) -exec sed -i -e 's/Cortex XSOAR/'"$PRODUCT_NAME"'/gI' {} \;
        pushd content_packs; zip -r ../content_packs.zip * 1> /dev/null; popd
        rm -rf content_packs
        popd
      fi
    - section_end "Replace Cortex XSOAR"
    - section_start "Collect Tests" --collapsed
    - |
      if [ -n "${INSTANCE_TESTS}" ]; then
        echo "Skipping - not running in INSTANCE_TESTS build"
      else
        [ -n "${NIGHTLY}" ] && IS_NIGHTLY=true || IS_NIGHTLY=false
        [ -n "${DEMISTO_SDK_NIGHTLY}" ] && DEMISTO_SDK_NIGHTLY=true || DEMISTO_SDK_NIGHTLY=false
        python3 ./Tests/scripts/collect_tests/collect_tests.py -n $IS_NIGHTLY --sdk-nightly $DEMISTO_SDK_NIGHTLY --marketplace "$MARKETPLACE_VERSION" --service_account $GCS_MARKET_KEY --graph true --override_all_packs $OVERRIDE_ALL_PACKS -up "${PACKS_TO_UPLOAD}"
      fi
    - section_end "Collect Tests"

    - section_start "Prepare Content Packs for Testing"
    - ./Tests/scripts/prepare_content_packs_for_testing.sh "$MARKETPLACE_BUCKET" "$STORAGE_BASE_PATH" "$MARKETPLACE_VERSION"
    - section_end "Prepare Content Packs for Testing"

    - section_start "Create Instances for XSOAR"
    - |
      if [[ ${MARKETPLACE_VERSION} = "xsoar" ]]; then
        echo "Creating Instances, only for XSOAR."
        [ -n "${TIME_TO_LIVE}" ] && TTL=${TIME_TO_LIVE} || TTL=300
        if [[ "${DEMISTO_SDK_NIGHTLY}" == "true" ]]; then
          echo "Creating Xsoar Instances for SDK nightly- changing the filter_envs json."
          jq '.' <<< '{"Server 6.9": false, "Server 6.10": false, "Server 6.11": false, "Server 6.12": false, "Server Master": true}' > "${ARTIFACTS_FOLDER_SERVER_TYPE}/filter_envs.json"
        fi
        python3 ./gcp/create_instance.py --env-type "${IFRA_ENV_TYPE}" --outfile "${ARTIFACTS_FOLDER_SERVER_TYPE}/env_results.json" --filter-envs "${ARTIFACTS_FOLDER_SERVER_TYPE}/filter_envs.json" --creds "${CONTENT_BUILD_GCP}" --zone "${GCP_ZONE}"
      fi
    - section_end "Create Instances for XSOAR"
    - section_start "Upload Artifacts to GCP" --collapsed
    - ./Tests/scripts/upload_artifacts.sh
    - section_end "Upload Artifacts to GCP"
    - echo "create instances done" > "${ARTIFACTS_FOLDER_SERVER_TYPE}/create_instances_done.txt"
    - job-done

xsoar-prepare-testing-bucket:
  variables:
    PRODUCT_TYPE: "XSOAR"
    SERVER_TYPE: "XSOAR"
    ARTIFACTS_FOLDER: "${ARTIFACTS_FOLDER_XSOAR}"
    ARTIFACTS_FOLDER_SERVER_TYPE: "${ARTIFACTS_FOLDER_XSOAR}/server_type_${SERVER_TYPE}"
    MARKETPLACE_VERSION: "xsoar"
    MARKETPLACE_BUCKET: "$GCS_MARKET_BUCKET"
  extends:
    - .generic-prepare-testing-bucket

xsoar-saas-prepare-testing-bucket:
  variables:
    PRODUCT_TYPE: "XSOAR"
    SERVER_TYPE: "XSOAR SAAS"
    ARTIFACTS_FOLDER: "${ARTIFACTS_FOLDER_XSOAR}"
    ARTIFACTS_FOLDER_SERVER_TYPE: "${ARTIFACTS_FOLDER_XSOAR}/server_type_${SERVER_TYPE}"
    MARKETPLACE_VERSION: "xsoar_saas"
    MARKETPLACE_BUCKET: "$GCS_MARKET_XSOAR_SAAS_BUCKET"
  extends:
    - .generic-prepare-testing-bucket

mpv2-prepare-testing-bucket:
  variables:
    PRODUCT_TYPE: "XSIAM"
    SERVER_TYPE: "XSIAM"
    ARTIFACTS_FOLDER: "${ARTIFACTS_FOLDER_MPV2}"
    ARTIFACTS_FOLDER_SERVER_TYPE: "${ARTIFACTS_FOLDER_MPV2}/server_type_${SERVER_TYPE}"
    MARKETPLACE_VERSION: "marketplacev2"
    MARKETPLACE_BUCKET: "$GCS_MARKET_V2_BUCKET"
    PRODUCT_NAME: "Cortex XSIAM"
  extends:
    - .generic-prepare-testing-bucket

xpanse-prepare-testing-bucket:
  variables:
    PRODUCT_TYPE: "XPANSE"
    SERVER_TYPE: "XPANSE"
    ARTIFACTS_FOLDER: "${ARTIFACTS_FOLDER_XPANSE}"
    ARTIFACTS_FOLDER_SERVER_TYPE: "${ARTIFACTS_FOLDER_XPANSE}/server_type_${SERVER_TYPE}"
    MARKETPLACE_VERSION: "xpanse"
    PRODUCT_NAME: "Cortex XPANSE"
    MARKETPLACE_BUCKET: "$GCS_MARKET_XPANSE_BUCKET"
  extends:
    - .generic-prepare-testing-bucket

.run_tests:
  - section_start "Run Tests"
  - |
    if [[ -n "${NIGHTLY}" && $SERVER_TYPE == "XSOAR SAAS" ]]; then
      ./Tests/scripts/run_tests.sh --generate-empty-result-file
      cat "${CLOUD_API_KEYS}" > "cloud_api_keys.json"
      ./Tests/scripts/run_e2e_tests.sh || EXIT_CODE=$?
    else
      ./Tests/scripts/run_e2e_tests.sh --generate-empty-result-file
      if [[ -f "${ARTIFACTS_FOLDER_SERVER_TYPE}/conf.json" ]]; then	
        cp "${ARTIFACTS_FOLDER_SERVER_TYPE}/conf.json" Tests/conf.json
      fi
      ./Tests/scripts/run_tests.sh || EXIT_CODE=$?
      rm -f Tests/conf.json
    fi
  - section_end "Run Tests"

.test_content_on_xsoar_server_instances_base:
  tags:
    - gke
  extends:
    - .default-job-settings
    - .push-rule
  variables:
    SERVER_TYPE: "XSOAR"
    PRODUCT_TYPE: "XSOAR"
    ARTIFACTS_FOLDER: "${ARTIFACTS_FOLDER_XSOAR}/"
    ARTIFACTS_FOLDER_INSTANCE: "${ARTIFACTS_FOLDER_XSOAR}/instance_${INSTANCE_ROLE}"
    ARTIFACTS_FOLDER_SERVER_TYPE: "${ARTIFACTS_FOLDER_XSOAR}/server_type_${SERVER_TYPE}"
    ENV_RESULTS_PATH: "${ARTIFACTS_FOLDER_SERVER_TYPE}/env_results.json"
  stage: run-instances
  needs:
    - job: xsoar-prepare-testing-bucket
  script:
    - EXIT_CODE=0
    - section_start "Check if should run Instance role"
    - export INSTANCES_CREATED_FOR_ROLE=$(cat "${ENV_RESULTS_PATH}" | jq -c "map(select(.Role == \"${INSTANCE_ROLE}\")) | length")
    - |
      echo "Instance role:${INSTANCE_ROLE} Product type:${PRODUCT_TYPE} Instances created for role:${INSTANCES_CREATED_FOR_ROLE}"
      if [[ "${INSTANCES_CREATED_FOR_ROLE}" -eq 0 ]]; then
        echo "Instances with role ${INSTANCE_ROLE} were not created, not running the instance flow."
        rm -f "${ARTIFACTS_FOLDER_INSTANCE}/instance_role.txt" # delete the instance_role.txt file so the job will not be collected by slack notifier.
        job-done
        exit 0
      fi
    - section_end "Check if should run Instance role"
    - !reference [.download-demisto-conf]
    - !reference [.secrets-fetch]
    - !reference [.ssh-config-setup]
    - section_start "Wait Until Server Ready"
    - |
        [ -n "${NIGHTLY}" ] && IS_NIGHTLY=true || IS_NIGHTLY=false
        python3 ./Tests/scripts/wait_until_server_ready.py  -n ${IS_NIGHTLY} --instance-role "${INSTANCE_ROLE}"
    - section_end "Wait Until Server Ready"
    - section_start "Copy env results to artifacts folder" --collapsed
    - |
      # workaround for the hard-coded value in the sdk
      cp "${ARTIFACTS_FOLDER_SERVER_TYPE}/env_results.json" "./artifacts/env_results.json"
      cp "${ARTIFACTS_FOLDER_SERVER_TYPE}/filter_file.txt" "./artifacts/filter_file.txt"
    - section_end "Copy env results to artifacts folder"
    - section_start "Install Packs and run Test-Module"
    - ./Tests/scripts/install_content_and_test_integrations.sh || EXIT_CODE=$?
    - cp -f "${ARTIFACTS_FOLDER_SERVER_TYPE}/conf.json" Tests/conf.json
    - section_end "Install Packs and run Test-Module"
    - section_start "Wait Until Server Ready"
    - echo Going to sleep for 15 minutes to allow server finish indexing
    - sleep-with-progress 900 30 "Sleeping... " 150
    - echo "Done sleeping!"
    - section_end "Wait Until Server Ready"
    - !reference [.run_tests]
    - section_start "Cleanup env results from artifacts folder" --collapsed
    - |
      # workaround for the hard-coded value in the sdk
      rm -f "./artifacts/env_results.json"
      rm -f "./artifacts/filter_file.txt"
    - section_end "Cleanup env results from artifacts folder"
    - job-done
    - exit $EXIT_CODE
  after_script:
    - !reference [.default-after-script]
    - !reference [.install_ssh_keys]
    - !reference [.ssh-config-setup]
    - !reference [.destroy_xsoar_instances]
  artifacts:
    when: always
    expire_in: 30 days
    reports:
      junit:
        - "${ARTIFACTS_FOLDER_INSTANCE}/test_playbooks_report.xml"
    paths:
      - "${ARTIFACTS_FOLDER_INSTANCE}/test_playbooks_report.xml"
      - ${CI_PROJECT_DIR}/artifacts/*  # restoring the default artifacts path from the job default settings
      - ${CI_PROJECT_DIR}/pipeline_jobs_folder/*  # restoring the default artifacts path from the job default settings

tests_xsoar_server:
  extends:
    - .test_content_on_xsoar_server_instances_base
  #  No need to trigger in case of release branch or docker update branches (non-nightly packs)
  rules:
    - !reference [.filter-non-nightly-docker-updates-rule, rules]
    - if: '$CI_PIPELINE_SOURCE =~ /^(push|contrib)$/'
    - if: '$NIGHTLY'
  parallel:
    matrix:
      - INSTANCE_ROLE:
        - "Server 6.9"
        - "Server 6.10"
        - "Server 6.11"
        - "Server 6.12"
        - "Server Master"

fan-in-nightly:
  tags:
    - gke
  stage: fan-in
  rules:
    - if: '$NIGHTLY'
      when: always
  script:
    - echo "fan in nightly"

jobs-done-check-nightly:
  extends:
    - .jobs-done-check
  needs:
    - cloning-content-repo-last-upload-commit
    - run-unittests-and-lint
    - run-validations
    - trigger-private-build
    - mpv2-prepare-testing-bucket
    - xpanse-prepare-testing-bucket
    - xsoar-prepare-testing-bucket
    - xsoar-saas-prepare-testing-bucket
    - xsiam_server_ga
    # - xsoar_ng_server_ga
    - tests_xsoar_server
    - xsoar-test_playbooks_results
    - xsiam-test_playbooks_results
    - xsiam-test_modeling_rule_results
    # - xsoar-saas_test_e2e_results
  tags:
    - gke
  rules:
    - if: '$NIGHTLY'
      when: always
  variables:
    WORKFLOW: 'Content Nightly'

fan-in-on-push:
  when: always
  stage: fan-in
  rules:
    - !reference [.filter-non-nightly-docker-updates-rule, rules]
    - if: '$CI_PIPELINE_SOURCE =~ /^(push|contrib)$/ && $CI_COMMIT_BRANCH != $master_branch_name'
  tags:
    - gke
  script:
    - echo "fan in on push"
  variables:
    master_branch_name: master

jobs-done-check-on-push:
  rules:
    - !reference [.filter-non-nightly-docker-updates-rule, rules]
    - if: '$CI_PIPELINE_SOURCE =~ /^(push|contrib)$/ && $CI_COMMIT_BRANCH != $master_branch_name'
  extends:
    - .push-rule
    - .jobs-done-check
  needs:
    - run-unittests-and-lint
    - run-validations
    - stop-running-pipelines
    - test-upload-flow
    - trigger-private-build
    - validate-content-conf
    - mpv2-prepare-testing-bucket
    - xpanse-prepare-testing-bucket
    - xsoar-prepare-testing-bucket
    - xsoar-saas-prepare-testing-bucket
    - xsiam_server_ga
    - tests_xsoar_server
    - xsoar_ng_server_ga
    - xsoar-test_playbooks_results
    - xsiam-test_playbooks_results
    - xsiam-test_modeling_rule_results
  tags:
    - gke
  variables:
    WORKFLOW: 'Content PR'
    master_branch_name: master

fan-in-on-merge:
  when: always
  stage: fan-in
  rules:
    - !reference [.filter-non-nightly-docker-updates-rule, rules]
    - if: '$CI_PIPELINE_SOURCE =~ /^(push|contrib)$/ && $CI_COMMIT_BRANCH == $master_branch_name'
  tags:
    - gke
  script:
    - echo "fan in on merge"
  variables:
    master_branch_name: master

jobs-done-check-on-merge:
  rules:
    - !reference [ .filter-non-nightly-docker-updates-rule, rules ]
    - if: '$CI_PIPELINE_SOURCE =~ /^(push|contrib)$/ && $CI_COMMIT_BRANCH == $master_branch_name'
  extends:
    - .push-rule
    - .jobs-done-check
  needs:
    - merge-dev-secrets
    - run-unittests-and-lint
    - run-validations
    - test-upload-flow
    - trigger-private-build
    - validate-content-conf
    - mpv2-prepare-testing-bucket
    - xpanse-prepare-testing-bucket
    - xsoar-prepare-testing-bucket
    - xsoar-saas-prepare-testing-bucket
    - xsiam_server_ga
    - tests_xsoar_server
    - xsoar_ng_server_ga
    - xsoar-test_playbooks_results
    - xsiam-test_playbooks_results
    - xsiam-test_modeling_rule_results
  tags:
    - gke
  variables:
    WORKFLOW: 'Content Merge'
    master_branch_name: master


slack-notify-nightly-build:
  extends:
    - .trigger-slack-notification
  rules:
    - if: '$NIGHTLY'
      when: always
  variables:  # Passes the environment variable from the parent pipeline to the child which can be useful for cases when triggering pipeline with alternate env variable value passed in the API call.
    PIPELINE_TO_QUERY: $CI_PIPELINE_ID
    WORKFLOW: 'Content Nightly'
    JOB_NAME: 'fan-in-nightly'
    SLACK_CHANNEL: $SLACK_CHANNEL
    SLACK_JOB: 'true'
    SLACK_ALLOW_FAILURE: 'false'
    CI_PROJECT_ID: $CI_PROJECT_ID
    CI_SERVER_URL: $CI_SERVER_URL
    JIRA_SERVER_URL: $JIRA_SERVER_URL
    JIRA_VERIFY_SSL: $JIRA_VERIFY_SSL
    JIRA_API_KEY: $JIRA_API_KEY
    JIRA_PROJECT_ID: $JIRA_PROJECT_ID
    JIRA_ISSUE_UNRESOLVED_TRANSITION_NAME: $JIRA_ISSUE_UNRESOLVED_TRANSITION_NAME

slack-notify-on-push:
  rules:
    - !reference [.filter-non-nightly-docker-updates-rule, rules]
    - if: '$CI_PIPELINE_SOURCE =~ /^(push|contrib)$/ && $CI_COMMIT_BRANCH != $master_branch_name'
      when: always
  extends:
    - .trigger-slack-notification
  variables:  # Passes the environment variable from the parent pipeline to the child which can be useful for cases when triggering pipeline with alternate env variable value passed in the API call.
    PIPELINE_TO_QUERY: $CI_PIPELINE_ID
    WORKFLOW: 'Content PR'
    master_branch_name: master
    JOB_NAME: 'fan-in-on-push'
    SLACK_CHANNEL: "#dmst-build-private-"
    SLACK_JOB: 'true'
    SLACK_ALLOW_FAILURE: 'true'
    CI_PROJECT_ID: $CI_PROJECT_ID
    CI_SERVER_URL: $CI_SERVER_URL
    JIRA_SERVER_URL: $JIRA_SERVER_URL
    JIRA_VERIFY_SSL: $JIRA_VERIFY_SSL
    JIRA_API_KEY: $JIRA_API_KEY
    JIRA_PROJECT_ID: $JIRA_PROJECT_ID
    JIRA_ISSUE_UNRESOLVED_TRANSITION_NAME: $JIRA_ISSUE_UNRESOLVED_TRANSITION_NAME

slack-notify-on-merge:
  rules:
    - !reference [.filter-non-nightly-docker-updates-rule, rules]
    - if: '$CI_PIPELINE_SOURCE =~ /^(push|contrib)$/ && $CI_COMMIT_BRANCH == $master_branch_name'
      when: always
  extends:
    - .trigger-slack-notification
  variables:  # Passes the environment variable from the parent pipeline to the child which can be useful for cases when triggering pipeline with alternate env variable value passed in the API call.
    PIPELINE_TO_QUERY: $CI_PIPELINE_ID
    WORKFLOW: 'Content Merge'
    master_branch_name: master
    JOB_NAME: 'fan-in-on-merge'
    SLACK_CHANNEL: "#dmst-build-test"
    SLACK_JOB: 'true'
    SLACK_ALLOW_FAILURE: 'false'

.test_content_on_cloud_server_instances_base:
  tags:
    - gke
    - us-west1
  extends:
    - .default-job-settings
    - .push-rule
  variables:
    EXTRACT_PRIVATE_TESTDATA: "true"
  stage: run-instances
  script:
    - EXIT_CODE=0
    - !reference [.download-demisto-conf]
    - !reference [.secrets-fetch]
    - section_start "Are there tests to run?" --collapsed
    - |
      if ! [[ -s "${ARTIFACTS_FOLDER_SERVER_TYPE}/content_packs_to_install.txt" || -s "${ARTIFACTS_FOLDER_SERVER_TYPE}/filter_file.txt" ]]; then
        # The files are empty.
        echo "Not running the instance flow, no tests to run were found."
        ./Tests/scripts/run_tests.sh --generate-empty-result-file
        ./Tests/scripts/test_modeling_rules.sh --generate-empty-result-file
        ./Tests/scripts/run_e2e_tests.sh --generate-empty-result-file
        job-done
        exit $EXIT_CODE
      fi
    # workaround for the hard-coded value in the sdk
    - cp "${ARTIFACTS_FOLDER_SERVER_TYPE}/filter_file.txt" "./artifacts/filter_file.txt"
    - section_end "Are there tests to run?"

    - !reference [.lock-machine]
    - !reference [.uninstall-packs-and-reset-bucket-cloud]

    - section_start "Install Packs and run Test-Module"
    - ./Tests/scripts/install_content_and_test_integrations.sh || EXIT_CODE=$?
    - section_end "Install Packs and run Test-Module"
    - !reference [.run_tests]
    - section_start "Test Modeling Rules"
    - ./Tests/scripts/test_modeling_rules.sh || EXIT_CODE=$?
    - section_end "Test Modeling Rules"

    - section_start "Packs re-installation test"
    - |
      if [[ -z "${NIGHTLY}" && -s "${ARTIFACTS_FOLDER_SERVER_TYPE}/packs_reinstall_to_test.txt" ]]; then
        echo "Running the packs re-installation test."
        ./Tests/scripts/reinstall_packs_on_cloud_instances.sh || EXIT_CODE=$?
      fi
    - section_end "Packs re-installation test"

    - !reference [.cloud-machine-information]
    - section_start "Cleanup env results from artifacts folder" --collapsed
    - |
      # workaround for the hard-coded value in the sdk
      rm -f "./artifacts/filter_file.txt"
    - section_end "Cleanup env results from artifacts folder"

    - job-done
    - exit $EXIT_CODE
  after_script:
    - source .gitlab/helper_functions.sh
    - !reference [.unlock-machine]


xsiam_server_ga:
  extends:
    - .test_content_on_cloud_server_instances_base
  rules:
    - !reference [.filter-non-nightly-docker-updates-rule, rules]
    - if: '$CI_PIPELINE_SOURCE =~ /^(push|contrib)$/'
    - if: '$NIGHTLY'
      when: always
      variables:
        CLOUD_MACHINES_TYPE: "nightly"
        CLOUD_MACHINES_COUNT: 1
        GCS_LOCKS_PATH: "content-locks/locks-xsiam-ga-nightly"
  timeout: 12 hours
  variables:
    CLOUD_MACHINES_TYPE: "build"
    CLOUD_MACHINES_COUNT: 1
    INSTANCE_ROLE: "XSIAM"
    SERVER_TYPE: "XSIAM"
    PRODUCT_TYPE: "XSIAM"
    GCS_QUEUE_FILE: "queue-ga"
    GCS_LOCKS_PATH: "content-locks/locks-xsiam-ga"
    CLOUD_SERVERS_FILE: "xsiam_servers_path"
    CLOUD_API_KEYS: $XSIAM_API_KEYS
    CLOUD_API_TOKENS: $XSIAM_TOKENS
    ARTIFACTS_FOLDER: "${ARTIFACTS_FOLDER_MPV2}"
    ARTIFACTS_FOLDER_INSTANCE: "${ARTIFACTS_FOLDER_MPV2}/instance_xsiam"
    ARTIFACTS_FOLDER_SERVER_TYPE: "${ARTIFACTS_FOLDER_MPV2}/server_type_${SERVER_TYPE}"
    ENV_RESULTS_PATH: "${ARTIFACTS_FOLDER_SERVER_TYPE}/env_results.json"
    GCS_MARKET_BUCKET: "${GCS_MARKET_V2_BUCKET}"
    GCS_SOURCE_BUCKET: "$GCS_PRODUCTION_V2_BUCKET"
    GCS_MACHINES_BUCKET: "marketplace-v2-dist-dev/upload-flow/builds-xsiam"
    MARKETPLACE_NAME: "marketplacev2"
    NON_REMOVABLE_PACKS: "Base"
  needs:
    - job: mpv2-prepare-testing-bucket
      optional: true
  artifacts:
    when: always
    expire_in: 30 days
    reports:
      junit:
        - "${ARTIFACTS_FOLDER_INSTANCE}/test_modeling_rules_report.xml"
        - "${ARTIFACTS_FOLDER_INSTANCE}/test_playbooks_report.xml"
    paths:
      - "${ARTIFACTS_FOLDER_INSTANCE}/test_modeling_rules_report.xml"
      - "${ARTIFACTS_FOLDER_INSTANCE}/test_playbooks_report.xml"
      - ${CI_PROJECT_DIR}/artifacts/*  # restoring the default artifacts path from the job default settings
      - ${CI_PROJECT_DIR}/pipeline_jobs_folder/*  # restoring the default artifacts path from the job default settings

xsoar_ng_server_ga:
  extends:
    - .test_content_on_cloud_server_instances_base
  rules:
    - !reference [.filter-non-nightly-docker-updates-rule, rules]
    - if: '$CI_PIPELINE_SOURCE =~ /^(push|contrib)$/'
    - if: '$NIGHTLY'
      when: never
  variables:
    CLOUD_MACHINES_TYPE: "build"
    CLOUD_MACHINES_COUNT: 1
    INSTANCE_ROLE: "XSOAR SAAS"
    PRODUCT_TYPE: "XSOAR"
    SERVER_TYPE: "XSOAR SAAS"
    GCS_QUEUE_FILE: "queue-ga"
    GCS_LOCKS_PATH: "content-locks/locks-xsoar-ng"
    CLOUD_SERVERS_FILE: "xsoar_ng_servers_path"
    CLOUD_API_KEYS: $XSOAR_NG_API_KEYS
    CLOUD_API_TOKENS: $XSIAM_TOKENS
    ARTIFACTS_FOLDER: "${ARTIFACTS_FOLDER_XSOAR}"
    ARTIFACTS_FOLDER_INSTANCE: "${ARTIFACTS_FOLDER_XSOAR}/instance_saas"
    ARTIFACTS_FOLDER_SERVER_TYPE: "${ARTIFACTS_FOLDER_XSOAR}/server_type_${SERVER_TYPE}"
    ENV_RESULTS_PATH: "${ARTIFACTS_FOLDER_SERVER_TYPE}/env_results.json"
    GCS_SOURCE_BUCKET: "${GCS_PRODUCTION_XSOAR_SAAS_BUCKET}"
    GCS_MACHINES_BUCKET: "marketplace-saas-dist-dev/upload-flow/builds-xsoar-ng"
    MARKETPLACE_NAME: "xsoar_saas"
    NON_REMOVABLE_PACKS: "Base"
  needs:
    - job: xsoar-saas-prepare-testing-bucket
  artifacts:
    when: always
    expire_in: 30 days
    reports:
      junit:
        - "${ARTIFACTS_FOLDER_INSTANCE}/test_playbooks_report.xml"
        - "${ARTIFACTS_FOLDER_INSTANCE}/e2e_tests_result.xml"
    paths:
      - "${ARTIFACTS_FOLDER_INSTANCE}/test_playbooks_report.xml"
      - "${ARTIFACTS_FOLDER_INSTANCE}/e2e_tests_result.xml"
      - ${CI_PROJECT_DIR}/artifacts/*  # restoring the default artifacts path from the job default settings
      - ${CI_PROJECT_DIR}/pipeline_jobs_folder/*  # restoring the default artifacts path from the job default settings

test-upload-flow:
  tags:
    - gke
  extends:
    - .default-job-settings
  rules:
    - !reference [.filter-non-nightly-docker-updates-rule, rules]
    - if: '$CI_PIPELINE_SOURCE =~ /^(push|contrib)$/'
  variables:
    ALL_BUCKETS: "$GCS_MARKET_BUCKET_DEV,$GCS_MARKET_V2_BUCKET_DEV,$GCS_MARKET_XSOAR_SAAS_BUCKET_DEV"
  stage: unittests-and-validations
  script:
    - section_start "Checks Whether to Trigger a Test Upload"
    - SHOULD_SKIP_TEST_UPLOAD=$(./Utils/should_trigger_test_upload.sh)
    - if [ -z "$SHOULD_SKIP_TEST_UPLOAD" ]; then
    -   echo "No upload-flow related files were modified, skipping upload test"
    -   job-done
    -   exit 0
    - fi
    - echo "Found modified files that should be tested in upload-flow"
    - section_end "Checks Whether to Trigger a Test Upload"

    - section_start "Create Testing Branch"
    - export BRANCH="${CI_COMMIT_BRANCH}-upload_test_branch-${CI_PIPELINE_ID}"
    - echo "${BRANCH}" > "${ARTIFACTS_FOLDER}/test_upload_flow_branch.txt"
    - python3 ./Utils/test_upload_flow/create_test_branch.py -tb "${BRANCH}" -a "${ARTIFACTS_FOLDER}" -g "${GITLAB_PUSH_TOKEN}"

    - echo "Created test branch:${BRANCH}"
    - section_end "Create Testing Branch"

    - section_start "Trigger Test Upload Flow On Testing Branch"
    # retry mechanism for trigger upload pipeline in case it failed because of gitlab connectivity issues.
    - for _ in {1..3}; do
    -   export pipeline_id=$(./Utils/trigger_test_upload_flow.sh -ct "${GITLAB_SVC_USER_TOKEN}" -b "${BRANCH}" -dz | jq .id)
    -   if [ "${pipeline_id}" != "null" ]; then
    -     break
    -   fi
    -   echo "Sleeping for 10 seconds before retrying"
    -   sleep 10
    - done
    - echo "Successful triggered test upload - ${CI_SERVER_URL}/${CI_PROJECT_NAMESPACE}/content/-/pipelines/$pipeline_id"
    - section_end "Trigger Test Upload Flow On Testing Branch"

    - section_start "Wait For Upload To Finish"
    - python3 ./Utils/test_upload_flow/wait_for_upload.py -p $pipeline_id -g $GITLAB_API_TOKEN
    - section_end "Wait For Upload To Finish"

    - section_start "Verify Created Testing Bucket"
    - current_storage_base_path="upload-flow/builds/$BRANCH/$pipeline_id/content/packs"
    - python3 ./Utils/test_upload_flow/verify_bucket.py -a "${ARTIFACTS_FOLDER}" -s $GCS_MARKET_KEY -sb $current_storage_base_path -b $ALL_BUCKETS
    - section_end "Verify Created Testing Bucket"
    - job-done
  after_script:
    - !reference [.default-after-script]
    - section_start "Delete Testing Branch"
    - |
      if [ -f "${ARTIFACTS_FOLDER}/test_upload_flow_branch.txt" ]; then
        BRANCH=$(cat "${ARTIFACTS_FOLDER}/test_upload_flow_branch.txt")
        python3 ./Utils/test_upload_flow/delete_test_branch.py -tb "${BRANCH}" -g "${GITLAB_PUSH_TOKEN}"
      fi
    - section_end "Delete Testing Branch"

.server_test_playbooks_results:
  stage: results
  rules:
    - !reference [.filter-non-nightly-docker-updates-rule, rules]
    - if: '$CI_PIPELINE_SOURCE =~ /^(push|contrib)$/'
    - if: '$NIGHTLY'
      when: always
  extends:
    - .default-job-settings
  script:
    - ./Tests/scripts/test_playbooks_results.sh
    - job-done
  artifacts:
    when: always
    expire_in: 30 days
    reports:
      junit:
        - "${ARTIFACTS_FOLDER}/test_playbooks_report.xml"
    paths:
      - "${ARTIFACTS_FOLDER}/test_playbooks_report.xml"
      - ${CI_PROJECT_DIR}/artifacts/*  # restoring the default artifacts path from the job default settings
      - ${CI_PROJECT_DIR}/pipeline_jobs_folder/*  # restoring the default artifacts path from the job default settings


.e2e_test_results:
  stage: results
  rules:
    - !reference [ .filter-non-nightly-docker-updates-rule, rules ]
    - if: '$NIGHTLY'
      when: never
  extends:
    - .default-job-settings
  needs:
    - job: xsoar_ng_server_ga
      optional: true
  script:
    - ./Tests/scripts/test_e2e_results.sh
    - job-done
  artifacts:
    when: always
    expire_in: 30 days
    reports:
      junit:
        - "${ARTIFACTS_FOLDER}/e2e_tests_result.xml"
    paths:
      - "${ARTIFACTS_FOLDER}/e2e_tests_result.xml"
      - ${CI_PROJECT_DIR}/artifacts/*  # restoring the default artifacts path from the job default settings
      - ${CI_PROJECT_DIR}/pipeline_jobs_folder/*  # restoring the default artifacts path from the job default settings


.test_modeling_rule_results:
  stage: results
  rules:
    - !reference [.filter-non-nightly-docker-updates-rule, rules]
    - if: '$CI_PIPELINE_SOURCE =~ /^(push|contrib)$/'
    - if: '$NIGHTLY'
      when: always
  extends:
    - .default-job-settings
  script:
    - ./Tests/scripts/test_modeling_rule_results.sh
    - job-done

xsoar-test_playbooks_results:
  variables:
    SERVER_TYPE: "XSOAR"
    PRODUCT_TYPE: "XSOAR"
    ARTIFACTS_FOLDER: "${ARTIFACTS_FOLDER_XSOAR}"
    JIRA_ISSUE_TYPE: "XSOAR Dev Bug"
    JIRA_COMPONENT: "Test Failure"
    JIRA_LABELS: '["XSOAR", "nightly"]'
  extends: .server_test_playbooks_results
  needs:
    - job: tests_xsoar_server
    - job: xsoar_ng_server_ga
      optional: true
  dependencies:
    - tests_xsoar_server
    - xsoar_ng_server_ga

xsiam-test_playbooks_results:
  variables:
    SERVER_TYPE: "XSIAM"
    PRODUCT_TYPE: "XSIAM"
    ARTIFACTS_FOLDER: "${ARTIFACTS_FOLDER_MPV2}"
    JIRA_ISSUE_TYPE: "XSOAR Dev Bug"
    JIRA_COMPONENT: "Test Failure"
    JIRA_LABELS: '["XSIAM", "nightly"]'
  extends: .server_test_playbooks_results
  needs:
    - xsiam_server_ga
  dependencies:
    - xsiam_server_ga

xsoar-saas_test_e2e_results:
  variables:
    SERVER_TYPE: "XSOAR"
    PRODUCT_TYPE: "XSOAR SAAS"
    ARTIFACTS_FOLDER: "${ARTIFACTS_FOLDER_XSOAR}"
  extends: .e2e_test_results
  needs:
    - xsoar_ng_server_ga
  dependencies:
    - xsoar_ng_server_ga

xsiam-test_modeling_rule_results:
  variables:
    SERVER_TYPE: "XSIAM"
    PRODUCT_TYPE: "XSIAM"
    ARTIFACTS_FOLDER: "${ARTIFACTS_FOLDER_MPV2}"
    JIRA_COMPONENT: "Test Modeling Failure"
    JIRA_ISSUE_TYPE: "XSOAR Dev Bug"
    JIRA_LABELS: '["XSIAM", "nightly"]'
  extends: .test_modeling_rule_results
  needs:
    - xsiam_server_ga
  dependencies:
    - xsiam_server_ga<|MERGE_RESOLUTION|>--- conflicted
+++ resolved
@@ -139,14 +139,11 @@
     - !reference [.create-release-notes-and-common-docs]
     - !reference [.secrets-fetch]
     - section_start "Create or update content graph" --collapsed
-<<<<<<< HEAD
-=======
     - |
         echo "set DEMISTO_SDK_GRAPH_FORCE_CREATE to true to create graph from scratch"
         export DEMISTO_SDK_GRAPH_FORCE_CREATE=true
         echo "DEMISTO_SDK_GRAPH_FORCE_CREATE was set to true to create graph from scratch"
         echo $DEMISTO_SDK_GRAPH_FORCE_CREATE
->>>>>>> 585154a8
     - echo "Staging the repo to include the private packs in the graph"
     - git add Packs
     - echo "Updating the content graph"
