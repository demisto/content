# This rule is to not run the build for docker update branches (for non-nightly packs)
.filter-non-nightly-docker-updates-rule:
  rules:
    - if: '$CI_COMMIT_BRANCH =~ /^demisto\// && $CI_COMMIT_BRANCH !~ /^demisto\/.*-nightly$/'
      when: never

.push-rule:
  rules:
    - !reference [.filter-non-nightly-docker-updates-rule, rules]
    - if: '$CI_PIPELINE_SOURCE =~ /^(push|contrib)$/'

trigger-private-build:
  tags:
    - gke
  needs: []
  stage: unittests-and-validations
  extends:
    - .default-job-settings
  rules:
    - !reference [.filter-non-nightly-docker-updates-rule, rules]
    - if: '$CI_COMMIT_BRANCH =~ /pull\/[0-9]+/'
      when: never
    - if: '$CI_PIPELINE_SOURCE =~ /^(push|contrib)$/'
    - if: '$NIGHTLY'
  script:
    - echo "====Trigger Private Build===="
    - |
      if [ 'true' = $(./Tests/scripts/check_if_branch_exist.sh -t "${GITHUB_TOKEN}" --repo "demisto/content-private" -b "${CI_COMMIT_BRANCH}") ]; then
        PRIVATE_BRANCH_NAME=$CI_COMMIT_BRANCH
      else
        PRIVATE_BRANCH_NAME='master'
      fi
    - python3 Utils/trigger_private_build.py --github-token $GITHUB_TOKEN --private-branch-name $PRIVATE_BRANCH_NAME
    - sleep 60
    - python3 Utils/get_private_build_status.py --github-token $GITHUB_TOKEN
    - job-done
  timeout: 2 hours

.create-release-notes-and-common-docs:
  - section_start "Create Release Notes and Common Server Documentation" --collapsed
  - echo "Creating Release Notes and Content Descriptor"
  - python3 Utils/release_notes_generator.py $CONTENT_VERSION $GIT_SHA1 $CI_BUILD_ID --output "${ARTIFACTS_FOLDER}/packs-release-notes.md" --github-token $GITHUB_TOKEN
  - cp content-descriptor.json "${ARTIFACTS_FOLDER}"
  - ./Documentation/commonServerDocs.sh
  - section_end "Create Release Notes and Common Server Documentation"

merge-dev-secrets:
  tags:
    - gke
  extends:
    - .default-job-settings
  variables:
    master_branch_name: master
  rules:
    - !reference [ .filter-non-nightly-docker-updates-rule, rules ]
    - if: '$CI_PIPELINE_SOURCE =~ /^(push)$/ && $CI_COMMIT_BRANCH == $master_branch_name'
  stage: unittests-and-validations
  script:
    - !reference [.download-demisto-conf]
    - section_start "Merging and deleting dev secrets" --collapsed
    - python3 ./Tests/scripts/merge_and_delete_dev_secrets.py -sa "$GSM_SERVICE_ACCOUNT" --gsm_project_id_dev "$GSM_PROJECT_ID_DEV" --gsm_project_id_prod "$GSM_PROJECT_ID" >> "${ARTIFACTS_FOLDER}/logs/merge_secrets.log"
    - section_end "Merging and deleting dev secrets"
  allow_failure: true

stop-running-pipelines:
  tags:
    - gke
  stage: unittests-and-validations
  needs: []
  extends:
    - .default-job-settings
  variables:
    master_branch_name: master
  rules:
    - !reference [.filter-non-nightly-docker-updates-rule, rules]
    - if: '$CI_PIPELINE_SOURCE =~ /^(push)$/ && $CI_COMMIT_BRANCH != $master_branch_name'
  script:
    - section_start "Stop running pipelines on current branch"
    - Utils/gitlab/stop_running_pipelines.sh $CI_COMMIT_BRANCH $CI_PIPELINE_ID
    - section_end "Stop running pipelines on current branch"


# runs in gitlab for the on-push flow (except for contributors)
run-unittests-and-lint:
  extends:
    - .run-unittests-and-lint
  rules:
    - if: '$BUCKET_UPLOAD == "true"'
      when: never
    - if: '$SECURITY_SCANS == "true"'
      when: never
    - if: '$BUILD_MACHINES_CLEANUP == "true"'
      when: never
    - if: '$FORCE_BUCKET_UPLOAD == "true"'
      when: never
    - if: '$DEMISTO_TEST_NATIVE_CANDIDATE == "true"'
      when: never
    - if: '$DEMISTO_SDK_NIGHTLY != "true"'
    - if: '$CI_PIPELINE_SOURCE =~ /^(push|contrib)$/'


# runs in gitlab for the on-push flow (except for contributors)
run-validations:
  extends:
    - .run-validations
  rules:
    - if: '$NIGHTLY'
    - if: '$CI_PIPELINE_SOURCE =~ /^(push|contrib)$/'


# runs in gitlab for the on-push flow, on every new commit pushed to the branch.
validate-content-conf:
  tags:
    - gke
  stage: unittests-and-validations
  needs: []
  extends:
    - .default-job-settings
  rules:
    - if: '$CI_PIPELINE_SOURCE =~ /^(push)$/'
  script:
    - !reference [ .validate_content_test_conf_branch_merged ]
    - job-done

.generic-prepare-testing-bucket:
  tags:
    - gke
  extends:
    - .default-job-settings
  rules:
    - !reference [.filter-non-nightly-docker-updates-rule, rules]
    - if: "$CI_PIPELINE_SOURCE =~ /^(push|contrib)$/"
    - if: "$NIGHTLY"
  cache:
    policy: pull-push
  variables:
    KUBERNETES_CPU_REQUEST: 2000m
  needs: []
  stage: prepare-testing-bucket
  script:
    - !reference [.download-demisto-conf]
    - !reference [.create-release-notes-and-common-docs]
    - !reference [.secrets-fetch]
    - section_start "Create or update content graph" --collapsed

    - echo "Updating the content graph"
    - mkdir "${ARTIFACTS_FOLDER}/content_graph"
    - demisto-sdk update-content-graph -g --marketplace $MARKETPLACE_VERSION -o "${ARTIFACTS_FOLDER}/content_graph"
    - echo "Successfully updated content graph"

    - section_end "Create or update content graph"

    - section_start "Create Content Artifacts and Update Conf" --collapsed
    - export DEMISTO_SDK_MARKETPLACE=$MARKETPLACE_VERSION  # This is done because the demisto-sdk uses this environment variable.
    - |
      if [[ $MARKETPLACE_VERSION == "xsoar" || $MARKETPLACE_VERSION == "xsoar_saas" ]];  # later the non xsoar will be edited to remove xsoar naming.
      then
        echo "Starting to create artifacts with zip for XSOAR."
        python Tests/scripts/create_artifacts_graph/create_artifacts.py --marketplace "$MARKETPLACE_VERSION" --artifacts-output "${ARTIFACTS_FOLDER}/content_packs" --dependencies-output "${ARTIFACTS_FOLDER}/packs_dependencies.json" --packs-output "${ARTIFACTS_FOLDER}/packs.json" --bucket-upload "$BUCKET_UPLOAD"
      else
        echo "Starting to create artifacts without zip."
        python Tests/scripts/create_artifacts_graph/create_artifacts.py --marketplace "$MARKETPLACE_VERSION" --artifacts-output "${ARTIFACTS_FOLDER}/content_packs" --dependencies-output "${ARTIFACTS_FOLDER}/packs_dependencies.json" --packs-output "${ARTIFACTS_FOLDER}/packs.json" --no-zip --bucket-upload "$BUCKET_UPLOAD"
      fi

    - gcloud auth activate-service-account --key-file="$GCS_ARTIFACTS_KEY" >> "${ARTIFACTS_FOLDER}/logs/gcloud_auth.log" 2>&1

    - cp "./Tests/conf.json" "${ARTIFACTS_FOLDER}/conf.json"
    - section_end "Create Content Artifacts and Update Conf"

    - section_start "Replace Cortex XSOAR" --collapsed
    - |
      if [[ $MARKETPLACE_VERSION == "marketplacev2" ||  $MARKETPLACE_VERSION == "xpanse" ]];
      then
        echo "Replace Cortex XSOAR for non-xsoar build."
        pushd "${ARTIFACTS_FOLDER}"
        find content_packs -type f -not \( -path "*/ReleaseNotes/*" \) -exec sed -i -e 's/Cortex XSOAR/'"$PRODUCT_NAME"'/gI' {} \;
        pushd content_packs; zip -r ../content_packs.zip * 1> /dev/null; popd
        rm -rf content_packs
        popd
      fi
    - section_end "Replace Cortex XSOAR"
    - section_start "Collect Tests" --collapsed
    - |
      if [ -n "${INSTANCE_TESTS}" ]; then
        echo "Skipping - not running in INSTANCE_TESTS build"
      else
        [ -n "${NIGHTLY}" ] && IS_NIGHTLY=true || IS_NIGHTLY=false
        python3 ./Tests/scripts/collect_tests/collect_tests.py -n $IS_NIGHTLY --marketplace "$MARKETPLACE_VERSION" --service_account $GCS_MARKET_KEY --graph true --override_all_packs $OVERRIDE_ALL_PACKS -up "${PACKS_TO_UPLOAD}"
      fi
    - section_end "Collect Tests"

    - section_start "Prepare Content Packs for Testing"
    - ./Tests/scripts/prepare_content_packs_for_testing.sh "$MARKETPLACE_BUCKET" "$STORAGE_BASE_PATH" "$MARKETPLACE_VERSION"
    - section_end "Prepare Content Packs for Testing"

    - section_start "Create Instances for XSOAR"
    - |
      if [[ ${MARKETPLACE_VERSION} = "xsoar" ]]; then
        echo "Creating Instances, only for XSOAR."
        [ -n "${TIME_TO_LIVE}" ] && TTL=${TIME_TO_LIVE} || TTL=300
        time python3 ./gcp/create_instance.py --env-type "$IFRA_ENV_TYPE" --outfile "${ARTIFACTS_FOLDER}/env_results.json" --creds $CONTENT_BUILD_GCP --zone $GCP_ZONE
      fi
    - section_end "Create Instances for XSOAR"
    - section_start "Upload Artifacts to GCP" --collapsed
    - ./Tests/scripts/upload_artifacts.sh
    - section_end "Upload Artifacts to GCP"
    - echo "create instances done" > "${ARTIFACTS_FOLDER}/create_instances_done.txt"
    - job-done

xsoar-prepare-testing-bucket:
  variables:
    ARTIFACTS_FOLDER: "${ARTIFACTS_FOLDER_XSOAR}"
    MARKETPLACE_VERSION: "xsoar"
    MARKETPLACE_BUCKET: "$GCS_MARKET_BUCKET"
  extends:
    - .generic-prepare-testing-bucket

xsoar-saas-prepare-testing-bucket:
  variables:
    ARTIFACTS_FOLDER: "${ARTIFACTS_FOLDER_XSOAR_SAAS}"
    MARKETPLACE_VERSION: "xsoar_saas"
    MARKETPLACE_BUCKET: "$GCS_MARKET_XSOAR_SAAS_BUCKET"
  extends:
    - .generic-prepare-testing-bucket

mpv2-prepare-testing-bucket:
  variables:
    ARTIFACTS_FOLDER: "${ARTIFACTS_FOLDER_MPV2}"
    MARKETPLACE_VERSION: "marketplacev2"
    MARKETPLACE_BUCKET: "$GCS_MARKET_V2_BUCKET"
    PRODUCT_NAME: "Cortex XSIAM"
  extends:
    - .generic-prepare-testing-bucket

xpanse-prepare-testing-bucket:
  variables:
    ARTIFACTS_FOLDER: "${ARTIFACTS_FOLDER_XPANSE}"
    MARKETPLACE_VERSION: "xpanse"
    PRODUCT_NAME: "Cortex XPANSE"
    MARKETPLACE_BUCKET: "$GCS_MARKET_XPANSE_BUCKET"
  extends:
    - .generic-prepare-testing-bucket

.test_content_on_xsoar_server_instances_base:
  tags:
    - gke
  extends:
    - .default-job-settings
    - .push-rule
  variables:
    ARTIFACTS_FOLDER: "${ARTIFACTS_FOLDER_XSOAR}/"
    ARTIFACTS_FOLDER_INSTANCE: "${ARTIFACTS_FOLDER_XSOAR}/instance_${INSTANCE_ROLE}"
    ENV_RESULTS_PATH: "${ARTIFACTS_FOLDER_XSOAR}/env_results.json"
    SERVER_TYPE: "XSOAR"
  stage: run-instances
  needs:
    - job: xsoar-prepare-testing-bucket
      optional: true
  script:
    - EXIT_CODE=0
    - section_start "Create Artifacts instance directory" --collapsed
    - |
      [ -d "${ARTIFACTS_FOLDER_INSTANCE}" ] || mkdir -p "${ARTIFACTS_FOLDER_INSTANCE}"
    - section_end "Create Artifacts instance directory"
    - section_start "Check if should run Server Master"
    - |
      echo "Instance role:${INSTANCE_ROLE}"
      if [ -n "${NIGHTLY}" ] && [ "${INSTANCE_ROLE}" != "Server Master" ]; then
        echo "Not running the instance flow, not a Server Master instance and we are in a nightly build."
        job-done
        exit 0
      fi
    - section_end "Check if should run Server Master"
    - !reference [.download-demisto-conf]
    - !reference [.secrets-fetch]
    - export TEMP=$(cat "${ARTIFACTS_FOLDER}/filter_envs.json" | jq ".\"$INSTANCE_ROLE\"")
    # If instance was not created
    - |
      if [[ "$TEMP" != "true" && -z "${NIGHTLY}" ]]; then
        echo "Instance with role $INSTANCE_ROLE was not created"
        job-done
        exit 0
      fi
    - !reference [.ssh-config-setup]
    - section_start "Wait Until Server Ready"
    - |
        [ -n "${NIGHTLY}" ] && IS_NIGHTLY=true || IS_NIGHTLY=false
        python3 ./Tests/scripts/wait_until_server_ready.py  -n ${IS_NIGHTLY} --instance-role "${INSTANCE_ROLE}"
    - section_end "Wait Until Server Ready"
    - section_start "Copy env results to artifacts folder" --collapsed
    - |
      # workaround for the hard-coded value in the sdk
      cp "${ARTIFACTS_FOLDER}/env_results.json" "./artifacts/env_results.json"
      cp "${ARTIFACTS_FOLDER}/filter_file.txt" "./artifacts/filter_file.txt"

    - section_end "Copy env results to artifacts folder"
    - section_start "Install Packs and run Test-Module"
    - ./Tests/scripts/install_content_and_test_integrations.sh || EXIT_CODE=$?
    - cp -f "${ARTIFACTS_FOLDER}/conf.json" Tests/conf.json
    - section_end "Install Packs and run Test-Module"
    - section_start "Wait Until Server Ready"
    - echo Going to sleep for 15 minutes to allow server finish indexing
    - sleep-with-progress 900 30 "Sleeping... " 150
    - echo "Done sleeping!"
    - section_end "Wait Until Server Ready"
    - section_start "Run Tests"
    - ./Tests/scripts/run_tests.sh || EXIT_CODE=$?
    - section_end "Run Tests"
    - job-done
    - exit $EXIT_CODE
  after_script:
    - !reference [.default-after-script]
    - !reference [.install_ssh_keys]
    - !reference [.ssh-config-setup]
    - section_start "Destroy Instances"
    - python3 ./Tests/scripts/destroy_instances.py --artifacts-dir "${ARTIFACTS_FOLDER}" --env-file "${ARTIFACTS_FOLDER}/env_results.json" --instance-role "$INSTANCE_ROLE"
    - if [ $? -ne 0 ]; then
    - python3 ./Tests/scripts/destroy_instances.py --artifacts-dir $ARTIFACTS_FOLDER --env-file $ARTIFACTS_FOLDER/env_results.json --instance-role "$INSTANCE_ROLE"
    - destroy_instances_exit_code=$?
    - |
      if [ ${destroy_instances_exit_code} -ne 0 ]; then
        echo "Failed to destroy instances, exit code: ${destroy_instances_exit_code}"
      fi
    - section_end "Destroy Instances"
  artifacts:
    when: always
    expire_in: 30 days
    reports:
      junit:
        - "${ARTIFACTS_FOLDER_INSTANCE}/test_playbooks_report.xml"
    paths:
      - "${ARTIFACTS_FOLDER_INSTANCE}/test_playbooks_report.xml"
      - /builds/xsoar/content/artifacts/*  # restoring the default artifacts path from the job default settings
      - /builds/xsoar/content/pipeline_jobs_folder/*  # restoring the default artifacts path from the job default settings

tests_xsoar_server:
  extends:
    - .test_content_on_xsoar_server_instances_base
  #  No need to trigger in case of release branch or docker update branches (non-nightly packs)
  rules:
    - !reference [.filter-non-nightly-docker-updates-rule, rules]
    - if: '$CI_PIPELINE_SOURCE =~ /^(push|contrib)$/'
    - if: '$NIGHTLY'
      when: always
      variables:
        KUBERNETES_CPU_REQUEST: 2000m
  parallel:
    matrix:
      - INSTANCE_ROLE:
        - "Server 6.9"
        - "Server 6.10"
        - "Server 6.11"
        - "Server 6.12"
        - "Server Master"

fan-in-nightly:
  tags:
    - gke
  stage: fan-in
  rules:
    - if: '$NIGHTLY'
      when: always
  script:
    - echo "fan in"

jobs-done-check-nightly:
  extends:
    - .jobs-done-check
  needs: ['run-unittests-and-lint', 'run-validations', 'trigger-private-build', 'mpv2-prepare-testing-bucket', 'xpanse-prepare-testing-bucket', 'xsoar-prepare-testing-bucket', 'xsoar-saas-prepare-testing-bucket', 'xsiam_server_ga', 'tests_xsoar_server', 'xsiam_server_ga-test_playbooks_results', 'tests_xsoar_server-test_playbooks_results']
  tags:
    - gke
  rules:
    - if: '$NIGHTLY'
      when: always

jobs-done-check-on-push:
  extends:
    - .push-rule
    - .jobs-done-check
  needs:
    - job: run-unittests-and-lint
      optional: true
    - job: trigger-private-build
      optional: true
    - job: validate-content-conf
      optional: true
    - job: mpv2-prepare-testing-bucket
      optional: true
    - job: xpanse-prepare-testing-bucket
      optional: true
    - job: xsoar-prepare-testing-bucket
      optional: true
    - job: xsoar-saas-prepare-testing-bucket
      optional: true
    - job: xsiam_server_ga
      optional: true
    - job: tests_xsoar_server
      optional: true
    - job: xsoar_ng_server_ga
      optional: true
    - job: tests_xsoar_server-test_playbooks_results
      optional: true
    - job: xsiam_server_ga-test_playbooks_results
      optional: true
  tags:
    - gke

slack-notify-nightly-build:
  extends:
    - .trigger-slack-notification
  rules:
    - if: '$NIGHTLY'
      when: always
  variables:
    PIPELINE_TO_QUERY: $CI_PIPELINE_ID
    WORKFLOW: 'Content Nightly'
    JOB_NAME: 'fan-in-nightly'
    # Passes the environment variable from the parent pipeline to the child which can be useful for cases
    # when triggering pipeline with alternate env variable value passed in the API call
    SLACK_CHANNEL: $SLACK_CHANNEL
    SLACK_JOB: 'true'


.test_content_on_cloud_server_instances_base:
  tags:
    - gke
    - us-west1
  extends:
    - .default-job-settings
    - .push-rule
  variables:
    EXTRACT_PRIVATE_TESTDATA: "true"
  stage: run-instances
  script:
    - EXIT_CODE=0
    - section_start "Create Artifacts instance directory" --collapsed
    - |
      [ -d "${ARTIFACTS_FOLDER_INSTANCE}" ] || mkdir -p "${ARTIFACTS_FOLDER_INSTANCE}"
    - section_end "Create Artifacts instance directory"
    - !reference [.download-demisto-conf]
    - !reference [.secrets-fetch]
    - section_start "Are there tests to run?" --collapsed
    - |
      if ! [[ -s "${ARTIFACTS_FOLDER}/content_packs_to_install.txt" || -s "${ARTIFACTS_FOLDER}/filter_file.txt" ]]; then
        # The files are empty.
        echo "Not running the instance flow, no tests to run were found."
        ./Tests/scripts/run_tests.sh --generate-empty-result-file
        ./Tests/scripts/test_modeling_rules.sh --generate-empty-result-file
        job-done
        exit $EXIT_CODE
      fi
    - cp "${ARTIFACTS_FOLDER}/filter_file.txt" "./artifacts/filter_file.txt"
    - section_end "Are there tests to run?"

    - !reference [.lock-machine]
    - !reference [.uninstall-packs-and-reset-bucket-cloud]

    - section_start "Install Packs and run Test-Module"
    - ./Tests/scripts/install_content_and_test_integrations.sh || EXIT_CODE=$?
    - section_end "Install Packs and run Test-Module"

    - section_start "Run Tests"
    - cp -f "${ARTIFACTS_FOLDER}/conf.json" Tests/conf.json
    - ./Tests/scripts/run_tests.sh || EXIT_CODE=$?
    - section_end "Run Tests"

    - section_start "Test Modeling Rules"
    - ./Tests/scripts/test_modeling_rules.sh || EXIT_CODE=$?
    - section_end "Test Modeling Rules"

    - !reference [.cloud-machine-information]
    - job-done
    - exit $EXIT_CODE
  after_script:
    - source .gitlab/helper_functions.sh
    - !reference [.unlock-machine]

#xsiam_server_dev:
#  extends:
#    - .test_content_on_xsiam_server_instances_base
#  rules:
#    - if: '$CI_PIPELINE_SOURCE =~ /^(push|contrib)$/'
#    - if: '$NIGHTLY'
#      when: always
#  variables:
#    INSTANCE_ROLE: "XSIAM Master"
#    GCS_QUEUE_FILE: "queue-master"
#    TEST_MACHINES_LIST: "test-machines-master"


xsiam_server_ga:
  extends:
    - .test_content_on_cloud_server_instances_base
  rules:
    - !reference [.filter-non-nightly-docker-updates-rule, rules]
    - if: '$CI_PIPELINE_SOURCE =~ /^(push|contrib)$/'
    - if: '$NIGHTLY'
      when: always
      variables:
        CLOUD_MACHINES_TYPE: "nightly"
        CLOUD_MACHINES_COUNT: 1
        GCS_LOCKS_PATH: "content-locks/locks-xsiam-ga-nightly"
  variables:
    CLOUD_MACHINES_TYPE: "build"
    CLOUD_MACHINES_COUNT: 1
    INSTANCE_ROLE: "XSIAM"
    GCS_QUEUE_FILE: "queue-ga"
    GCS_LOCKS_PATH: "content-locks/locks-xsiam-ga"
    CLOUD_SERVERS_FILE: "xsiam_servers_path"
    CLOUD_API_KEYS: $XSIAM_API_KEYS
    CLOUD_API_TOKENS: $XSIAM_TOKENS
    ARTIFACTS_FOLDER: "${ARTIFACTS_FOLDER_MPV2}"
    ARTIFACTS_FOLDER_INSTANCE: "${ARTIFACTS_FOLDER_MPV2}/instance_xsiam"
    GCS_MARKET_BUCKET: "${GCS_MARKET_V2_BUCKET}"
    ENV_RESULTS_PATH: "${ARTIFACTS_FOLDER_MPV2}/env_results.json"
    GCS_SOURCE_BUCKET: "$GCS_PRODUCTION_V2_BUCKET"
    GCS_MACHINES_BUCKET: "marketplace-v2-dist-dev/upload-flow/builds-xsiam"
    SERVER_TYPE: "XSIAM"
    MARKETPLACE_NAME: "marketplacev2"
    NON_REMOVABLE_PACKS: "Base"
    JIRA_COMPONENT: "Test Modeling Failure"
    JIRA_ISSUE_TYPE: "XSOAR Dev Bug"
    JIRA_LABELS: '["XSIAM"]'
  needs:
    - job: mpv2-prepare-testing-bucket
      optional: true
  artifacts:
    when: always
    expire_in: 30 days
    reports:
      junit:
        - "${ARTIFACTS_FOLDER_INSTANCE}/modeling_rules_results.xml"
        - "${ARTIFACTS_FOLDER_INSTANCE}/test_playbooks_report.xml"
    paths:
<<<<<<< HEAD
      - "${ARTIFACTS_FOLDER_INSTANCE}/modeling_rules_results.xml"
      - "${ARTIFACTS_FOLDER_INSTANCE}/test_playbooks_report.xml"
      - /builds/xsoar/content/artifacts/*  # restoring the default artifacts path from the job default settings
      - /builds/xsoar/content/pipeline_jobs_folder/*  # restoring the default artifacts path from the job default settings
=======
      - ${ARTIFACTS_FOLDER}/modeling_rules_results.xml
      - ${CI_PROJECT_DIR}/artifacts/*  # restoring the default artifacts path from the job default settings
      - ${CI_PROJECT_DIR}/pipeline_jobs_folder/*  # restoring the default artifacts path from the job default settings
>>>>>>> 2c82933e

xsoar_ng_server_ga:
  extends:
    - .test_content_on_cloud_server_instances_base
  rules:
    - !reference [.filter-non-nightly-docker-updates-rule, rules]
    - if: '$CI_PIPELINE_SOURCE =~ /^(push|contrib)$/'
      when: always
  variables:
    CLOUD_MACHINES_TYPE: "build"
    CLOUD_MACHINES_COUNT: 1
    INSTANCE_ROLE: "XSOAR SAAS"
    GCS_QUEUE_FILE: "queue-ga"
    GCS_LOCKS_PATH: "content-locks/locks-xsoar-ng"
    CLOUD_SERVERS_FILE: "xsoar_ng_servers_path"
    CLOUD_API_KEYS: $XSOAR_NG_API_KEYS
<<<<<<< HEAD
    CLOUD_API_TOKENS: $XSIAM_TOKENS
    GCS_SOURCE_BUCKET: "${GCS_PRODUCTION_BUCKET}"
    ARTIFACTS_FOLDER: "${ARTIFACTS_FOLDER_XSOAR_SAAS}"
    ARTIFACTS_FOLDER_INSTANCE: "${ARTIFACTS_FOLDER_XSOAR_SAAS}/instance_saas"
    ENV_RESULTS_PATH: "${ARTIFACTS_FOLDER_XSOAR}/env_results.json"
    GCS_MACHINES_BUCKET: "marketplace-dist-dev/upload-flow/builds-xsoar-ng"
    SERVER_TYPE: "XSOAR SAAS"
    MARKETPLACE_NAME: "xsoar"
=======
    GCS_SOURCE_BUCKET: "${GCS_PRODUCTION_XSOAR_SAAS_BUCKET}"
    ARTIFACTS_FOLDER: "${ARTIFACTS_FOLDER_XSOAR_SAAS}"
    ENV_RESULTS_PATH: "${ARTIFACTS_FOLDER_XSOAR_SAAS}/env_results.json"
    GCS_MACHINES_BUCKET: "marketplace-saas-dist-dev/upload-flow/builds-xsoar-ng"
    SERVER_TYPE: "XSIAM"
    MARKETPLACE_NAME: "xsoar_saas"
>>>>>>> 2c82933e
    NON_REMOVABLE_PACKS: "Base"
  needs:
    - job: xsoar-saas-prepare-testing-bucket
      optional: true
  artifacts:
    when: always
    expire_in: 30 days
    reports:
      junit:
        - "${ARTIFACTS_FOLDER_INSTANCE}/test_playbooks_report.xml"
    paths:
      - "${ARTIFACTS_FOLDER_INSTANCE}/test_playbooks_report.xml"
      - /builds/xsoar/content/artifacts/*  # restoring the default artifacts path from the job default settings
      - /builds/xsoar/content/pipeline_jobs_folder/*  # restoring the default artifacts path from the job default settings

test-upload-flow:
  tags:
    - gke
  extends:
    - .default-job-settings
  rules:
    - !reference [.filter-non-nightly-docker-updates-rule, rules]
    - if: '$CI_PIPELINE_SOURCE =~ /^(push|contrib)$/'
  variables:
    ALL_BUCKETS: "$GCS_MARKET_BUCKET_DEV,$GCS_MARKET_V2_BUCKET_DEV"
  stage: unittests-and-validations
  script:
    - section_start "Checks Whether to Trigger a Test Upload"
    - SHOULD_SKIP_TEST_UPLOAD=$(./Utils/should_trigger_test_upload.sh)
    - if [ -z "$SHOULD_SKIP_TEST_UPLOAD" ]; then
    -   echo "No upload-flow related files were modified, skipping upload test"
    -   exit 0
    - fi
    - echo "Found modified files that should be tested in upload-flow"
    - section_end "Checks Whether to Trigger a Test Upload"

    - section_start "Create Testing Branch"
    - export BRANCH="${CI_COMMIT_BRANCH}-upload_test_branch-$(date +%s)"
    - python3 ./Utils/test_upload_flow/create_test_branch.py -tb $BRANCH -a "${ARTIFACTS_FOLDER}" -g $GITLAB_PUSH_TOKEN
    - echo $BRANCH
    - section_end "Create Testing Branch"

    - section_start "Trigger Test Upload Flow On Testing Branch"
    # retry mechanism for trigger upload pipeline in case it failed because of gitlab connectivity issues.
    - for _ in {1..3}; do
    -   export pipeline_id=$(./Utils/trigger_test_upload_flow.sh -ct $GITLAB_SVC_USER_TOKEN -g -b $BRANCH | jq .id)
    -   if [ "${pipeline_id}" != "null" ]; then
    -     break
    -   fi
    -   echo "Sleeping for 10 seconds before retrying"
    -   sleep 10
    - done
    - echo "Successful triggered test upload - ${CI_SERVER_URL}/${CI_PROJECT_NAMESPACE}/content/-/pipelines/$pipeline_id"  # disable-secrets-detection
    - section_end "Trigger Test Upload Flow On Testing Branch"

    - section_start "Wait For Upload To Finish"
    - python3 ./Utils/test_upload_flow/wait_for_upload.py -p $pipeline_id -g $GITLAB_API_TOKEN
    - section_end "Wait For Upload To Finish"

    - section_start "Verify Created Testing Bucket"
    - current_storage_base_path="upload-flow/builds/$BRANCH/$pipeline_id/content/packs"
    - python3 ./Utils/test_upload_flow/verify_bucket.py -a "${ARTIFACTS_FOLDER}" -s $GCS_MARKET_KEY -sb $current_storage_base_path -b $ALL_BUCKETS
    - section_end "Verify Created Testing Bucket"

.server_test_playbooks_report:
  stage: test_playbooks_report
  rules:
    - !reference [.filter-non-nightly-docker-updates-rule, rules]
    - if: '$CI_PIPELINE_SOURCE =~ /^(push|contrib)$/'
  extends:
    - .default-job-settings
  script:
    - EXIT_CODE=0
    - ./Tests/scripts/convert_test_playbook_result_to_jira_issues.sh || EXIT_CODE=$?
    - job-done
    - exit "${EXIT_CODE}"
  artifacts:
    when: always
    expire_in: 30 days
    reports:
      junit:
        - "${ARTIFACTS_FOLDER}/test_playbooks_report.xml"
    paths:
      - "${ARTIFACTS_FOLDER}/test_playbooks_report.xml"
      - /builds/xsoar/content/artifacts/*  # restoring the default artifacts path from the job default settings
      - /builds/xsoar/content/pipeline_jobs_folder/*  # restoring the default artifacts path from the job default settings

tests_xsoar_server-test_playbooks_results:
  variables:
    ARTIFACTS_FOLDER: "${ARTIFACTS_FOLDER_XSOAR}"
    JIRA_ISSUE_TYPE: "XSOAR Dev Bug"
    JIRA_COMPONENT: "Test Failure"
    JIRA_LABELS: '["XSOAR"]'
  extends: .server_test_playbooks_report
  needs:
    - tests_xsoar_server
    - xsoar_ng_server_ga
  dependencies:
    - tests_xsoar_server
    - xsoar_ng_server_ga

xsiam_server_ga-test_playbooks_results:
  variables:
    SERVER_TYPE: "XSIAM"
    ARTIFACTS_FOLDER: "${ARTIFACTS_FOLDER_MPV2}"
    JIRA_ISSUE_TYPE: "XSOAR Dev Bug"
    JIRA_COMPONENT: "Test Failure"
    JIRA_LABELS: '["XSIAM"]'
  extends: .server_test_playbooks_report
  needs:
    - xsiam_server_ga
  dependencies:
    - xsiam_server_ga<|MERGE_RESOLUTION|>--- conflicted
+++ resolved
@@ -532,16 +532,10 @@
         - "${ARTIFACTS_FOLDER_INSTANCE}/modeling_rules_results.xml"
         - "${ARTIFACTS_FOLDER_INSTANCE}/test_playbooks_report.xml"
     paths:
-<<<<<<< HEAD
       - "${ARTIFACTS_FOLDER_INSTANCE}/modeling_rules_results.xml"
       - "${ARTIFACTS_FOLDER_INSTANCE}/test_playbooks_report.xml"
-      - /builds/xsoar/content/artifacts/*  # restoring the default artifacts path from the job default settings
-      - /builds/xsoar/content/pipeline_jobs_folder/*  # restoring the default artifacts path from the job default settings
-=======
-      - ${ARTIFACTS_FOLDER}/modeling_rules_results.xml
       - ${CI_PROJECT_DIR}/artifacts/*  # restoring the default artifacts path from the job default settings
       - ${CI_PROJECT_DIR}/pipeline_jobs_folder/*  # restoring the default artifacts path from the job default settings
->>>>>>> 2c82933e
 
 xsoar_ng_server_ga:
   extends:
@@ -558,23 +552,12 @@
     GCS_LOCKS_PATH: "content-locks/locks-xsoar-ng"
     CLOUD_SERVERS_FILE: "xsoar_ng_servers_path"
     CLOUD_API_KEYS: $XSOAR_NG_API_KEYS
-<<<<<<< HEAD
     CLOUD_API_TOKENS: $XSIAM_TOKENS
-    GCS_SOURCE_BUCKET: "${GCS_PRODUCTION_BUCKET}"
     ARTIFACTS_FOLDER: "${ARTIFACTS_FOLDER_XSOAR_SAAS}"
     ARTIFACTS_FOLDER_INSTANCE: "${ARTIFACTS_FOLDER_XSOAR_SAAS}/instance_saas"
     ENV_RESULTS_PATH: "${ARTIFACTS_FOLDER_XSOAR}/env_results.json"
-    GCS_MACHINES_BUCKET: "marketplace-dist-dev/upload-flow/builds-xsoar-ng"
-    SERVER_TYPE: "XSOAR SAAS"
-    MARKETPLACE_NAME: "xsoar"
-=======
     GCS_SOURCE_BUCKET: "${GCS_PRODUCTION_XSOAR_SAAS_BUCKET}"
-    ARTIFACTS_FOLDER: "${ARTIFACTS_FOLDER_XSOAR_SAAS}"
-    ENV_RESULTS_PATH: "${ARTIFACTS_FOLDER_XSOAR_SAAS}/env_results.json"
     GCS_MACHINES_BUCKET: "marketplace-saas-dist-dev/upload-flow/builds-xsoar-ng"
-    SERVER_TYPE: "XSIAM"
-    MARKETPLACE_NAME: "xsoar_saas"
->>>>>>> 2c82933e
     NON_REMOVABLE_PACKS: "Base"
   needs:
     - job: xsoar-saas-prepare-testing-bucket
