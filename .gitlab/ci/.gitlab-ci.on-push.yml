--- conflicted
+++ resolved
@@ -505,12 +505,8 @@
 
 slack-notify-on-push:
   rules:
-<<<<<<< HEAD
-    - !reference [.filter-non-nightly-docker-updates-rule, rules]
-    - if: '$$CI_PIPELINE_SOURCE =~ /^(push|contrib)$/ && $CI_COMMIT_BRANCH != $master_branch_name'
-=======
+    - !reference [.filter-non-nightly-docker-updates-rule, rules]
     - if: '$CI_PIPELINE_SOURCE =~ /^(push|contrib)$/ && $CI_COMMIT_BRANCH != $master_branch_name'
->>>>>>> d91f6faf
   extends:
     - .trigger-slack-notification
   variables:  # Passes the environment variable from the parent pipeline to the child which can be useful for cases when triggering pipeline with alternate env variable value passed in the API call.
