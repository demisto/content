variables:
  ARTIFACTORY_ENABLED: "true"
  PIP_DISABLE_PIP_VERSION_CHECK: "1"
  DONT_CACHE_LAST_RESPONSE: "true"
  GCS_MARKET_BUCKET: "${TEST_XDR_PREFIX}marketplace-dist"
  GCS_MARKET_V2_BUCKET: "${TEST_XDR_PREFIX}marketplace-v2-dist"
  GCS_MARKET_XPANSE_BUCKET: "${TEST_XDR_PREFIX}xpanse-dist"
  GCS_MARKET_XSOAR_SAAS_BUCKET: "${TEST_XDR_PREFIX}marketplace-saas-dist"
  GCS_MARKET_BUCKET_DEV: "${TEST_XDR_PREFIX}marketplace-dist-dev"
  GCS_MARKET_V2_BUCKET_DEV: "${TEST_XDR_PREFIX}marketplace-v2-dist-dev"
  STORAGE_BASE_PATH: ""
  SLACK_CHANNEL: "dmst-build-test"
  DEMISTO_README_VALIDATION: "true"
  ARTIFACTS_FOLDER: "${CI_PROJECT_DIR}/artifacts"
  PIPELINE_JOBS_FOLDER: "${CI_PROJECT_DIR}/pipeline_jobs_folder"
  ARTIFACTS_FOLDER_XSOAR: "${CI_PROJECT_DIR}/artifacts/xsoar"  # Used for both XSOAR on-prem and XSOAR SaaS
  ARTIFACTS_FOLDER_MPV2: "${CI_PROJECT_DIR}/artifacts/marketplacev2"
  ARTIFACTS_FOLDER_XPANSE: "${CI_PROJECT_DIR}/artifacts/xpanse"
  JIRA_ISSUE_UNRESOLVED_TRANSITION_NAME: "Backlog"
  JIRA_PROJECT_ID: "CIAC"
<<<<<<< HEAD
  JIRA_SERVER_URL: "https://jira-dc.paloaltonetworks.com"
=======
>>>>>>> d91f6faf
  JIRA_VERIFY_SSL: "True"
  # Jira additional fields are a json string that will be parsed into a dictionary containing the name of the field as the key and the value as a dictionary containing the value of the field.
  JIRA_ADDITIONAL_FIELDS: '{"customfield_17166":{"value": "IN"},"customfield_17167":{"value": "FALSE"},"customfield_17168":{"value": "Single"}}'
  BASH_ENV: "${CI_PROJECT_DIR}/artifacts/bash_env"
  PYTHONPATH: "${CI_PROJECT_DIR}"
  PIP_CACHE_DIR: "$CI_PROJECT_DIR/.cache/pip"
  FEATURE_BRANCH_NAME: "v4.5.0"
  IFRA_ENV_TYPE: "Content-Env"
  GIT_DEPTH: 0
  GET_SOURCES_ATTEMPTS: 3  # see https://docs.gitlab.com/ee/ci/runners/configure_runners.html#job-stages-attempts
  ENV_RESULTS_PATH: "${CI_PROJECT_DIR}/artifacts/env_results.json"
  GCS_PRODUCTION_BUCKET: "${TEST_XDR_PREFIX}marketplace-dist"
  GCS_PRODUCTION_V2_BUCKET: "${TEST_XDR_PREFIX}marketplace-v2-dist"
  GCS_PRODUCTION_XPANSE_BUCKET: "${TEST_XDR_PREFIX}xpanse-dist"
  GCS_PRODUCTION_XSOAR_SAAS_BUCKET: "${TEST_XDR_PREFIX}marketplace-saas-dist"
  DEMISTO_CONNECTION_POOL_MAXSIZE: "180" # see this issue for more info https://github.com/demisto/etc/issues/36886
  SDK_REF: "master" # The default sdk branch to use.
  OVERRIDE_SDK_REF: "" # Whether to override the sdk branch.
  OVERRIDE_ALL_PACKS: "false"
  TEST_UPLOAD: "true"
  NATIVE_CANDIDATE_IMAGE: "latest"
  DEMISTO_SDK_GRAPH_FORCE_CREATE: "true"  # change this when the demisto-sdk update-graph command is stable
  DEMISTO_SDK_LOG_FILE_PATH: $ARTIFACTS_FOLDER/logs/demisto_sdk_debug.log
  CONTENT_GITLAB_CI: "true"
  POETRY_VIRTUALENVS_OPTIONS_ALWAYS_COPY: "true"
  FF_USE_FASTZIP: "true"
  POETRY_VERSION: "1.6.1"
  INSTALL_POETRY: "true"<|MERGE_RESOLUTION|>--- conflicted
+++ resolved
@@ -18,10 +18,6 @@
   ARTIFACTS_FOLDER_XPANSE: "${CI_PROJECT_DIR}/artifacts/xpanse"
   JIRA_ISSUE_UNRESOLVED_TRANSITION_NAME: "Backlog"
   JIRA_PROJECT_ID: "CIAC"
-<<<<<<< HEAD
-  JIRA_SERVER_URL: "https://jira-dc.paloaltonetworks.com"
-=======
->>>>>>> d91f6faf
   JIRA_VERIFY_SSL: "True"
   # Jira additional fields are a json string that will be parsed into a dictionary containing the name of the field as the key and the value as a dictionary containing the value of the field.
   JIRA_ADDITIONAL_FIELDS: '{"customfield_17166":{"value": "IN"},"customfield_17167":{"value": "FALSE"},"customfield_17168":{"value": "Single"}}'
