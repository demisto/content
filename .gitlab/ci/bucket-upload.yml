.bucket-upload-rule:
  rules:
    - if: '$CI_COMMIT_BRANCH =~ /pull\/[0-9]+/'
      when: never
    - if: '$BUCKET_UPLOAD == "true"'

.bucket-upload-rule-always:
  rules:
    - if: '$CI_COMMIT_BRANCH =~ /pull\/[0-9]+/'
      when: never
    - if: '$BUCKET_UPLOAD == "true"'
      when: always


.check_user_permissions_to_upload_packs: &check_user_permissions_to_upload_packs
  - section_start "Check User Permissions to Upload Packs" # if bucket upload and uploading to marketplace-dist
  - |
    if [[ -n "${BUCKET_UPLOAD}" || -n "${FORCE_BUCKET_UPLOAD}" ]] && [[ "$GCS_MARKET_BUCKET" == "$GCS_PRODUCTION_BUCKET" ]]; then
      CONTENT_LEADERS=$(curl -sS "https://api.github.com/orgs/demisto/teams/content-leaders/members" -H "Authorization: token ${GITHUB_TOKEN}")
      echo "recieved content leaders"
      LEADER_NAMES=$(echo $CONTENT_LEADERS | jq -r ".[].login")
      LEADER_NAMES=$(echo "${LEADER_NAMES}" "content-bot" "svc -xsoar-gitlab-mirror" "${USERS_ALLOWED_TRIGGER_UPLOAD}" )
      if [[ -z "$GITLAB_USER_NAME" ]] || [[ -z "`echo $LEADER_NAMES | grep -w "$GITLAB_USER_NAME"`" ]]; then
        echo -e "User '$GITLAB_USER_NAME' is not allowed to trigger this build, only one of:\n${LEADER_NAMES}"
        job-done
        exit 1
      else
        echo "User '${GITLAB_USER_NAME}' is allowed to upload packs / force upload packs."
      fi
    fi
  - section_end "Check User Permissions to Upload Packs"

.upload_content_graph: &upload_content_graph
    - |
      if [[ $TEST_UPLOAD == "false" ]]; then
        section_start "Upload content graph GraphML to GCP" --collapsed
        gsutil cp $ARTIFACTS_FOLDER/content_graph/$MARKETPLACE_VERSION.zip "gs://$GCS_MARKET_BUCKET_DEV/content_graph/$MARKETPLACE_VERSION.zip"
        # copy the packs.json file to the bucket, used in contribution management
        gsutil cp $ARTIFACTS_FOLDER/packs.json "gs://$GCS_MARKET_BUCKET_DEV/content_graph/"$MARKETPLACE_VERSION"_packs.json"
        section_end "Upload content graph GraphML to GCP"
      fi

.upload_dependencies_file: &upload_dependencies_file
    - |
      if [[ $TEST_UPLOAD == "false" ]]; then
        section_start "Upload packs_dependencies.json to GCP" --collapsed
        gcloud auth activate-service-account --key-file="$GCS_ARTIFACTS_KEY" > $ARTIFACTS_FOLDER/logs/gauth.out 2>$ARTIFACTS_FOLDER/logs/gauth.err
        gsutil cp $ARTIFACTS_FOLDER/packs_dependencies.json "gs://xsoar-ci-artifacts/content-cache-docs/$MARKETPLACE_VERSION/packs_dependencies.json"
        section_end "Upload packs_dependencies.json to GCP"
      fi

run-validations-upload-flow:
  extends:
    - .run-validations
    - .bucket-upload-rule


run-unittests-and-lint-upload-flow:
  cache:
    policy: push
  extends:
    - .run-unittests-and-lint
    - .bucket-upload-rule

jobs-done-check-upload-flow:
  extends:
    - .jobs-done-check
    - .bucket-upload-rule
  needs: ['run-unittests-and-lint-upload-flow', 'run-validations-upload-flow', 'mpv2-prepare-testing-bucket-upload-flow', 'upload-id-set-bucket', 'xpanse-prepare-testing-bucket-upload-flow', 'xsoar-prepare-testing-bucket-upload-flow', 'install-packs-in-server6_8', 'install-packs-in-server6_9', 'install-packs-in-server6_10', 'install-packs-in-server6_11', 'install-packs-in-server-master', 'install-packs-in-xsiam-ga', 'sync-buckets-between-projects', 'upload-packs-to-marketplace', 'upload-packs-to-marketplace-v2', 'upload-packs-to-xpanse-marketplace']
  tags:
    - gke



xsoar-prepare-testing-bucket-upload-flow:
  extends:
    - xsoar-prepare-testing-bucket
  variables:
    IFRA_ENV_TYPE: "Bucket-Upload"
    ARTIFACTS_FOLDER: "${ARTIFACTS_FOLDER_XSOAR}"
  rules:
    - if: '$CI_COMMIT_BRANCH =~ /pull\/[0-9]+/'
      when: never
    - if: '$BUCKET_UPLOAD == "true"'
    - if: '$FORCE_BUCKET_UPLOAD == "true"'


mpv2-prepare-testing-bucket-upload-flow:
 extends:
   - mpv2-prepare-testing-bucket
 variables:
   IFRA_ENV_TYPE: "Bucket-Upload"
   ARTIFACTS_FOLDER: "${ARTIFACTS_FOLDER_MPV2}"
 rules:
   - if: '$CI_COMMIT_BRANCH =~ /pull\/[0-9]+/'
     when: never
   - if: '$BUCKET_UPLOAD == "true"'
   - if: '$FORCE_BUCKET_UPLOAD == "true"'


xpanse-prepare-testing-bucket-upload-flow:
 extends:
   - xpanse-prepare-testing-bucket
 variables:
   IFRA_ENV_TYPE: "Bucket-Upload"
   ARTIFACTS_FOLDER: "${ARTIFACTS_FOLDER_XPANSE}"
 rules:
   - if: '$CI_COMMIT_BRANCH =~ /pull\/[0-9]+/'
     when: never
   - if: '$BUCKET_UPLOAD == "true"'
   - if: '$FORCE_BUCKET_UPLOAD == "true"'


.install_packs_in_xsoar_server:
  tags:
    - gke
  needs: ["xsoar-prepare-testing-bucket-upload-flow"]
  stage: run-instances
  artifacts:
    expire_in: 48 hrs
    paths:
      - /builds/xsoar/content/artifacts/*
      - /builds/xsoar/content/pipeline_jobs_folder/*
    when: always
  variables:
    ARTIFACTS_FOLDER: "${ARTIFACTS_FOLDER_XSOAR}"
    ENV_RESULTS_PATH: "${ARTIFACTS_FOLDER_XSOAR}/env_results.json"
    INSTANCE_CREATED: "true"
    SSH_TUNNEL_TIMEOUT: 10
    TIME_TO_LIVE: ""
  extends:
    - .bucket-upload-rule
    - .default-job-settings
  script:
    - EXIT_CODE=0
    - section_start "Download configuration"
    - ./Tests/scripts/download_conf_repos.sh  >> $ARTIFACTS_FOLDER/logs/installations.log
    - SECRET_CONF_PATH=$(cat secret_conf_path)
    - python3 ./Tests/scripts/add_secrets_file_to_build.py -sa "$GSM_SERVICE_ACCOUNT" -sf "$SECRET_CONF_PATH" -u "$DEMISTO_USERNAME" -p "$DEMISTO_PASSWORD" -gpid "$GSM_PROJECT_ID"
    - ./Tests/scripts/download_conf_repos.sh  >> $ARTIFACTS_FOLDER/logs/download_conf_repos.log
    - section_end "Download configuration"
    - !reference [.ssh-config-setup]
    - section_start "Get Instance Variables"
    - echo INSTANCE_ROLE="$INSTANCE_ROLE"
    - echo INSTANCE_CREATED="$INSTANCE_CREATED"
    - section_end "Get Instance Variables"
    - section_start "Wait Until Server Ready"
    - python3 ./Tests/scripts/wait_until_server_ready.py "$INSTANCE_ROLE" || EXIT_CODE=$?
    - section_end "Wait Until Server Ready"
    - section_start "Install Packs"
    - ./Tests/Marketplace/install_packs.sh "$INSTANCE_ROLE" || EXIT_CODE=$?
    - section_end "Install Packs"
    - section_start "Destroy instances"
    - python3 ./Tests/scripts/destroy_instances.py --aritfacts-dir $ARTIFACTS_FOLDER --env-file $ARTIFACTS_FOLDER/env_results.json --instance-role "$INSTANCE_ROLE" || EXIT_CODE=$?
    - section_end "Destroy instances"
    - job-done
    - exit "$EXIT_CODE"


install-packs-in-server6_8:
  extends: .install_packs_in_xsoar_server
  variables:
    INSTANCE_ROLE: "Server 6.8"

install-packs-in-server6_9:
  extends: .install_packs_in_xsoar_server
  variables:
    INSTANCE_ROLE: "Server 6.9"

install-packs-in-server6_10:
  extends: .install_packs_in_xsoar_server
  variables:
    INSTANCE_ROLE: "Server 6.10"

install-packs-in-server6_11:
  extends: .install_packs_in_xsoar_server
  variables:
    INSTANCE_ROLE: "Server 6.11"

install-packs-in-server-master:
  extends: .install_packs_in_xsoar_server
  variables:
    INSTANCE_ROLE: "Server Master"


.install-mpv2-packs-on-xsiam-instances:
  tags:
    - gke
  needs: ["mpv2-prepare-testing-bucket-upload-flow"]
  stage: run-instances
  artifacts:
    expire_in: 48 hrs
    paths:
      - /builds/xsoar/content/artifacts/*
      - /builds/xsoar/content/pipeline_jobs_folder/*
    when: always
  variables:
    ARTIFACTS_FOLDER: "${ARTIFACTS_FOLDER_MPV2}"
    ENV_RESULTS_PATH: "${ARTIFACTS_FOLDER_MPV2}/env_results.json"
    INSTANCE_CREATED: "true"
    TIME_TO_LIVE: ""
    GCS_LOCKS_PATH: "content-locks/locks-xsiam-ga"
  extends:
    - .bucket-upload-rule
    - .default-job-settings
  script:
    - EXIT_CODE=0
    - section_start "Download configuration"
    - ./Tests/scripts/download_conf_repos.sh  >> $ARTIFACTS_FOLDER/logs/installations.log
    - SECRET_CONF_PATH=$(cat secret_conf_path)
    - python3 ./Tests/scripts/add_secrets_file_to_build.py -sa "$GSM_SERVICE_ACCOUNT" -sf "$SECRET_CONF_PATH" -u "$DEMISTO_USERNAME" -p "$DEMISTO_PASSWORD" -gpid "$GSM_PROJECT_ID"
    - ./Tests/scripts/download_conf_repos.sh  >> $ARTIFACTS_FOLDER/logs/download_conf_repos.log
    - section_end "Download configuration"
    - section_start "Lock Machine"
    - echo "Authenticating GCP"
    - gcloud auth activate-service-account --key-file="$GCS_ARTIFACTS_KEY" > $ARTIFACTS_FOLDER/logs/gauth.out 2>$ARTIFACTS_FOLDER/logs/gauth.err
    - echo "Auth done successfully"
    - ./Tests/scripts/wait_in_line_for_cloud_env.sh
    - source CloudEnvVariables
    - echo "CLOUD chosen_machine_id is $CLOUD_CHOSEN_MACHINE_ID"
    - section_end "Lock Machine"

    - section_start "Clean Machine"
    - ./Tests/scripts/uninstall_packs_and_reset_bucket_cloud.sh
    - section_end "Clean Machine"

    - section_start "Get Instance Variables"
    - echo INSTANCE_ROLE="$INSTANCE_ROLE"
    - echo INSTANCE_CREATED="$INSTANCE_CREATED"
    - section_end "Get Instance Variables"

    - section_start "Install Packs"
    - ./Tests/Marketplace/install_packs.sh "$INSTANCE_ROLE" || EXIT_CODE=$?
    - section_end "Install Packs"

    - job-done
    - exit "$EXIT_CODE"
  after_script:
    - echo "Job finished, removing lock file"
    - gcloud auth activate-service-account --key-file="$GCS_ARTIFACTS_KEY" > $ARTIFACTS_FOLDER/logs/gauth.out 2>$ARTIFACTS_FOLDER/logs/gauth.err
    - gsutil rm "gs://xsoar-ci-artifacts/content-locks-xsiam/machines_locks/*-lock-$CI_JOB_ID"
    - echo "Finished removing lock file"


#install-packs-in-xsiam-dev:
#  extends: .install-mpv2-packs-on-xsiam-instances
#  variables:
#    INSTANCE_ROLE: "XSIAM"
#    GCS_QUEUE_FILE: "queue-master"
#    TEST_MACHINES_LIST: "test-machines-master"

install-packs-in-xsiam-ga:
  extends: .install-mpv2-packs-on-xsiam-instances
  variables:
    INSTANCE_ROLE: "XSIAM"
    GCS_QUEUE_FILE: "queue-ga"
    TEST_MACHINES_LIST: "test-machines-ga"
    GCS_SOURCE_BUCKET: "$GCS_PRODUCTION_V2_BUCKET"
    GCS_MACHINES_BUCKET: "marketplace-v2-dist-dev/upload-flow/builds-xsiam"
    CLOUD_SERVERS_FILE: "xsiam_servers_path"
    CLOUD_API_KEYS: $XSIAM_API_KEYS
<<<<<<< HEAD
    UNREMOVABLE_PACKS: "Base,CoreAlertFields,Core,CortexAttackSurfaceManagement"
=======
    UNREMOVABLE_PACKS: "Base"
>>>>>>> e53c671c


upload-packs-to-marketplace:
  tags:
    - gke
  needs: ["run-validations-upload-flow", "install-packs-in-server6_8", "install-packs-in-server6_9", "install-packs-in-server6_10", "install-packs-in-server6_11", "run-unittests-and-lint-upload-flow"]
  stage: upload-to-marketplace
  artifacts:
    expire_in: 48 hrs
    paths:
      - /builds/xsoar/content/artifacts/*
      - /builds/xsoar/content/pipeline_jobs_folder/*
    when: always
  variables:
    MARKETPLACE_VERSION: "xsoar"
    ARTIFACTS_FOLDER: "${ARTIFACTS_FOLDER_XSOAR}"
    ENV_RESULTS_PATH: "${ARTIFACTS_FOLDER_XSOAR}/env_results.json"
    INSTANCE_ROLE: "Server Master"
    INSTANCE_CREATED: "true"
    SSH_TUNNEL_TIMEOUT: 10
    TIME_TO_LIVE: ""
  extends:
    - .bucket-upload-rule
    - .default-job-settings
  script:
    - !reference [.ssh-config-setup]
    - *check_user_permissions_to_upload_packs
    - section_start "Upload Packs To Marketplace Storage"
    - |
      if [[ "$CI_COMMIT_BRANCH" == "master" ]] || [[ "$GCS_MARKET_BUCKET" != "$GCS_PRODUCTION_BUCKET" ]]; then
        EXTRACT_FOLDER=$(mktemp -d)
        PACK_ARTIFACTS=$ARTIFACTS_FOLDER/content_packs.zip
        PACKS_DEPENDENCIES=$ARTIFACTS_FOLDER/packs_dependencies.json
        CI_COMMIT_BRANCH=${CI_COMMIT_BRANCH:-unknown}
        GCS_BUILD_BUCKET="marketplace-ci-build"
        if [[ $GCS_MARKET_BUCKET == $GCS_PRODUCTION_BUCKET ]] && [[ -z $STORAGE_BASE_PATH ]]; then
          STORAGE_BASE_PATH="content"
        fi

        if [[ $GCS_MARKET_BUCKET != $GCS_PRODUCTION_BUCKET ]] && [[ -z $STORAGE_BASE_PATH ]]; then
         STORAGE_BASE_PATH="upload-flow/builds/$CI_COMMIT_BRANCH/$CI_PIPELINE_ID/content"
        fi

        python3 ./Tests/Marketplace/copy_and_upload_packs.py -a $PACK_ARTIFACTS -e $EXTRACT_FOLDER -pb "$GCS_MARKET_BUCKET" -bb "$GCS_BUILD_BUCKET" -s $GCS_MARKET_KEY -n $CI_PIPELINE_ID -c $CI_COMMIT_BRANCH -pbp "$STORAGE_BASE_PATH/packs" --marketplace xsoar
      fi
    - section_end "Upload Packs To Marketplace Storage"

    - section_start "Download packs from GCP"
    - |
      if [[ $GCS_MARKET_BUCKET == $GCS_PRODUCTION_BUCKET ]] && [[ -z $STORAGE_BASE_PATH ]]; then
        STORAGE_BASE_PATH="content"
      fi
      if [[ $GCS_MARKET_BUCKET != $GCS_PRODUCTION_BUCKET ]] && [[ -z $STORAGE_BASE_PATH ]]; then
        STORAGE_BASE_PATH="upload-flow/builds/$CI_COMMIT_BRANCH/$CI_PIPELINE_ID/content"
      fi

      PACKS_SRC="gs://$GCS_MARKET_BUCKET/$STORAGE_BASE_PATH/packs"
      ZIP_FOLDER=$(mktemp -d)
      gcloud auth activate-service-account --key-file="$GCS_MARKET_KEY" >> $ARTIFACTS_FOLDER/logs/auth.out
      echo "successfully activated google cloud service account"
      gsutil -m cp -r $PACKS_SRC $ZIP_FOLDER
      echo "successfully downloaded index.zip"
    - section_end "Download packs from GCP"
    - *upload_content_graph
    - *upload_dependencies_file
    - gcloud auth revoke $GCS_ARTIFACTS_ACCOUNT_NAME

    - section_start "Zip Content Packs From GCS"
    - python3 ./Tests/Marketplace/zip_packs.py -z $ZIP_FOLDER -a $ARTIFACTS_FOLDER -s $GCS_MARKET_KEY
    - section_end "Zip Content Packs From GCS"

    - section_start "Validate Premium Packs"
    - |
      if [[ "$CI_COMMIT_BRANCH" == "master" ]] || [[ $GCS_MARKET_BUCKET != $GCS_PRODUCTION_BUCKET ]]; then
        ./Tests/scripts/validate_premium_packs.sh "$INSTANCE_ROLE"
      else
        echo "Skipping Premium Packs Validation"
      fi
    - section_end "Validate Premium Packs"
    - job-done

upload-packs-to-marketplace-v2:
  tags:
    - gke
  needs: ["run-validations-upload-flow", "run-unittests-and-lint-upload-flow", "mpv2-prepare-testing-bucket-upload-flow", "install-packs-in-xsiam-ga"] # "install-packs-in-xsiam-dev"
  stage: upload-to-marketplace
  artifacts:
    expire_in: 48 hrs
    paths:
      - /builds/xsoar/content/artifacts/*
      - /builds/xsoar/content/pipeline_jobs_folder/*
    when: always
  variables:
    MARKETPLACE_VERSION: "marketplacev2"
    ARTIFACTS_FOLDER: "${ARTIFACTS_FOLDER_MPV2}"
    INSTANCE_ROLE: "Server Master"
    INSTANCE_CREATED: "true"
    SSH_TUNNEL_TIMEOUT: 10
    TIME_TO_LIVE: ""
  extends:
    - .bucket-upload-rule
    - .default-job-settings
  script:
    - *check_user_permissions_to_upload_packs
    - section_start "Upload Packs To Marketplace Storage"
    - |
      if [[ "$CI_COMMIT_BRANCH" == "master" ]] || [[ "$GCS_MARKET_V2_BUCKET" != "$GCS_PRODUCTION_V2_BUCKET" ]]; then
        EXTRACT_FOLDER=$(mktemp -d)
        PACK_ARTIFACTS=$ARTIFACTS_FOLDER/content_packs.zip
        PACKS_DEPENDENCIES=$ARTIFACTS_FOLDER/packs_dependencies.json
        CI_COMMIT_BRANCH=${CI_COMMIT_BRANCH:-unknown}
        GCS_BUILD_BUCKET="marketplace-ci-build"
        if [[ -z $STORAGE_BASE_PATH ]]; then
          if [[ $GCS_MARKET_V2_BUCKET == $GCS_PRODUCTION_V2_BUCKET ]]; then
            STORAGE_BASE_PATH="content"
          else
            STORAGE_BASE_PATH="upload-flow/builds/$CI_COMMIT_BRANCH/$CI_PIPELINE_ID/content"
          fi
          echo "Set storage base path to $STORAGE_BASE_PATH"
        fi
        python3 ./Tests/Marketplace/copy_and_upload_packs.py -a $PACK_ARTIFACTS -e $EXTRACT_FOLDER -pb "$GCS_MARKET_V2_BUCKET" -bb "$GCS_BUILD_BUCKET" -s $GCS_MARKET_KEY -n $CI_PIPELINE_ID -c $CI_COMMIT_BRANCH -pbp "$STORAGE_BASE_PATH/packs" --marketplace marketplacev2
      fi
    - section_end "Upload Packs To Marketplace Storage"

    - section_start "Download packs from GCP"
    - |
      PACKS_SRC="gs://$GCS_MARKET_V2_BUCKET/$STORAGE_BASE_PATH/packs"
      ZIP_FOLDER=$(mktemp -d)
      gcloud auth activate-service-account --key-file="$GCS_MARKET_KEY" >> $ARTIFACTS_FOLDER/logs/auth.out
      echo "successfully activated google cloud service account"
      gsutil -m cp -r $PACKS_SRC $ZIP_FOLDER
      echo "successfully downloaded index.zip"
    - section_end "Download packs from GCP"
    - *upload_content_graph
    - *upload_dependencies_file
    - gcloud auth revoke $GCS_ARTIFACTS_ACCOUNT_NAME
    - section_start "Zip Content Packs From GCS"
    - python3 ./Tests/Marketplace/zip_packs.py -z $ZIP_FOLDER -a $ARTIFACTS_FOLDER -s $GCS_MARKET_KEY
    - section_end "Zip Content Packs From GCS"
    - job-done

upload-packs-to-xpanse-marketplace:
  tags:
    - gke
  needs: ["run-validations-upload-flow", "run-unittests-and-lint-upload-flow", "xpanse-prepare-testing-bucket-upload-flow"] # "install-packs-in-xpanse-dev"
  stage: upload-to-marketplace
  artifacts:
    expire_in: 48 hrs
    paths:
      - /builds/xsoar/content/artifacts/*
      - /builds/xsoar/content/pipeline_jobs_folder/*
    when: always
  variables:
    MARKETPLACE_VERSION: "xpanse"
    ARTIFACTS_FOLDER: "${ARTIFACTS_FOLDER_XPANSE}"
    INSTANCE_ROLE: "Server Master"
    INSTANCE_CREATED: "true"
    SSH_TUNNEL_TIMEOUT: 10
    TIME_TO_LIVE: ""
  extends:
    - .bucket-upload-rule
    - .default-job-settings
  script:
    - *check_user_permissions_to_upload_packs
    - section_start "Upload Packs To Marketplace Storage"
    - |
      if [[ "$CI_COMMIT_BRANCH" == "master" ]] || [[ "$CI_COMMIT_BRANCH" == "xpanse-marketplace" ]] || [[ "$GCS_MARKET_XPANSE_BUCKET" != "$GCS_PRODUCTION_XPANSE_BUCKET" ]]; then
        EXTRACT_FOLDER=$(mktemp -d)
        PACK_ARTIFACTS=$ARTIFACTS_FOLDER/content_packs.zip
        PACKS_DEPENDENCIES=$ARTIFACTS_FOLDER/packs_dependencies.json
        CI_COMMIT_BRANCH=${CI_COMMIT_BRANCH:-unknown}
        GCS_BUILD_BUCKET="marketplace-ci-build"
        if [[ -z $STORAGE_BASE_PATH ]]; then
          if [[ $GCS_MARKET_XPANSE_BUCKET == $GCS_PRODUCTION_XPANSE_BUCKET ]]; then
            STORAGE_BASE_PATH="content"
          else
            STORAGE_BASE_PATH="upload-flow/builds/$CI_COMMIT_BRANCH/$CI_PIPELINE_ID/content"
          fi
          echo "Set storage base path to $STORAGE_BASE_PATH"
        fi
        python3 ./Tests/Marketplace/copy_and_upload_packs.py -a $PACK_ARTIFACTS -e $EXTRACT_FOLDER -pb "$GCS_MARKET_XPANSE_BUCKET" -bb "$GCS_BUILD_BUCKET" -s $GCS_MARKET_KEY -n $CI_PIPELINE_ID -c $CI_COMMIT_BRANCH -pbp "$STORAGE_BASE_PATH/packs" --marketplace xpanse
      fi
    - section_end "Upload Packs To Marketplace Storage"

    - section_start "Download packs from GCP"
    - |
      PACKS_SRC="gs://$GCS_MARKET_XPANSE_BUCKET/$STORAGE_BASE_PATH/packs"
      ZIP_FOLDER=$(mktemp -d)
      gcloud auth activate-service-account --key-file="$GCS_MARKET_KEY" >> $ARTIFACTS_FOLDER/logs/auth.out
      echo "successfully activated google cloud service account"
      gsutil -m cp -r $PACKS_SRC $ZIP_FOLDER
      echo "successfully downloaded index.zip"
    - section_end "Download packs from GCP"
    - *upload_content_graph
    - *upload_dependencies_file
    - gcloud auth revoke $GCS_ARTIFACTS_ACCOUNT_NAME

    - section_start "Zip Content Packs From GCS"
    - python3 ./Tests/Marketplace/zip_packs.py -z $ZIP_FOLDER -a $ARTIFACTS_FOLDER -s $GCS_MARKET_KEY
    - section_end "Zip Content Packs From GCS"
    - job-done

force-pack-upload:
  tags:
    - gke
  stage: upload-to-marketplace
  needs: ["xsoar-prepare-testing-bucket-upload-flow"]
  rules:
    - if: '$FORCE_BUCKET_UPLOAD == "true"'
  extends:
    - .default-job-settings
  script:
    - *check_user_permissions_to_upload_packs
    - EXTRACT_FOLDER=$(mktemp -d)
    - PACK_ARTIFACTS=$ARTIFACTS_FOLDER/content_packs.zip
    - PACKS_DEPENDENCIES=$ARTIFACTS_FOLDER/packs_dependencies.json
    - CI_COMMIT_BRANCH=${CI_COMMIT_BRANCH:-unknown}
    - GCS_BUILD_BUCKET="marketplace-ci-build"
    - |
      if [[ $GCS_MARKET_BUCKET == $GCS_PRODUCTION_BUCKET ]] && [[ -z $STORAGE_BASE_PATH ]]; then
        STORAGE_BASE_PATH="content"
      fi

      if [[ $GCS_MARKET_BUCKET != $GCS_PRODUCTION_BUCKET ]] && [[ -z $STORAGE_BASE_PATH ]]; then
       STORAGE_BASE_PATH="upload-flow/builds/$CI_COMMIT_BRANCH/$CI_PIPELINE_ID/content"
      fi

    - python3 ./Tests/Marketplace/copy_and_upload_packs.py -a $PACK_ARTIFACTS -e $EXTRACT_FOLDER -pb "$GCS_MARKET_BUCKET" -bb "$GCS_BUILD_BUCKET" -s $GCS_MARKET_KEY -n $CI_PIPELINE_ID -c $CI_COMMIT_BRANCH -p "${PACKS_TO_UPLOAD}" -pbp "$STORAGE_BASE_PATH/packs"


fan-in-bucket-upload:
  tags:
    - gke
  stage: fan-in
  extends:
    - .bucket-upload-rule-always
  script:
    - echo "fan in"


slack-notify-bucket-upload:
  variables:
    PIPELINE_TO_QUERY: $CI_PIPELINE_ID
    WORKFLOW: 'Upload Packs to Marketplace Storage'
    JOB_NAME: 'fan-in-bucket-upload'
    # Passes the environment variable from the parent pipeline to the child which can be useful for cases
    # when triggering pipeline with alternate env variable value passed in the API call
    SLACK_CHANNEL: $SLACK_CHANNEL
    SLACK_JOB: 'true'
  extends:
    - .trigger-slack-notification
    - .bucket-upload-rule-always


upload-id-set-bucket:
  tags:
    - gke
  stage: prepare-testing-bucket
  extends:
    - .bucket-upload-rule
    - .default-job-settings
  script:
    # This is needed because we still use id_set.json in other repos
    - |
      if [[ $TEST_UPLOAD == "true" ]]; then
        echo "Skipping uploading id-set to the bucket in test upload-flow"
        job-done
        exit 0
      fi

    - !reference [.create-id-set-xsoar]
    - gcloud auth activate-service-account --key-file="$GCS_MARKET_KEY"
    - gsutil cp $ARTIFACTS_FOLDER/id_set.json "gs://$GCS_MARKET_BUCKET/content/id_set.json"
    - job-done


sync-buckets-between-projects:
  # syncs buckets from oproxy-dev project to xdr-xsoar-content-dev-01 project
  tags:
    - gke
  extends:
    - .bucket-upload-rule
  stage: upload-to-marketplace
  needs: ["upload-packs-to-marketplace", "upload-packs-to-marketplace-v2", "upload-packs-to-xpanse-marketplace"]
  when: always
  script:
    - |
      if [[ $TEST_UPLOAD == "true" ]]; then
        echo "Skipping syncing buckets in test upload-flow"
        exit 0
      fi

    - |
      if [[ -z "$GCS_XSOAR_CONTENT_DEV_KEY" ]] || [[ -z "$GCS_XSOAR_CONTENT_PROD_KEY" ]]; then
        echo "GCS_XSOAR_CONTENT_DEV_KEY or GCS_XSOAR_CONTENT_PROD_KEY not set, cannot perform sync"
        job-done
        exit 1
      else
        gcloud auth activate-service-account --key-file="$GCS_XSOAR_CONTENT_DEV_KEY"

        echo "Syncing gs://marketplace-xsoar-dev"
        gsutil -m rsync -r gs://marketplace-dist gs://marketplace-xsoar-dev
        echo "Syncing gs://marketplace-xsiam-dev"
        gsutil -m rsync -r gs://marketplace-v2-dist gs://marketplace-xsiam-dev
        echo "Syncing gs://marketplace-xpanse-dev"
        gsutil -m rsync -r gs://xpanse-dist gs://marketplace-xpanse-dev

        gcloud auth activate-service-account --key-file="$GCS_XSOAR_CONTENT_PROD_KEY"

        echo "Syncing gs://marketplace-xsoar-prod-us"
        gsutil -m rsync -r gs://marketplace-dist gs://marketplace-xsoar-prod-us
        echo "Syncing gs://marketplace-xsiam-prod-us"
        gsutil -m rsync -r gs://marketplace-v2-dist gs://marketplace-xsiam-prod-us
        echo "Syncing gs://marketplace-xpanse-prod-us"
        gsutil -m rsync -r gs://xpanse-dist gs://marketplace-xpanse-prod-us

        echo "Bucket sync completed"
      fi<|MERGE_RESOLUTION|>--- conflicted
+++ resolved
@@ -259,12 +259,7 @@
     GCS_MACHINES_BUCKET: "marketplace-v2-dist-dev/upload-flow/builds-xsiam"
     CLOUD_SERVERS_FILE: "xsiam_servers_path"
     CLOUD_API_KEYS: $XSIAM_API_KEYS
-<<<<<<< HEAD
-    UNREMOVABLE_PACKS: "Base,CoreAlertFields,Core,CortexAttackSurfaceManagement"
-=======
     UNREMOVABLE_PACKS: "Base"
->>>>>>> e53c671c
-
 
 upload-packs-to-marketplace:
   tags:
