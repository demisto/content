--- conflicted
+++ resolved
@@ -259,11 +259,7 @@
     GCS_MACHINES_BUCKET: "marketplace-v2-dist-dev/upload-flow/builds-xsiam"
     CLOUD_SERVERS_FILE: "xsiam_servers_path"
     CLOUD_API_KEYS: $XSIAM_API_KEYS
-<<<<<<< HEAD
-    UNREMOVABLE_PACKS: "Base,CoreAlertFields,Core,CortexAttackSurfaceManagement"
-=======
     UNREMOVABLE_PACKS: "Base"
->>>>>>> 79458d91
 
 
 upload-packs-to-marketplace:
