.bucket-upload-rule:
  rules:
    - if: '$CI_COMMIT_BRANCH =~ /pull\/[0-9]+/'
      when: never
    - if: '$BUCKET_UPLOAD == "true"'

.bucket-upload-rule-always:
  rules:
    - if: '$CI_COMMIT_BRANCH =~ /pull\/[0-9]+/'
      when: never
    - if: '$BUCKET_UPLOAD == "true"'
      when: always


.check_user_permissions_to_upload_packs: &check_user_permissions_to_upload_packs
  - section_start "Check User Permissions to Upload Packs" # if bucket upload and uploading to marketplace-dist
  - |
    if [[ -n "${BUCKET_UPLOAD}" || -n "${FORCE_BUCKET_UPLOAD}" ]] && [[ "$GCS_MARKET_BUCKET" == "$GCS_PRODUCTION_BUCKET" ]]; then
      CONTENT_LEADERS=$(curl -sS "https://api.github.com/orgs/demisto/teams/content-leaders/members" -H "Authorization: token ${GITHUB_TOKEN}")
      echo "recieved content leaders"
      LEADER_NAMES=$(echo $CONTENT_LEADERS | jq -r ".[].login")
      LEADER_NAMES=$(echo "${LEADER_NAMES}" "content-bot" "svc -xsoar-gitlab-mirror" "${USERS_ALLOWED_TRIGGER_UPLOAD}" )
      if [[ -z "$GITLAB_USER_NAME" ]] || [[ -z "`echo $LEADER_NAMES | grep -w "$GITLAB_USER_NAME"`" ]]; then
        echo -e "User '$GITLAB_USER_NAME' is not allowed to trigger this build, only one of:\n${LEADER_NAMES}"
        exit 1
      else
        echo "User '${GITLAB_USER_NAME}' is allowed to upload packs / force upload packs."
      fi
    fi
  - section_end "Check User Permissions to Upload Packs"

.upload_content_graph: &upload_content_graph
    - |
      if [[ $TEST_UPLOAD == "false" ]]; then
        section_start "Upload content graph CSVs to GCP" --collapsed
        gsutil cp $ARTIFACTS_FOLDER/content_graph/$MARKETPLACE_VERSION.zip "gs://$GCS_MARKET_BUCKET_DEV/content_graph/$MARKETPLACE_VERSION.zip"
        section_end "Upload content graph CSVs to GCP"
      fi

.upload_dependencies_file: &upload_dependencies_file
    - |
      if [[ $TEST_UPLOAD == "false" ]]; then
        section_start "Upload packs_dependencies.json to GCP" --collapsed
        gcloud auth activate-service-account --key-file="$GCS_ARTIFACTS_KEY" > auth.out 2>&1
        gsutil cp $ARTIFACTS_FOLDER/packs_dependencies.json "gs://xsoar-ci-artifacts/content-cache-docs/$MARKETPLACE_VERSION/packs_dependencies.json"
        section_end "Upload packs_dependencies.json to GCP"
      fi

run-validations-upload-flow:
  extends:
    - .run-validations
    - .bucket-upload-rule


run-unittests-and-lint-upload-flow:
  cache:
    policy: push
  extends:
    - .run-unittests-and-lint
    - .bucket-upload-rule


create-instances-upload-flow:
  extends:
    - create-instances
  variables:
    IFRA_ENV_TYPE: "Bucket-Upload"
    ARTIFACTS_FOLDER: "${ARTIFACTS_FOLDER_XSOAR}"
  rules:
    - if: '$CI_COMMIT_BRANCH =~ /pull\/[0-9]+/'
      when: never
    - if: '$BUCKET_UPLOAD == "true"'
    - if: '$FORCE_BUCKET_UPLOAD == "true"'

prepare-testing-bucket-mpv2-upload-flow:
 extends:
   - prepare-testing-bucket-mpv2
 variables:
   IFRA_ENV_TYPE: "Bucket-Upload"
   ARTIFACTS_FOLDER: "${ARTIFACTS_FOLDER_MPV2}"
 rules:
   - if: '$CI_COMMIT_BRANCH =~ /pull\/[0-9]+/'
     when: never
   - if: '$BUCKET_UPLOAD == "true"'
   - if: '$FORCE_BUCKET_UPLOAD == "true"'


prepare-testing-bucket-xpanse-upload-flow:
 extends:
   - prepare-testing-bucket-xpanse
 variables:
   IFRA_ENV_TYPE: "Bucket-Upload"
   ARTIFACTS_FOLDER: "${ARTIFACTS_FOLDER_XPANSE}"
 rules:
   - if: '$CI_COMMIT_BRANCH =~ /pull\/[0-9]+/'
     when: never
   - if: '$BUCKET_UPLOAD == "true"'
   - if: '$FORCE_BUCKET_UPLOAD == "true"'


.install_packs_in_xsoar_server:
  tags:
    - gke
  needs: ["create-instances-upload-flow"]
  stage: run-instances
  artifacts:
    expire_in: 48 hrs
    paths:
      - /builds/xsoar/content/artifacts/*
    when: always
  variables:
    ARTIFACTS_FOLDER: "${ARTIFACTS_FOLDER_XSOAR}"
    ENV_RESULTS_PATH: "${ARTIFACTS_FOLDER_XSOAR}/env_results.json"
    INSTANCE_CREATED: "true"
    SSH_TUNNEL_TIMEOUT: 10
    TIME_TO_LIVE: ""
  extends:
    - .bucket-upload-rule
    - .default-job-settings
  script:
    - '[[ "create instances done" = $(cat "$ARTIFACTS_FOLDER/create_instances_done.txt" 2> /dev/null) ]] || (echo "this is a known issue with GitLab pipline please mention @esharf in your PR" && exit 1)'
    - EXIT_CODE=0
    - section_start "Download configuration"
    - ./Tests/scripts/download_demisto_conf.sh  >> $ARTIFACTS_FOLDER/logs/installations.log
    - SECRET_CONF_PATH=$(cat secret_conf_path)
    - python3 ./Tests/scripts/add_secrets_file_to_build.py -sa "$GSM_SERVICE_ACCOUNT" -sf "$SECRET_CONF_PATH" -u "$DEMISTO_USERNAME" -p "$DEMISTO_PASSWORD" -gpid "$GSM_PROJECT_ID"
    - section_end "Download configuration"
    - !reference [.open-ssh-tunnel]
    - section_start "Get Instance Variables"
    - echo INSTANCE_ROLE="$INSTANCE_ROLE"
    - echo INSTANCE_CREATED="$INSTANCE_CREATED"
    - section_end "Get Instance Variables"
    - section_start "Wait Until Server Ready"
    - python3 ./Tests/scripts/wait_until_server_ready.py "$INSTANCE_ROLE" || EXIT_CODE=$?
    - section_end "Wait Until Server Ready"
    - section_start "Install Packs"
    - ./Tests/Marketplace/install_packs.sh "$INSTANCE_ROLE" || EXIT_CODE=$?
    - section_end "Install Packs"
    - section_start "Destroy instances"
    - python3 ./Tests/scripts/destroy_instances.py $ARTIFACTS_FOLDER $ARTIFACTS_FOLDER/env_results.json "$INSTANCE_ROLE" "$TIME_TO_LIVE" || EXIT_CODE=$?
    - section_end "Destroy instances"
    - exit "$EXIT_CODE"


install-packs-in-server6_5:
  extends: .install_packs_in_xsoar_server
  variables:
    INSTANCE_ROLE: "Server 6.5"

install-packs-in-server6_6:
  extends: .install_packs_in_xsoar_server
  variables:
    INSTANCE_ROLE: "Server 6.6"

install-packs-in-server6_8:
  extends: .install_packs_in_xsoar_server
  variables:
    INSTANCE_ROLE: "Server 6.8"


install-packs-in-server-master:
  extends: .install_packs_in_xsoar_server
  variables:
    INSTANCE_ROLE: "Server Master"


.install-mpv2-packs-on-xsiam-instances:
  tags:
    - gke
  needs: ["prepare-testing-bucket-mpv2-upload-flow"]
  stage: run-instances
  artifacts:
    expire_in: 48 hrs
    paths:
      - /builds/xsoar/content/artifacts/*
    when: always
  variables:
    ARTIFACTS_FOLDER: "${ARTIFACTS_FOLDER_MPV2}"
    ENV_RESULTS_PATH: "${ARTIFACTS_FOLDER_MPV2}/env_results.json"
    INSTANCE_CREATED: "true"
    TIME_TO_LIVE: ""
  extends:
    - .bucket-upload-rule
    - .default-job-settings
  script:
    - '[[ "create instances done" = $(cat "$ARTIFACTS_FOLDER/create_instances_done.txt" 2> /dev/null) ]] || (echo "this is a known issue with GitLab pipline please mention @esharf in your PR" && exit 1)'
    - EXIT_CODE=0
    - section_start "Download configuration"
    - ./Tests/scripts/download_demisto_conf.sh  >> $ARTIFACTS_FOLDER/logs/installations.log
    - SECRET_CONF_PATH=$(cat secret_conf_path)
    - python3 ./Tests/scripts/add_secrets_file_to_build.py -sa "$GSM_SERVICE_ACCOUNT" -sf "$SECRET_CONF_PATH" -u "$DEMISTO_USERNAME" -p "$DEMISTO_PASSWORD" -gpid "$GSM_PROJECT_ID"
    - section_end "Download configuration"
    - section_start "Lock XSIAM Machine"
    - echo "Authenticating GCP"
    - gcloud auth activate-service-account --key-file="$GCS_ARTIFACTS_KEY" > auth.out 2>&1
    - echo "Auth done successfully"
    - ./Tests/scripts/wait_in_line_for_xsiam_env.sh
    - source XSIAMEnvVariables
    - echo "XSIAM chosen_machine_id is $XSIAM_CHOSEN_MACHINE_ID"
    - section_end "Lock XSIAM Machine"

    - section_start "Clean XSIAM Machine"
    - ./Tests/scripts/uninstall_packs_and_reset_bucket_xsiam.sh
    - section_end "Clean XSIAM Machine"

    - section_start "Get Instance Variables"
    - echo INSTANCE_ROLE="$INSTANCE_ROLE"
    - echo INSTANCE_CREATED="$INSTANCE_CREATED"
    - section_end "Get Instance Variables"

    - section_start "Install Packs"
    - ./Tests/Marketplace/install_packs.sh "$INSTANCE_ROLE" || EXIT_CODE=$?
    - section_end "Install Packs"

    - exit "$EXIT_CODE"
  after_script:
    - echo "Job finished, removing lock file"
    - gcloud auth activate-service-account --key-file="$GCS_ARTIFACTS_KEY" > auth.out 2>&1
    - gsutil rm "gs://xsoar-ci-artifacts/content-locks-xsiam/*-lock-$CI_JOB_ID"
    - echo "Finished removing lock file"


#install-packs-in-xsiam-dev:
#  extends: .install-mpv2-packs-on-xsiam-instances
#  variables:
#    INSTANCE_ROLE: "XSIAM Master"
#    GCS_QUEUE_FILE: "queue-master"
#    TEST_MACHINES_LIST: "test-machines-master"

install-packs-in-xsiam-ga:
  extends: .install-mpv2-packs-on-xsiam-instances
  variables:
    INSTANCE_ROLE: "XSIAM 1.2"
    GCS_QUEUE_FILE: "queue-ga"
    TEST_MACHINES_LIST: "test-machines-ga"


upload-packs-to-marketplace:
  tags:
    - gke
  needs: ["run-validations-upload-flow", "install-packs-in-server6_5", "install-packs-in-server6_6", "install-packs-in-server6_8", "run-unittests-and-lint-upload-flow"]
  stage: upload-to-marketplace
  artifacts:
    expire_in: 48 hrs
    paths:
      - /builds/xsoar/content/artifacts/*
    when: always
  variables:
    MARKETPLACE_VERSION: "xsoar"
    ARTIFACTS_FOLDER: "${ARTIFACTS_FOLDER_XSOAR}"
    ENV_RESULTS_PATH: "${ARTIFACTS_FOLDER_XSOAR}/env_results.json"
    INSTANCE_ROLE: "Server Master"
    INSTANCE_CREATED: "true"
    SSH_TUNNEL_TIMEOUT: 10
    TIME_TO_LIVE: ""
  extends:
    - .bucket-upload-rule
    - .default-job-settings
  script:
    - !reference [.open-ssh-tunnel]
    - *check_user_permissions_to_upload_packs
    - section_start "Upload Packs To Marketplace Storage"
    - |
      if [[ "$CI_COMMIT_BRANCH" == "master" ]] || [[ "$GCS_MARKET_BUCKET" != "$GCS_PRODUCTION_BUCKET" ]]; then
        EXTRACT_FOLDER=$(mktemp -d)
        PACK_ARTIFACTS=$ARTIFACTS_FOLDER/content_packs.zip
        PACKS_DEPENDENCIES=$ARTIFACTS_FOLDER/packs_dependencies.json
        CI_COMMIT_BRANCH=${CI_COMMIT_BRANCH:-unknown}
        GCS_BUILD_BUCKET="marketplace-ci-build"
        if [[ $GCS_MARKET_BUCKET == $GCS_PRODUCTION_BUCKET ]] && [[ -z $STORAGE_BASE_PATH ]]; then
          STORAGE_BASE_PATH="content"
        fi

        if [[ $GCS_MARKET_BUCKET != $GCS_PRODUCTION_BUCKET ]] && [[ -z $STORAGE_BASE_PATH ]]; then
         STORAGE_BASE_PATH="upload-flow/builds/$CI_COMMIT_BRANCH/$CI_PIPELINE_ID/content"
        fi

        python3 ./Tests/Marketplace/copy_and_upload_packs.py -a $PACK_ARTIFACTS -e $EXTRACT_FOLDER -pb "$GCS_MARKET_BUCKET" -bb "$GCS_BUILD_BUCKET" -s $GCS_MARKET_KEY -n $CI_PIPELINE_ID -c $CI_COMMIT_BRANCH -pbp "$STORAGE_BASE_PATH/packs" --marketplace xsoar
      fi
    - section_end "Upload Packs To Marketplace Storage"

    - section_start "Download packs from GCP"
    - |
      if [[ $GCS_MARKET_BUCKET == $GCS_PRODUCTION_BUCKET ]] && [[ -z $STORAGE_BASE_PATH ]]; then
        STORAGE_BASE_PATH="content"
      fi
      if [[ $GCS_MARKET_BUCKET != $GCS_PRODUCTION_BUCKET ]] && [[ -z $STORAGE_BASE_PATH ]]; then
        STORAGE_BASE_PATH="upload-flow/builds/$CI_COMMIT_BRANCH/$CI_PIPELINE_ID/content"
      fi

      PACKS_SRC="gs://$GCS_MARKET_BUCKET/$STORAGE_BASE_PATH/packs"
      ZIP_FOLDER=$(mktemp -d)
      gcloud auth activate-service-account --key-file="$GCS_MARKET_KEY" >> $ARTIFACTS_FOLDER/logs/auth.out
      echo "successfully activated google cloud service account"
      gsutil -m cp -r $PACKS_SRC $ZIP_FOLDER
      echo "successfully downloaded index.zip"
    - section_end "Download packs from GCP"
    - *upload_content_graph
    - *upload_dependencies_file
    - gcloud auth revoke $GCS_ARTIFACTS_ACCOUNT_NAME

    - section_start "Zip Content Packs From GCS"
    - python3 ./Tests/Marketplace/zip_packs.py -z $ZIP_FOLDER -a $ARTIFACTS_FOLDER -s $GCS_MARKET_KEY
    - section_end "Zip Content Packs From GCS"

    - section_start "Validate Premium Packs"
    - |
      if [[ "$CI_COMMIT_BRANCH" == "master" ]] || [[ $GCS_MARKET_BUCKET != $GCS_PRODUCTION_BUCKET ]]; then
        ./Tests/scripts/validate_premium_packs.sh "$INSTANCE_ROLE"
      else
        echo "Skipping Premium Packs Validation"
      fi
    - section_end "Validate Premium Packs"

<<<<<<< HEAD

=======
>>>>>>> c27321b7
upload-packs-to-marketplace-v2:
  tags:
    - gke
  needs: ["run-validations-upload-flow", "run-unittests-and-lint-upload-flow", "prepare-testing-bucket-mpv2-upload-flow", "install-packs-in-xsiam-ga"] # "install-packs-in-xsiam-dev"
  stage: upload-to-marketplace
  artifacts:
    expire_in: 48 hrs
    paths:
      - /builds/xsoar/content/artifacts/*
    when: always
  variables:
    MARKETPLACE_VERSION: "marketplacev2"
    ARTIFACTS_FOLDER: "${ARTIFACTS_FOLDER_MPV2}"
    INSTANCE_ROLE: "Server Master"
    INSTANCE_CREATED: "true"
    SSH_TUNNEL_TIMEOUT: 10
    TIME_TO_LIVE: ""
  extends:
    - .bucket-upload-rule
    - .default-job-settings
  script:
    - *check_user_permissions_to_upload_packs
    - section_start "Upload Packs To Marketplace Storage"
    - |
      if [[ "$CI_COMMIT_BRANCH" == "master" ]] || [[ "$GCS_MARKET_V2_BUCKET" != "$GCS_PRODUCTION_V2_BUCKET" ]]; then
        EXTRACT_FOLDER=$(mktemp -d)
        PACK_ARTIFACTS=$ARTIFACTS_FOLDER/content_packs.zip
        PACKS_DEPENDENCIES=$ARTIFACTS_FOLDER/packs_dependencies.json
        CI_COMMIT_BRANCH=${CI_COMMIT_BRANCH:-unknown}
        GCS_BUILD_BUCKET="marketplace-ci-build"
        if [[ -z $STORAGE_BASE_PATH ]]; then
          if [[ $GCS_MARKET_V2_BUCKET == $GCS_PRODUCTION_V2_BUCKET ]]; then
            STORAGE_BASE_PATH="content"
          else
            STORAGE_BASE_PATH="upload-flow/builds/$CI_COMMIT_BRANCH/$CI_PIPELINE_ID/content"
          fi
          echo "Set storage base path to $STORAGE_BASE_PATH"
        fi
        python3 ./Tests/Marketplace/copy_and_upload_packs.py -a $PACK_ARTIFACTS -e $EXTRACT_FOLDER -pb "$GCS_MARKET_V2_BUCKET" -bb "$GCS_BUILD_BUCKET" -s $GCS_MARKET_KEY -n $CI_PIPELINE_ID -c $CI_COMMIT_BRANCH -pbp "$STORAGE_BASE_PATH/packs" --marketplace marketplacev2
      fi
    - section_end "Upload Packs To Marketplace Storage"

    - section_start "Download packs from GCP"
    - |
      PACKS_SRC="gs://$GCS_MARKET_V2_BUCKET/$STORAGE_BASE_PATH/packs"
      ZIP_FOLDER=$(mktemp -d)
      gcloud auth activate-service-account --key-file="$GCS_MARKET_KEY" >> $ARTIFACTS_FOLDER/logs/auth.out
      echo "successfully activated google cloud service account"
      gsutil -m cp -r $PACKS_SRC $ZIP_FOLDER
      echo "successfully downloaded index.zip"
    - section_end "Download packs from GCP"
    - *upload_content_graph
    - *upload_dependencies_file
    - gcloud auth revoke $GCS_ARTIFACTS_ACCOUNT_NAME
    - section_start "Zip Content Packs From GCS"
    - python3 ./Tests/Marketplace/zip_packs.py -z $ZIP_FOLDER -a $ARTIFACTS_FOLDER -s $GCS_MARKET_KEY
    - section_end "Zip Content Packs From GCS"

<<<<<<< HEAD

=======
>>>>>>> c27321b7
upload-packs-to-xpanse-marketplace:
  tags:
    - gke
  needs: ["run-validations-upload-flow", "run-unittests-and-lint-upload-flow", "prepare-testing-bucket-xpanse-upload-flow"] # "install-packs-in-xpanse-dev"
  stage: upload-to-marketplace
  artifacts:
    expire_in: 48 hrs
    paths:
      - /builds/xsoar/content/artifacts/*
    when: always
  variables:
    MARKETPLACE_VERSION: "xpanse"
    ARTIFACTS_FOLDER: "${ARTIFACTS_FOLDER_XPANSE}"
    INSTANCE_ROLE: "Server Master"
    INSTANCE_CREATED: "true"
    SSH_TUNNEL_TIMEOUT: 10
    TIME_TO_LIVE: ""
  extends:
    - .bucket-upload-rule
    - .default-job-settings
  script:
    - *check_user_permissions_to_upload_packs
    - section_start "Upload Packs To Marketplace Storage"
    - |
      if [[ "$CI_COMMIT_BRANCH" == "master" ]] || [[ "$CI_COMMIT_BRANCH" == "xpanse-marketplace" ]] || [[ "$GCS_MARKET_XPANSE_BUCKET" != "$GCS_PRODUCTION_XPANSE_BUCKET" ]]; then
        EXTRACT_FOLDER=$(mktemp -d)
        PACK_ARTIFACTS=$ARTIFACTS_FOLDER/content_packs.zip
        PACKS_DEPENDENCIES=$ARTIFACTS_FOLDER/packs_dependencies.json
        CI_COMMIT_BRANCH=${CI_COMMIT_BRANCH:-unknown}
        GCS_BUILD_BUCKET="marketplace-ci-build"
        if [[ -z $STORAGE_BASE_PATH ]]; then
          if [[ $GCS_MARKET_XPANSE_BUCKET == $GCS_PRODUCTION_XPANSE_BUCKET ]]; then
            STORAGE_BASE_PATH="content"
          else
            STORAGE_BASE_PATH="upload-flow/builds/$CI_COMMIT_BRANCH/$CI_PIPELINE_ID/content"
          fi
          echo "Set storage base path to $STORAGE_BASE_PATH"
        fi
        python3 ./Tests/Marketplace/copy_and_upload_packs.py -a $PACK_ARTIFACTS -e $EXTRACT_FOLDER -pb "$GCS_MARKET_XPANSE_BUCKET" -bb "$GCS_BUILD_BUCKET" -s $GCS_MARKET_KEY -n $CI_PIPELINE_ID -c $CI_COMMIT_BRANCH -pbp "$STORAGE_BASE_PATH/packs" --marketplace xpanse
      fi
    - section_end "Upload Packs To Marketplace Storage"

    - section_start "Download packs from GCP"
    - |
      PACKS_SRC="gs://$GCS_MARKET_XPANSE_BUCKET/$STORAGE_BASE_PATH/packs"
      ZIP_FOLDER=$(mktemp -d)
      gcloud auth activate-service-account --key-file="$GCS_MARKET_KEY" >> $ARTIFACTS_FOLDER/logs/auth.out
      echo "successfully activated google cloud service account"
      gsutil -m cp -r $PACKS_SRC $ZIP_FOLDER
      echo "successfully downloaded index.zip"
    - section_end "Download packs from GCP"
    - *upload_content_graph
    - *upload_dependencies_file
    - gcloud auth revoke $GCS_ARTIFACTS_ACCOUNT_NAME

    - section_start "Zip Content Packs From GCS"
    - python3 ./Tests/Marketplace/zip_packs.py -z $ZIP_FOLDER -a $ARTIFACTS_FOLDER -s $GCS_MARKET_KEY
    - section_end "Zip Content Packs From GCS"

<<<<<<< HEAD


=======
>>>>>>> c27321b7
force-pack-upload:
  tags:
    - gke
  stage: upload-to-marketplace
  needs: ["create-instances-upload-flow"]
  rules:
    - if: '$FORCE_BUCKET_UPLOAD == "true"'
  extends:
    - .default-job-settings
  script:
    - *check_user_permissions_to_upload_packs
    - EXTRACT_FOLDER=$(mktemp -d)
    - PACK_ARTIFACTS=$ARTIFACTS_FOLDER/content_packs.zip
    - PACKS_DEPENDENCIES=$ARTIFACTS_FOLDER/packs_dependencies.json
    - CI_COMMIT_BRANCH=${CI_COMMIT_BRANCH:-unknown}
    - GCS_BUILD_BUCKET="marketplace-ci-build"
    - |
      if [[ $GCS_MARKET_BUCKET == $GCS_PRODUCTION_BUCKET ]] && [[ -z $STORAGE_BASE_PATH ]]; then
        STORAGE_BASE_PATH="content"
      fi

      if [[ $GCS_MARKET_BUCKET != $GCS_PRODUCTION_BUCKET ]] && [[ -z $STORAGE_BASE_PATH ]]; then
       STORAGE_BASE_PATH="upload-flow/builds/$CI_COMMIT_BRANCH/$CI_PIPELINE_ID/content"
      fi

    - python3 ./Tests/Marketplace/copy_and_upload_packs.py -a $PACK_ARTIFACTS -e $EXTRACT_FOLDER -pb "$GCS_MARKET_BUCKET" -bb "$GCS_BUILD_BUCKET" -s $GCS_MARKET_KEY -n $CI_PIPELINE_ID -c $CI_COMMIT_BRANCH -p "${PACKS_TO_UPLOAD}" -pbp "$STORAGE_BASE_PATH/packs"


fan-in-bucket-upload:
  tags:
    - gke
  stage: fan-in
  extends:
    - .bucket-upload-rule-always
  script:
    - echo "fan in"


slack-notify-bucket-upload:
  variables:
    PIPELINE_TO_QUERY: $CI_PIPELINE_ID
    WORKFLOW: 'Upload Packs to Marketplace Storage'
    JOB_NAME: 'fan-in-bucket-upload'
    # Passes the environment variable from the parent pipeline to the child which can be useful for cases
    # when triggering pipeline with alternate env variable value passed in the API call
    SLACK_CHANNEL: $SLACK_CHANNEL
    SLACK_JOB: 'true'
  extends:
    - .trigger-slack-notification
    - .bucket-upload-rule-always<|MERGE_RESOLUTION|>--- conflicted
+++ resolved
@@ -60,9 +60,9 @@
     - .bucket-upload-rule
 
 
-create-instances-upload-flow:
-  extends:
-    - create-instances
+xsoar-prepare-testing-bucket-upload-flow:
+  extends:
+    - xsoar-prepare-testing-bucket
   variables:
     IFRA_ENV_TYPE: "Bucket-Upload"
     ARTIFACTS_FOLDER: "${ARTIFACTS_FOLDER_XSOAR}"
@@ -71,10 +71,11 @@
       when: never
     - if: '$BUCKET_UPLOAD == "true"'
     - if: '$FORCE_BUCKET_UPLOAD == "true"'
-
-prepare-testing-bucket-mpv2-upload-flow:
+  
+
+mpv2-prepare-testing-bucket-upload-flow:
  extends:
-   - prepare-testing-bucket-mpv2
+   - mpv2-prepare-testing-bucket
  variables:
    IFRA_ENV_TYPE: "Bucket-Upload"
    ARTIFACTS_FOLDER: "${ARTIFACTS_FOLDER_MPV2}"
@@ -85,9 +86,9 @@
    - if: '$FORCE_BUCKET_UPLOAD == "true"'
 
 
-prepare-testing-bucket-xpanse-upload-flow:
+xpanse-prepare-testing-bucket-upload-flow:
  extends:
-   - prepare-testing-bucket-xpanse
+   - xpanse-prepare-testing-bucket
  variables:
    IFRA_ENV_TYPE: "Bucket-Upload"
    ARTIFACTS_FOLDER: "${ARTIFACTS_FOLDER_XPANSE}"
@@ -101,7 +102,7 @@
 .install_packs_in_xsoar_server:
   tags:
     - gke
-  needs: ["create-instances-upload-flow"]
+  needs: ["xsoar-prepare-testing-bucket-upload-flow"]
   stage: run-instances
   artifacts:
     expire_in: 48 hrs
@@ -167,7 +168,7 @@
 .install-mpv2-packs-on-xsiam-instances:
   tags:
     - gke
-  needs: ["prepare-testing-bucket-mpv2-upload-flow"]
+  needs: ["mpv2-prepare-testing-bucket-upload-flow"]
   stage: run-instances
   artifacts:
     expire_in: 48 hrs
@@ -312,14 +313,10 @@
       fi
     - section_end "Validate Premium Packs"
 
-<<<<<<< HEAD
-
-=======
->>>>>>> c27321b7
 upload-packs-to-marketplace-v2:
   tags:
     - gke
-  needs: ["run-validations-upload-flow", "run-unittests-and-lint-upload-flow", "prepare-testing-bucket-mpv2-upload-flow", "install-packs-in-xsiam-ga"] # "install-packs-in-xsiam-dev"
+  needs: ["run-validations-upload-flow", "run-unittests-and-lint-upload-flow", "mpv2-prepare-testing-bucket-upload-flow", "install-packs-in-xsiam-ga"] # "install-packs-in-xsiam-dev"
   stage: upload-to-marketplace
   artifacts:
     expire_in: 48 hrs
@@ -374,14 +371,10 @@
     - python3 ./Tests/Marketplace/zip_packs.py -z $ZIP_FOLDER -a $ARTIFACTS_FOLDER -s $GCS_MARKET_KEY
     - section_end "Zip Content Packs From GCS"
 
-<<<<<<< HEAD
-
-=======
->>>>>>> c27321b7
 upload-packs-to-xpanse-marketplace:
   tags:
     - gke
-  needs: ["run-validations-upload-flow", "run-unittests-and-lint-upload-flow", "prepare-testing-bucket-xpanse-upload-flow"] # "install-packs-in-xpanse-dev"
+  needs: ["run-validations-upload-flow", "run-unittests-and-lint-upload-flow", "xpanse-prepare-testing-bucket-upload-flow"] # "install-packs-in-xpanse-dev"
   stage: upload-to-marketplace
   artifacts:
     expire_in: 48 hrs
@@ -437,16 +430,11 @@
     - python3 ./Tests/Marketplace/zip_packs.py -z $ZIP_FOLDER -a $ARTIFACTS_FOLDER -s $GCS_MARKET_KEY
     - section_end "Zip Content Packs From GCS"
 
-<<<<<<< HEAD
-
-
-=======
->>>>>>> c27321b7
 force-pack-upload:
   tags:
     - gke
   stage: upload-to-marketplace
-  needs: ["create-instances-upload-flow"]
+  needs: ["xsoar-prepare-testing-bucket-upload-flow"]
   rules:
     - if: '$FORCE_BUCKET_UPLOAD == "true"'
   extends:
@@ -491,4 +479,18 @@
     SLACK_JOB: 'true'
   extends:
     - .trigger-slack-notification
-    - .bucket-upload-rule-always+    - .bucket-upload-rule-always
+
+
+upload-id-set-bucket:
+  tags:
+    - gke
+  stage: prepare-testing-bucket
+  extends:
+    - .bucket-upload-rule
+    - .default-job-settings
+  script:
+    # This is needed because we still use id_set.json in other repos
+    - !reference [.create-id-set-xsoar]
+    - gcloud auth activate-service-account --key-file="$GCS_MARKET_KEY"
+    - gsutil cp $ARTIFACTS_FOLDER/id_set.json "gs://$GCS_MARKET_BUCKET/content/id_set.json"