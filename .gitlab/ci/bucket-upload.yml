.bucket-upload-rule:
  rules:
    - if: '$CI_COMMIT_BRANCH =~ /pull\/[0-9]+/'
      when: never
    - if: '$BUCKET_UPLOAD == "true"'

.bucket-upload-rule-always:
  rules:
    - if: '$CI_COMMIT_BRANCH =~ /pull\/[0-9]+/'
      when: never
    - if: '$BUCKET_UPLOAD == "true"'
      when: always


.check_user_permissions_to_upload_packs: &check_user_permissions_to_upload_packs
  - section_start "Check User Permissions to Upload Packs" # if bucket upload and uploading to marketplace-dist
  - |
    if [[ -n "${BUCKET_UPLOAD}" || -n "${FORCE_BUCKET_UPLOAD}" ]] && [[ "$GCS_MARKET_BUCKET" == "$GCS_PRODUCTION_BUCKET" ]]; then
      CONTENT_LEADERS=$(curl -sS "https://api.github.com/orgs/demisto/teams/content-leaders/members" -H "Authorization: token ${GITHUB_TOKEN}")
      echo "recieved content leaders"
      LEADER_NAMES=$(echo $CONTENT_LEADERS | jq -r ".[].login")
      LEADER_NAMES=$(echo "${LEADER_NAMES}" "content-bot" "svc -xsoar-gitlab-mirror" "${USERS_ALLOWED_TRIGGER_UPLOAD}" )
      if [[ -z "$GITLAB_USER_NAME" ]] || [[ -z "`echo $LEADER_NAMES | grep -w "$GITLAB_USER_NAME"`" ]]; then
        echo -e "User '$GITLAB_USER_NAME' is not allowed to trigger this build, only one of:\n${LEADER_NAMES}"
        job-done
        exit 1
      else
        echo "User '${GITLAB_USER_NAME}' is allowed to upload packs / force upload packs."
      fi
    fi
  - section_end "Check User Permissions to Upload Packs"

.upload_content_graph: &upload_content_graph
    - |
      if [[ $TEST_UPLOAD == "false" ]]; then
        section_start "Upload content graph GraphML to GCP" --collapsed
        gsutil cp $ARTIFACTS_FOLDER/content_graph/$MARKETPLACE_VERSION.zip "gs://$GCS_MARKET_BUCKET_DEV/content_graph/$MARKETPLACE_VERSION.zip"
        # copy the packs.json file to the bucket, used in contribution management
        gsutil cp $ARTIFACTS_FOLDER/packs.json "gs://$GCS_MARKET_BUCKET_DEV/content_graph/"$MARKETPLACE_VERSION"_packs.json"
        section_end "Upload content graph GraphML to GCP"
      fi

.upload_dependencies_file: &upload_dependencies_file
    - |
      if [[ $TEST_UPLOAD == "false" ]]; then
        section_start "Upload packs_dependencies.json to GCP" --collapsed
        gcloud auth activate-service-account --key-file="$GCS_ARTIFACTS_KEY" > $ARTIFACTS_FOLDER/logs/gauth.out 2>$ARTIFACTS_FOLDER/logs/gauth.err
        gsutil cp $ARTIFACTS_FOLDER/packs_dependencies.json "gs://xsoar-ci-artifacts/content-cache-docs/$MARKETPLACE_VERSION/packs_dependencies.json"
        section_end "Upload packs_dependencies.json to GCP"
      fi

run-validations-upload-flow:
  extends:
    - .run-validations
    - .bucket-upload-rule


run-unittests-and-lint-upload-flow:
  cache:
    policy: push
  extends:
    - .run-unittests-and-lint
    - .bucket-upload-rule

jobs-done-check-upload-flow:
  extends:
    - .jobs-done-check
    - .bucket-upload-rule
  needs: ['run-unittests-and-lint-upload-flow', 'run-validations-upload-flow', 'mpv2-prepare-testing-bucket-upload-flow', 'upload-id-set-bucket', 'xpanse-prepare-testing-bucket-upload-flow', 'xsoar-prepare-testing-bucket-upload-flow', 'install-packs-in-server6_8', 'install-packs-in-server6_9', 'install-packs-in-server6_10', 'install-packs-in-server6_11', 'install-packs-in-server-master', 'install-packs-in-xsiam-ga', 'sync-buckets-between-projects', 'upload-packs-to-marketplace', 'upload-packs-to-marketplace-v2', 'upload-packs-to-xpanse-marketplace']
  tags:
    - gke



xsoar-prepare-testing-bucket-upload-flow:
  extends:
    - xsoar-prepare-testing-bucket
  variables:
    IFRA_ENV_TYPE: "Bucket-Upload"
    ARTIFACTS_FOLDER: "${ARTIFACTS_FOLDER_XSOAR}"
  rules:
    - if: '$CI_COMMIT_BRANCH =~ /pull\/[0-9]+/'
      when: never
    - if: '$BUCKET_UPLOAD == "true"'
    - if: '$FORCE_BUCKET_UPLOAD == "true"'


mpv2-prepare-testing-bucket-upload-flow:
 extends:
   - mpv2-prepare-testing-bucket
 variables:
   IFRA_ENV_TYPE: "Bucket-Upload"
   ARTIFACTS_FOLDER: "${ARTIFACTS_FOLDER_MPV2}"
 rules:
   - if: '$CI_COMMIT_BRANCH =~ /pull\/[0-9]+/'
     when: never
   - if: '$BUCKET_UPLOAD == "true"'
   - if: '$FORCE_BUCKET_UPLOAD == "true"'


xpanse-prepare-testing-bucket-upload-flow:
 extends:
   - xpanse-prepare-testing-bucket
 variables:
   IFRA_ENV_TYPE: "Bucket-Upload"
   ARTIFACTS_FOLDER: "${ARTIFACTS_FOLDER_XPANSE}"
 rules:
   - if: '$CI_COMMIT_BRANCH =~ /pull\/[0-9]+/'
     when: never
   - if: '$BUCKET_UPLOAD == "true"'
   - if: '$FORCE_BUCKET_UPLOAD == "true"'


.install_packs_in_xsoar_server:
  tags:
    - gke
  needs: ["xsoar-prepare-testing-bucket-upload-flow"]
  stage: run-instances
  artifacts:
    expire_in: 48 hrs
    paths:
      - /builds/xsoar/content/artifacts/*
      - /builds/xsoar/content/pipeline_jobs_folder/*
    when: always
  variables:
    ARTIFACTS_FOLDER: "${ARTIFACTS_FOLDER_XSOAR}"
    ENV_RESULTS_PATH: "${ARTIFACTS_FOLDER_XSOAR}/env_results.json"
    INSTANCE_CREATED: "true"
    SSH_TUNNEL_TIMEOUT: 10
    TIME_TO_LIVE: ""
  extends:
    - .bucket-upload-rule
    - .default-job-settings
  script:
    - EXIT_CODE=0
    - section_start "Download configuration"
    - ./Tests/scripts/download_conf_repos.sh  >> $ARTIFACTS_FOLDER/logs/installations.log
    - SECRET_CONF_PATH=$(cat secret_conf_path)
<<<<<<< HEAD
    - python3 ./Tests/scripts/add_secrets_file_to_build.py -sa "$GSM_SERVICE_ACCOUNT" -sf "$SECRET_CONF_PATH" -u "$DEMISTO_USERNAME" -p "$DEMISTO_PASSWORD" -gpidd "$GSM_PROJECT_ID_DEV" -gpidp "$GSM_PROJECT_ID"   >> $ARTIFACTS_FOLDER/logs/test.log
    - ./Tests/scripts/download_conf_repos.sh  >> $ARTIFACTS_FOLDER/logs/download_conf_repos.log
=======
    - python3 ./Tests/scripts/add_secrets_file_to_build.py -sa "$GSM_SERVICE_ACCOUNT" -sf "$SECRET_CONF_PATH" -u "$DEMISTO_USERNAME" -p "$DEMISTO_PASSWORD" -gpid "$GSM_PROJECT_ID"
>>>>>>> 27ede3d6
    - section_end "Download configuration"
    - !reference [.ssh-config-setup]
    - section_start "Get Instance Variables"
    - echo INSTANCE_ROLE="$INSTANCE_ROLE"
    - echo INSTANCE_CREATED="$INSTANCE_CREATED"
    - section_end "Get Instance Variables"
    - section_start "Wait Until Server Ready"
    - python3 ./Tests/scripts/wait_until_server_ready.py "$INSTANCE_ROLE" || EXIT_CODE=$?
    - section_end "Wait Until Server Ready"
    - section_start "Install Packs"
    - ./Tests/Marketplace/install_packs.sh "$INSTANCE_ROLE" || EXIT_CODE=$?
    - section_end "Install Packs"
    - section_start "Destroy instances"
    - python3 ./Tests/scripts/destroy_instances.py --aritfacts-dir $ARTIFACTS_FOLDER --env-file $ARTIFACTS_FOLDER/env_results.json --instance-role "$INSTANCE_ROLE" || EXIT_CODE=$?
    - section_end "Destroy instances"
    - job-done
    - exit "$EXIT_CODE"


install-packs-in-server6_8:
  extends: .install_packs_in_xsoar_server
  variables:
    INSTANCE_ROLE: "Server 6.8"

install-packs-in-server6_9:
  extends: .install_packs_in_xsoar_server
  variables:
    INSTANCE_ROLE: "Server 6.9"

install-packs-in-server6_10:
  extends: .install_packs_in_xsoar_server
  variables:
    INSTANCE_ROLE: "Server 6.10"

install-packs-in-server6_11:
  extends: .install_packs_in_xsoar_server
  variables:
    INSTANCE_ROLE: "Server 6.11"

install-packs-in-server-master:
  extends: .install_packs_in_xsoar_server
  variables:
    INSTANCE_ROLE: "Server Master"


.install-mpv2-packs-on-xsiam-instances:
  tags:
    - gke
  needs: ["mpv2-prepare-testing-bucket-upload-flow"]
  stage: run-instances
  artifacts:
    expire_in: 48 hrs
    paths:
      - /builds/xsoar/content/artifacts/*
      - /builds/xsoar/content/pipeline_jobs_folder/*
    when: always
  variables:
    ARTIFACTS_FOLDER: "${ARTIFACTS_FOLDER_MPV2}"
    ENV_RESULTS_PATH: "${ARTIFACTS_FOLDER_MPV2}/env_results.json"
    INSTANCE_CREATED: "true"
    TIME_TO_LIVE: ""
    GCS_LOCKS_PATH: "content-locks/locks-xsiam-ga"
  extends:
    - .bucket-upload-rule
    - .default-job-settings
  script:
    - EXIT_CODE=0
    - section_start "Download configuration"
    - ./Tests/scripts/download_conf_repos.sh  >> $ARTIFACTS_FOLDER/logs/installations.log
    - SECRET_CONF_PATH=$(cat secret_conf_path)
<<<<<<< HEAD
    - python3 ./Tests/scripts/add_secrets_file_to_build.py -sa "$GSM_SERVICE_ACCOUNT" -sf "$SECRET_CONF_PATH" -u "$DEMISTO_USERNAME" -p "$DEMISTO_PASSWORD" -gpidd "$GSM_PROJECT_ID_DEV" -gpidp "$GSM_PROJECT_ID"   >> $ARTIFACTS_FOLDER/logs/test.log
    - ./Tests/scripts/download_conf_repos.sh  >> $ARTIFACTS_FOLDER/logs/download_conf_repos.log
=======
    - python3 ./Tests/scripts/add_secrets_file_to_build.py -sa "$GSM_SERVICE_ACCOUNT" -sf "$SECRET_CONF_PATH" -u "$DEMISTO_USERNAME" -p "$DEMISTO_PASSWORD" -gpid "$GSM_PROJECT_ID"
>>>>>>> 27ede3d6
    - section_end "Download configuration"
    - section_start "Lock Machine"
    - echo "Authenticating GCP"
    - gcloud auth activate-service-account --key-file="$GCS_ARTIFACTS_KEY" > $ARTIFACTS_FOLDER/logs/gauth.out 2>$ARTIFACTS_FOLDER/logs/gauth.err
    - echo "Auth done successfully"
    - ./Tests/scripts/wait_in_line_for_cloud_env.sh
    - source CloudEnvVariables
    - echo "CLOUD chosen_machine_id is $CLOUD_CHOSEN_MACHINE_ID"
    - section_end "Lock Machine"

    - section_start "Clean Machine"
    - ./Tests/scripts/uninstall_packs_and_reset_bucket_cloud.sh
    - section_end "Clean Machine"

    - section_start "Get Instance Variables"
    - echo INSTANCE_ROLE="$INSTANCE_ROLE"
    - echo INSTANCE_CREATED="$INSTANCE_CREATED"
    - section_end "Get Instance Variables"

    - section_start "Install Packs"
    - ./Tests/Marketplace/install_packs.sh "$INSTANCE_ROLE" || EXIT_CODE=$?
    - section_end "Install Packs"

    - job-done
    - exit "$EXIT_CODE"
  after_script:
    - echo "Job finished, removing lock file"
    - gcloud auth activate-service-account --key-file="$GCS_ARTIFACTS_KEY" > $ARTIFACTS_FOLDER/logs/gauth.out 2>$ARTIFACTS_FOLDER/logs/gauth.err
    - gsutil rm "gs://xsoar-ci-artifacts/content-locks-xsiam/machines_locks/*-lock-$CI_JOB_ID"
    - echo "Finished removing lock file"


#install-packs-in-xsiam-dev:
#  extends: .install-mpv2-packs-on-xsiam-instances
#  variables:
#    INSTANCE_ROLE: "XSIAM"
#    GCS_QUEUE_FILE: "queue-master"
#    TEST_MACHINES_LIST: "test-machines-master"

install-packs-in-xsiam-ga:
  extends: .install-mpv2-packs-on-xsiam-instances
  variables:
    INSTANCE_ROLE: "XSIAM"
    GCS_QUEUE_FILE: "queue-ga"
    TEST_MACHINES_LIST: "test-machines-ga"
    GCS_SOURCE_BUCKET: "$GCS_PRODUCTION_V2_BUCKET"
    GCS_MACHINES_BUCKET: "marketplace-v2-dist-dev/upload-flow/builds-xsiam"
    CLOUD_SERVERS_FILE: "xsiam_servers_path"
    CLOUD_API_KEYS: $XSIAM_API_KEYS
    UNREMOVABLE_PACKS: "Base"


upload-packs-to-marketplace:
  tags:
    - gke
  needs: ["run-validations-upload-flow", "install-packs-in-server6_8", "install-packs-in-server6_9", "install-packs-in-server6_10", "install-packs-in-server6_11", "run-unittests-and-lint-upload-flow"]
  stage: upload-to-marketplace
  artifacts:
    expire_in: 48 hrs
    paths:
      - /builds/xsoar/content/artifacts/*
      - /builds/xsoar/content/pipeline_jobs_folder/*
    when: always
  variables:
    MARKETPLACE_VERSION: "xsoar"
    ARTIFACTS_FOLDER: "${ARTIFACTS_FOLDER_XSOAR}"
    ENV_RESULTS_PATH: "${ARTIFACTS_FOLDER_XSOAR}/env_results.json"
    INSTANCE_ROLE: "Server Master"
    INSTANCE_CREATED: "true"
    SSH_TUNNEL_TIMEOUT: 10
    TIME_TO_LIVE: ""
  extends:
    - .bucket-upload-rule
    - .default-job-settings
  script:
    - !reference [.ssh-config-setup]
    - *check_user_permissions_to_upload_packs
    - section_start "Upload Packs To Marketplace Storage"
    - |
      if [[ "$CI_COMMIT_BRANCH" == "master" ]] || [[ "$GCS_MARKET_BUCKET" != "$GCS_PRODUCTION_BUCKET" ]]; then
        EXTRACT_FOLDER=$(mktemp -d)
        PACK_ARTIFACTS=$ARTIFACTS_FOLDER/content_packs.zip
        PACKS_DEPENDENCIES=$ARTIFACTS_FOLDER/packs_dependencies.json
        CI_COMMIT_BRANCH=${CI_COMMIT_BRANCH:-unknown}
        GCS_BUILD_BUCKET="marketplace-ci-build"
        if [[ $GCS_MARKET_BUCKET == $GCS_PRODUCTION_BUCKET ]] && [[ -z $STORAGE_BASE_PATH ]]; then
          STORAGE_BASE_PATH="content"
        fi

        if [[ $GCS_MARKET_BUCKET != $GCS_PRODUCTION_BUCKET ]] && [[ -z $STORAGE_BASE_PATH ]]; then
         STORAGE_BASE_PATH="upload-flow/builds/$CI_COMMIT_BRANCH/$CI_PIPELINE_ID/content"
        fi

        python3 ./Tests/Marketplace/copy_and_upload_packs.py -a $PACK_ARTIFACTS -e $EXTRACT_FOLDER -pb "$GCS_MARKET_BUCKET" -bb "$GCS_BUILD_BUCKET" -s $GCS_MARKET_KEY -n $CI_PIPELINE_ID -c $CI_COMMIT_BRANCH -pbp "$STORAGE_BASE_PATH/packs" --marketplace xsoar
      fi
    - section_end "Upload Packs To Marketplace Storage"

    - section_start "Download packs from GCP"
    - |
      if [[ $GCS_MARKET_BUCKET == $GCS_PRODUCTION_BUCKET ]] && [[ -z $STORAGE_BASE_PATH ]]; then
        STORAGE_BASE_PATH="content"
      fi
      if [[ $GCS_MARKET_BUCKET != $GCS_PRODUCTION_BUCKET ]] && [[ -z $STORAGE_BASE_PATH ]]; then
        STORAGE_BASE_PATH="upload-flow/builds/$CI_COMMIT_BRANCH/$CI_PIPELINE_ID/content"
      fi

      PACKS_SRC="gs://$GCS_MARKET_BUCKET/$STORAGE_BASE_PATH/packs"
      ZIP_FOLDER=$(mktemp -d)
      gcloud auth activate-service-account --key-file="$GCS_MARKET_KEY" >> $ARTIFACTS_FOLDER/logs/auth.out
      echo "successfully activated google cloud service account"
      gsutil -m cp -r $PACKS_SRC $ZIP_FOLDER
      echo "successfully downloaded index.zip"
    - section_end "Download packs from GCP"
    - *upload_content_graph
    - *upload_dependencies_file
    - gcloud auth revoke $GCS_ARTIFACTS_ACCOUNT_NAME

    - section_start "Zip Content Packs From GCS"
    - python3 ./Tests/Marketplace/zip_packs.py -z $ZIP_FOLDER -a $ARTIFACTS_FOLDER -s $GCS_MARKET_KEY
    - section_end "Zip Content Packs From GCS"

    - section_start "Validate Premium Packs"
    - |
      if [[ "$CI_COMMIT_BRANCH" == "master" ]] || [[ $GCS_MARKET_BUCKET != $GCS_PRODUCTION_BUCKET ]]; then
        ./Tests/scripts/validate_premium_packs.sh "$INSTANCE_ROLE"
      else
        echo "Skipping Premium Packs Validation"
      fi
    - section_end "Validate Premium Packs"
    - job-done

upload-packs-to-marketplace-v2:
  tags:
    - gke
  needs: ["run-validations-upload-flow", "run-unittests-and-lint-upload-flow", "mpv2-prepare-testing-bucket-upload-flow", "install-packs-in-xsiam-ga"] # "install-packs-in-xsiam-dev"
  stage: upload-to-marketplace
  artifacts:
    expire_in: 48 hrs
    paths:
      - /builds/xsoar/content/artifacts/*
      - /builds/xsoar/content/pipeline_jobs_folder/*
    when: always
  variables:
    MARKETPLACE_VERSION: "marketplacev2"
    ARTIFACTS_FOLDER: "${ARTIFACTS_FOLDER_MPV2}"
    INSTANCE_ROLE: "Server Master"
    INSTANCE_CREATED: "true"
    SSH_TUNNEL_TIMEOUT: 10
    TIME_TO_LIVE: ""
  extends:
    - .bucket-upload-rule
    - .default-job-settings
  script:
    - *check_user_permissions_to_upload_packs
    - section_start "Upload Packs To Marketplace Storage"
    - |
      if [[ "$CI_COMMIT_BRANCH" == "master" ]] || [[ "$GCS_MARKET_V2_BUCKET" != "$GCS_PRODUCTION_V2_BUCKET" ]]; then
        EXTRACT_FOLDER=$(mktemp -d)
        PACK_ARTIFACTS=$ARTIFACTS_FOLDER/content_packs.zip
        PACKS_DEPENDENCIES=$ARTIFACTS_FOLDER/packs_dependencies.json
        CI_COMMIT_BRANCH=${CI_COMMIT_BRANCH:-unknown}
        GCS_BUILD_BUCKET="marketplace-ci-build"
        if [[ -z $STORAGE_BASE_PATH ]]; then
          if [[ $GCS_MARKET_V2_BUCKET == $GCS_PRODUCTION_V2_BUCKET ]]; then
            STORAGE_BASE_PATH="content"
          else
            STORAGE_BASE_PATH="upload-flow/builds/$CI_COMMIT_BRANCH/$CI_PIPELINE_ID/content"
          fi
          echo "Set storage base path to $STORAGE_BASE_PATH"
        fi
        python3 ./Tests/Marketplace/copy_and_upload_packs.py -a $PACK_ARTIFACTS -e $EXTRACT_FOLDER -pb "$GCS_MARKET_V2_BUCKET" -bb "$GCS_BUILD_BUCKET" -s $GCS_MARKET_KEY -n $CI_PIPELINE_ID -c $CI_COMMIT_BRANCH -pbp "$STORAGE_BASE_PATH/packs" --marketplace marketplacev2
      fi
    - section_end "Upload Packs To Marketplace Storage"

    - section_start "Download packs from GCP"
    - |
      PACKS_SRC="gs://$GCS_MARKET_V2_BUCKET/$STORAGE_BASE_PATH/packs"
      ZIP_FOLDER=$(mktemp -d)
      gcloud auth activate-service-account --key-file="$GCS_MARKET_KEY" >> $ARTIFACTS_FOLDER/logs/auth.out
      echo "successfully activated google cloud service account"
      gsutil -m cp -r $PACKS_SRC $ZIP_FOLDER
      echo "successfully downloaded index.zip"
    - section_end "Download packs from GCP"
    - *upload_content_graph
    - *upload_dependencies_file
    - gcloud auth revoke $GCS_ARTIFACTS_ACCOUNT_NAME
    - section_start "Zip Content Packs From GCS"
    - python3 ./Tests/Marketplace/zip_packs.py -z $ZIP_FOLDER -a $ARTIFACTS_FOLDER -s $GCS_MARKET_KEY
    - section_end "Zip Content Packs From GCS"
    - job-done

upload-packs-to-xpanse-marketplace:
  tags:
    - gke
  needs: ["run-validations-upload-flow", "run-unittests-and-lint-upload-flow", "xpanse-prepare-testing-bucket-upload-flow"] # "install-packs-in-xpanse-dev"
  stage: upload-to-marketplace
  artifacts:
    expire_in: 48 hrs
    paths:
      - /builds/xsoar/content/artifacts/*
      - /builds/xsoar/content/pipeline_jobs_folder/*
    when: always
  variables:
    MARKETPLACE_VERSION: "xpanse"
    ARTIFACTS_FOLDER: "${ARTIFACTS_FOLDER_XPANSE}"
    INSTANCE_ROLE: "Server Master"
    INSTANCE_CREATED: "true"
    SSH_TUNNEL_TIMEOUT: 10
    TIME_TO_LIVE: ""
  extends:
    - .bucket-upload-rule
    - .default-job-settings
  script:
    - *check_user_permissions_to_upload_packs
    - section_start "Upload Packs To Marketplace Storage"
    - |
      if [[ "$CI_COMMIT_BRANCH" == "master" ]] || [[ "$CI_COMMIT_BRANCH" == "xpanse-marketplace" ]] || [[ "$GCS_MARKET_XPANSE_BUCKET" != "$GCS_PRODUCTION_XPANSE_BUCKET" ]]; then
        EXTRACT_FOLDER=$(mktemp -d)
        PACK_ARTIFACTS=$ARTIFACTS_FOLDER/content_packs.zip
        PACKS_DEPENDENCIES=$ARTIFACTS_FOLDER/packs_dependencies.json
        CI_COMMIT_BRANCH=${CI_COMMIT_BRANCH:-unknown}
        GCS_BUILD_BUCKET="marketplace-ci-build"
        if [[ -z $STORAGE_BASE_PATH ]]; then
          if [[ $GCS_MARKET_XPANSE_BUCKET == $GCS_PRODUCTION_XPANSE_BUCKET ]]; then
            STORAGE_BASE_PATH="content"
          else
            STORAGE_BASE_PATH="upload-flow/builds/$CI_COMMIT_BRANCH/$CI_PIPELINE_ID/content"
          fi
          echo "Set storage base path to $STORAGE_BASE_PATH"
        fi
        python3 ./Tests/Marketplace/copy_and_upload_packs.py -a $PACK_ARTIFACTS -e $EXTRACT_FOLDER -pb "$GCS_MARKET_XPANSE_BUCKET" -bb "$GCS_BUILD_BUCKET" -s $GCS_MARKET_KEY -n $CI_PIPELINE_ID -c $CI_COMMIT_BRANCH -pbp "$STORAGE_BASE_PATH/packs" --marketplace xpanse
      fi
    - section_end "Upload Packs To Marketplace Storage"

    - section_start "Download packs from GCP"
    - |
      PACKS_SRC="gs://$GCS_MARKET_XPANSE_BUCKET/$STORAGE_BASE_PATH/packs"
      ZIP_FOLDER=$(mktemp -d)
      gcloud auth activate-service-account --key-file="$GCS_MARKET_KEY" >> $ARTIFACTS_FOLDER/logs/auth.out
      echo "successfully activated google cloud service account"
      gsutil -m cp -r $PACKS_SRC $ZIP_FOLDER
      echo "successfully downloaded index.zip"
    - section_end "Download packs from GCP"
    - *upload_content_graph
    - *upload_dependencies_file
    - gcloud auth revoke $GCS_ARTIFACTS_ACCOUNT_NAME

    - section_start "Zip Content Packs From GCS"
    - python3 ./Tests/Marketplace/zip_packs.py -z $ZIP_FOLDER -a $ARTIFACTS_FOLDER -s $GCS_MARKET_KEY
    - section_end "Zip Content Packs From GCS"
    - job-done

force-pack-upload:
  tags:
    - gke
  stage: upload-to-marketplace
  needs: ["xsoar-prepare-testing-bucket-upload-flow"]
  rules:
    - if: '$FORCE_BUCKET_UPLOAD == "true"'
  extends:
    - .default-job-settings
  script:
    - *check_user_permissions_to_upload_packs
    - EXTRACT_FOLDER=$(mktemp -d)
    - PACK_ARTIFACTS=$ARTIFACTS_FOLDER/content_packs.zip
    - PACKS_DEPENDENCIES=$ARTIFACTS_FOLDER/packs_dependencies.json
    - CI_COMMIT_BRANCH=${CI_COMMIT_BRANCH:-unknown}
    - GCS_BUILD_BUCKET="marketplace-ci-build"
    - |
      if [[ $GCS_MARKET_BUCKET == $GCS_PRODUCTION_BUCKET ]] && [[ -z $STORAGE_BASE_PATH ]]; then
        STORAGE_BASE_PATH="content"
      fi

      if [[ $GCS_MARKET_BUCKET != $GCS_PRODUCTION_BUCKET ]] && [[ -z $STORAGE_BASE_PATH ]]; then
       STORAGE_BASE_PATH="upload-flow/builds/$CI_COMMIT_BRANCH/$CI_PIPELINE_ID/content"
      fi

    - python3 ./Tests/Marketplace/copy_and_upload_packs.py -a $PACK_ARTIFACTS -e $EXTRACT_FOLDER -pb "$GCS_MARKET_BUCKET" -bb "$GCS_BUILD_BUCKET" -s $GCS_MARKET_KEY -n $CI_PIPELINE_ID -c $CI_COMMIT_BRANCH -p "${PACKS_TO_UPLOAD}" -pbp "$STORAGE_BASE_PATH/packs"


fan-in-bucket-upload:
  tags:
    - gke
  stage: fan-in
  extends:
    - .bucket-upload-rule-always
  script:
    - echo "fan in"


slack-notify-bucket-upload:
  variables:
    PIPELINE_TO_QUERY: $CI_PIPELINE_ID
    WORKFLOW: 'Upload Packs to Marketplace Storage'
    JOB_NAME: 'fan-in-bucket-upload'
    # Passes the environment variable from the parent pipeline to the child which can be useful for cases
    # when triggering pipeline with alternate env variable value passed in the API call
    SLACK_CHANNEL: $SLACK_CHANNEL
    SLACK_JOB: 'true'
  extends:
    - .trigger-slack-notification
    - .bucket-upload-rule-always


upload-id-set-bucket:
  tags:
    - gke
  stage: prepare-testing-bucket
  extends:
    - .bucket-upload-rule
    - .default-job-settings
  script:
    # This is needed because we still use id_set.json in other repos
    - |
      if [[ $TEST_UPLOAD == "true" ]]; then
        echo "Skipping uploading id-set to the bucket in test upload-flow"
        job-done
        exit 0
      fi

    - !reference [.create-id-set-xsoar]
    - gcloud auth activate-service-account --key-file="$GCS_MARKET_KEY"
    - gsutil cp $ARTIFACTS_FOLDER/id_set.json "gs://$GCS_MARKET_BUCKET/content/id_set.json"
    - job-done


sync-buckets-between-projects:
  # syncs buckets from oproxy-dev project to xdr-xsoar-content-dev-01 project
  tags:
    - gke
  extends:
    - .bucket-upload-rule
  stage: upload-to-marketplace
  needs: ["upload-packs-to-marketplace", "upload-packs-to-marketplace-v2", "upload-packs-to-xpanse-marketplace"]
  when: always
  script:
    - |
      if [[ $TEST_UPLOAD == "true" ]]; then
        echo "Skipping syncing buckets in test upload-flow"
        exit 0
      fi

    - |
      if [[ -z "$GCS_XSOAR_CONTENT_DEV_KEY" ]] || [[ -z "$GCS_XSOAR_CONTENT_PROD_KEY" ]]; then
        echo "GCS_XSOAR_CONTENT_DEV_KEY or GCS_XSOAR_CONTENT_PROD_KEY not set, cannot perform sync"
        job-done
        exit 1
      else
        gcloud auth activate-service-account --key-file="$GCS_XSOAR_CONTENT_DEV_KEY"

        echo "Syncing gs://marketplace-xsoar-dev"
        gsutil -m rsync -r gs://marketplace-dist gs://marketplace-xsoar-dev
        echo "Syncing gs://marketplace-xsiam-dev"
        gsutil -m rsync -r gs://marketplace-v2-dist gs://marketplace-xsiam-dev
        echo "Syncing gs://marketplace-xpanse-dev"
        gsutil -m rsync -r gs://xpanse-dist gs://marketplace-xpanse-dev

        gcloud auth activate-service-account --key-file="$GCS_XSOAR_CONTENT_PROD_KEY"

        echo "Syncing gs://marketplace-xsoar-prod-us"
        gsutil -m rsync -r gs://marketplace-dist gs://marketplace-xsoar-prod-us
        echo "Syncing gs://marketplace-xsiam-prod-us"
        gsutil -m rsync -r gs://marketplace-v2-dist gs://marketplace-xsiam-prod-us
        echo "Syncing gs://marketplace-xpanse-prod-us"
        gsutil -m rsync -r gs://xpanse-dist gs://marketplace-xpanse-prod-us

        echo "Bucket sync completed"
      fi<|MERGE_RESOLUTION|>--- conflicted
+++ resolved
@@ -136,12 +136,7 @@
     - section_start "Download configuration"
     - ./Tests/scripts/download_conf_repos.sh  >> $ARTIFACTS_FOLDER/logs/installations.log
     - SECRET_CONF_PATH=$(cat secret_conf_path)
-<<<<<<< HEAD
-    - python3 ./Tests/scripts/add_secrets_file_to_build.py -sa "$GSM_SERVICE_ACCOUNT" -sf "$SECRET_CONF_PATH" -u "$DEMISTO_USERNAME" -p "$DEMISTO_PASSWORD" -gpidd "$GSM_PROJECT_ID_DEV" -gpidp "$GSM_PROJECT_ID"   >> $ARTIFACTS_FOLDER/logs/test.log
-    - ./Tests/scripts/download_conf_repos.sh  >> $ARTIFACTS_FOLDER/logs/download_conf_repos.log
-=======
-    - python3 ./Tests/scripts/add_secrets_file_to_build.py -sa "$GSM_SERVICE_ACCOUNT" -sf "$SECRET_CONF_PATH" -u "$DEMISTO_USERNAME" -p "$DEMISTO_PASSWORD" -gpid "$GSM_PROJECT_ID"
->>>>>>> 27ede3d6
+    - python3 ./Tests/scripts/add_secrets_file_to_build.py -sa "$GSM_SERVICE_ACCOUNT" -sf "$SECRET_CONF_PATH" -u "$DEMISTO_USERNAME" -p "$DEMISTO_PASSWORD" -gpidd "$GSM_PROJECT_ID_DEV" -gpidp "$GSM_PROJECT_ID"   >> $ARTIFACTS_FOLDER/logs/handle_secrets.log
     - section_end "Download configuration"
     - !reference [.ssh-config-setup]
     - section_start "Get Instance Variables"
@@ -212,12 +207,7 @@
     - section_start "Download configuration"
     - ./Tests/scripts/download_conf_repos.sh  >> $ARTIFACTS_FOLDER/logs/installations.log
     - SECRET_CONF_PATH=$(cat secret_conf_path)
-<<<<<<< HEAD
-    - python3 ./Tests/scripts/add_secrets_file_to_build.py -sa "$GSM_SERVICE_ACCOUNT" -sf "$SECRET_CONF_PATH" -u "$DEMISTO_USERNAME" -p "$DEMISTO_PASSWORD" -gpidd "$GSM_PROJECT_ID_DEV" -gpidp "$GSM_PROJECT_ID"   >> $ARTIFACTS_FOLDER/logs/test.log
-    - ./Tests/scripts/download_conf_repos.sh  >> $ARTIFACTS_FOLDER/logs/download_conf_repos.log
-=======
-    - python3 ./Tests/scripts/add_secrets_file_to_build.py -sa "$GSM_SERVICE_ACCOUNT" -sf "$SECRET_CONF_PATH" -u "$DEMISTO_USERNAME" -p "$DEMISTO_PASSWORD" -gpid "$GSM_PROJECT_ID"
->>>>>>> 27ede3d6
+    - python3 ./Tests/scripts/add_secrets_file_to_build.py -sa "$GSM_SERVICE_ACCOUNT" -sf "$SECRET_CONF_PATH" -u "$DEMISTO_USERNAME" -p "$DEMISTO_PASSWORD" -gpidd "$GSM_PROJECT_ID_DEV" -gpidp "$GSM_PROJECT_ID"  >> $ARTIFACTS_FOLDER/logs/handle_secrets.log
     - section_end "Download configuration"
     - section_start "Lock Machine"
     - echo "Authenticating GCP"
