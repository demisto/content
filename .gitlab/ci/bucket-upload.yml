.bucket-upload-rule:
  rules:
    - if: '$CI_COMMIT_BRANCH =~ /pull\/[0-9]+/'
      when: never
    - if: '$BUCKET_UPLOAD == "true"'

.bucket-upload-rule-always:
  rules:
    - if: '$CI_COMMIT_BRANCH =~ /pull\/[0-9]+/'
      when: never
    - if: '$BUCKET_UPLOAD == "true"'
      when: always


.check_user_permissions_to_upload_packs: &check_user_permissions_to_upload_packs
  - section_start "Check User Permissions to Upload Packs" # if bucket upload and uploading to marketplace-dist
  - |
    if [[ -n "${BUCKET_UPLOAD}" || -n "${FORCE_BUCKET_UPLOAD}" ]] && [[ "$GCS_MARKET_BUCKET" == "$GCS_PRODUCTION_BUCKET" ]]; then
      CONTENT_LEADERS=$(curl -sS "https://api.github.com/orgs/demisto/teams/content-leaders/members" -H "Authorization: token ${GITHUB_TOKEN}")
      echo "recieved content leaders"
      LEADER_NAMES=$(echo $CONTENT_LEADERS | jq -r ".[].login")
      LEADER_NAMES=$(echo "${LEADER_NAMES}" "content-bot" "svc -xsoar-gitlab-mirror" "${USERS_ALLOWED_TRIGGER_UPLOAD}" )
      if [[ -z "$GITLAB_USER_NAME" ]] || [[ -z "`echo $LEADER_NAMES | grep -w "$GITLAB_USER_NAME"`" ]]; then
        echo -e "User '$GITLAB_USER_NAME' is not allowed to trigger this build, only one of:\n${LEADER_NAMES}"
        exit 1
      else
        echo "User '${GITLAB_USER_NAME}' is allowed to upload packs / force upload packs."
      fi
    fi
  - section_end "Check User Permissions to Upload Packs"


run-validations-upload-flow:
  extends:
    - .run-validations
    - .bucket-upload-rule


run-unittests-and-lint-upload-flow:
  cache:
    policy: push
  extends:
    - .run-unittests-and-lint
    - .bucket-upload-rule


create-instances-upload-flow:
  extends:
    - create-instances
  variables:
    IFRA_ENV_TYPE: "Bucket-Upload"
    ARTIFACTS_FOLDER: "${ARTIFACTS_FOLDER_XSOAR}"
  rules:
    - if: '$CI_COMMIT_BRANCH =~ /pull\/[0-9]+/'
      when: never
    - if: '$BUCKET_UPLOAD == "true"'
    - if: '$FORCE_BUCKET_UPLOAD == "true"'

prepare-testing-bucket-mpv2-upload-flow:
 extends:
   - prepare-testing-bucket-mpv2
 variables:
   IFRA_ENV_TYPE: "Bucket-Upload"
   ARTIFACTS_FOLDER: "${ARTIFACTS_FOLDER_MPV2}"
 rules:
   - if: '$CI_COMMIT_BRANCH =~ /pull\/[0-9]+/'
     when: never
   - if: '$BUCKET_UPLOAD == "true"'
   - if: '$FORCE_BUCKET_UPLOAD == "true"'


prepare-testing-bucket-xpanse-upload-flow:
 extends:
   - prepare-testing-bucket-xpanse
 variables:
   IFRA_ENV_TYPE: "Bucket-Upload"
   ARTIFACTS_FOLDER: "${ARTIFACTS_FOLDER_XPANSE}"
 rules:
   - if: '$CI_COMMIT_BRANCH =~ /pull\/[0-9]+/'
     when: never
   - if: '$BUCKET_UPLOAD == "true"'
   - if: '$FORCE_BUCKET_UPLOAD == "true"'


.install_packs_in_xsoar_server:
  tags:
    - gke
  needs: ["create-instances-upload-flow"]
  stage: run-instances
  artifacts:
    expire_in: 48 hrs
    paths:
      - /builds/xsoar/content/artifacts/*
    when: always
  variables:
    ARTIFACTS_FOLDER: "${ARTIFACTS_FOLDER_XSOAR}"
    ENV_RESULTS_PATH: "${ARTIFACTS_FOLDER_XSOAR}/env_results.json"
    INSTANCE_CREATED: "true"
    SSH_TUNNEL_TIMEOUT: 10
    TIME_TO_LIVE: ""
  extends:
    - .bucket-upload-rule
    - .default-job-settings
  script:
    - '[[ "create instances done" = $(cat "$ARTIFACTS_FOLDER/create_instances_done.txt" 2> /dev/null) ]] || (echo "this is a known issue with GitLab pipline please mention @esharf in your PR" && exit 1)'
    - EXIT_CODE=0
    - section_start "Download configuration"
    - ./Tests/scripts/download_demisto_conf.sh  >> $ARTIFACTS_FOLDER/logs/installations.log
    - section_end "Download configuration"
    - !reference [.open-ssh-tunnel]
    - section_start "Get Instance Variables"
    - echo INSTANCE_ROLE="$INSTANCE_ROLE"
    - echo INSTANCE_CREATED="$INSTANCE_CREATED"
    - section_end "Get Instance Variables"
    - section_start "Wait Until Server Ready"
    - python3 ./Tests/scripts/wait_until_server_ready.py "$INSTANCE_ROLE" || EXIT_CODE=$?
    - section_end "Wait Until Server Ready"
    - section_start "Install Packs"
    - ./Tests/Marketplace/install_packs.sh "$INSTANCE_ROLE" || EXIT_CODE=$?
    - section_end "Install Packs"
    - section_start "Destroy instances"
    - python3 ./Tests/scripts/destroy_instances.py $ARTIFACTS_FOLDER $ARTIFACTS_FOLDER/env_results.json "$INSTANCE_ROLE" "$TIME_TO_LIVE" || EXIT_CODE=$?
    - section_end "Destroy instances"
    - exit "$EXIT_CODE"


install-packs-in-server6_5:
  extends: .install_packs_in_xsoar_server
  variables:
    INSTANCE_ROLE: "Server 6.5"

install-packs-in-server6_6:
  extends: .install_packs_in_xsoar_server
  variables:
    INSTANCE_ROLE: "Server 6.6"

install-packs-in-server6_8:
  extends: .install_packs_in_xsoar_server
  variables:
    INSTANCE_ROLE: "Server 6.8"


install-packs-in-server-master:
  extends: .install_packs_in_xsoar_server
  variables:
    INSTANCE_ROLE: "Server Master"


.install-mpv2-packs-on-xsiam-instances:
  tags:
    - gke
  needs: ["prepare-testing-bucket-mpv2-upload-flow"]
  stage: run-instances
  artifacts:
    expire_in: 48 hrs
    paths:
      - /builds/xsoar/content/artifacts/*
    when: always
  variables:
    ARTIFACTS_FOLDER: "${ARTIFACTS_FOLDER_MPV2}"
    ENV_RESULTS_PATH: "${ARTIFACTS_FOLDER_MPV2}/env_results.json"
    INSTANCE_CREATED: "true"
    TIME_TO_LIVE: ""
  extends:
    - .bucket-upload-rule
    - .default-job-settings
  script:
    - '[[ "create instances done" = $(cat "$ARTIFACTS_FOLDER/create_instances_done.txt" 2> /dev/null) ]] || (echo "this is a known issue with GitLab pipline please mention @esharf in your PR" && exit 1)'
    - EXIT_CODE=0
    - section_start "Download configuration"
    - ./Tests/scripts/download_demisto_conf.sh  >> $ARTIFACTS_FOLDER/logs/installations.log
    - section_end "Download configuration"

    - section_start "Lock XSIAM Machine"
    - echo "Authenticating GCP"
    - gcloud auth activate-service-account --key-file="$GCS_ARTIFACTS_KEY" > auth.out 2>&1
    - echo "Auth done successfully"
    - ./Tests/scripts/wait_in_line_for_xsiam_env.sh
    - source XSIAMEnvVariables
    - echo "XSIAM chosen_machine_id is $XSIAM_CHOSEN_MACHINE_ID"
    - section_end "Lock XSIAM Machine"

    - section_start "Clean XSIAM Machine"
    - ./Tests/scripts/uninstall_packs_and_reset_bucket_xsiam.sh
    - section_end "Clean XSIAM Machine"

    - section_start "Get Instance Variables"
    - echo INSTANCE_ROLE="$INSTANCE_ROLE"
    - echo INSTANCE_CREATED="$INSTANCE_CREATED"
    - section_end "Get Instance Variables"

    - section_start "Install Packs"
    - ./Tests/Marketplace/install_packs.sh "$INSTANCE_ROLE" || EXIT_CODE=$?
    - section_end "Install Packs"

    - exit "$EXIT_CODE"
  after_script:
    - echo "Job finished, removing lock file"
    - gcloud auth activate-service-account --key-file="$GCS_ARTIFACTS_KEY" > auth.out 2>&1
    - gsutil rm "gs://xsoar-ci-artifacts/content-locks-xsiam/*-lock-$CI_JOB_ID"
    - echo "Finished removing lock file"


#install-packs-in-xsiam-dev:
#  extends: .install-mpv2-packs-on-xsiam-instances
#  variables:
#    INSTANCE_ROLE: "XSIAM Master"
#    GCS_QUEUE_FILE: "queue-master"
#    TEST_MACHINES_LIST: "test-machines-master"

install-packs-in-xsiam-ga:
  extends: .install-mpv2-packs-on-xsiam-instances
  variables:
    INSTANCE_ROLE: "XSIAM 1.2"
    GCS_QUEUE_FILE: "queue-ga"
    TEST_MACHINES_LIST: "test-machines-ga"


upload-packs-to-marketplace:
  tags:
    - gke
  needs: ["run-validations-upload-flow", "install-packs-in-server6_5", "install-packs-in-server6_6", "install-packs-in-server6_8", "run-unittests-and-lint-upload-flow"]
  stage: upload-to-marketplace
  artifacts:
    expire_in: 48 hrs
    paths:
      - /builds/xsoar/content/artifacts/*
    when: always
  variables:
    ARTIFACTS_FOLDER: "${ARTIFACTS_FOLDER_XSOAR}"
    ENV_RESULTS_PATH: "${ARTIFACTS_FOLDER_XSOAR}/env_results.json"
    INSTANCE_ROLE: "Server Master"
    INSTANCE_CREATED: "true"
    SSH_TUNNEL_TIMEOUT: 10
    TIME_TO_LIVE: ""
  extends:
    - .bucket-upload-rule
    - .default-job-settings
  script:
    - !reference [.open-ssh-tunnel]
    - *check_user_permissions_to_upload_packs
    - section_start "Upload Packs To Marketplace Storage"
    - |
      if [[ "$CI_COMMIT_BRANCH" == "master" ]] || [[ "$GCS_MARKET_BUCKET" != "$GCS_PRODUCTION_BUCKET" ]]; then
        EXTRACT_FOLDER=$(mktemp -d)
        PACK_ARTIFACTS=$ARTIFACTS_FOLDER/content_packs.zip
        PACKS_DEPENDENCIES=$ARTIFACTS_FOLDER/packs_dependencies.json
        CI_COMMIT_BRANCH=${CI_COMMIT_BRANCH:-unknown}
        GCS_BUILD_BUCKET="marketplace-ci-build"
        if [[ $GCS_MARKET_BUCKET == $GCS_PRODUCTION_BUCKET ]] && [[ -z $STORAGE_BASE_PATH ]]; then
          STORAGE_BASE_PATH="content"
        fi

        if [[ $GCS_MARKET_BUCKET != $GCS_PRODUCTION_BUCKET ]] && [[ -z $STORAGE_BASE_PATH ]]; then
         STORAGE_BASE_PATH="upload-flow/builds/$CI_COMMIT_BRANCH/$CI_PIPELINE_ID/content"
        fi

        python3 ./Tests/Marketplace/copy_and_upload_packs.py -a $PACK_ARTIFACTS -e $EXTRACT_FOLDER -pb "$GCS_MARKET_BUCKET" -bb "$GCS_BUILD_BUCKET" -s $GCS_MARKET_KEY -n $CI_PIPELINE_ID -c $CI_COMMIT_BRANCH -pbp "$STORAGE_BASE_PATH/packs" --marketplace xsoar
      fi
    - section_end "Upload Packs To Marketplace Storage"

    - section_start "Download packs from GCP"
    - |
      if [[ $GCS_MARKET_BUCKET == $GCS_PRODUCTION_BUCKET ]] && [[ -z $STORAGE_BASE_PATH ]]; then
        STORAGE_BASE_PATH="content"
      fi
      if [[ $GCS_MARKET_BUCKET != $GCS_PRODUCTION_BUCKET ]] && [[ -z $STORAGE_BASE_PATH ]]; then
        STORAGE_BASE_PATH="upload-flow/builds/$CI_COMMIT_BRANCH/$CI_PIPELINE_ID/content"
      fi

      PACKS_SRC="gs://$GCS_MARKET_BUCKET/$STORAGE_BASE_PATH/packs"
      ZIP_FOLDER=$(mktemp -d)
      gcloud auth activate-service-account --key-file="$GCS_MARKET_KEY" >> $ARTIFACTS_FOLDER/logs/auth.out
      echo "successfully activated google cloud service account"
      gsutil -m cp -r $PACKS_SRC $ZIP_FOLDER
      echo "successfully downloaded index.zip"
      gcloud auth revoke $GCS_ARTIFACTS_ACCOUNT_NAME
    - section_end "Download packs from GCP"

    - section_start "Zip Content Packs From GCS"
    - python3 ./Tests/Marketplace/zip_packs.py -z $ZIP_FOLDER -a $ARTIFACTS_FOLDER -s $GCS_MARKET_KEY
    - section_end "Zip Content Packs From GCS"

    - section_start "Validate Premium Packs"
    - |
      if [[ "$CI_COMMIT_BRANCH" == "master" ]] || [[ $GCS_MARKET_BUCKET != $GCS_PRODUCTION_BUCKET ]]; then
        ./Tests/scripts/validate_premium_packs.sh "$INSTANCE_ROLE"
      else
        echo "Skipping Premium Packs Validation"
      fi
    - section_end "Validate Premium Packs"


upload-packs-to-marketplace-v2:
  tags:
    - gke
  needs: ["run-validations-upload-flow", "run-unittests-and-lint-upload-flow", "prepare-testing-bucket-mpv2-upload-flow", "install-packs-in-xsiam-ga"] # "install-packs-in-xsiam-dev"
  stage: upload-to-marketplace
  artifacts:
    expire_in: 48 hrs
    paths:
      - /builds/xsoar/content/artifacts/*
    when: always
  variables:
    ARTIFACTS_FOLDER: "${ARTIFACTS_FOLDER_MPV2}"
    INSTANCE_ROLE: "Server Master"
    INSTANCE_CREATED: "true"
    SSH_TUNNEL_TIMEOUT: 10
    TIME_TO_LIVE: ""
  extends:
    - .bucket-upload-rule
    - .default-job-settings
  script:
    - *check_user_permissions_to_upload_packs
    - section_start "Upload Packs To Marketplace Storage"
    - |
      if [[ "$CI_COMMIT_BRANCH" == "master" ]] || [[ "$GCS_MARKET_V2_BUCKET" != "$GCS_PRODUCTION_V2_BUCKET" ]]; then
        EXTRACT_FOLDER=$(mktemp -d)
        PACK_ARTIFACTS=$ARTIFACTS_FOLDER/content_packs.zip
        PACKS_DEPENDENCIES=$ARTIFACTS_FOLDER/packs_dependencies.json
        CI_COMMIT_BRANCH=${CI_COMMIT_BRANCH:-unknown}
        GCS_BUILD_BUCKET="marketplace-ci-build"
        if [[ -z $STORAGE_BASE_PATH ]]; then
          if [[ $GCS_MARKET_V2_BUCKET == $GCS_PRODUCTION_V2_BUCKET ]]; then
            STORAGE_BASE_PATH="content"
          else
            STORAGE_BASE_PATH="upload-flow/builds/$CI_COMMIT_BRANCH/$CI_PIPELINE_ID/content"
          fi
          echo "Set storage base path to $STORAGE_BASE_PATH"
        fi
        python3 ./Tests/Marketplace/copy_and_upload_packs.py -a $PACK_ARTIFACTS -e $EXTRACT_FOLDER -pb "$GCS_MARKET_V2_BUCKET" -bb "$GCS_BUILD_BUCKET" -s $GCS_MARKET_KEY -n $CI_PIPELINE_ID -c $CI_COMMIT_BRANCH -pbp "$STORAGE_BASE_PATH/packs" --marketplace marketplacev2
      fi
    - section_end "Upload Packs To Marketplace Storage"

    - section_start "Download packs from GCP"
    - |
      PACKS_SRC="gs://$GCS_MARKET_V2_BUCKET/$STORAGE_BASE_PATH/packs"
      ZIP_FOLDER=$(mktemp -d)
      gcloud auth activate-service-account --key-file="$GCS_MARKET_KEY" >> $ARTIFACTS_FOLDER/logs/auth.out
      echo "successfully activated google cloud service account"
      gsutil -m cp -r $PACKS_SRC $ZIP_FOLDER
      echo "successfully downloaded index.zip"
      gcloud auth revoke $GCS_ARTIFACTS_ACCOUNT_NAME
    - section_end "Download packs from GCP"

    - section_start "Zip Content Packs From GCS"
    - python3 ./Tests/Marketplace/zip_packs.py -z $ZIP_FOLDER -a $ARTIFACTS_FOLDER -s $GCS_MARKET_KEY
    - section_end "Zip Content Packs From GCS"


upload-packs-to-xpanse-marketplace:
  tags:
    - gke
  needs: ["run-validations-upload-flow", "run-unittests-and-lint-upload-flow", "prepare-testing-bucket-xpanse-upload-flow"] # "install-packs-in-xpanse-dev"
  stage: upload-to-marketplace
  artifacts:
    expire_in: 48 hrs
    paths:
      - /builds/xsoar/content/artifacts/*
    when: always
  variables:
    ARTIFACTS_FOLDER: "${ARTIFACTS_FOLDER_XPANSE}"
    INSTANCE_ROLE: "Server Master"
    INSTANCE_CREATED: "true"
    SSH_TUNNEL_TIMEOUT: 10
    TIME_TO_LIVE: ""
  extends:
    - .bucket-upload-rule
    - .default-job-settings
  script:
    - *check_user_permissions_to_upload_packs
    - section_start "Upload Packs To Marketplace Storage"
    - |
<<<<<<< HEAD
      if [[ "$CI_COMMIT_BRANCH" == "master" ]] || [[ "$GCS_MARKET_XPANSE_BUCKET" != "$GCS_PRODUCTION_XPANSE_BUCKET" ]]; then
=======
      if [[ "$CI_COMMIT_BRANCH" == "master" ]] || [[ "$CI_COMMIT_BRANCH" == "xpanse-marketplace" ]] || [[ "$GCS_MARKET_XPANSE_BUCKET" != "$GCS_PRODUCTION_XPANSE_BUCKET" ]]; then
>>>>>>> afd394a3
        EXTRACT_FOLDER=$(mktemp -d)
        PACK_ARTIFACTS=$ARTIFACTS_FOLDER/content_packs.zip
        PACKS_DEPENDENCIES=$ARTIFACTS_FOLDER/packs_dependencies.json
        CI_COMMIT_BRANCH=${CI_COMMIT_BRANCH:-unknown}
        GCS_BUILD_BUCKET="marketplace-ci-build"
        if [[ -z $STORAGE_BASE_PATH ]]; then
          if [[ $GCS_MARKET_XPANSE_BUCKET == $GCS_PRODUCTION_XPANSE_BUCKET ]]; then
            STORAGE_BASE_PATH="content"
          else
            STORAGE_BASE_PATH="upload-flow/builds/$CI_COMMIT_BRANCH/$CI_PIPELINE_ID/content"
          fi
          echo "Set storage base path to $STORAGE_BASE_PATH"
        fi
        python3 ./Tests/Marketplace/copy_and_upload_packs.py -a $PACK_ARTIFACTS -e $EXTRACT_FOLDER -pb "$GCS_MARKET_XPANSE_BUCKET" -bb "$GCS_BUILD_BUCKET" -s $GCS_MARKET_KEY -n $CI_PIPELINE_ID -c $CI_COMMIT_BRANCH -pbp "$STORAGE_BASE_PATH/packs" --marketplace xpanse
      fi
    - section_end "Upload Packs To Marketplace Storage"

    - section_start "Download packs from GCP"
    - |
      PACKS_SRC="gs://$GCS_MARKET_XPANSE_BUCKET/$STORAGE_BASE_PATH/packs"
      ZIP_FOLDER=$(mktemp -d)
      gcloud auth activate-service-account --key-file="$GCS_MARKET_KEY" >> $ARTIFACTS_FOLDER/logs/auth.out
      echo "successfully activated google cloud service account"
      gsutil -m cp -r $PACKS_SRC $ZIP_FOLDER
      echo "successfully downloaded index.zip"
      gcloud auth revoke $GCS_ARTIFACTS_ACCOUNT_NAME
    - section_end "Download packs from GCP"

    - section_start "Zip Content Packs From GCS"
    - python3 ./Tests/Marketplace/zip_packs.py -z $ZIP_FOLDER -a $ARTIFACTS_FOLDER -s $GCS_MARKET_KEY
    - section_end "Zip Content Packs From GCS"



force-pack-upload:
  tags:
    - gke
  stage: upload-to-marketplace
  needs: ["create-instances-upload-flow"]
  rules:
    - if: '$FORCE_BUCKET_UPLOAD == "true"'
  extends:
    - .default-job-settings
  script:
    - *check_user_permissions_to_upload_packs
    - EXTRACT_FOLDER=$(mktemp -d)
    - PACK_ARTIFACTS=$ARTIFACTS_FOLDER/content_packs.zip
    - PACKS_DEPENDENCIES=$ARTIFACTS_FOLDER/packs_dependencies.json
    - CI_COMMIT_BRANCH=${CI_COMMIT_BRANCH:-unknown}
    - GCS_BUILD_BUCKET="marketplace-ci-build"
    - |
      if [[ $GCS_MARKET_BUCKET == $GCS_PRODUCTION_BUCKET ]] && [[ -z $STORAGE_BASE_PATH ]]; then
        STORAGE_BASE_PATH="content"
      fi

      if [[ $GCS_MARKET_BUCKET != $GCS_PRODUCTION_BUCKET ]] && [[ -z $STORAGE_BASE_PATH ]]; then
       STORAGE_BASE_PATH="upload-flow/builds/$CI_COMMIT_BRANCH/$CI_PIPELINE_ID/content"
      fi

    - python3 ./Tests/Marketplace/copy_and_upload_packs.py -a $PACK_ARTIFACTS -e $EXTRACT_FOLDER -pb "$GCS_MARKET_BUCKET" -bb "$GCS_BUILD_BUCKET" -s $GCS_MARKET_KEY -n $CI_PIPELINE_ID -c $CI_COMMIT_BRANCH -p "${PACKS_TO_UPLOAD}" -pbp "$STORAGE_BASE_PATH/packs"


fan-in-bucket-upload:
  tags:
    - gke
  stage: fan-in
  extends:
    - .bucket-upload-rule-always
  script:
    - echo "fan in"


slack-notify-bucket-upload:
  variables:
    PIPELINE_TO_QUERY: $CI_PIPELINE_ID
    WORKFLOW: 'Upload Packs to Marketplace Storage'
    JOB_NAME: 'fan-in-bucket-upload'
    # Passes the environment variable from the parent pipeline to the child which can be useful for cases
    # when triggering pipeline with alternate env variable value passed in the API call
    SLACK_CHANNEL: $SLACK_CHANNEL
    SLACK_JOB: 'true'
  extends:
    - .trigger-slack-notification
    - .bucket-upload-rule-always<|MERGE_RESOLUTION|>--- conflicted
+++ resolved
@@ -371,11 +371,7 @@
     - *check_user_permissions_to_upload_packs
     - section_start "Upload Packs To Marketplace Storage"
     - |
-<<<<<<< HEAD
-      if [[ "$CI_COMMIT_BRANCH" == "master" ]] || [[ "$GCS_MARKET_XPANSE_BUCKET" != "$GCS_PRODUCTION_XPANSE_BUCKET" ]]; then
-=======
       if [[ "$CI_COMMIT_BRANCH" == "master" ]] || [[ "$CI_COMMIT_BRANCH" == "xpanse-marketplace" ]] || [[ "$GCS_MARKET_XPANSE_BUCKET" != "$GCS_PRODUCTION_XPANSE_BUCKET" ]]; then
->>>>>>> afd394a3
         EXTRACT_FOLDER=$(mktemp -d)
         PACK_ARTIFACTS=$ARTIFACTS_FOLDER/content_packs.zip
         PACKS_DEPENDENCIES=$ARTIFACTS_FOLDER/packs_dependencies.json
