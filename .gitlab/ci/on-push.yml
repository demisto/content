--- conflicted
+++ resolved
@@ -78,19 +78,6 @@
         ./Tests/scripts/prepare_content_packs_for_testing.sh "$GCS_MARKET_BUCKET"
       fi
     - section_end "Prepare Content Packs for Testing"
-<<<<<<< HEAD
-=======
-    - section_start "Zip Marketplace Packs"
-    - |
-      if [[ $CI_COMMIT_BRANCH != master ]] && [[ $CI_COMMIT_BRANCH != 21\.* ]] && [[ $CI_COMMIT_BRANCH != 22\.* ]]; then
-        echo "Skipping packs download to artifact on branch that is not master or a release branch"
-        echo "CI_COMMIT_BRANCH=$CI_COMMIT_BRANCH"
-      else
-        ZIP_FOLDER=$(mktemp -d)
-        python3 ./Tests/Marketplace/zip_packs.py -b 'marketplace-dist' -z $ZIP_FOLDER -a $ARTIFACTS_FOLDER -s $GCS_MARKET_KEY
-      fi
-    - section_end "Zip Marketplace Packs"
->>>>>>> acca2565
     - section_start "Create Instances"
     - |
       [ -n "${TIME_TO_LIVE}" ] && TTL=${TIME_TO_LIVE} || TTL=300
