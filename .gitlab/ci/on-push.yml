.push-rule:
  rules:
    - if: '$CI_PIPELINE_SOURCE =~ /^(push|contrib)$/'


trigger-private-build:
  tags:
    - gke
  needs: []
  stage: unittests-and-validations
  extends:
    - .default-job-settings
  rules:
    - if: '$CI_COMMIT_BRANCH =~ /pull\/[0-9]+/'
      when: never
    - if: '$CI_PIPELINE_SOURCE =~ /^(push|contrib)$/'
    - if: '$NIGHTLY'
  script:
    - echo "====Trigger Private Build===="
    - python3 Utils/trigger_private_build.py --github-token $GITHUB_TOKEN
    - sleep 60
    - python3 Utils/get_private_build_status.py --github-token $GITHUB_TOKEN
  timeout: 2 hours


.create-release-notes-and-common-docs:
  - section_start "Create Release Notes and Common Server Documentation" --collapsed
  - echo "Creating Release Notes and Content Descriptor"
  - python3 Utils/release_notes_generator.py $CONTENT_VERSION $GIT_SHA1 $CI_BUILD_ID --output $ARTIFACTS_FOLDER/packs-release-notes.md --github-token $GITHUB_TOKEN
  - cp content-descriptor.json $ARTIFACTS_FOLDER
  - ./Documentation/commonServerDocs.sh
  - section_end "Create Release Notes and Common Server Documentation"

# runs in circle for the on-push flow (because we need to run it there for contributors anyways)
run-unittests-and-lint:
  extends:
    - .run-unittests-and-lint
  rules:
    - if: '$BUCKET_UPLOAD == "true"'
      when: never
    - if: '$DEMISTO_SDK_NIGHTLY != "true"'


# runs in circle for the on-push flow (because we need to run it there for contributors anyways)
run-validations:
  extends:
    - .run-validations
  rules:
    - if: '$NIGHTLY'

# runs in gitlab for the on-push flow, on every new commit pushed to the branch.
validate-content-conf:
  tags:
    - gke
  stage: unittests-and-validations
  needs: []
  extends:
    - .default-job-settings
  rules:
    - if: '$CI_PIPELINE_SOURCE =~ /^(push)$/ && $CI_COMMIT_BRANCH !~ /^[0-9]{2}\.[0-9]{1,2}\.[0-9]$/'
  script:
    - section_start "Validate content-test-conf Branch Merged"
    - |
      if [[ $CI_COMMIT_BRANCH = "master" ]]; then
        echo "Skipping, Should not run on master branch."
      else
        # replace slashes ('/') in the branch name, if exist, with underscores ('_')
        UNDERSCORE_CI_BRANCH=${CI_COMMIT_BRANCH//\//_}
        RESP=$(curl --location --request GET "https://code.pan.run/api/v4/projects/3734/repository/branches?search=$UNDERSCORE_CI_BRANCH" --header "PRIVATE-TOKEN: $GITLAB_API_READ_TOKEN") # disable-secrets-detection
        if [ "$RESP" != "[]" ]; then
            echo "Found a branch with the same name in contest-test-conf- $UNDERSCORE_CI_BRANCH."
            echo "Merge it in order to merge the current branch into content repo."
            exit 1
        fi
            echo "No branch with the name *$UNDERSCORE_CI_BRANCH* were found in contest-test-conf repo."
      fi
    - section_end "Validate content-tesgt-conf Branch Merged"

create-instances:
  tags:
    - gke
  extends:
    - .default-job-settings
  rules:
    - if: '$CI_PIPELINE_SOURCE =~ /^(push|contrib)$/'
    - if: '$NIGHTLY'
    - if: '$INSTANCE_TESTS'
  cache:
    policy: pull-push
  variables:
    ARTIFACTS_FOLDER: "${ARTIFACTS_FOLDER_XSOAR}"
    KUBERNETES_CPU_REQUEST: 1000m
  needs: []
  stage: create-instances
  script:
    - !reference [.download-demisto-conf]
    - !reference [.create-id-set-xsoar]
    - !reference [.create-release-notes-and-common-docs]

    - section_start "Create Content Artifacts and Update Conf" --collapsed
    - demisto-sdk create-content-artifacts -a $ARTIFACTS_FOLDER --cpus 8 --content_version $CONTENT_VERSION --marketplace "xsoar" -fbi -idp ./Tests/id_set.json >> $ARTIFACTS_FOLDER/logs/create_content_artifacts.log
    - gcloud auth activate-service-account --key-file="$GCS_ARTIFACTS_KEY"
    - successful_feature_branch_build=$(gsutil ls "gs://xsoar-ci-artifacts/content/$FEATURE_BRANCH_NAME/*" | tail -n 1 | grep -o -E "content/$FEATURE_BRANCH_NAME/[0-9]*")
    - echo $successful_feature_branch_build
    - python3 Utils/merge_content_new_zip.py -f $FEATURE_BRANCH_NAME -b $successful_feature_branch_build
    - zip -j $ARTIFACTS_FOLDER/uploadable_packs.zip $ARTIFACTS_FOLDER/uploadable_packs/* >> $ARTIFACTS_FOLDER/logs/zipping_uploadable_packs.log || echo "failed to zip the uploadable packs, ignoring the failure"
    - rm -rf $ARTIFACTS_FOLDER/uploadable_packs
    - cp "./Tests/conf.json" "$ARTIFACTS_FOLDER/conf.json"
    - section_end "Create Content Artifacts and Update Conf"

    - section_start "Collect Tests"
    - |
      if [ -n "${INSTANCE_TESTS}" ]; then
        echo "Skipping - not running in INSTANCE_TESTS build"
      else
        [ -n "${NIGHTLY}" ] && IS_NIGHTLY=true || IS_NIGHTLY=false
        python3 ./Tests/scripts/collect_tests/collect_tests.py -n $IS_NIGHTLY --marketplace "xsoar" --service_account $GCS_MARKET_KEY
      fi
    - section_end "Collect Tests"
    
    - section_start "Calculate Packs Dependencies" --collapsed
    - demisto-sdk find-dependencies -idp ./Tests/id_set.json --output-path $ARTIFACTS_FOLDER/packs_dependencies.json --all-packs-dependencies
    - section_end "Calculate Packs Dependencies"

    - section_start "Prepare Content Packs for Testing"
    - ./Tests/scripts/prepare_content_packs_for_testing.sh "$GCS_MARKET_BUCKET" "$STORAGE_BASE_PATH"
    - section_end "Prepare Content Packs for Testing"

    - section_start "Create Instances"
    - |
      [ -n "${TIME_TO_LIVE}" ] && TTL=${TIME_TO_LIVE} || TTL=300
      python3 ./Tests/scripts/awsinstancetool/aws_instance_tool.py -envType "$IFRA_ENV_TYPE" -timetolive $TTL -outfile "$ARTIFACTS_FOLDER/env_results.json"
    - section_end "Create Instances"

    - section_start "Upload Artifacts to GCP" --collapsed
    - ./Tests/scripts/upload_artifacts.sh
    - section_end "Upload Artifacts to GCP"
    - echo "create instances done" > "$ARTIFACTS_FOLDER/create_instances_done.txt"

prepare-testing-bucket-mpv2:
  tags:
    - gke
  extends:
    - .default-job-settings
  rules:
    - if: '$CI_PIPELINE_SOURCE =~ /^(push|contrib)$/'
    - if: '$NIGHTLY'
  cache:
    policy: pull-push
  variables:
    ARTIFACTS_FOLDER: "${ARTIFACTS_FOLDER_MPV2}"
    KUBERNETES_CPU_REQUEST: 1000m
  needs: []
  stage: create-instances
  script:
    - !reference [.download-demisto-conf]
    - !reference [.create-id-set-mp-v2]
    - !reference [.create-release-notes-and-common-docs]

    - section_start "Create Content Artifacts and Update Conf" --collapsed
    - demisto-sdk create-content-artifacts -a $ARTIFACTS_FOLDER --cpus 8 --content_version $CONTENT_VERSION --marketplace "marketplacev2" --no-zip -fbi -idp ./Tests/id_set.json >> $ARTIFACTS_FOLDER/logs/create_content_artifacts.log
    - zip -j $ARTIFACTS_FOLDER/uploadable_packs_mpv2.zip $ARTIFACTS_FOLDER/uploadable_packs/* >> $ARTIFACTS_FOLDER/logs/zipping_uploadable_packs.log || echo "failed to zip the uploadable packs, ignoring the failure"
    - rm -rf $ARTIFACTS_FOLDER/uploadable_packs
    - cp "./Tests/conf.json" "$ARTIFACTS_FOLDER/conf.json"
    - section_end "Create Content Artifacts and Update Conf"

    - section_start "Calculate Packs Dependencies" --collapsed
    - demisto-sdk find-dependencies -idp Tests/id_set.json --all-packs-dependencies -o $ARTIFACTS_FOLDER/packs_dependencies.json
    - section_end "Calculate Packs Dependencies"

    - section_start "Replace Cortex XSOAR" --collapsed
    - pushd "$ARTIFACTS_FOLDER"
    - find content_packs -type f -not \( -path "*/ReleaseNotes/*" \) -exec sed -i -e 's/Cortex XSOAR/'"$PRODUCT_NAME"'/gI' {} \;
    - pushd content_packs; zip -r ../content_packs.zip *; popd
    - pushd all_content; zip -r ../all_content.zip *; popd
    - pushd content_new; zip -r ../content_new.zip *; popd
    - pushd content_test; zip -r ../content_test.zip *; popd
    - rm -rf content_packs all_content content_new content_test
    - popd
    - section_end "Replace Cortex XSOAR"

    - section_start "Collect Tests and Content Packs"
    - |
      [ -n "${NIGHTLY}" ] && IS_NIGHTLY=true || IS_NIGHTLY=false
      python3 ./Tests/scripts/collect_tests/collect_tests.py -n $IS_NIGHTLY --marketplace "marketplacev2" --service_account $GCS_MARKET_KEY
    - section_end "Collect Tests and Content Packs"
    
    - section_start "Prepare Content Packs for Testing"
    - ./Tests/scripts/prepare_content_packs_for_testing.sh "$GCS_MARKET_V2_BUCKET" "$STORAGE_BASE_PATH" "marketplacev2"
    - section_end "Prepare Content Packs for Testing"

    - section_start "Upload Artifacts to GCP" --collapsed
    - ./Tests/scripts/upload_artifacts.sh
    - section_end "Upload Artifacts to GCP"
    - echo "create instances done" > "$ARTIFACTS_FOLDER/create_instances_done.txt"


prepare-testing-bucket-xpanse:
  tags:
    - gke
  extends:
    - .default-job-settings
  rules:
    - if: '$CI_PIPELINE_SOURCE =~ /^(push|contrib)$/'
    - if: '$NIGHTLY'
  cache:
    policy: pull-push
  variables:
    ARTIFACTS_FOLDER: "${ARTIFACTS_FOLDER_XPANSE}"
    KUBERNETES_CPU_REQUEST: 1000m
  needs: []
  stage: create-instances
  script:
    - !reference [.download-demisto-conf]
    - !reference [.create-id-set-xpanse]
    - !reference [.create-release-notes-and-common-docs]

    - section_start "Create Content Artifacts and Update Conf" --collapsed
    - demisto-sdk create-content-artifacts -a $ARTIFACTS_FOLDER --cpus 8 --content_version $CONTENT_VERSION --marketplace "xpanse" --no-zip -fbi -idp ./Tests/id_set.json >> $ARTIFACTS_FOLDER/logs/create_content_artifacts.log
    - zip -j $ARTIFACTS_FOLDER/uploadable_packs_xpanse.zip $ARTIFACTS_FOLDER/uploadable_packs/* >> $ARTIFACTS_FOLDER/logs/zipping_uploadable_packs.log || echo "failed to zip the uploadable packs, ignoring the failure"
    - rm -rf $ARTIFACTS_FOLDER/uploadable_packs
    - cp "./Tests/conf.json" "$ARTIFACTS_FOLDER/conf.json"
    - section_end "Create Content Artifacts and Update Conf"

    - section_start "Calculate Packs Dependencies" --collapsed
    - demisto-sdk find-dependencies -idp Tests/id_set.json --all-packs-dependencies -o $ARTIFACTS_FOLDER/packs_dependencies.json
    - section_end "Calculate Packs Dependencies"

    - section_start "Replace Cortex XSOAR" --collapsed
    - pushd "$ARTIFACTS_FOLDER"
<<<<<<< HEAD
    - export PRODUCT_NAME_XPANSE="XPANSE"
=======
    - export PRODUCT_NAME_XPANSE="Cortex XPANSE"
>>>>>>> 406f5f3b
    - find content_packs -type f -not \( -path "*/ReleaseNotes/*" \) -exec sed -i -e 's/Cortex XSOAR/'"$PRODUCT_NAME_XPANSE"'/gI' {} \;
    - pushd content_packs; zip -r ../content_packs.zip *; popd
    - pushd all_content; zip -r ../all_content.zip *; popd
    - pushd content_new; zip -r ../content_new.zip *; popd
    - pushd content_test; zip -r ../content_test.zip *; popd
    - rm -rf content_packs all_content content_new content_test
    - popd
    - section_end "Replace Cortex XSOAR"

    - section_start "Collect Tests and Content Packs"
    - |
      [ -n "${NIGHTLY}" ] && IS_NIGHTLY=true || IS_NIGHTLY=false
      python3 ./Tests/scripts/collect_tests/collect_tests.py -n $IS_NIGHTLY --marketplace "xpanse" --service_account $GCS_MARKET_KEY
    - section_end "Collect Tests and Content Packs"

    - section_start "Prepare Content Packs for Testing"
    - ./Tests/scripts/prepare_content_packs_for_testing.sh "$GCS_MARKET_XPANSE_BUCKET" "$STORAGE_BASE_PATH" "xpanse"
    - section_end "Prepare Content Packs for Testing"

    - section_start "Upload Artifacts to GCP" --collapsed
    - ./Tests/scripts/upload_artifacts.sh
    - section_end "Upload Artifacts to GCP"
    - echo "create instances done" > "$ARTIFACTS_FOLDER/create_instances_done.txt"


.test_content_on_xsoar_server_instances_base:
  tags:
    - gke
  extends:
    - .default-job-settings
    - .push-rule
  variables:
    ARTIFACTS_FOLDER: "${ARTIFACTS_FOLDER_XSOAR}"
    ENV_RESULTS_PATH: "${ARTIFACTS_FOLDER_XSOAR}/env_results.json"
    SERVER_TYPE: "XSOAR"
  needs: ["create-instances"]
  stage: run-instances
  script:
    - '[[ "create instances done" = $(cat "$ARTIFACTS_FOLDER/create_instances_done.txt" 2> /dev/null) ]] || (echo "this is a known issue with GitLab pipline please mention @esharf in your PR" && exit 1)'
    - EXIT_CODE=0
    - !reference [.download-demisto-conf]
    - export TEMP=$(cat $ARTIFACTS_FOLDER/filter_envs.json | jq ".\"$INSTANCE_ROLE\"")
# If instance was not created
    - |
      if [[ "$TEMP" != "true" && -z "${NIGHTLY}" ]]; then
        echo "Instance with role $INSTANCE_ROLE was not created"
        exit 0
      fi
    - !reference [.open-ssh-tunnel]
    - python3 ./Tests/scripts/wait_until_server_ready.py "$INSTANCE_ROLE"
    - |
      # workaround for the hard-coded value in the sdk
      cp "$ARTIFACTS_FOLDER/env_results.json" "./artifacts/env_results.json"
      cp "$ARTIFACTS_FOLDER/filter_file.txt" "./artifacts/filter_file.txt"

    - ./Tests/scripts/install_content_and_test_integrations.sh "$INSTANCE_ROLE" "$SERVER_TYPE"|| EXIT_CODE=$?
    - cp -f $ARTIFACTS_FOLDER/conf.json Tests/conf.json
    - echo Going to sleep for 60 seconds to allow server finish indexing
    - sleep 60

    - ./Tests/scripts/run_tests.sh "$INSTANCE_ROLE" || EXIT_CODE=$?
    - |
      if [[ -f ./Tests/failed_tests.txt ]]; then
        cp ./Tests/failed_tests.txt $ARTIFACTS_FOLDER/failed_tests.txt
      fi
    - |
      if [[ -f ./Tests/succeeded_tests.txt ]]; then
        cp ./Tests/succeeded_tests.txt $ARTIFACTS_FOLDER/succeeded_tests.txt
      fi
    - |
      if [[ -f ./Tests/test_playbooks_report.json ]]; then
        cp ./Tests/test_playbooks_report.json $ARTIFACTS_FOLDER/test_playbooks_report.json
      fi

    - |
      if [ -z "${TIME_TO_LIVE}" -a "$CI_PIPELINE_SOURCE" = "contrib" ]; then
        TIME_TO_LIVE=300
      fi
      python3 ./Tests/scripts/destroy_instances.py $ARTIFACTS_FOLDER $ARTIFACTS_FOLDER/env_results.json "$INSTANCE_ROLE" "$TIME_TO_LIVE" || EXIT_CODE=$?
    - exit $EXIT_CODE


xsoar_server_6_5:
  extends: .test_content_on_xsoar_server_instances_base
  #  No need to trigger in case of release branch
  rules:
    - if: '$CI_PIPELINE_SOURCE =~ /^(push|contrib)$/ && $CI_COMMIT_BRANCH !~ /^[0-9]{2}\.[0-9]{1,2}\.[0-9]$/'
  variables:
    INSTANCE_ROLE: "Server 6.5"


xsoar_server_6_6:
  extends: .test_content_on_xsoar_server_instances_base
  #  No need to trigger in case of release branch
  rules:
    - if: '$CI_PIPELINE_SOURCE =~ /^(push|contrib)$/ && $CI_COMMIT_BRANCH !~ /^[0-9]{2}\.[0-9]{1,2}\.[0-9]$/'
  variables:
    INSTANCE_ROLE: "Server 6.6"

xsoar_server_6_8:
  extends: .test_content_on_xsoar_server_instances_base
  #  No need to trigger in case of release branch
  rules:
    - if: '$CI_PIPELINE_SOURCE =~ /^(push|contrib)$/ && $CI_COMMIT_BRANCH !~ /^[0-9]{2}\.[0-9]{1,2}\.[0-9]$/'
  variables:
    INSTANCE_ROLE: "Server 6.8"

xsoar_server_master:
  extends:
    - .test_content_on_xsoar_server_instances_base
  #  No need to trigger in case of release branch
  rules:
    - if: '$CI_PIPELINE_SOURCE =~ /^(push|contrib)$/ && $CI_COMMIT_BRANCH !~ /^[0-9]{2}\.[0-9]{1,2}\.[0-9]$/'
    - if: '$NIGHTLY'
      when: always
  variables:
    INSTANCE_ROLE: "Server Master"


fan-in-nightly:
  tags:
    - gke
  stage: fan-in
  rules:
    - if: '$NIGHTLY'
      when: always
  script:
    - echo "fan in"


slack-notify-nightly-build:
  extends:
    - .trigger-slack-notification
  rules:
    - if: '$NIGHTLY'
      when: always
  variables:
    PIPELINE_TO_QUERY: $CI_PIPELINE_ID
    WORKFLOW: 'Content Nightly'
    JOB_NAME: 'fan-in-nightly'
    # Passes the environment variable from the parent pipeline to the child which can be useful for cases
    # when triggering pipeline with alternate env variable value passed in the API call
    SLACK_CHANNEL: $SLACK_CHANNEL
    SLACK_JOB: 'true'


.test_content_on_xsiam_server_instances_base:
  tags:
    - gke
    - us-west1
  extends:
    - .default-job-settings
    - .push-rule
  variables:
    ARTIFACTS_FOLDER: "${ARTIFACTS_FOLDER_MPV2}"
    GCS_MARKET_BUCKET: "${GCS_MARKET_V2_BUCKET}"
    ENV_RESULTS_PATH: "${ARTIFACTS_FOLDER_MPV2}/env_results.json"
    SERVER_TYPE: "XSIAM"
  needs: ["prepare-testing-bucket-mpv2"]
  stage: run-instances
  script:
    - '[[ "create instances done" = $(cat "$ARTIFACTS_FOLDER/create_instances_done.txt" 2> /dev/null) ]] || (echo "this is a known issue with GitLab pipline please mention @esharf in your PR" && exit 1)'
    - EXIT_CODE=0
    - !reference [.download-demisto-conf]

    - section_start "Are there tests to run?" --collapsed
    - |
      if ! [[ -s $ARTIFACTS_FOLDER/content_packs_to_install.txt || -s $ARTIFACTS_FOLDER/filter_file.txt ]]; then
        # The files are empty.
        echo "Not running XSIAM instance flow, no tests to run were found."
        exit $EXIT_CODE
      fi
    - section_end "Are there tests to run?"

    - section_start "Lock XSIAM Machine" --collapsed
    - cp "$ARTIFACTS_FOLDER/filter_file.txt" "./artifacts/filter_file.txt"
    - echo "Authenticating GCP"
    - gcloud auth activate-service-account --key-file="$GCS_ARTIFACTS_KEY" > auth.out 2>&1
    - echo "Auth done successfully"
    - ./Tests/scripts/wait_in_line_for_xsiam_env.sh
    - source XSIAMEnvVariables
    - echo "XSIAM chosen_machine_id is $XSIAM_CHOSEN_MACHINE_ID"
    - section_end "Lock XSIAM Machine"

    - section_start "Clean XSIAM Machine" --collapsed
    - ./Tests/scripts/uninstall_packs_and_reset_bucket_xsiam.sh
    - section_end "Clean XSIAM Machine"

    - section_start "Install Packs and run Test-Module"
    - ./Tests/scripts/install_content_and_test_integrations.sh "$INSTANCE_ROLE" "$SERVER_TYPE"|| EXIT_CODE=$?
    - section_end "Install Packs and run Test-Module"

    - section_start "Run Tests"
    - cp -f $ARTIFACTS_FOLDER/conf.json Tests/conf.json
    - ./Tests/scripts/run_tests.sh "$INSTANCE_ROLE" || EXIT_CODE=$?
    - |
      if [[ -f ./Tests/failed_tests.txt ]]; then
        cp ./Tests/failed_tests.txt $ARTIFACTS_FOLDER/failed_tests.txt
      fi
    - |
      if [[ -f ./Tests/succeeded_tests.txt ]]; then
        cp ./Tests/succeeded_tests.txt $ARTIFACTS_FOLDER/succeeded_tests.txt
      fi
    - section_end "Run Tests"

    - section_start "XSIAM Machine information"
    - ./Tests/scripts/print_xsiam_machine_details.sh
    - section_end "XSIAM Machine information"

    - section_start "After script" --collapsed
    - |
      if ! [ -z "$XSIAM_CHOSEN_MACHINE_ID" ]
      then
        echo "Job finished, removing lock file"
        gcloud auth activate-service-account --key-file="$GCS_ARTIFACTS_KEY" > auth.out 2>&1
        gsutil rm "gs://xsoar-ci-artifacts/content-locks-xsiam/*-lock-$CI_JOB_ID"
        echo "Finished removing lock file"
      fi
    - section_end "After script"
    - exit $EXIT_CODE


#xsiam_server_dev:
#  extends:
#    - .test_content_on_xsiam_server_instances_base
#  rules:
#    - if: '$CI_PIPELINE_SOURCE =~ /^(push|contrib)$/ && $CI_COMMIT_BRANCH !~ /^[0-9]{2}\.[0-9]{1,2}\.[0-9]$/'
#    - if: '$NIGHTLY'
#      when: always
#  variables:
#    INSTANCE_ROLE: "XSIAM Master"
#    GCS_QUEUE_FILE: "queue-master"
#    TEST_MACHINES_LIST: "test-machines-master"


xsiam_server_ga:
  extends:
    - .test_content_on_xsiam_server_instances_base
  rules:
    - if: '$CI_PIPELINE_SOURCE =~ /^(push|contrib)$/ && $CI_COMMIT_BRANCH !~ /^[0-9]{2}\.[0-9]{1,2}\.[0-9]$/'
    - if: '$NIGHTLY'
      when: always
  variables:
    INSTANCE_ROLE: "XSIAM 1.2"
    GCS_QUEUE_FILE: "queue-ga"
    TEST_MACHINES_LIST: "test-machines-ga"<|MERGE_RESOLUTION|>--- conflicted
+++ resolved
@@ -228,11 +228,7 @@
 
     - section_start "Replace Cortex XSOAR" --collapsed
     - pushd "$ARTIFACTS_FOLDER"
-<<<<<<< HEAD
-    - export PRODUCT_NAME_XPANSE="XPANSE"
-=======
     - export PRODUCT_NAME_XPANSE="Cortex XPANSE"
->>>>>>> 406f5f3b
     - find content_packs -type f -not \( -path "*/ReleaseNotes/*" \) -exec sed -i -e 's/Cortex XSOAR/'"$PRODUCT_NAME_XPANSE"'/gI' {} \;
     - pushd content_packs; zip -r ../content_packs.zip *; popd
     - pushd all_content; zip -r ../all_content.zip *; popd
