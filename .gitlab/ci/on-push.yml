--- conflicted
+++ resolved
@@ -108,18 +108,7 @@
     - cp "./Tests/conf.json" "$ARTIFACTS_FOLDER/conf.json"
     - section_end "Create Content Artifacts and Update Conf"
 
-<<<<<<< HEAD
-    # - section_start "Collect Tests and Content Packs (old)" --collapsed
-    # - |
-    #   if [ -n "${INSTANCE_TESTS}" ]; then
-    #     echo "Skipping - not running in INSTANCE_TESTS build"
-    #   else
-    #     [ -n "${NIGHTLY}" ] && IS_NIGHTLY=true || IS_NIGHTLY=false
-    #     python3 ./Tests/scripts/collect_tests_and_content_packs.py -n $IS_NIGHTLY --marketplace "xsoar" --service_account $GCS_MARKET_KEY
-    #   fi
-    # - section_end "Collect Tests and Content Packs (old)"
-
-    # - section_start "Collect Tests V2"
+    - section_start "Collect Tests"
     # - |
     #   if [ -n "${INSTANCE_TESTS}" ]; then
     #     echo "Skipping - not running in INSTANCE_TESTS build"
@@ -127,21 +116,10 @@
     #     [ -n "${NIGHTLY}" ] && IS_NIGHTLY=true || IS_NIGHTLY=false
     #     python3 ./Tests/scripts/collect_tests/collect_tests.py -n $IS_NIGHTLY --marketplace "xsoar" --service_account $GCS_MARKET_KEY
     #   fi
-    # - section_end "Collect Tests V2"
     - echo -en "Malware\nSplunkPy\nQRadar\nCommonPlaybooks\nCommonScripts\nBase\nPAN-OS\nCore\nCampaign" > $ARTIFACTS_FOLDER/content_packs_to_install.txt
 
-=======
-    - section_start "Collect Tests"
-    - |
-      if [ -n "${INSTANCE_TESTS}" ]; then
-        echo "Skipping - not running in INSTANCE_TESTS build"
-      else
-        [ -n "${NIGHTLY}" ] && IS_NIGHTLY=true || IS_NIGHTLY=false
-        python3 ./Tests/scripts/collect_tests/collect_tests.py -n $IS_NIGHTLY --marketplace "xsoar" --service_account $GCS_MARKET_KEY
-      fi
     - section_end "Collect Tests"
     
->>>>>>> 253f8954
     - section_start "Calculate Packs Dependencies" --collapsed
     - demisto-sdk find-dependencies -idp ./Tests/id_set.json --output-path $ARTIFACTS_FOLDER/packs_dependencies.json --all-packs-dependencies
     - section_end "Calculate Packs Dependencies"
