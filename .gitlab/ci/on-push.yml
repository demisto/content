.push-rule:
  rules:
    - if: '$CI_PIPELINE_SOURCE =~ /^(push)$/'


trigger-private-build:
  needs: []
  stage: unittests-and-validations
  extends:
    - .default-job-settings
  rules:
    - if: '$SKIP_PRIVATE_BUILD == "true"'
      when: never
    - if: '$CI_COMMIT_BRANCH =~ /pull\/[0-9]+/'
      when: never
    - if: '$CI_PIPELINE_SOURCE =~ /^(push)$/'
    - if: '$NIGHTLY'
  script:
    - echo "====Trigger Private Build===="
    - python3 Utils/trigger_private_build.py --github-token $GITHUB_TOKEN
    - python3 Utils/get_private_build_status.py --github-token $GITHUB_TOKEN

create-instances:
  extends: 
    - .default-job-settings
  rules:
    - if: '$CI_PIPELINE_SOURCE =~ /^(push)$/'
    - if: '$NIGHTLY'
    - if: '$INSTANCE_TESTS'
  cache:
    policy: pull-push
  needs: []
  stage: create-instances
  script:
    - !reference [.download-demisto-conf]
    - !reference [.create-id-set]
    - python3 Utils/release_notes_generator.py $CONTENT_VERSION $CI_COMMIT_SHA $CI_BUILD_ID --output $ARTIFACTS_FOLDER/packs-release-notes.md --github-token $GITHUB_TOKEN
    - cp content-descriptor.json $ARTIFACTS_FOLDER
    - ./Documentation/commonServerDocs.sh
    - demisto-sdk create-content-artifacts -a $ARTIFACTS_FOLDER --cpus 8 --content_version $CONTENT_VERSION >> $ARTIFACTS_FOLDER/logs/create_content_artifacts.log
    - gcloud auth activate-service-account --key-file="$GCS_ARTIFACTS_KEY"
    - successful_feature_branch_build=$(gsutil ls "gs://xsoar-ci-artifacts/content/$FEATURE_BRANCH_NAME/*" | tail -n 1 | grep -o -E "content/$FEATURE_BRANCH_NAME/[0-9]*")
    - echo $successful_feature_branch_build
    - python3 Utils/merge_content_new_zip.py -f $FEATURE_BRANCH_NAME -b $successful_feature_branch_build
    - zip -j $ARTIFACTS_FOLDER/uploadable_packs.zip $ARTIFACTS_FOLDER/uploadable_packs/* >> $ARTIFACTS_FOLDER/logs/zipping_uploadable_packs.log || ((($? > 0)) && echo "failed to zip the uploadable packs, ignoring the failure")
    - rm -rf $ARTIFACTS_FOLDER/uploadable_packs
    - python3 ./Tests/scripts/update_conf_json.py
    - cp "./Tests/conf.json" "$ARTIFACTS_FOLDER/conf.json"
    - |
      if [ -n "${INSTANCE_TESTS}" ]; then
        echo "Skipping - not running in INSTANCE_TESTS build"
      else
        echo "====== Collecting tests and content packs ======"
        [ -n "${NIGHTLY}" ] && IS_NIGHTLY=true || IS_NIGHTLY=false
        python3 ./Tests/scripts/collect_tests_and_content_packs.py -n $IS_NIGHTLY
      fi
    - python3 ./Tests/Marketplace/packs_dependencies.py -i ./Tests/id_set.json -o $ARTIFACTS_FOLDER/packs_dependencies.json
    - |
      if [[ -n "${CONTRIB_BRANCH}" ]]; then
        echo "Skipping Preparing Content Packs For Testing since nightly instances uses production bucket"
      else
        echo "====== Preparing Content Packs For Testing ======"
        ./Tests/scripts/prepare_content_packs_for_testing.sh "$GCS_MARKET_BUCKET"
      fi
    - |
      if [[ $CI_COMMIT_BRANCH != master ]] && [[ $CI_COMMIT_BRANCH != 20\.* ]] && [[ $CI_COMMIT_BRANCH != 21\.* ]]; then
        echo "Skipping packs download to artifact on non master or release branch"
      else
        ZIP_FOLDER=$(mktemp -d)
        python3 ./Tests/Marketplace/zip_packs.py -b 'marketplace-dist' -z $ZIP_FOLDER -a $ARTIFACTS_FOLDER -s $GCS_MARKET_KEY
      fi
    - |
      echo "====== Creating instances ======"
      [ -n "${TIME_TO_LIVE}" ] && TTL=${TIME_TO_LIVE} || TTL=300
      python3 ./Tests/scripts/awsinstancetool/aws_instance_tool.py -envType "$IFRA_ENV_TYPE" -timetolive $TTL -outfile "$ARTIFACTS_FOLDER/env_results.json"
  after_script:
    - |
      echo "====== Uploading artifacts to GCP ======"
      ./Tests/scripts/upload_artifacts.sh

.test_content_on_server_instances_base:
  extends:
    - .default-job-settings
    - .push-rule
  needs: ["create-instances"]
  stage: run-instances
  variables:
    DESTROY_INSTANCES: "true"
  script:
    - !reference [.download-demisto-conf]
    - export TEMP=$(cat $ARTIFACTS_FOLDER/filter_envs.json | jq ".\"$INSTANCE_ROLE\"")
# If instance was not created
    - |
      if [[ "$TEMP" != "true" && -z "${NIGHTLY}" ]]; then
        echo "Instance with role $INSTANCE_ROLE was not created"
        exit 0
      fi
<<<<<<< HEAD
    - cat $SSH_CONFIGURATION >> ~/.ssh/config
    - chmod 700 ~/.ssh/config
    - Tests/scripts/open_ssh_tunnel.sh
=======
    - !reference [.open-ssh-tunnel]
>>>>>>> fac479e1
    - python3 ./Tests/scripts/wait_until_server_ready.py "$INSTANCE_ROLE"
    - ./Tests/scripts/install_content_and_test_integrations.sh "$INSTANCE_ROLE" || EXIT_CODE=$?
    - ./Tests/scripts/run_tests.sh "$INSTANCE_ROLE"
    - |
      if [ -f ./Tests/failed_tests.txt ]; then
        cp ./Tests/failed_tests.txt $ARTIFACTS_FOLDER/failed_tests.txt
      fi
    - exit $EXIT_CODE

server_5_0:
  extends: .test_content_on_server_instances_base
  variables:
    INSTANCE_ROLE: "Server 5.0"

server_5_5:
  extends: .test_content_on_server_instances_base
  variables:
    INSTANCE_ROLE: "Server 5.5"

server_6_0:
  extends: .test_content_on_server_instances_base
  #  No need to trigger in case of release branch
  rules:
    - if: '$CI_PIPELINE_SOURCE =~ /^(push)$/ && $CI_COMMIT_BRANCH !~ /^[0-9]{2}\.[0-9]{1,2}\.[0-9]$/'
  variables:
    INSTANCE_ROLE: "Server 6.0"

server_master:
  extends:
    - .test_content_on_server_instances_base
  #  No need to trigger in case of release branch
  rules:
    - if: '$CI_PIPELINE_SOURCE =~ /^(push)$/ && $CI_COMMIT_BRANCH !~ /^[0-9]{2}\.[0-9]{1,2}\.[0-9]$/'
    - if: '$NIGHTLY'
  variables:
    INSTANCE_ROLE: "Server Master"
    SLACK_TEST_TYPE: "test_playbooks"
    SLACK_ENV_RESULTS: ${ARTIFACTS_FOLDER}/env_results.json
    SLACK_ONLY_IF: "true"

run-validations:
  extends:
    - .run-validations
    - .push-rule

# Uncomment when docker in docker will work
# run-unittests-and-lint:
#   extends:
#     - .run-unittests-and-lint
#     - .push-rule<|MERGE_RESOLUTION|>--- conflicted
+++ resolved
@@ -21,7 +21,7 @@
     - python3 Utils/get_private_build_status.py --github-token $GITHUB_TOKEN
 
 create-instances:
-  extends: 
+  extends:
     - .default-job-settings
   rules:
     - if: '$CI_PIPELINE_SOURCE =~ /^(push)$/'
@@ -95,13 +95,7 @@
         echo "Instance with role $INSTANCE_ROLE was not created"
         exit 0
       fi
-<<<<<<< HEAD
-    - cat $SSH_CONFIGURATION >> ~/.ssh/config
-    - chmod 700 ~/.ssh/config
-    - Tests/scripts/open_ssh_tunnel.sh
-=======
     - !reference [.open-ssh-tunnel]
->>>>>>> fac479e1
     - python3 ./Tests/scripts/wait_until_server_ready.py "$INSTANCE_ROLE"
     - ./Tests/scripts/install_content_and_test_integrations.sh "$INSTANCE_ROLE" || EXIT_CODE=$?
     - ./Tests/scripts/run_tests.sh "$INSTANCE_ROLE"
