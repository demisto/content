.push-rule:
  rules:
    - if: '$CI_PIPELINE_SOURCE =~ /^(push)$/'


<<<<<<< HEAD
=======
.download-configuration: &download_demisto_conf
  - echo "======= Download configuration ========"
  - ./Tests/scripts/download_demisto_conf.sh  >> $ARTIFACTS_FOLDER/logs/installations.log

trigger-private-build:
  needs: []
  stage: unittests-and-validations
  extends:
    - .default-job-settings
  rules:
    - if: '$SKIP_PRIVATE_BUILD == "true"'
      when: never
    - if: '$CI_COMMIT_BRANCH =~ /pull\/[0-9]+/'
      when: never
    - if: '$CI_PIPELINE_SOURCE =~ /^(push)$/'
    - if: '$NIGHTLY'
  script:
    - echo "====Trigger Private Build===="
    - python3 Utils/trigger_private_build.py --github-token $GITHUB_TOKEN
    - python3 Utils/get_private_build_status.py --github-token $GITHUB_TOKEN

>>>>>>> c339d717
create-instances:
  extends: 
    - .default-job-settings
  rules:
    - if: '$CI_PIPELINE_SOURCE =~ /^(push)$/'
    - if: '$NIGHTLY'
    - if: '$INSTANCE_TESTS'
  cache:
    policy: pull-push
  needs: []
  stage: create-instances
  script:
    - !reference [.download-demisto-conf]
    - demisto-sdk create-id-set -o ./Tests/id_set.json >> $ARTIFACTS_FOLDER/logs/create_id_set.log
    - cp ./Tests/id_set.json $ARTIFACTS_FOLDER
    - python3 Utils/release_notes_generator.py $CONTENT_VERSION $CI_COMMIT_SHA $CI_BUILD_ID --output $ARTIFACTS_FOLDER/packs-release-notes.md --github-token $GITHUB_TOKEN
    - cp content-descriptor.json $ARTIFACTS_FOLDER
    - ./Documentation/commonServerDocs.sh
    - demisto-sdk create-content-artifacts -a $ARTIFACTS_FOLDER --cpus 8 --content_version $CONTENT_VERSION >> $ARTIFACTS_FOLDER/logs/create_content_artifacts.log
    - gcloud auth activate-service-account --key-file="$GCS_ARTIFACTS_KEY"
    - successful_feature_branch_build=$(gsutil ls "gs://xsoar-ci-artifacts/content/$FEATURE_BRANCH_NAME/*" | tail -n 1 | grep -o -E "content/$FEATURE_BRANCH_NAME/[0-9]*")
    - echo $successful_feature_branch_build
    - python3 Utils/merge_content_new_zip.py -f $FEATURE_BRANCH_NAME -b $successful_feature_branch_build
    - zip -j $ARTIFACTS_FOLDER/uploadable_packs.zip $ARTIFACTS_FOLDER/uploadable_packs/* >> $ARTIFACTS_FOLDER/logs/zipping_uploadable_packs.log || ((($? > 0)) && echo "failed to zip the uploadable packs, ignoring the failure")
    - rm -rf $ARTIFACTS_FOLDER/uploadable_packs
    - python3 ./Tests/scripts/update_conf_json.py
    - cp "./Tests/conf.json" "$ARTIFACTS_FOLDER/conf.json"
    - |
      if [ -n "${INSTANCE_TESTS}" ]; then
        echo "Skipping - not running in INSTANCE_TESTS build"
      else
        echo "====== Collecting tests and content packs ======"
        [ -n "${NIGHTLY}" ] && IS_NIGHTLY=true || IS_NIGHTLY=false
        python3 ./Tests/scripts/collect_tests_and_content_packs.py -n $IS_NIGHTLY
      fi
    - python3 ./Tests/Marketplace/packs_dependencies.py -i ./Tests/id_set.json -o $ARTIFACTS_FOLDER/packs_dependencies.json
    - |
      if [[ -n "${CONTRIB_BRANCH}" || -n "${DEMISTO_SDK_NIGHTLY}" ]]; then
        echo "Skipping Preparing Content Packs For Testing since nightly instances uses production bucket"
      else
        echo "====== Preparing Content Packs For Testing ======"
        ./Tests/scripts/prepare_content_packs_for_testing.sh "$GCS_MARKET_BUCKET"
      fi
    - |
      if [[ -n "${DEMISTO_SDK_NIGHTLY}" ]] || [[ $CI_COMMIT_BRANCH != master ]] && [[ $CI_COMMIT_BRANCH != 20\.* ]] && [[ $CI_COMMIT_BRANCH != 21\.* ]]; then
        echo "Skipping packs download to artifact on non master or release branch"
      else
        ZIP_FOLDER=$(mktemp -d)
        python3 ./Tests/Marketplace/zip_packs.py -b 'marketplace-dist' -z $ZIP_FOLDER -a $ARTIFACTS_FOLDER -s $GCS_MARKET_KEY
      fi
    - |
      if [ -n "${DEMISTO_SDK_NIGHTLY}" ]; then
        echo "Skipping - not running in INSTANCE_TESTS build"
      else
        echo "====== Creating instances ======"
        [ -n "${TIME_TO_LIVE}" ] && TTL=${TIME_TO_LIVE} || TTL=300
        python3 ./Tests/scripts/awsinstancetool/aws_instance_tool.py -envType "$IFRA_ENV_TYPE" -timetolive $TTL -outfile "$ARTIFACTS_FOLDER/env_results.json"
      fi
  after_script:
    - |
      if [ -n "${DEMISTO_SDK_NIGHTLY}" ]; then
        echo "Skipping - not running in INSTANCE_TESTS build"
      else
        echo "====== Uploading artifacts to GCP ======"
        ./Tests/scripts/upload_artifacts.sh
      fi

.test_content_on_server_instances_base:
  extends:
    - .default-job-settings
    - .push-rule
  needs: ["create-instances"]
  stage: run-instances
  variables:
    DESTROY_INSTANCES: "true"
  script:
    - !reference [.download-demisto-conf]
    - export TEMP=$(cat $ARTIFACTS_FOLDER/filter_envs.json | jq ".\"$INSTANCE_ROLE\"")
# If instance was not created
    - |
      if [[ "$TEMP" != "true" && -z "${NIGHTLY}" ]]; then
        echo "Instance with role $INSTANCE_ROLE was not created"
        exit 0
      fi
    - !reference [.open-ssh-tunnel]
    - python3 ./Tests/scripts/wait_until_server_ready.py "$INSTANCE_ROLE"
    - ./Tests/scripts/install_content_and_test_integrations.sh "$INSTANCE_ROLE" || EXIT_CODE=$?
    - ./Tests/scripts/run_tests.sh "$INSTANCE_ROLE"
    - |
      if [ -f ./Tests/failed_tests.txt ]; then
        cp ./Tests/failed_tests.txt $ARTIFACTS_FOLDER/failed_tests.txt
      fi
    - exit $EXIT_CODE

server_5_0:
  extends: .test_content_on_server_instances_base
  variables:
    INSTANCE_ROLE: "Server 5.0"

server_5_5:
  extends: .test_content_on_server_instances_base
  variables:
    INSTANCE_ROLE: "Server 5.5"

server_6_0:
  extends: .test_content_on_server_instances_base
  #  No need to trigger in case of release branch
  rules:
    - if: '$CI_PIPELINE_SOURCE =~ /^(push)$/ && $CI_COMMIT_BRANCH !~ /^[0-9]{2}\.[0-9]{1,2}\.[0-9]$/'
  variables:
    INSTANCE_ROLE: "Server 6.0"

server_master:
  extends:
    - .test_content_on_server_instances_base
  #  No need to trigger in case of release branch
  rules:
    - if: '$CI_PIPELINE_SOURCE =~ /^(push)$/ && $CI_COMMIT_BRANCH !~ /^[0-9]{2}\.[0-9]{1,2}\.[0-9]$/'
    - if: '$NIGHTLY'
  variables:
    INSTANCE_ROLE: "Server Master"
    SLACK_TEST_TYPE: "test_playbooks"
    SLACK_ENV_RESULTS: ${ARTIFACTS_FOLDER}/env_results.json
    SLACK_ONLY_IF: "true"

run-validations:
  extends:
    - .run-validations
    - .push-rule

# Uncomment when docker in docker will work
# run-unittests-and-lint:
#   extends:
#     - .run-unittests-and-lint
#     - .push-rule
#   variables:
#     SLACK_TEST_TYPE: "unittests"
#     SLACK_ENV_RESULTS: $ARTIFACTS_FOLDER/env_results.json
#     SLACK_ONLY_IF: $BUCKET_UPLOAD<|MERGE_RESOLUTION|>--- conflicted
+++ resolved
@@ -2,12 +2,6 @@
   rules:
     - if: '$CI_PIPELINE_SOURCE =~ /^(push)$/'
 
-
-<<<<<<< HEAD
-=======
-.download-configuration: &download_demisto_conf
-  - echo "======= Download configuration ========"
-  - ./Tests/scripts/download_demisto_conf.sh  >> $ARTIFACTS_FOLDER/logs/installations.log
 
 trigger-private-build:
   needs: []
@@ -26,7 +20,6 @@
     - python3 Utils/trigger_private_build.py --github-token $GITHUB_TOKEN
     - python3 Utils/get_private_build_status.py --github-token $GITHUB_TOKEN
 
->>>>>>> c339d717
 create-instances:
   extends: 
     - .default-job-settings
