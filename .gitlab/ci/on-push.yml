.push-rule:
  rules:
    - if: '$CI_PIPELINE_SOURCE =~ /^(push|contrib)$/'


trigger-private-build:
  tags:
    - gke
  needs: []
  stage: unittests-and-validations
  extends:
    - .default-job-settings
  rules:
    - if: '$CI_COMMIT_BRANCH =~ /pull\/[0-9]+/'
      when: never
    - if: '$CI_PIPELINE_SOURCE =~ /^(push|contrib)$/'
    - if: '$NIGHTLY'
  script:
    - echo "====Trigger Private Build===="
    - python3 Utils/trigger_private_build.py --github-token $GITHUB_TOKEN
    - sleep 60
    - python3 Utils/get_private_build_status.py --github-token $GITHUB_TOKEN
  timeout: 2 hours


.create-release-notes-and-common-docs:
  - section_start "Create Release Notes and Common Server Documentation" --collapsed
  - echo "Creating Release Notes and Content Descriptor"
  - python3 Utils/release_notes_generator.py $CONTENT_VERSION $GIT_SHA1 $CI_BUILD_ID --output $ARTIFACTS_FOLDER/packs-release-notes.md --github-token $GITHUB_TOKEN
  - cp content-descriptor.json $ARTIFACTS_FOLDER
  - ./Documentation/commonServerDocs.sh
  - section_end "Create Release Notes and Common Server Documentation"

# runs in circle for the on-push flow (because we need to run it there for contributors anyways)
run-unittests-and-lint:
  extends:
    - .run-unittests-and-lint
  rules:
    - if: '$BUCKET_UPLOAD == "true"'
      when: never
    - if: '$DEMISTO_SDK_NIGHTLY != "true"'


# runs in circle for the on-push flow (because we need to run it there for contributors anyways)
run-validations:
  extends:
    - .run-validations
  rules:
    - if: '$NIGHTLY'

# runs in gitlab for the on-push flow, on every new commit pushed to the branch.
validate-content-conf:
  tags:
    - gke
  stage: unittests-and-validations
  needs: []
  extends:
    - .default-job-settings
  rules:
    - if: '$CI_PIPELINE_SOURCE =~ /^(push)$/ && $CI_COMMIT_BRANCH !~ /^[0-9]{2}\.[0-9]{1,2}\.[0-9]$/'
  script:
    - section_start "Validate content-test-conf Branch Merged"
    - |
      if [[ $CI_COMMIT_BRANCH = "master" ]]; then
        echo "Skipping, Should not run on master branch."
      else
        # replace slashes ('/') in the branch name, if exist, with underscores ('_')
        UNDERSCORE_CI_BRANCH=${CI_COMMIT_BRANCH//\//_}
        RESP=$(curl --location --request GET "https://code.pan.run/api/v4/projects/3734/repository/branches?search=$UNDERSCORE_CI_BRANCH" --header "PRIVATE-TOKEN: $GITLAB_API_READ_TOKEN") # disable-secrets-detection
        if [ "$RESP" != "[]" ]; then
            echo "Found a branch with the same name in contest-test-conf- $UNDERSCORE_CI_BRANCH."
            echo "Merge it in order to merge the current branch into content repo."
            exit 1
        fi
            echo "No branch with the name *$UNDERSCORE_CI_BRANCH* were found in contest-test-conf repo."
      fi
    - section_end "Validate content-test-conf Branch Merged"

create-instances:
  tags:
    - gke
  extends:
    - .default-job-settings
  rules:
    - if: '$CI_PIPELINE_SOURCE =~ /^(push|contrib)$/'
    - if: '$NIGHTLY'
    - if: '$INSTANCE_TESTS'
  cache:
    policy: pull-push
  variables:
    ARTIFACTS_FOLDER: "${ARTIFACTS_FOLDER_XSOAR}"
    KUBERNETES_CPU_REQUEST: 1000m

  needs: []
  stage: create-instances
  script:
    # - !reference [.download-demisto-conf]
    # - !reference [.create-id-set-xsoar]
    # - !reference [.create-release-notes-and-common-docs]
    - section_start "Create content graph"
    - demisto-sdk create-content-graph --no-use-docker
    - cp ./neo4j/backups/content-graph.dump $ARTIFACTS_FOLDER/content-graph.dump

    # - section_start "Create Content Artifacts and Update Conf" --collapsed
    # - demisto-sdk create-content-artifacts -a $ARTIFACTS_FOLDER --cpus 8 --content_version $CONTENT_VERSION --marketplace "xsoar" -fbi -idp ./Tests/id_set.json >> $ARTIFACTS_FOLDER/logs/create_content_artifacts.log
    # - gcloud auth activate-service-account --key-file="$GCS_ARTIFACTS_KEY"
    # - successful_feature_branch_build=$(gsutil ls "gs://xsoar-ci-artifacts/content/$FEATURE_BRANCH_NAME/*" | tail -n 1 | grep -o -E "content/$FEATURE_BRANCH_NAME/[0-9]*")
    # - echo $successful_feature_branch_build
    # - python3 Utils/merge_content_new_zip.py -f $FEATURE_BRANCH_NAME -b $successful_feature_branch_build
    # - zip -j $ARTIFACTS_FOLDER/uploadable_packs.zip $ARTIFACTS_FOLDER/uploadable_packs/* >> $ARTIFACTS_FOLDER/logs/zipping_uploadable_packs.log || echo "failed to zip the uploadable packs, ignoring the failure"
    # - rm -rf $ARTIFACTS_FOLDER/uploadable_packs
    # - cp "./Tests/conf.json" "$ARTIFACTS_FOLDER/conf.json"
    # - section_end "Create Content Artifacts and Update Conf"

    # - section_start "Collect Tests and Content Packs"
    # - |
    #   if [ -n "${INSTANCE_TESTS}" ]; then
    #     echo "Skipping - not running in INSTANCE_TESTS build"
    #   else
    #     [ -n "${NIGHTLY}" ] && IS_NIGHTLY=true || IS_NIGHTLY=false
    #     python3 ./Tests/scripts/collect_tests_and_content_packs.py -n $IS_NIGHTLY --marketplace "xsoar" --service_account $GCS_MARKET_KEY
    #   fi
    # - section_end "Collect Tests and Content Packs"

<<<<<<< HEAD
=======
    - section_start "Collect Tests and Content Packs"
    - |
      if [ -n "${INSTANCE_TESTS}" ]; then
        echo "Skipping - not running in INSTANCE_TESTS build"
      else
        [ -n "${NIGHTLY}" ] && IS_NIGHTLY=true || IS_NIGHTLY=false
        python3 ./Tests/scripts/collect_tests_and_content_packs.py -n $IS_NIGHTLY --marketplace "xsoar" --service_account $GCS_MARKET_KEY
      fi
    - section_end "Collect Tests and Content Packs"

    - section_start "Collect Tests V2"
    - |
      if [ -n "${INSTANCE_TESTS}" ]; then
        echo "Skipping - not running in INSTANCE_TESTS build"
      else
        [ -n "${NIGHTLY}" ] && IS_NIGHTLY=true || IS_NIGHTLY=false
        python3 ./Tests/scripts/collect_tests/collect_tests.py -n $IS_NIGHTLY --marketplace "xsoar" --service_account $GCS_MARKET_KEY || echo "failed"
      fi
    - section_end "Collect Tests V2"
    
>>>>>>> b9df6715
    - section_start "Calculate Packs Dependencies" --collapsed
    - demisto-sdk find-dependencies -idp ./Tests/id_set.json --output-path $ARTIFACTS_FOLDER/packs_dependencies.json --all-packs-dependencies
    - section_end "Calculate Packs Dependencies"

    # - section_start "Prepare Content Packs for Testing"
    # - ./Tests/scripts/prepare_content_packs_for_testing.sh "$GCS_MARKET_BUCKET" "$STORAGE_BASE_PATH"
    # - section_end "Prepare Content Packs for Testing"

    # - section_start "Create Instances"
    # - |
    #   [ -n "${TIME_TO_LIVE}" ] && TTL=${TIME_TO_LIVE} || TTL=300
    #   python3 ./Tests/scripts/awsinstancetool/aws_instance_tool.py -envType "$IFRA_ENV_TYPE" -timetolive $TTL -outfile "$ARTIFACTS_FOLDER/env_results.json"
    # - section_end "Create Instances"

    # - section_start "Upload Artifacts to GCP" --collapsed
    # - ./Tests/scripts/upload_artifacts.sh
    # - section_end "Upload Artifacts to GCP"

prepare-testing-bucket-mpv2:
  tags:
    - gke
  extends:
    - .default-job-settings
  rules:
    - if: '$CI_PIPELINE_SOURCE =~ /^(push|contrib)$/'
    - if: '$NIGHTLY'
  cache:
    policy: pull-push
  variables:
    ARTIFACTS_FOLDER: "${ARTIFACTS_FOLDER_MPV2}"
    KUBERNETES_CPU_REQUEST: 1000m
  needs: []
  stage: create-instances
  script:
    - !reference [.download-demisto-conf]
    - !reference [.create-id-set-mp-v2]
    - !reference [.create-release-notes-and-common-docs]

    - section_start "Create Content Artifacts and Update Conf" --collapsed
    - demisto-sdk create-content-artifacts -a $ARTIFACTS_FOLDER --cpus 8 --content_version $CONTENT_VERSION --marketplace "marketplacev2" --no-zip -fbi -idp ./Tests/id_set.json >> $ARTIFACTS_FOLDER/logs/create_content_artifacts.log
    - zip -j $ARTIFACTS_FOLDER/uploadable_packs_mpv2.zip $ARTIFACTS_FOLDER/uploadable_packs/* >> $ARTIFACTS_FOLDER/logs/zipping_uploadable_packs.log || echo "failed to zip the uploadable packs, ignoring the failure"
    - rm -rf $ARTIFACTS_FOLDER/uploadable_packs
    - cp "./Tests/conf.json" "$ARTIFACTS_FOLDER/conf.json"
    - section_end "Create Content Artifacts and Update Conf"

    - section_start "Calculate Packs Dependencies" --collapsed
    - demisto-sdk find-dependencies -idp Tests/id_set.json --all-packs-dependencies -o $ARTIFACTS_FOLDER/packs_dependencies.json
    - section_end "Calculate Packs Dependencies"

    - section_start "Replace Cortex XSOAR" --collapsed
    - pushd "$ARTIFACTS_FOLDER"
    - find content_packs -type f -not \( -path "*/ReleaseNotes/*" \) -exec sed -i -e 's/Cortex XSOAR/'"$PRODUCT_NAME"'/gI' {} \;
    - pushd content_packs; zip -r ../content_packs.zip *; popd
    - pushd all_content; zip -r ../all_content.zip *; popd
    - pushd content_new; zip -r ../content_new.zip *; popd
    - pushd content_test; zip -r ../content_test.zip *; popd
    - rm -rf content_packs all_content content_new content_test
    - popd
    - section_end "Replace Cortex XSOAR"

    - section_start "Collect Tests and Content Packs"
    - |
      [ -n "${NIGHTLY}" ] && IS_NIGHTLY=true || IS_NIGHTLY=false
      python3 ./Tests/scripts/collect_tests_and_content_packs.py -n $IS_NIGHTLY --marketplace "marketplacev2" --service_account $GCS_MARKET_KEY
    - section_end "Collect Tests and Content Packs"
    
    - section_start "Collect Tests V2"
    - |
      [ -n "${NIGHTLY}" ] && IS_NIGHTLY=true || IS_NIGHTLY=false
      python3 ./Tests/scripts/collect_tests/collect_tests.py -n $IS_NIGHTLY --marketplace "marketplacev2" --service_account $GCS_MARKET_KEY || echo "failed"
    - section_end "Collect Tests V2"

    - section_start "Prepare Content Packs for Testing"
    - ./Tests/scripts/prepare_content_packs_for_testing.sh "$GCS_MARKET_V2_BUCKET" "$STORAGE_BASE_PATH" "marketplacev2"
    - section_end "Prepare Content Packs for Testing"

    - section_start "Upload Artifacts to GCP" --collapsed
    - ./Tests/scripts/upload_artifacts.sh
    - section_end "Upload Artifacts to GCP"

.test_content_on_xsoar_server_instances_base:
  tags:
    - gke
  extends:
    - .default-job-settings
    - .push-rule
  variables:
    ARTIFACTS_FOLDER: "${ARTIFACTS_FOLDER_XSOAR}"
    ENV_RESULTS_PATH: "${ARTIFACTS_FOLDER_XSOAR}/env_results.json"
    SERVER_TYPE: "XSOAR"
  needs: ["create-instances"]
  stage: run-instances
  script:
    - EXIT_CODE=0
    - !reference [.download-demisto-conf]
    - export TEMP=$(cat $ARTIFACTS_FOLDER/filter_envs.json | jq ".\"$INSTANCE_ROLE\"")
# If instance was not created
    - |
      if [[ "$TEMP" != "true" && -z "${NIGHTLY}" ]]; then
        echo "Instance with role $INSTANCE_ROLE was not created"
        exit 0
      fi
    - !reference [.open-ssh-tunnel]
    - python3 ./Tests/scripts/wait_until_server_ready.py "$INSTANCE_ROLE"
    - |
      # workaround for the hard-coded value in the sdk
      cp "$ARTIFACTS_FOLDER/env_results.json" "./artifacts/env_results.json"
      cp "$ARTIFACTS_FOLDER/filter_file.txt" "./artifacts/filter_file.txt"

    - ./Tests/scripts/install_content_and_test_integrations.sh "$INSTANCE_ROLE" "$SERVER_TYPE"|| EXIT_CODE=$?
    - cp -f $ARTIFACTS_FOLDER/conf.json Tests/conf.json
    - echo Going to sleep for 60 seconds to allow server finish indexing
    - sleep 60

    - ./Tests/scripts/run_tests.sh "$INSTANCE_ROLE" || EXIT_CODE=$?
    - |
      if [[ -f ./Tests/failed_tests.txt ]]; then
        cp ./Tests/failed_tests.txt $ARTIFACTS_FOLDER/failed_tests.txt
      fi
    - |
      if [[ -f ./Tests/succeeded_tests.txt ]]; then
        cp ./Tests/succeeded_tests.txt $ARTIFACTS_FOLDER/succeeded_tests.txt
      fi
    - |
      if [[ -f ./Tests/test_playbooks_report.json ]]; then
        cp ./Tests/test_playbooks_report.json $ARTIFACTS_FOLDER/test_playbooks_report.json
      fi

    - |
      if [ -z "${TIME_TO_LIVE}" -a "$CI_PIPELINE_SOURCE" = "contrib" ]; then
        TIME_TO_LIVE=300
      fi
      python3 ./Tests/scripts/destroy_instances.py $ARTIFACTS_FOLDER $ARTIFACTS_FOLDER/env_results.json "$INSTANCE_ROLE" "$TIME_TO_LIVE" || EXIT_CODE=$?
    - exit $EXIT_CODE


xsoar_server_6_5:
  extends: .test_content_on_xsoar_server_instances_base
  #  No need to trigger in case of release branch
  rules:
    - if: '$CI_PIPELINE_SOURCE =~ /^(push|contrib)$/ && $CI_COMMIT_BRANCH !~ /^[0-9]{2}\.[0-9]{1,2}\.[0-9]$/'
  variables:
    INSTANCE_ROLE: "Server 6.5"


xsoar_server_6_6:
  extends: .test_content_on_xsoar_server_instances_base
  #  No need to trigger in case of release branch
  rules:
    - if: '$CI_PIPELINE_SOURCE =~ /^(push|contrib)$/ && $CI_COMMIT_BRANCH !~ /^[0-9]{2}\.[0-9]{1,2}\.[0-9]$/'
  variables:
    INSTANCE_ROLE: "Server 6.6"

xsoar_server_6_8:
  extends: .test_content_on_xsoar_server_instances_base
  #  No need to trigger in case of release branch
  rules:
    - if: '$CI_PIPELINE_SOURCE =~ /^(push|contrib)$/ && $CI_COMMIT_BRANCH !~ /^[0-9]{2}\.[0-9]{1,2}\.[0-9]$/'
  variables:
    INSTANCE_ROLE: "Server 6.8"

xsoar_server_master:
  extends:
    - .test_content_on_xsoar_server_instances_base
  #  No need to trigger in case of release branch
  rules:
    - if: '$CI_PIPELINE_SOURCE =~ /^(push|contrib)$/ && $CI_COMMIT_BRANCH !~ /^[0-9]{2}\.[0-9]{1,2}\.[0-9]$/'
    - if: '$NIGHTLY'
      when: always
  variables:
    INSTANCE_ROLE: "Server Master"


fan-in-nightly:
  tags:
    - gke
  stage: fan-in
  rules:
    - if: '$NIGHTLY'
      when: always
  script:
    - echo "fan in"


slack-notify-nightly-build:
  extends:
    - .trigger-slack-notification
  rules:
    - if: '$NIGHTLY'
      when: always
  variables:
    PIPELINE_TO_QUERY: $CI_PIPELINE_ID
    WORKFLOW: 'Content Nightly'
    JOB_NAME: 'fan-in-nightly'
    # Passes the environment variable from the parent pipeline to the child which can be useful for cases
    # when triggering pipeline with alternate env variable value passed in the API call
    SLACK_CHANNEL: $SLACK_CHANNEL
    SLACK_JOB: 'true'


.test_content_on_xsiam_server_instances_base:
  tags:
    - gke
    - us-west1
  extends:
    - .default-job-settings
    - .push-rule
  variables:
    ARTIFACTS_FOLDER: "${ARTIFACTS_FOLDER_MPV2}"
    GCS_MARKET_BUCKET: "${GCS_MARKET_V2_BUCKET}"
    ENV_RESULTS_PATH: "${ARTIFACTS_FOLDER_MPV2}/env_results.json"
    SERVER_TYPE: "XSIAM"
  needs: ["prepare-testing-bucket-mpv2"]
  stage: run-instances
  script:
    - EXIT_CODE=0
    - !reference [.download-demisto-conf]

    - section_start "Are there tests to run?" --collapsed
    - |
      if ! [[ -s $ARTIFACTS_FOLDER/content_packs_to_install.txt || -s $ARTIFACTS_FOLDER/filter_file.txt ]]; then
        # The files are empty.
        echo "Not running XSIAM instance flow, no tests to run were found."
        exit $EXIT_CODE
      fi
    - section_end "Are there tests to run?"

    - section_start "Lock XSIAM Machine" --collapsed
    - cp "$ARTIFACTS_FOLDER/filter_file.txt" "./artifacts/filter_file.txt"
    - echo "Authenticating GCP"
    - gcloud auth activate-service-account --key-file="$GCS_ARTIFACTS_KEY" > auth.out 2>&1
    - echo "Auth done successfully"
    - ./Tests/scripts/wait_in_line_for_xsiam_env.sh
    - source XSIAMEnvVariables
    - echo "XSIAM chosen_machine_id is $XSIAM_CHOSEN_MACHINE_ID"
    - section_end "Lock XSIAM Machine"

    - section_start "Clean XSIAM Machine" --collapsed
    - ./Tests/scripts/uninstall_packs_and_reset_bucket_xsiam.sh
    - section_end "Clean XSIAM Machine"

    - section_start "Install Packs and run Test-Module"
    - ./Tests/scripts/install_content_and_test_integrations.sh "$INSTANCE_ROLE" "$SERVER_TYPE"|| EXIT_CODE=$?
    - section_end "Install Packs and run Test-Module"

    - section_start "Run Tests"
    - cp -f $ARTIFACTS_FOLDER/conf.json Tests/conf.json
    - ./Tests/scripts/run_tests.sh "$INSTANCE_ROLE" || EXIT_CODE=$?
    - |
      if [[ -f ./Tests/failed_tests.txt ]]; then
        cp ./Tests/failed_tests.txt $ARTIFACTS_FOLDER/failed_tests.txt
      fi
    - |
      if [[ -f ./Tests/succeeded_tests.txt ]]; then
        cp ./Tests/succeeded_tests.txt $ARTIFACTS_FOLDER/succeeded_tests.txt
      fi
    - section_end "Run Tests"

    - section_start "XSIAM Machine information"
    - ./Tests/scripts/print_xsiam_machine_details.sh
    - section_end "XSIAM Machine information"

    - section_start "After script" --collapsed
    - |
      if ! [ -z "$XSIAM_CHOSEN_MACHINE_ID" ]
      then
        echo "Job finished, removing lock file"
        gcloud auth activate-service-account --key-file="$GCS_ARTIFACTS_KEY" > auth.out 2>&1
        gsutil rm "gs://xsoar-ci-artifacts/content-locks-xsiam/*-lock-$CI_JOB_ID"
        echo "Finished removing lock file"
      fi
    - section_end "After script"
    - exit $EXIT_CODE


xsiam_server_master:
  extends:
    - .test_content_on_xsiam_server_instances_base
  rules:
    - if: '$CI_PIPELINE_SOURCE =~ /^(push|contrib)$/ && $CI_COMMIT_BRANCH !~ /^[0-9]{2}\.[0-9]{1,2}\.[0-9]$/'
    - if: '$NIGHTLY'
      when: always
  variables:
    INSTANCE_ROLE: "XSIAM Master"
    GCS_QUEUE_FILE: "queue-master"
    TEST_MACHINES_LIST: "test-machines-master"<|MERGE_RESOLUTION|>--- conflicted
+++ resolved
@@ -101,29 +101,17 @@
     - demisto-sdk create-content-graph --no-use-docker
     - cp ./neo4j/backups/content-graph.dump $ARTIFACTS_FOLDER/content-graph.dump
 
-    # - section_start "Create Content Artifacts and Update Conf" --collapsed
-    # - demisto-sdk create-content-artifacts -a $ARTIFACTS_FOLDER --cpus 8 --content_version $CONTENT_VERSION --marketplace "xsoar" -fbi -idp ./Tests/id_set.json >> $ARTIFACTS_FOLDER/logs/create_content_artifacts.log
-    # - gcloud auth activate-service-account --key-file="$GCS_ARTIFACTS_KEY"
-    # - successful_feature_branch_build=$(gsutil ls "gs://xsoar-ci-artifacts/content/$FEATURE_BRANCH_NAME/*" | tail -n 1 | grep -o -E "content/$FEATURE_BRANCH_NAME/[0-9]*")
-    # - echo $successful_feature_branch_build
-    # - python3 Utils/merge_content_new_zip.py -f $FEATURE_BRANCH_NAME -b $successful_feature_branch_build
-    # - zip -j $ARTIFACTS_FOLDER/uploadable_packs.zip $ARTIFACTS_FOLDER/uploadable_packs/* >> $ARTIFACTS_FOLDER/logs/zipping_uploadable_packs.log || echo "failed to zip the uploadable packs, ignoring the failure"
-    # - rm -rf $ARTIFACTS_FOLDER/uploadable_packs
-    # - cp "./Tests/conf.json" "$ARTIFACTS_FOLDER/conf.json"
-    # - section_end "Create Content Artifacts and Update Conf"
-
-    # - section_start "Collect Tests and Content Packs"
-    # - |
-    #   if [ -n "${INSTANCE_TESTS}" ]; then
-    #     echo "Skipping - not running in INSTANCE_TESTS build"
-    #   else
-    #     [ -n "${NIGHTLY}" ] && IS_NIGHTLY=true || IS_NIGHTLY=false
-    #     python3 ./Tests/scripts/collect_tests_and_content_packs.py -n $IS_NIGHTLY --marketplace "xsoar" --service_account $GCS_MARKET_KEY
-    #   fi
-    # - section_end "Collect Tests and Content Packs"
-
-<<<<<<< HEAD
-=======
+    - section_start "Create Content Artifacts and Update Conf" --collapsed
+    - demisto-sdk create-content-artifacts -a $ARTIFACTS_FOLDER --cpus 8 --content_version $CONTENT_VERSION --marketplace "xsoar" -fbi -idp ./Tests/id_set.json >> $ARTIFACTS_FOLDER/logs/create_content_artifacts.log
+    - gcloud auth activate-service-account --key-file="$GCS_ARTIFACTS_KEY"
+    - successful_feature_branch_build=$(gsutil ls "gs://xsoar-ci-artifacts/content/$FEATURE_BRANCH_NAME/*" | tail -n 1 | grep -o -E "content/$FEATURE_BRANCH_NAME/[0-9]*")
+    - echo $successful_feature_branch_build
+    - python3 Utils/merge_content_new_zip.py -f $FEATURE_BRANCH_NAME -b $successful_feature_branch_build
+    - zip -j $ARTIFACTS_FOLDER/uploadable_packs.zip $ARTIFACTS_FOLDER/uploadable_packs/* >> $ARTIFACTS_FOLDER/logs/zipping_uploadable_packs.log || echo "failed to zip the uploadable packs, ignoring the failure"
+    - rm -rf $ARTIFACTS_FOLDER/uploadable_packs
+    - cp "./Tests/conf.json" "$ARTIFACTS_FOLDER/conf.json"
+    - section_end "Create Content Artifacts and Update Conf"
+
     - section_start "Collect Tests and Content Packs"
     - |
       if [ -n "${INSTANCE_TESTS}" ]; then
@@ -140,11 +128,9 @@
         echo "Skipping - not running in INSTANCE_TESTS build"
       else
         [ -n "${NIGHTLY}" ] && IS_NIGHTLY=true || IS_NIGHTLY=false
-        python3 ./Tests/scripts/collect_tests/collect_tests.py -n $IS_NIGHTLY --marketplace "xsoar" --service_account $GCS_MARKET_KEY || echo "failed"
+        python3 ./Tests/scripts/collect_tests/collect_tests.py -n $IS_NIGHTLY --marketplace "xsoar" --service_account $GCS_MARKET_KEY
       fi
     - section_end "Collect Tests V2"
-    
->>>>>>> b9df6715
     - section_start "Calculate Packs Dependencies" --collapsed
     - demisto-sdk find-dependencies -idp ./Tests/id_set.json --output-path $ARTIFACTS_FOLDER/packs_dependencies.json --all-packs-dependencies
     - section_end "Calculate Packs Dependencies"
@@ -210,12 +196,6 @@
       [ -n "${NIGHTLY}" ] && IS_NIGHTLY=true || IS_NIGHTLY=false
       python3 ./Tests/scripts/collect_tests_and_content_packs.py -n $IS_NIGHTLY --marketplace "marketplacev2" --service_account $GCS_MARKET_KEY
     - section_end "Collect Tests and Content Packs"
-    
-    - section_start "Collect Tests V2"
-    - |
-      [ -n "${NIGHTLY}" ] && IS_NIGHTLY=true || IS_NIGHTLY=false
-      python3 ./Tests/scripts/collect_tests/collect_tests.py -n $IS_NIGHTLY --marketplace "marketplacev2" --service_account $GCS_MARKET_KEY || echo "failed"
-    - section_end "Collect Tests V2"
 
     - section_start "Prepare Content Packs for Testing"
     - ./Tests/scripts/prepare_content_packs_for_testing.sh "$GCS_MARKET_V2_BUCKET" "$STORAGE_BASE_PATH" "marketplacev2"
