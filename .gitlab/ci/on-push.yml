.push-rule:
  rules:
    - if: '$CI_PIPELINE_SOURCE =~ /^(push|contrib)$/'


trigger-private-build:
  tags:
    - gke
  needs: []
  stage: unittests-and-validations
  extends:
    - .default-job-settings
  rules:
    - if: '$CI_COMMIT_BRANCH =~ /pull\/[0-9]+/'
      when: never
    - if: '$CI_PIPELINE_SOURCE =~ /^(push|contrib)$/'
    - if: '$NIGHTLY'
  script:
    - echo "====Trigger Private Build===="
    - |
      if [ 'true' = $(./Tests/scripts/check_if_branch_exist.sh -t $GITHUB_TOKEN --repo demisto/content-private -b $CI_COMMIT_BRANCH) ]; then
        PRIVATE_BRANCH_NAME=$CI_COMMIT_BRANCH
      else
        PRIVATE_BRANCH_NAME='master'
      fi
    - python3 Utils/trigger_private_build.py --github-token $GITHUB_TOKEN --private-branch-name $PRIVATE_BRANCH_NAME
    - sleep 60
    - python3 Utils/get_private_build_status.py --github-token $GITHUB_TOKEN
    - job-done
  timeout: 2 hours

.create-release-notes-and-common-docs:
  - section_start "Create Release Notes and Common Server Documentation" --collapsed
  - echo "Creating Release Notes and Content Descriptor"
  - python3 Utils/release_notes_generator.py $CONTENT_VERSION $GIT_SHA1 $CI_BUILD_ID --output $ARTIFACTS_FOLDER/packs-release-notes.md --github-token $GITHUB_TOKEN
  - cp content-descriptor.json $ARTIFACTS_FOLDER
  - ./Documentation/commonServerDocs.sh
  - section_end "Create Release Notes and Common Server Documentation"

# runs in circle for the on-push flow (because we need to run it there for contributors anyways)
run-unittests-and-lint:
  extends:
    - .run-unittests-and-lint
  rules:
    - if: '$BUCKET_UPLOAD == "true"'
      when: never
    - if: '$DEMISTO_SDK_NIGHTLY != "true"'


# runs in circle for the on-push flow (because we need to run it there for contributors anyways)
run-validations:
  extends:
    - .run-validations
  rules:
    - if: '$NIGHTLY'

# runs in gitlab for the on-push flow, on every new commit pushed to the branch.
validate-content-conf:
  tags:
    - gke
  stage: unittests-and-validations
  needs: []
  extends:
    - .default-job-settings
  rules:
    - if: '$CI_PIPELINE_SOURCE =~ /^(push)$/ && $CI_COMMIT_BRANCH !~ /^[0-9]{2}\.[0-9]{1,2}\.[0-9]$/'
  script:
    - section_start "Validate content-test-conf Branch Merged"
    - |
      if [[ $CI_COMMIT_BRANCH = "master" ]]; then
        echo "Skipping, Should not run on master branch."
      else
        # replace slashes ('/') in the branch name, if exist, with underscores ('_')
        UNDERSCORE_CI_BRANCH=${CI_COMMIT_BRANCH//\//_}
        RESP=$(curl --location --request GET "https://code.pan.run/api/v4/projects/3734/repository/branches?search=$UNDERSCORE_CI_BRANCH" --header "PRIVATE-TOKEN: $GITLAB_API_READ_TOKEN") # disable-secrets-detection
        if [ "$RESP" != "[]" ]; then
            echo "Found a branch with the same name in contest-test-conf- $UNDERSCORE_CI_BRANCH."
            echo "Merge it in order to merge the current branch into content repo."
            job-done
            exit 1
        fi
            echo "No branch with the name *$UNDERSCORE_CI_BRANCH* were found in contest-test-conf repo."
      fi
    - section_end "Validate content-tesgt-conf Branch Merged"
    - job-done

.generic-prepare-testing-bucket:
  tags:
    - gke
  extends:
    - .default-job-settings
  rules:
    - if: "$CI_PIPELINE_SOURCE =~ /^(push|contrib)$/"
    - if: "$NIGHTLY"
  cache:
    policy: pull-push
  variables:
    KUBERNETES_CPU_REQUEST: 2000m
  needs: []
  stage: prepare-testing-bucket
  script:
    - !reference [.download-demisto-conf]
    - !reference [.create-release-notes-and-common-docs]

    - section_start "Create or update content graph" --collapsed

    - echo "Updating the content graph"
    - mkdir $ARTIFACTS_FOLDER/content_graph
    - demisto-sdk create-content-graph --marketplace $MARKETPLACE_VERSION -o $ARTIFACTS_FOLDER/content_graph  # TODO: return to update with -g when fixed issues
    - echo "Successfully updated content graph"

    - section_end "Create or update content graph"

    - section_start "Create Content Artifacts and Update Conf" --collapsed
    - export DEMISTO_SDK_MARKETPLACE=$MARKETPLACE_VERSION  # This is done because the demisto-sdk uses this environment variable.
    - |
      if [[ $MARKETPLACE_VERSION == "xsoar" ]];
      then
        echo "Starting to create artifacts with zip for XSOAR."
        python Tests/scripts/create_artifacts_graph/create_artifacts.py --marketplace "xsoar" --artifacts-output $ARTIFACTS_FOLDER/content_packs --dependencies-output $ARTIFACTS_FOLDER/packs_dependencies.json --bucket-upload "$BUCKET_UPLOAD"
      else
        echo "Starting to create artifacts without zip."
        python Tests/scripts/create_artifacts_graph/create_artifacts.py --marketplace "$MARKETPLACE_VERSION" --artifacts-output $ARTIFACTS_FOLDER/content_packs --dependencies-output $ARTIFACTS_FOLDER/packs_dependencies.json --no-zip --bucket-upload "$BUCKET_UPLOAD"
      fi

    - gcloud auth activate-service-account --key-file="$GCS_ARTIFACTS_KEY"

    - cp "./Tests/conf.json" "$ARTIFACTS_FOLDER/conf.json"
    - section_end "Create Content Artifacts and Update Conf"

    - section_start "Replace Cortex XSOAR" --collapsed
    - |
      if [[ $MARKETPLACE_VERSION != "xsoar" ]];
      then
        echo "Replace Cortex XSOAR for non-xsoar build."
        pushd "$ARTIFACTS_FOLDER"
        find content_packs -type f -not \( -path "*/ReleaseNotes/*" \) -exec sed -i -e 's/Cortex XSOAR/'"$PRODUCTNAME"'/gI' {} \;
        pushd content_packs; zip -r ../content_packs.zip * 1> /dev/null; popd
        rm -rf content_packs
        popd
      fi
    - section_end "Replace Cortex XSOAR"
    - section_start "Collect Tests" --collapsed
    - |
      if [ -n "${INSTANCE_TESTS}" ]; then
        echo "Skipping - not running in INSTANCE_TESTS build"
      else
        [ -n "${NIGHTLY}" ] && IS_NIGHTLY=true || IS_NIGHTLY=false
        python3 ./Tests/scripts/collect_tests/collect_tests.py -n $IS_NIGHTLY --marketplace "$MARKETPLACE_VERSION" --service_account $GCS_MARKET_KEY --graph true
      fi
    - section_end "Collect Tests"

    - section_start "Prepare Content Packs for Testing"
    - ./Tests/scripts/prepare_content_packs_for_testing.sh "$MARKETPLACE_BUCKET" "$STORAGE_BASE_PATH" "$MARKETPLACE_VERSION"
    - section_end "Prepare Content Packs for Testing"

    - section_start "Create Instances for XSOAR"
    - |
      if [[ ${MARKETPLACE_VERSION} = "xsoar" ]]; then
        echo "Creating Instances, only for XSOAR."
        [ -n "${TIME_TO_LIVE}" ] && TTL=${TIME_TO_LIVE} || TTL=300
        python3 ./Tests/scripts/awsinstancetool/aws_instance_tool.py -envType "$IFRA_ENV_TYPE" -timetolive $TTL -outfile "$ARTIFACTS_FOLDER/env_results.json"
      fi
    - section_end "Create Instances for XSOAR"

    - section_start "Upload Artifacts to GCP" --collapsed
    - ./Tests/scripts/upload_artifacts.sh
    - section_end "Upload Artifacts to GCP"
    - echo "create instances done" > "$ARTIFACTS_FOLDER/create_instances_done.txt"
    - job-done



xsoar-prepare-testing-bucket:
  variables:
    ARTIFACTS_FOLDER: "${ARTIFACTS_FOLDER_XSOAR}"
    MARKETPLACE_VERSION: "xsoar"
    MARKETPLACE_BUCKET: "$GCS_MARKET_BUCKET"
  extends:
    - .generic-prepare-testing-bucket

xpanse-prepare-testing-bucket:
  variables:
    ARTIFACTS_FOLDER: "${ARTIFACTS_FOLDER_XPANSE}"
    MARKETPLACE_VERSION: "xpanse"
    PRODUCTNAME: "Cortex XPANSE"
    MARKETPLACE_BUCKET: "$GCS_MARKET_XPANSE_BUCKET"
  extends:
    - .generic-prepare-testing-bucket

mpv2-prepare-testing-bucket:
  variables:
    ARTIFACTS_FOLDER: "${ARTIFACTS_FOLDER_MPV2}"
    MARKETPLACE_VERSION: "marketplacev2"
    MARKETPLACE_BUCKET: "$GCS_MARKET_V2_BUCKET"
    PRODUCTNAME: "Cortex XSIAM"
  extends:
    - .generic-prepare-testing-bucket

.test_content_on_xsoar_server_instances_base:
  tags:
    - gke
  extends:
    - .default-job-settings
    - .push-rule
  variables:
    ARTIFACTS_FOLDER: "${ARTIFACTS_FOLDER_XSOAR}"
    ENV_RESULTS_PATH: "${ARTIFACTS_FOLDER_XSOAR}/env_results.json"
    SERVER_TYPE: "XSOAR"
  stage: run-instances
  needs: ["xsoar-prepare-testing-bucket"]
  script:
    - EXIT_CODE=0
    - !reference [.download-demisto-conf]
    - export TEMP=$(cat $ARTIFACTS_FOLDER/filter_envs.json | jq ".\"$INSTANCE_ROLE\"")
    # If instance was not created
    - |
      if [[ "$TEMP" != "true" && -z "${NIGHTLY}" ]]; then
        echo "Instance with role $INSTANCE_ROLE was not created"
        job-done
        exit 0
      fi
    - !reference [.open-ssh-tunnel]
    - python3 ./Tests/scripts/wait_until_server_ready.py "$INSTANCE_ROLE"
    - |
      # workaround for the hard-coded value in the sdk
      cp "$ARTIFACTS_FOLDER/env_results.json" "./artifacts/env_results.json"
      cp "$ARTIFACTS_FOLDER/filter_file.txt" "./artifacts/filter_file.txt"

    - ./Tests/scripts/install_content_and_test_integrations.sh "$INSTANCE_ROLE" "$SERVER_TYPE"|| EXIT_CODE=$?
    - cp -f $ARTIFACTS_FOLDER/conf.json Tests/conf.json
    - echo Going to sleep for 60 seconds to allow server finish indexing
    - sleep 60

    - ./Tests/scripts/run_tests.sh "$INSTANCE_ROLE" || EXIT_CODE=$?
    - |
      if [[ -f ./Tests/failed_tests.txt ]]; then
        cp ./Tests/failed_tests.txt $ARTIFACTS_FOLDER/failed_tests.txt
      fi
    - |
      if [[ -f ./Tests/succeeded_tests.txt ]]; then
        cp ./Tests/succeeded_tests.txt $ARTIFACTS_FOLDER/succeeded_tests.txt
      fi
    - |
      if [[ -f ./Tests/test_playbooks_report.json ]]; then
        cp ./Tests/test_playbooks_report.json $ARTIFACTS_FOLDER/test_playbooks_report.json
      fi

    - |
      if [ -z "${TIME_TO_LIVE}" -a "$CI_PIPELINE_SOURCE" = "contrib" ]; then
        TIME_TO_LIVE=300
      fi
      python3 ./Tests/scripts/destroy_instances.py $ARTIFACTS_FOLDER $ARTIFACTS_FOLDER/env_results.json "$INSTANCE_ROLE" "$TIME_TO_LIVE" || EXIT_CODE=$?
    - job-done
    - exit $EXIT_CODE

xsoar_server_6_5:
  extends: .test_content_on_xsoar_server_instances_base
  #  No need to trigger in case of release branch
  rules:
    - if: '$CI_PIPELINE_SOURCE =~ /^(push|contrib)$/ && $CI_COMMIT_BRANCH !~ /^[0-9]{2}\.[0-9]{1,2}\.[0-9]$/'
  variables:
    INSTANCE_ROLE: "Server 6.5"

xsoar_server_6_6:
  extends: .test_content_on_xsoar_server_instances_base
  #  No need to trigger in case of release branch
  rules:
    - if: '$CI_PIPELINE_SOURCE =~ /^(push|contrib)$/ && $CI_COMMIT_BRANCH !~ /^[0-9]{2}\.[0-9]{1,2}\.[0-9]$/'
  variables:
    INSTANCE_ROLE: "Server 6.6"

xsoar_server_6_8:
  extends: .test_content_on_xsoar_server_instances_base
  #  No need to trigger in case of release branch
  rules:
    - if: '$CI_PIPELINE_SOURCE =~ /^(push|contrib)$/ && $CI_COMMIT_BRANCH !~ /^[0-9]{2}\.[0-9]{1,2}\.[0-9]$/'
  variables:
    INSTANCE_ROLE: "Server 6.8"

xsoar_server_master:
  extends:
    - .test_content_on_xsoar_server_instances_base
  #  No need to trigger in case of release branch
  rules:
    - if: '$CI_PIPELINE_SOURCE =~ /^(push|contrib)$/ && $CI_COMMIT_BRANCH !~ /^[0-9]{2}\.[0-9]{1,2}\.[0-9]$/'
    - if: '$NIGHTLY'
      when: always
  variables:
    INSTANCE_ROLE: "Server Master"


fan-in-nightly:
  tags:
    - gke
  stage: fan-in
  rules:
    - if: '$NIGHTLY'
      when: always
  script:
    - echo "fan in"

jobs-done-check-nightly:
  extends:
    - .jobs-done-check
  needs: ['run-unittests-and-lint', 'run-validations', 'trigger-private-build', 'mpv2-prepare-testing-bucket', 'xpanse-prepare-testing-bucket', 'xsoar-prepare-testing-bucket', 'xsiam_server_ga', 'xsoar_server_master']
  tags:
    - gke
  rules:
    - if: '$NIGHTLY'
      when: always

jobs-done-check-on-push:
  extends:
    - .jobs-done-check
    - .push-rule
  needs: ['run-unittests-and-lint', 'trigger-private-build', 'validate-content-conf', 'mpv2-prepare-testing-bucket', 'xpanse-prepare-testing-bucket', 'xsoar-prepare-testing-bucket', 'xsiam_server_ga', 'xsoar_server_6_5', 'xsoar_server_6_6', 'xsoar_server_6_8', 'xsoar_server_master']
  tags:
    - gke


slack-notify-nightly-build:
  extends:
    - .trigger-slack-notification
  rules:
    - if: '$NIGHTLY'
      when: always
  variables:
    PIPELINE_TO_QUERY: $CI_PIPELINE_ID
    WORKFLOW: 'Content Nightly'
    JOB_NAME: 'fan-in-nightly'
    # Passes the environment variable from the parent pipeline to the child which can be useful for cases
    # when triggering pipeline with alternate env variable value passed in the API call
    SLACK_CHANNEL: $SLACK_CHANNEL
    SLACK_JOB: 'true'


.test_content_on_cloud_server_instances_base:
  tags:
    - gke
    - us-west1
  extends:
    - .default-job-settings
    - .push-rule
  variables:
    EXTRACT_PRIVATE_TESTDATA: "true"
  stage: run-instances
  script:
    - EXIT_CODE=0
    - !reference [.download-demisto-conf]
    - section_start "Are there tests to run?" --collapsed
    - |
      if ! [[ -s $ARTIFACTS_FOLDER/content_packs_to_install.txt || -s $ARTIFACTS_FOLDER/filter_file.txt ]]; then
        # The files are empty.
        echo "Not running the instance flow, no tests to run were found."
        job-done
        exit $EXIT_CODE
      fi
    - section_end "Are there tests to run?"

    - section_start "Lock Machine" --collapsed
    - cp "$ARTIFACTS_FOLDER/filter_file.txt" "./artifacts/filter_file.txt"
    - echo "Authenticating GCP"
    - gcloud auth activate-service-account --key-file="$GCS_ARTIFACTS_KEY" > auth.out 2>&1
    - echo "Auth done successfully"
    - ./Tests/scripts/wait_in_line_for_cloud_env.sh
    - source CloudEnvVariables
    - echo "CLOUD chosen_machine_id is $CLOUD_CHOSEN_MACHINE_ID"
    - section_end "Lock Machine"

    - section_start "Clean Machine" --collapsed
    - ./Tests/scripts/uninstall_packs_and_reset_bucket_cloud.sh
    - section_end "Clean Machine"

    - section_start "Install Packs and run Test-Module"
    - ./Tests/scripts/install_content_and_test_integrations.sh "$INSTANCE_ROLE" "$SERVER_TYPE"|| EXIT_CODE=$?
    - |
      if [[ $EXIT_CODE != 0 ]]
      then
        echo "Failed to install packs. Exiting"
        exit $EXIT_CODE
      fi
    - section_end "Install Packs and run Test-Module"

    - section_start "Run Tests"
    - cp -f $ARTIFACTS_FOLDER/conf.json Tests/conf.json
    - ./Tests/scripts/run_tests.sh "$INSTANCE_ROLE" || EXIT_CODE=$?
    - |
      if [[ -f ./Tests/failed_tests.txt ]]; then
        cp ./Tests/failed_tests.txt $ARTIFACTS_FOLDER/failed_tests.txt
      fi
    - |
      if [[ -f ./Tests/succeeded_tests.txt ]]; then
        cp ./Tests/succeeded_tests.txt $ARTIFACTS_FOLDER/succeeded_tests.txt
      fi
    - section_end "Run Tests"

    - section_start "Test Modeling Rules"
    - |
      if [[ -s "$ARTIFACTS_FOLDER/modeling_rules_to_test.txt" ]]; then
        ./Tests/scripts/test_modeling_rules.sh || EXIT_CODE=$?
      else
        echo "No modeling rules were marked for testing during test collection"
      fi
    - section_end "Test Modeling Rules"

    - section_start "Cloud Machine information"
    - ./Tests/scripts/print_cloud_machine_details.sh
    - section_end "Cloud Machine information"

    - section_start "After script" --collapsed
    - |
      if ! [ -z "$CLOUD_CHOSEN_MACHINE_ID" ]
      then
        echo "Job finished, removing lock file"
        gcloud auth activate-service-account --key-file="$GCS_ARTIFACTS_KEY" > auth.out 2>&1
        gsutil rm "$GCS_LOCKS_PATH/*-lock-$CI_JOB_ID"
        echo "Finished removing lock file"
      fi
    - section_end "After script"
    - job-done
    - exit $EXIT_CODE

#xsiam_server_dev:
#  extends:
#    - .test_content_on_xsiam_server_instances_base
#  rules:
#    - if: '$CI_PIPELINE_SOURCE =~ /^(push|contrib)$/ && $CI_COMMIT_BRANCH !~ /^[0-9]{2}\.[0-9]{1,2}\.[0-9]$/'
#    - if: '$NIGHTLY'
#      when: always
#  variables:
#    INSTANCE_ROLE: "XSIAM Master"
#    GCS_QUEUE_FILE: "queue-master"
#    TEST_MACHINES_LIST: "test-machines-master"


xsiam_server_ga:
  extends:
    - .test_content_on_cloud_server_instances_base
  rules:
    - if: '$CI_PIPELINE_SOURCE =~ /^(push|contrib)$/ && $CI_COMMIT_BRANCH !~ /^[0-9]{2}\.[0-9]{1,2}\.[0-9]$/'
    - if: '$NIGHTLY'
      when: always
  variables:
    INSTANCE_ROLE: "XSIAM"
    GCS_QUEUE_FILE: "queue-ga"
    TEST_MACHINES_LIST: "test-machines-ga"
    GCS_LOCKS_PATH: "gs://xsoar-ci-artifacts/content-locks-xsiam"
    CLOUD_SERVERS_FILE: "xsiam_servers_path"
    CLOUD_API_KEYS: $XSIAM_API_KEYS
    ARTIFACTS_FOLDER: "${ARTIFACTS_FOLDER_MPV2}"
    GCS_MARKET_BUCKET: "${GCS_MARKET_V2_BUCKET}"
    ENV_RESULTS_PATH: "${ARTIFACTS_FOLDER_MPV2}/env_results.json"
    GCS_SOURCE_BUCKET: "$GCS_PRODUCTION_V2_BUCKET"
    GCS_MACHINES_BUCKET: "marketplace-v2-dist-dev/upload-flow/builds-xsiam"
    SERVER_TYPE: "XSIAM"
    MARKETPLACE_NAME: "marketplacev2"
  needs: ["mpv2-prepare-testing-bucket"]

xsoar_ng_server_ga:
  extends:
    - .test_content_on_cloud_server_instances_base
  rules:
    - if: '$CI_PIPELINE_SOURCE =~ /^(push|contrib)$/ && $CI_COMMIT_BRANCH !~ /^[0-9]{2}\.[0-9]{1,2}\.[0-9]$/'
      when: always
  variables:
    INSTANCE_ROLE: "XSIAM"
    GCS_QUEUE_FILE: "queue-ga"
    TEST_MACHINES_LIST: "test-machines-ga"
    GCS_LOCKS_PATH: "gs://xsoar-ci-artifacts/content-locks-xsoar-ng"
    CLOUD_SERVERS_FILE: "xsoar_ng_servers_path"
    CLOUD_API_KEYS: $XSOAR_NG_API_KEYS
    GCS_SOURCE_BUCKET: "${GCS_PRODUCTION_BUCKET}"
    ARTIFACTS_FOLDER: "${ARTIFACTS_FOLDER_XSOAR}"
    ENV_RESULTS_PATH: "${ARTIFACTS_FOLDER_XSOAR}/env_results.json"
    GCS_MACHINES_BUCKET: "marketplace-dist-dev/upload-flow/builds-xsoar-ng"
    SERVER_TYPE: "XSIAM"
    MARKETPLACE_NAME: "xsoar"
  needs: ["xsoar-prepare-testing-bucket"]
  allow_failure: true


test_upload_flow:
  tags:
    - gke
  extends:
    - .default-job-settings
  rules:
    - if: '$CI_PIPELINE_SOURCE =~ /^(push|contrib)$/'
  variables:
    CURRENT_BRANCH: "$CI_COMMIT_BRANCH"
    ALL_BUCKETS: "$GCS_MARKET_BUCKET_DEV,$GCS_MARKET_V2_BUCKET_DEV"
  stage: unittests-and-validations
  allow_failure: true
  script:
    - |
<<<<<<< HEAD
      if ! $(git diff origin/upload_testing_flow $CI_COMMIT_BRANCH --name-only | grep -q "Tests/\|Utils/") ; then
=======
      if ! $(git diff origin/master $CI_COMMIT_BRANCH --name-only | grep -q "Tests/\|Utils/") ; then
>>>>>>> 766d203b
        echo "No upload related files were modified, skipping upload test "
        exit 0
      fi
    - section_start "Create Testing Branch"
    - export BRANCH="${CI_COMMIT_BRANCH}-upload_test_branch-$(date +%s)"
    - python3 ./Utils/test_upload_flow/create_test_branch.py -tb $BRANCH -a $ARTIFACTS_FOLDER -g $GITLAB_PUSH_TOKEN
    - echo $BRANCH
    - section_end "Create Testing Branch"

    - section_start "Trigger Test Upload Flow On Testing Branch"
    - export pipeline_id=$(./Utils/trigger_test_upload_flow.sh -ct $GITLAB_SVC_USER_TOKEN -g -b $BRANCH | jq .id)
    - echo "Successful triggered test upload - https://code.pan.run/xsoar/content/-/pipelines/$pipeline_id"  # disable-secrets-detection
    - section_end "Trigger Test Upload Flow On Testing Branch"

    - section_start "Wait For Upload To Finish"
    - python3 ./Utils/test_upload_flow/wait_for_upload.py -p $pipeline_id -g $GITLAB_API_TOKEN
    - section_end "Wait For Upload To Finish"

    - section_start "Verify Created Testing Bucket"
    - current_storage_base_path="upload-flow/builds/$BRANCH/$pipeline_id/content/packs"
    - python3 ./Utils/test_upload_flow/verify_bucket.py -a $ARTIFACTS_FOLDER -s $GCS_MARKET_KEY -sb $current_storage_base_path -b $ALL_BUCKETS
    - section_end "Verify Created Testing Bucket"
<|MERGE_RESOLUTION|>--- conflicted
+++ resolved
@@ -494,11 +494,7 @@
   allow_failure: true
   script:
     - |
-<<<<<<< HEAD
       if ! $(git diff origin/upload_testing_flow $CI_COMMIT_BRANCH --name-only | grep -q "Tests/\|Utils/") ; then
-=======
-      if ! $(git diff origin/master $CI_COMMIT_BRANCH --name-only | grep -q "Tests/\|Utils/") ; then
->>>>>>> 766d203b
         echo "No upload related files were modified, skipping upload test "
         exit 0
       fi
