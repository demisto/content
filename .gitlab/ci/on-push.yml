--- conflicted
+++ resolved
@@ -11,13 +11,10 @@
 create-instances:
   extends:
     - .default-job-settings
-<<<<<<< HEAD
-=======
   rules:
     - if: '$CI_PIPELINE_SOURCE =~ /^(push)$/'
     - if: '$NIGHTLY'
     - if: '$INSTANCE_TESTS'
->>>>>>> a45ee357
   cache:
     policy: pull-push
     when: always
@@ -66,17 +63,16 @@
       if [ -n "${DEMISTO_SDK_NIGHTLY}" ]; then
         echo "Skipping - not running in INSTANCE_TESTS build"
       else
-        echo "====== Creating instances ======"
-        [ -n "${TIME_TO_LIVE}" ] && TTL=${TIME_TO_LIVE} || TTL=300
-        python3 ./Tests/scripts/awsinstancetool/aws_instance_tool.py -envType "$IFRA_ENV_TYPE" -timetolive $TTL -outfile "$ARTIFACTS_FOLDER/env_results.json"
+        echo "====== Uploading artifacts to GCP ======"
+        ./Tests/scripts/upload_artifacts.sh
       fi
-  after_script:
     - |
       if [ -n "${DEMISTO_SDK_NIGHTLY}" ]; then
         echo "Skipping - not running in INSTANCE_TESTS build"
       else
-        echo "====== Uploading artifacts to GCP ======"
-        ./Tests/scripts/upload_artifacts.sh
+        echo "====== Creating instances ======"
+        [ -n "${TIME_TO_LIVE}" ] && TTL=${TIME_TO_LIVE} || TTL=300
+        python3 ./Tests/scripts/awsinstancetool/aws_instance_tool.py -envType "$IFRA_ENV_TYPE" -timetolive $TTL -outfile "$ARTIFACTS_FOLDER/env_results.json"
       fi
 
 
@@ -101,12 +97,8 @@
     - chmod 700 ~/.ssh/config
     - Tests/scripts/open_ssh_tunnel.sh
     - python3 ./Tests/scripts/wait_until_server_ready.py "$INSTANCE_ROLE"
-    - ./Tests/scripts/install_content_and_test_integrations.sh "$INSTANCE_ROLE" || EXIT_CODE=$?
+    - ./Tests/scripts/install_content_and_test_integrations.sh "$INSTANCE_ROLE"
     - ./Tests/scripts/run_tests.sh "$INSTANCE_ROLE"
-    - exit $EXIT_CODE
-  after_script:
-    - source ./venv/bin/activate
-    - source $BASH_ENV
     - |
       if [ -f ./Tests/failed_tests.txt ]; then
         cp ./Tests/failed_tests.txt $ARTIFACTS_FOLDER/failed_tests.txt
@@ -116,6 +108,9 @@
         ./Tests/scripts/slack_notifier.sh 'test_playbooks' $ARTIFACTS_FOLDER/env_results.json
       fi
     - python3 ./Tests/scripts/destroy_instances.py $ARTIFACTS_FOLDER $ARTIFACTS_FOLDER/env_results.json "$INSTANCE_ROLE" "$TIME_TO_LIVE"
+    - export PSWD=$(jq .serverLogsZipPassword < $(cat secret_conf_path) | cut -d \" -f 2)
+    - zip -P $PSWD -j $ARTIFACTS_FOLDER/Logs.zip $ARTIFACTS_FOLDER/server*.log || ((($? > 0)) && echo "Didn’t find any server logs, skipping this stage" && exit 0)
+    - rm -f $ARTIFACTS_FOLDER/server*.log
 
 
 server_5_0:
@@ -130,18 +125,12 @@
 
 server_6_0:
   extends: .test_content_on_server_instances_base
-  #  No need to trigger in case of release branch
-  rules:
-    - if: '$CI_PIPELINE_SOURCE =~ /^(push)$/ && $CI_COMMIT_BRANCH !~ /^[0-9]{2}\.[0-9]{1,2}\.[0-9]$/'
   variables:
     INSTANCE_ROLE: "Server 6.0"
 
 server_master:
   extends:
     - .test_content_on_server_instances_base
-  #  No need to trigger in case of release branch
-  rules:
-    - if: '$CI_PIPELINE_SOURCE =~ /^(push)$/ && $CI_COMMIT_BRANCH !~ /^[0-9]{2}\.[0-9]{1,2}\.[0-9]$/'
-    - if: '$NIGHTLY'
+    - .nightly-rule
   variables:
     INSTANCE_ROLE: "Server Master"