# This rule is to not run the build for docker update branches (for non-nightly packs)
.filter-non-nightly-docker-updates-rule:
  rules:
    - if: '$CI_COMMIT_BRANCH =~ /^demisto\// && $CI_COMMIT_BRANCH !~ /^demisto\/.*-nightly$/'
      when: never

.push-rule:
  rules:
    - !reference [.filter-non-nightly-docker-updates-rule, rules]
    - if: '$CI_PIPELINE_SOURCE =~ /^(push|contrib)$/'

trigger-private-build:
  tags:
    - gke
  needs: []
  stage: unittests-and-validations
  extends:
    - .default-job-settings
  rules:
    - !reference [.filter-non-nightly-docker-updates-rule, rules]
    - if: '$CI_COMMIT_BRANCH =~ /pull\/[0-9]+/'
      when: never
    - if: '$CI_PIPELINE_SOURCE =~ /^(push|contrib)$/'
    - if: '$NIGHTLY'
  script:
    - echo "====Trigger Private Build===="
    - |
      if [ 'true' = $(./Tests/scripts/check_if_branch_exist.sh -t $GITHUB_TOKEN --repo demisto/content-private -b $CI_COMMIT_BRANCH) ]; then
        PRIVATE_BRANCH_NAME=$CI_COMMIT_BRANCH
      else
        PRIVATE_BRANCH_NAME='master'
      fi
    - python3 Utils/trigger_private_build.py --github-token $GITHUB_TOKEN --private-branch-name $PRIVATE_BRANCH_NAME
    - sleep 60
    - python3 Utils/get_private_build_status.py --github-token $GITHUB_TOKEN
    - job-done
  timeout: 2 hours

.create-release-notes-and-common-docs:
  - section_start "Create Release Notes and Common Server Documentation" --collapsed
  - echo "Creating Release Notes and Content Descriptor"
  - python3 Utils/release_notes_generator.py $CONTENT_VERSION $GIT_SHA1 $CI_BUILD_ID --output $ARTIFACTS_FOLDER/packs-release-notes.md --github-token $GITHUB_TOKEN
  - cp content-descriptor.json $ARTIFACTS_FOLDER
  - ./Documentation/commonServerDocs.sh
  - section_end "Create Release Notes and Common Server Documentation"

stop-running-pipelines:
  tags:
    - gke
  stage: unittests-and-validations
  needs: []
  extends:
    - .default-job-settings
  variables:
    master_branch_name: master
  rules:
    - !reference [.filter-non-nightly-docker-updates-rule, rules]
    - if: '$CI_PIPELINE_SOURCE =~ /^(push)$/ && $CI_COMMIT_BRANCH != $master_branch_name'
  script:
    - section_start "Stop running piplines on current branch"
    - Utils/gitlab/stop_running_pipelines.sh $CI_COMMIT_BRANCH $CI_PIPELINE_ID
    - section_end "Stop running piplines on current branch"


# runs in circle for the on-push flow (because we need to run it there for contributors anyways)
run-unittests-and-lint:
  extends:
    - .run-unittests-and-lint
  rules:
    - if: '$BUCKET_UPLOAD == "true"'
      when: never
    - if: '$DEMISTO_SDK_NIGHTLY != "true"'


# runs in circle for the on-push flow (because we need to run it there for contributors anyways)
run-validations:
  extends:
    - .run-validations
  rules:
    - if: '$NIGHTLY'

# runs in gitlab for the on-push flow, on every new commit pushed to the branch.
validate-content-conf:
  tags:
    - gke
  stage: unittests-and-validations
  needs: []
  extends:
    - .default-job-settings
  rules:
    - if: '$CI_PIPELINE_SOURCE =~ /^(push)$/ && $CI_COMMIT_BRANCH !~ /^[0-9]{2}\.[0-9]{1,2}\.[0-9]$/'
  script:
    - section_start "Validate content-test-conf Branch Merged"
    - |
      if [[ $CI_COMMIT_BRANCH = "master" ]]; then
        echo "Skipping, Should not run on master branch."
      else
        # replace slashes ('/') in the branch name, if exist, with underscores ('_')
        UNDERSCORE_CI_BRANCH=${CI_COMMIT_BRANCH//\//_}
        RESP=$(curl --location --request GET "https://code.pan.run/api/v4/projects/3734/repository/branches?search=$UNDERSCORE_CI_BRANCH" --header "PRIVATE-TOKEN: $GITLAB_API_READ_TOKEN") # disable-secrets-detection
        if [ "$RESP" != "[]" ]; then
            echo "Found a branch with the same name in contest-test-conf- $UNDERSCORE_CI_BRANCH."
            echo "Merge it in order to merge the current branch into content repo."
            job-done
            exit 1
        fi
            echo "No branch with the name *$UNDERSCORE_CI_BRANCH* were found in contest-test-conf repo."
      fi
    - section_end "Validate content-tesgt-conf Branch Merged"
    - job-done

.generic-prepare-testing-bucket:
  tags:
    - gke
  extends:
    - .default-job-settings
  rules:
    - !reference [.filter-non-nightly-docker-updates-rule, rules]
    - if: "$CI_PIPELINE_SOURCE =~ /^(push|contrib)$/"
    - if: "$NIGHTLY"
  cache:
    policy: pull-push
  variables:
    KUBERNETES_CPU_REQUEST: 2000m
  needs: []
  stage: prepare-testing-bucket
  script:
    - !reference [.download-demisto-conf]
    - !reference [.create-release-notes-and-common-docs]

    - section_start "Create or update content graph" --collapsed

    - echo "Updating the content graph"
    - mkdir $ARTIFACTS_FOLDER/content_graph
    - demisto-sdk create-content-graph --marketplace $MARKETPLACE_VERSION -o $ARTIFACTS_FOLDER/content_graph
    - echo "Successfully updated content graph"

    - section_end "Create or update content graph"

    - section_start "Create Content Artifacts and Update Conf" --collapsed
    - export DEMISTO_SDK_MARKETPLACE=$MARKETPLACE_VERSION  # This is done because the demisto-sdk uses this environment variable.
    - |
      if [[ $MARKETPLACE_VERSION == "xsoar" ]];
      then
        echo "Starting to create artifacts with zip for XSOAR."
        python Tests/scripts/create_artifacts_graph/create_artifacts.py --marketplace "xsoar" --artifacts-output $ARTIFACTS_FOLDER/content_packs --dependencies-output $ARTIFACTS_FOLDER/packs_dependencies.json --bucket-upload "$BUCKET_UPLOAD"
      else
        echo "Starting to create artifacts without zip."
        python Tests/scripts/create_artifacts_graph/create_artifacts.py --marketplace "$MARKETPLACE_VERSION" --artifacts-output $ARTIFACTS_FOLDER/content_packs --dependencies-output $ARTIFACTS_FOLDER/packs_dependencies.json --no-zip --bucket-upload "$BUCKET_UPLOAD"
      fi

    - gcloud auth activate-service-account --key-file="$GCS_ARTIFACTS_KEY"

    - cp "./Tests/conf.json" "$ARTIFACTS_FOLDER/conf.json"
    - section_end "Create Content Artifacts and Update Conf"

    - section_start "Replace Cortex XSOAR" --collapsed
    - |
      if [[ $MARKETPLACE_VERSION != "xsoar" ]];
      then
        echo "Replace Cortex XSOAR for non-xsoar build."
        pushd "$ARTIFACTS_FOLDER"
        find content_packs -type f -not \( -path "*/ReleaseNotes/*" \) -exec sed -i -e 's/Cortex XSOAR/'"$PRODUCTNAME"'/gI' {} \;
        pushd content_packs; zip -r ../content_packs.zip * 1> /dev/null; popd
        rm -rf content_packs
        popd
      fi
    - section_end "Replace Cortex XSOAR"
    - section_start "Collect Tests" --collapsed
    - |
      if [ -n "${INSTANCE_TESTS}" ]; then
        echo "Skipping - not running in INSTANCE_TESTS build"
      else
        [ -n "${NIGHTLY}" ] && IS_NIGHTLY=true || IS_NIGHTLY=false
        python3 ./Tests/scripts/collect_tests/collect_tests.py -n $IS_NIGHTLY --marketplace "$MARKETPLACE_VERSION" --service_account $GCS_MARKET_KEY --graph true --override_all_packs $OVERRIDE_ALL_PACKS
      fi
    - section_end "Collect Tests"

    - section_start "Prepare Content Packs for Testing"
    - ./Tests/scripts/prepare_content_packs_for_testing.sh "$MARKETPLACE_BUCKET" "$STORAGE_BASE_PATH" "$MARKETPLACE_VERSION"
    - section_end "Prepare Content Packs for Testing"

    - section_start "Create Instances for XSOAR"
    - |
      if [[ ${MARKETPLACE_VERSION} = "xsoar" ]]; then
        echo "Creating Instances, only for XSOAR."
        [ -n "${TIME_TO_LIVE}" ] && TTL=${TIME_TO_LIVE} || TTL=300
        python3 ./Tests/scripts/awsinstancetool/aws_instance_tool.py -envType "$IFRA_ENV_TYPE" -timetolive $TTL -outfile "$ARTIFACTS_FOLDER/env_results.json"
      fi
    - section_end "Create Instances for XSOAR"

    - section_start "Upload Artifacts to GCP" --collapsed
    - ./Tests/scripts/upload_artifacts.sh
    - section_end "Upload Artifacts to GCP"
    - echo "create instances done" > "$ARTIFACTS_FOLDER/create_instances_done.txt"
    - job-done



xsoar-prepare-testing-bucket:
  variables:
    ARTIFACTS_FOLDER: "${ARTIFACTS_FOLDER_XSOAR}"
    MARKETPLACE_VERSION: "xsoar"
    MARKETPLACE_BUCKET: "$GCS_MARKET_BUCKET"
  extends:
    - .generic-prepare-testing-bucket

xpanse-prepare-testing-bucket:
  variables:
    ARTIFACTS_FOLDER: "${ARTIFACTS_FOLDER_XPANSE}"
    MARKETPLACE_VERSION: "xpanse"
    PRODUCTNAME: "Cortex XPANSE"
    MARKETPLACE_BUCKET: "$GCS_MARKET_XPANSE_BUCKET"
  extends:
    - .generic-prepare-testing-bucket

mpv2-prepare-testing-bucket:
  variables:
    ARTIFACTS_FOLDER: "${ARTIFACTS_FOLDER_MPV2}"
    MARKETPLACE_VERSION: "marketplacev2"
    MARKETPLACE_BUCKET: "$GCS_MARKET_V2_BUCKET"
    PRODUCTNAME: "Cortex XSIAM"
  extends:
    - .generic-prepare-testing-bucket

.test_content_on_xsoar_server_instances_base:
  tags:
    - gke
  extends:
    - .default-job-settings
    - .push-rule
  variables:
    ARTIFACTS_FOLDER: "${ARTIFACTS_FOLDER_XSOAR}"
    ENV_RESULTS_PATH: "${ARTIFACTS_FOLDER_XSOAR}/env_results.json"
    SERVER_TYPE: "XSOAR"
  stage: run-instances
  needs:
    - job: xsoar-prepare-testing-bucket
      optional: true
  script:
    - EXIT_CODE=0
    - !reference [.download-demisto-conf]
    - export TEMP=$(cat $ARTIFACTS_FOLDER/filter_envs.json | jq ".\"$INSTANCE_ROLE\"")
    # If instance was not created
    - |
      if [[ "$TEMP" != "true" && -z "${NIGHTLY}" ]]; then
        echo "Instance with role $INSTANCE_ROLE was not created"
        job-done
        exit 0
      fi
    - !reference [.open-ssh-tunnel]
    - python3 ./Tests/scripts/wait_until_server_ready.py "$INSTANCE_ROLE"
    - |
      # workaround for the hard-coded value in the sdk
      cp "$ARTIFACTS_FOLDER/env_results.json" "./artifacts/env_results.json"
      cp "$ARTIFACTS_FOLDER/filter_file.txt" "./artifacts/filter_file.txt"

    - ./Tests/scripts/install_content_and_test_integrations.sh "$INSTANCE_ROLE" "$SERVER_TYPE"|| EXIT_CODE=$?
    - cp -f $ARTIFACTS_FOLDER/conf.json Tests/conf.json
    - echo Going to sleep for 60 seconds to allow server finish indexing
    - sleep 60

    - ./Tests/scripts/run_tests.sh "$INSTANCE_ROLE" || EXIT_CODE=$?
    - |
      if [[ -f ./Tests/failed_tests.txt ]]; then
        cp ./Tests/failed_tests.txt $ARTIFACTS_FOLDER/failed_tests.txt
      fi
    - |
      if [[ -f ./Tests/succeeded_tests.txt ]]; then
        cp ./Tests/succeeded_tests.txt $ARTIFACTS_FOLDER/succeeded_tests.txt
      fi
    - |
      if [[ -f ./Tests/test_playbooks_report.json ]]; then
        cp ./Tests/test_playbooks_report.json $ARTIFACTS_FOLDER/test_playbooks_report.json
      fi

    - |
      if [ -z "${TIME_TO_LIVE}" -a "$CI_PIPELINE_SOURCE" = "contrib" ]; then
        TIME_TO_LIVE=300
      fi
      python3 ./Tests/scripts/destroy_instances.py $ARTIFACTS_FOLDER $ARTIFACTS_FOLDER/env_results.json "$INSTANCE_ROLE" "$TIME_TO_LIVE" || EXIT_CODE=$?
    - job-done
    - exit $EXIT_CODE

xsoar_server_6_5:
  extends: .test_content_on_xsoar_server_instances_base
  #  No need to trigger in case of release branch or docker update branches (non-nightly packs)
  rules:
    - !reference [.filter-non-nightly-docker-updates-rule, rules]
    - if: '$CI_PIPELINE_SOURCE =~ /^(push|contrib)$/ && $CI_COMMIT_BRANCH !~ /^[0-9]{2}\.[0-9]{1,2}\.[0-9]$/'
  variables:
    INSTANCE_ROLE: "Server 6.5"

xsoar_server_6_6:
  extends: .test_content_on_xsoar_server_instances_base
  #  No need to trigger in case of release branch or docker update branches (non-nightly packs)
  rules:
    - !reference [.filter-non-nightly-docker-updates-rule, rules]
    - if: '$CI_PIPELINE_SOURCE =~ /^(push|contrib)$/ && $CI_COMMIT_BRANCH !~ /^[0-9]{2}\.[0-9]{1,2}\.[0-9]$/'
  variables:
    INSTANCE_ROLE: "Server 6.6"

xsoar_server_6_8:
  extends: .test_content_on_xsoar_server_instances_base
  #  No need to trigger in case of release branch or docker update branches (non-nightly packs)
  rules:
    - !reference [.filter-non-nightly-docker-updates-rule, rules]
    - if: '$CI_PIPELINE_SOURCE =~ /^(push|contrib)$/ && $CI_COMMIT_BRANCH !~ /^[0-9]{2}\.[0-9]{1,2}\.[0-9]$/'
  variables:
    INSTANCE_ROLE: "Server 6.8"

xsoar_server_master:
  extends:
    - .test_content_on_xsoar_server_instances_base
  #  No need to trigger in case of release branch or docker update branches (non-nightly packs)
  rules:
    - !reference [.filter-non-nightly-docker-updates-rule, rules]
    - if: '$CI_PIPELINE_SOURCE =~ /^(push|contrib)$/ && $CI_COMMIT_BRANCH !~ /^[0-9]{2}\.[0-9]{1,2}\.[0-9]$/'
    - if: '$NIGHTLY'
      when: always
  variables:
    INSTANCE_ROLE: "Server Master"


fan-in-nightly:
  tags:
    - gke
  stage: fan-in
  rules:
    - if: '$NIGHTLY'
      when: always
  script:
    - echo "fan in"

jobs-done-check-nightly:
  extends:
    - .jobs-done-check
  needs: ['run-unittests-and-lint', 'run-validations', 'trigger-private-build', 'mpv2-prepare-testing-bucket', 'xpanse-prepare-testing-bucket', 'xsoar-prepare-testing-bucket', 'xsiam_server_ga', 'xsoar_server_master']
  tags:
    - gke
  rules:
    - if: '$NIGHTLY'
      when: always

jobs-done-check-on-push:
  extends:
    - .push-rule
    - .jobs-done-check
  needs:
    - job: run-unittests-and-lint
      optional: true
    - job: trigger-private-build
      optional: true
    - job: validate-content-conf
      optional: true
    - job: mpv2-prepare-testing-bucket
      optional: true
    - job: xpanse-prepare-testing-bucket
      optional: true
    - job: xsoar-prepare-testing-bucket
      optional: true
    - job: xsiam_server_ga
      optional: true
    - job: xsoar_server_6_5
      optional: true
    - job: xsoar_server_6_6
      optional: true
    - job: xsoar_server_6_8
      optional: true
    - job: xsoar_server_master
      optional: true
  tags:
    - gke


slack-notify-nightly-build:
  extends:
    - .trigger-slack-notification
  rules:
    - if: '$NIGHTLY'
      when: always
  variables:
    PIPELINE_TO_QUERY: $CI_PIPELINE_ID
    WORKFLOW: 'Content Nightly'
    JOB_NAME: 'fan-in-nightly'
    # Passes the environment variable from the parent pipeline to the child which can be useful for cases
    # when triggering pipeline with alternate env variable value passed in the API call
    SLACK_CHANNEL: $SLACK_CHANNEL
    SLACK_JOB: 'true'


.test_content_on_cloud_server_instances_base:
  tags:
    - gke
    - us-west1
  extends:
    - .default-job-settings
    - .push-rule
  variables:
    EXTRACT_PRIVATE_TESTDATA: "true"
  stage: run-instances
  script:
    - EXIT_CODE=0
    - !reference [.download-demisto-conf]
    - section_start "Are there tests to run?" --collapsed
    - |
      if ! [[ -s $ARTIFACTS_FOLDER/content_packs_to_install.txt || -s $ARTIFACTS_FOLDER/filter_file.txt ]]; then
        # The files are empty.
        echo "Not running the instance flow, no tests to run were found."
        job-done
        exit $EXIT_CODE
      fi
    - section_end "Are there tests to run?"

    - section_start "Lock Machine" --collapsed
    - cp "$ARTIFACTS_FOLDER/filter_file.txt" "./artifacts/filter_file.txt"
    - echo "Authenticating GCP"
    - gcloud auth activate-service-account --key-file="$GCS_ARTIFACTS_KEY" > auth.out 2>&1
    - echo "Auth done successfully"
    - ./Tests/scripts/wait_in_line_for_cloud_env.sh
    - source CloudEnvVariables
    - echo "CLOUD chosen_machine_id is $CLOUD_CHOSEN_MACHINE_ID"
    - section_end "Lock Machine"

    - section_start "Clean Machine" --collapsed
    - ./Tests/scripts/uninstall_packs_and_reset_bucket_cloud.sh
    - section_end "Clean Machine"

    - section_start "Install Packs and run Test-Module"
    - ./Tests/scripts/install_content_and_test_integrations.sh "$INSTANCE_ROLE" "$SERVER_TYPE"|| EXIT_CODE=$?
    - |
      if [[ $EXIT_CODE != 0 ]]
      then
        echo "Failed to install packs. Exiting"
        exit $EXIT_CODE
      fi
    - section_end "Install Packs and run Test-Module"

    - section_start "Run Tests"
    - cp -f $ARTIFACTS_FOLDER/conf.json Tests/conf.json
    - ./Tests/scripts/run_tests.sh "$INSTANCE_ROLE" || EXIT_CODE=$?
    - |
      if [[ -f ./Tests/failed_tests.txt ]]; then
        cp ./Tests/failed_tests.txt $ARTIFACTS_FOLDER/failed_tests.txt
      fi
    - |
      if [[ -f ./Tests/succeeded_tests.txt ]]; then
        cp ./Tests/succeeded_tests.txt $ARTIFACTS_FOLDER/succeeded_tests.txt
      fi
    - section_end "Run Tests"

    - section_start "Test Modeling Rules"
    - |
      if [[ -s "$ARTIFACTS_FOLDER/modeling_rules_to_test.txt" ]]; then
        ./Tests/scripts/test_modeling_rules.sh || EXIT_CODE=$?
      else
        echo "No modeling rules were marked for testing during test collection"
      fi
    - section_end "Test Modeling Rules"

    - section_start "Cloud Machine information"
    - ./Tests/scripts/print_cloud_machine_details.sh
    - section_end "Cloud Machine information"

    - section_start "After script" --collapsed
    - |
      if ! [ -z "$CLOUD_CHOSEN_MACHINE_ID" ]
      then
        echo "Job finished, removing lock file"
        gcloud auth activate-service-account --key-file="$GCS_ARTIFACTS_KEY" > auth.out 2>&1
        gsutil rm "$GCS_LOCKS_PATH/*-lock-$CI_JOB_ID"
        echo "Finished removing lock file"
      fi
    - section_end "After script"
    - job-done
    - exit $EXIT_CODE

#xsiam_server_dev:
#  extends:
#    - .test_content_on_xsiam_server_instances_base
#  rules:
#    - if: '$CI_PIPELINE_SOURCE =~ /^(push|contrib)$/ && $CI_COMMIT_BRANCH !~ /^[0-9]{2}\.[0-9]{1,2}\.[0-9]$/'
#    - if: '$NIGHTLY'
#      when: always
#  variables:
#    INSTANCE_ROLE: "XSIAM Master"
#    GCS_QUEUE_FILE: "queue-master"
#    TEST_MACHINES_LIST: "test-machines-master"


xsiam_server_ga:
  extends:
    - .test_content_on_cloud_server_instances_base
  rules:
    - !reference [.filter-non-nightly-docker-updates-rule, rules]
    - if: '$CI_PIPELINE_SOURCE =~ /^(push|contrib)$/ && $CI_COMMIT_BRANCH !~ /^[0-9]{2}\.[0-9]{1,2}\.[0-9]$/'
    - if: '$NIGHTLY'
      when: always
  variables:
    INSTANCE_ROLE: "XSIAM"
    GCS_QUEUE_FILE: "queue-ga"
    TEST_MACHINES_LIST: "test-machines-ga"
    GCS_LOCKS_PATH: "gs://xsoar-ci-artifacts/content-locks-xsiam"
    CLOUD_SERVERS_FILE: "xsiam_servers_path"
    CLOUD_API_KEYS: $XSIAM_API_KEYS
    ARTIFACTS_FOLDER: "${ARTIFACTS_FOLDER_MPV2}"
    GCS_MARKET_BUCKET: "${GCS_MARKET_V2_BUCKET}"
    ENV_RESULTS_PATH: "${ARTIFACTS_FOLDER_MPV2}/env_results.json"
    GCS_SOURCE_BUCKET: "$GCS_PRODUCTION_V2_BUCKET"
    GCS_MACHINES_BUCKET: "marketplace-v2-dist-dev/upload-flow/builds-xsiam"
    SERVER_TYPE: "XSIAM"
    MARKETPLACE_NAME: "marketplacev2"
  needs:
    - job: mpv2-prepare-testing-bucket
      optional: true

<<<<<<< HEAD
xsoar_ng_server_ga:
  extends:
    - .test_content_on_cloud_server_instances_base
  rules:
    - !reference [.filter-non-nightly-docker-updates-rule, rules]
    - if: '$CI_PIPELINE_SOURCE =~ /^(push|contrib)$/ && $CI_COMMIT_BRANCH !~ /^[0-9]{2}\.[0-9]{1,2}\.[0-9]$/'
      when: always
  variables:
    INSTANCE_ROLE: "XSIAM"
    GCS_QUEUE_FILE: "queue-ga"
    TEST_MACHINES_LIST: "test-machines-ga"
    GCS_LOCKS_PATH: "gs://xsoar-ci-artifacts/content-locks-xsoar-ng"
    CLOUD_SERVERS_FILE: "xsoar_ng_servers_path"
    CLOUD_API_KEYS: $XSOAR_NG_API_KEYS
    GCS_SOURCE_BUCKET: "${GCS_PRODUCTION_BUCKET}"
    ARTIFACTS_FOLDER: "${ARTIFACTS_FOLDER_XSOAR}"
    ENV_RESULTS_PATH: "${ARTIFACTS_FOLDER_XSOAR}/env_results.json"
    GCS_MACHINES_BUCKET: "marketplace-dist-dev/upload-flow/builds-xsoar-ng"
    SERVER_TYPE: "XSIAM"
    MARKETPLACE_NAME: "xsoar"
  needs:
    - job: xsoar-prepare-testing-bucket
      optional: true
  allow_failure: true
=======
# xsoar_ng_server_ga:
#   extends:
#     - .test_content_on_cloud_server_instances_base
#   rules:
#     - if: '$CI_PIPELINE_SOURCE =~ /^(push|contrib)$/ && $CI_COMMIT_BRANCH !~ /^[0-9]{2}\.[0-9]{1,2}\.[0-9]$/'
#       when: always
#   variables:
#     INSTANCE_ROLE: "XSIAM"
#     GCS_QUEUE_FILE: "queue-ga"
#     TEST_MACHINES_LIST: "test-machines-ga"
#     GCS_LOCKS_PATH: "gs://xsoar-ci-artifacts/content-locks-xsoar-ng"
#     CLOUD_SERVERS_FILE: "xsoar_ng_servers_path"
#     CLOUD_API_KEYS: $XSOAR_NG_API_KEYS
#     GCS_SOURCE_BUCKET: "${GCS_PRODUCTION_BUCKET}"
#     ARTIFACTS_FOLDER: "${ARTIFACTS_FOLDER_XSOAR}"
#     ENV_RESULTS_PATH: "${ARTIFACTS_FOLDER_XSOAR}/env_results.json"
#     GCS_MACHINES_BUCKET: "marketplace-dist-dev/upload-flow/builds-xsoar-ng"
#     SERVER_TYPE: "XSIAM"
#     MARKETPLACE_NAME: "xsoar"
#   needs: ["xsoar-prepare-testing-bucket"]
#   allow_failure: true
>>>>>>> 05779737


test-upload-flow:
  tags:
    - gke
  extends:
    - .default-job-settings
  rules:
    - !reference [.filter-non-nightly-docker-updates-rule, rules]
    - if: '$CI_PIPELINE_SOURCE =~ /^(push|contrib)$/'
  variables:
    ALL_BUCKETS: "$GCS_MARKET_BUCKET_DEV,$GCS_MARKET_V2_BUCKET_DEV"
  stage: unittests-and-validations
  allow_failure: true
  script:
    - |
    - section_start "Checks Whether to Trigger a Test Upload"
    - SHOULD_SKIP_TEST_UPLOAD=$(./Utils/should_trigger_test_upload.sh)
    - if [ -z "$SHOULD_SKIP_TEST_UPLOAD" ]; then
    -   echo "No upload-flow related files were modified, skipping upload test"
    -   exit 0
    - fi
    - echo "Found modified files that should be tested in upload-flow"
    - section_end "Checks Whether to Trigger a Test Upload"

    - section_start "Create Testing Branch"
    - export BRANCH="${CI_COMMIT_BRANCH}-upload_test_branch-$(date +%s)"
    - python3 ./Utils/test_upload_flow/create_test_branch.py -tb $BRANCH -a $ARTIFACTS_FOLDER -g $GITLAB_PUSH_TOKEN
    - echo $BRANCH
    - section_end "Create Testing Branch"

    - section_start "Trigger Test Upload Flow On Testing Branch"
    - export pipeline_id=$(./Utils/trigger_test_upload_flow.sh -ct $GITLAB_SVC_USER_TOKEN -g -b $BRANCH | jq .id)
    - echo "Successful triggered test upload - https://code.pan.run/xsoar/content/-/pipelines/$pipeline_id"  # disable-secrets-detection
    - section_end "Trigger Test Upload Flow On Testing Branch"

    - section_start "Wait For Upload To Finish"
    - python3 ./Utils/test_upload_flow/wait_for_upload.py -p $pipeline_id -g $GITLAB_API_TOKEN
    - section_end "Wait For Upload To Finish"

    - section_start "Verify Created Testing Bucket"
    - current_storage_base_path="upload-flow/builds/$BRANCH/$pipeline_id/content/packs"
    - python3 ./Utils/test_upload_flow/verify_bucket.py -a $ARTIFACTS_FOLDER -s $GCS_MARKET_KEY -sb $current_storage_base_path -b $ALL_BUCKETS
    - section_end "Verify Created Testing Bucket"
<|MERGE_RESOLUTION|>--- conflicted
+++ resolved
@@ -514,54 +514,30 @@
     - job: mpv2-prepare-testing-bucket
       optional: true
 
-<<<<<<< HEAD
-xsoar_ng_server_ga:
-  extends:
-    - .test_content_on_cloud_server_instances_base
-  rules:
-    - !reference [.filter-non-nightly-docker-updates-rule, rules]
-    - if: '$CI_PIPELINE_SOURCE =~ /^(push|contrib)$/ && $CI_COMMIT_BRANCH !~ /^[0-9]{2}\.[0-9]{1,2}\.[0-9]$/'
-      when: always
-  variables:
-    INSTANCE_ROLE: "XSIAM"
-    GCS_QUEUE_FILE: "queue-ga"
-    TEST_MACHINES_LIST: "test-machines-ga"
-    GCS_LOCKS_PATH: "gs://xsoar-ci-artifacts/content-locks-xsoar-ng"
-    CLOUD_SERVERS_FILE: "xsoar_ng_servers_path"
-    CLOUD_API_KEYS: $XSOAR_NG_API_KEYS
-    GCS_SOURCE_BUCKET: "${GCS_PRODUCTION_BUCKET}"
-    ARTIFACTS_FOLDER: "${ARTIFACTS_FOLDER_XSOAR}"
-    ENV_RESULTS_PATH: "${ARTIFACTS_FOLDER_XSOAR}/env_results.json"
-    GCS_MACHINES_BUCKET: "marketplace-dist-dev/upload-flow/builds-xsoar-ng"
-    SERVER_TYPE: "XSIAM"
-    MARKETPLACE_NAME: "xsoar"
-  needs:
-    - job: xsoar-prepare-testing-bucket
-      optional: true
-  allow_failure: true
-=======
-# xsoar_ng_server_ga:
-#   extends:
-#     - .test_content_on_cloud_server_instances_base
-#   rules:
-#     - if: '$CI_PIPELINE_SOURCE =~ /^(push|contrib)$/ && $CI_COMMIT_BRANCH !~ /^[0-9]{2}\.[0-9]{1,2}\.[0-9]$/'
-#       when: always
-#   variables:
-#     INSTANCE_ROLE: "XSIAM"
-#     GCS_QUEUE_FILE: "queue-ga"
-#     TEST_MACHINES_LIST: "test-machines-ga"
-#     GCS_LOCKS_PATH: "gs://xsoar-ci-artifacts/content-locks-xsoar-ng"
-#     CLOUD_SERVERS_FILE: "xsoar_ng_servers_path"
-#     CLOUD_API_KEYS: $XSOAR_NG_API_KEYS
-#     GCS_SOURCE_BUCKET: "${GCS_PRODUCTION_BUCKET}"
-#     ARTIFACTS_FOLDER: "${ARTIFACTS_FOLDER_XSOAR}"
-#     ENV_RESULTS_PATH: "${ARTIFACTS_FOLDER_XSOAR}/env_results.json"
-#     GCS_MACHINES_BUCKET: "marketplace-dist-dev/upload-flow/builds-xsoar-ng"
-#     SERVER_TYPE: "XSIAM"
-#     MARKETPLACE_NAME: "xsoar"
-#   needs: ["xsoar-prepare-testing-bucket"]
-#   allow_failure: true
->>>>>>> 05779737
+#xsoar_ng_server_ga:
+#  extends:
+#    - .test_content_on_cloud_server_instances_base
+#  rules:
+#    - !reference [.filter-non-nightly-docker-updates-rule, rules]
+#    - if: '$CI_PIPELINE_SOURCE =~ /^(push|contrib)$/ && $CI_COMMIT_BRANCH !~ /^[0-9]{2}\.[0-9]{1,2}\.[0-9]$/'
+#      when: always
+#  variables:
+#    INSTANCE_ROLE: "XSIAM"
+#    GCS_QUEUE_FILE: "queue-ga"
+#    TEST_MACHINES_LIST: "test-machines-ga"
+#    GCS_LOCKS_PATH: "gs://xsoar-ci-artifacts/content-locks-xsoar-ng"
+#    CLOUD_SERVERS_FILE: "xsoar_ng_servers_path"
+#    CLOUD_API_KEYS: $XSOAR_NG_API_KEYS
+#    GCS_SOURCE_BUCKET: "${GCS_PRODUCTION_BUCKET}"
+#    ARTIFACTS_FOLDER: "${ARTIFACTS_FOLDER_XSOAR}"
+#    ENV_RESULTS_PATH: "${ARTIFACTS_FOLDER_XSOAR}/env_results.json"
+#    GCS_MACHINES_BUCKET: "marketplace-dist-dev/upload-flow/builds-xsoar-ng"
+#    SERVER_TYPE: "XSIAM"
+#    MARKETPLACE_NAME: "xsoar"
+#  needs:
+#    - job: xsoar-prepare-testing-bucket
+#      optional: true
+#  allow_failure: true
 
 
 test-upload-flow:
