--- conflicted
+++ resolved
@@ -172,7 +172,7 @@
         python3 ./Tests/scripts/awsinstancetool/aws_instance_tool.py -envType "$IFRA_ENV_TYPE" -timetolive $TTL -outfile "$ARTIFACTS_FOLDER/env_results.json"
       fi
     - section_end "Create Instances for XSOAR"
-    
+
     - |
       if [[ $BUCKET_UPLOAD == "true" && $TEST_UPLOAD == "false" ]]; then
         section_start "Upload CSV to bucket" --collapsed
@@ -180,7 +180,7 @@
         gsutil -m cp -r /var/lib/neo4j/import/* "gs://$GCS_MARKET_BUCKET_DEV/content_graph/$MARKETPLACE_VERSION/*"
         section_end "Upload Artifacts to GCP"
       fi
-    
+
     - section_start "Upload Artifacts to GCP" --collapsed
     - ./Tests/scripts/upload_artifacts.sh
     - section_end "Upload Artifacts to GCP"
@@ -340,25 +340,13 @@
   extends:
     - .default-job-settings
     - .push-rule
-<<<<<<< HEAD
 #  needs: []
-=======
-  variables:
-    ARTIFACTS_FOLDER: "${ARTIFACTS_FOLDER_MPV2}"
-    GCS_MARKET_BUCKET: "${GCS_MARKET_V2_BUCKET}"
-    ENV_RESULTS_PATH: "${ARTIFACTS_FOLDER_MPV2}/env_results.json"
-    SERVER_TYPE: "XSIAM"
-  needs: ["mpv2-prepare-testing-bucket"]
->>>>>>> 70a25450
   stage: run-instances
   script:
     - '[[ "create instances done" = $(cat "$ARTIFACTS_FOLDER/create_instances_done.txt" 2> /dev/null) ]] || (echo "this is a known issue with GitLab pipline please mention @esharf in your PR" && exit 1)'
     - EXIT_CODE=0
     - !reference [.download-demisto-conf]
-#    - echo -e "Sanity Test - Playbook with integration\nSanity Test - Playbook with no integration\nSanity Test - Playbook with Unmockable Integration\nSanity Test - Playbook with mocked integration\n" > "$ARTIFACTS_FOLDER/filter_file.txt"
-#    - echo -e "Sanity Test - Playbook with integration\nSanity Test - Playbook with no integration\nSanity Test - Playbook with Unmockable Integration\nSanity Test - Playbook with mocked integration\n" > "/builds/xsoar/content/artifacts/filter_file.txt"
-#    - echo -e "Base\nDeveloperTools\nHelloWorld\nGmail" > "$ARTIFACTS_FOLDER/content_packs_to_install.txt"
-#    - cp "./Tests/conf.json" "$ARTIFACTS_FOLDER/conf.json"
+
     - section_start "Are there tests to run?" --collapsed
     - |
       if ! [[ -s $ARTIFACTS_FOLDER/content_packs_to_install.txt || -s $ARTIFACTS_FOLDER/filter_file.txt ]]; then
@@ -472,4 +460,4 @@
     GCS_MACHINES_BUCKET: "marketplace-v2-dist-dev/upload-flow/builds-xsoar-ng"
     SERVER_TYPE: "XSIAM"
     MARKETPLACE_NAME: "xsoar"
-  needs: ["create-instances"]+  needs: ["xsoar-prepare-testing-bucket"]