.push-rule:
  rules:
    - if: '$CI_PIPELINE_SOURCE =~ /^(push|contrib)$/'


trigger-private-build:
  tags:
    - gke
  needs: []
  stage: unittests-and-validations
  extends:
    - .default-job-settings
  rules:
    - if: '$CI_COMMIT_BRANCH =~ /pull\/[0-9]+/'
      when: never
    - if: '$CI_PIPELINE_SOURCE =~ /^(push|contrib)$/'
    - if: '$NIGHTLY'
  script:
    - echo "====Trigger Private Build===="
    - python3 Utils/trigger_private_build.py --github-token $GITHUB_TOKEN
    - sleep 60
    - python3 Utils/get_private_build_status.py --github-token $GITHUB_TOKEN
  timeout: 2 hours


.create-release-notes-and-common-docs:
  - section_start "Create Release Notes and Common Server Documentation" --collapsed
  - echo "Creating Release Notes and Content Descriptor"
  - python3 Utils/release_notes_generator.py $CONTENT_VERSION $GIT_SHA1 $CI_BUILD_ID --output $ARTIFACTS_FOLDER/packs-release-notes.md --github-token $GITHUB_TOKEN
  - cp content-descriptor.json $ARTIFACTS_FOLDER
  - ./Documentation/commonServerDocs.sh
  - section_end "Create Release Notes and Common Server Documentation"

# runs in circle for the on-push flow (because we need to run it there for contributors anyways)
run-unittests-and-lint:
  extends:
    - .run-unittests-and-lint
  rules:
    - if: '$BUCKET_UPLOAD == "true"'
      when: never
    - if: '$DEMISTO_SDK_NIGHTLY != "true"'


# runs in circle for the on-push flow (because we need to run it there for contributors anyways)
run-validations:
  extends:
    - .run-validations
  rules:
    - if: '$NIGHTLY'

# runs in gitlab for the on-push flow, on every new commit pushed to the branch.
validate-content-conf:
  tags:
    - gke
  stage: unittests-and-validations
  needs: []
  extends:
    - .default-job-settings
  rules:
    - if: '$CI_PIPELINE_SOURCE =~ /^(push)$/ && $CI_COMMIT_BRANCH !~ /^[0-9]{2}\.[0-9]{1,2}\.[0-9]$/'
  script:
    - section_start "Validate content-test-conf Branch Merged"
    - |
      if [[ $CI_COMMIT_BRANCH = "master" ]]; then
        echo "Skipping, Should not run on master branch."
      else
        # replace slashes ('/') in the branch name, if exist, with underscores ('_')
        UNDERSCORE_CI_BRANCH=${CI_COMMIT_BRANCH//\//_}
        RESP=$(curl --location --request GET "https://code.pan.run/api/v4/projects/3734/repository/branches?search=$UNDERSCORE_CI_BRANCH" --header "PRIVATE-TOKEN: $GITLAB_API_READ_TOKEN") # disable-secrets-detection
        if [ "$RESP" != "[]" ]; then
            echo "Found a branch with the same name in contest-test-conf- $UNDERSCORE_CI_BRANCH."
            echo "Merge it in order to merge the current branch into content repo."
            exit 1
        fi
            echo "No branch with the name *$UNDERSCORE_CI_BRANCH* were found in contest-test-conf repo."
      fi
    - section_end "Validate content-test-conf Branch Merged"

create-instances:
  tags:
    - gke
  extends:
    - .default-job-settings
  rules:
    - if: '$CI_PIPELINE_SOURCE =~ /^(push|contrib)$/'
    - if: '$NIGHTLY'
    - if: '$INSTANCE_TESTS'
  cache:
    policy: pull-push
  variables:
    ARTIFACTS_FOLDER: "${ARTIFACTS_FOLDER_XSOAR}"
    KUBERNETES_CPU_REQUEST: 1000m

  needs: []
  stage: create-instances
  script:
<<<<<<< HEAD
    # - !reference [.download-demisto-conf]
    # - !reference [.create-id-set-xsoar]
    # - !reference [.create-release-notes-and-common-docs]
    - section_start "Create content graph"
    - demisto-sdk create-content-graph --no-use-docker
    - cp ./neo4j/backups/content-graph.dump $ARTIFACTS_FOLDER/content-graph.dump

    # - section_start "Create Content Artifacts and Update Conf" --collapsed
    # - demisto-sdk create-content-artifacts -a $ARTIFACTS_FOLDER --cpus 8 --content_version $CONTENT_VERSION --marketplace "xsoar" -fbi -idp ./Tests/id_set.json >> $ARTIFACTS_FOLDER/logs/create_content_artifacts.log
    # - gcloud auth activate-service-account --key-file="$GCS_ARTIFACTS_KEY"
    # - successful_feature_branch_build=$(gsutil ls "gs://xsoar-ci-artifacts/content/$FEATURE_BRANCH_NAME/*" | tail -n 1 | grep -o -E "content/$FEATURE_BRANCH_NAME/[0-9]*")
    # - echo $successful_feature_branch_build
    # - python3 Utils/merge_content_new_zip.py -f $FEATURE_BRANCH_NAME -b $successful_feature_branch_build
    # - zip -j $ARTIFACTS_FOLDER/uploadable_packs.zip $ARTIFACTS_FOLDER/uploadable_packs/* >> $ARTIFACTS_FOLDER/logs/zipping_uploadable_packs.log || echo "failed to zip the uploadable packs, ignoring the failure"
    # - rm -rf $ARTIFACTS_FOLDER/uploadable_packs
    # - cp "./Tests/conf.json" "$ARTIFACTS_FOLDER/conf.json"
    # - section_end "Create Content Artifacts and Update Conf"

    # - section_start "Collect Tests and Content Packs"
    # - |
    #   if [ -n "${INSTANCE_TESTS}" ]; then
    #     echo "Skipping - not running in INSTANCE_TESTS build"
    #   else
    #     [ -n "${NIGHTLY}" ] && IS_NIGHTLY=true || IS_NIGHTLY=false
    #     python3 ./Tests/scripts/collect_tests_and_content_packs.py -n $IS_NIGHTLY --marketplace "xsoar" --service_account $GCS_MARKET_KEY
    #   fi
    # - section_end "Collect Tests and Content Packs"

    # - section_start "Calculate Packs Dependencies" --collapsed
    # - demisto-sdk find-dependencies -idp ./Tests/id_set.json --output-path $ARTIFACTS_FOLDER/packs_dependencies.json --all-packs-dependencies
    # - section_end "Calculate Packs Dependencies"

    # - section_start "Prepare Content Packs for Testing"
    # - ./Tests/scripts/prepare_content_packs_for_testing.sh "$GCS_MARKET_BUCKET" "$STORAGE_BASE_PATH"
    # - section_end "Prepare Content Packs for Testing"

    # - section_start "Create Instances"
    # - |
    #   [ -n "${TIME_TO_LIVE}" ] && TTL=${TIME_TO_LIVE} || TTL=300
    #   python3 ./Tests/scripts/awsinstancetool/aws_instance_tool.py -envType "$IFRA_ENV_TYPE" -timetolive $TTL -outfile "$ARTIFACTS_FOLDER/env_results.json"
    # - section_end "Create Instances"

    # - section_start "Upload Artifacts to GCP" --collapsed
    # - ./Tests/scripts/upload_artifacts.sh
    # - section_end "Upload Artifacts to GCP"
=======
    - !reference [.download-demisto-conf]
    - !reference [.create-id-set-xsoar]
    - !reference [.create-release-notes-and-common-docs]

    - section_start "Create Content Artifacts and Update Conf" --collapsed
    - demisto-sdk create-content-artifacts -a $ARTIFACTS_FOLDER --cpus 8 --content_version $CONTENT_VERSION --marketplace "xsoar" -fbi -idp ./Tests/id_set.json >> $ARTIFACTS_FOLDER/logs/create_content_artifacts.log
    - gcloud auth activate-service-account --key-file="$GCS_ARTIFACTS_KEY"
    - successful_feature_branch_build=$(gsutil ls "gs://xsoar-ci-artifacts/content/$FEATURE_BRANCH_NAME/*" | tail -n 1 | grep -o -E "content/$FEATURE_BRANCH_NAME/[0-9]*")
    - echo $successful_feature_branch_build
    - python3 Utils/merge_content_new_zip.py -f $FEATURE_BRANCH_NAME -b $successful_feature_branch_build
    - zip -j $ARTIFACTS_FOLDER/uploadable_packs.zip $ARTIFACTS_FOLDER/uploadable_packs/* >> $ARTIFACTS_FOLDER/logs/zipping_uploadable_packs.log || echo "failed to zip the uploadable packs, ignoring the failure"
    - rm -rf $ARTIFACTS_FOLDER/uploadable_packs
    - cp "./Tests/conf.json" "$ARTIFACTS_FOLDER/conf.json"
    - section_end "Create Content Artifacts and Update Conf"

    - section_start "Collect Tests and Content Packs"
    - |
      if [ -n "${INSTANCE_TESTS}" ]; then
        echo "Skipping - not running in INSTANCE_TESTS build"
      else
        [ -n "${NIGHTLY}" ] && IS_NIGHTLY=true || IS_NIGHTLY=false
        python3 ./Tests/scripts/collect_tests_and_content_packs.py -n $IS_NIGHTLY --marketplace "xsoar" --service_account $GCS_MARKET_KEY
      fi
    - section_end "Collect Tests and Content Packs"

    - section_start "Collect Tests V2"
    - |
      if [ -n "${INSTANCE_TESTS}" ]; then
        echo "Skipping - not running in INSTANCE_TESTS build"
      else
        [ -n "${NIGHTLY}" ] && IS_NIGHTLY=true || IS_NIGHTLY=false
        python3 ./Tests/scripts/collect_tests/collect_tests.py -n $IS_NIGHTLY --marketplace "xsoar" --service_account $GCS_MARKET_KEY
      fi
    - section_end "Collect Tests V2"
    - section_start "Calculate Packs Dependencies" --collapsed
    - demisto-sdk find-dependencies -idp ./Tests/id_set.json --output-path $ARTIFACTS_FOLDER/packs_dependencies.json --all-packs-dependencies
    - section_end "Calculate Packs Dependencies"

    - section_start "Prepare Content Packs for Testing"
    - ./Tests/scripts/prepare_content_packs_for_testing.sh "$GCS_MARKET_BUCKET" "$STORAGE_BASE_PATH"
    - section_end "Prepare Content Packs for Testing"

    - section_start "Create Instances"
    - |
      [ -n "${TIME_TO_LIVE}" ] && TTL=${TIME_TO_LIVE} || TTL=300
      python3 ./Tests/scripts/awsinstancetool/aws_instance_tool.py -envType "$IFRA_ENV_TYPE" -timetolive $TTL -outfile "$ARTIFACTS_FOLDER/env_results.json"
    - section_end "Create Instances"

    - section_start "Upload Artifacts to GCP" --collapsed
    - ./Tests/scripts/upload_artifacts.sh
    - section_end "Upload Artifacts to GCP"
>>>>>>> e693f949

prepare-testing-bucket-mpv2:
  tags:
    - gke
  extends:
    - .default-job-settings
  rules:
    - if: '$CI_PIPELINE_SOURCE =~ /^(push|contrib)$/'
    - if: '$NIGHTLY'
  cache:
    policy: pull-push
  variables:
    ARTIFACTS_FOLDER: "${ARTIFACTS_FOLDER_MPV2}"
    KUBERNETES_CPU_REQUEST: 1000m
  needs: []
  stage: create-instances
  script:
    - !reference [.download-demisto-conf]
    - !reference [.create-id-set-mp-v2]
    - !reference [.create-release-notes-and-common-docs]

    - section_start "Create Content Artifacts and Update Conf" --collapsed
    - demisto-sdk create-content-artifacts -a $ARTIFACTS_FOLDER --cpus 8 --content_version $CONTENT_VERSION --marketplace "marketplacev2" --no-zip -fbi -idp ./Tests/id_set.json >> $ARTIFACTS_FOLDER/logs/create_content_artifacts.log
    - zip -j $ARTIFACTS_FOLDER/uploadable_packs_mpv2.zip $ARTIFACTS_FOLDER/uploadable_packs/* >> $ARTIFACTS_FOLDER/logs/zipping_uploadable_packs.log || echo "failed to zip the uploadable packs, ignoring the failure"
    - rm -rf $ARTIFACTS_FOLDER/uploadable_packs
    - cp "./Tests/conf.json" "$ARTIFACTS_FOLDER/conf.json"
    - section_end "Create Content Artifacts and Update Conf"

    - section_start "Calculate Packs Dependencies" --collapsed
    - demisto-sdk find-dependencies -idp Tests/id_set.json --all-packs-dependencies -o $ARTIFACTS_FOLDER/packs_dependencies.json
    - section_end "Calculate Packs Dependencies"

    - section_start "Replace Cortex XSOAR" --collapsed
    - pushd "$ARTIFACTS_FOLDER"
    - find content_packs -type f -not \( -path "*/ReleaseNotes/*" \) -exec sed -i -e 's/Cortex XSOAR/'"$PRODUCT_NAME"'/gI' {} \;
    - pushd content_packs; zip -r ../content_packs.zip *; popd
    - pushd all_content; zip -r ../all_content.zip *; popd
    - pushd content_new; zip -r ../content_new.zip *; popd
    - pushd content_test; zip -r ../content_test.zip *; popd
    - rm -rf content_packs all_content content_new content_test
    - popd
    - section_end "Replace Cortex XSOAR"

    - section_start "Collect Tests and Content Packs"
    - |
      [ -n "${NIGHTLY}" ] && IS_NIGHTLY=true || IS_NIGHTLY=false
      python3 ./Tests/scripts/collect_tests_and_content_packs.py -n $IS_NIGHTLY --marketplace "marketplacev2" --service_account $GCS_MARKET_KEY
    - section_end "Collect Tests and Content Packs"

    - section_start "Prepare Content Packs for Testing"
    - ./Tests/scripts/prepare_content_packs_for_testing.sh "$GCS_MARKET_V2_BUCKET" "$STORAGE_BASE_PATH" "marketplacev2"
    - section_end "Prepare Content Packs for Testing"

    - section_start "Upload Artifacts to GCP" --collapsed
    - ./Tests/scripts/upload_artifacts.sh
    - section_end "Upload Artifacts to GCP"

.test_content_on_xsoar_server_instances_base:
  tags:
    - gke
  extends:
    - .default-job-settings
    - .push-rule
  variables:
    ARTIFACTS_FOLDER: "${ARTIFACTS_FOLDER_XSOAR}"
    ENV_RESULTS_PATH: "${ARTIFACTS_FOLDER_XSOAR}/env_results.json"
    SERVER_TYPE: "XSOAR"
  needs: ["create-instances"]
  stage: run-instances
  script:
    - EXIT_CODE=0
    - !reference [.download-demisto-conf]
    - export TEMP=$(cat $ARTIFACTS_FOLDER/filter_envs.json | jq ".\"$INSTANCE_ROLE\"")
# If instance was not created
    - |
      if [[ "$TEMP" != "true" && -z "${NIGHTLY}" ]]; then
        echo "Instance with role $INSTANCE_ROLE was not created"
        exit 0
      fi
    - !reference [.open-ssh-tunnel]
    - python3 ./Tests/scripts/wait_until_server_ready.py "$INSTANCE_ROLE"
    - |
      # workaround for the hard-coded value in the sdk
      cp "$ARTIFACTS_FOLDER/env_results.json" "./artifacts/env_results.json"
      cp "$ARTIFACTS_FOLDER/filter_file.txt" "./artifacts/filter_file.txt"

    - ./Tests/scripts/install_content_and_test_integrations.sh "$INSTANCE_ROLE" "$SERVER_TYPE"|| EXIT_CODE=$?
    - cp -f $ARTIFACTS_FOLDER/conf.json Tests/conf.json
    - echo Going to sleep for 60 seconds to allow server finish indexing
    - sleep 60

    - ./Tests/scripts/run_tests.sh "$INSTANCE_ROLE" || EXIT_CODE=$?
    - |
      if [[ -f ./Tests/failed_tests.txt ]]; then
        cp ./Tests/failed_tests.txt $ARTIFACTS_FOLDER/failed_tests.txt
      fi
    - |
      if [[ -f ./Tests/succeeded_tests.txt ]]; then
        cp ./Tests/succeeded_tests.txt $ARTIFACTS_FOLDER/succeeded_tests.txt
      fi
    - |
      if [[ -f ./Tests/test_playbooks_report.json ]]; then
        cp ./Tests/test_playbooks_report.json $ARTIFACTS_FOLDER/test_playbooks_report.json
      fi

    - |
      if [ -z "${TIME_TO_LIVE}" -a "$CI_PIPELINE_SOURCE" = "contrib" ]; then
        TIME_TO_LIVE=300
      fi
      python3 ./Tests/scripts/destroy_instances.py $ARTIFACTS_FOLDER $ARTIFACTS_FOLDER/env_results.json "$INSTANCE_ROLE" "$TIME_TO_LIVE" || EXIT_CODE=$?
    - exit $EXIT_CODE


xsoar_server_6_5:
  extends: .test_content_on_xsoar_server_instances_base
  #  No need to trigger in case of release branch
  rules:
    - if: '$CI_PIPELINE_SOURCE =~ /^(push|contrib)$/ && $CI_COMMIT_BRANCH !~ /^[0-9]{2}\.[0-9]{1,2}\.[0-9]$/'
  variables:
    INSTANCE_ROLE: "Server 6.5"


xsoar_server_6_6:
  extends: .test_content_on_xsoar_server_instances_base
  #  No need to trigger in case of release branch
  rules:
    - if: '$CI_PIPELINE_SOURCE =~ /^(push|contrib)$/ && $CI_COMMIT_BRANCH !~ /^[0-9]{2}\.[0-9]{1,2}\.[0-9]$/'
  variables:
    INSTANCE_ROLE: "Server 6.6"

xsoar_server_6_8:
  extends: .test_content_on_xsoar_server_instances_base
  #  No need to trigger in case of release branch
  rules:
    - if: '$CI_PIPELINE_SOURCE =~ /^(push|contrib)$/ && $CI_COMMIT_BRANCH !~ /^[0-9]{2}\.[0-9]{1,2}\.[0-9]$/'
  variables:
    INSTANCE_ROLE: "Server 6.8"

xsoar_server_master:
  extends:
    - .test_content_on_xsoar_server_instances_base
  #  No need to trigger in case of release branch
  rules:
    - if: '$CI_PIPELINE_SOURCE =~ /^(push|contrib)$/ && $CI_COMMIT_BRANCH !~ /^[0-9]{2}\.[0-9]{1,2}\.[0-9]$/'
    - if: '$NIGHTLY'
      when: always
  variables:
    INSTANCE_ROLE: "Server Master"


fan-in-nightly:
  tags:
    - gke
  stage: fan-in
  rules:
    - if: '$NIGHTLY'
      when: always
  script:
    - echo "fan in"


slack-notify-nightly-build:
  extends:
    - .trigger-slack-notification
  rules:
    - if: '$NIGHTLY'
      when: always
  variables:
    PIPELINE_TO_QUERY: $CI_PIPELINE_ID
    WORKFLOW: 'Content Nightly'
    JOB_NAME: 'fan-in-nightly'
    # Passes the environment variable from the parent pipeline to the child which can be useful for cases
    # when triggering pipeline with alternate env variable value passed in the API call
    SLACK_CHANNEL: $SLACK_CHANNEL
    SLACK_JOB: 'true'


.test_content_on_xsiam_server_instances_base:
  tags:
    - gke
    - us-west1
  extends:
    - .default-job-settings
    - .push-rule
  variables:
    ARTIFACTS_FOLDER: "${ARTIFACTS_FOLDER_MPV2}"
    GCS_MARKET_BUCKET: "${GCS_MARKET_V2_BUCKET}"
    ENV_RESULTS_PATH: "${ARTIFACTS_FOLDER_MPV2}/env_results.json"
    SERVER_TYPE: "XSIAM"
  needs: ["prepare-testing-bucket-mpv2"]
  stage: run-instances
  script:
    - EXIT_CODE=0
    - !reference [.download-demisto-conf]

    - section_start "Are there tests to run?" --collapsed
    - |
      if ! [[ -s $ARTIFACTS_FOLDER/content_packs_to_install.txt || -s $ARTIFACTS_FOLDER/filter_file.txt ]]; then
        # The files are empty.
        echo "Not running XSIAM instance flow, no tests to run were found."
        exit $EXIT_CODE
      fi
    - section_end "Are there tests to run?"

    - section_start "Lock XSIAM Machine" --collapsed
    - cp "$ARTIFACTS_FOLDER/filter_file.txt" "./artifacts/filter_file.txt"
    - echo "Authenticating GCP"
    - gcloud auth activate-service-account --key-file="$GCS_ARTIFACTS_KEY" > auth.out 2>&1
    - echo "Auth done successfully"
    - ./Tests/scripts/wait_in_line_for_xsiam_env.sh
    - source XSIAMEnvVariables
    - echo "XSIAM chosen_machine_id is $XSIAM_CHOSEN_MACHINE_ID"
    - section_end "Lock XSIAM Machine"

    - section_start "Clean XSIAM Machine" --collapsed
    - ./Tests/scripts/uninstall_packs_and_reset_bucket_xsiam.sh
    - section_end "Clean XSIAM Machine"

    - section_start "Install Packs and run Test-Module"
    - ./Tests/scripts/install_content_and_test_integrations.sh "$INSTANCE_ROLE" "$SERVER_TYPE"|| EXIT_CODE=$?
    - section_end "Install Packs and run Test-Module"

    - section_start "Run Tests"
    - cp -f $ARTIFACTS_FOLDER/conf.json Tests/conf.json
    - ./Tests/scripts/run_tests.sh "$INSTANCE_ROLE" || EXIT_CODE=$?
    - |
      if [[ -f ./Tests/failed_tests.txt ]]; then
        cp ./Tests/failed_tests.txt $ARTIFACTS_FOLDER/failed_tests.txt
      fi
    - |
      if [[ -f ./Tests/succeeded_tests.txt ]]; then
        cp ./Tests/succeeded_tests.txt $ARTIFACTS_FOLDER/succeeded_tests.txt
      fi
    - section_end "Run Tests"

    - section_start "XSIAM Machine information"
    - ./Tests/scripts/print_xsiam_machine_details.sh
    - section_end "XSIAM Machine information"

    - section_start "After script" --collapsed
    - |
      if ! [ -z "$XSIAM_CHOSEN_MACHINE_ID" ]
      then
        echo "Job finished, removing lock file"
        gcloud auth activate-service-account --key-file="$GCS_ARTIFACTS_KEY" > auth.out 2>&1
        gsutil rm "gs://xsoar-ci-artifacts/content-locks-xsiam/*-lock-$CI_JOB_ID"
        echo "Finished removing lock file"
      fi
    - section_end "After script"
    - exit $EXIT_CODE


xsiam_server_master:
  extends:
    - .test_content_on_xsiam_server_instances_base
  rules:
    - if: '$CI_PIPELINE_SOURCE =~ /^(push|contrib)$/ && $CI_COMMIT_BRANCH !~ /^[0-9]{2}\.[0-9]{1,2}\.[0-9]$/'
    - if: '$NIGHTLY'
      when: always
  variables:
    INSTANCE_ROLE: "XSIAM Master"
    GCS_QUEUE_FILE: "queue-master"
    TEST_MACHINES_LIST: "test-machines-master"<|MERGE_RESOLUTION|>--- conflicted
+++ resolved
@@ -94,7 +94,6 @@
   needs: []
   stage: create-instances
   script:
-<<<<<<< HEAD
     # - !reference [.download-demisto-conf]
     # - !reference [.create-id-set-xsoar]
     # - !reference [.create-release-notes-and-common-docs]
@@ -123,9 +122,9 @@
     #   fi
     # - section_end "Collect Tests and Content Packs"
 
-    # - section_start "Calculate Packs Dependencies" --collapsed
-    # - demisto-sdk find-dependencies -idp ./Tests/id_set.json --output-path $ARTIFACTS_FOLDER/packs_dependencies.json --all-packs-dependencies
-    # - section_end "Calculate Packs Dependencies"
+    - section_start "Calculate Packs Dependencies" --collapsed
+    - demisto-sdk find-dependencies -idp ./Tests/id_set.json --output-path $ARTIFACTS_FOLDER/packs_dependencies.json --all-packs-dependencies
+    - section_end "Calculate Packs Dependencies"
 
     # - section_start "Prepare Content Packs for Testing"
     # - ./Tests/scripts/prepare_content_packs_for_testing.sh "$GCS_MARKET_BUCKET" "$STORAGE_BASE_PATH"
@@ -140,59 +139,6 @@
     # - section_start "Upload Artifacts to GCP" --collapsed
     # - ./Tests/scripts/upload_artifacts.sh
     # - section_end "Upload Artifacts to GCP"
-=======
-    - !reference [.download-demisto-conf]
-    - !reference [.create-id-set-xsoar]
-    - !reference [.create-release-notes-and-common-docs]
-
-    - section_start "Create Content Artifacts and Update Conf" --collapsed
-    - demisto-sdk create-content-artifacts -a $ARTIFACTS_FOLDER --cpus 8 --content_version $CONTENT_VERSION --marketplace "xsoar" -fbi -idp ./Tests/id_set.json >> $ARTIFACTS_FOLDER/logs/create_content_artifacts.log
-    - gcloud auth activate-service-account --key-file="$GCS_ARTIFACTS_KEY"
-    - successful_feature_branch_build=$(gsutil ls "gs://xsoar-ci-artifacts/content/$FEATURE_BRANCH_NAME/*" | tail -n 1 | grep -o -E "content/$FEATURE_BRANCH_NAME/[0-9]*")
-    - echo $successful_feature_branch_build
-    - python3 Utils/merge_content_new_zip.py -f $FEATURE_BRANCH_NAME -b $successful_feature_branch_build
-    - zip -j $ARTIFACTS_FOLDER/uploadable_packs.zip $ARTIFACTS_FOLDER/uploadable_packs/* >> $ARTIFACTS_FOLDER/logs/zipping_uploadable_packs.log || echo "failed to zip the uploadable packs, ignoring the failure"
-    - rm -rf $ARTIFACTS_FOLDER/uploadable_packs
-    - cp "./Tests/conf.json" "$ARTIFACTS_FOLDER/conf.json"
-    - section_end "Create Content Artifacts and Update Conf"
-
-    - section_start "Collect Tests and Content Packs"
-    - |
-      if [ -n "${INSTANCE_TESTS}" ]; then
-        echo "Skipping - not running in INSTANCE_TESTS build"
-      else
-        [ -n "${NIGHTLY}" ] && IS_NIGHTLY=true || IS_NIGHTLY=false
-        python3 ./Tests/scripts/collect_tests_and_content_packs.py -n $IS_NIGHTLY --marketplace "xsoar" --service_account $GCS_MARKET_KEY
-      fi
-    - section_end "Collect Tests and Content Packs"
-
-    - section_start "Collect Tests V2"
-    - |
-      if [ -n "${INSTANCE_TESTS}" ]; then
-        echo "Skipping - not running in INSTANCE_TESTS build"
-      else
-        [ -n "${NIGHTLY}" ] && IS_NIGHTLY=true || IS_NIGHTLY=false
-        python3 ./Tests/scripts/collect_tests/collect_tests.py -n $IS_NIGHTLY --marketplace "xsoar" --service_account $GCS_MARKET_KEY
-      fi
-    - section_end "Collect Tests V2"
-    - section_start "Calculate Packs Dependencies" --collapsed
-    - demisto-sdk find-dependencies -idp ./Tests/id_set.json --output-path $ARTIFACTS_FOLDER/packs_dependencies.json --all-packs-dependencies
-    - section_end "Calculate Packs Dependencies"
-
-    - section_start "Prepare Content Packs for Testing"
-    - ./Tests/scripts/prepare_content_packs_for_testing.sh "$GCS_MARKET_BUCKET" "$STORAGE_BASE_PATH"
-    - section_end "Prepare Content Packs for Testing"
-
-    - section_start "Create Instances"
-    - |
-      [ -n "${TIME_TO_LIVE}" ] && TTL=${TIME_TO_LIVE} || TTL=300
-      python3 ./Tests/scripts/awsinstancetool/aws_instance_tool.py -envType "$IFRA_ENV_TYPE" -timetolive $TTL -outfile "$ARTIFACTS_FOLDER/env_results.json"
-    - section_end "Create Instances"
-
-    - section_start "Upload Artifacts to GCP" --collapsed
-    - ./Tests/scripts/upload_artifacts.sh
-    - section_end "Upload Artifacts to GCP"
->>>>>>> e693f949
 
 prepare-testing-bucket-mpv2:
   tags:
