.push-rule:
  rules:
    - if: '$CI_PIPELINE_SOURCE =~ /^(push|contrib)$/'


trigger-private-build:
  tags:
    - gke
  needs: []
  stage: unittests-and-validations
  extends:
    - .default-job-settings
  rules:
    - if: '$CI_COMMIT_BRANCH =~ /pull\/[0-9]+/'
      when: never
    - if: '$CI_PIPELINE_SOURCE =~ /^(push|contrib)$/'
    - if: '$NIGHTLY'
  script:
    - echo "====Trigger Private Build===="
    - python3 Utils/trigger_private_build.py --github-token $GITHUB_TOKEN
    - sleep 60
    - python3 Utils/get_private_build_status.py --github-token $GITHUB_TOKEN
  timeout: 2 hours


.create-release-notes-and-common-docs:
  - section_start "Create Release Notes and Common Server Documentation" --collapsed
  - echo "Creating Release Notes and Content Descriptor"
  - python3 Utils/release_notes_generator.py $CONTENT_VERSION $GIT_SHA1 $CI_BUILD_ID --output $ARTIFACTS_FOLDER/packs-release-notes.md --github-token $GITHUB_TOKEN
  - cp content-descriptor.json $ARTIFACTS_FOLDER
  - ./Documentation/commonServerDocs.sh
  - section_end "Create Release Notes and Common Server Documentation"

# runs in circle for the on-push flow (because we need to run it there for contributors anyways)
run-unittests-and-lint:
  extends:
    - .run-unittests-and-lint
  rules:
    - if: '$BUCKET_UPLOAD != "true"'


# runs in circle for the on-push flow (because we need to run it there for contributors anyways)
run-validations:
  extends:
    - .run-validations
  rules:
    - if: '$NIGHTLY'


create-instances:
  tags:
    - gke
  extends:
    - .default-job-settings
  rules:
    - if: '$CI_PIPELINE_SOURCE =~ /^(push|contrib)$/'
    - if: '$NIGHTLY'
    - if: '$INSTANCE_TESTS'
  cache:
    policy: pull-push
  variables:
    ARTIFACTS_FOLDER: "${ARTIFACTS_FOLDER_XSOAR}"
    KUBERNETES_CPU_REQUEST: 1000m
  needs: []
  stage: create-instances
  script:
    - !reference [.download-demisto-conf]
    - !reference [.create-id-set]
    - !reference [.create-release-notes-and-common-docs]

    - section_start "Create Content Artifacts and Update Conf" --collapsed
    - demisto-sdk create-content-artifacts -a $ARTIFACTS_FOLDER --cpus 8 --content_version $CONTENT_VERSION >> $ARTIFACTS_FOLDER/logs/create_content_artifacts.log
    - gcloud auth activate-service-account --key-file="$GCS_ARTIFACTS_KEY"
    - successful_feature_branch_build=$(gsutil ls "gs://xsoar-ci-artifacts/content/$FEATURE_BRANCH_NAME/*" | tail -n 1 | grep -o -E "content/$FEATURE_BRANCH_NAME/[0-9]*")
    - echo $successful_feature_branch_build
    - python3 Utils/merge_content_new_zip.py -f $FEATURE_BRANCH_NAME -b $successful_feature_branch_build
    - zip -j $ARTIFACTS_FOLDER/uploadable_packs.zip $ARTIFACTS_FOLDER/uploadable_packs/* >> $ARTIFACTS_FOLDER/logs/zipping_uploadable_packs.log || echo "failed to zip the uploadable packs, ignoring the failure"
    - rm -rf $ARTIFACTS_FOLDER/uploadable_packs
    - cp "./Tests/conf.json" "$ARTIFACTS_FOLDER/conf.json"
    - section_end "Create Content Artifacts and Update Conf"

    - section_start "Collect Tests and Content Packs"
    - |
      if [ -n "${INSTANCE_TESTS}" ]; then
        echo "Skipping - not running in INSTANCE_TESTS build"
      else
        [ -n "${NIGHTLY}" ] && IS_NIGHTLY=true || IS_NIGHTLY=false
        python3 ./Tests/scripts/collect_tests_and_content_packs.py -n $IS_NIGHTLY --marketplace "xsoar"
      fi
    - section_end "Collect Tests and Content Packs"

    - section_start "Calculate Packs Dependencies" --collapsed
    - python3 ./Tests/Marketplace/packs_dependencies.py -i ./Tests/id_set.json -o $ARTIFACTS_FOLDER/packs_dependencies.json
    - section_end "Calculate Packs Dependencies"

    - section_start "Prepare Content Packs for Testing"
    - ./Tests/scripts/prepare_content_packs_for_testing.sh "$GCS_MARKET_BUCKET" "$STORAGE_BASE_PATH"
    - section_end "Prepare Content Packs for Testing"

    - section_start "Create Instances"
    - |
      [ -n "${TIME_TO_LIVE}" ] && TTL=${TIME_TO_LIVE} || TTL=300
      python3 ./Tests/scripts/awsinstancetool/aws_instance_tool.py -envType "$IFRA_ENV_TYPE" -timetolive $TTL -outfile "$ARTIFACTS_FOLDER/env_results.json"
    - section_end "Create Instances"

    - section_start "Upload Artifacts to GCP" --collapsed
    - ./Tests/scripts/upload_artifacts.sh
    - section_end "Upload Artifacts to GCP"


prepare-testing-bucket-mpv2:
  tags:
    - gke
  extends:
    - .default-job-settings
  rules:
    - if: '$CI_PIPELINE_SOURCE =~ /^(push|contrib)$/'
    - if: '$NIGHTLY'
  cache:
    policy: pull-push
  variables:
    ARTIFACTS_FOLDER: "${ARTIFACTS_FOLDER_MPV2}"
    KUBERNETES_CPU_REQUEST: 1000m
  needs: []
  stage: create-instances
  script:
    - !reference [.download-demisto-conf]
    - !reference [.create-id-set-mp-v2]
    - !reference [.create-release-notes-and-common-docs]

    - section_start "Create Content Artifacts and Update Conf" --collapsed
    - demisto-sdk create-content-artifacts -a $ARTIFACTS_FOLDER --cpus 8 --content_version $CONTENT_VERSION --marketplace "marketplacev2" -fbi -idp ./Tests/id_set.json >> $ARTIFACTS_FOLDER/logs/create_content_artifacts.log
    - zip -j $ARTIFACTS_FOLDER/uploadable_packs_mpv2.zip $ARTIFACTS_FOLDER/uploadable_packs/* >> $ARTIFACTS_FOLDER/logs/zipping_uploadable_packs.log || echo "failed to zip the uploadable packs, ignoring the failure"
    - rm -rf $ARTIFACTS_FOLDER/uploadable_packs
    - cp "./Tests/conf.json" "$ARTIFACTS_FOLDER/conf.json"
    - section_end "Create Content Artifacts and Update Conf"

    - section_start "Calculate Packs Dependencies" --collapsed
    - demisto-sdk find-dependencies -idp Tests/id_set.json --all-packs-dependencies -o $ARTIFACTS_FOLDER/packs_dependencies.json
    - section_end "Calculate Packs Dependencies"

    - section_start "Collect Tests and Content Packs"
    - |
      [ -n "${NIGHTLY}" ] && IS_NIGHTLY=true || IS_NIGHTLY=false
      python3 ./Tests/scripts/collect_tests_and_content_packs.py -n $IS_NIGHTLY --marketplace "marketplacev2"
    - section_end "Collect Tests and Content Packs"

    - section_start "Prepare Content Packs for Testing"
    - ./Tests/scripts/prepare_content_packs_for_testing.sh "$GCS_MARKET_V2_BUCKET" "$STORAGE_BASE_PATH" "marketplacev2"
    - section_end "Prepare Content Packs for Testing"

    - section_start "Upload Artifacts to GCP" --collapsed
    - ./Tests/scripts/upload_artifacts.sh
    - section_end "Upload Artifacts to GCP"

.test_content_on_xsoar_server_instances_base:
  tags:
    - gke
  extends:
    - .default-job-settings
    - .push-rule
  variables:
    ARTIFACTS_FOLDER: "${ARTIFACTS_FOLDER_XSOAR}"
    ENV_RESULTS_PATH: "${ARTIFACTS_FOLDER_XSOAR}/env_results.json"
    SERVER_TYPE: "XSOAR"
  needs: ["create-instances"]
  stage: run-instances
  script:
    - EXIT_CODE=0
    - !reference [.download-demisto-conf]
    - export TEMP=$(cat $ARTIFACTS_FOLDER/filter_envs.json | jq ".\"$INSTANCE_ROLE\"")
# If instance was not created
    - |
      if [[ "$TEMP" != "true" && -z "${NIGHTLY}" ]]; then
        echo "Instance with role $INSTANCE_ROLE was not created"
        exit 0
      fi
    - !reference [.open-ssh-tunnel]
    - python3 ./Tests/scripts/wait_until_server_ready.py "$INSTANCE_ROLE"
    - |
      # workaround for the hard-coded value in the sdk
      cp "$ARTIFACTS_FOLDER/env_results.json" "./artifacts/env_results.json"
      cp "$ARTIFACTS_FOLDER/filter_file.txt" "./artifacts/filter_file.txt"

    - ./Tests/scripts/install_content_and_test_integrations.sh "$INSTANCE_ROLE" "$SERVER_TYPE"|| EXIT_CODE=$?
    - cp -f $ARTIFACTS_FOLDER/conf.json Tests/conf.json
    - echo Going to sleep for 60 seconds to allow server finish indexing
    - sleep 60

    - ./Tests/scripts/run_tests.sh "$INSTANCE_ROLE" || EXIT_CODE=$?
    - |
      if [[ -f ./Tests/failed_tests.txt ]]; then
        cp ./Tests/failed_tests.txt $ARTIFACTS_FOLDER/failed_tests.txt
      fi
    - |
      if [[ -f ./Tests/succeeded_tests.txt ]]; then
        cp ./Tests/succeeded_tests.txt $ARTIFACTS_FOLDER/succeeded_tests.txt
      fi
    - |
      if [[ -f ./Tests/test_playbooks_report.json ]]; then
        cp ./Tests/test_playbooks_report.json $ARTIFACTS_FOLDER/test_playbooks_report.json
      fi

    - |
      if [ -z "${TIME_TO_LIVE}" -a "$CI_PIPELINE_SOURCE" = "contrib" ]; then
        TIME_TO_LIVE=300
      fi
      python3 ./Tests/scripts/destroy_instances.py $ARTIFACTS_FOLDER $ARTIFACTS_FOLDER/env_results.json "$INSTANCE_ROLE" "$TIME_TO_LIVE" || EXIT_CODE=$?
    - exit $EXIT_CODE


xsoar_server_6_1:
  extends: .test_content_on_xsoar_server_instances_base
  #  No need to trigger in case of release branch
  rules:
    - if: '$CI_PIPELINE_SOURCE =~ /^(push|contrib)$/ && $CI_COMMIT_BRANCH !~ /^[0-9]{2}\.[0-9]{1,2}\.[0-9]$/'
  variables:
    INSTANCE_ROLE: "Server 6.1"


xsoar_server_6_2:
  extends: .test_content_on_xsoar_server_instances_base
  #  No need to trigger in case of release branch
  rules:
    - if: '$CI_PIPELINE_SOURCE =~ /^(push|contrib)$/ && $CI_COMMIT_BRANCH !~ /^[0-9]{2}\.[0-9]{1,2}\.[0-9]$/'
  variables:
    INSTANCE_ROLE: "Server 6.2"


xsoar_server_master:
  extends:
    - .test_content_on_xsoar_server_instances_base
  #  No need to trigger in case of release branch
  rules:
    - if: '$CI_PIPELINE_SOURCE =~ /^(push|contrib)$/ && $CI_COMMIT_BRANCH !~ /^[0-9]{2}\.[0-9]{1,2}\.[0-9]$/'
    - if: '$NIGHTLY'
      when: always
  variables:
    INSTANCE_ROLE: "Server Master"


fan-in-nightly:
  tags:
    - gke
  stage: fan-in
  rules:
    - if: '$NIGHTLY'
      when: always
  script:
    - echo "fan in"


slack-notify-nightly-build:
  extends:
    - .trigger-slack-notification
  rules:
    - if: '$NIGHTLY'
      when: always
  variables:
    PIPELINE_TO_QUERY: $CI_PIPELINE_ID
    WORKFLOW: 'Content Nightly'
    JOB_NAME: 'fan-in-nightly'
    # Passes the environment variable from the parent pipeline to the child which can be useful for cases
    # when triggering pipeline with alternate env variable value passed in the API call
    SLACK_CHANNEL: $SLACK_CHANNEL
    SLACK_JOB: 'true'


.test_content_on_xsiam_server_instances_base:
  tags:
    - gke
    - us-west1
  extends:
    - .default-job-settings
    - .push-rule
  variables:
    ARTIFACTS_FOLDER: "${ARTIFACTS_FOLDER_MPV2}"
    GCS_MARKET_BUCKET: "${GCS_MARKET_V2_BUCKET}"
    ENV_RESULTS_PATH: "${ARTIFACTS_FOLDER_MPV2}/env_results.json"
    SERVER_TYPE: "XSIAM"
#  needs: ["prepare-testing-bucket-mpv2"]
  needs: []
  stage: run-instances
  script:
    - EXIT_CODE=0
    - !reference [.download-demisto-conf]
<<<<<<< HEAD
# todo: uncomment it:
#    - cp "$ARTIFACTS_FOLDER/filter_file.txt" "./artifacts/filter_file.txt"
=======
## todo: uncomment it:
#    - ./Tests/scripts/darya_test.sh
##    - cp "$ARTIFACTS_FOLDER/filter_file.txt" "./artifacts/filter_file.txt"
>>>>>>> f5a46e8d
#    # todo: delete next 3 lines
    - echo -e "Sanity Test - Playbook with integration\nSanity Test - Playbook with no integration\nSanity Test - Playbook with Unmockable Integration\nSanity Test - Playbook with mocked integration\n" > "$ARTIFACTS_FOLDER/filter_file.txt"
    - echo -e "Sanity Test - Playbook with integration\nSanity Test - Playbook with no integration\nSanity Test - Playbook with Unmockable Integration\nSanity Test - Playbook with mocked integration\n" > "/builds/xsoar/content/artifacts/filter_file.txt"
    - echo -e "Base\nDeveloperTools\nHelloWorld\nGmail" > "$ARTIFACTS_FOLDER/content_packs_to_install.txt"
<<<<<<< HEAD

=======
>>>>>>> f5a46e8d
    - echo "Authing to GCP"
    - gcloud auth activate-service-account --key-file="$GCS_ARTIFACTS_KEY" > auth.out 2>&1
    - echo "Auth done successfully"
    - ./Tests/scripts/wait_in_line_for_xsiam_env.sh
    - source XSIAMEnvVariables
    - echo "XSIAM chosen_machine_id is $XSIAM_CHOSEN_MACHINE_ID"
    # todo: add script that destroy instanses
<<<<<<< HEAD
    - ./Tests/scripts/uninstall_packs_and_reset_bucket.sh
=======
    - gcloud auth activate-service-account --key-file="$GCS_MARKET_KEY" > auth.out 2>&1
    - echo "Copying prod bucket to $XSIAM_CHOSEN_MACHINE_ID bucket."
    - gsutil -m cp -r "gs://$GCS_PRODUCTION_V2_BUCKET/content" "gs://marketplace-v2-dist-dev/upload-flow/builds-xsiam/$XSIAM_CHOSEN_MACHINE_ID/" > "$ARTIFACTS_FOLDER/Copy_prod_bucket_to_xsiam_machine.log" 2>&1

>>>>>>> f5a46e8d
    - ./Tests/scripts/install_content_and_test_integrations.sh "$INSTANCE_ROLE" "$SERVER_TYPE"|| EXIT_CODE=$?
    # todo: delete first line
    - cp "./Tests/conf.json" "$ARTIFACTS_FOLDER/conf.json"
    - cp -f $ARTIFACTS_FOLDER/conf.json Tests/conf.json

    - ./Tests/scripts/run_tests.sh "$INSTANCE_ROLE" || EXIT_CODE=$?
    - |
      if [[ -f ./Tests/failed_tests.txt ]]; then
        cp ./Tests/failed_tests.txt $ARTIFACTS_FOLDER/failed_tests.txt
      fi
    - |
      if [[ -f ./Tests/succeeded_tests.txt ]]; then
        cp ./Tests/succeeded_tests.txt $ARTIFACTS_FOLDER/succeeded_tests.txt
      fi

    - exit $EXIT_CODE
  after_script:
    - echo "Job finished, removing lock file"
    - gcloud auth activate-service-account --key-file="$GCS_ARTIFACTS_KEY" > auth.out 2>&1
<<<<<<< HEAD
    - gsutil rm "gs://xsoar-ci-artifacts/content-locks-xsiam/*-lock-$CI_PIPELINE_ID"
=======
    - gsutil rm "gs://xsoar-ci-artifacts/content-locks-xsiam/*-lock-$CI_JOB_ID"
>>>>>>> f5a46e8d
    - echo "Finished removing lock file"


xsiam_server_master:
  extends:
    - .test_content_on_xsiam_server_instances_base
  rules:
    - if: '$CI_PIPELINE_SOURCE =~ /^(push|contrib)$/ && $CI_COMMIT_BRANCH !~ /^[0-9]{2}\.[0-9]{1,2}\.[0-9]$/'
    - if: '$NIGHTLY'
      when: always
  variables:
<<<<<<< HEAD
    INSTANCE_ROLE: "XSIAM Master"
=======
    INSTANCE_ROLE: "XSIAM Master"
>>>>>>> f5a46e8d
<|MERGE_RESOLUTION|>--- conflicted
+++ resolved
@@ -284,22 +284,13 @@
   script:
     - EXIT_CODE=0
     - !reference [.download-demisto-conf]
-<<<<<<< HEAD
-# todo: uncomment it:
-#    - cp "$ARTIFACTS_FOLDER/filter_file.txt" "./artifacts/filter_file.txt"
-=======
 ## todo: uncomment it:
 #    - ./Tests/scripts/darya_test.sh
 ##    - cp "$ARTIFACTS_FOLDER/filter_file.txt" "./artifacts/filter_file.txt"
->>>>>>> f5a46e8d
 #    # todo: delete next 3 lines
     - echo -e "Sanity Test - Playbook with integration\nSanity Test - Playbook with no integration\nSanity Test - Playbook with Unmockable Integration\nSanity Test - Playbook with mocked integration\n" > "$ARTIFACTS_FOLDER/filter_file.txt"
     - echo -e "Sanity Test - Playbook with integration\nSanity Test - Playbook with no integration\nSanity Test - Playbook with Unmockable Integration\nSanity Test - Playbook with mocked integration\n" > "/builds/xsoar/content/artifacts/filter_file.txt"
     - echo -e "Base\nDeveloperTools\nHelloWorld\nGmail" > "$ARTIFACTS_FOLDER/content_packs_to_install.txt"
-<<<<<<< HEAD
-
-=======
->>>>>>> f5a46e8d
     - echo "Authing to GCP"
     - gcloud auth activate-service-account --key-file="$GCS_ARTIFACTS_KEY" > auth.out 2>&1
     - echo "Auth done successfully"
@@ -307,14 +298,10 @@
     - source XSIAMEnvVariables
     - echo "XSIAM chosen_machine_id is $XSIAM_CHOSEN_MACHINE_ID"
     # todo: add script that destroy instanses
-<<<<<<< HEAD
-    - ./Tests/scripts/uninstall_packs_and_reset_bucket.sh
-=======
     - gcloud auth activate-service-account --key-file="$GCS_MARKET_KEY" > auth.out 2>&1
     - echo "Copying prod bucket to $XSIAM_CHOSEN_MACHINE_ID bucket."
     - gsutil -m cp -r "gs://$GCS_PRODUCTION_V2_BUCKET/content" "gs://marketplace-v2-dist-dev/upload-flow/builds-xsiam/$XSIAM_CHOSEN_MACHINE_ID/" > "$ARTIFACTS_FOLDER/Copy_prod_bucket_to_xsiam_machine.log" 2>&1
 
->>>>>>> f5a46e8d
     - ./Tests/scripts/install_content_and_test_integrations.sh "$INSTANCE_ROLE" "$SERVER_TYPE"|| EXIT_CODE=$?
     # todo: delete first line
     - cp "./Tests/conf.json" "$ARTIFACTS_FOLDER/conf.json"
@@ -334,11 +321,7 @@
   after_script:
     - echo "Job finished, removing lock file"
     - gcloud auth activate-service-account --key-file="$GCS_ARTIFACTS_KEY" > auth.out 2>&1
-<<<<<<< HEAD
-    - gsutil rm "gs://xsoar-ci-artifacts/content-locks-xsiam/*-lock-$CI_PIPELINE_ID"
-=======
     - gsutil rm "gs://xsoar-ci-artifacts/content-locks-xsiam/*-lock-$CI_JOB_ID"
->>>>>>> f5a46e8d
     - echo "Finished removing lock file"
 
 
@@ -350,8 +333,4 @@
     - if: '$NIGHTLY'
       when: always
   variables:
-<<<<<<< HEAD
-    INSTANCE_ROLE: "XSIAM Master"
-=======
-    INSTANCE_ROLE: "XSIAM Master"
->>>>>>> f5a46e8d
+    INSTANCE_ROLE: "XSIAM Master"