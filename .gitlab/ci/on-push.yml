.push-rule:
  rules:
    - if: '$CI_PIPELINE_SOURCE =~ /^(push|contrib)$/'


trigger-private-build:
  tags:
    - gke
  needs: []
  stage: unittests-and-validations
  extends:
    - .default-job-settings
  rules:
    - if: '$CI_COMMIT_BRANCH =~ /pull\/[0-9]+/'
      when: never
    - if: '$CI_PIPELINE_SOURCE =~ /^(push|contrib)$/'
    - if: '$NIGHTLY'
  script:
    - echo "====Trigger Private Build===="
    - python3 Utils/trigger_private_build.py --github-token $GITHUB_TOKEN
    - sleep 60
    - python3 Utils/get_private_build_status.py --github-token $GITHUB_TOKEN
  timeout: 2 hours


.create-release-notes-and-common-docs:
  - section_start "Create Release Notes and Common Server Documentation" --collapsed
  - echo "Creating Release Notes and Content Descriptor"
  - python3 Utils/release_notes_generator.py $CONTENT_VERSION $GIT_SHA1 $CI_BUILD_ID --output $ARTIFACTS_FOLDER/packs-release-notes.md --github-token $GITHUB_TOKEN
  - cp content-descriptor.json $ARTIFACTS_FOLDER
  - ./Documentation/commonServerDocs.sh
  - section_end "Create Release Notes and Common Server Documentation"

# runs in circle for the on-push flow (because we need to run it there for contributors anyways)
run-unittests-and-lint:
  extends:
    - .run-unittests-and-lint
  rules:
    - if: '$BUCKET_UPLOAD == "true"'
      when: never
    - if: '$DEMISTO_SDK_NIGHTLY != "true"'


# runs in circle for the on-push flow (because we need to run it there for contributors anyways)
run-validations:
  extends:
    - .run-validations
  rules:
    - if: '$NIGHTLY'

# runs in gitlab for the on-push flow, on every new commit pushed to the branch.
validate-content-conf:
  tags:
    - gke
  stage: unittests-and-validations
  needs: []
  extends:
    - .default-job-settings
  rules:
    - if: '$CI_PIPELINE_SOURCE =~ /^(push)$/ && $CI_COMMIT_BRANCH !~ /^[0-9]{2}\.[0-9]{1,2}\.[0-9]$/'
  script:
    - section_start "Validate content-test-conf Branch Merged"
    - |
      if [[ $CI_COMMIT_BRANCH = "master" ]]; then
        echo "Skipping, Should not run on master branch."
      else
        # replace slashes ('/') in the branch name, if exist, with underscores ('_')
        UNDERSCORE_CI_BRANCH=${CI_COMMIT_BRANCH//\//_}
        RESP=$(curl --location --request GET "https://code.pan.run/api/v4/projects/3734/repository/branches?search=$UNDERSCORE_CI_BRANCH" --header "PRIVATE-TOKEN: $GITLAB_API_READ_TOKEN") # disable-secrets-detection
        if [ "$RESP" != "[]" ]; then
            echo "Found a branch with the same name in contest-test-conf- $UNDERSCORE_CI_BRANCH."
            echo "Merge it in order to merge the current branch into content repo."
            exit 1
        fi
            echo "No branch with the name *$UNDERSCORE_CI_BRANCH* were found in contest-test-conf repo."
      fi
    - section_end "Validate content-tesgt-conf Branch Merged"

create-instances:
  tags:
    - gke
  extends:
    - .default-job-settings
  rules:
    - if: '$CI_PIPELINE_SOURCE =~ /^(push|contrib)$/'
    - if: '$NIGHTLY'
    - if: '$INSTANCE_TESTS'
  cache:
    policy: pull-push
  variables:
    ARTIFACTS_FOLDER: "${ARTIFACTS_FOLDER_XSOAR}"
    KUBERNETES_CPU_REQUEST: 1000m
  needs: []
  stage: create-instances
  script:
    - !reference [.download-demisto-conf]
    - !reference [.create-id-set-xsoar]
    - !reference [.create-release-notes-and-common-docs]

    - section_start "Create Content Artifacts and Update Conf" --collapsed
    - demisto-sdk create-content-artifacts -a $ARTIFACTS_FOLDER --cpus 8 --content_version $CONTENT_VERSION --marketplace "xsoar" -fbi -idp ./Tests/id_set.json >> $ARTIFACTS_FOLDER/logs/create_content_artifacts.log
    - gcloud auth activate-service-account --key-file="$GCS_ARTIFACTS_KEY"
    - successful_feature_branch_build=$(gsutil ls "gs://xsoar-ci-artifacts/content/$FEATURE_BRANCH_NAME/*" | tail -n 1 | grep -o -E "content/$FEATURE_BRANCH_NAME/[0-9]*")
    - echo $successful_feature_branch_build
    - python3 Utils/merge_content_new_zip.py -f $FEATURE_BRANCH_NAME -b $successful_feature_branch_build
    - zip -j $ARTIFACTS_FOLDER/uploadable_packs.zip $ARTIFACTS_FOLDER/uploadable_packs/* >> $ARTIFACTS_FOLDER/logs/zipping_uploadable_packs.log || echo "failed to zip the uploadable packs, ignoring the failure"
    - rm -rf $ARTIFACTS_FOLDER/uploadable_packs
    - cp "./Tests/conf.json" "$ARTIFACTS_FOLDER/conf.json"
    - section_end "Create Content Artifacts and Update Conf"

    - section_start "Collect Tests"
    - |
      if [ -n "${INSTANCE_TESTS}" ]; then
        echo "Skipping - not running in INSTANCE_TESTS build"
      else
        [ -n "${NIGHTLY}" ] && IS_NIGHTLY=true || IS_NIGHTLY=false
        python3 ./Tests/scripts/collect_tests/collect_tests.py -n $IS_NIGHTLY --marketplace "xsoar" --service_account $GCS_MARKET_KEY
      fi
    - section_end "Collect Tests"
    
    - section_start "Calculate Packs Dependencies" --collapsed
    - demisto-sdk find-dependencies -idp ./Tests/id_set.json --output-path $ARTIFACTS_FOLDER/packs_dependencies.json --all-packs-dependencies
    - section_end "Calculate Packs Dependencies"

    - section_start "Prepare Content Packs for Testing"
    - ./Tests/scripts/prepare_content_packs_for_testing.sh "$GCS_MARKET_BUCKET" "$STORAGE_BASE_PATH"
    - section_end "Prepare Content Packs for Testing"

    - section_start "Create Instances"
    - |
      [ -n "${TIME_TO_LIVE}" ] && TTL=${TIME_TO_LIVE} || TTL=300
      python3 ./Tests/scripts/awsinstancetool/aws_instance_tool.py -envType "$IFRA_ENV_TYPE" -timetolive $TTL -outfile "$ARTIFACTS_FOLDER/env_results.json"
    - section_end "Create Instances"

    - section_start "Upload Artifacts to GCP" --collapsed
    - ./Tests/scripts/upload_artifacts.sh
    - section_end "Upload Artifacts to GCP"
    - echo "create instances done" > "$ARTIFACTS_FOLDER/create_instances_done.txt"

prepare-testing-bucket-mpv2:
  tags:
    - gke
  extends:
    - .default-job-settings
  rules:
    - if: '$CI_PIPELINE_SOURCE =~ /^(push|contrib)$/'
    - if: '$NIGHTLY'
  cache:
    policy: pull-push
  variables:
    ARTIFACTS_FOLDER: "${ARTIFACTS_FOLDER_MPV2}"
    KUBERNETES_CPU_REQUEST: 1000m
  needs: []
  stage: create-instances
  script:
    - !reference [.download-demisto-conf]
    - !reference [.create-id-set-mp-v2]
    - !reference [.create-release-notes-and-common-docs]

    - section_start "Create Content Artifacts and Update Conf" --collapsed
    - demisto-sdk create-content-artifacts -a $ARTIFACTS_FOLDER --cpus 8 --content_version $CONTENT_VERSION --marketplace "marketplacev2" --no-zip -fbi -idp ./Tests/id_set.json >> $ARTIFACTS_FOLDER/logs/create_content_artifacts.log
    - zip -j $ARTIFACTS_FOLDER/uploadable_packs_mpv2.zip $ARTIFACTS_FOLDER/uploadable_packs/* >> $ARTIFACTS_FOLDER/logs/zipping_uploadable_packs.log || echo "failed to zip the uploadable packs, ignoring the failure"
    - rm -rf $ARTIFACTS_FOLDER/uploadable_packs
    - cp "./Tests/conf.json" "$ARTIFACTS_FOLDER/conf.json"
    - section_end "Create Content Artifacts and Update Conf"

    - section_start "Calculate Packs Dependencies" --collapsed
    - demisto-sdk find-dependencies -idp Tests/id_set.json --all-packs-dependencies -o $ARTIFACTS_FOLDER/packs_dependencies.json
    - section_end "Calculate Packs Dependencies"

    - section_start "Replace Cortex XSOAR" --collapsed
    - pushd "$ARTIFACTS_FOLDER"
    - find content_packs -type f -not \( -path "*/ReleaseNotes/*" \) -exec sed -i -e 's/Cortex XSOAR/'"$PRODUCT_NAME"'/gI' {} \;
    - pushd content_packs; zip -r ../content_packs.zip *; popd
    - pushd all_content; zip -r ../all_content.zip *; popd
    - pushd content_new; zip -r ../content_new.zip *; popd
    - pushd content_test; zip -r ../content_test.zip *; popd
    - rm -rf content_packs all_content content_new content_test
    - popd
    - section_end "Replace Cortex XSOAR"

    - section_start "Collect Tests and Content Packs"
    - |
      [ -n "${NIGHTLY}" ] && IS_NIGHTLY=true || IS_NIGHTLY=false
      python3 ./Tests/scripts/collect_tests/collect_tests.py -n $IS_NIGHTLY --marketplace "marketplacev2" --service_account $GCS_MARKET_KEY
    - section_end "Collect Tests and Content Packs"
    
    - section_start "Prepare Content Packs for Testing"
    - ./Tests/scripts/prepare_content_packs_for_testing.sh "$GCS_MARKET_V2_BUCKET" "$STORAGE_BASE_PATH" "marketplacev2"
    - section_end "Prepare Content Packs for Testing"

    - section_start "Upload Artifacts to GCP" --collapsed
    - ./Tests/scripts/upload_artifacts.sh
    - section_end "Upload Artifacts to GCP"
    - echo "create instances done" > "$ARTIFACTS_FOLDER/create_instances_done.txt"


prepare-testing-bucket-xpanse:
  tags:
    - gke
  extends:
    - .default-job-settings
  rules:
    - if: '$CI_PIPELINE_SOURCE =~ /^(push|contrib)$/'
    - if: '$NIGHTLY'
  cache:
    policy: pull-push
  variables:
    ARTIFACTS_FOLDER: "${ARTIFACTS_FOLDER_XPANSE}"
    KUBERNETES_CPU_REQUEST: 1000m
  needs: []
  stage: create-instances
  script:
    - !reference [.download-demisto-conf]
    - !reference [.create-id-set-xpanse]
    - !reference [.create-release-notes-and-common-docs]

    - section_start "Create Content Artifacts and Update Conf" --collapsed
    - demisto-sdk create-content-artifacts -a $ARTIFACTS_FOLDER --cpus 8 --content_version $CONTENT_VERSION --marketplace "xpanse" --no-zip -fbi -idp ./Tests/id_set.json >> $ARTIFACTS_FOLDER/logs/create_content_artifacts.log
    - zip -j $ARTIFACTS_FOLDER/uploadable_packs_xpanse.zip $ARTIFACTS_FOLDER/uploadable_packs/* >> $ARTIFACTS_FOLDER/logs/zipping_uploadable_packs.log || echo "failed to zip the uploadable packs, ignoring the failure"
    - rm -rf $ARTIFACTS_FOLDER/uploadable_packs
    - cp "./Tests/conf.json" "$ARTIFACTS_FOLDER/conf.json"
    - section_end "Create Content Artifacts and Update Conf"

    - section_start "Calculate Packs Dependencies" --collapsed
    - demisto-sdk find-dependencies -idp Tests/id_set.json --all-packs-dependencies -o $ARTIFACTS_FOLDER/packs_dependencies.json
    - section_end "Calculate Packs Dependencies"

<<<<<<< HEAD
    # todo: change $PRODUCT_NAME
=======
>>>>>>> 4ff29126
    - section_start "Replace Cortex XSOAR" --collapsed
    - pushd "$ARTIFACTS_FOLDER"
    - export PRODUCT_NAME_XPANSE="XPANSE"
    - find content_packs -type f -not \( -path "*/ReleaseNotes/*" \) -exec sed -i -e 's/Cortex XSOAR/'"$PRODUCT_NAME_XPANSE"'/gI' {} \;
    - pushd content_packs; zip -r ../content_packs.zip *; popd
    - pushd all_content; zip -r ../all_content.zip *; popd
    - pushd content_new; zip -r ../content_new.zip *; popd
    - pushd content_test; zip -r ../content_test.zip *; popd
    - rm -rf content_packs all_content content_new content_test
    - popd
    - section_end "Replace Cortex XSOAR"

    - section_start "Collect Tests and Content Packs"
<<<<<<< HEAD
    - echo "Not triggering Collect_Tests"
=======
>>>>>>> 4ff29126
    - |
      [ -n "${NIGHTLY}" ] && IS_NIGHTLY=true || IS_NIGHTLY=false
      python3 ./Tests/scripts/collect_tests/collect_tests.py -n $IS_NIGHTLY --marketplace "xpanse" --service_account $GCS_MARKET_KEY
    - section_end "Collect Tests and Content Packs"

    - section_start "Prepare Content Packs for Testing"
    - ./Tests/scripts/prepare_content_packs_for_testing.sh "$GCS_MARKET_XPANSE_BUCKET" "$STORAGE_BASE_PATH" "xpanse"
    - section_end "Prepare Content Packs for Testing"

    - section_start "Upload Artifacts to GCP" --collapsed
    - ./Tests/scripts/upload_artifacts.sh
    - section_end "Upload Artifacts to GCP"
    - echo "create instances done" > "$ARTIFACTS_FOLDER/create_instances_done.txt"


.test_content_on_xsoar_server_instances_base:
  tags:
    - gke
  extends:
    - .default-job-settings
    - .push-rule
  variables:
    ARTIFACTS_FOLDER: "${ARTIFACTS_FOLDER_XSOAR}"
    ENV_RESULTS_PATH: "${ARTIFACTS_FOLDER_XSOAR}/env_results.json"
    SERVER_TYPE: "XSOAR"
  needs: ["create-instances"]
  stage: run-instances
  script:
    - '[[ "create instances done" = $(cat "$ARTIFACTS_FOLDER/create_instances_done.txt" 2> /dev/null) ]] || (echo "this is a known issue with GitLab pipline please mention @esharf in your PR" && exit 1)'
    - EXIT_CODE=0
    - !reference [.download-demisto-conf]
    - export TEMP=$(cat $ARTIFACTS_FOLDER/filter_envs.json | jq ".\"$INSTANCE_ROLE\"")
# If instance was not created
    - |
      if [[ "$TEMP" != "true" && -z "${NIGHTLY}" ]]; then
        echo "Instance with role $INSTANCE_ROLE was not created"
        exit 0
      fi
    - !reference [.open-ssh-tunnel]
    - python3 ./Tests/scripts/wait_until_server_ready.py "$INSTANCE_ROLE"
    - |
      # workaround for the hard-coded value in the sdk
      cp "$ARTIFACTS_FOLDER/env_results.json" "./artifacts/env_results.json"
      cp "$ARTIFACTS_FOLDER/filter_file.txt" "./artifacts/filter_file.txt"

    - ./Tests/scripts/install_content_and_test_integrations.sh "$INSTANCE_ROLE" "$SERVER_TYPE"|| EXIT_CODE=$?
    - cp -f $ARTIFACTS_FOLDER/conf.json Tests/conf.json
    - echo Going to sleep for 60 seconds to allow server finish indexing
    - sleep 60

    - ./Tests/scripts/run_tests.sh "$INSTANCE_ROLE" || EXIT_CODE=$?
    - |
      if [[ -f ./Tests/failed_tests.txt ]]; then
        cp ./Tests/failed_tests.txt $ARTIFACTS_FOLDER/failed_tests.txt
      fi
    - |
      if [[ -f ./Tests/succeeded_tests.txt ]]; then
        cp ./Tests/succeeded_tests.txt $ARTIFACTS_FOLDER/succeeded_tests.txt
      fi
    - |
      if [[ -f ./Tests/test_playbooks_report.json ]]; then
        cp ./Tests/test_playbooks_report.json $ARTIFACTS_FOLDER/test_playbooks_report.json
      fi

    - |
      if [ -z "${TIME_TO_LIVE}" -a "$CI_PIPELINE_SOURCE" = "contrib" ]; then
        TIME_TO_LIVE=300
      fi
      python3 ./Tests/scripts/destroy_instances.py $ARTIFACTS_FOLDER $ARTIFACTS_FOLDER/env_results.json "$INSTANCE_ROLE" "$TIME_TO_LIVE" || EXIT_CODE=$?
    - exit $EXIT_CODE


xsoar_server_6_5:
  extends: .test_content_on_xsoar_server_instances_base
  #  No need to trigger in case of release branch
  rules:
    - if: '$CI_PIPELINE_SOURCE =~ /^(push|contrib)$/ && $CI_COMMIT_BRANCH !~ /^[0-9]{2}\.[0-9]{1,2}\.[0-9]$/'
  variables:
    INSTANCE_ROLE: "Server 6.5"


xsoar_server_6_6:
  extends: .test_content_on_xsoar_server_instances_base
  #  No need to trigger in case of release branch
  rules:
    - if: '$CI_PIPELINE_SOURCE =~ /^(push|contrib)$/ && $CI_COMMIT_BRANCH !~ /^[0-9]{2}\.[0-9]{1,2}\.[0-9]$/'
  variables:
    INSTANCE_ROLE: "Server 6.6"

xsoar_server_6_8:
  extends: .test_content_on_xsoar_server_instances_base
  #  No need to trigger in case of release branch
  rules:
    - if: '$CI_PIPELINE_SOURCE =~ /^(push|contrib)$/ && $CI_COMMIT_BRANCH !~ /^[0-9]{2}\.[0-9]{1,2}\.[0-9]$/'
  variables:
    INSTANCE_ROLE: "Server 6.8"

xsoar_server_master:
  extends:
    - .test_content_on_xsoar_server_instances_base
  #  No need to trigger in case of release branch
  rules:
    - if: '$CI_PIPELINE_SOURCE =~ /^(push|contrib)$/ && $CI_COMMIT_BRANCH !~ /^[0-9]{2}\.[0-9]{1,2}\.[0-9]$/'
    - if: '$NIGHTLY'
      when: always
  variables:
    INSTANCE_ROLE: "Server Master"


fan-in-nightly:
  tags:
    - gke
  stage: fan-in
  rules:
    - if: '$NIGHTLY'
      when: always
  script:
    - echo "fan in"


slack-notify-nightly-build:
  extends:
    - .trigger-slack-notification
  rules:
    - if: '$NIGHTLY'
      when: always
  variables:
    PIPELINE_TO_QUERY: $CI_PIPELINE_ID
    WORKFLOW: 'Content Nightly'
    JOB_NAME: 'fan-in-nightly'
    # Passes the environment variable from the parent pipeline to the child which can be useful for cases
    # when triggering pipeline with alternate env variable value passed in the API call
    SLACK_CHANNEL: $SLACK_CHANNEL
    SLACK_JOB: 'true'


.test_content_on_xsiam_server_instances_base:
  tags:
    - gke
    - us-west1
  extends:
    - .default-job-settings
    - .push-rule
  variables:
    ARTIFACTS_FOLDER: "${ARTIFACTS_FOLDER_MPV2}"
    GCS_MARKET_BUCKET: "${GCS_MARKET_V2_BUCKET}"
    ENV_RESULTS_PATH: "${ARTIFACTS_FOLDER_MPV2}/env_results.json"
    SERVER_TYPE: "XSIAM"
  needs: ["prepare-testing-bucket-mpv2"]
  stage: run-instances
  script:
    - '[[ "create instances done" = $(cat "$ARTIFACTS_FOLDER/create_instances_done.txt" 2> /dev/null) ]] || (echo "this is a known issue with GitLab pipline please mention @esharf in your PR" && exit 1)'
    - EXIT_CODE=0
    - !reference [.download-demisto-conf]

    - section_start "Are there tests to run?" --collapsed
    - |
      if ! [[ -s $ARTIFACTS_FOLDER/content_packs_to_install.txt || -s $ARTIFACTS_FOLDER/filter_file.txt ]]; then
        # The files are empty.
        echo "Not running XSIAM instance flow, no tests to run were found."
        exit $EXIT_CODE
      fi
    - section_end "Are there tests to run?"

    - section_start "Lock XSIAM Machine" --collapsed
    - cp "$ARTIFACTS_FOLDER/filter_file.txt" "./artifacts/filter_file.txt"
    - echo "Authenticating GCP"
    - gcloud auth activate-service-account --key-file="$GCS_ARTIFACTS_KEY" > auth.out 2>&1
    - echo "Auth done successfully"
    - ./Tests/scripts/wait_in_line_for_xsiam_env.sh
    - source XSIAMEnvVariables
    - echo "XSIAM chosen_machine_id is $XSIAM_CHOSEN_MACHINE_ID"
    - section_end "Lock XSIAM Machine"

    - section_start "Clean XSIAM Machine" --collapsed
    - ./Tests/scripts/uninstall_packs_and_reset_bucket_xsiam.sh
    - section_end "Clean XSIAM Machine"

    - section_start "Install Packs and run Test-Module"
    - ./Tests/scripts/install_content_and_test_integrations.sh "$INSTANCE_ROLE" "$SERVER_TYPE"|| EXIT_CODE=$?
    - section_end "Install Packs and run Test-Module"

    - section_start "Run Tests"
    - cp -f $ARTIFACTS_FOLDER/conf.json Tests/conf.json
    - ./Tests/scripts/run_tests.sh "$INSTANCE_ROLE" || EXIT_CODE=$?
    - |
      if [[ -f ./Tests/failed_tests.txt ]]; then
        cp ./Tests/failed_tests.txt $ARTIFACTS_FOLDER/failed_tests.txt
      fi
    - |
      if [[ -f ./Tests/succeeded_tests.txt ]]; then
        cp ./Tests/succeeded_tests.txt $ARTIFACTS_FOLDER/succeeded_tests.txt
      fi
    - section_end "Run Tests"

    - section_start "XSIAM Machine information"
    - ./Tests/scripts/print_xsiam_machine_details.sh
    - section_end "XSIAM Machine information"

    - section_start "After script" --collapsed
    - |
      if ! [ -z "$XSIAM_CHOSEN_MACHINE_ID" ]
      then
        echo "Job finished, removing lock file"
        gcloud auth activate-service-account --key-file="$GCS_ARTIFACTS_KEY" > auth.out 2>&1
        gsutil rm "gs://xsoar-ci-artifacts/content-locks-xsiam/*-lock-$CI_JOB_ID"
        echo "Finished removing lock file"
      fi
    - section_end "After script"
    - exit $EXIT_CODE


#xsiam_server_dev:
#  extends:
#    - .test_content_on_xsiam_server_instances_base
#  rules:
#    - if: '$CI_PIPELINE_SOURCE =~ /^(push|contrib)$/ && $CI_COMMIT_BRANCH !~ /^[0-9]{2}\.[0-9]{1,2}\.[0-9]$/'
#    - if: '$NIGHTLY'
#      when: always
#  variables:
#    INSTANCE_ROLE: "XSIAM Master"
#    GCS_QUEUE_FILE: "queue-master"
#    TEST_MACHINES_LIST: "test-machines-master"


xsiam_server_ga:
  extends:
    - .test_content_on_xsiam_server_instances_base
  rules:
    - if: '$CI_PIPELINE_SOURCE =~ /^(push|contrib)$/ && $CI_COMMIT_BRANCH !~ /^[0-9]{2}\.[0-9]{1,2}\.[0-9]$/'
    - if: '$NIGHTLY'
      when: always
  variables:
    INSTANCE_ROLE: "XSIAM 1.2"
    GCS_QUEUE_FILE: "queue-ga"
    TEST_MACHINES_LIST: "test-machines-ga"<|MERGE_RESOLUTION|>--- conflicted
+++ resolved
@@ -226,10 +226,6 @@
     - demisto-sdk find-dependencies -idp Tests/id_set.json --all-packs-dependencies -o $ARTIFACTS_FOLDER/packs_dependencies.json
     - section_end "Calculate Packs Dependencies"
 
-<<<<<<< HEAD
-    # todo: change $PRODUCT_NAME
-=======
->>>>>>> 4ff29126
     - section_start "Replace Cortex XSOAR" --collapsed
     - pushd "$ARTIFACTS_FOLDER"
     - export PRODUCT_NAME_XPANSE="XPANSE"
@@ -243,10 +239,6 @@
     - section_end "Replace Cortex XSOAR"
 
     - section_start "Collect Tests and Content Packs"
-<<<<<<< HEAD
-    - echo "Not triggering Collect_Tests"
-=======
->>>>>>> 4ff29126
     - |
       [ -n "${NIGHTLY}" ] && IS_NIGHTLY=true || IS_NIGHTLY=false
       python3 ./Tests/scripts/collect_tests/collect_tests.py -n $IS_NIGHTLY --marketplace "xpanse" --service_account $GCS_MARKET_KEY
