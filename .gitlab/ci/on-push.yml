# This rule is to not run the build for docker update branches (for non-nightly packs)
.filter-non-nightly-docker-updates-rule:
  rules:
    - if: '$CI_COMMIT_BRANCH =~ /^demisto\// && $CI_COMMIT_BRANCH !~ /^demisto\/.*-nightly$/'
      when: never

.push-rule:
  rules:
    - !reference [.filter-non-nightly-docker-updates-rule, rules]
    - if: '$CI_PIPELINE_SOURCE =~ /^(push|contrib)$/'

trigger-private-build:
  tags:
    - gke
  needs: []
  stage: unittests-and-validations
  extends:
    - .default-job-settings
  rules:
    - !reference [.filter-non-nightly-docker-updates-rule, rules]
    - if: '$CI_COMMIT_BRANCH =~ /pull\/[0-9]+/'
      when: never
    - if: '$CI_PIPELINE_SOURCE =~ /^(push|contrib)$/'
    - if: '$NIGHTLY'
  script:
    - echo "====Trigger Private Build===="
    - |
      if [ 'true' = $(./Tests/scripts/check_if_branch_exist.sh -t $GITHUB_TOKEN --repo demisto/content-private -b $CI_COMMIT_BRANCH) ]; then
        PRIVATE_BRANCH_NAME=$CI_COMMIT_BRANCH
      else
        PRIVATE_BRANCH_NAME='master'
      fi
    - python3 Utils/trigger_private_build.py --github-token $GITHUB_TOKEN --private-branch-name $PRIVATE_BRANCH_NAME
    - sleep 60
    - python3 Utils/get_private_build_status.py --github-token $GITHUB_TOKEN
    - job-done
  timeout: 2 hours

.create-release-notes-and-common-docs:
  - section_start "Create Release Notes and Common Server Documentation" --collapsed
  - echo "Creating Release Notes and Content Descriptor"
  - python3 Utils/release_notes_generator.py $CONTENT_VERSION $GIT_SHA1 $CI_BUILD_ID --output $ARTIFACTS_FOLDER/packs-release-notes.md --github-token $GITHUB_TOKEN
  - cp content-descriptor.json $ARTIFACTS_FOLDER
  - ./Documentation/commonServerDocs.sh
  - section_end "Create Release Notes and Common Server Documentation"

stop-running-pipelines:
  tags:
    - gke
  stage: unittests-and-validations
  needs: []
  extends:
    - .default-job-settings
  variables:
    master_branch_name: master
  rules:
    - !reference [.filter-non-nightly-docker-updates-rule, rules]
    - if: '$CI_PIPELINE_SOURCE =~ /^(push)$/ && $CI_COMMIT_BRANCH != $master_branch_name'
  script:
    - section_start "Stop running piplines on current branch"
    - Utils/gitlab/stop_running_pipelines.sh $CI_COMMIT_BRANCH $CI_PIPELINE_ID
    - section_end "Stop running piplines on current branch"


# runs in gitlab for the on-push flow (except for contributors)
run-unittests-and-lint:
  extends:
    - .run-unittests-and-lint
  rules:
    - if: '$BUCKET_UPLOAD == "true"'
      when: never
    - if: '$DEMISTO_TEST_NATIVE_CANDIDATE == "true"'
      when: never
    - if: '$DEMISTO_SDK_NIGHTLY != "true"'
    - if: '$CI_PIPELINE_SOURCE =~ /^(push|contrib)$/'


# runs in gitlab for the on-push flow (except for contributors)
run-validations:
  extends:
    - .run-validations
  rules:
    - if: '$NIGHTLY'
    - if: '$CI_PIPELINE_SOURCE =~ /^(push|contrib)$/'


# runs in gitlab for the on-push flow, on every new commit pushed to the branch.
validate-content-conf:
  tags:
    - gke
  stage: unittests-and-validations
  needs: []
  extends:
    - .default-job-settings
  rules:
    - if: '$CI_PIPELINE_SOURCE =~ /^(push)$/'
  script:
    - section_start "Validate content-test-conf Branch Merged"
    - |
      if [[ $CI_COMMIT_BRANCH = "master" ]]; then
        echo "Skipping, Should not run on master branch."
      else
        # replace slashes ('/') in the branch name, if exist, with underscores ('_')
        UNDERSCORE_CI_BRANCH=${CI_COMMIT_BRANCH//\//_}
        RESP=$(curl --location --request GET "https://code.pan.run/api/v4/projects/3734/repository/branches?search=$UNDERSCORE_CI_BRANCH" --header "PRIVATE-TOKEN: $GITLAB_API_READ_TOKEN") # disable-secrets-detection
        EXIST=$(echo $RESP | jq --arg branch $UNDERSCORE_CI_BRANCH -c '.[] | select(.name==$branch)')
        if [ -n "$EXIST" ]; then
            echo "Found a branch with the same name in contest-test-conf- $UNDERSCORE_CI_BRANCH."
            echo "Merge it in order to merge the current branch into content repo."
            job-done
            exit 1
        fi
            echo "No branch with the name *$UNDERSCORE_CI_BRANCH* were found in contest-test-conf repo."
      fi
    - section_end "Validate content-tesgt-conf Branch Merged"
    - job-done

.generic-prepare-testing-bucket:
  tags:
    - gke
  extends:
    - .default-job-settings
  rules:
    - !reference [.filter-non-nightly-docker-updates-rule, rules]
    - if: "$CI_PIPELINE_SOURCE =~ /^(push|contrib)$/"
    - if: "$NIGHTLY"
  cache:
    policy: pull-push
  variables:
    KUBERNETES_CPU_REQUEST: 2000m
  needs: []
  stage: prepare-testing-bucket
  script:
    - !reference [.download-demisto-conf]
    - !reference [.create-release-notes-and-common-docs]

    - section_start "Create or update content graph" --collapsed

    - echo "Updating the content graph"
    - mkdir $ARTIFACTS_FOLDER/content_graph
    - demisto-sdk update-content-graph -g --marketplace $MARKETPLACE_VERSION -o $ARTIFACTS_FOLDER/content_graph
    - echo "Successfully updated content graph"

    - section_end "Create or update content graph"

    - section_start "Create Content Artifacts and Update Conf" --collapsed
    - export DEMISTO_SDK_MARKETPLACE=$MARKETPLACE_VERSION  # This is done because the demisto-sdk uses this environment variable.
    - |
      if [[ $MARKETPLACE_VERSION == "xsoar" ]];
      then
        echo "Starting to create artifacts with zip for XSOAR."
        python Tests/scripts/create_artifacts_graph/create_artifacts.py --marketplace "xsoar" --artifacts-output $ARTIFACTS_FOLDER/content_packs --dependencies-output $ARTIFACTS_FOLDER/packs_dependencies.json --packs-output $ARTIFACTS_FOLDER/packs.json --bucket-upload "$BUCKET_UPLOAD"
      else
        echo "Starting to create artifacts without zip."
        python Tests/scripts/create_artifacts_graph/create_artifacts.py --marketplace "$MARKETPLACE_VERSION" --artifacts-output $ARTIFACTS_FOLDER/content_packs --dependencies-output $ARTIFACTS_FOLDER/packs_dependencies.json --packs-output $ARTIFACTS_FOLDER/packs.json --no-zip --bucket-upload "$BUCKET_UPLOAD"
      fi

    - gcloud auth activate-service-account --key-file="$GCS_ARTIFACTS_KEY"

    - cp "./Tests/conf.json" "$ARTIFACTS_FOLDER/conf.json"
    - section_end "Create Content Artifacts and Update Conf"

    - section_start "Replace Cortex XSOAR" --collapsed
    - |
      if [[ $MARKETPLACE_VERSION != "xsoar" ]];
      then
        echo "Replace Cortex XSOAR for non-xsoar build."
        pushd "$ARTIFACTS_FOLDER"
        find content_packs -type f -not \( -path "*/ReleaseNotes/*" \) -exec sed -i -e 's/Cortex XSOAR/'"$PRODUCTNAME"'/gI' {} \;
        pushd content_packs; zip -r ../content_packs.zip * 1> /dev/null; popd
        rm -rf content_packs
        popd
      fi
    - section_end "Replace Cortex XSOAR"
    - section_start "Collect Tests" --collapsed
    - |
      if [ -n "${INSTANCE_TESTS}" ]; then
        echo "Skipping - not running in INSTANCE_TESTS build"
      else
        [ -n "${NIGHTLY}" ] && IS_NIGHTLY=true || IS_NIGHTLY=false
        python3 ./Tests/scripts/collect_tests/collect_tests.py -n $IS_NIGHTLY --marketplace "$MARKETPLACE_VERSION" --service_account $GCS_MARKET_KEY --graph true --override_all_packs $OVERRIDE_ALL_PACKS
      fi
    - section_end "Collect Tests"

    - section_start "Prepare Content Packs for Testing"
    - ./Tests/scripts/prepare_content_packs_for_testing.sh "$MARKETPLACE_BUCKET" "$STORAGE_BASE_PATH" "$MARKETPLACE_VERSION"
    - section_end "Prepare Content Packs for Testing"

    - section_start "Create Instances for XSOAR"
    - |
      if [[ ${MARKETPLACE_VERSION} = "xsoar" ]]; then
        echo "Creating Instances, only for XSOAR."
        [ -n "${TIME_TO_LIVE}" ] && TTL=${TIME_TO_LIVE} || TTL=300
        time python3 ./gcp/create_instance.py --env-type "$IFRA_ENV_TYPE" --outfile "$ARTIFACTS_FOLDER/env_results.json" --creds $CONTENET_BUILD_GCP --zone $GCP_ZONE
      fi
    - section_start "Upload Artifacts to GCP" --collapsed
    - ./Tests/scripts/upload_artifacts.sh
    - section_end "Upload Artifacts to GCP"
    - echo "create instances done" > "$ARTIFACTS_FOLDER/create_instances_done.txt"
    - job-done



xsoar-prepare-testing-bucket:
  variables:
    ARTIFACTS_FOLDER: "${ARTIFACTS_FOLDER_XSOAR}"
    MARKETPLACE_VERSION: "xsoar"
    MARKETPLACE_BUCKET: "$GCS_MARKET_BUCKET"
  extends:
    - .generic-prepare-testing-bucket

mpv2-prepare-testing-bucket:
  variables:
    ARTIFACTS_FOLDER: "${ARTIFACTS_FOLDER_MPV2}"
    MARKETPLACE_VERSION: "marketplacev2"
    MARKETPLACE_BUCKET: "$GCS_MARKET_V2_BUCKET"
    PRODUCTNAME: "Cortex XSIAM"
  extends:
    - .generic-prepare-testing-bucket

xpanse-prepare-testing-bucket:
  variables:
    ARTIFACTS_FOLDER: "${ARTIFACTS_FOLDER_XPANSE}"
    MARKETPLACE_VERSION: "xpanse"
    PRODUCTNAME: "Cortex XPANSE"
    MARKETPLACE_BUCKET: "$GCS_MARKET_XPANSE_BUCKET"
  extends:
    - .generic-prepare-testing-bucket

.test_content_on_xsoar_server_instances_base:
  tags:
    - gke
  extends:
    - .default-job-settings
    - .push-rule
  variables:
    ARTIFACTS_FOLDER: "${ARTIFACTS_FOLDER_XSOAR}"
    ENV_RESULTS_PATH: "${ARTIFACTS_FOLDER_XSOAR}/env_results.json"
    SERVER_TYPE: "XSOAR"
  stage: run-instances
  needs:
    - job: xsoar-prepare-testing-bucket
      optional: true
  script:
    - EXIT_CODE=0
    - !reference [.download-demisto-conf]
    - export TEMP=$(cat $ARTIFACTS_FOLDER/filter_envs.json | jq ".\"$INSTANCE_ROLE\"")
    # If instance was not created
    - |
      if [[ "$TEMP" != "true" && -z "${NIGHTLY}" ]]; then
        echo "Instance with role $INSTANCE_ROLE was not created"
        job-done
        exit 0
      fi
    - !reference [.ssh-config-setup]
    - python3 ./Tests/scripts/wait_until_server_ready.py "$INSTANCE_ROLE"
    - |
      # workaround for the hard-coded value in the sdk
      cp "$ARTIFACTS_FOLDER/env_results.json" "./artifacts/env_results.json"
      cp "$ARTIFACTS_FOLDER/filter_file.txt" "./artifacts/filter_file.txt"

    - ./Tests/scripts/install_content_and_test_integrations.sh "$INSTANCE_ROLE" "$SERVER_TYPE"|| EXIT_CODE=$?
    - cp -f $ARTIFACTS_FOLDER/conf.json Tests/conf.json
    - echo Going to sleep for 15 minutes to allow server finish indexing
    - sleep 900

    - ./Tests/scripts/run_tests.sh "$INSTANCE_ROLE" || EXIT_CODE=$?
    - |
      if [[ -f ./Tests/failed_tests.txt ]]; then
        cp ./Tests/failed_tests.txt $ARTIFACTS_FOLDER/failed_tests.txt
      fi
    - |
      if [[ -f ./Tests/succeeded_tests.txt ]]; then
        cp ./Tests/succeeded_tests.txt $ARTIFACTS_FOLDER/succeeded_tests.txt
      fi
    - |
      if [[ -f ./Tests/test_playbooks_report.json ]]; then
        cp ./Tests/test_playbooks_report.json $ARTIFACTS_FOLDER/test_playbooks_report.json
      fi

    - |
      if [ -z "${TIME_TO_LIVE}" -a "$CI_PIPELINE_SOURCE" = "contrib" ]; then
        TIME_TO_LIVE=300
      fi
      python3 ./Tests/scripts/destroy_instances.py --aritfacts-dir $ARTIFACTS_FOLDER --env-file $ARTIFACTS_FOLDER/env_results.json --instance-role "$INSTANCE_ROLE" || EXIT_CODE=$?
    - job-done
    - exit $EXIT_CODE

xsoar_server_6_8:
  extends: .test_content_on_xsoar_server_instances_base
  #  No need to trigger in case of release branch or docker update branches (non-nightly packs)
  rules:
    - !reference [.filter-non-nightly-docker-updates-rule, rules]
    - if: '$CI_PIPELINE_SOURCE =~ /^(push|contrib)$/'
  variables:
    INSTANCE_ROLE: "Server 6.8"

xsoar_server_6_9:
  extends: .test_content_on_xsoar_server_instances_base
  #  No need to trigger in case of release branch or docker update branches (non-nightly packs)
  rules:
    - !reference [.filter-non-nightly-docker-updates-rule, rules]
    - if: '$CI_PIPELINE_SOURCE =~ /^(push|contrib)$/'
  variables:
    INSTANCE_ROLE: "Server 6.9"

xsoar_server_6_10:
  extends: .test_content_on_xsoar_server_instances_base
  #  No need to trigger in case of release branch or docker update branches (non-nightly packs)
  rules:
    - !reference [.filter-non-nightly-docker-updates-rule, rules]
    - if: '$CI_PIPELINE_SOURCE =~ /^(push|contrib)$/'
  variables:
    INSTANCE_ROLE: "Server 6.10"

xsoar_server_6_11:
  extends: .test_content_on_xsoar_server_instances_base
  #  No need to trigger in case of release branch or docker update branches (non-nightly packs)
  rules:
    - !reference [.filter-non-nightly-docker-updates-rule, rules]
    - if: '$CI_PIPELINE_SOURCE =~ /^(push|contrib)$/'
  variables:
    INSTANCE_ROLE: "Server 6.11"

xsoar_server_master:
  extends:
    - .test_content_on_xsoar_server_instances_base
  #  No need to trigger in case of release branch or docker update branches (non-nightly packs)
  rules:
    - !reference [.filter-non-nightly-docker-updates-rule, rules]
    - if: '$CI_PIPELINE_SOURCE =~ /^(push|contrib)$/'
    - if: '$NIGHTLY'
      when: always
      variables:
        KUBERNETES_CPU_REQUEST: 2000m
  variables:
    INSTANCE_ROLE: "Server Master"


fan-in-nightly:
  tags:
    - gke
  stage: fan-in
  rules:
    - if: '$NIGHTLY'
      when: always
  script:
    - echo "fan in"

jobs-done-check-nightly:
  extends:
    - .jobs-done-check
  needs: ['run-unittests-and-lint', 'run-validations', 'trigger-private-build', 'mpv2-prepare-testing-bucket', 'xpanse-prepare-testing-bucket', 'xsoar-prepare-testing-bucket', 'xsiam_server_ga', 'xsoar_server_master']
  tags:
    - gke
  rules:
    - if: '$NIGHTLY'
      when: always

jobs-done-check-on-push:
  extends:
    - .push-rule
    - .jobs-done-check
  needs:
    - job: run-unittests-and-lint
      optional: true
    - job: trigger-private-build
      optional: true
    - job: validate-content-conf
      optional: true
    - job: mpv2-prepare-testing-bucket
      optional: true
    - job: xpanse-prepare-testing-bucket
      optional: true
    - job: xsoar-prepare-testing-bucket
      optional: true
    - job: xsiam_server_ga
      optional: true
    - job: xsoar_server_6_8
      optional: true
    - job: xsoar_server_6_9
      optional: true
    - job: xsoar_server_6_10
      optional: true
    - job: xsoar_server_6_11
      optional: true
    - job: xsoar_server_master
      optional: true
  tags:
    - gke


slack-notify-nightly-build:
  extends:
    - .trigger-slack-notification
  rules:
    - if: '$NIGHTLY'
      when: always
  variables:
    PIPELINE_TO_QUERY: $CI_PIPELINE_ID
    WORKFLOW: 'Content Nightly'
    JOB_NAME: 'fan-in-nightly'
    # Passes the environment variable from the parent pipeline to the child which can be useful for cases
    # when triggering pipeline with alternate env variable value passed in the API call
    SLACK_CHANNEL: $SLACK_CHANNEL
    SLACK_JOB: 'true'


.test_content_on_cloud_server_instances_base:
  tags:
    - gke
    - us-west1
  extends:
    - .default-job-settings
    - .push-rule
  variables:
    EXTRACT_PRIVATE_TESTDATA: "true"
  stage: run-instances
  script:
    - EXIT_CODE=0
    - !reference [.download-demisto-conf]
    - section_start "Are there tests to run?" --collapsed
    - |
      if ! [[ -s $ARTIFACTS_FOLDER/content_packs_to_install.txt || -s $ARTIFACTS_FOLDER/filter_file.txt ]]; then
        # The files are empty.
        echo "Not running the instance flow, no tests to run were found."
        job-done
        exit $EXIT_CODE
      fi
    - section_end "Are there tests to run?"

    - section_start "Lock Machine" --collapsed
    - cp "$ARTIFACTS_FOLDER/filter_file.txt" "./artifacts/filter_file.txt"
    - echo "Authenticating GCP"
    - gcloud auth activate-service-account --key-file="$GCS_ARTIFACTS_KEY" > $ARTIFACTS_FOLDER/logs/gauth.out 2>$ARTIFACTS_FOLDER/logs/gauth.err
    - echo "Auth done successfully"
    - ./Tests/scripts/wait_in_line_for_cloud_env.sh
    - source CloudEnvVariables
    - echo "CLOUD chosen_machine_id is $CLOUD_CHOSEN_MACHINE_ID"
    - section_end "Lock Machine"

    - section_start "Clean Machine" --collapsed
    - ./Tests/scripts/uninstall_packs_and_reset_bucket_cloud.sh
    - section_end "Clean Machine"

    - section_start "Install Packs and run Test-Module"
    - ./Tests/scripts/install_content_and_test_integrations.sh "$INSTANCE_ROLE" "$SERVER_TYPE"|| EXIT_CODE=$?
    - |
      if [[ $EXIT_CODE != 0 ]]
      then
        echo "Failed to install packs. Exiting"
        job-done
        exit $EXIT_CODE
      fi
    - section_end "Install Packs and run Test-Module"

    - section_start "Run Tests"
    - cp -f $ARTIFACTS_FOLDER/conf.json Tests/conf.json
    - ./Tests/scripts/run_tests.sh "$INSTANCE_ROLE" || EXIT_CODE=$?
    - |
      if [[ -f ./Tests/failed_tests.txt ]]; then
        cp ./Tests/failed_tests.txt $ARTIFACTS_FOLDER/failed_tests.txt
      fi
    - |
      if [[ -f ./Tests/succeeded_tests.txt ]]; then
        cp ./Tests/succeeded_tests.txt $ARTIFACTS_FOLDER/succeeded_tests.txt
      fi
    - section_end "Run Tests"

    - section_start "Test Modeling Rules"
    - |
      if [[ -s "$ARTIFACTS_FOLDER/modeling_rules_to_test.txt" ]]; then
        ./Tests/scripts/test_modeling_rules.sh || EXIT_CODE=$?
      else
        echo "No modeling rules were marked for testing during test collection"
      fi
    - section_end "Test Modeling Rules"

    - section_start "Cloud Machine information"
    - ./Tests/scripts/print_cloud_machine_details.sh
    - section_end "Cloud Machine information"

    - section_start "After script" --collapsed
    - |
      if ! [ -z "$CLOUD_CHOSEN_MACHINE_ID" ]
      then
        echo "Job finished, removing lock file"
        gcloud auth activate-service-account --key-file="$GCS_ARTIFACTS_KEY" > $ARTIFACTS_FOLDER/logs/gauth.out 2>$ARTIFACTS_FOLDER/logs/gauth.err
        gsutil rm "gs://xsoar-ci-artifacts/$GCS_LOCKS_PATH/machines_locks/*-lock-$CI_JOB_ID"
        echo "Finished removing lock file"
      fi
    - section_end "After script"
    - job-done
    - exit $EXIT_CODE

#xsiam_server_dev:
#  extends:
#    - .test_content_on_xsiam_server_instances_base
#  rules:
#    - if: '$CI_PIPELINE_SOURCE =~ /^(push|contrib)$/'
#    - if: '$NIGHTLY'
#      when: always
#  variables:
#    INSTANCE_ROLE: "XSIAM Master"
#    GCS_QUEUE_FILE: "queue-master"
#    TEST_MACHINES_LIST: "test-machines-master"


xsiam_server_ga:
  extends:
    - .test_content_on_cloud_server_instances_base
  rules:
    - !reference [.filter-non-nightly-docker-updates-rule, rules]
    - if: '$CI_PIPELINE_SOURCE =~ /^(push|contrib)$/'
    - if: '$NIGHTLY'
      when: always
  variables:
    INSTANCE_ROLE: "XSIAM"
    GCS_QUEUE_FILE: "queue-ga"
    TEST_MACHINES_LIST: "test-machines-ga"
    GCS_LOCKS_PATH: "content-locks/locks-xsiam-ga"
    CLOUD_SERVERS_FILE: "xsiam_servers_path"
    CLOUD_API_KEYS: $XSIAM_API_KEYS
    ARTIFACTS_FOLDER: "${ARTIFACTS_FOLDER_MPV2}"
    GCS_MARKET_BUCKET: "${GCS_MARKET_V2_BUCKET}"
    ENV_RESULTS_PATH: "${ARTIFACTS_FOLDER_MPV2}/env_results.json"
    GCS_SOURCE_BUCKET: "$GCS_PRODUCTION_V2_BUCKET"
    GCS_MACHINES_BUCKET: "marketplace-v2-dist-dev/upload-flow/builds-xsiam"
    SERVER_TYPE: "XSIAM"
    MARKETPLACE_NAME: "marketplacev2"
    UNREMOVABLE_PACKS: "Base"
  needs:
    - job: mpv2-prepare-testing-bucket
      optional: true

xsoar_ng_server_ga:
  extends:
    - .test_content_on_cloud_server_instances_base
  rules:
    - !reference [.filter-non-nightly-docker-updates-rule, rules]
    - if: '$CI_PIPELINE_SOURCE =~ /^(push|contrib)$/'
      when: always
  variables:
    INSTANCE_ROLE: "XSIAM"
    GCS_QUEUE_FILE: "queue-ga"
    TEST_MACHINES_LIST: "test-machines-ga"
    GCS_LOCKS_PATH: "content-locks/locks-xsoar-ng"
    CLOUD_SERVERS_FILE: "xsoar_ng_servers_path"
    CLOUD_API_KEYS: $XSOAR_NG_API_KEYS
    GCS_SOURCE_BUCKET: "${GCS_PRODUCTION_BUCKET}"
    ARTIFACTS_FOLDER: "${ARTIFACTS_FOLDER_XSOAR}"
    ENV_RESULTS_PATH: "${ARTIFACTS_FOLDER_XSOAR}/env_results.json"
    GCS_MACHINES_BUCKET: "marketplace-dist-dev/upload-flow/builds-xsoar-ng"
    SERVER_TYPE: "XSIAM"
    MARKETPLACE_NAME: "xsoar"
    UNREMOVABLE_PACKS: "Base"
  needs:
    - job: xsoar-prepare-testing-bucket
      optional: true
  allow_failure: true


test-upload-flow:
  tags:
    - gke
  extends:
    - .default-job-settings
  rules:
    - !reference [.filter-non-nightly-docker-updates-rule, rules]
    - if: '$CI_PIPELINE_SOURCE =~ /^(push|contrib)$/'
  variables:
    ALL_BUCKETS: "$GCS_MARKET_BUCKET_DEV,$GCS_MARKET_V2_BUCKET_DEV"
  stage: unittests-and-validations
  script:
    - |
    - section_start "Checks Whether to Trigger a Test Upload"
    - SHOULD_SKIP_TEST_UPLOAD=$(./Utils/should_trigger_test_upload.sh)
    - if [ -z "$SHOULD_SKIP_TEST_UPLOAD" ]; then
    -   echo "No upload-flow related files were modified, skipping upload test"
    -   exit 0
    - fi
    - echo "Found modified files that should be tested in upload-flow"
    - section_end "Checks Whether to Trigger a Test Upload"

    - section_start "Create Testing Branch"
    - export BRANCH="${CI_COMMIT_BRANCH}-upload_test_branch-$(date +%s)"
    - python3 ./Utils/test_upload_flow/create_test_branch.py -tb $BRANCH -a $ARTIFACTS_FOLDER -g $GITLAB_PUSH_TOKEN
    - echo $BRANCH
    - section_end "Create Testing Branch"

    - section_start "Trigger Test Upload Flow On Testing Branch"
    # retry mechanism for trigger upload pipeline in case it failed because of gitlab connectivity issues.
    - for _ in {1..3}; do
    -   export pipeline_id=$(./Utils/trigger_test_upload_flow.sh -ct $GITLAB_SVC_USER_TOKEN -g -b $BRANCH | jq .id)
    -   if [ "${pipeline_id}" != "null" ]; then
    -     break
    -   fi
    -   echo "Sleeping for 10 seconds before retrying"
    -   sleep 10
    - done
    - echo "Successful triggered test upload - https://code.pan.run/xsoar/content/-/pipelines/$pipeline_id"  # disable-secrets-detection
    - section_end "Trigger Test Upload Flow On Testing Branch"

    - section_start "Wait For Upload To Finish"
    - python3 ./Utils/test_upload_flow/wait_for_upload.py -p $pipeline_id -g $GITLAB_API_TOKEN
    - section_end "Wait For Upload To Finish"

    - section_start "Verify Created Testing Bucket"
    - current_storage_base_path="upload-flow/builds/$BRANCH/$pipeline_id/content/packs"
    - python3 ./Utils/test_upload_flow/verify_bucket.py -a $ARTIFACTS_FOLDER -s $GCS_MARKET_KEY -sb $current_storage_base_path -b $ALL_BUCKETS
    - section_end "Verify Created Testing Bucket"

<<<<<<< HEAD
handle-dev-secrets:
  tags:
    - gke
  extends:
    - .default-job-settings
  variables:
    master_branch_name: master
  rules:
    - !reference [ .filter-non-nightly-docker-updates-rule, rules ]
    - if: '$CI_PIPELINE_SOURCE =~ /^(push)$/ && $CI_COMMIT_BRANCH == $master_branch_name'
  stage: unittests-and-validations
  script:
    - |
    - ./Tests/scripts/download_demisto_conf.sh  >> $ARTIFACTS_FOLDER/logs/installations.log
    - python3 ./Tests/scripts/merge_and_delete_dev_secrets.py -sa "$GSM_SERVICE_ACCOUNT" -gpidd "$GSM_PROJECT_ID_DEV" -gpidp "$GSM_PROJECT_ID"
=======
.server_test_playbooks_report:
  stage: test_playbooks_report
  rules:
    - if: '$NIGHTLY'
  extends:
    - .default-job-settings
  variables:
    ARTIFACTS_FOLDER: "${ARTIFACTS_FOLDER_XSOAR}"
  script:
    - python3 ./Tests/Marketplace/print_testplaybook_summary.py --failed_tests_path $ARTIFACTS_FOLDER/failed_tests.txt --succeeded_tests_path $ARTIFACTS_FOLDER/succeeded_tests.txt


xsoar_server_master-test_playbooks_results:
  extends: .server_test_playbooks_report
  needs: ["xsoar_server_master"]

xsiam_server_ga-test_playbooks_results:
  extends: .server_test_playbooks_report
  needs: ["xsiam_server_ga"]

>>>>>>> aa4ee2f3
<|MERGE_RESOLUTION|>--- conflicted
+++ resolved
@@ -610,7 +610,6 @@
     - python3 ./Utils/test_upload_flow/verify_bucket.py -a $ARTIFACTS_FOLDER -s $GCS_MARKET_KEY -sb $current_storage_base_path -b $ALL_BUCKETS
     - section_end "Verify Created Testing Bucket"
 
-<<<<<<< HEAD
 handle-dev-secrets:
   tags:
     - gke
@@ -626,7 +625,7 @@
     - |
     - ./Tests/scripts/download_demisto_conf.sh  >> $ARTIFACTS_FOLDER/logs/installations.log
     - python3 ./Tests/scripts/merge_and_delete_dev_secrets.py -sa "$GSM_SERVICE_ACCOUNT" -gpidd "$GSM_PROJECT_ID_DEV" -gpidp "$GSM_PROJECT_ID"
-=======
+
 .server_test_playbooks_report:
   stage: test_playbooks_report
   rules:
@@ -647,4 +646,3 @@
   extends: .server_test_playbooks_report
   needs: ["xsiam_server_ga"]
 
->>>>>>> aa4ee2f3
