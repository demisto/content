.push-rule:
  rules:
    - if: '$CI_PIPELINE_SOURCE =~ /^(push|contrib)$/'


trigger-private-build:
  tags:
    - gke
  needs: []
  stage: unittests-and-validations
  extends:
    - .default-job-settings
  rules:
    - if: '$CI_COMMIT_BRANCH =~ /pull\/[0-9]+/'
      when: never
    - if: '$CI_PIPELINE_SOURCE =~ /^(push|contrib)$/'
    - if: '$NIGHTLY'
  script:
    - echo "====Trigger Private Build===="
    - python3 Utils/trigger_private_build.py --github-token $GITHUB_TOKEN
    - sleep 60
    - python3 Utils/get_private_build_status.py --github-token $GITHUB_TOKEN
  timeout: 2 hours


.create-release-notes-and-common-docs:
  - section_start "Create Release Notes and Common Server Documentation" --collapsed
  - echo "Creating Release Notes and Content Descriptor"
  - python3 Utils/release_notes_generator.py $CONTENT_VERSION $GIT_SHA1 $CI_BUILD_ID --output $ARTIFACTS_FOLDER/packs-release-notes.md --github-token $GITHUB_TOKEN
  - cp content-descriptor.json $ARTIFACTS_FOLDER
  - ./Documentation/commonServerDocs.sh
  - section_end "Create Release Notes and Common Server Documentation"

# runs in circle for the on-push flow (because we need to run it there for contributors anyways)
run-unittests-and-lint:
  extends:
    - .run-unittests-and-lint
  rules:
    - if: '$BUCKET_UPLOAD == "true"'
      when: never
    - if: '$DEMISTO_SDK_NIGHTLY != "true"'


# runs in circle for the on-push flow (because we need to run it there for contributors anyways)
run-validations:
  extends:
    - .run-validations
  rules:
    - if: '$NIGHTLY'

# runs in gitlab for the on-push flow, on every new commit pushed to the branch.
validate-content-conf:
  tags:
    - gke
  stage: unittests-and-validations
  needs: []
  extends:
    - .default-job-settings
  rules:
    - if: '$CI_PIPELINE_SOURCE =~ /^(push)$/ && $CI_COMMIT_BRANCH !~ /^[0-9]{2}\.[0-9]{1,2}\.[0-9]$/'
  script:
    - section_start "Validate content-test-conf Branch Merged"
    - |
      if [[ $CI_COMMIT_BRANCH = "master" ]]; then
        echo "Skipping, Should not run on master branch."
      else
        # replace slashes ('/') in the branch name, if exist, with underscores ('_')
        UNDERSCORE_CI_BRANCH=${CI_COMMIT_BRANCH//\//_}
        RESP=$(curl --location --request GET "https://code.pan.run/api/v4/projects/3734/repository/branches?search=$UNDERSCORE_CI_BRANCH" --header "PRIVATE-TOKEN: $GITLAB_API_READ_TOKEN") # disable-secrets-detection
        if [ "$RESP" != "[]" ]; then
            echo "Found a branch with the same name in contest-test-conf- $UNDERSCORE_CI_BRANCH."
            echo "Merge it in order to merge the current branch into content repo."
            exit 1
        fi
            echo "No branch with the name *$UNDERSCORE_CI_BRANCH* were found in contest-test-conf repo."
      fi
    - section_end "Validate content-tesgt-conf Branch Merged"

create-instances:
  tags:
    - gke
  extends:
    - .default-job-settings
  rules:
    - if: '$CI_PIPELINE_SOURCE =~ /^(push|contrib)$/'
    - if: '$NIGHTLY'
    - if: '$INSTANCE_TESTS'
  cache:
    policy: pull-push
  variables:
    ARTIFACTS_FOLDER: "${ARTIFACTS_FOLDER_XSOAR}"
    KUBERNETES_CPU_REQUEST: 1000m
  needs: []
  stage: create-instances
  script:
    - !reference [.download-demisto-conf]
    - !reference [.create-id-set-xsoar]
    - !reference [.create-release-notes-and-common-docs]

    - section_start "Create Content Artifacts and Update Conf" --collapsed
    - demisto-sdk create-content-artifacts -a $ARTIFACTS_FOLDER --cpus 8 --content_version $CONTENT_VERSION --marketplace "xsoar" -fbi -idp ./Tests/id_set.json >> $ARTIFACTS_FOLDER/logs/create_content_artifacts.log
    - gcloud auth activate-service-account --key-file="$GCS_ARTIFACTS_KEY"
    - successful_feature_branch_build=$(gsutil ls "gs://xsoar-ci-artifacts/content/$FEATURE_BRANCH_NAME/*" | tail -n 1 | grep -o -E "content/$FEATURE_BRANCH_NAME/[0-9]*")
    - echo $successful_feature_branch_build
    - python3 Utils/merge_content_new_zip.py -f $FEATURE_BRANCH_NAME -b $successful_feature_branch_build
    - zip -j $ARTIFACTS_FOLDER/uploadable_packs.zip $ARTIFACTS_FOLDER/uploadable_packs/* >> $ARTIFACTS_FOLDER/logs/zipping_uploadable_packs.log || echo "failed to zip the uploadable packs, ignoring the failure"
    - rm -rf $ARTIFACTS_FOLDER/uploadable_packs
    - cp "./Tests/conf.json" "$ARTIFACTS_FOLDER/conf.json"
    - section_end "Create Content Artifacts and Update Conf"
<<<<<<< HEAD
    - section_start "Collect Tests V2"
=======

    - section_start "Collect Tests"
>>>>>>> 51ae35bb
    - |
      if [ -n "${INSTANCE_TESTS}" ]; then
        echo "Skipping - not running in INSTANCE_TESTS build"
      else
        [ -n "${NIGHTLY}" ] && IS_NIGHTLY=true || IS_NIGHTLY=false
        python3 ./Tests/scripts/collect_tests/collect_tests.py -n $IS_NIGHTLY --marketplace "xsoar" --service_account $GCS_MARKET_KEY
      fi
    - section_end "Collect Tests"
    
    - section_start "Calculate Packs Dependencies" --collapsed
    - demisto-sdk find-dependencies -idp ./Tests/id_set.json --output-path $ARTIFACTS_FOLDER/packs_dependencies.json --all-packs-dependencies
    - section_end "Calculate Packs Dependencies"

    - section_start "Prepare Content Packs for Testing"
    - ./Tests/scripts/prepare_content_packs_for_testing.sh "$GCS_MARKET_BUCKET" "$STORAGE_BASE_PATH"
    - section_end "Prepare Content Packs for Testing"

    - section_start "Create Instances"
    - |
      [ -n "${TIME_TO_LIVE}" ] && TTL=${TIME_TO_LIVE} || TTL=300
      python3 ./Tests/scripts/awsinstancetool/aws_instance_tool.py -envType "$IFRA_ENV_TYPE" -timetolive $TTL -outfile "$ARTIFACTS_FOLDER/env_results.json"
    - section_end "Create Instances"

    - section_start "Upload Artifacts to GCP" --collapsed
    - ./Tests/scripts/upload_artifacts.sh
    - section_end "Upload Artifacts to GCP"
    - echo "create instances done" > "$ARTIFACTS_FOLDER/create_instances_done.txt"

prepare-testing-bucket-mpv2:
  tags:
    - gke
  extends:
    - .default-job-settings
  rules:
    - if: '$CI_PIPELINE_SOURCE =~ /^(push|contrib)$/'
    - if: '$NIGHTLY'
  cache:
    policy: pull-push
  variables:
    ARTIFACTS_FOLDER: "${ARTIFACTS_FOLDER_MPV2}"
    KUBERNETES_CPU_REQUEST: 1000m
  needs: []
  stage: create-instances
  script:
    - !reference [.download-demisto-conf]
    - !reference [.create-id-set-mp-v2]
    - !reference [.create-release-notes-and-common-docs]

    - section_start "Create Content Artifacts and Update Conf" --collapsed
    - demisto-sdk create-content-artifacts -a $ARTIFACTS_FOLDER --cpus 8 --content_version $CONTENT_VERSION --marketplace "marketplacev2" --no-zip -fbi -idp ./Tests/id_set.json >> $ARTIFACTS_FOLDER/logs/create_content_artifacts.log
    - zip -j $ARTIFACTS_FOLDER/uploadable_packs_mpv2.zip $ARTIFACTS_FOLDER/uploadable_packs/* >> $ARTIFACTS_FOLDER/logs/zipping_uploadable_packs.log || echo "failed to zip the uploadable packs, ignoring the failure"
    - rm -rf $ARTIFACTS_FOLDER/uploadable_packs
    - cp "./Tests/conf.json" "$ARTIFACTS_FOLDER/conf.json"
    - section_end "Create Content Artifacts and Update Conf"

    - section_start "Calculate Packs Dependencies" --collapsed
    - demisto-sdk find-dependencies -idp Tests/id_set.json --all-packs-dependencies -o $ARTIFACTS_FOLDER/packs_dependencies.json
    - section_end "Calculate Packs Dependencies"

    - section_start "Replace Cortex XSOAR" --collapsed
    - pushd "$ARTIFACTS_FOLDER"
    - find content_packs -type f -not \( -path "*/ReleaseNotes/*" \) -exec sed -i -e 's/Cortex XSOAR/'"$PRODUCT_NAME"'/gI' {} \;
    - pushd content_packs; zip -r ../content_packs.zip *; popd
    - pushd all_content; zip -r ../all_content.zip *; popd
    - pushd content_new; zip -r ../content_new.zip *; popd
    - pushd content_test; zip -r ../content_test.zip *; popd
    - rm -rf content_packs all_content content_new content_test
    - popd
    - section_end "Replace Cortex XSOAR"

    - section_start "Collect Tests and Content Packs"
    - |
      [ -n "${NIGHTLY}" ] && IS_NIGHTLY=true || IS_NIGHTLY=false
      python3 ./Tests/scripts/collect_tests/collect_tests.py -n $IS_NIGHTLY --marketplace "marketplacev2" --service_account $GCS_MARKET_KEY
    - section_end "Collect Tests and Content Packs"
    
    - section_start "Collect Tests V2"
    - |
      [ -n "${NIGHTLY}" ] && IS_NIGHTLY=true || IS_NIGHTLY=false
      python3 ./Tests/scripts/collect_tests/collect_tests.py -n $IS_NIGHTLY --marketplace "marketplacev2" --service_account $GCS_MARKET_KEY
    - section_end "Collect Tests V2"

    - section_start "Prepare Content Packs for Testing"
    - ./Tests/scripts/prepare_content_packs_for_testing.sh "$GCS_MARKET_V2_BUCKET" "$STORAGE_BASE_PATH" "marketplacev2"
    - section_end "Prepare Content Packs for Testing"

    - section_start "Upload Artifacts to GCP" --collapsed
    - ./Tests/scripts/upload_artifacts.sh
    - section_end "Upload Artifacts to GCP"
    - echo "create instances done" > "$ARTIFACTS_FOLDER/create_instances_done.txt"

.test_content_on_xsoar_server_instances_base:
  tags:
    - gke
  extends:
    - .default-job-settings
    - .push-rule
  variables:
    ARTIFACTS_FOLDER: "${ARTIFACTS_FOLDER_XSOAR}"
    ENV_RESULTS_PATH: "${ARTIFACTS_FOLDER_XSOAR}/env_results.json"
    SERVER_TYPE: "XSOAR"
  needs: ["create-instances"]
  stage: run-instances
  script:
    - '[[ "create instances done" = $(cat "$ARTIFACTS_FOLDER/create_instances_done.txt" 2> /dev/null) ]] || (echo "this is a known issue with GitLab pipline please mention @esharf in your PR" && exit 1)'
    - EXIT_CODE=0
    - !reference [.download-demisto-conf]
    - export TEMP=$(cat $ARTIFACTS_FOLDER/filter_envs.json | jq ".\"$INSTANCE_ROLE\"")
# If instance was not created
    - |
      if [[ "$TEMP" != "true" && -z "${NIGHTLY}" ]]; then
        echo "Instance with role $INSTANCE_ROLE was not created"
        exit 0
      fi
    - !reference [.open-ssh-tunnel]
    - python3 ./Tests/scripts/wait_until_server_ready.py "$INSTANCE_ROLE"
    - |
      # workaround for the hard-coded value in the sdk
      cp "$ARTIFACTS_FOLDER/env_results.json" "./artifacts/env_results.json"
      cp "$ARTIFACTS_FOLDER/filter_file.txt" "./artifacts/filter_file.txt"

    - ./Tests/scripts/install_content_and_test_integrations.sh "$INSTANCE_ROLE" "$SERVER_TYPE"|| EXIT_CODE=$?
    - cp -f $ARTIFACTS_FOLDER/conf.json Tests/conf.json
    - echo Going to sleep for 60 seconds to allow server finish indexing
    - sleep 60

    - ./Tests/scripts/run_tests.sh "$INSTANCE_ROLE" || EXIT_CODE=$?
    - |
      if [[ -f ./Tests/failed_tests.txt ]]; then
        cp ./Tests/failed_tests.txt $ARTIFACTS_FOLDER/failed_tests.txt
      fi
    - |
      if [[ -f ./Tests/succeeded_tests.txt ]]; then
        cp ./Tests/succeeded_tests.txt $ARTIFACTS_FOLDER/succeeded_tests.txt
      fi
    - |
      if [[ -f ./Tests/test_playbooks_report.json ]]; then
        cp ./Tests/test_playbooks_report.json $ARTIFACTS_FOLDER/test_playbooks_report.json
      fi

    - |
      if [ -z "${TIME_TO_LIVE}" -a "$CI_PIPELINE_SOURCE" = "contrib" ]; then
        TIME_TO_LIVE=300
      fi
      python3 ./Tests/scripts/destroy_instances.py $ARTIFACTS_FOLDER $ARTIFACTS_FOLDER/env_results.json "$INSTANCE_ROLE" "$TIME_TO_LIVE" || EXIT_CODE=$?
    - exit $EXIT_CODE


xsoar_server_6_5:
  extends: .test_content_on_xsoar_server_instances_base
  #  No need to trigger in case of release branch
  rules:
    - if: '$CI_PIPELINE_SOURCE =~ /^(push|contrib)$/ && $CI_COMMIT_BRANCH !~ /^[0-9]{2}\.[0-9]{1,2}\.[0-9]$/'
  variables:
    INSTANCE_ROLE: "Server 6.5"


xsoar_server_6_6:
  extends: .test_content_on_xsoar_server_instances_base
  #  No need to trigger in case of release branch
  rules:
    - if: '$CI_PIPELINE_SOURCE =~ /^(push|contrib)$/ && $CI_COMMIT_BRANCH !~ /^[0-9]{2}\.[0-9]{1,2}\.[0-9]$/'
  variables:
    INSTANCE_ROLE: "Server 6.6"

xsoar_server_6_8:
  extends: .test_content_on_xsoar_server_instances_base
  #  No need to trigger in case of release branch
  rules:
    - if: '$CI_PIPELINE_SOURCE =~ /^(push|contrib)$/ && $CI_COMMIT_BRANCH !~ /^[0-9]{2}\.[0-9]{1,2}\.[0-9]$/'
  variables:
    INSTANCE_ROLE: "Server 6.8"

xsoar_server_master:
  extends:
    - .test_content_on_xsoar_server_instances_base
  #  No need to trigger in case of release branch
  rules:
    - if: '$CI_PIPELINE_SOURCE =~ /^(push|contrib)$/ && $CI_COMMIT_BRANCH !~ /^[0-9]{2}\.[0-9]{1,2}\.[0-9]$/'
    - if: '$NIGHTLY'
      when: always
  variables:
    INSTANCE_ROLE: "Server Master"


fan-in-nightly:
  tags:
    - gke
  stage: fan-in
  rules:
    - if: '$NIGHTLY'
      when: always
  script:
    - echo "fan in"


slack-notify-nightly-build:
  extends:
    - .trigger-slack-notification
  rules:
    - if: '$NIGHTLY'
      when: always
  variables:
    PIPELINE_TO_QUERY: $CI_PIPELINE_ID
    WORKFLOW: 'Content Nightly'
    JOB_NAME: 'fan-in-nightly'
    # Passes the environment variable from the parent pipeline to the child which can be useful for cases
    # when triggering pipeline with alternate env variable value passed in the API call
    SLACK_CHANNEL: $SLACK_CHANNEL
    SLACK_JOB: 'true'


.test_content_on_xsiam_server_instances_base:
  tags:
    - gke
    - us-west1
  extends:
    - .default-job-settings
    - .push-rule
  variables:
    ARTIFACTS_FOLDER: "${ARTIFACTS_FOLDER_MPV2}"
    GCS_MARKET_BUCKET: "${GCS_MARKET_V2_BUCKET}"
    ENV_RESULTS_PATH: "${ARTIFACTS_FOLDER_MPV2}/env_results.json"
    SERVER_TYPE: "XSIAM"
  needs: ["prepare-testing-bucket-mpv2"]
  stage: run-instances
  script:
    - '[[ "create instances done" = $(cat "$ARTIFACTS_FOLDER/create_instances_done.txt" 2> /dev/null) ]] || (echo "this is a known issue with GitLab pipline please mention @esharf in your PR" && exit 1)'
    - EXIT_CODE=0
    - !reference [.download-demisto-conf]

    - section_start "Are there tests to run?" --collapsed
    - |
      if ! [[ -s $ARTIFACTS_FOLDER/content_packs_to_install.txt || -s $ARTIFACTS_FOLDER/filter_file.txt ]]; then
        # The files are empty.
        echo "Not running XSIAM instance flow, no tests to run were found."
        exit $EXIT_CODE
      fi
    - section_end "Are there tests to run?"

    - section_start "Lock XSIAM Machine" --collapsed
    - cp "$ARTIFACTS_FOLDER/filter_file.txt" "./artifacts/filter_file.txt"
    - echo "Authenticating GCP"
    - gcloud auth activate-service-account --key-file="$GCS_ARTIFACTS_KEY" > auth.out 2>&1
    - echo "Auth done successfully"
    - ./Tests/scripts/wait_in_line_for_xsiam_env.sh
    - source XSIAMEnvVariables
    - echo "XSIAM chosen_machine_id is $XSIAM_CHOSEN_MACHINE_ID"
    - section_end "Lock XSIAM Machine"

    - section_start "Clean XSIAM Machine" --collapsed
    - ./Tests/scripts/uninstall_packs_and_reset_bucket_xsiam.sh
    - section_end "Clean XSIAM Machine"

    - section_start "Install Packs and run Test-Module"
    - ./Tests/scripts/install_content_and_test_integrations.sh "$INSTANCE_ROLE" "$SERVER_TYPE"|| EXIT_CODE=$?
    - section_end "Install Packs and run Test-Module"

    - section_start "Run Tests"
    - cp -f $ARTIFACTS_FOLDER/conf.json Tests/conf.json
    - ./Tests/scripts/run_tests.sh "$INSTANCE_ROLE" || EXIT_CODE=$?
    - |
      if [[ -f ./Tests/failed_tests.txt ]]; then
        cp ./Tests/failed_tests.txt $ARTIFACTS_FOLDER/failed_tests.txt
      fi
    - |
      if [[ -f ./Tests/succeeded_tests.txt ]]; then
        cp ./Tests/succeeded_tests.txt $ARTIFACTS_FOLDER/succeeded_tests.txt
      fi
    - section_end "Run Tests"

    - section_start "XSIAM Machine information"
    - ./Tests/scripts/print_xsiam_machine_details.sh
    - section_end "XSIAM Machine information"

    - section_start "After script" --collapsed
    - |
      if ! [ -z "$XSIAM_CHOSEN_MACHINE_ID" ]
      then
        echo "Job finished, removing lock file"
        gcloud auth activate-service-account --key-file="$GCS_ARTIFACTS_KEY" > auth.out 2>&1
        gsutil rm "gs://xsoar-ci-artifacts/content-locks-xsiam/*-lock-$CI_JOB_ID"
        echo "Finished removing lock file"
      fi
    - section_end "After script"
    - exit $EXIT_CODE


#xsiam_server_dev:
#  extends:
#    - .test_content_on_xsiam_server_instances_base
#  rules:
#    - if: '$CI_PIPELINE_SOURCE =~ /^(push|contrib)$/ && $CI_COMMIT_BRANCH !~ /^[0-9]{2}\.[0-9]{1,2}\.[0-9]$/'
#    - if: '$NIGHTLY'
#      when: always
#  variables:
#    INSTANCE_ROLE: "XSIAM Master"
#    GCS_QUEUE_FILE: "queue-master"
#    TEST_MACHINES_LIST: "test-machines-master"


xsiam_server_ga:
  extends:
    - .test_content_on_xsiam_server_instances_base
  rules:
    - if: '$CI_PIPELINE_SOURCE =~ /^(push|contrib)$/ && $CI_COMMIT_BRANCH !~ /^[0-9]{2}\.[0-9]{1,2}\.[0-9]$/'
    - if: '$NIGHTLY'
      when: always
  variables:
<<<<<<< HEAD
    INSTANCE_ROLE: "XSIAM Master"
    GCS_QUEUE_FILE: "queue-master"
    TEST_MACHINES_LIST: "test-machines-master"

test_upload_flow:
  tags:
    - gke
  extends:
    - .default-job-settings
  rules:
    - if: '$CI_PIPELINE_SOURCE =~ /^(push|contrib)$/'
    - if: '$NIGHTLY'
  variables:
    ARTIFACTS_FOLDER: "${ARTIFACTS_FOLDER}"
    CURRENT_BRANCH: "$CI_COMMIT_BRANCH"
  stage: unittests-and-validations
  script:
    - |
      if !$(git diff origin/master upload_testing_flow --name-only | grep -q "Tests/\|Utils/") ; then                                                                            16:33:03
        echo "No upload related files were modified, skipping upload test "
        exit 0
      fi
    - section_start "Create Testing Branch"
    - export branch=$(python3 ./Utils/test_upload_flow/create_test_branch.py -a $ARTIFACTS_FOLDER -g $GITLAB_PUSH_TOKEN)
    - section_end "Create Testing Branch"
    - section_start "Trigger Test Upload Flow On Testing Branch"
    - branch="$ARTIFACTS_FOLDER/create_test_branch.log" tail -n 1
    - export pipeline_id=$(./Utils/trigger_test_upload_flow.sh -ct $GITLAB_SVC_USER_TOKEN -g -b $branch| jq .id)
    - echo "Triggered a test upload with pipeline id" $pipeline_id
    - section_end "Trigger Test Upload Flow On Testing Branch"
    - section_start "Wait For Upload To Finish"
    - python3 ./Utils/test_upload_flow/wait_for_upload.py -p $pipeline_id -g $GITLAB_API_TOKEN
    - section_end "Wait For Upload To Finish"
    - section_start "Verify Created Testing Bucket"
    - test_upload_storage_base_path=upload-flow/builds
    - current_storage_base_path="$test_upload_storage_base_path/$branch/$pipeline_id/content/packs"
    - python3 ./Utils/test_upload_flow/verify_bucket.py -a $ARTIFACTS_FOLDER -s $GCS_MARKET_KEY -b 'marketplace-dist-dev' -sb $current_storage_base_path
    - python3 ./Utils/test_upload_flow/verify_bucket.py -a $ARTIFACTS_FOLDER -s $GCS_MARKET_KEY -b 'marketplace-v2-dist-dev' -sb $current_storage_base_path
    - section_end "Verify Created Testing Bucket"
=======
    INSTANCE_ROLE: "XSIAM 1.2"
    GCS_QUEUE_FILE: "queue-ga"
    TEST_MACHINES_LIST: "test-machines-ga"
>>>>>>> 51ae35bb
<|MERGE_RESOLUTION|>--- conflicted
+++ resolved
@@ -107,12 +107,8 @@
     - rm -rf $ARTIFACTS_FOLDER/uploadable_packs
     - cp "./Tests/conf.json" "$ARTIFACTS_FOLDER/conf.json"
     - section_end "Create Content Artifacts and Update Conf"
-<<<<<<< HEAD
-    - section_start "Collect Tests V2"
-=======
 
     - section_start "Collect Tests"
->>>>>>> 51ae35bb
     - |
       if [ -n "${INSTANCE_TESTS}" ]; then
         echo "Skipping - not running in INSTANCE_TESTS build"
@@ -422,10 +418,9 @@
     - if: '$NIGHTLY'
       when: always
   variables:
-<<<<<<< HEAD
-    INSTANCE_ROLE: "XSIAM Master"
-    GCS_QUEUE_FILE: "queue-master"
-    TEST_MACHINES_LIST: "test-machines-master"
+    INSTANCE_ROLE: "XSIAM 1.2"
+    GCS_QUEUE_FILE: "queue-ga"
+    TEST_MACHINES_LIST: "test-machines-ga"
 
 test_upload_flow:
   tags:
@@ -461,9 +456,4 @@
     - current_storage_base_path="$test_upload_storage_base_path/$branch/$pipeline_id/content/packs"
     - python3 ./Utils/test_upload_flow/verify_bucket.py -a $ARTIFACTS_FOLDER -s $GCS_MARKET_KEY -b 'marketplace-dist-dev' -sb $current_storage_base_path
     - python3 ./Utils/test_upload_flow/verify_bucket.py -a $ARTIFACTS_FOLDER -s $GCS_MARKET_KEY -b 'marketplace-v2-dist-dev' -sb $current_storage_base_path
-    - section_end "Verify Created Testing Bucket"
-=======
-    INSTANCE_ROLE: "XSIAM 1.2"
-    GCS_QUEUE_FILE: "queue-ga"
-    TEST_MACHINES_LIST: "test-machines-ga"
->>>>>>> 51ae35bb
+    - section_end "Verify Created Testing Bucket"