.push-rule:
  rules:
    - if: '$CI_PIPELINE_SOURCE =~ /^(push)$/'


.download-configuration: &download_demisto_conf
  - echo "======= Download configuration ========"
  - ./Tests/scripts/download_demisto_conf.sh  >> $ARTIFACTS_FOLDER/logs/installations.log

.notify-slack:
  after_script:
    - echo "=====Notify Slack====="
    - |
      if [ -n "${SLACK_ONLY_IF}" ]; then
        ./Tests/scripts/slack_notifier.sh "$SLACK_TEST_TYPE" "$SLACK_ENV_RESULTS" "$SLACK_CHANNEL"
      else
        echo "Skipping Slack"
      fi

run-unittests-and-lint:
  needs: []
  stage: unittests-and-validations
  rules:
    - if: '$FORCE_BUCKET_UPLOAD != "true"'
  artifacts:
    expire_in: 48 hrs
    paths:
      - /builds/xsoar/content/unit-tests
      - /builds/xsoar/content/artifacts/*
  extends:
    - .default-job-settings
    - .notify-slack
  variables:
    SLACK_TEST_TYPE: "unittests"
    SLACK_ENV_RESULTS: $ENV_RESULTS_PATH
    SLACK_ONLY_IF: $BUCKET_UPLOAD
  script:
    - echo "====Trigger Private Build===="
    - |
      if [[ -n $FORCE_BUCKET_UPLOAD || -n $BUCKET_UPLOAD || $CI_COMMIT_BRANCH =~ pull/[0-9]+ ]] || [[ -n $SKIP_PRIVATE_BUILD ]]; then
        echo "Skipping - not running in bucket upload, contrib branches or id skip is enabled."
      else
        python3 Utils/trigger_private_build.py --github-token $GITHUB_TOKEN
      fi
    - echo "====Test Infrustracture===="
    - python3 -m pytest ./Tests/scripts/infrastructure_tests/ -v
    - python3 -m pytest ./Tests/Marketplace/Tests/ -v
    - python3 -m pytest ./Tests/scripts/utils/tests -v
    - python3 -m pytest ./Tests/tests -v
    - python3 -m pytest ./Tests/private_build/ -v
    - python3 -m pytest Utils -v
    - |
      if [ -n "${DEMISTO_SDK_NIGHTLY}" ] ; then
      ./Tests/scripts/sdk_pylint_check.sh
      fi
    - echo "====Run Unit Testing and Lint===="
    - |
      if [[ -n $FORCE_BUCKET_UPLOAD || -n $BUCKET_UPLOAD ]] && [[ "$(echo "$GCS_MARKET_BUCKET" | tr '[:upper:]' '[:lower:]')" != "marketplace-dist" ]]; then
        echo "Skipping validations when uploading to a test bucket."
      else
        echo "demisto-sdk version: $(demisto-sdk --version)"
        echo "mypy version: $(mypy --version)"
        echo "flake8 py2 version: $(python2 -m flake8 --version)"
        echo "flake8 py3 version: $(python3 -m flake8 --version)"
        echo "bandit py2 version: $(python2 -m bandit --version 2>&1)"
        echo "bandit py3 version: $(python3 -m bandit --version 2>&1)"
        echo "vulture py2 version: $(python2 -m vulture --version 2>&1)"
        echo "vulture py3 version: $(python3 -m vulture --version 2>&1)"
        SHOULD_LINT_ALL=$(./Tests/scripts/should_lint_all.sh)
        mkdir ./unit-tests
        if [ -n "$SHOULD_LINT_ALL" ]; then
          echo -e  "----------\nLinting all because:\n${SHOULD_LINT_ALL}\n----------"
          demisto-sdk lint -p 8 -a -q --test-xml ./unit-tests --log-path $ARTIFACTS_FOLDER --failure-report $ARTIFACTS_FOLDER
        else
          demisto-sdk lint -p 8 -g -v --test-xml ./unit-tests --log-path $ARTIFACTS_FOLDER --failure-report $ARTIFACTS_FOLDER
        fi
      fi
    - echo "====Get Private Build Status===="
    - |
      if [[ -n $FORCE_BUCKET_UPLOAD || -n $BUCKET_UPLOAD || $CI_COMMIT_BRANCH =~ pull/[0-9]+ || -n $SKIP_PRIVATE_BUILD ]]; then
        echo "Skipping - not running in bucket upload, contrib branches or id skip is enabled."
      else
        python3 Utils/get_private_build_status.py --github-token $GITHUB_TOKEN
      fi

run-validations:
  stage: unittests-and-validations
  extends:
    - .default-job-settings
  needs: []
  rules:
    - if: '$FORCE_BUCKET_UPLOAD != "true"'
  artifacts:
    expire_in: 48 hrs
    paths:
      - /builds/xsoar/content/artifacts/*
  script:
    - echo "====Look For Secrets===="
    - demisto-sdk secrets --post-commit --ignore-entropy
    - echo "====Create id set===="
    - demisto-sdk create-id-set -o ./Tests/id_set.json > $ARTIFACTS_FOLDER/logs/create_id_set.log
    - cp ./Tests/id_set.json $ARTIFACTS_FOLDER
    - echo "====Merge public and private id sets===="
    - |
      if [[ $CI_COMMIT_BRANCH =~ pull/[0-9]+ ]]; then
          echo "Skipping, Should not run on contributor's branch."
      else
        gcloud auth activate-service-account --key-file="$GCS_MARKET_KEY" > auth.out
        echo "successfully activated google cloud service account"

        echo "Download private ID set"
        gsutil cp "gs://marketplace-dist/content/private_id_set.json" $ARTIFACTS_FOLDER/unified_id_set.json
        echo "successfully downloaded private ID set"
        gcloud auth revoke $GCS_ARTIFACTS_ACCOUNT_NAME

        echo "Merge public and private ID sets"
        demisto-sdk merge-id-sets -i1 ./Tests/id_set.json -i2 $ARTIFACTS_FOLDER/unified_id_set.json -o $ARTIFACTS_FOLDER/unified_id_set.json
        echo "successfully merged public and private ID sets"
      fi
    - echo "====Update Tests===="
    - python3 ./Tests/scripts/update_conf_json.py
    - cp "./Tests/conf.json" "$ARTIFACTS_FOLDER/conf.json"
    - echo "====Validate Files and Yaml===="
    - |
      if [[ "$(echo "$GCS_MARKET_BUCKET" | tr '[:upper:]' '[:lower:]')" != "marketplace-dist" ]]; then
        echo "Skipping the -Validate Files and Yaml- step when uploading to a test bucket."
      else
        echo "Run flake8 on all excluding Packs (Integrations and Scripts) - they will be handled in linting"
        ./Tests/scripts/pyflake.sh *.py
        # do not run pyflake on venv or content-test-conf awsinstancetool
        find . -maxdepth 1 -type d -not \( -path . -o -path ./Packs -o -path ./venv -o -path ./Tests \) | xargs ./Tests/scripts/pyflake.sh
        ./Tests/scripts/pyflake.sh ./Tests/*.py
        find ./Tests -maxdepth 1 -type d -not \( -path ./Tests -o -path ./Tests/scripts \) | xargs ./Tests/scripts/pyflake.sh
        ./Tests/scripts/pyflake.sh ./Tests/scripts/*.py
        find ./Tests/scripts -maxdepth 1 -type d -not \( -path ./Tests/scripts -o -path ./Tests/scripts/awsinstancetool \) | xargs ./Tests/scripts/pyflake.sh
        ./Tests/scripts/validate.sh
      fi
    - echo "====Check Spelling===="
    - python3 ./Tests/scripts/circleci_spell_checker.py $CI_COMMIT_BRANCH
    - echo "====Check Build Files Are Up To Date===="
    - |
      if [[ $$CI_COMMIT_BRANCH =~ pull/[0-9]+ ]]; then
        echo "Skipping, Should not run on contributor's branch."
      else
        ./Tests/scripts/is_file_up_to_date.sh .gitlab-ci.yml
        ./Tests/scripts/is_file_up_to_date.sh .dev-requirements-py2.txt
        ./Tests/scripts/is_file_up_to_date.sh .dev-requirements-py3.txt
      fi
    - echo "====Validate content-test-conf Branch Merged===="
    - |
      if [[ $CI_COMMIT_BRANCH = "master" ]]; then
        echo "Skipping, Should not run on master branch."
      else
        # replace slashes ('/') in the branch name, if exist, with underscores ('_')
        UNDERSCORE_CI_BRANCH=${CI_COMMIT_BRANCH//\//_}
        wget --header "Accept: application/vnd.github.v3.raw" --header "Authorization: token $GITHUB_TOKEN" "https://github.com/demisto/content-test-conf/archive/$UNDERSCORE_CI_BRANCH.zip" --no-check-certificate -q || {
          if [ "$?" != "0" ]; then
            echo "No such branch in content-test-conf: $UNDERSCORE_CI_BRANCH"
          else
            echo "ERROR: Found a branch with the same name in contest-test-conf conf.json - $UNDERSCORE_CI_BRANCH.\n Merge it in order to merge the current branch into content repo."
            exit 1
          fi
        }
      fi
    - echo "====Validate landingPageSections.json===="
    - echo "Download index.zip"
    - INDEX_PATH=$(mktemp)
    - |
      gsutil cp "gs://marketplace-dist/content/packs/index.zip" $INDEX_PATH
    - echo "successfully downloaded index.zip into $INDEX_PATH"

    - UNZIP_PATH=$(mktemp -d)
    - unzip $INDEX_PATH -d $UNZIP_PATH > $ARTIFACTS_FOLDER/logs/unzip_index.log

    - python3 Tests/Marketplace/validate_landing_page_sections.py -i $UNZIP_PATH


create-instances:
  extends:
    - .default-job-settings
    - .nightly-rule
  cache:
    policy: pull-push
    when: always
  needs: []
  stage: create-instances
  script:
    - *download_demisto_conf
    - demisto-sdk create-id-set -o ./Tests/id_set.json >> $ARTIFACTS_FOLDER/logs/create_id_set.log
    - cp ./Tests/id_set.json $ARTIFACTS_FOLDER
    - python3 Utils/release_notes_generator.py $CONTENT_VERSION $CI_COMMIT_SHA $CI_BUILD_ID --output $ARTIFACTS_FOLDER/packs-release-notes.md --github-token $GITHUB_TOKEN
    - cp content-descriptor.json $ARTIFACTS_FOLDER
    - ./Documentation/commonServerDocs.sh
    - demisto-sdk create-content-artifacts -a $ARTIFACTS_FOLDER --cpus 8 --content_version $CONTENT_VERSION >> $ARTIFACTS_FOLDER/logs/create_content_artifacts.log
    - gcloud auth activate-service-account --key-file="$GCS_ARTIFACTS_KEY"
    - successful_feature_branch_build=$(gsutil ls "gs://xsoar-ci-artifacts/content/$FEATURE_BRANCH_NAME/*" | tail -n 1 | grep -o -E "content/$FEATURE_BRANCH_NAME/[0-9]*")
    - echo $successful_feature_branch_build
    - python3 Utils/merge_content_new_zip.py -f $FEATURE_BRANCH_NAME -b $successful_feature_branch_build
    - zip -j $ARTIFACTS_FOLDER/uploadable_packs.zip $ARTIFACTS_FOLDER/uploadable_packs/* >> $ARTIFACTS_FOLDER/logs/zipping_uploadable_packs.log || ((($? > 0)) && echo "failed to zip the uploadable packs, ignoring the failure")
    - rm -rf $ARTIFACTS_FOLDER/uploadable_packs
    - python3 ./Tests/scripts/update_conf_json.py
    - cp "./Tests/conf.json" "$ARTIFACTS_FOLDER/conf.json"
    - |
      if [ -n "${INSTANCE_TESTS}" ]; then
        echo "Skipping - not running in INSTANCE_TESTS build"
      else
        echo "====== Collecting tests and content packs ======"
        [ -n "${NIGHTLY}" ] && IS_NIGHTLY=true || IS_NIGHTLY=false
        python3 ./Tests/scripts/collect_tests_and_content_packs.py -n $IS_NIGHTLY
      fi
    - python3 ./Tests/Marketplace/packs_dependencies.py -i ./Tests/id_set.json -o $ARTIFACTS_FOLDER/packs_dependencies.json
    - |
      if [[ -n "${CONTRIB_BRANCH}" || -n "${DEMISTO_SDK_NIGHTLY}" ]]; then
        echo "Skipping Preparing Content Packs For Testing since nightly instances uses production bucket"
      else
        echo "====== Preparing Content Packs For Testing ======"
        ./Tests/scripts/prepare_content_packs_for_testing.sh "$GCS_MARKET_BUCKET"
      fi
    - |
      if [[ -n "${DEMISTO_SDK_NIGHTLY}" ]] || [[ $CI_COMMIT_BRANCH != master ]] && [[ $CI_COMMIT_BRANCH != 20\.* ]] && [[ $CI_COMMIT_BRANCH != 21\.* ]]; then
        echo "Skipping packs download to artifact on non master or release branch"
      else
        ZIP_FOLDER=$(mktemp -d)
        python3 ./Tests/Marketplace/zip_packs.py -b 'marketplace-dist' -z $ZIP_FOLDER -a $ARTIFACTS_FOLDER -s $GCS_MARKET_KEY
      fi
    - |
      if [ -n "${DEMISTO_SDK_NIGHTLY}" ]; then
        echo "Skipping - not running in INSTANCE_TESTS build"
      else
        echo "====== Uploading artifacts to GCP ======"
        ./Tests/scripts/upload_artifacts.sh
      fi
    - |
      if [ -n "${DEMISTO_SDK_NIGHTLY}" ]; then
        echo "Skipping - not running in INSTANCE_TESTS build"
      else
        echo "====== Creating instances ======"
        [ -n "${TIME_TO_LIVE}" ] && TTL=${TIME_TO_LIVE} || TTL=300
        python3 ./Tests/scripts/awsinstancetool/aws_instance_tool.py -envType "$IFRA_ENV_TYPE" -timetolive $TTL -outfile "$ARTIFACTS_FOLDER/env_results.json"
      fi


.test_content_on_server_instances_base:
  extends:
    - .default-job-settings
    - .push-rule
  needs: ["create-instances"]
  stage: run-instances
  dependencies:
    - create-instances
  script:
    - *download_demisto_conf
    - export TEMP=$(cat $ARTIFACTS_FOLDER/filter_envs.json | jq ".\"$INSTANCE_ROLE\"")
# If instance was not created
    - |
      if [[ "$TEMP" != "true" && -z "${NIGHTLY}" ]]; then
        echo "Instance with role $INSTANCE_ROLE was not created"
        exit 0
      fi
    - mv $SSH_CONFIGURATION ~/.ssh/config
    - chmod 700 ~/.ssh/config
    - Tests/scripts/open_ssh_tunnel.sh
    - python3 ./Tests/scripts/wait_until_server_ready.py "$INSTANCE_ROLE"
    - ./Tests/scripts/install_content_and_test_integrations.sh "$INSTANCE_ROLE"
    - ./Tests/scripts/run_tests.sh "$INSTANCE_ROLE"
    - |
      if [ -f ./Tests/failed_tests.txt ]; then
        cp ./Tests/failed_tests.txt $ARTIFACTS_FOLDER/failed_tests.txt
      fi
    - python3 ./Tests/scripts/destroy_instances.py $ARTIFACTS_FOLDER $ARTIFACTS_FOLDER/env_results.json "$INSTANCE_ROLE" "$TIME_TO_LIVE"
    - export PSWD=$(jq .serverLogsZipPassword < $(cat secret_conf_path) | cut -d \" -f 2)
    - zip -P $PSWD -j $ARTIFACTS_FOLDER/Logs.zip $ARTIFACTS_FOLDER/server*.log || ((($? > 0)) && echo "Didn’t find any server logs, skipping this stage" && exit 0)
    - rm -f $ARTIFACTS_FOLDER/server*.log


server_5_0:
  extends: .test_content_on_server_instances_base
  variables:
    INSTANCE_ROLE: "Server 5.0"

server_5_5:
  extends: .test_content_on_server_instances_base
  variables:
    INSTANCE_ROLE: "Server 5.5"

server_6_0:
  extends: .test_content_on_server_instances_base
  variables:
    INSTANCE_ROLE: "Server 6.0"

server_master:
  extends:
    - .test_content_on_server_instances_base
<<<<<<< HEAD
    - .notify-slack
=======
    - .nightly-rule
>>>>>>> 479babfe
  variables:
    INSTANCE_ROLE: "Server Master"
    SLACK_TEST_TYPE: "test_playbooks"
    SLACK_ENV_RESULTS: "${ARTIFACTS_FOLDER}/env_results.json"
    SLACK_ONLY_IF: "true"<|MERGE_RESOLUTION|>--- conflicted
+++ resolved
@@ -291,11 +291,8 @@
 server_master:
   extends:
     - .test_content_on_server_instances_base
-<<<<<<< HEAD
+    - .nightly-rule
     - .notify-slack
-=======
-    - .nightly-rule
->>>>>>> 479babfe
   variables:
     INSTANCE_ROLE: "Server Master"
     SLACK_TEST_TYPE: "test_playbooks"
