.bucket-upload-rule:
  rules:
    - if: '$CI_COMMIT_BRANCH =~ /pull\/[0-9]+/'
      when: never
    - if: '$BUCKET_UPLOAD == "true"'

.bucket-upload-rule-always:
  rules:
    - if: '$CI_COMMIT_BRANCH =~ /pull\/[0-9]+/'
      when: never
    - if: '$BUCKET_UPLOAD == "true"'
      when: always


.check_user_permissions_to_upload_packs: &check_user_permissions_to_upload_packs
  - section_start "Check User Permissions to Upload Packs" # if bucket upload and uploading to marketplace-dist
  - |
    if [[ -n "${BUCKET_UPLOAD}" || -n "${FORCE_BUCKET_UPLOAD}" ]] && [[ "$GCS_MARKET_BUCKET" == "$GCS_PRODUCTION_BUCKET" ]]; then
      CONTENT_LEADERS=$(curl -sS "https://api.github.com/orgs/demisto/teams/content-leaders/members" -H "Authorization: token ${GITHUB_TOKEN}")
      echo "received content leaders"
      LEADER_NAMES=$(echo $CONTENT_LEADERS | jq -r ".[].login")
      LEADER_NAMES=$(echo "${LEADER_NAMES}" "content-bot" "svc -xsoar-gitlab-mirror" "${USERS_ALLOWED_TRIGGER_UPLOAD}" )
      if [[ -z "$GITLAB_USER_NAME" ]] || [[ -z "`echo $LEADER_NAMES | grep -w "$GITLAB_USER_NAME"`" ]]; then
        echo -e "User '$GITLAB_USER_NAME' is not allowed to trigger this build, only one of:\n${LEADER_NAMES}"
        job-done
        exit 1
      else
        echo "User '${GITLAB_USER_NAME}' is allowed to upload packs / force upload packs."
      fi
    fi
  - section_end "Check User Permissions to Upload Packs"

.upload_content_graph: &upload_content_graph
    - |
      if [[ $TEST_UPLOAD == "false" ]]; then
        section_start "Upload content graph GraphML to GCP" --collapsed
        gsutil cp $ARTIFACTS_FOLDER/content_graph/$MARKETPLACE_VERSION.zip "gs://$GCS_MARKET_BUCKET_DEV/content_graph/$MARKETPLACE_VERSION.zip"
        # copy the packs.json file to the bucket, used in contribution management
        gsutil cp $ARTIFACTS_FOLDER/packs.json "gs://$GCS_MARKET_BUCKET_DEV/content_graph/"$MARKETPLACE_VERSION"_packs.json"
        section_end "Upload content graph GraphML to GCP"
      fi

.upload_dependencies_file: &upload_dependencies_file
    - |
      if [[ $TEST_UPLOAD == "false" ]]; then
        section_start "Upload packs_dependencies.json to GCP" --collapsed
<<<<<<< HEAD
        gcloud auth activate-service-account --key-file="$GCS_ARTIFACTS_KEY" >> "${ARTIFACTS_FOLDER}/logs/gcloud_auth.log" 2>&1
        gsutil cp $ARTIFACTS_FOLDER/packs_dependencies.json "gs://xsoar-ci-artifacts/content-cache-docs/$MARKETPLACE_VERSION/packs_dependencies.json"
=======
        gcloud auth activate-service-account --key-file="$GCS_ARTIFACTS_KEY" > $ARTIFACTS_FOLDER/logs/gauth.out 2>$ARTIFACTS_FOLDER/logs/gauth.err
        gsutil cp $ARTIFACTS_FOLDER/packs_dependencies.json "gs://${TEST_XDR_PREFIX}xsoar-ci-artifacts/content-cache-docs/$MARKETPLACE_VERSION/packs_dependencies.json"
>>>>>>> c1554b04
        section_end "Upload packs_dependencies.json to GCP"
      fi

run-validations-upload-flow:
  extends:
    - .run-validations
    - .bucket-upload-rule


run-unittests-and-lint-upload-flow:
  cache:
    policy: push
  extends:
    - .run-unittests-and-lint
    - .bucket-upload-rule

jobs-done-check-upload-flow:
  extends:
    - .jobs-done-check
    - .bucket-upload-rule
  needs: ['run-unittests-and-lint-upload-flow', 'run-validations-upload-flow', 'mpv2-prepare-testing-bucket-upload-flow', 'upload-id-set-bucket', 'xpanse-prepare-testing-bucket-upload-flow', 'xsoar-prepare-testing-bucket-upload-flow', 'xsoar-saas-prepare-testing-bucket-upload-flow', 'install-packs-in-server6_9', 'install-packs-in-server6_10', 'install-packs-in-server6_11', 'install-packs-in-server6_12', 'install-packs-in-server-master', 'install-packs-in-xsiam-ga', 'sync-buckets-between-projects', 'upload-packs-to-marketplace', 'upload-packs-to-marketplace-v2', 'upload-packs-to-xpanse-marketplace', 'upload-packs-to-xsoar-saas-marketplace']
  tags:
    - gke
  variables:
    WORKFLOW: 'Upload Packs to Marketplace Storage'



xsoar-prepare-testing-bucket-upload-flow:
  extends:
    - xsoar-prepare-testing-bucket
  variables:
    IFRA_ENV_TYPE: "Bucket-Upload"
    ARTIFACTS_FOLDER: "${ARTIFACTS_FOLDER_XSOAR}"
  rules:
    - if: '$CI_COMMIT_BRANCH =~ /pull\/[0-9]+/'
      when: never
    - if: '$BUCKET_UPLOAD == "true"'
    - if: '$FORCE_BUCKET_UPLOAD == "true"'


xsoar-saas-prepare-testing-bucket-upload-flow:
  extends:
    - xsoar-saas-prepare-testing-bucket
  variables:
    IFRA_ENV_TYPE: "Bucket-Upload"
    ARTIFACTS_FOLDER: "${ARTIFACTS_FOLDER_XSOAR}"
  rules:
    - if: '$CI_COMMIT_BRANCH =~ /pull\/[0-9]+/'
      when: never
    - if: '$BUCKET_UPLOAD == "true"'
    - if: '$FORCE_BUCKET_UPLOAD == "true"'


mpv2-prepare-testing-bucket-upload-flow:
 extends:
   - mpv2-prepare-testing-bucket
 variables:
   IFRA_ENV_TYPE: "Bucket-Upload"
   ARTIFACTS_FOLDER: "${ARTIFACTS_FOLDER_MPV2}"
 rules:
   - if: '$CI_COMMIT_BRANCH =~ /pull\/[0-9]+/'
     when: never
   - if: '$BUCKET_UPLOAD == "true"'
   - if: '$FORCE_BUCKET_UPLOAD == "true"'


xpanse-prepare-testing-bucket-upload-flow:
 extends:
   - xpanse-prepare-testing-bucket
 variables:
   IFRA_ENV_TYPE: "Bucket-Upload"
   ARTIFACTS_FOLDER: "${ARTIFACTS_FOLDER_XPANSE}"
 rules:
   - if: '$CI_COMMIT_BRANCH =~ /pull\/[0-9]+/'
     when: never
   - if: '$BUCKET_UPLOAD == "true"'
   - if: '$FORCE_BUCKET_UPLOAD == "true"'


.install_packs_in_xsoar_server:
  tags:
    - gke
  needs: ["xsoar-prepare-testing-bucket-upload-flow"]
  stage: run-instances
  artifacts:
    expire_in: 48 hrs
    paths:
      - ${CI_PROJECT_DIR}/artifacts/*
      - ${CI_PROJECT_DIR}/pipeline_jobs_folder/*
    when: always
  variables:
    PRODUCT_TYPE: "XSOAR"
    SERVER_TYPE: "XSOAR"
    ARTIFACTS_FOLDER: "${ARTIFACTS_FOLDER_XSOAR}"
    ARTIFACTS_FOLDER_INSTANCE: "${ARTIFACTS_FOLDER_XSOAR}/instance_${INSTANCE_ROLE}"
    ENV_RESULTS_PATH: "${ARTIFACTS_FOLDER_XSOAR}/env_results.json"
    INSTANCE_CREATED: "true"
    SSH_TUNNEL_TIMEOUT: 10
    TIME_TO_LIVE: ""
  extends:
    - .bucket-upload-rule
    - .default-job-settings
  script:
    - EXIT_CODE=0
    - section_start "Create Artifacts instance directory" --collapsed
    - |
      [ -d "${ARTIFACTS_FOLDER_INSTANCE}" ] || mkdir -p "${ARTIFACTS_FOLDER_INSTANCE}"
    - section_end "Create Artifacts instance directory"
    - !reference [.download-demisto-conf]
    - section_start "Secrets Fetch" --collapsed
    - SECRET_CONF_PATH=$(cat secret_conf_path)
    - python3 ./Tests/scripts/add_secrets_file_to_build.py -sa "$GSM_SERVICE_ACCOUNT" -sf "$SECRET_CONF_PATH" -u "$DEMISTO_USERNAME" -p "$DEMISTO_PASSWORD" --gsm_project_id_dev "$GSM_PROJECT_ID_DEV" --gsm_project_id_prod "$GSM_PROJECT_ID" >> $ARTIFACTS_FOLDER/logs/handle_secrets.log
    - section_end "Secrets Fetch"
    - !reference [.ssh-config-setup]
    - section_start "Get Instance Variables"
    - echo INSTANCE_ROLE="$INSTANCE_ROLE"
    - echo INSTANCE_CREATED="$INSTANCE_CREATED"
    - section_end "Get Instance Variables"
    - section_start "Wait Until Server Ready"
    - |
      [ -n "${NIGHTLY}" ] && IS_NIGHTLY=true || IS_NIGHTLY=false
      python3 ./Tests/scripts/wait_until_server_ready.py  -n ${IS_NIGHTLY} --instance-role "${INSTANCE_ROLE}" || EXIT_CODE=$?
    - section_end "Wait Until Server Ready"
    - section_start "Install Packs"
    - ./Tests/Marketplace/install_packs.sh || EXIT_CODE=$?
    - section_end "Install Packs"
    - section_start "Destroy instances"
    - python3 ./Tests/scripts/destroy_instances.py --artifacts-dir $ARTIFACTS_FOLDER --env-file $ARTIFACTS_FOLDER/env_results.json --instance-role "$INSTANCE_ROLE" || EXIT_CODE=$?
    - section_end "Destroy instances"
    - job-done
    - exit "$EXIT_CODE"


install-packs-in-server6_9:
  extends: .install_packs_in_xsoar_server
  variables:
    INSTANCE_ROLE: "Server 6.9"

install-packs-in-server6_10:
  extends: .install_packs_in_xsoar_server
  variables:
    INSTANCE_ROLE: "Server 6.10"

install-packs-in-server6_11:
  extends: .install_packs_in_xsoar_server
  variables:
    INSTANCE_ROLE: "Server 6.11"

install-packs-in-server6_12:
  extends: .install_packs_in_xsoar_server
  variables:
    INSTANCE_ROLE: "Server 6.12"

install-packs-in-server-master:
  extends: .install_packs_in_xsoar_server
  variables:
    INSTANCE_ROLE: "Server Master"


.install-mpv2-packs-on-xsiam-instances:
  tags:
    - gke
  needs: ["mpv2-prepare-testing-bucket-upload-flow"]
  stage: run-instances
  artifacts:
    expire_in: 48 hrs
    paths:
      - ${CI_PROJECT_DIR}/artifacts/*
      - ${CI_PROJECT_DIR}/pipeline_jobs_folder/*
    when: always
  variables:
    ARTIFACTS_FOLDER: "${ARTIFACTS_FOLDER_MPV2}"
    ENV_RESULTS_PATH: "${ARTIFACTS_FOLDER_MPV2}/env_results.json"
    INSTANCE_CREATED: "true"
    TIME_TO_LIVE: ""
    GCS_LOCKS_PATH: "content-locks/locks-xsiam-ga-upload"
    CLOUD_MACHINES_TYPE: "upload"
    CLOUD_MACHINES_COUNT: 1
  extends:
    - .bucket-upload-rule
    - .default-job-settings
  script:
    - EXIT_CODE=0
    - !reference [.download-demisto-conf]
    - section_start "Secrets Fetch" --collapsed
    - SECRET_CONF_PATH=$(cat secret_conf_path)
    - python3 ./Tests/scripts/add_secrets_file_to_build.py -sa "$GSM_SERVICE_ACCOUNT" -sf "$SECRET_CONF_PATH" -u "$DEMISTO_USERNAME" -p "$DEMISTO_PASSWORD" --gsm_project_id_dev "$GSM_PROJECT_ID_DEV" --gsm_project_id_prod "$GSM_PROJECT_ID" >> $ARTIFACTS_FOLDER/logs/handle_secrets.log
    - section_end "Secrets Fetch"
    - section_start "Lock Machine"
    - |
      if [[ $TEST_UPLOAD == "true" ]]; then
        echo "Setting CLOUD_MACHINES_TYPE to build in test upload-flow"
        CLOUD_MACHINES_TYPE="build"
        GCS_LOCKS_PATH="content-locks/locks-xsiam-ga"
      fi
    - echo "Authenticating GCP"
    - gcloud auth activate-service-account --key-file="$GCS_ARTIFACTS_KEY" >> "${ARTIFACTS_FOLDER}/logs/gcloud_auth.log" 2>&1
    - echo "Auth done successfully"
    - ./Tests/scripts/wait_in_line_for_cloud_env.sh "$CLOUD_MACHINES_TYPE"
    - source CloudEnvVariables
    - echo "CLOUD Chosen machine ids are:${CLOUD_CHOSEN_MACHINE_IDS}"
    - section_end "Lock Machine"

    - CLOUD_SERVERS_PATH=$(cat $CLOUD_SERVERS_FILE)
    - echo ${CLOUD_API_KEYS} > "cloud_api_keys.json"

    - section_start "Clean Machine"
    - ./Tests/scripts/uninstall_packs_and_reset_bucket_cloud.sh || EXIT_CODE=$?
    - section_end "Clean Machine"

    - section_start "Run end to end sanity tests"
    - ./Tests/scripts/run_end_to_end_tests.sh || EXIT_CODE=$?
    - section_end "Run end to end sanity tests"

    - section_start "Get Instance Variables"
    - echo INSTANCE_ROLE="$INSTANCE_ROLE"
    - echo INSTANCE_CREATED="$INSTANCE_CREATED"
    - section_end "Get Instance Variables"

    - section_start "Install Packs"
    - ./Tests/Marketplace/install_packs.sh || EXIT_CODE=$?
    - section_end "Install Packs"

    - job-done
    - exit "$EXIT_CODE"
  after_script:
    - source .gitlab/helper_functions.sh
    - !reference [ .unlock-machine ]

#install-packs-in-xsiam-dev:
#  extends: .install-mpv2-packs-on-xsiam-instances
#  variables:
#    INSTANCE_ROLE: "XSIAM"
#    PRODUCT_TYPE: "XSIAM"
#    SERVER_TYPE: "XSIAM"
#    GCS_QUEUE_FILE: "queue-master"
#    TEST_MACHINES_LIST: "test-machines-master"

install-packs-in-xsiam-ga:
  extends: .install-mpv2-packs-on-xsiam-instances
  variables:
    INSTANCE_ROLE: "XSIAM"
    PRODUCT_TYPE: "XSIAM"
    SERVER_TYPE: "XSIAM"
    GCS_QUEUE_FILE: "queue-ga"
    GCS_SOURCE_BUCKET: "$GCS_PRODUCTION_V2_BUCKET"
    GCS_MACHINES_BUCKET: "${TEST_XDR_PREFIX}marketplace-v2-dist-dev/upload-flow/builds-xsiam"
    CLOUD_SERVERS_FILE: "xsiam_servers_path"
    CLOUD_API_KEYS: $XSIAM_API_KEYS
    CLOUD_API_TOKENS: $XSIAM_TOKENS
    NON_REMOVABLE_PACKS: "Base"


upload-packs-to-marketplace:
  tags:
    - gke
  needs: ["run-validations-upload-flow", "install-packs-in-server6_9", "install-packs-in-server6_10", "install-packs-in-server6_11", "install-packs-in-server6_12", "install-packs-in-server-master", "run-unittests-and-lint-upload-flow"]
  stage: upload-to-marketplace
  artifacts:
    expire_in: 48 hrs
    paths:
      - ${CI_PROJECT_DIR}/artifacts/*
      - ${CI_PROJECT_DIR}/pipeline_jobs_folder/*
    when: always
  variables:
    MARKETPLACE_VERSION: "xsoar"
    ARTIFACTS_FOLDER: "${ARTIFACTS_FOLDER_XSOAR}"
    ENV_RESULTS_PATH: "${ARTIFACTS_FOLDER_XSOAR}/env_results.json"
    PRODUCT_TYPE: "XSOAR"
    SERVER_TYPE: "XSOAR"
    INSTANCE_ROLE: "Server Master"
    INSTANCE_CREATED: "true"
    SSH_TUNNEL_TIMEOUT: 10
    TIME_TO_LIVE: ""
  extends:
    - .bucket-upload-rule
    - .default-job-settings
  script:
    - !reference [.ssh-config-setup]
    - *check_user_permissions_to_upload_packs
    - section_start "Upload Packs To Marketplace Storage"
    - |
      if [[ "$CI_COMMIT_BRANCH" == "master" ]] || [[ "$GCS_MARKET_BUCKET" != "$GCS_PRODUCTION_BUCKET" ]]; then
        EXTRACT_FOLDER=$(mktemp -d)
        PACK_ARTIFACTS=$ARTIFACTS_FOLDER/content_packs.zip
        PACKS_DEPENDENCIES=$ARTIFACTS_FOLDER/packs_dependencies.json
        CI_COMMIT_BRANCH=${CI_COMMIT_BRANCH:-unknown}
        GCS_BUILD_BUCKET="${TEST_XDR_PREFIX}marketplace-ci-build"
        if [[ $GCS_MARKET_BUCKET == $GCS_PRODUCTION_BUCKET ]] && [[ -z $STORAGE_BASE_PATH ]]; then
          STORAGE_BASE_PATH="content"
        fi

        if [[ $GCS_MARKET_BUCKET != $GCS_PRODUCTION_BUCKET ]] && [[ -z $STORAGE_BASE_PATH ]]; then
         STORAGE_BASE_PATH="upload-flow/builds/$CI_COMMIT_BRANCH/$CI_PIPELINE_ID/content"
        fi

        if [[ -z $PACKS_TO_UPLOAD ]]; then
          PACKS_TO_UPLOAD="All"
        fi
        python3 ./Tests/Marketplace/copy_and_upload_packs.py -a $PACK_ARTIFACTS -e $EXTRACT_FOLDER -pb "$GCS_MARKET_BUCKET" -bb "$GCS_BUILD_BUCKET" -s $GCS_MARKET_KEY -n $CI_PIPELINE_ID -c $CI_COMMIT_BRANCH -p "${PACKS_TO_UPLOAD}" -pbp "$STORAGE_BASE_PATH/packs" --marketplace xsoar
      fi
    - section_end "Upload Packs To Marketplace Storage"

    - section_start "Download packs from GCP"
    - |
      if [[ $GCS_MARKET_BUCKET == $GCS_PRODUCTION_BUCKET ]] && [[ -z $STORAGE_BASE_PATH ]]; then
        STORAGE_BASE_PATH="content"
      fi
      if [[ $GCS_MARKET_BUCKET != $GCS_PRODUCTION_BUCKET ]] && [[ -z $STORAGE_BASE_PATH ]]; then
        STORAGE_BASE_PATH="upload-flow/builds/$CI_COMMIT_BRANCH/$CI_PIPELINE_ID/content"
      fi

      PACKS_SRC="gs://$GCS_MARKET_BUCKET/$STORAGE_BASE_PATH/packs"
      ZIP_FOLDER=$(mktemp -d)
      gcloud auth activate-service-account --key-file="$GCS_MARKET_KEY" >> "${ARTIFACTS_FOLDER}/logs/gcloud_auth.log" 2>&1
      echo "successfully activated google cloud service account"
      gsutil -m cp -r $PACKS_SRC $ZIP_FOLDER
      echo "successfully downloaded index.zip"
    - section_end "Download packs from GCP"
    - *upload_content_graph
    - *upload_dependencies_file
    - gcloud auth revoke $GCS_ARTIFACTS_ACCOUNT_NAME

    - section_start "Zip Content Packs From GCS"
    - python3 ./Tests/Marketplace/zip_packs.py -z $ZIP_FOLDER -a $ARTIFACTS_FOLDER -s $GCS_MARKET_KEY
    - section_end "Zip Content Packs From GCS"

    - section_start "Validate Premium Packs"
    - |
      if [[ "$CI_COMMIT_BRANCH" == "master" ]] || [[ $GCS_MARKET_BUCKET != $GCS_PRODUCTION_BUCKET ]]; then
        ./Tests/scripts/validate_premium_packs.sh "$INSTANCE_ROLE"
      else
        echo "Skipping Premium Packs Validation"
      fi
    - section_end "Validate Premium Packs"
    - job-done

upload-packs-to-marketplace-v2:
  tags:
    - gke
  needs: ["run-validations-upload-flow", "run-unittests-and-lint-upload-flow", "mpv2-prepare-testing-bucket-upload-flow", "install-packs-in-xsiam-ga"] # "install-packs-in-xsiam-dev"
  stage: upload-to-marketplace
  artifacts:
    expire_in: 48 hrs
    paths:
      - ${CI_PROJECT_DIR}/artifacts/*
      - ${CI_PROJECT_DIR}/pipeline_jobs_folder/*
    when: always
  variables:
    MARKETPLACE_VERSION: "marketplacev2"
    ARTIFACTS_FOLDER: "${ARTIFACTS_FOLDER_MPV2}"
    INSTANCE_ROLE: "Server Master"
    PRODUCT_TYPE: "XSIAM"
    SERVER_TYPE: "XSIAM"
    INSTANCE_CREATED: "true"
    SSH_TUNNEL_TIMEOUT: 10
    TIME_TO_LIVE: ""
  extends:
    - .bucket-upload-rule
    - .default-job-settings
  script:
    - *check_user_permissions_to_upload_packs
    - section_start "Upload Packs To Marketplace Storage"
    - |
      if [[ "$CI_COMMIT_BRANCH" == "master" ]] || [[ "$GCS_MARKET_V2_BUCKET" != "$GCS_PRODUCTION_V2_BUCKET" ]]; then
        EXTRACT_FOLDER=$(mktemp -d)
        PACK_ARTIFACTS=$ARTIFACTS_FOLDER/content_packs.zip
        PACKS_DEPENDENCIES=$ARTIFACTS_FOLDER/packs_dependencies.json
        CI_COMMIT_BRANCH=${CI_COMMIT_BRANCH:-unknown}
        GCS_BUILD_BUCKET="${TEST_XDR_PREFIX}marketplace-ci-build"
        if [[ -z $STORAGE_BASE_PATH ]]; then
          if [[ $GCS_MARKET_V2_BUCKET == $GCS_PRODUCTION_V2_BUCKET ]]; then
            STORAGE_BASE_PATH="content"
          else
            STORAGE_BASE_PATH="upload-flow/builds/$CI_COMMIT_BRANCH/$CI_PIPELINE_ID/content"
          fi
          echo "Set storage base path to $STORAGE_BASE_PATH"
        fi
        if [[ -z $PACKS_TO_UPLOAD ]]; then
          PACKS_TO_UPLOAD="All"
        fi
        python3 ./Tests/Marketplace/copy_and_upload_packs.py -a $PACK_ARTIFACTS -e $EXTRACT_FOLDER -pb "$GCS_MARKET_V2_BUCKET" -bb "$GCS_BUILD_BUCKET" -s $GCS_MARKET_KEY -n $CI_PIPELINE_ID -c $CI_COMMIT_BRANCH -p "${PACKS_TO_UPLOAD}" -pbp "$STORAGE_BASE_PATH/packs" --marketplace marketplacev2
      fi
    - section_end "Upload Packs To Marketplace Storage"

    - section_start "Download packs from GCP"
    - |
      if [[ $GCS_MARKET_V2_BUCKET == $GCS_PRODUCTION_V2_BUCKET ]] && [[ -z $STORAGE_BASE_PATH ]]; then
        STORAGE_BASE_PATH="content"
      fi
      if [[ $GCS_MARKET_V2_BUCKET != $GCS_PRODUCTION_V2_BUCKET ]] && [[ -z $STORAGE_BASE_PATH ]]; then
        STORAGE_BASE_PATH="upload-flow/builds/$CI_COMMIT_BRANCH/$CI_PIPELINE_ID/content"
      fi
      
      PACKS_SRC="gs://$GCS_MARKET_V2_BUCKET/$STORAGE_BASE_PATH/packs"
      ZIP_FOLDER=$(mktemp -d)
      gcloud auth activate-service-account --key-file="$GCS_MARKET_KEY" >> "${ARTIFACTS_FOLDER}/logs/gcloud_auth.log" 2>&1
      echo "successfully activated google cloud service account"
      gsutil -m cp -r $PACKS_SRC $ZIP_FOLDER
      echo "successfully downloaded index.zip"
    - section_end "Download packs from GCP"
    - *upload_content_graph
    - *upload_dependencies_file
    - gcloud auth revoke $GCS_ARTIFACTS_ACCOUNT_NAME
    - section_start "Zip Content Packs From GCS"
    - python3 ./Tests/Marketplace/zip_packs.py -z $ZIP_FOLDER -a $ARTIFACTS_FOLDER -s $GCS_MARKET_KEY
    - section_end "Zip Content Packs From GCS"
    - job-done

upload-packs-to-xpanse-marketplace:
  tags:
    - gke
  needs: ["run-validations-upload-flow", "run-unittests-and-lint-upload-flow", "xpanse-prepare-testing-bucket-upload-flow"] # "install-packs-in-xpanse-dev"
  stage: upload-to-marketplace
  artifacts:
    expire_in: 48 hrs
    paths:
      - ${CI_PROJECT_DIR}/artifacts/*
      - ${CI_PROJECT_DIR}/pipeline_jobs_folder/*
    when: always
  variables:
    MARKETPLACE_VERSION: "xpanse"
    ARTIFACTS_FOLDER: "${ARTIFACTS_FOLDER_XPANSE}"
    INSTANCE_ROLE: "Server Master"
    PRODUCT_TYPE: "XPANSE"
    SERVER_TYPE: "XPANSE"
    INSTANCE_CREATED: "true"
    SSH_TUNNEL_TIMEOUT: 10
    TIME_TO_LIVE: ""
  extends:
    - .bucket-upload-rule
    - .default-job-settings
  script:
    - *check_user_permissions_to_upload_packs
    - section_start "Upload Packs To Marketplace Storage"
    - |
      if [[ "$CI_COMMIT_BRANCH" == "master" ]] || [[ "$GCS_MARKET_XPANSE_BUCKET" != "$GCS_PRODUCTION_XPANSE_BUCKET" ]]; then
        EXTRACT_FOLDER=$(mktemp -d)
        PACK_ARTIFACTS=$ARTIFACTS_FOLDER/content_packs.zip
        PACKS_DEPENDENCIES=$ARTIFACTS_FOLDER/packs_dependencies.json
        CI_COMMIT_BRANCH=${CI_COMMIT_BRANCH:-unknown}
        GCS_BUILD_BUCKET="${TEST_XDR_PREFIX}marketplace-ci-build"
        if [[ -z $STORAGE_BASE_PATH ]]; then
          if [[ $GCS_MARKET_XPANSE_BUCKET == $GCS_PRODUCTION_XPANSE_BUCKET ]]; then
            STORAGE_BASE_PATH="content"
          else
            STORAGE_BASE_PATH="upload-flow/builds/$CI_COMMIT_BRANCH/$CI_PIPELINE_ID/content"
          fi
          echo "Set storage base path to $STORAGE_BASE_PATH"
        fi
        if [[ -z $PACKS_TO_UPLOAD ]]; then
          PACKS_TO_UPLOAD="All"
        fi
        python3 ./Tests/Marketplace/copy_and_upload_packs.py -a $PACK_ARTIFACTS -e $EXTRACT_FOLDER -pb "$GCS_MARKET_XPANSE_BUCKET" -bb "$GCS_BUILD_BUCKET" -s $GCS_MARKET_KEY -n $CI_PIPELINE_ID -c $CI_COMMIT_BRANCH -p "${PACKS_TO_UPLOAD}" -pbp "$STORAGE_BASE_PATH/packs" --marketplace xpanse
      fi
    - section_end "Upload Packs To Marketplace Storage"

    - section_start "Download packs from GCP"
    - |
      if [[ $GCS_MARKET_XPANSE_BUCKET == $GCS_PRODUCTION_XPANSE_BUCKET ]] && [[ -z $STORAGE_BASE_PATH ]]; then
        STORAGE_BASE_PATH="content"
      fi
      if [[ $GCS_MARKET_XPANSE_BUCKET != $GCS_PRODUCTION_XPANSE_BUCKET ]] && [[ -z $STORAGE_BASE_PATH ]]; then
        STORAGE_BASE_PATH="upload-flow/builds/$CI_COMMIT_BRANCH/$CI_PIPELINE_ID/content"
      fi
      
      PACKS_SRC="gs://$GCS_MARKET_XPANSE_BUCKET/$STORAGE_BASE_PATH/packs"
      ZIP_FOLDER=$(mktemp -d)
      gcloud auth activate-service-account --key-file="$GCS_MARKET_KEY" >> "${ARTIFACTS_FOLDER}/logs/gcloud_auth.log" 2>&1
      echo "successfully activated google cloud service account"
      gsutil -m cp -r $PACKS_SRC $ZIP_FOLDER
      echo "successfully downloaded index.zip"
    - section_end "Download packs from GCP"
    - *upload_content_graph
    - *upload_dependencies_file
    - gcloud auth revoke $GCS_ARTIFACTS_ACCOUNT_NAME

    - section_start "Zip Content Packs From GCS"
    - python3 ./Tests/Marketplace/zip_packs.py -z $ZIP_FOLDER -a $ARTIFACTS_FOLDER -s $GCS_MARKET_KEY
    - section_end "Zip Content Packs From GCS"
    - job-done

upload-packs-to-xsoar-saas-marketplace:
  tags:
    - gke
  needs: ["run-validations-upload-flow", "run-unittests-and-lint-upload-flow", "xsoar-saas-prepare-testing-bucket-upload-flow"] # "install-packs-in-xsoar-saas-dev"
  stage: upload-to-marketplace
  artifacts:
    expire_in: 48 hrs
    paths:
      - ${CI_PROJECT_DIR}/artifacts/*
      - ${CI_PROJECT_DIR}/pipeline_jobs_folder/*
    when: always
  variables:
    MARKETPLACE_VERSION: "xsoar_saas"
    ARTIFACTS_FOLDER: "${ARTIFACTS_FOLDER_XSOAR}"
    INSTANCE_ROLE: "Server Master"
    PRODUCT_TYPE: "XSOAR"
    SERVER_TYPE: "XSOAR SAAS"
    INSTANCE_CREATED: "true"
    SSH_TUNNEL_TIMEOUT: 10
    TIME_TO_LIVE: ""
  extends:
    - .bucket-upload-rule
    - .default-job-settings
  script:
    - *check_user_permissions_to_upload_packs
    - section_start "Upload Packs To Marketplace Storage"
    - |
      echo "$GCS_MARKET_XSOAR_SAAS_BUCKET"
      echo "$GCS_PRODUCTION_XSOAR_SAAS_BUCKET"
      if [[ "$CI_COMMIT_BRANCH" == "master" ]] ||  [[ "$GCS_MARKET_XSOAR_SAAS_BUCKET" != "$GCS_PRODUCTION_XSOAR_SAAS_BUCKET" ]]; then
        EXTRACT_FOLDER=$(mktemp -d)
        PACK_ARTIFACTS=$ARTIFACTS_FOLDER/content_packs.zip
        PACKS_DEPENDENCIES=$ARTIFACTS_FOLDER/packs_dependencies.json
        CI_COMMIT_BRANCH=${CI_COMMIT_BRANCH:-unknown}
        GCS_BUILD_BUCKET="${TEST_XDR_PREFIX}marketplace-ci-build"
        if [[ -z $STORAGE_BASE_PATH ]]; then
          if [[ "$GCS_MARKET_XSOAR_SAAS_BUCKET" == "$GCS_PRODUCTION_XSOAR_SAAS_BUCKET" ]]; then
            STORAGE_BASE_PATH="content"
          else
            STORAGE_BASE_PATH="upload-flow/builds/$CI_COMMIT_BRANCH/$CI_PIPELINE_ID/content"
          fi
          echo "Set storage base path to $STORAGE_BASE_PATH"
        fi
        python3 ./Tests/Marketplace/copy_and_upload_packs.py -a $PACK_ARTIFACTS -e $EXTRACT_FOLDER -pb "$GCS_MARKET_XSOAR_SAAS_BUCKET" -bb "$GCS_BUILD_BUCKET" -s $GCS_MARKET_KEY -n $CI_PIPELINE_ID -c $CI_COMMIT_BRANCH -pbp "$STORAGE_BASE_PATH/packs" --marketplace xsoar_saas
      fi
    - section_end "Upload Packs To Marketplace Storage"

    - section_start "Download packs from GCP"
    - |
      if [[ $GCS_MARKET_XSOAR_SAAS_BUCKET == $GCS_PRODUCTION_XSOAR_SAAS_BUCKET ]] && [[ -z $STORAGE_BASE_PATH ]]; then
        STORAGE_BASE_PATH="content"
      fi
      if [[ $GCS_MARKET_XSOAR_SAAS_BUCKET != $GCS_PRODUCTION_XSOAR_SAAS_BUCKET ]] && [[ -z $STORAGE_BASE_PATH ]]; then
        STORAGE_BASE_PATH="upload-flow/builds/$CI_COMMIT_BRANCH/$CI_PIPELINE_ID/content"
      fi
      
      PACKS_SRC="gs://$GCS_MARKET_XSOAR_SAAS_BUCKET/$STORAGE_BASE_PATH/packs"
      ZIP_FOLDER=$(mktemp -d)
      gcloud auth activate-service-account --key-file="$GCS_MARKET_KEY" >> "${ARTIFACTS_FOLDER}/logs/gcloud_auth.log" 2>&1
      echo "successfully activated google cloud service account"
      gsutil -m cp -r $PACKS_SRC $ZIP_FOLDER
      echo "successfully downloaded index.zip"
    - section_end "Download packs from GCP"
    - *upload_content_graph
    - *upload_dependencies_file
    - gcloud auth revoke $GCS_ARTIFACTS_ACCOUNT_NAME

    - section_start "Zip Content Packs From GCS"
    - python3 ./Tests/Marketplace/zip_packs.py -z $ZIP_FOLDER -a $ARTIFACTS_FOLDER -s $GCS_MARKET_KEY
    - section_end "Zip Content Packs From GCS"
    - job-done

xsoar-force-pack-upload:
  needs: [ "xsoar-prepare-testing-bucket-upload-flow" ]
  variables:
    ARTIFACTS_FOLDER: "${ARTIFACTS_FOLDER_XSOAR}"
    GCS_MARKET_BUCKET_TO_UPLOAD: $GCS_MARKET_BUCKET
    MARKETPLACE: "xsoar"
    GCS_CURRENT_PRODUCTION_BUCKET: $GCS_PRODUCTION_BUCKET
  extends: .force-pack-upload
  rules:
    - if: '$FORCE_BUCKET_UPLOAD'


marketplace-v2-force-pack-upload:
  needs: [ "mpv2-prepare-testing-bucket-upload-flow" ]
  variables:
    ARTIFACTS_FOLDER: "${ARTIFACTS_FOLDER_MPV2}"
    GCS_MARKET_BUCKET_TO_UPLOAD: $GCS_MARKET_V2_BUCKET
    MARKETPLACE: "marketplacev2"
    GCS_CURRENT_PRODUCTION_BUCKET: $GCS_PRODUCTION_V2_BUCKET
  extends: .force-pack-upload
  rules:
    - if: '$FORCE_BUCKET_UPLOAD'

xpanse-force-pack-upload:
  needs: [ "xpanse-prepare-testing-bucket-upload-flow" ]
  variables:
    ARTIFACTS_FOLDER: "${ARTIFACTS_FOLDER_XPANSE}"
    GCS_MARKET_BUCKET_TO_UPLOAD: $GCS_MARKET_XPANSE_BUCKET
    MARKETPLACE: "xpanse"
    GCS_CURRENT_PRODUCTION_BUCKET: $GCS_PRODUCTION_XPANSE_BUCKET
  extends: .force-pack-upload
  rules:
    - if: '$FORCE_BUCKET_UPLOAD'


.force-pack-upload:
  tags:
    - gke
  stage: upload-to-marketplace
  extends:
    - .default-job-settings
  script:
    - *check_user_permissions_to_upload_packs
    - EXTRACT_FOLDER=$(mktemp -d)
    - PACK_ARTIFACTS=$ARTIFACTS_FOLDER/content_packs.zip
    - PACKS_DEPENDENCIES=$ARTIFACTS_FOLDER/packs_dependencies.json
    - CI_COMMIT_BRANCH=${CI_COMMIT_BRANCH:-unknown}
    - GCS_BUILD_BUCKET="${TEST_XDR_PREFIX}marketplace-ci-build"
    - |
      if [[ $GCS_MARKET_BUCKET_TO_UPLOAD == $GCS_CURRENT_PRODUCTION_BUCKET ]] && [[ -z $STORAGE_BASE_PATH ]]; then
        STORAGE_BASE_PATH="content"
      fi

      if [[ $GCS_MARKET_BUCKET_TO_UPLOAD != $GCS_CURRENT_PRODUCTION_BUCKET ]] && [[ -z $STORAGE_BASE_PATH ]]; then
       STORAGE_BASE_PATH="upload-flow/builds/$CI_COMMIT_BRANCH/$CI_PIPELINE_ID/content"
      fi

    - python3 ./Tests/Marketplace/copy_and_upload_packs.py -a $PACK_ARTIFACTS -e $EXTRACT_FOLDER -pb "$GCS_MARKET_BUCKET_TO_UPLOAD" -bb "$GCS_BUILD_BUCKET" -s $GCS_MARKET_KEY -n $CI_PIPELINE_ID -c $CI_COMMIT_BRANCH -p "${PACKS_TO_UPLOAD}" -pbp "$STORAGE_BASE_PATH/packs" --marketplace $MARKETPLACE


fan-in-bucket-upload:
  tags:
    - gke
  stage: fan-in
  extends:
    - .bucket-upload-rule-always
  script:
    - echo "fan in"


slack-notify-bucket-upload:
  extends:
    - .trigger-slack-notification
    - .bucket-upload-rule-always
  variables:  # Passes the environment variable from the parent pipeline to the child which can be useful for cases when triggering pipeline with alternate env variable value passed in the API call.
    PIPELINE_TO_QUERY: $CI_PIPELINE_ID
    WORKFLOW: 'Upload Packs to Marketplace Storage'
    JOB_NAME: 'fan-in-bucket-upload'
    SLACK_CHANNEL: $SLACK_CHANNEL
    SLACK_JOB: 'true'
    SLACK_ALLOW_FAILURE: 'false'
    CI_PROJECT_ID: $CI_PROJECT_ID
    CI_SERVER_URL: $CI_SERVER_URL
    JIRA_SERVER_URL: $JIRA_SERVER_URL
    JIRA_VERIFY_SSL: $JIRA_VERIFY_SSL
    JIRA_API_KEY: $JIRA_API_KEY
    JIRA_PROJECT_ID: $JIRA_PROJECT_ID
    JIRA_ISSUE_UNRESOLVED_TRANSITION_NAME: $JIRA_ISSUE_UNRESOLVED_TRANSITION_NAME

upload-id-set-bucket:
  tags:
    - gke
  stage: prepare-testing-bucket
  extends:
    - .bucket-upload-rule
    - .default-job-settings
  script:
    # This is needed because we still use id_set.json in other repos
    - |
      if [[ $TEST_UPLOAD == "true" ]]; then
        echo "Skipping uploading id-set to the bucket in test upload-flow"
        job-done
        exit 0
      fi

    - !reference [.create-id-set-xsoar]
    - gcloud auth activate-service-account --key-file="$GCS_MARKET_KEY" >> "${ARTIFACTS_FOLDER}/logs/gcloud_auth.log" 2>&1
    - gsutil cp $ARTIFACTS_FOLDER/id_set.json "gs://$GCS_MARKET_BUCKET/content/id_set.json"
    - job-done


sync-buckets-between-projects:
  # syncs buckets from oproxy-dev project to xdr-xsoar-content-dev-01 project
  tags:
    - gke
  extends:
    - .bucket-upload-rule
  stage: upload-to-marketplace
  needs: ["upload-packs-to-marketplace", "upload-packs-to-marketplace-v2", "upload-packs-to-xpanse-marketplace"]
  when: always
  variables:
    MARKETPLACE_XSOAR_PROD: "marketplace-xsoar"
    MARKETPLACE_V2_PROD: "marketplace-xsiam"
    MARKETPLACE_XPANSE_PROD: "marketplace-xpanse"
  script:
    - |
      if [[ $TEST_UPLOAD == "true" ]]; then
        echo "Skipping syncing buckets in test upload-flow"
        exit 0
      fi
      
      if [[ $TEST_XDR_ENV == "true" ]]; then
        echo "Skipping syncing buckets in xdr env when testing"
        exit 0
      fi

    - |
      if [[ -z "$GCS_XSOAR_CONTENT_DEV_KEY" ]] || [[ -z "$GCS_XSOAR_CONTENT_PROD_KEY" ]]; then
        echo "GCS_XSOAR_CONTENT_DEV_KEY or GCS_XSOAR_CONTENT_PROD_KEY not set, cannot perform sync"
        job-done
        exit 1
      else
        gcloud auth activate-service-account --key-file="$GCS_XSOAR_CONTENT_DEV_KEY" >> "${ARTIFACTS_FOLDER}/logs/gcloud_auth.log" 2>&1

        echo "Syncing gs://marketplace-xsoar-dev"
        gsutil -m rsync -r gs://marketplace-dist gs://marketplace-xsoar-dev
        echo "Syncing gs://marketplace-xsiam-dev"
        gsutil -m rsync -r gs://marketplace-v2-dist gs://marketplace-xsiam-dev
        echo "Syncing gs://marketplace-xpanse-dev"
        gsutil -m rsync -r gs://xpanse-dist gs://marketplace-xpanse-dev
      
        ./Tests/scripts/validate_synced_buckets.sh "dev"

        gcloud auth activate-service-account --key-file="$GCS_XSOAR_CONTENT_PROD_KEY" >> "${ARTIFACTS_FOLDER}/logs/gcloud_auth.log" 2>&1

        echo "Syncing gs://marketplace-xsoar-prod-us"
        gsutil -m rsync -r gs://marketplace-dist gs://marketplace-xsoar-prod-us
        echo "Syncing gs://marketplace-xsiam-prod-us"
        gsutil -m rsync -r gs://marketplace-v2-dist gs://marketplace-xsiam-prod-us
        echo "Syncing gs://marketplace-xpanse-prod-us"
        gsutil -m rsync -r gs://xpanse-dist gs://marketplace-xpanse-prod-us
        
        ./Tests/scripts/validate_synced_buckets.sh "prod-us"
      
        echo "Bucket sync completed"
      fi<|MERGE_RESOLUTION|>--- conflicted
+++ resolved
@@ -44,13 +44,8 @@
     - |
       if [[ $TEST_UPLOAD == "false" ]]; then
         section_start "Upload packs_dependencies.json to GCP" --collapsed
-<<<<<<< HEAD
         gcloud auth activate-service-account --key-file="$GCS_ARTIFACTS_KEY" >> "${ARTIFACTS_FOLDER}/logs/gcloud_auth.log" 2>&1
-        gsutil cp $ARTIFACTS_FOLDER/packs_dependencies.json "gs://xsoar-ci-artifacts/content-cache-docs/$MARKETPLACE_VERSION/packs_dependencies.json"
-=======
-        gcloud auth activate-service-account --key-file="$GCS_ARTIFACTS_KEY" > $ARTIFACTS_FOLDER/logs/gauth.out 2>$ARTIFACTS_FOLDER/logs/gauth.err
         gsutil cp $ARTIFACTS_FOLDER/packs_dependencies.json "gs://${TEST_XDR_PREFIX}xsoar-ci-artifacts/content-cache-docs/$MARKETPLACE_VERSION/packs_dependencies.json"
->>>>>>> c1554b04
         section_end "Upload packs_dependencies.json to GCP"
       fi
 
