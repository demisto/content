--- conflicted
+++ resolved
@@ -66,11 +66,7 @@
   extends:
     - .jobs-done-check
     - .bucket-upload-rule
-<<<<<<< HEAD
   needs: ['run-unittests-and-lint-upload-flow', 'run-validations-upload-flow', 'mpv2-prepare-testing-bucket-upload-flow', 'upload-id-set-bucket', 'xpanse-prepare-testing-bucket-upload-flow', 'xsoar-prepare-testing-bucket-upload-flow', 'install-packs-in-server6_9', 'install-packs-in-server6_10', 'install-packs-in-server6_11', 'install-packs-in-server6_12', 'install-packs-in-server-master', 'install-packs-in-xsiam-ga', 'sync-buckets-between-projects', 'upload-packs-to-marketplace', 'upload-packs-to-marketplace-v2', 'upload-packs-to-xpanse-marketplace']
-=======
-  needs: ['run-unittests-and-lint-upload-flow', 'run-validations-upload-flow', 'mpv2-prepare-testing-bucket-upload-flow', 'upload-id-set-bucket', 'xpanse-prepare-testing-bucket-upload-flow', 'xsoar-prepare-testing-bucket-upload-flow', 'xsoar-saas-prepare-testing-bucket-upload-flow', 'install-packs-in-server6_8', 'install-packs-in-server6_9', 'install-packs-in-server6_10', 'install-packs-in-server6_11', 'install-packs-in-server-master', 'install-packs-in-xsiam-ga', 'sync-buckets-between-projects', 'upload-packs-to-marketplace', 'upload-packs-to-marketplace-v2', 'upload-packs-to-xpanse-marketplace', 'upload-packs-to-xsoar-saas-marketplace']
->>>>>>> 53480686
   tags:
     - gke
 
@@ -82,19 +78,6 @@
   variables:
     IFRA_ENV_TYPE: "Bucket-Upload"
     ARTIFACTS_FOLDER: "${ARTIFACTS_FOLDER_XSOAR}"
-  rules:
-    - if: '$CI_COMMIT_BRANCH =~ /pull\/[0-9]+/'
-      when: never
-    - if: '$BUCKET_UPLOAD == "true"'
-    - if: '$FORCE_BUCKET_UPLOAD == "true"'
-
-
-xsoar-saas-prepare-testing-bucket-upload-flow:
-  extends:
-    - xsoar-saas-prepare-testing-bucket
-  variables:
-    IFRA_ENV_TYPE: "Bucket-Upload"
-    ARTIFACTS_FOLDER: "${ARTIFACTS_FOLDER_XSOAR_SAAS}"
   rules:
     - if: '$CI_COMMIT_BRANCH =~ /pull\/[0-9]+/'
       when: never
@@ -150,13 +133,11 @@
     - .default-job-settings
   script:
     - EXIT_CODE=0
-    - section_start "Download content-test-conf and infra" --collapsed
-    - ./Tests/scripts/download_conf_repos.sh 2>&1 | tee --append "${ARTIFACTS_FOLDER}/logs/download_conf_repos.log"
-    - section_end "Download content-test-conf and infra"
-    - section_start "Secrets Fetch" --collapsed
+    - section_start "Download configuration"
+    - ./Tests/scripts/download_conf_repos.sh  >> $ARTIFACTS_FOLDER/logs/installations.log
     - SECRET_CONF_PATH=$(cat secret_conf_path)
     - python3 ./Tests/scripts/add_secrets_file_to_build.py -sa "$GSM_SERVICE_ACCOUNT" -sf "$SECRET_CONF_PATH" -u "$DEMISTO_USERNAME" -p "$DEMISTO_PASSWORD" -gpidd "$GSM_PROJECT_ID_DEV" -gpidp "$GSM_PROJECT_ID" >> $ARTIFACTS_FOLDER/logs/handle_secrets.log
-    - section_end "Secrets Fetch"
+    - section_end "Download configuration"
     - !reference [.ssh-config-setup]
     - section_start "Get Instance Variables"
     - echo INSTANCE_ROLE="$INSTANCE_ROLE"
@@ -226,13 +207,11 @@
     - .default-job-settings
   script:
     - EXIT_CODE=0
-    - section_start "Download content-test-conf and infra" --collapsed
-    - ./Tests/scripts/download_conf_repos.sh 2>&1 | tee --append "${ARTIFACTS_FOLDER}/logs/download_conf_repos.log"
-    - section_end "Download content-test-conf and infra"
-    - section_start "Secrets Fetch" --collapsed
+    - section_start "Download configuration"
+    - ./Tests/scripts/download_conf_repos.sh  >> $ARTIFACTS_FOLDER/logs/installations.log
     - SECRET_CONF_PATH=$(cat secret_conf_path)
     - python3 ./Tests/scripts/add_secrets_file_to_build.py -sa "$GSM_SERVICE_ACCOUNT" -sf "$SECRET_CONF_PATH" -u "$DEMISTO_USERNAME" -p "$DEMISTO_PASSWORD" -gpidd "$GSM_PROJECT_ID_DEV" -gpidp "$GSM_PROJECT_ID" >> $ARTIFACTS_FOLDER/logs/handle_secrets.log
-    - section_end "Secrets Fetch"
+    - section_end "Download configuration"
     - section_start "Lock Machine"
     - |
       if [[ $TEST_UPLOAD == "true" ]]; then
@@ -258,7 +237,7 @@
     - |
       if [ "$INSTANCE_ROLE" == XSIAM ]; then
         section_start "Run end to end sanity tests"
-
+      
         python3 -m pytest ./Tests/tests_end_to_end_xsiam -v --cloud_machine "$CLOUD_CHOSEN_MACHINE_ID" --cloud_servers_path "$CLOUD_SERVERS_PATH" --cloud_servers_api_keys "cloud_api_keys.json" --disable-warnings
         section_end "Run end to end sanity tests"
       fi
@@ -341,10 +320,7 @@
          STORAGE_BASE_PATH="upload-flow/builds/$CI_COMMIT_BRANCH/$CI_PIPELINE_ID/content"
         fi
 
-        if [[ -z $PACKS_TO_UPLOAD ]]; then
-          PACKS_TO_UPLOAD="All"
-        fi
-        python3 ./Tests/Marketplace/copy_and_upload_packs.py -a $PACK_ARTIFACTS -e $EXTRACT_FOLDER -pb "$GCS_MARKET_BUCKET" -bb "$GCS_BUILD_BUCKET" -s $GCS_MARKET_KEY -n $CI_PIPELINE_ID -c $CI_COMMIT_BRANCH -p "${PACKS_TO_UPLOAD}" -pbp "$STORAGE_BASE_PATH/packs" --marketplace xsoar
+        python3 ./Tests/Marketplace/copy_and_upload_packs.py -a $PACK_ARTIFACTS -e $EXTRACT_FOLDER -pb "$GCS_MARKET_BUCKET" -bb "$GCS_BUILD_BUCKET" -s $GCS_MARKET_KEY -n $CI_PIPELINE_ID -c $CI_COMMIT_BRANCH -pbp "$STORAGE_BASE_PATH/packs" --marketplace xsoar
       fi
     - section_end "Upload Packs To Marketplace Storage"
 
@@ -421,10 +397,7 @@
           fi
           echo "Set storage base path to $STORAGE_BASE_PATH"
         fi
-        if [[ -z $PACKS_TO_UPLOAD ]]; then
-          PACKS_TO_UPLOAD="All"
-        fi
-        python3 ./Tests/Marketplace/copy_and_upload_packs.py -a $PACK_ARTIFACTS -e $EXTRACT_FOLDER -pb "$GCS_MARKET_V2_BUCKET" -bb "$GCS_BUILD_BUCKET" -s $GCS_MARKET_KEY -n $CI_PIPELINE_ID -c $CI_COMMIT_BRANCH -p "${PACKS_TO_UPLOAD}" -pbp "$STORAGE_BASE_PATH/packs" --marketplace marketplacev2
+        python3 ./Tests/Marketplace/copy_and_upload_packs.py -a $PACK_ARTIFACTS -e $EXTRACT_FOLDER -pb "$GCS_MARKET_V2_BUCKET" -bb "$GCS_BUILD_BUCKET" -s $GCS_MARKET_KEY -n $CI_PIPELINE_ID -c $CI_COMMIT_BRANCH -pbp "$STORAGE_BASE_PATH/packs" --marketplace marketplacev2
       fi
     - section_end "Upload Packs To Marketplace Storage"
 
@@ -484,10 +457,7 @@
           fi
           echo "Set storage base path to $STORAGE_BASE_PATH"
         fi
-        if [[ -z $PACKS_TO_UPLOAD ]]; then
-          PACKS_TO_UPLOAD="All"
-        fi
-        python3 ./Tests/Marketplace/copy_and_upload_packs.py -a $PACK_ARTIFACTS -e $EXTRACT_FOLDER -pb "$GCS_MARKET_XPANSE_BUCKET" -bb "$GCS_BUILD_BUCKET" -s $GCS_MARKET_KEY -n $CI_PIPELINE_ID -c $CI_COMMIT_BRANCH -p "${PACKS_TO_UPLOAD}" -pbp "$STORAGE_BASE_PATH/packs" --marketplace xpanse
+        python3 ./Tests/Marketplace/copy_and_upload_packs.py -a $PACK_ARTIFACTS -e $EXTRACT_FOLDER -pb "$GCS_MARKET_XPANSE_BUCKET" -bb "$GCS_BUILD_BUCKET" -s $GCS_MARKET_KEY -n $CI_PIPELINE_ID -c $CI_COMMIT_BRANCH -pbp "$STORAGE_BASE_PATH/packs" --marketplace xpanse
       fi
     - section_end "Upload Packs To Marketplace Storage"
 
@@ -509,68 +479,6 @@
     - section_end "Zip Content Packs From GCS"
     - job-done
 
-upload-packs-to-xsoar-saas-marketplace:
-  tags:
-    - gke
-  needs: ["run-validations-upload-flow", "run-unittests-and-lint-upload-flow", "xsoar-saas-prepare-testing-bucket-upload-flow"] # "install-packs-in-xsoar-saas-dev"
-  stage: upload-to-marketplace
-  artifacts:
-    expire_in: 48 hrs
-    paths:
-      - /builds/xsoar/content/artifacts/*
-      - /builds/xsoar/content/pipeline_jobs_folder/*
-    when: always
-  variables:
-    MARKETPLACE_VERSION: "xsoar_saas"
-    ARTIFACTS_FOLDER: "${ARTIFACTS_FOLDER_XSOAR_SAAS}"
-    INSTANCE_ROLE: "Server Master"
-    INSTANCE_CREATED: "true"
-    SSH_TUNNEL_TIMEOUT: 10
-    TIME_TO_LIVE: ""
-  extends:
-    - .bucket-upload-rule
-    - .default-job-settings
-  script:
-    - *check_user_permissions_to_upload_packs
-    - section_start "Upload Packs To Marketplace Storage"
-    - |
-      echo "$GCS_MARKET_XSOAR_SAAS_BUCKET"
-      echo "$GCS_PRODUCTION_XSOAR_SAAS_BUCKET"
-      if [[ "$CI_COMMIT_BRANCH" == "master" ]] || [[ "$CI_COMMIT_BRANCH" == "new_bucket_xsoar_saas" ]] ||  [[ "$GCS_MARKET_XSOAR_SAAS_BUCKET" != "$GCS_PRODUCTION_XSOAR_SAAS_BUCKET" ]]; then
-        EXTRACT_FOLDER=$(mktemp -d)
-        PACK_ARTIFACTS=$ARTIFACTS_FOLDER/content_packs.zip
-        PACKS_DEPENDENCIES=$ARTIFACTS_FOLDER/packs_dependencies.json
-        CI_COMMIT_BRANCH=${CI_COMMIT_BRANCH:-unknown}
-        GCS_BUILD_BUCKET="marketplace-ci-build"
-        if [[ -z $STORAGE_BASE_PATH ]]; then
-          if [[ "$GCS_MARKET_XSOAR_SAAS_BUCKET" == "$GCS_PRODUCTION_XSOAR_SAAS_BUCKET" ]]; then
-            STORAGE_BASE_PATH="content"
-          else
-            STORAGE_BASE_PATH="upload-flow/builds/$CI_COMMIT_BRANCH/$CI_PIPELINE_ID/content"
-          fi
-          echo "Set storage base path to $STORAGE_BASE_PATH"
-        fi
-        python3 ./Tests/Marketplace/copy_and_upload_packs.py -a $PACK_ARTIFACTS -e $EXTRACT_FOLDER -pb "$GCS_MARKET_XSOAR_SAAS_BUCKET" -bb "$GCS_BUILD_BUCKET" -s $GCS_MARKET_KEY -n $CI_PIPELINE_ID -c $CI_COMMIT_BRANCH -pbp "$STORAGE_BASE_PATH/packs" --marketplace xsoar_saas
-      fi
-    - section_end "Upload Packs To Marketplace Storage"
-
-    - section_start "Download packs from GCP"
-    - |
-      PACKS_SRC="gs://$GCS_MARKET_XSOAR_SAAS_BUCKET/$STORAGE_BASE_PATH/packs"
-      ZIP_FOLDER=$(mktemp -d)
-      gcloud auth activate-service-account --key-file="$GCS_MARKET_KEY" >> $ARTIFACTS_FOLDER/logs/auth.out
-      echo "successfully activated google cloud service account"
-      gsutil -m cp -r $PACKS_SRC $ZIP_FOLDER
-      echo "successfully downloaded index.zip"
-    - section_end "Download packs from GCP"
-    - *upload_content_graph
-    - *upload_dependencies_file
-    - gcloud auth revoke $GCS_ARTIFACTS_ACCOUNT_NAME
-
-    - section_start "Zip Content Packs From GCS"
-    - python3 ./Tests/Marketplace/zip_packs.py -z $ZIP_FOLDER -a $ARTIFACTS_FOLDER -s $GCS_MARKET_KEY
-    - section_end "Zip Content Packs From GCS"
-    - job-done
 
 xsoar-force-pack-upload:
   needs: [ "xsoar-prepare-testing-bucket-upload-flow" ]
