.bucket-upload-rule:
  rules:
    - if: '$CI_COMMIT_BRANCH =~ /pull\/[0-9]+/'
      when: never
    - if: '$BUCKET_UPLOAD == "true"'

.bucket-upload-rule-always:
  rules:
    - if: '$CI_COMMIT_BRANCH =~ /pull\/[0-9]+/'
      when: never
    - if: '$BUCKET_UPLOAD == "true"'
      when: always


.check_user_permissions_to_upload_packs: &check_user_permissions_to_upload_packs
  - section_start "Check User Permissions to Upload Packs" # if bucket upload and uploading to marketplace-dist
  - |
    if [[ -n "${BUCKET_UPLOAD}" || -n "${FORCE_BUCKET_UPLOAD}" ]] && [[ "$GCS_MARKET_BUCKET" == "$GCS_PRODUCTION_BUCKET" ]]; then
      CONTENT_LEADERS=$(curl -sS "https://api.github.com/orgs/demisto/teams/content-leaders/members" -H "Authorization: token ${GITHUB_TOKEN}")
      echo "recieved content leaders"
      LEADER_NAMES=$(echo $CONTENT_LEADERS | jq -r ".[].login")
      LEADER_NAMES=$(echo "${LEADER_NAMES}" "content-bot" "svc -xsoar-gitlab-mirror" "${USERS_ALLOWED_TRIGGER_UPLOAD}" )
      if [[ -z "$GITLAB_USER_NAME" ]] || [[ -z "`echo $LEADER_NAMES | grep -w "$GITLAB_USER_NAME"`" ]]; then
        echo -e "User '$GITLAB_USER_NAME' is not allowed to trigger this build, only one of:\n${LEADER_NAMES}"
        job-done
        exit 1
      else
        echo "User '${GITLAB_USER_NAME}' is allowed to upload packs / force upload packs."
      fi
    fi
  - section_end "Check User Permissions to Upload Packs"

.upload_content_graph: &upload_content_graph
    - |
      if [[ $TEST_UPLOAD == "false" ]]; then
        section_start "Upload content graph GraphML to GCP" --collapsed
        gsutil cp $ARTIFACTS_FOLDER/content_graph/$MARKETPLACE_VERSION.zip "gs://$GCS_MARKET_BUCKET_DEV/content_graph/$MARKETPLACE_VERSION.zip"
        # copy the packs.json file to the bucket, used in contribution management
        gsutil cp $ARTIFACTS_FOLDER/packs.json "gs://$GCS_MARKET_BUCKET_DEV/content_graph/"$MARKETPLACE_VERSION"_packs.json"
        section_end "Upload content graph GraphML to GCP"
      fi

.upload_dependencies_file: &upload_dependencies_file
    - |
      if [[ $TEST_UPLOAD == "false" ]]; then
        section_start "Upload packs_dependencies.json to GCP" --collapsed
        gcloud auth activate-service-account --key-file="$GCS_ARTIFACTS_KEY" > $ARTIFACTS_FOLDER/logs/gauth.out 2>$ARTIFACTS_FOLDER/logs/gauth.err
        gsutil cp $ARTIFACTS_FOLDER/packs_dependencies.json "gs://xsoar-ci-artifacts/content-cache-docs/$MARKETPLACE_VERSION/packs_dependencies.json"
        section_end "Upload packs_dependencies.json to GCP"
      fi

run-validations-upload-flow:
  extends:
    - .run-validations
    - .bucket-upload-rule


run-unittests-and-lint-upload-flow:
  cache:
    policy: push
  extends:
    - .run-unittests-and-lint
    - .bucket-upload-rule

jobs-done-check-upload-flow:
  extends:
    - .jobs-done-check
    - .bucket-upload-rule
  needs: ['run-unittests-and-lint-upload-flow', 'run-validations-upload-flow', 'mpv2-prepare-testing-bucket-upload-flow', 'upload-id-set-bucket', 'xpanse-prepare-testing-bucket-upload-flow', 'xsoar-prepare-testing-bucket-upload-flow', 'xsoar-saas-prepare-testing-bucket-upload-flow', 'install-packs-in-server6_8', 'install-packs-in-server6_9', 'install-packs-in-server6_10', 'install-packs-in-server6_11', 'install-packs-in-server-master', 'install-packs-in-xsiam-ga', 'sync-buckets-between-projects', 'upload-packs-to-marketplace', 'upload-packs-to-marketplace-v2', 'upload-packs-to-xpanse-marketplace']
  tags:
    - gke



xsoar-prepare-testing-bucket-upload-flow:
  extends:
    - xsoar-prepare-testing-bucket
  variables:
    IFRA_ENV_TYPE: "Bucket-Upload"
    ARTIFACTS_FOLDER: "${ARTIFACTS_FOLDER_XSOAR}"
  rules:
    - if: '$CI_COMMIT_BRANCH =~ /pull\/[0-9]+/'
      when: never
    - if: '$BUCKET_UPLOAD == "true"'
    - if: '$FORCE_BUCKET_UPLOAD == "true"'


xsoar-saas-prepare-testing-bucket-upload-flow:
  extends:
    - xsoar-saas-prepare-testing-bucket
  variables:
    IFRA_ENV_TYPE: "Bucket-Upload"
    ARTIFACTS_FOLDER: "${ARTIFACTS_FOLDER_XSOAR_SAAS}"
  rules:
    - if: '$CI_COMMIT_BRANCH =~ /pull\/[0-9]+/'
      when: never
    - if: '$BUCKET_UPLOAD == "true"'
    - if: '$FORCE_BUCKET_UPLOAD == "true"'


mpv2-prepare-testing-bucket-upload-flow:
 extends:
   - mpv2-prepare-testing-bucket
 variables:
   IFRA_ENV_TYPE: "Bucket-Upload"
   ARTIFACTS_FOLDER: "${ARTIFACTS_FOLDER_MPV2}"
 rules:
   - if: '$CI_COMMIT_BRANCH =~ /pull\/[0-9]+/'
     when: never
   - if: '$BUCKET_UPLOAD == "true"'
   - if: '$FORCE_BUCKET_UPLOAD == "true"'


xpanse-prepare-testing-bucket-upload-flow:
 extends:
   - xpanse-prepare-testing-bucket
 variables:
   IFRA_ENV_TYPE: "Bucket-Upload"
   ARTIFACTS_FOLDER: "${ARTIFACTS_FOLDER_XPANSE}"
 rules:
   - if: '$CI_COMMIT_BRANCH =~ /pull\/[0-9]+/'
     when: never
   - if: '$BUCKET_UPLOAD == "true"'
   - if: '$FORCE_BUCKET_UPLOAD == "true"'


.install_packs_in_xsoar_server:
  tags:
    - gke
  needs: ["xsoar-prepare-testing-bucket-upload-flow"]
  stage: run-instances
  artifacts:
    expire_in: 48 hrs
    paths:
      - /builds/xsoar/content/artifacts/*
      - /builds/xsoar/content/pipeline_jobs_folder/*
    when: always
  variables:
    ARTIFACTS_FOLDER: "${ARTIFACTS_FOLDER_XSOAR}"
    ENV_RESULTS_PATH: "${ARTIFACTS_FOLDER_XSOAR}/env_results.json"
    INSTANCE_CREATED: "true"
    SSH_TUNNEL_TIMEOUT: 10
    TIME_TO_LIVE: ""
  extends:
    - .bucket-upload-rule
    - .default-job-settings
  script:
    - EXIT_CODE=0
    - section_start "Download configuration"
    - ./Tests/scripts/download_conf_repos.sh  >> $ARTIFACTS_FOLDER/logs/installations.log
    - SECRET_CONF_PATH=$(cat secret_conf_path)
    - python3 ./Tests/scripts/add_secrets_file_to_build.py -sa "$GSM_SERVICE_ACCOUNT" -sf "$SECRET_CONF_PATH" -u "$DEMISTO_USERNAME" -p "$DEMISTO_PASSWORD" -gpidd "$GSM_PROJECT_ID_DEV" -gpidp "$GSM_PROJECT_ID" >> $ARTIFACTS_FOLDER/logs/handle_secrets.log
    - section_end "Download configuration"
    - !reference [.ssh-config-setup]
    - section_start "Get Instance Variables"
    - echo INSTANCE_ROLE="$INSTANCE_ROLE"
    - echo INSTANCE_CREATED="$INSTANCE_CREATED"
    - section_end "Get Instance Variables"
    - section_start "Wait Until Server Ready"
    - |
      [ -n "${NIGHTLY}" ] && IS_NIGHTLY=true || IS_NIGHTLY=false
      python3 ./Tests/scripts/wait_until_server_ready.py  -n ${IS_NIGHTLY} --instance-role "${INSTANCE_ROLE}" || EXIT_CODE=$?
    - section_end "Wait Until Server Ready"
    - section_start "Install Packs"
    - ./Tests/Marketplace/install_packs.sh "$INSTANCE_ROLE" || EXIT_CODE=$?
    - section_end "Install Packs"
    - section_start "Destroy instances"
    - python3 ./Tests/scripts/destroy_instances.py --artifacts-dir $ARTIFACTS_FOLDER --env-file $ARTIFACTS_FOLDER/env_results.json --instance-role "$INSTANCE_ROLE" || EXIT_CODE=$?
    - section_end "Destroy instances"
    - job-done
    - exit "$EXIT_CODE"


install-packs-in-server6_8:
  extends: .install_packs_in_xsoar_server
  variables:
    INSTANCE_ROLE: "Server 6.8"

install-packs-in-server6_9:
  extends: .install_packs_in_xsoar_server
  variables:
    INSTANCE_ROLE: "Server 6.9"

install-packs-in-server6_10:
  extends: .install_packs_in_xsoar_server
  variables:
    INSTANCE_ROLE: "Server 6.10"

install-packs-in-server6_11:
  extends: .install_packs_in_xsoar_server
  variables:
    INSTANCE_ROLE: "Server 6.11"

install-packs-in-server-master:
  extends: .install_packs_in_xsoar_server
  variables:
    INSTANCE_ROLE: "Server Master"


.install-mpv2-packs-on-xsiam-instances:
  tags:
    - gke
  needs: ["mpv2-prepare-testing-bucket-upload-flow"]
  stage: run-instances
  artifacts:
    expire_in: 48 hrs
    paths:
      - /builds/xsoar/content/artifacts/*
      - /builds/xsoar/content/pipeline_jobs_folder/*
    when: always
  variables:
    ARTIFACTS_FOLDER: "${ARTIFACTS_FOLDER_MPV2}"
    ENV_RESULTS_PATH: "${ARTIFACTS_FOLDER_MPV2}/env_results.json"
    INSTANCE_CREATED: "true"
    TIME_TO_LIVE: ""
    GCS_LOCKS_PATH: "content-locks/locks-xsiam-ga-upload"
    CLOUD_MACHINES_TYPE: "upload"
  extends:
    - .bucket-upload-rule
    - .default-job-settings
  script:
    - EXIT_CODE=0
    - section_start "Download configuration"
    - ./Tests/scripts/download_conf_repos.sh  >> $ARTIFACTS_FOLDER/logs/installations.log
    - SECRET_CONF_PATH=$(cat secret_conf_path)
    - python3 ./Tests/scripts/add_secrets_file_to_build.py -sa "$GSM_SERVICE_ACCOUNT" -sf "$SECRET_CONF_PATH" -u "$DEMISTO_USERNAME" -p "$DEMISTO_PASSWORD" -gpidd "$GSM_PROJECT_ID_DEV" -gpidp "$GSM_PROJECT_ID" >> $ARTIFACTS_FOLDER/logs/handle_secrets.log
    - section_end "Download configuration"
    - section_start "Lock Machine"
    - |
      if [[ $TEST_UPLOAD == "true" ]]; then
        echo "Setting CLOUD_MACHINES_TYPE to build in test upload-flow"
        CLOUD_MACHINES_TYPE="build"
        GCS_LOCKS_PATH="content-locks/locks-xsiam-ga"
      fi
    - echo "Authenticating GCP"
    - gcloud auth activate-service-account --key-file="$GCS_ARTIFACTS_KEY" > $ARTIFACTS_FOLDER/logs/gauth.out 2>$ARTIFACTS_FOLDER/logs/gauth.err
    - echo "Auth done successfully"
    - ./Tests/scripts/wait_in_line_for_cloud_env.sh "$CLOUD_MACHINES_TYPE"
    - source CloudEnvVariables
    - echo "CLOUD chosen_machine_id is $CLOUD_CHOSEN_MACHINE_ID"
    - section_end "Lock Machine"

    - CLOUD_SERVERS_PATH=$(cat $CLOUD_SERVERS_FILE)
    - echo ${CLOUD_API_KEYS} > "cloud_api_keys.json"

    - section_start "Clean Machine"
    - ./Tests/scripts/uninstall_packs_and_reset_bucket_cloud.sh || EXIT_CODE=$?
    - section_end "Clean Machine"

    - |
      if [ "$INSTANCE_ROLE" == XSIAM ]; then
        section_start "Run end to end sanity tests"

        python3 -m pytest ./Tests/tests_end_to_end_xsiam -v --cloud_machine "$CLOUD_CHOSEN_MACHINE_ID" --cloud_servers_path "$CLOUD_SERVERS_PATH" --cloud_servers_api_keys "cloud_api_keys.json" --disable-warnings
        section_end "Run end to end sanity tests"
      fi

    - section_start "Get Instance Variables"
    - echo INSTANCE_ROLE="$INSTANCE_ROLE"
    - echo INSTANCE_CREATED="$INSTANCE_CREATED"
    - section_end "Get Instance Variables"

    - section_start "Install Packs"
    - ./Tests/Marketplace/install_packs.sh "$INSTANCE_ROLE" || EXIT_CODE=$?
    - section_end "Install Packs"

    - job-done
    - exit "$EXIT_CODE"
  after_script:
    - echo "Job finished, removing lock file"
    - gcloud auth activate-service-account --key-file="$GCS_ARTIFACTS_KEY" > $ARTIFACTS_FOLDER/logs/gauth.out 2>$ARTIFACTS_FOLDER/logs/gauth.err
    - gsutil rm "gs://xsoar-ci-artifacts/$GCS_LOCKS_PATH/machines_locks/*-lock-$CI_JOB_ID"
    - echo "Finished removing lock file"


#install-packs-in-xsiam-dev:
#  extends: .install-mpv2-packs-on-xsiam-instances
#  variables:
#    INSTANCE_ROLE: "XSIAM"
#    GCS_QUEUE_FILE: "queue-master"
#    TEST_MACHINES_LIST: "test-machines-master"

install-packs-in-xsiam-ga:
  extends: .install-mpv2-packs-on-xsiam-instances
  variables:
    INSTANCE_ROLE: "XSIAM"
    GCS_QUEUE_FILE: "queue-ga"
    GCS_SOURCE_BUCKET: "$GCS_PRODUCTION_V2_BUCKET"
    GCS_MACHINES_BUCKET: "marketplace-v2-dist-dev/upload-flow/builds-xsiam"
    CLOUD_SERVERS_FILE: "xsiam_servers_path"
    CLOUD_API_KEYS: $XSIAM_API_KEYS
    UNREMOVABLE_PACKS: "Base"


upload-packs-to-marketplace:
  tags:
    - gke
  needs: ["run-validations-upload-flow", "install-packs-in-server6_8", "install-packs-in-server6_9", "install-packs-in-server6_10", "install-packs-in-server6_11", "install-packs-in-server-master", "run-unittests-and-lint-upload-flow"]
  stage: upload-to-marketplace
  artifacts:
    expire_in: 48 hrs
    paths:
      - /builds/xsoar/content/artifacts/*
      - /builds/xsoar/content/pipeline_jobs_folder/*
    when: always
  variables:
    MARKETPLACE_VERSION: "xsoar"
    ARTIFACTS_FOLDER: "${ARTIFACTS_FOLDER_XSOAR}"
    ENV_RESULTS_PATH: "${ARTIFACTS_FOLDER_XSOAR}/env_results.json"
    INSTANCE_ROLE: "Server Master"
    INSTANCE_CREATED: "true"
    SSH_TUNNEL_TIMEOUT: 10
    TIME_TO_LIVE: ""
  extends:
    - .bucket-upload-rule
    - .default-job-settings
  script:
    - !reference [.ssh-config-setup]
    - *check_user_permissions_to_upload_packs
    - section_start "Upload Packs To Marketplace Storage"
    - |
      if [[ "$CI_COMMIT_BRANCH" == "master" ]] || [[ "$GCS_MARKET_BUCKET" != "$GCS_PRODUCTION_BUCKET" ]]; then
        EXTRACT_FOLDER=$(mktemp -d)
        PACK_ARTIFACTS=$ARTIFACTS_FOLDER/content_packs.zip
        PACKS_DEPENDENCIES=$ARTIFACTS_FOLDER/packs_dependencies.json
        CI_COMMIT_BRANCH=${CI_COMMIT_BRANCH:-unknown}
        GCS_BUILD_BUCKET="marketplace-ci-build"
        if [[ $GCS_MARKET_BUCKET == $GCS_PRODUCTION_BUCKET ]] && [[ -z $STORAGE_BASE_PATH ]]; then
          STORAGE_BASE_PATH="content"
        fi

        if [[ $GCS_MARKET_BUCKET != $GCS_PRODUCTION_BUCKET ]] && [[ -z $STORAGE_BASE_PATH ]]; then
         STORAGE_BASE_PATH="upload-flow/builds/$CI_COMMIT_BRANCH/$CI_PIPELINE_ID/content"
        fi

        python3 ./Tests/Marketplace/copy_and_upload_packs.py -a $PACK_ARTIFACTS -e $EXTRACT_FOLDER -pb "$GCS_MARKET_BUCKET" -bb "$GCS_BUILD_BUCKET" -s $GCS_MARKET_KEY -n $CI_PIPELINE_ID -c $CI_COMMIT_BRANCH -pbp "$STORAGE_BASE_PATH/packs" --marketplace xsoar
      fi
    - section_end "Upload Packs To Marketplace Storage"

    - section_start "Download packs from GCP"
    - |
      if [[ $GCS_MARKET_BUCKET == $GCS_PRODUCTION_BUCKET ]] && [[ -z $STORAGE_BASE_PATH ]]; then
        STORAGE_BASE_PATH="content"
      fi
      if [[ $GCS_MARKET_BUCKET != $GCS_PRODUCTION_BUCKET ]] && [[ -z $STORAGE_BASE_PATH ]]; then
        STORAGE_BASE_PATH="upload-flow/builds/$CI_COMMIT_BRANCH/$CI_PIPELINE_ID/content"
      fi

      PACKS_SRC="gs://$GCS_MARKET_BUCKET/$STORAGE_BASE_PATH/packs"
      ZIP_FOLDER=$(mktemp -d)
      gcloud auth activate-service-account --key-file="$GCS_MARKET_KEY" >> $ARTIFACTS_FOLDER/logs/auth.out
      echo "successfully activated google cloud service account"
      gsutil -m cp -r $PACKS_SRC $ZIP_FOLDER
      echo "successfully downloaded index.zip"
    - section_end "Download packs from GCP"
    - *upload_content_graph
    - *upload_dependencies_file
    - gcloud auth revoke $GCS_ARTIFACTS_ACCOUNT_NAME

    - section_start "Zip Content Packs From GCS"
    - python3 ./Tests/Marketplace/zip_packs.py -z $ZIP_FOLDER -a $ARTIFACTS_FOLDER -s $GCS_MARKET_KEY
    - section_end "Zip Content Packs From GCS"

    - section_start "Validate Premium Packs"
    - |
      if [[ "$CI_COMMIT_BRANCH" == "master" ]] || [[ $GCS_MARKET_BUCKET != $GCS_PRODUCTION_BUCKET ]]; then
        ./Tests/scripts/validate_premium_packs.sh "$INSTANCE_ROLE"
      else
        echo "Skipping Premium Packs Validation"
      fi
    - section_end "Validate Premium Packs"
    - job-done

upload-packs-to-marketplace-v2:
  tags:
    - gke
  needs: ["run-validations-upload-flow", "run-unittests-and-lint-upload-flow", "mpv2-prepare-testing-bucket-upload-flow", "install-packs-in-xsiam-ga"] # "install-packs-in-xsiam-dev"
  stage: upload-to-marketplace
  artifacts:
    expire_in: 48 hrs
    paths:
      - /builds/xsoar/content/artifacts/*
      - /builds/xsoar/content/pipeline_jobs_folder/*
    when: always
  variables:
    MARKETPLACE_VERSION: "marketplacev2"
    ARTIFACTS_FOLDER: "${ARTIFACTS_FOLDER_MPV2}"
    INSTANCE_ROLE: "Server Master"
    INSTANCE_CREATED: "true"
    SSH_TUNNEL_TIMEOUT: 10
    TIME_TO_LIVE: ""
  extends:
    - .bucket-upload-rule
    - .default-job-settings
  script:
    - *check_user_permissions_to_upload_packs
    - section_start "Upload Packs To Marketplace Storage"
    - |
      if [[ "$CI_COMMIT_BRANCH" == "master" ]] || [[ "$GCS_MARKET_V2_BUCKET" != "$GCS_PRODUCTION_V2_BUCKET" ]]; then
        EXTRACT_FOLDER=$(mktemp -d)
        PACK_ARTIFACTS=$ARTIFACTS_FOLDER/content_packs.zip
        PACKS_DEPENDENCIES=$ARTIFACTS_FOLDER/packs_dependencies.json
        CI_COMMIT_BRANCH=${CI_COMMIT_BRANCH:-unknown}
        GCS_BUILD_BUCKET="marketplace-ci-build"
        if [[ -z $STORAGE_BASE_PATH ]]; then
          if [[ $GCS_MARKET_V2_BUCKET == $GCS_PRODUCTION_V2_BUCKET ]]; then
            STORAGE_BASE_PATH="content"
          else
            STORAGE_BASE_PATH="upload-flow/builds/$CI_COMMIT_BRANCH/$CI_PIPELINE_ID/content"
          fi
          echo "Set storage base path to $STORAGE_BASE_PATH"
        fi
        python3 ./Tests/Marketplace/copy_and_upload_packs.py -a $PACK_ARTIFACTS -e $EXTRACT_FOLDER -pb "$GCS_MARKET_V2_BUCKET" -bb "$GCS_BUILD_BUCKET" -s $GCS_MARKET_KEY -n $CI_PIPELINE_ID -c $CI_COMMIT_BRANCH -pbp "$STORAGE_BASE_PATH/packs" --marketplace marketplacev2
      fi
    - section_end "Upload Packs To Marketplace Storage"

    - section_start "Download packs from GCP"
    - |
      PACKS_SRC="gs://$GCS_MARKET_V2_BUCKET/$STORAGE_BASE_PATH/packs"
      ZIP_FOLDER=$(mktemp -d)
      gcloud auth activate-service-account --key-file="$GCS_MARKET_KEY" >> $ARTIFACTS_FOLDER/logs/auth.out
      echo "successfully activated google cloud service account"
      gsutil -m cp -r $PACKS_SRC $ZIP_FOLDER
      echo "successfully downloaded index.zip"
    - section_end "Download packs from GCP"
    - *upload_content_graph
    - *upload_dependencies_file
    - gcloud auth revoke $GCS_ARTIFACTS_ACCOUNT_NAME
    - section_start "Zip Content Packs From GCS"
    - python3 ./Tests/Marketplace/zip_packs.py -z $ZIP_FOLDER -a $ARTIFACTS_FOLDER -s $GCS_MARKET_KEY
    - section_end "Zip Content Packs From GCS"
    - job-done

upload-packs-to-xpanse-marketplace:
  tags:
    - gke
  needs: ["run-validations-upload-flow", "run-unittests-and-lint-upload-flow", "xpanse-prepare-testing-bucket-upload-flow"] # "install-packs-in-xpanse-dev"
  stage: upload-to-marketplace
  artifacts:
    expire_in: 48 hrs
    paths:
      - /builds/xsoar/content/artifacts/*
      - /builds/xsoar/content/pipeline_jobs_folder/*
    when: always
  variables:
    MARKETPLACE_VERSION: "xpanse"
    ARTIFACTS_FOLDER: "${ARTIFACTS_FOLDER_XPANSE}"
    INSTANCE_ROLE: "Server Master"
    INSTANCE_CREATED: "true"
    SSH_TUNNEL_TIMEOUT: 10
    TIME_TO_LIVE: ""
  extends:
    - .bucket-upload-rule
    - .default-job-settings
  script:
    - *check_user_permissions_to_upload_packs
    - section_start "Upload Packs To Marketplace Storage"
    - |
      if [[ "$CI_COMMIT_BRANCH" == "master" ]] || [[ "$CI_COMMIT_BRANCH" == "xpanse-marketplace" ]] || [[ "$GCS_MARKET_XPANSE_BUCKET" != "$GCS_PRODUCTION_XPANSE_BUCKET" ]]; then
        EXTRACT_FOLDER=$(mktemp -d)
        PACK_ARTIFACTS=$ARTIFACTS_FOLDER/content_packs.zip
        PACKS_DEPENDENCIES=$ARTIFACTS_FOLDER/packs_dependencies.json
        CI_COMMIT_BRANCH=${CI_COMMIT_BRANCH:-unknown}
        GCS_BUILD_BUCKET="marketplace-ci-build"
        if [[ -z $STORAGE_BASE_PATH ]]; then
          if [[ $GCS_MARKET_XPANSE_BUCKET == $GCS_PRODUCTION_XPANSE_BUCKET ]]; then
            STORAGE_BASE_PATH="content"
          else
            STORAGE_BASE_PATH="upload-flow/builds/$CI_COMMIT_BRANCH/$CI_PIPELINE_ID/content"
          fi
          echo "Set storage base path to $STORAGE_BASE_PATH"
        fi
        python3 ./Tests/Marketplace/copy_and_upload_packs.py -a $PACK_ARTIFACTS -e $EXTRACT_FOLDER -pb "$GCS_MARKET_XPANSE_BUCKET" -bb "$GCS_BUILD_BUCKET" -s $GCS_MARKET_KEY -n $CI_PIPELINE_ID -c $CI_COMMIT_BRANCH -pbp "$STORAGE_BASE_PATH/packs" --marketplace xpanse
      fi
    - section_end "Upload Packs To Marketplace Storage"

    - section_start "Download packs from GCP"
    - |
      PACKS_SRC="gs://$GCS_MARKET_XPANSE_BUCKET/$STORAGE_BASE_PATH/packs"
      ZIP_FOLDER=$(mktemp -d)
      gcloud auth activate-service-account --key-file="$GCS_MARKET_KEY" >> $ARTIFACTS_FOLDER/logs/auth.out
      echo "successfully activated google cloud service account"
      gsutil -m cp -r $PACKS_SRC $ZIP_FOLDER
      echo "successfully downloaded index.zip"
    - section_end "Download packs from GCP"
    - *upload_content_graph
    - *upload_dependencies_file
    - gcloud auth revoke $GCS_ARTIFACTS_ACCOUNT_NAME

    - section_start "Zip Content Packs From GCS"
    - python3 ./Tests/Marketplace/zip_packs.py -z $ZIP_FOLDER -a $ARTIFACTS_FOLDER -s $GCS_MARKET_KEY
    - section_end "Zip Content Packs From GCS"
    - job-done

<<<<<<< HEAD
upload-packs-to-xsoar-saas-marketplace:
  tags:
    - gke
  needs: ["run-validations-upload-flow", "run-unittests-and-lint-upload-flow", "xsoar-saas-prepare-testing-bucket-upload-flow"] # "install-packs-in-xsoar-saas-dev"
  stage: upload-to-marketplace
  artifacts:
    expire_in: 48 hrs
    paths:
      - /builds/xsoar/content/artifacts/*
      - /builds/xsoar/content/pipeline_jobs_folder/*
    when: always
  variables:
    MARKETPLACE_VERSION: "xsoar_saas"
    ARTIFACTS_FOLDER: "${ARTIFACTS_FOLDER_XSOAR_SAAS}"
    INSTANCE_ROLE: "Server Master"
    INSTANCE_CREATED: "true"
    SSH_TUNNEL_TIMEOUT: 10
    TIME_TO_LIVE: ""
  extends:
    - .bucket-upload-rule
    - .default-job-settings
  script:
    - *check_user_permissions_to_upload_packs
    - section_start "Upload Packs To Marketplace Storage"
    - |
      echo "$GCS_MARKET_XSOAR_SAAS_BUCKET"
      echo "$GCS_PRODUCTION_XSOAR_SAAS_BUCKET"
      if [[ "$CI_COMMIT_BRANCH" == "master" ]] || [[ "$CI_COMMIT_BRANCH" == "new_bucket_xsoar_saas" ]] ||  [[ "$GCS_MARKET_XSOAR_SAAS_BUCKET" != "$GCS_PRODUCTION_XSOAR_SAAS_BUCKET" ]]; then
        EXTRACT_FOLDER=$(mktemp -d)
        PACK_ARTIFACTS=$ARTIFACTS_FOLDER/content_packs.zip
        PACKS_DEPENDENCIES=$ARTIFACTS_FOLDER/packs_dependencies.json
        CI_COMMIT_BRANCH=${CI_COMMIT_BRANCH:-unknown}
        GCS_BUILD_BUCKET="marketplace-ci-build"
        if [[ -z $STORAGE_BASE_PATH ]]; then
          if [[ "$GCS_MARKET_XSOAR_SAAS_BUCKET" == "$GCS_PRODUCTION_XSOAR_SAAS_BUCKET" ]]; then
            STORAGE_BASE_PATH="content"
          else
            STORAGE_BASE_PATH="upload-flow/builds/$CI_COMMIT_BRANCH/$CI_PIPELINE_ID/content"
          fi
          echo "Set storage base path to $STORAGE_BASE_PATH"
        fi
        python3 ./Tests/Marketplace/copy_and_upload_packs.py -a $PACK_ARTIFACTS -e $EXTRACT_FOLDER -pb "$GCS_MARKET_XSOAR_SAAS_BUCKET" -bb "$GCS_BUILD_BUCKET" -s $GCS_MARKET_KEY -n $CI_PIPELINE_ID -c $CI_COMMIT_BRANCH -pbp "$STORAGE_BASE_PATH/packs" --marketplace xsoar_saas
      fi
    - section_end "Upload Packs To Marketplace Storage"

    - section_start "Download packs from GCP"
    - |
      PACKS_SRC="gs://$GCS_MARKET_XSOAR_SAAS_BUCKET/$STORAGE_BASE_PATH/packs"
      ZIP_FOLDER=$(mktemp -d)
      gcloud auth activate-service-account --key-file="$GCS_MARKET_KEY" >> $ARTIFACTS_FOLDER/logs/auth.out
      echo "successfully activated google cloud service account"
      gsutil -m cp -r $PACKS_SRC $ZIP_FOLDER
      echo "successfully downloaded index.zip"
    - section_end "Download packs from GCP"
    - *upload_content_graph
    - *upload_dependencies_file
    - gcloud auth revoke $GCS_ARTIFACTS_ACCOUNT_NAME

    - section_start "Zip Content Packs From GCS"
    - python3 ./Tests/Marketplace/zip_packs.py -z $ZIP_FOLDER -a $ARTIFACTS_FOLDER -s $GCS_MARKET_KEY
    - section_end "Zip Content Packs From GCS"
    - job-done

force-pack-upload:
=======

xsoar-force-pack-upload:
  needs: [ "xsoar-prepare-testing-bucket-upload-flow" ]
  variables:
    ARTIFACTS_FOLDER: "${ARTIFACTS_FOLDER_XSOAR}"
    GCS_MARKET_BUCKET_TO_UPLOAD: $GCS_MARKET_BUCKET
    MARKETPLACE: "xsoar"
    GCS_CURRENT_PRODUCTION_BUCKET: $GCS_PRODUCTION_BUCKET
  extends: .force-pack-upload
  rules:
    - if: '$FORCE_BUCKET_UPLOAD'


marketplace-v2-force-pack-upload:
  needs: [ "mpv2-prepare-testing-bucket-upload-flow" ]
  variables:
    ARTIFACTS_FOLDER: "${ARTIFACTS_FOLDER_MPV2}"
    GCS_MARKET_BUCKET_TO_UPLOAD: $GCS_MARKET_V2_BUCKET
    MARKETPLACE: "marketplacev2"
    GCS_CURRENT_PRODUCTION_BUCKET: $GCS_PRODUCTION_V2_BUCKET
  extends: .force-pack-upload
  rules:
    - if: '$FORCE_BUCKET_UPLOAD'

xpanse-force-pack-upload:
  needs: [ "xpanse-prepare-testing-bucket-upload-flow" ]
  variables:
    ARTIFACTS_FOLDER: "${ARTIFACTS_FOLDER_XPANSE}"
    GCS_MARKET_BUCKET_TO_UPLOAD: $GCS_MARKET_XPANSE_BUCKET
    MARKETPLACE: "xpanse"
    GCS_CURRENT_PRODUCTION_BUCKET: $GCS_PRODUCTION_XPANSE_BUCKET
  extends: .force-pack-upload
  rules:
    - if: '$FORCE_BUCKET_UPLOAD'


.force-pack-upload:
>>>>>>> d03b9a8f
  tags:
    - gke
  stage: upload-to-marketplace
  extends:
    - .default-job-settings
  script:
    - *check_user_permissions_to_upload_packs
    - EXTRACT_FOLDER=$(mktemp -d)
    - PACK_ARTIFACTS=$ARTIFACTS_FOLDER/content_packs.zip
    - PACKS_DEPENDENCIES=$ARTIFACTS_FOLDER/packs_dependencies.json
    - CI_COMMIT_BRANCH=${CI_COMMIT_BRANCH:-unknown}
    - GCS_BUILD_BUCKET="marketplace-ci-build"
    - |
      if [[ $GCS_MARKET_BUCKET_TO_UPLOAD == $GCS_CURRENT_PRODUCTION_BUCKET ]] && [[ -z $STORAGE_BASE_PATH ]]; then
        STORAGE_BASE_PATH="content"
      fi

      if [[ $GCS_MARKET_BUCKET_TO_UPLOAD != $GCS_CURRENT_PRODUCTION_BUCKET ]] && [[ -z $STORAGE_BASE_PATH ]]; then
       STORAGE_BASE_PATH="upload-flow/builds/$CI_COMMIT_BRANCH/$CI_PIPELINE_ID/content"
      fi

    - python3 ./Tests/Marketplace/copy_and_upload_packs.py -a $PACK_ARTIFACTS -e $EXTRACT_FOLDER -pb "$GCS_MARKET_BUCKET_TO_UPLOAD" -bb "$GCS_BUILD_BUCKET" -s $GCS_MARKET_KEY -n $CI_PIPELINE_ID -c $CI_COMMIT_BRANCH -p "${PACKS_TO_UPLOAD}" -pbp "$STORAGE_BASE_PATH/packs" --marketplace $MARKETPLACE


fan-in-bucket-upload:
  tags:
    - gke
  stage: fan-in
  extends:
    - .bucket-upload-rule-always
  script:
    - echo "fan in"


slack-notify-bucket-upload:
  variables:
    PIPELINE_TO_QUERY: $CI_PIPELINE_ID
    WORKFLOW: 'Upload Packs to Marketplace Storage'
    JOB_NAME: 'fan-in-bucket-upload'
    # Passes the environment variable from the parent pipeline to the child which can be useful for cases
    # when triggering pipeline with alternate env variable value passed in the API call
    SLACK_CHANNEL: $SLACK_CHANNEL
    SLACK_JOB: 'true'
  extends:
    - .trigger-slack-notification
    - .bucket-upload-rule-always


upload-id-set-bucket:
  tags:
    - gke
  stage: prepare-testing-bucket
  extends:
    - .bucket-upload-rule
    - .default-job-settings
  script:
    # This is needed because we still use id_set.json in other repos
    - |
      if [[ $TEST_UPLOAD == "true" ]]; then
        echo "Skipping uploading id-set to the bucket in test upload-flow"
        job-done
        exit 0
      fi

    - !reference [.create-id-set-xsoar]
    - gcloud auth activate-service-account --key-file="$GCS_MARKET_KEY"
    - gsutil cp $ARTIFACTS_FOLDER/id_set.json "gs://$GCS_MARKET_BUCKET/content/id_set.json"
    - job-done


sync-buckets-between-projects:
  # syncs buckets from oproxy-dev project to xdr-xsoar-content-dev-01 project
  tags:
    - gke
  extends:
    - .bucket-upload-rule
  stage: upload-to-marketplace
  needs: ["upload-packs-to-marketplace", "upload-packs-to-marketplace-v2", "upload-packs-to-xpanse-marketplace"]
  when: always
  variables:
    MARKETPLACE_XSOAR_PROD: "marketplace-xsoar"
    MARKETPLACE_V2_PROD: "marketplace-xsiam"
    MARKETPLACE_XPANSE_PROD: "marketplace-xpanse"
  script:
    - |
      if [[ $TEST_UPLOAD == "true" ]]; then
        echo "Skipping syncing buckets in test upload-flow"
        exit 0
      fi

    - |
      if [[ -z "$GCS_XSOAR_CONTENT_DEV_KEY" ]] || [[ -z "$GCS_XSOAR_CONTENT_PROD_KEY" ]]; then
        echo "GCS_XSOAR_CONTENT_DEV_KEY or GCS_XSOAR_CONTENT_PROD_KEY not set, cannot perform sync"
        job-done
        exit 1
      else
        gcloud auth activate-service-account --key-file="$GCS_XSOAR_CONTENT_DEV_KEY"

        echo "Syncing gs://marketplace-xsoar-dev"
        gsutil -m rsync -r gs://marketplace-dist gs://marketplace-xsoar-dev
        echo "Syncing gs://marketplace-xsiam-dev"
        gsutil -m rsync -r gs://marketplace-v2-dist gs://marketplace-xsiam-dev
        echo "Syncing gs://marketplace-xpanse-dev"
        gsutil -m rsync -r gs://xpanse-dist gs://marketplace-xpanse-dev
      
        ./Tests/scripts/validate_synced_buckets.sh "dev"

        gcloud auth activate-service-account --key-file="$GCS_XSOAR_CONTENT_PROD_KEY"

        echo "Syncing gs://marketplace-xsoar-prod-us"
        gsutil -m rsync -r gs://marketplace-dist gs://marketplace-xsoar-prod-us
        echo "Syncing gs://marketplace-xsiam-prod-us"
        gsutil -m rsync -r gs://marketplace-v2-dist gs://marketplace-xsiam-prod-us
        echo "Syncing gs://marketplace-xpanse-prod-us"
        gsutil -m rsync -r gs://xpanse-dist gs://marketplace-xpanse-prod-us
        
        ./Tests/scripts/validate_synced_buckets.sh "prod-us"
      
        echo "Bucket sync completed"
      fi<|MERGE_RESOLUTION|>--- conflicted
+++ resolved
@@ -492,7 +492,6 @@
     - section_end "Zip Content Packs From GCS"
     - job-done
 
-<<<<<<< HEAD
 upload-packs-to-xsoar-saas-marketplace:
   tags:
     - gke
@@ -557,7 +556,6 @@
     - job-done
 
 force-pack-upload:
-=======
 
 xsoar-force-pack-upload:
   needs: [ "xsoar-prepare-testing-bucket-upload-flow" ]
@@ -595,7 +593,6 @@
 
 
 .force-pack-upload:
->>>>>>> d03b9a8f
   tags:
     - gke
   stage: upload-to-marketplace
