.default-cache:
  cache:
    key:
      files:
        - "poetry.lock"
        - "package-lock.json"
      prefix: dev-content
    paths:
      - $PIP_CACHE_DIR
      - .venv/
      - node_modules/
      - .npm/
    policy: pull


.setup-network-certs: &setup-network-certs
  - source .gitlab/helper_functions.sh
  - chmod 700 $NETWORK_SETUP
  - source $NETWORK_SETUP
  - section_end "Setup network certs"


### Global Script Snippets ###

.create-id-set: &create-id-set
  - section_start "Create ID Set" --collapsed
  - demisto-sdk create-id-set -o ./Tests/id_set.json >> $ARTIFACTS_FOLDER/logs/create_id_set.log
  - cp ./Tests/id_set.json $ARTIFACTS_FOLDER
  - section_end "Create ID Set"

.create-id-set-xsoar: &create-id-set-xsoar
  - section_start "Create ID Set" --collapsed
  - demisto-sdk create-id-set -o ./Tests/id_set.json --marketplace "xsoar" >> $ARTIFACTS_FOLDER/logs/create_id_set.log
  - cp ./Tests/id_set.json $ARTIFACTS_FOLDER
  - if [ -f ./all_removed_items_from_id_set.json ]; then cp ./all_removed_items_from_id_set.json $ARTIFACTS_FOLDER/logs; fi
  - if [ -f ./items_removed_manually_from_id_set.json ]; then cp ./items_removed_manually_from_id_set.json $ARTIFACTS_FOLDER/logs; fi
  - section_end "Create ID Set"

.create-id-set-mp-v2: &create-id-set-mp-v2
  - section_start "Create ID Set" --collapsed
  - demisto-sdk create-id-set -o ./Tests/id_set.json --marketplace "marketplacev2" >> $ARTIFACTS_FOLDER/logs/create_id_set.log
  - cp ./Tests/id_set.json $ARTIFACTS_FOLDER
  - if [ -f ./all_removed_items_from_id_set.json ]; then cp ./all_removed_items_from_id_set.json $ARTIFACTS_FOLDER/logs; fi
  - if [ -f ./items_removed_manually_from_id_set.json ]; then cp ./items_removed_manually_from_id_set.json $ARTIFACTS_FOLDER/logs; fi
  - section_end "Create ID Set"

.download-demisto-conf:
  - section_start "Download content-test-conf" --collapsed
  - ./Tests/scripts/download_demisto_conf.sh  >> $ARTIFACTS_FOLDER/logs/download_demisto_conf.log
  - section_end "Download content-test-conf"

.open-ssh-tunnel:
  - section_start "Open SSH Tunnel" --collapsed
  - cat $SSH_CONFIGURATION >> ~/.ssh/config
  - chmod 700 ~/.ssh/config
  - ./Tests/scripts/open_ssh_tunnel.sh
  - section_end "Open SSH Tunnel"

.check_build_files_are_up_to_date: &check_build_files_are_up_to_date
  - section_start "Check Build Files Are Up To Date"
  - |
    if [[ -n "${DEMISTO_SDK_NIGHTLY}" || -n "${NIGHTLY}" || -n "${BUCKET_UPLOAD}" || -n "${SLACK_JOB}" ]]; then
      echo "running nightly or bucket upload, skipping files up-to-date validation"
    else
      ./Tests/scripts/is_file_up_to_date.sh .gitlab $CI_COMMIT_BRANCH
      # we want to checkout if it's not up-to-date
      ./Tests/scripts/is_file_up_to_date.sh poetry.lock $CI_COMMIT_BRANCH true
      ./Tests/scripts/is_file_up_to_date.sh pyproject.toml $CI_COMMIT_BRANCH true
    fi
  - section_end "Check Build Files Are Up To Date"


.clone_and_export_variables: &clone_and_export_variables
  - source .gitlab/helper_functions.sh
  - section_start "Git - Job Start Actions" --collapsed
  - git checkout -B $CI_COMMIT_BRANCH $CI_COMMIT_SHA
  - git config diff.renameLimit 6000
  - section_end "Git - Job Start Actions"
  - mkdir -p -m 777 $ARTIFACTS_FOLDER/
  - |
    if [[ -f "$BASH_ENV" ]]; then
      source "$BASH_ENV"
    fi
  - source .circleci/content_release_vars.sh
  - section_start "Granting execute permissions on files" --collapsed
  - chmod +x ./Tests/scripts/*
  - chmod +x ./Tests/Marketplace/*
  - section_end "Granting execute permissions on files"

.get_contribution_pack: &get_contribution_pack
  - section_start "getting contrib packs" --collapsed
  - |
    if [[ -n "${CONTRIB_BRANCH}" ]]; then
      REPO=$(echo $CONTRIB_BRANCH | cut -d ":" -f 1)
      BRANCH=$(echo $CONTRIB_BRANCH | cut -d ":" -f 2)
      python3 ./Utils/update_contribution_pack_in_base_branch.py -p $PULL_REQUEST_NUMBER -b $BRANCH -c $REPO
    fi
  - section_end "getting contrib packs"

.install_venv: &install_venv
  - section_start "Installing Virtualenv" --collapsed
  - echo "Checking if pyproject.toml is consistent with poetry.lock"
  - poetry lock --check
  # we still need to install even if cached. if cached, `poetry` will handle it
  - echo "installing venv"
  - NO_HOOKS=1 .hooks/bootstrap | tee --append $ARTIFACTS_FOLDER/logs/installations.log
  - npm ci --cache .npm --prefer-offline | tee --append $ARTIFACTS_FOLDER/logs/installations.log
  - source ./.venv/bin/activate
  - |
    if [ -n "${DEMISTO_SDK_NIGHTLY}" ]; then
      echo "Installing SDK from $SDK_REF" | tee --append $ARTIFACTS_FOLDER/logs/installations.log
      pip3 uninstall -y demisto-sdk | tee --append $ARTIFACTS_FOLDER/logs/installations.log
      pip3 install "git+https://github.com/demisto/demisto-sdk@${SDK_REF}#egg=demisto-sdk" | tee --append $ARTIFACTS_FOLDER/logs/installations.log
    fi
  - |
      python3 --version | tee -a $ARTIFACTS_FOLDER/installed_python_libraries.txt
      python3 -m pip list | tee -a $ARTIFACTS_FOLDER/installed_python_libraries.txt
  - section_end "Installing Virtualenv"

.install_ssh_keys: &install_ssh_keys
  - section_start "Installing SSH keys" --collapsed
  - eval $(ssh-agent -s)
  - chmod 400 $OREGON_CI_KEY
  - ssh-add $OREGON_CI_KEY
  - mkdir -p ~/.ssh
  - chmod 700 ~/.ssh
  - section_end "Installing SSH keys"

.install_node_modules: &install_node_modules
  - section_start "Installing node modules" --collapsed
  - source $NVM_DIR/nvm.sh
  - nvm use default
  - echo "Installing Node Modules" | tee --append $ARTIFACTS_FOLDER/logs/installations.log
  - npm ci --cache .npm --prefer-offline | tee --append $ARTIFACTS_FOLDER/logs/installations.log
  - npm link jsdoc-to-markdown@5.0.3 | tee --append $ARTIFACTS_FOLDER/logs/installations.log  # disable-secrets-detection
  - section_end "Installing node modules"

.default-before-script:
  before_script:
    - *setup-network-certs
    - *clone_and_export_variables
    - *check_build_files_are_up_to_date
    - section_start "Creating new clean logs folder" --collapsed
    - rm -rf $ARTIFACTS_FOLDER/logs
    - mkdir -p $ARTIFACTS_FOLDER/logs
    - section_end "Creating new clean logs folder"
    - *install_node_modules
    - *install_venv
    - *get_contribution_pack
    - *install_ssh_keys
    - section_start "Build Parameters"
    - set | grep -E "^NIGHTLY=|^INSTANCE_TESTS=|^SERVER_BRANCH_NAME=|^ARTIFACT_BUILD_NUM=|^DEMISTO_SDK_NIGHTLY=|^TIME_TO_LIVE=|^CONTRIB_BRANCH=|^FORCE_PACK_UPLOAD=|^PACKS_TO_UPLOAD=|^BUCKET_UPLOAD=|^STORAGE_BASE_PATH=|^OVERRIDE_ALL_PACKS=|^GCS_MARKET_BUCKET=|^GCS_MARKET_V2_BUCKET=|^SLACK_CHANNEL=|^NVM_DIR=|^NODE_VERSION=|^PATH=|^ARTIFACTS_FOLDER=|^ENV_RESULTS_PATH="
    - python --version
    - python2 --version
    - python3 --version
    - pip3 --version
    - node --version
    - npm --version
    - jsdoc2md --version
    - demisto-sdk --version
    - section_end "Build Parameters"

.default-job-settings:
  interruptible: true
  extends:
    - .default-cache
    - .default-before-script


.trigger-slack-notification:
  stage: .post
  trigger:
    strategy: depend
    include:
      - local: .gitlab/ci/slack-notify.yml


.run-unittests-and-lint:
  tags:
    - gce
  needs: []
  stage: unittests-and-validations
  artifacts:
<<<<<<< HEAD
=======
    reports:
      coverage_report:
        coverage_format: cobertura
        path: /builds/xsoar/content/artifacts/coverage_report/coverage.xml
>>>>>>> 5682f4cd
    expire_in: 30 days
    paths:
      - /builds/xsoar/content/unit-tests
      - /builds/xsoar/content/artifacts/*
    when: always
  services:
    - name: docker.art.code.pan.run/build-tools--image-dind:20.10.12-dind
      alias: docker
  variables:
    DOCKER_HOST: tcp://docker:2375
    DOCKER_DRIVER: overlay2
    DOCKER_TLS_CERTDIR: ""
  extends:
    - .default-job-settings
  script:
    - section_start "Test Infrastructure"
    - python3 -m pytest ./Tests/scripts/infrastructure_tests/ -v
    - python3 -m pytest ./Tests/Marketplace/Tests/ -v
    - python3 -m pytest ./Tests/scripts/utils/tests -v
    - python3 -m pytest ./Tests/tests -v
    - python3 -m pytest ./Tests/private_build/ -v
    - python3 -m pytest Utils -v
    - |
      if [ -n "${DEMISTO_SDK_NIGHTLY}" ]; then
        ./Tests/scripts/sdk_pylint_check.sh
      fi
    - section_end "Test Infrastructure"
    - section_start "Create id set"
    - *create-id-set
    - section_end "Create id set"
    - section_start "Run Unit Testing and Lint"
    - |
      if [[ -n $FORCE_BUCKET_UPLOAD || -n $BUCKET_UPLOAD ]] && [[ "$(echo "$GCS_MARKET_BUCKET" | tr '[:upper:]' '[:lower:]')" != "marketplace-dist" ]] && [[ $CI_COMMIT_BRANCH != "master" ]]; then
        echo "Skipping validations when uploading to a test bucket."
      else
        echo "demisto-sdk version: $(demisto-sdk --version)"
        echo "mypy version: $(mypy --version)"
        echo "flake8 py2 version: $(python2 -m flake8 --version)"
        echo "flake8 py3 version: $(python3 -m flake8 --version)"
        echo "bandit py2 version: $(python2 -m bandit --version 2>&1)"
        echo "bandit py3 version: $(python3 -m bandit --version 2>&1)"
        echo "vulture py2 version: $(python2 -m vulture --version 2>&1)"
        echo "vulture py3 version: $(python3 -m vulture --version 2>&1)"
        SHOULD_LINT_ALL=$(./Tests/scripts/should_lint_all.sh)
        mkdir ./unit-tests
        if [ -n "$SHOULD_LINT_ALL" ]; then
          echo -e  "----------\nLinting all because:\n${SHOULD_LINT_ALL}\n----------"
          demisto-sdk lint -vvv -p 10 -a --test-xml ./unit-tests --log-path $ARTIFACTS_FOLDER --failure-report $ARTIFACTS_FOLDER --coverage-report $ARTIFACTS_FOLDER/coverage_report -dt 120 --time-measurements-dir $ARTIFACTS_FOLDER
        else
          if [[ -n $BUCKET_UPLOAD ]]; then
            gcloud auth activate-service-account --key-file="$GCS_MARKET_KEY" > auth.out 2>&1
            gsutil cp "gs://$GCS_MARKET_BUCKET/content/packs/index.json" "$ARTIFACTS_FOLDER/previous_index.json"
            export COMMIT_HASH_COMPARE_TO=$(cat $ARTIFACTS_FOLDER/previous_index.json | jq -r ".\"commit\"")
            demisto-sdk lint -vvv -p 8 -g --prev-ver $COMMIT_HASH_COMPARE_TO -v --test-xml ./unit-tests --log-path $ARTIFACTS_FOLDER --failure-report $ARTIFACTS_FOLDER --coverage-report $ARTIFACTS_FOLDER/coverage_report -idp $ARTIFACTS_FOLDER/id_set.json -cdam
          else
            echo "Skipping, Should run on circleCi."
          fi
        fi
        if [[ -f $ARTIFACTS_FOLDER/coverage_report/.coverage ]]; then
          if [[ "$CI_PIPELINE_SOURCE" == "schedule" ||  -n "${NIGHTLY}" || -n "${BUCKET_UPLOAD}" || -n "${DEMISTO_SDK_NIGHTLY}" ]]; then
            demisto-sdk coverage-analyze -i $ARTIFACTS_FOLDER/coverage_report/.coverage --report-dir $ARTIFACTS_FOLDER/coverage_report --report-type all --allowed-coverage-degradation-percentage 100
            if [[ -n "${NIGHTLY}" && "$CI_COMMIT_BRANCH" == "master" ]]; then
              python3 Utils/upload_code_coverage_report.py --service_account $GCS_MARKET_KEY --source_file_name $ARTIFACTS_FOLDER/coverage_report/coverage.json --minimal_file_name $ARTIFACTS_FOLDER/coverage_report/coverage-min.json
            fi
          else
            demisto-sdk coverage-analyze -i $ARTIFACTS_FOLDER/coverage_report/.coverage --report-dir $ARTIFACTS_FOLDER/coverage_report --report-type html,xml --previous-coverage-report-url https://storage.googleapis.com/marketplace-dist-dev/code-coverage-reports/coverage-min.json
          fi
        fi
      fi
    - section_end "Run Unit Testing and Lint"

.run-validations:
  stage: unittests-and-validations
  extends:
    - .default-job-settings
  needs: []
  variables:
    KUBERNETES_CPU_REQUEST: 1000m
  artifacts:
    expire_in: 30 days
    paths:
      - /builds/xsoar/content/artifacts/*
    when: always
  script:
    - section_start "Look For Secrets"
    - demisto-sdk secrets --post-commit --ignore-entropy
    - section_end "Look For Secrets"
    - section_start "Create id set"
    - *create-id-set
    - section_end "Create id set"
    - section_start "Merge public and private id sets"
    - |
      if [[ $CI_COMMIT_BRANCH =~ pull/[0-9]+ ]]; then
          echo "Skipping, Should not run on contributor's branch."
      else
        gcloud auth activate-service-account --key-file="$GCS_MARKET_KEY" >> $ARTIFACTS_FOLDER/logs/auth.out
        echo "successfully activated google cloud service account"

        echo "Download private ID set"
        gsutil cp "gs://marketplace-dist/content/private_id_set.json" $ARTIFACTS_FOLDER/unified_id_set.json
        echo "successfully downloaded private ID set"
        gcloud auth revoke $GCS_ARTIFACTS_ACCOUNT_NAME

        echo "Merge public and private ID sets"
        demisto-sdk merge-id-sets -i1 ./Tests/id_set.json -i2 $ARTIFACTS_FOLDER/unified_id_set.json -o $ARTIFACTS_FOLDER/unified_id_set.json
        echo "successfully merged public and private ID sets"
      fi
    - section_end "Merge public and private id sets"
    - section_start "Copy Tests To Artifact Folder"
    - cp "./Tests/conf.json" "$ARTIFACTS_FOLDER/conf.json"
    - section_end "Copy Tests To Artifact Folder"
    - section_start "Validate Files and Yaml"
    - |
      if [[ -n $FORCE_BUCKET_UPLOAD || -n $BUCKET_UPLOAD ]] && [[ "$(echo "$GCS_MARKET_BUCKET" | tr '[:upper:]' '[:lower:]')" != "marketplace-dist" ]] && [[ $CI_COMMIT_BRANCH != "master" ]]; then
        echo "Skipping the -Validate Files and Yaml- step when uploading to a test bucket."
      else
        ./Tests/scripts/linters_runner.sh
        ./Tests/scripts/validate.sh
      fi
    - section_end "Validate Files and Yaml"
    - section_start "Check Spelling"
    - python3 ./Tests/scripts/circleci_spell_checker.py $CI_COMMIT_BRANCH
    - section_end "Check Spelling"
    - section_start "Validate content-test-conf Branch Merged"
    - |
      if [[ $CI_COMMIT_BRANCH = "master" ]]; then
        echo "Skipping, Should not run on master branch."
      else
        # replace slashes ('/') in the branch name, if exist, with underscores ('_')
        UNDERSCORE_CI_BRANCH=${CI_COMMIT_BRANCH//\//_}
        wget --header "Accept: application/vnd.github.v3.raw" --header "Authorization: token $GITHUB_TOKEN" "https://github.com/demisto/content-test-conf/archive/$UNDERSCORE_CI_BRANCH.zip" --no-check-certificate -q || {
          if [ "$?" != "0" ]; then
            echo "No such branch in content-test-conf: $UNDERSCORE_CI_BRANCH"
          else
            echo "ERROR: Found a branch with the same name in contest-test-conf conf.json - $UNDERSCORE_CI_BRANCH.\n Merge it in order to merge the current branch into content repo."
            exit 1
          fi
        }
      fi
    - section_end "Validate content-test-conf Branch Merged"
    - section_start "Validate landingPageSections.json"
    - echo "Download index.zip"
    - INDEX_PATH=$(mktemp)
    - |
      gcloud auth activate-service-account --key-file="$GCS_MARKET_KEY" >> $ARTIFACTS_FOLDER/logs/auth.out
      echo "successfully activated google cloud service account"
      gsutil cp "gs://marketplace-dist/content/packs/index.zip" $INDEX_PATH
      echo "successfully downloaded index.zip"
      gcloud auth revoke $GCS_ARTIFACTS_ACCOUNT_NAME
    - echo "successfully downloaded index.zip into $INDEX_PATH"

    - UNZIP_PATH=$(mktemp -d)
    - unzip $INDEX_PATH -d $UNZIP_PATH > $ARTIFACTS_FOLDER/logs/unzip_index.log

    - python3 Tests/Marketplace/validate_landing_page_sections.py -i $UNZIP_PATH
    - section_end "Validate landingPageSections.json"<|MERGE_RESOLUTION|>--- conflicted
+++ resolved
@@ -181,13 +181,10 @@
   needs: []
   stage: unittests-and-validations
   artifacts:
-<<<<<<< HEAD
-=======
     reports:
       coverage_report:
         coverage_format: cobertura
         path: /builds/xsoar/content/artifacts/coverage_report/coverage.xml
->>>>>>> 5682f4cd
     expire_in: 30 days
     paths:
       - /builds/xsoar/content/unit-tests
