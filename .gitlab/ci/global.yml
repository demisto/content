--- conflicted
+++ resolved
@@ -13,7 +13,6 @@
     policy: pull
 
 
-<<<<<<< HEAD
 ### Shared Script Snippets ###
 
 .download-demisto-conf:
@@ -26,21 +25,6 @@
   - ./Tests/scripts/open_ssh_tunnel.sh
 
 
-
-.default-before_script:
-  before_script:
-    - source .gitlab/helper_functions.sh
-    - echo "=== Running before script ==="
-    - git checkout $CI_COMMIT_BRANCH
-    - git config diff.renameLimit 6000
-    - mkdir -p -m 777 $ARTIFACTS_FOLDER/
-    - |
-      if [[ -f "$BASH_ENV" ]]; then
-        source "$BASH_ENV"
-      fi
-    - source .circleci/content_release_vars.sh
-    - export PATH="${PWD}/node_modules/.bin:${PATH}"
-=======
 .clone_and_export_variables: &clone_and_export_variables
   - source .gitlab/helper_functions.sh
   - git checkout $CI_COMMIT_BRANCH
@@ -56,7 +40,6 @@
   - chmod +x ./Tests/scripts/*
   - chmod +x ./Tests/Marketplace/*
   - section_end "Granting execute permissions on files"
->>>>>>> c339d717
 
 .install_venv: &install_venv
   - section_start "Installing Virtualenv" --collapsed
