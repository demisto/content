.default-cache:
  cache:
    key:
      files:
        - "dev-requirements-py3.txt"
        - "package-lock.json"
      prefix: $CI_COMMIT_REF_SLUG
    paths:
      - $PIP_CACHE_DIR
      - venv/
      - node_modules/
      - .npm/
    policy: pull


.setup-network-certs: &setup-network-certs
  - source .gitlab/helper_functions.sh
  - chmod 700 $NETWORK_SETUP
  - source $NETWORK_SETUP
  - section_end "Setup network certs"


### Global Script Snippets ###

.create-id-set: &create-id-set
  - section_start "Create ID Set" --collapsed
  - demisto-sdk create-id-set -o ./Tests/id_set.json >> $ARTIFACTS_FOLDER/logs/create_id_set.log
  - cp ./Tests/id_set.json $ARTIFACTS_FOLDER
  - section_end "Create ID Set"

.create-id-set-mp-v2: &create-id-set-mp-v2
  - section_start "Create ID Set" --collapsed
  - demisto-sdk create-id-set -o ./Tests/id_set.json --marketplace "marketplacev2" >> $ARTIFACTS_FOLDER/logs/create_id_set.log
  - cp ./Tests/id_set.json $ARTIFACTS_FOLDER
  - if [ -f ./all_removed_items_from_id_set.json ]; then cp ./all_removed_items_from_id_set.json $ARTIFACTS_FOLDER/logs; fi
  - if [ -f ./items_removed_manually_from_id_set.json ]; then cp ./items_removed_manually_from_id_set.json $ARTIFACTS_FOLDER/logs; fi
  - section_end "Create ID Set"

.download-demisto-conf:
  - section_start "Download content-test-conf" --collapsed
  - ./Tests/scripts/download_demisto_conf.sh  >> $ARTIFACTS_FOLDER/logs/download_demisto_conf.log
  - section_end "Download content-test-conf"

.open-ssh-tunnel:
  - section_start "Open SSH Tunnel" --collapsed
  - cat $SSH_CONFIGURATION >> ~/.ssh/config
  - chmod 700 ~/.ssh/config
  - ./Tests/scripts/open_ssh_tunnel.sh
  - section_end "Open SSH Tunnel"

.check_build_files_are_up_to_date: &check_build_files_are_up_to_date
  - section_start "Check Build Files Are Up To Date"
  - |
    if [[ -n "${DEMISTO_SDK_NIGHTLY}" || -n "${NIGHTLY}" || -n "${BUCKET_UPLOAD}" || -n "${SLACK_JOB}" ]]; then
      echo "running nightly or bucket upload, skipping files up-to-date validation"
    else
      ./Tests/scripts/is_file_up_to_date.sh .gitlab $CI_COMMIT_BRANCH
      ./Tests/scripts/is_file_up_to_date.sh dev-requirements-py2.txt $CI_COMMIT_BRANCH
      ./Tests/scripts/is_file_up_to_date.sh dev-requirements-py3.txt $CI_COMMIT_BRANCH
    fi
  - section_end "Check Build Files Are Up To Date"


.clone_and_export_variables: &clone_and_export_variables
  - source .gitlab/helper_functions.sh
  - section_start "Git - Job Start Actions" --collapsed
  - git checkout -B $CI_COMMIT_BRANCH $CI_COMMIT_SHA
  - git config diff.renameLimit 6000
  - section_end "Git - Job Start Actions"
  - mkdir -p -m 777 $ARTIFACTS_FOLDER/
  - |
    if [[ -f "$BASH_ENV" ]]; then
      source "$BASH_ENV"
    fi
  - source .circleci/content_release_vars.sh
  - section_start "Granting execute permissions on files" --collapsed
  - chmod +x ./Tests/scripts/*
  - chmod +x ./Tests/Marketplace/*
  - section_end "Granting execute permissions on files"

.get_contribution_pack: &get_contribution_pack
  - section_start "getting contrib packs" --collapsed
  - |
    if [[ -n "${CONTRIB_BRANCH}" ]]; then
      REPO=$(echo $CONTRIB_BRANCH | cut -d ":" -f 1)
      BRANCH=$(echo $CONTRIB_BRANCH | cut -d ":" -f 2)
      python3 ./Utils/update_contribution_pack_in_base_branch.py -p $PULL_REQUEST_NUMBER -b $BRANCH -c $REPO
    fi
  - section_end "getting contrib packs"

.install_venv: &install_venv
  - section_start "Installing Virtualenv" --collapsed
  - |
    if [ -f "./venv/bin/activate" ]; then
      echo "found venv"
    else
      echo "installing venv"
      NO_HOOKS=1 SETUP_PY2=yes .hooks/bootstrap | tee --append $ARTIFACTS_FOLDER/logs/installations.log
    fi
  - source ./venv/bin/activate
  - |
    if [ -n "${DEMISTO_SDK_NIGHTLY}" ]; then
      echo "Installing SDK from $SDK_REF" | tee --append $ARTIFACTS_FOLDER/logs/installations.log
      pip3 uninstall -y demisto-sdk | tee --append $ARTIFACTS_FOLDER/logs/installations.log
      pip3 install "git+https://github.com/demisto/demisto-sdk@${SDK_REF}#egg=demisto-sdk" | tee --append $ARTIFACTS_FOLDER/logs/installations.log
    fi
  - |
      python --version | tee -a $ARTIFACTS_FOLDER/python2_list.txt
      python3 --version | tee -a $ARTIFACTS_FOLDER/python3_list.txt
      python -m pip list | tee -a $ARTIFACTS_FOLDER/python2_list.txt
      python3 -m pip list | tee -a $ARTIFACTS_FOLDER/python3_list.txt
  - section_end "Installing Virtualenv"

.install_ssh_keys: &install_ssh_keys
  - section_start "Installing SSH keys" --collapsed
  - eval $(ssh-agent -s)
  - chmod 400 $OREGON_CI_KEY
  - ssh-add $OREGON_CI_KEY
  - mkdir -p ~/.ssh
  - chmod 700 ~/.ssh
  - section_end "Installing SSH keys"

.install_node_modules: &install_node_modules
  - section_start "Installing node modules" --collapsed
  - source $NVM_DIR/nvm.sh
  - nvm use default
  - echo "Installing Node Modules" | tee --append $ARTIFACTS_FOLDER/logs/installations.log
  - npm ci --cache .npm --prefer-offline | tee --append $ARTIFACTS_FOLDER/logs/installations.log
  - npm link jsdoc-to-markdown@5.0.3 | tee --append $ARTIFACTS_FOLDER/logs/installations.log  # disable-secrets-detection
  - section_end "Installing node modules"

.default-before-script:
  before_script:
    - *setup-network-certs
    - *clone_and_export_variables
    - section_start "Creating new clean logs folder" --collapsed
    - rm -rf $ARTIFACTS_FOLDER/logs
    - mkdir -p $ARTIFACTS_FOLDER/logs
    - section_end "Creating new clean logs folder"
    - *install_node_modules
    - *install_venv
    - *get_contribution_pack
    - *install_ssh_keys
    - section_start "Build Parameters"
    - set | grep -E "^NIGHTLY=|^INSTANCE_TESTS=|^SERVER_BRANCH_NAME=|^ARTIFACT_BUILD_NUM=|^DEMISTO_SDK_NIGHTLY=|^TIME_TO_LIVE=|^CONTRIB_BRANCH=|^FORCE_PACK_UPLOAD=|^PACKS_TO_UPLOAD=|^BUCKET_UPLOAD=|^STORAGE_BASE_PATH=|^OVERRIDE_ALL_PACKS=|^GCS_MARKET_BUCKET=|^GCS_MARKET_V2_BUCKET=|^SLACK_CHANNEL=|^NVM_DIR=|^NODE_VERSION=|^PATH=|^ARTIFACTS_FOLDER=|^ENV_RESULTS_PATH="
    - python --version
    - python2 --version
    - python3 --version
    - pip2 --version
    - pip3 --version
    - node --version
    - npm --version
    - jsdoc2md --version
    - demisto-sdk --version
    - section_end "Build Parameters"
    - *check_build_files_are_up_to_date

.default-job-settings:
  interruptible: true
  extends:
    - .default-cache
    - .default-before-script


.trigger-slack-notification:
  stage: .post
  trigger:
    strategy: depend
    include:
      - local: .gitlab/ci/slack-notify.yml


.run-unittests-and-lint:
  tags:
    - gce
  needs: []
  stage: unittests-and-validations
  artifacts:
    reports:
      cobertura: /builds/xsoar/content/artifacts/coverage_report/coverage.xml
    expire_in: 30 days
    paths:
      - /builds/xsoar/content/unit-tests
      - /builds/xsoar/content/artifacts/*
    when: always
  services:
    - name: docker.art.code.pan.run/build-tools--image-dind:20.10.12-dind
      alias: docker
  variables:
    DOCKER_HOST: tcp://docker:2375
    DOCKER_DRIVER: overlay2
    DOCKER_TLS_CERTDIR: ""
  extends:
    - .default-job-settings
  script:
    - section_start "Test Infrastructure"
    - python3 -m pytest ./Tests/scripts/infrastructure_tests/ -v
    - python3 -m pytest ./Tests/Marketplace/Tests/ -v
    - python3 -m pytest ./Tests/scripts/utils/tests -v
    - python3 -m pytest ./Tests/tests -v
    - python3 -m pytest ./Tests/private_build/ -v
    - python3 -m pytest Utils -v
    - |
      if [ -n "${DEMISTO_SDK_NIGHTLY}" ]; then
        ./Tests/scripts/sdk_pylint_check.sh
      fi
    - section_end "Test Infrastructure"
    - section_start "Create id set"
    - *create-id-set
    - section_end "Create id set"
    - section_start "Run Unit Testing and Lint"
    - |
      if [[ -n $FORCE_BUCKET_UPLOAD || -n $BUCKET_UPLOAD ]] && [[ "$(echo "$GCS_MARKET_BUCKET" | tr '[:upper:]' '[:lower:]')" != "marketplace-dist" ]] && [[ $CI_COMMIT_BRANCH != "master" ]]; then
        echo "Skipping validations when uploading to a test bucket."
      else
        echo "demisto-sdk version: $(demisto-sdk --version)"
        echo "mypy version: $(mypy --version)"
        echo "flake8 py2 version: $(python2 -m flake8 --version)"
        echo "flake8 py3 version: $(python3 -m flake8 --version)"
        echo "bandit py2 version: $(python2 -m bandit --version 2>&1)"
        echo "bandit py3 version: $(python3 -m bandit --version 2>&1)"
        echo "vulture py2 version: $(python2 -m vulture --version 2>&1)"
        echo "vulture py3 version: $(python3 -m vulture --version 2>&1)"
        SHOULD_LINT_ALL=$(./Tests/scripts/should_lint_all.sh)
        mkdir ./unit-tests
        if [ -n "$SHOULD_LINT_ALL" ]; then
          echo -e  "----------\nLinting all because:\n${SHOULD_LINT_ALL}\n----------"
<<<<<<< HEAD
          demisto-sdk lint -p 10 -a -q --test-xml ./unit-tests --log-path $ARTIFACTS_FOLDER --failure-report $ARTIFACTS_FOLDER --coverage-report $ARTIFACTS_FOLDER/coverage_report -dt 120 --time-measurements-dir $ARTIFACTS_FOLDER --failed-unit-tests-file ./artifacts
        else
          demisto-sdk lint -p 8 -g -v --test-xml ./unit-tests --log-path $ARTIFACTS_FOLDER --failure-report $ARTIFACTS_FOLDER --coverage-report $ARTIFACTS_FOLDER/coverage_report --failed-unit-tests-file ./artifacts
=======
          demisto-sdk lint -vvv -p 10 -a -q --test-xml ./unit-tests --log-path $ARTIFACTS_FOLDER --failure-report $ARTIFACTS_FOLDER --coverage-report $ARTIFACTS_FOLDER/coverage_report -dt 120 --time-measurements-dir $ARTIFACTS_FOLDER
        else
          if [[ -n $BUCKET_UPLOAD ]]; then
            gcloud auth activate-service-account --key-file="$GCS_MARKET_KEY" > auth.out 2>&1
            gsutil cp "gs://$GCS_MARKET_BUCKET/content/packs/index.json" "$ARTIFACTS_FOLDER/previous_index.json"
            export COMMIT_HASH_COMPARE_TO=$(cat $ARTIFACTS_FOLDER/previous_index.json | jq -r ".\"commit\"")
            demisto-sdk lint -vvv -p 8 -g --prev-ver $COMMIT_HASH_COMPARE_TO -v --test-xml ./unit-tests --log-path $ARTIFACTS_FOLDER --failure-report $ARTIFACTS_FOLDER --coverage-report $ARTIFACTS_FOLDER/coverage_report -idp $ARTIFACTS_FOLDER/id_set.json -cdam
          else
            demisto-sdk lint -vvv -p 8 -g -v --test-xml ./unit-tests --log-path $ARTIFACTS_FOLDER --failure-report $ARTIFACTS_FOLDER --coverage-report $ARTIFACTS_FOLDER/coverage_report
          fi
>>>>>>> c44ed6d0
        fi
        if [[ -f $ARTIFACTS_FOLDER/coverage_report/.coverage ]]; then
          if [[ "$CI_PIPELINE_SOURCE" == "schedule" ||  -n "${NIGHTLY}" || -n "${BUCKET_UPLOAD}" || -n "${DEMISTO_SDK_NIGHTLY}" ]]; then
            demisto-sdk coverage-analyze -i $ARTIFACTS_FOLDER/coverage_report/.coverage --report-dir $ARTIFACTS_FOLDER/coverage_report --report-type all --allowed-coverage-degradation-percentage 100
            if [[ -n "${NIGHTLY}" && "$CI_COMMIT_BRANCH" == "master" ]]; then
              python3 Utils/upload_code_coverage_report.py --service_account $GCS_MARKET_KEY --source_file_name $ARTIFACTS_FOLDER/coverage_report/coverage.json --minimal_file_name $ARTIFACTS_FOLDER/coverage_report/coverage-min.json
            fi
          else
            demisto-sdk coverage-analyze -i $ARTIFACTS_FOLDER/coverage_report/.coverage --report-dir $ARTIFACTS_FOLDER/coverage_report --report-type html,xml --previous-coverage-report-url https://storage.googleapis.com/marketplace-dist-dev/code-coverage-reports/coverage-min.json
            echo "Adding unit tests coverage comment to the pr"
            python3 ./Tests/scripts/add_pr_comment.py
          fi
        fi
      fi
    - section_end "Run Unit Testing and Lint"

.run-validations:
  stage: unittests-and-validations
  extends:
    - .default-job-settings
  needs: []
  variables:
    KUBERNETES_CPU_REQUEST: 1000m
  artifacts:
    expire_in: 30 days
    paths:
      - /builds/xsoar/content/artifacts/*
    when: always
  script:
    - section_start "Look For Secrets"
    - demisto-sdk secrets --post-commit --ignore-entropy
    - section_end "Look For Secrets"
    - section_start "Create id set"
    - *create-id-set
    - section_end "Create id set"
    - section_start "Merge public and private id sets"
    - |
      if [[ $CI_COMMIT_BRANCH =~ pull/[0-9]+ ]]; then
          echo "Skipping, Should not run on contributor's branch."
      else
        gcloud auth activate-service-account --key-file="$GCS_MARKET_KEY" >> $ARTIFACTS_FOLDER/logs/auth.out
        echo "successfully activated google cloud service account"

        echo "Download private ID set"
        gsutil cp "gs://marketplace-dist/content/private_id_set.json" $ARTIFACTS_FOLDER/unified_id_set.json
        echo "successfully downloaded private ID set"
        gcloud auth revoke $GCS_ARTIFACTS_ACCOUNT_NAME

        echo "Merge public and private ID sets"
        demisto-sdk merge-id-sets -i1 ./Tests/id_set.json -i2 $ARTIFACTS_FOLDER/unified_id_set.json -o $ARTIFACTS_FOLDER/unified_id_set.json
        echo "successfully merged public and private ID sets"
      fi
    - section_end "Merge public and private id sets"
    - section_start "Copy Tests To Artifact Folder"
    - cp "./Tests/conf.json" "$ARTIFACTS_FOLDER/conf.json"
    - section_end "Copy Tests To Artifact Folder"
    - section_start "Validate Files and Yaml"
    - |
      if [[ -n $FORCE_BUCKET_UPLOAD || -n $BUCKET_UPLOAD ]] && [[ "$(echo "$GCS_MARKET_BUCKET" | tr '[:upper:]' '[:lower:]')" != "marketplace-dist" ]] && [[ $CI_COMMIT_BRANCH != "master" ]]; then
        echo "Skipping the -Validate Files and Yaml- step when uploading to a test bucket."
      else
        ./Tests/scripts/linters_runner.sh
        ./Tests/scripts/validate.sh
      fi
    - section_end "Validate Files and Yaml"
    - section_start "Check Spelling"
    - python3 ./Tests/scripts/circleci_spell_checker.py $CI_COMMIT_BRANCH
    - section_end "Check Spelling"
    - section_start "Validate content-test-conf Branch Merged"
    - |
      if [[ $CI_COMMIT_BRANCH = "master" ]]; then
        echo "Skipping, Should not run on master branch."
      else
        # replace slashes ('/') in the branch name, if exist, with underscores ('_')
        UNDERSCORE_CI_BRANCH=${CI_COMMIT_BRANCH//\//_}
        wget --header "Accept: application/vnd.github.v3.raw" --header "Authorization: token $GITHUB_TOKEN" "https://github.com/demisto/content-test-conf/archive/$UNDERSCORE_CI_BRANCH.zip" --no-check-certificate -q || {
          if [ "$?" != "0" ]; then
            echo "No such branch in content-test-conf: $UNDERSCORE_CI_BRANCH"
          else
            echo "ERROR: Found a branch with the same name in contest-test-conf conf.json - $UNDERSCORE_CI_BRANCH.\n Merge it in order to merge the current branch into content repo."
            exit 1
          fi
        }
      fi
    - section_end "Validate content-test-conf Branch Merged"
    - section_start "Validate landingPageSections.json"
    - echo "Download index.zip"
    - INDEX_PATH=$(mktemp)
    - |
      gcloud auth activate-service-account --key-file="$GCS_MARKET_KEY" >> $ARTIFACTS_FOLDER/logs/auth.out
      echo "successfully activated google cloud service account"
      gsutil cp "gs://marketplace-dist/content/packs/index.zip" $INDEX_PATH
      echo "successfully downloaded index.zip"
      gcloud auth revoke $GCS_ARTIFACTS_ACCOUNT_NAME
    - echo "successfully downloaded index.zip into $INDEX_PATH"

    - UNZIP_PATH=$(mktemp -d)
    - unzip $INDEX_PATH -d $UNZIP_PATH > $ARTIFACTS_FOLDER/logs/unzip_index.log

    - python3 Tests/Marketplace/validate_landing_page_sections.py -i $UNZIP_PATH
    - section_end "Validate landingPageSections.json"<|MERGE_RESOLUTION|>--- conflicted
+++ resolved
@@ -225,12 +225,7 @@
         mkdir ./unit-tests
         if [ -n "$SHOULD_LINT_ALL" ]; then
           echo -e  "----------\nLinting all because:\n${SHOULD_LINT_ALL}\n----------"
-<<<<<<< HEAD
-          demisto-sdk lint -p 10 -a -q --test-xml ./unit-tests --log-path $ARTIFACTS_FOLDER --failure-report $ARTIFACTS_FOLDER --coverage-report $ARTIFACTS_FOLDER/coverage_report -dt 120 --time-measurements-dir $ARTIFACTS_FOLDER --failed-unit-tests-file ./artifacts
-        else
-          demisto-sdk lint -p 8 -g -v --test-xml ./unit-tests --log-path $ARTIFACTS_FOLDER --failure-report $ARTIFACTS_FOLDER --coverage-report $ARTIFACTS_FOLDER/coverage_report --failed-unit-tests-file ./artifacts
-=======
-          demisto-sdk lint -vvv -p 10 -a -q --test-xml ./unit-tests --log-path $ARTIFACTS_FOLDER --failure-report $ARTIFACTS_FOLDER --coverage-report $ARTIFACTS_FOLDER/coverage_report -dt 120 --time-measurements-dir $ARTIFACTS_FOLDER
+          demisto-sdk lint -vvv -p 10 -a -q --test-xml ./unit-tests --log-path $ARTIFACTS_FOLDER --failure-report $ARTIFACTS_FOLDER --coverage-report $ARTIFACTS_FOLDER/coverage_report -dt 120 --time-measurements-dir $ARTIFACTS_FOLDER --failed-unit-tests-file ./artifacts
         else
           if [[ -n $BUCKET_UPLOAD ]]; then
             gcloud auth activate-service-account --key-file="$GCS_MARKET_KEY" > auth.out 2>&1
@@ -238,9 +233,8 @@
             export COMMIT_HASH_COMPARE_TO=$(cat $ARTIFACTS_FOLDER/previous_index.json | jq -r ".\"commit\"")
             demisto-sdk lint -vvv -p 8 -g --prev-ver $COMMIT_HASH_COMPARE_TO -v --test-xml ./unit-tests --log-path $ARTIFACTS_FOLDER --failure-report $ARTIFACTS_FOLDER --coverage-report $ARTIFACTS_FOLDER/coverage_report -idp $ARTIFACTS_FOLDER/id_set.json -cdam
           else
-            demisto-sdk lint -vvv -p 8 -g -v --test-xml ./unit-tests --log-path $ARTIFACTS_FOLDER --failure-report $ARTIFACTS_FOLDER --coverage-report $ARTIFACTS_FOLDER/coverage_report
+            demisto-sdk lint -vvv -p 8 -g -v --test-xml ./unit-tests --log-path $ARTIFACTS_FOLDER --failure-report $ARTIFACTS_FOLDER --coverage-report $ARTIFACTS_FOLDER/coverage_report --failed-unit-tests-file ./artifacts
           fi
->>>>>>> c44ed6d0
         fi
         if [[ -f $ARTIFACTS_FOLDER/coverage_report/.coverage ]]; then
           if [[ "$CI_PIPELINE_SOURCE" == "schedule" ||  -n "${NIGHTLY}" || -n "${BUCKET_UPLOAD}" || -n "${DEMISTO_SDK_NIGHTLY}" ]]; then
