--- conflicted
+++ resolved
@@ -221,18 +221,14 @@
           echo -e  "----------\nLinting all because:\n${SHOULD_LINT_ALL}\n----------"
           demisto-sdk lint -vvv -p 10 -a -q --test-xml ./unit-tests --log-path $ARTIFACTS_FOLDER --failure-report $ARTIFACTS_FOLDER --coverage-report $ARTIFACTS_FOLDER/coverage_report -dt 120 --time-measurements-dir $ARTIFACTS_FOLDER
         else
-<<<<<<< HEAD
-          demisto-sdk lint -vvv -p 8 -g -v --test-xml ./unit-tests --log-path $ARTIFACTS_FOLDER --failure-report $ARTIFACTS_FOLDER --coverage-report $ARTIFACTS_FOLDER/coverage_report
-=======
           if [[ -n $BUCKET_UPLOAD ]]; then
             gcloud auth activate-service-account --key-file="$GCS_MARKET_KEY" > auth.out 2>&1
             gsutil cp "gs://$GCS_MARKET_BUCKET/content/packs/index.json" "$ARTIFACTS_FOLDER/previous_index.json"
             export COMMIT_HASH_COMPARE_TO=$(cat $ARTIFACTS_FOLDER/previous_index.json | jq -r ".\"commit\"")
-            demisto-sdk lint -p 8 -g --prev-ver $COMMIT_HASH_COMPARE_TO -v --test-xml ./unit-tests --log-path $ARTIFACTS_FOLDER --failure-report $ARTIFACTS_FOLDER --coverage-report $ARTIFACTS_FOLDER/coverage_report -idp $ARTIFACTS_FOLDER/id_set.json -cdam
+            demisto-sdk lint -vvv -p 8 -g --prev-ver $COMMIT_HASH_COMPARE_TO -v --test-xml ./unit-tests --log-path $ARTIFACTS_FOLDER --failure-report $ARTIFACTS_FOLDER --coverage-report $ARTIFACTS_FOLDER/coverage_report -idp $ARTIFACTS_FOLDER/id_set.json -cdam
           else
-            demisto-sdk lint -p 8 -g -v --test-xml ./unit-tests --log-path $ARTIFACTS_FOLDER --failure-report $ARTIFACTS_FOLDER --coverage-report $ARTIFACTS_FOLDER/coverage_report
+            demisto-sdk lint -vvv -p 8 -g -v --test-xml ./unit-tests --log-path $ARTIFACTS_FOLDER --failure-report $ARTIFACTS_FOLDER --coverage-report $ARTIFACTS_FOLDER/coverage_report
           fi
->>>>>>> f68c149c
         fi
         if [[ -f $ARTIFACTS_FOLDER/coverage_report/.coverage ]]; then
           if [[ "$CI_PIPELINE_SOURCE" == "schedule" ||  -n "${NIGHTLY}" || -n "${BUCKET_UPLOAD}" || -n "${DEMISTO_SDK_NIGHTLY}" ]]; then
