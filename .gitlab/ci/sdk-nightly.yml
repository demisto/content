--- conflicted
+++ resolved
@@ -22,18 +22,10 @@
   - section_end "Upload Entities to Cortex XSOAR"
 
 
-<<<<<<< HEAD
 demisto-sdk-nightly:run-unittests-and-lint:
   extends:
     - .run-unittests-and-lint
     - .sdk-nightly-schedule-rule
-=======
-#### Commented Out Until Resolve Running Docker in Docker ####
-# demisto-sdk-nightly:run-unittests-and-lint:
-#   extends:
-#     - .run-unittests-and-lint
-#     - .sdk-nightly-schedule-rule
->>>>>>> b14c4e93
 
 
 demisto-sdk-nightly:run-validations:
