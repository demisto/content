.default-cache:
  cache:
    key:
      files:
        - "poetry.lock"
        - "package-lock.json"
      prefix: dev-content
    paths:
      - $PIP_CACHE_DIR
      - .venv/
      - node_modules/
      - .npm/
    policy: pull


.setup-network-certs: &setup-network-certs
  - section_start "Setup network certs" --collapsed
  - chmod 700 ${CERTIFICATE_SETUP_SCRIPT}
  - source ${CERTIFICATE_SETUP_SCRIPT}
  - section_end "Setup network certs"

.setup-artifactory: &setup-artifactory
  - section_start "Setup Artifactory" --collapsed
  - chmod 700 ${ARTIFACTORY_SETUP_SCRIPT}
  - source ${ARTIFACTORY_SETUP_SCRIPT}
  - section_end "Setup Artifactory"

### Global Script Snippets ###

.create-id-set:
  - section_start "Create ID Set" --collapsed
  - demisto-sdk create-id-set -o ./Tests/id_set.json >> "${ARTIFACTS_FOLDER_SERVER_TYPE}/logs/create_id_set.log"
  - cp ./Tests/id_set.json "${ARTIFACTS_FOLDER_SERVER_TYPE}"
  - section_end "Create ID Set"

.create-id-set-xsoar:
  - section_start "Create ID Set" --collapsed
  - demisto-sdk create-id-set -o ./Tests/id_set.json --marketplace "xsoar" >> "${ARTIFACTS_FOLDER_SERVER_TYPE}/logs/create_id_set.log"
  - cp ./Tests/id_set.json "${ARTIFACTS_FOLDER_SERVER_TYPE}"
  - if [ -f ./all_removed_items_from_id_set.json ]; then cp ./all_removed_items_from_id_set.json "${ARTIFACTS_FOLDER_SERVER_TYPE}/logs"; fi
  - if [ -f ./items_removed_manually_from_id_set.json ]; then cp ./items_removed_manually_from_id_set.json "${ARTIFACTS_FOLDER_SERVER_TYPE}/logs"; fi
  - section_end "Create ID Set"

.create-id-set-mp-v2:
  - section_start "Create ID Set" --collapsed
  - demisto-sdk create-id-set -o ./Tests/id_set.json --marketplace "marketplacev2" >> "${ARTIFACTS_FOLDER_SERVER_TYPE}/logs/create_id_set.log"
  - cp ./Tests/id_set.json "${ARTIFACTS_FOLDER_SERVER_TYPE}"
  - if [ -f ./all_removed_items_from_id_set.json ]; then cp ./all_removed_items_from_id_set.json "${ARTIFACTS_FOLDER_SERVER_TYPE}/logs"; fi
  - if [ -f ./items_removed_manually_from_id_set.json ]; then cp ./items_removed_manually_from_id_set.json "${ARTIFACTS_FOLDER_SERVER_TYPE}/logs"; fi
  - section_end "Create ID Set"

.create-id-set-xpanse:
  - section_start "Create ID Set" --collapsed
  - demisto-sdk create-id-set -o ./Tests/id_set.json --marketplace "xpanse" >> "${ARTIFACTS_FOLDER_SERVER_TYPE}/logs/create_id_set.log"
  - cp ./Tests/id_set.json "${ARTIFACTS_FOLDER_SERVER_TYPE}"
  - if [ -f ./all_removed_items_from_id_set.json ]; then cp ./all_removed_items_from_id_set.json "${ARTIFACTS_FOLDER_SERVER_TYPE}/logs"; fi
  - if [ -f ./items_removed_manually_from_id_set.json ]; then cp ./items_removed_manually_from_id_set.json "${ARTIFACTS_FOLDER_SERVER_TYPE}/logs"; fi
  - section_end "Create ID Set"

.download-demisto-conf:
  - section_start "Download content-test-conf and infra" --collapsed
  - ./Tests/scripts/download_conf_repos.sh 2>&1 | tee --append "${ARTIFACTS_FOLDER}/logs/download_conf_repos.log"
  - section_end "Download content-test-conf and infra"

.secrets-fetch:
  - section_start "Secrets Fetch" --collapsed
  - SECRET_CONF_PATH=$(cat secret_conf_path)
  - python3 ./Tests/scripts/add_secrets_file_to_build.py -sa "$GSM_SERVICE_ACCOUNT" -sf "$SECRET_CONF_PATH" -u "$DEMISTO_USERNAME" -p "$DEMISTO_PASSWORD" --gsm_project_id_dev "$GSM_PROJECT_ID_DEV" --gsm_project_id_prod "$GSM_PROJECT_ID" >> "${ARTIFACTS_FOLDER}/logs/handle_secrets.log"
  - section_end "Secrets Fetch"

.check_build_files_are_up_to_date: &check_build_files_are_up_to_date
  - section_start "Check Build Files Are Up To Date"
  - |
    if [[ -n "${DEMISTO_SDK_NIGHTLY}" ]] || [[ -n "${NIGHTLY}" ]] || [[ -n "${BUCKET_UPLOAD}" ]] || [[ -n "${SLACK_JOB}" ]] || [[ "${BUILD_MACHINES_CLEANUP}" == "true" ]] || [[ "${DELETE_MISMATCHED_BRANCHES}" == "true" ]] || [[ "${SECURITY_SCANS}" == "true" ]] || [[ "${DEMISTO_TEST_NATIVE_CANDIDATE}" == "true" ]] || [[ "${CI_COMMIT_BRANCH}" == "master" ]]; then
      echo "Running a build which doesn't require build files check validation"
    else
      ./Tests/scripts/is_file_up_to_date.sh .gitlab $CI_COMMIT_BRANCH
      # we want to checkout if it's not up-to-date
      ./Tests/scripts/is_file_up_to_date.sh poetry.lock $CI_COMMIT_BRANCH true
      ./Tests/scripts/is_file_up_to_date.sh pyproject.toml $CI_COMMIT_BRANCH true
      ./Tests/scripts/is_file_up_to_date.sh Tests/Marketplace/core_packs_list.json $CI_COMMIT_BRANCH true
      ./Tests/scripts/is_file_up_to_date.sh Tests/Marketplace/core_packs_mpv2_list.json $CI_COMMIT_BRANCH true
      ./Tests/scripts/is_file_up_to_date.sh Tests/Marketplace/core_packs_xpanse_list.json $CI_COMMIT_BRANCH true
    fi
  - section_end "Check Build Files Are Up To Date"

.stop_contrib_external_build: &stop_contrib_external_build
  - - section_start "Stop contrib external build"
  - |
    if [[ $CI_COMMIT_BRANCH =~ ^contrib/* && $CI_PIPELINE_SOURCE = "push" && $(curl --header "Accept: application/vnd.github.v3.raw" --header "Authorization: token $GITHUB_TOKEN" "https://api.github.com/repos/demisto/content/pulls?state=open&base=master&head=demisto:${CI_COMMIT_BRANCH}" | jq) = '[]' ]]; then
      echo "not running on contrib/ branches when there is no open internal PR or the pipeline was manually triggered"
      set -e
      exit 1
    fi
  - section_end "Stop contrib external build"

.create_artifacts_and_server_type_instance_folders: &create_artifacts_and_server_type_instance_folders
  - section_start "Create Artifacts, Server Instance, Server Type folders" --collapsed
  - |
    if [[ -n "${ARTIFACTS_FOLDER}" ]] && [[ ! -d "${ARTIFACTS_FOLDER}/logs" ]]; then
      echo "Creating Artifacts folder: ${ARTIFACTS_FOLDER} and it's log folder"
      mkdir -p -m 777 "${ARTIFACTS_FOLDER}/logs" # using the -p to create the logs folder as well.
    fi
  - |
    if [[ -n "${ARTIFACTS_FOLDER_INSTANCE}" ]] && [[ ! -d "${ARTIFACTS_FOLDER_INSTANCE}/logs" ]]; then
      echo "Creating Artifacts instance folder: ${ARTIFACTS_FOLDER_INSTANCE} and it's log folder"
      mkdir -p -m 777 "${ARTIFACTS_FOLDER_INSTANCE}/logs" # using the -p to create the logs folder as well.
      echo "${INSTANCE_ROLE}" > "${ARTIFACTS_FOLDER_INSTANCE}/instance_role.txt"
    fi
  - |
    if [[ -n "${ARTIFACTS_FOLDER_SERVER_TYPE}" ]] && [[ ! -d "${ARTIFACTS_FOLDER_SERVER_TYPE}/logs" ]]; then
      echo "Creating Artifacts Server type folder: ${ARTIFACTS_FOLDER_SERVER_TYPE} and it's log folder"
      mkdir -p -m 777 "${ARTIFACTS_FOLDER_SERVER_TYPE}/logs" # using the -p to create the logs folder as well.
      echo "${SERVER_TYPE}" > "${ARTIFACTS_FOLDER_SERVER_TYPE}/server_type.txt"
    fi
  - section_end "Create Artifacts, Server Instance, Server Type folders"

.clone_and_export_variables: &clone_and_export_variables
  - section_start "Git - Job Start Actions" --collapsed
  - git checkout -B $CI_COMMIT_BRANCH $CI_COMMIT_SHA
  - git config diff.renameLimit 6000
  - section_end "Git - Job Start Actions"
  - section_start "Source BASH Environment" --collapsed
  - |
    if [[ -f "$BASH_ENV" ]]; then
      source "$BASH_ENV"
    fi
  - source .circleci/content_release_vars.sh
  - section_end "Source BASH Environment"
  - section_start "Granting execute permissions on files" --collapsed
  - chmod +x ./Tests/scripts/*
  - chmod +x ./Tests/Marketplace/*
  - section_end "Granting execute permissions on files"

.get_contribution_pack: &get_contribution_pack
  - section_start "getting contrib packs" --collapsed
  - |
    if [[ -n "${CONTRIB_BRANCH}" ]]; then
      REPO=$(echo $CONTRIB_BRANCH | cut -d ":" -f 1)
      BRANCH=$(echo $CONTRIB_BRANCH | cut -d ":" -f 2)
      python3 ./Utils/update_contribution_pack_in_base_branch.py -p $PULL_REQUEST_NUMBER -b $BRANCH -c $REPO
    fi
  - section_end "getting contrib packs"

.install_venv: &install_venv
  - section_start "Installing Virtualenv" --collapsed
  # we still need to install even if cached. if cached, `poetry` will handle it
  - echo "installing venv, with always copy:${POETRY_VIRTUALENVS_OPTIONS_ALWAYS_COPY}"
  - NO_HOOKS=1 .hooks/bootstrap | tee --append "${ARTIFACTS_FOLDER}/logs/installations.log"
  - echo "Checking if pyproject.toml is consistent with poetry.lock"
  - poetry lock --check
  - npm ci --cache .npm --prefer-offline | tee --append "${ARTIFACTS_FOLDER}/logs/installations.log"
  - source ./.venv/bin/activate
  - |
    if [[ -n "${DEMISTO_SDK_NIGHTLY}" || -n "${OVERRIDE_SDK_REF}" ]]; then
      echo "Installing SDK from ${SDK_REF}" | tee --append "${ARTIFACTS_FOLDER}/logs/installations.log"
      pip3 uninstall -y demisto-sdk | tee --append "${ARTIFACTS_FOLDER}/logs/installations.log"
      pip3 install "git+https://github.com/demisto/demisto-sdk@${SDK_REF}#egg=demisto-sdk" | tee --append "${ARTIFACTS_FOLDER}/logs/installations.log"
    else
      echo "Using SDK from pyproject.toml" | tee --append "${ARTIFACTS_FOLDER}/logs/installations.log"
    fi
  - |
      python3 --version | tee -a "${ARTIFACTS_FOLDER}/logs/installed_python_libraries.log"
      python3 -m pip list | tee -a "${ARTIFACTS_FOLDER}/logs/installed_python_libraries.log"
  - section_end "Installing Virtualenv"

.ssh-config-setup:
  - section_start "SSH config setup" --collapsed
  - cp $GCP_SSH_CONFIGURATION ~/.ssh/config
  - chmod 700 ~/.ssh/config
  - section_end "SSH config setup"

.install_ssh_keys: &install_ssh_keys
  - section_start "Installing SSH keys" --collapsed
  - eval $(ssh-agent -s)
  - chmod 400 $OREGON_CI_KEY
  - ssh-add $OREGON_CI_KEY
  - mkdir -p ~/.ssh
  - chmod 700 ~/.ssh
  - section_end "Installing SSH keys"

.install_node_modules: &install_node_modules
  - section_start "Installing node modules" --collapsed
  - source $NVM_DIR/nvm.sh
  - nvm use default | tee --append "${ARTIFACTS_FOLDER}/logs/installations_node.log"
  - echo "Installing Node Modules" | tee --append "${ARTIFACTS_FOLDER}/logs/installations_node.log"
  - npm ci --cache .npm --prefer-offline >> "${ARTIFACTS_FOLDER}/logs/installations_node.log" 2>&1
  - npm list --json >> "${ARTIFACTS_FOLDER}/logs/installations_node.log" 2>&1
  - npm link jsdoc-to-markdown@5.0.3 | tee  >> "${ARTIFACTS_FOLDER}/logs/installations_node.log" 2>&1  # disable-secrets-detection
  - section_end "Installing node modules"

.get_last_upload_commit: &get_last_upload_commit
  - section_start "Getting last bucket upload commit" --collapsed
  - gcloud auth activate-service-account --key-file="$GCS_MARKET_KEY" >> "${ARTIFACTS_FOLDER}/logs/gcloud_auth.log" 2>&1
  - gsutil cp "gs://$GCS_MARKET_BUCKET/content/packs/index.json" "${ARTIFACTS_FOLDER_SERVER_TYPE}/previous_index.json"
  - export LAST_UPLOAD_COMMIT=$(cat "${ARTIFACTS_FOLDER_SERVER_TYPE}/previous_index.json" | jq -r ".\"commit\"")
  - section_end "Getting last bucket upload commit"

.neo4j-setup: &neo4j-setup
  - section_start "Neo4j Setup" --collapsed
  - neo4j-admin dbms set-initial-password contentgraph
  - neo4j start
  - section_end "Neo4j Setup"

.build_parameters: &build_parameters
  - section_start "Build Parameters" --collapsed
  - echo "Environment Variables:"
  - set | grep -E "^ARTIFACTS_FOLDER.*=|^JIRA_.*=|^NIGHTLY=|^INSTANCE_TESTS=|^SERVER_BRANCH_NAME=|^ARTIFACT_BUILD_NUM=|^DEMISTO_SDK_NIGHTLY=|^TIME_TO_LIVE=|^CONTRIB_BRANCH=|^FORCE_PACK_UPLOAD=|^PACKS_TO_UPLOAD=|^BUCKET_UPLOAD=|^STORAGE_BASE_PATH=|^OVERRIDE_ALL_PACKS=|^GCS_MARKET_BUCKET=|^GCS_MARKET_V2_BUCKET=|^GCS_MARKET_XPANSE_BUCKET=|^SLACK_.*=|^NVM_DIR=|^NODE_VERSION=|^PATH=|^ENV_RESULTS_PATH=|^LAST_UPLOAD_COMMIT=|^DEMISTO_SDK_LOG_FILE_SIZE=|^DEMISTO_SDK_LOG_FILE_COUNT=|^DEMISTO_SDK_LOG_FILE_PATH=|^DEMISTO_SDK_LOG_NO_COLORS=|^DEMISTO_SDK_LOG_NOTIFY_PATH=|^POETRY_VIRTUALENVS_OPTIONS_ALWAYS_COPY=" | sort
  - echo "Versions Installed:"
  - python --version
  - python3 --version
  - poetry --version
  - pip3 --version
  - node --version
  - npm --version
  - jsdoc2md --version
  - demisto-sdk --version
  - section_end "Build Parameters"

.gitlab_ci_build_parameters: &gitlab_ci_build_parameters
  - section_start "Gitlab CI Build Parameters" --collapsed
  - set | grep -E "^CI_.*=|^GITLAB.*=" | sort
  - section_end "Gitlab CI Build Parameters"

.checkout-upload-commit-content-nightly: &checkout-upload-commit-content-nightly
  - section_start "Checkout upload commit content nightly"
  - | 
    if [[ -n "${NIGHTLY}" && "${CI_COMMIT_BRANCH}" == "master" ]]; then
      echo "content nightly: checking out to the last successful upload commit $LAST_UPLOAD_COMMIT for the Packs folder"
      git status
      git reset $LAST_UPLOAD_COMMIT -- ./Packs  # resets the state of the "Packs" folder to the last successful upload commit, it discards any changes made to the folder since that commit
      git checkout -- ./Packs  # checks out the "Packs" folder to the state of the last successful upload commit. it ensures that the folder matches the commit's content.
      git clean -fd ./Packs  # cleans any untracked files and directories in the "Packs" folder. it ensures that only tracked files remain.
      deleted_files=$(git diff --name-only --diff-filter=D $LAST_UPLOAD_COMMIT..HEAD -- Packs)  # get all the files deleted between the last successful upload commit to the master
      if [[ -n "${deleted_files}" ]]; then
        echo "deleted files between last upload commit $LAST_UPLOAD_COMMIT to branch $(git branch --show-current) are $deleted_files"
      fi
      for file in $deleted_files; do
        git checkout HEAD -- "$file"  # restore any deleted files between the master branch and the last successful upload commit.
      done
      git status
      echo "content nightly: successfully reverted the Packs folder to upload commit $LAST_UPLOAD_COMMIT"
    else
      echo "not checking out to the latest upload commit $LAST_UPLOAD_COMMIT because the build is not content nightly"
    fi
  - |
  - section_end "Checkout upload commit content nightly"

<<<<<<< HEAD
.export_cloud_machine_constants: &export_cloud_machine_constants
  - CLOUD_SERVERS_PATH=$(cat $CLOUD_SERVERS_FILE)
  - |
    if [[ $TEST_XDR_ENV ]]; then
      cat "${CLOUD_API_KEYS}" > "cloud_api_keys.json"
    else
      echo "${CLOUD_API_KEYS}" > "cloud_api_keys.json"
    fi
  - |
    if [[ $TEST_XDR_ENV ]]; then
      cat "${CLOUD_API_TOKENS}" > "cloud_api_tokens.json"
    else
      echo "${CLOUD_API_TOKENS}" > "cloud_api_tokens.json"
    fi

  - IFS=', ' read -r -a CLOUD_CHOSEN_MACHINE_ID_ARRAY <<< "${CLOUD_CHOSEN_MACHINE_IDS}"
  - |
    for CLOUD_CHOSEN_MACHINE_ID in "${CLOUD_CHOSEN_MACHINE_ID_ARRAY[@]}"; do
      export XSIAM_SERVER_CONFIG=$(jq -r ".[\"${CLOUD_CHOSEN_MACHINE_ID}\"]" < "$CLOUD_SERVERS_PATH")
      export DEMISTO_BASE_URL=$(echo "$XSIAM_SERVER_CONFIG" | jq -r ".[\"base_url\"]")
      export XSIAM_AUTH_ID=$(echo "$XSIAM_SERVER_CONFIG" | jq -r ".[\"x-xdr-auth-id\"]")
      export DEMISTO_API_KEY=$(jq -r ".[\"${CLOUD_CHOSEN_MACHINE_ID}\"]" < "cloud_api_keys.json")
      export XSIAM_TOKEN=$(jq -r ".[\"${CLOUD_CHOSEN_MACHINE_ID}\"]" < "cloud_api_tokens.json")
    done
.fetch-through-merge-base: &fetch-through-merge-base
  - section_start "Fetch Through Merge Base"
  - DEEPEN_LENGTH=${DEEPEN_LENGTH:-$GIT_DEPTH}
  - HEAD_REF=origin/master
  - BASE_REF=${CI_COMMIT_SHA}
  - |
    if [ "${CI_COMMIT_BRANCH}" != "master" ]; then
      while [ -z "$(git merge-base "$BASE_REF" "$HEAD_REF" 2>/dev/null)" ]; do
        echo "Continuing fetch with a depth of $DEEPEN_LENGTH commits..."
        git fetch -q --deepen="$DEEPEN_LENGTH" origin
      done
    else
      echo "Skipping fetch-through-merge-base because the current branch is master."
    fi
  - section_end "Fetch Through Merge Base Completed"
=======
>>>>>>> 9ba78845

.default-before-script:
  before_script:
    - source .gitlab/helper_functions.sh
    - *setup-network-certs
    - *setup-artifactory
    - *stop_contrib_external_build
    - *create_artifacts_and_server_type_instance_folders
    - *clone_and_export_variables
    - *check_build_files_are_up_to_date
    - *install_node_modules
    - *install_venv
    - *get_contribution_pack
    - *get_last_upload_commit
    - *install_ssh_keys
    - *neo4j-setup
    - *build_parameters
    - *gitlab_ci_build_parameters
    - *checkout-upload-commit-content-nightly

.default-after-script:
  - source .gitlab/helper_functions.sh
  - *setup-network-certs
  - *setup-artifactory
  - *install_node_modules
  - *install_venv

.default-job-settings:
  interruptible: true
  extends:
    - .default-cache
    - .default-before-script

.trigger-slack-notification:
  stage: .post
  trigger:
    strategy: depend
    include:
      - local: .gitlab/ci/.gitlab-ci.slack-notify.yml
  inherit: # see https://gitlab.com/gitlab-org/gitlab-runner/-/issues/27775
    variables: false

.lock-machine:
  - section_start "Lock Machine" --collapsed
  - echo "Authenticating GCP"
  - gcloud auth activate-service-account --key-file="$GCS_ARTIFACTS_KEY" >> "${ARTIFACTS_FOLDER}/logs/gcloud_auth.log" 2>&1
  - echo "Auth done successfully"
  - ./Tests/scripts/wait_in_line_for_cloud_env.sh "$CLOUD_MACHINES_TYPE"
  - source CloudEnvVariables
  - echo "CLOUD Chosen machine ids are:${CLOUD_CHOSEN_MACHINE_IDS}" | tee "${ARTIFACTS_FOLDER}/logs/lock_file.txt"
  - section_end "Lock Machine"

.unlock-machine:
  - section_start "Unlock Machine" --collapsed
  - |
    if [[ -f "CloudEnvVariables" ]]; then
      source CloudEnvVariables

      if [[ -n "${CLOUD_CHOSEN_MACHINE_IDS}" ]]; then
        if [[ -e "${ARTIFACTS_FOLDER}/logs/lock_file.txt" ]]; then
          echo "Job finished, removing lock file for machine ids:${CLOUD_CHOSEN_MACHINE_IDS}"
          gcloud auth activate-service-account --key-file="$GCS_ARTIFACTS_KEY" >> "${ARTIFACTS_FOLDER}/logs/gcloud_auth.log" 2>&1
          gsutil rm "gs://${TEST_XDR_PREFIX}xsoar-ci-artifacts/$GCS_LOCKS_PATH/machines_locks/*-lock-$CI_JOB_ID"
          echo "Finished removing lock file(s)"
        else
          echo "No lock file found, skipping unlocking"
        fi
      else
        echo "No machine ids were chosen, skipping unlocking"
      fi
    else
      echo "No CloudEnvVariables file found, skipping unlocking"
    fi
  - section_end "Unlock Machine"

.cloud-machine-information:
  - section_start "Cloud Machine information"
  - ./Tests/scripts/print_cloud_machine_details.sh
  - section_end "Cloud Machine information"

.uninstall-packs-and-reset-bucket-cloud:
  - section_start "Uninstall Packs and Reset Bucket Cloud" --collapsed
  - ./Tests/scripts/uninstall_packs_and_reset_bucket_cloud.sh || EXIT_CODE=$?
  - section_end "Uninstall Packs and Reset Bucket Cloud"


.validate_content_test_conf_branch_merged:
  - section_start "Validate content-test-conf Branch Merged"
  - |
    if [[ "${CI_COMMIT_BRANCH}" = "master" ]]; then
      echo "Skipping, Should not run on master branch."
    elif [ 'true' = $(./Tests/scripts/check_if_branch_exist.sh -u "gitlab-ci-token" -t "${CI_JOB_TOKEN}" -h "${CI_SERVER_HOST}" --repo "${CI_PROJECT_NAMESPACE}/content-test-conf" -b "${CI_COMMIT_BRANCH}") ]; then
      RED='\033[0;31m'
      NC='\033[0m'
      echo -e "${RED}ERROR: Found a branch with the same name:${CI_COMMIT_BRANCH} in contest-test-conf repository.\n Merge it in order to merge the current branch into content repo.${NC}"
      job-done
      exit 1
    else
      echo "Couldn't find a branch with the name:${CI_COMMIT_BRANCH} in contest-test-conf repository."
    fi
  - section_end "Validate content-test-conf Branch Merged"

.unittests-and-lint-settings:
  tags:
    - gce
  needs: [ ]
  stage: unittests-and-validations
  artifacts:
    reports:
      coverage_report:
        coverage_format: cobertura
        path: ${CI_PROJECT_DIR}/artifacts/coverage_report/coverage.xml
    expire_in: 30 days
    paths:
      - ${CI_PROJECT_DIR}/unit-tests
      - ${CI_PROJECT_DIR}/artifacts/*
      - ${CI_PROJECT_DIR}/pipeline_jobs_folder/*
    when: always
  services:
    - name: docker.art.code.pan.run/build-tools--image-dind:20.10.12-dind
      alias: docker
  variables:
    DOCKER_HOST: tcp://docker:2375
    DOCKER_DRIVER: overlay2
    DOCKER_TLS_CERTDIR: ""
  extends:
    - .default-job-settings


.run-unittests-and-lint:
  extends:
    - .unittests-and-lint-settings
  script:
    - section_start "Test Infrastructure"
    - python3 -m pytest ./Tests/scripts/infrastructure_tests/ -v --disable-warnings
    - python3 -m pytest ./Tests/Marketplace/Tests/ -v --disable-warnings
    - python3 -m pytest ./Tests/tests -v --disable-warnings
    - python3 -m pytest ./Tests/private_build/ -v --disable-warnings
    - python3 -m pytest Utils -v --disable-warnings
    - |
      if [ -n "${DEMISTO_SDK_NIGHTLY}" ]; then
        ./Tests/scripts/sdk_pylint_check.sh
      fi
    - section_end "Test Infrastructure"
    - section_start "Run Unit Testing and Lint"
    - |
      if [[ -n $FORCE_BUCKET_UPLOAD || -n $BUCKET_UPLOAD ]] && [[ "$(echo "$GCS_MARKET_BUCKET" | tr '[:upper:]' '[:lower:]')" != "${TEST_XDR_PREFIX}marketplace-dist" ]] && [[ $CI_COMMIT_BRANCH != "master" ]]; then
        echo "Skipping validations when uploading to a test bucket."
      else
        echo "demisto-sdk version: $(demisto-sdk --version)"
        echo "mypy version: $(mypy --version)"
        echo "flake8 py3 version: $(python3 -m flake8 --version)"
        echo "bandit py3 version: $(python3 -m bandit --version 2>&1)"
        echo "vulture py3 version: $(python3 -m vulture --version 2>&1)"
        set -ex
        SHOULD_LINT_ALL=$(./Tests/scripts/should_lint_all.sh)
        echo "here before mkdir"
        pwd
        ls -lh
        mkdir ./unit-tests
        echo "here after mkdir"
        if [[ -n "${SHOULD_LINT_ALL}" || -n "${BUCKET_UPLOAD}" ]]; then
          echo "In should lint all / bucket upload."
          if [ $DOCKER == "native:dev,from-yml" ]; then
            echo "removing native:dev from docker list."
            DOCKER='from-yml'
          fi
        fi
        if [ -n "$SHOULD_LINT_ALL" ]; then
          echo -e  "----------\nLinting all because:\n${SHOULD_LINT_ALL}\n----------"
          demisto-sdk lint -p 10 -a --test-xml ./unit-tests --log-path "${ARTIFACTS_FOLDER}" --failure-report "${ARTIFACTS_FOLDER}" --coverage-report "${ARTIFACTS_FOLDER}/coverage_report" -dt 120 --time-measurements-dir "${ARTIFACTS_FOLDER}" --docker-image ${DOCKER}
        fi
        if [[ -n $BUCKET_UPLOAD ]]; then
          demisto-sdk lint --console-log-threshold DEBUG -p 8 -g --no-mypy --prev-ver $LAST_UPLOAD_COMMIT -v --test-xml ./unit-tests --log-path "${ARTIFACTS_FOLDER}" --failure-report "${ARTIFACTS_FOLDER}" --coverage-report "${ARTIFACTS_FOLDER}/coverage_report" --check-dependent-api-module --docker-image ${DOCKER}
        else
          if [[ "$CI_COMMIT_BRANCH" != "master" ]]; then
            # skip running `lint -g` on master
            demisto-sdk lint --console-log-threshold DEBUG -p 8 -g --test-xml ./unit-tests --log-path ./artifacts --failure-report ./artifacts --coverage-report "${ARTIFACTS_FOLDER}/coverage_report" --check-dependent-api-module --docker-image ${DOCKER}
          fi
        fi
      
        if [[ -f "${ARTIFACTS_FOLDER}/coverage_report/.coverage" ]]; then
          if [[ "$CI_PIPELINE_SOURCE" == "schedule" ||   -n "$SHOULD_LINT_ALL"  ||  -n "${NIGHTLY}" || -n "${BUCKET_UPLOAD}" || -n "${DEMISTO_SDK_NIGHTLY}" ]]; then
            demisto-sdk coverage-analyze -i "${ARTIFACTS_FOLDER}/coverage_report/.coverage" --report-dir "${ARTIFACTS_FOLDER}/coverage_report" --report-type all --allowed-coverage-degradation-percentage 100
            if [[ -n "${NIGHTLY}" && "$CI_COMMIT_BRANCH" == "master" && $DOCKER == "from-yml" ]]; then
              python3 Utils/upload_code_coverage_report.py --service_account $GCS_MARKET_KEY --source_file_name "${ARTIFACTS_FOLDER}/coverage_report/coverage.json" --minimal_file_name "${ARTIFACTS_FOLDER}/coverage_report/coverage-min.json"
            fi
          else
            demisto-sdk coverage-analyze -i "${ARTIFACTS_FOLDER}/coverage_report/.coverage" --report-dir "${ARTIFACTS_FOLDER}/coverage_report" --report-type html,xml --previous-coverage-report-url https://storage.googleapis.com/${TEST_XDR_PREFIX}marketplace-dist-dev/code-coverage-reports/coverage-min.json
          fi
        fi
      fi
    - section_end "Run Unit Testing and Lint"
    - job-done
  parallel:
    matrix:
      - DOCKER: ['native:ga,native:maintenance,native:candidate','native:dev,from-yml']

.run-validations:
  stage: unittests-and-validations
  extends:
    - .default-job-settings
  needs: []
  variables:
    KUBERNETES_CPU_REQUEST: 1000m
  artifacts:
    expire_in: 30 days
    paths:
      - ${CI_PROJECT_DIR}/artifacts/*
      - ${CI_PROJECT_DIR}/pipeline_jobs_folder/*
    when: always
  script:
    - section_start "Look For Secrets"
    - demisto-sdk secrets --post-commit --ignore-entropy
    - section_end "Look For Secrets"
    - section_start "Copy conf.json To Server Type Artifacts Folder"
    - cp "./Tests/conf.json" "${ARTIFACTS_FOLDER_SERVER_TYPE}/conf.json"
    - section_end "Copy conf.json To Server Type Artifacts Folder"
    - section_start "Validate Files and Yaml"
    - |
      if [[ -n $FORCE_BUCKET_UPLOAD ]]; then
        echo "Skipping the -Validate Files and Yaml- step when force uploading to a bucket."
      else
        ./Tests/scripts/linters_runner.sh
        ./Tests/scripts/validate.sh
      fi
    - section_end "Validate Files and Yaml"
    - section_start "Check Spelling"
    - python3 ./Tests/scripts/circleci_spell_checker.py $CI_COMMIT_BRANCH
    - section_end "Check Spelling"
    - section_start "Validate landingPageSections.json"
    - echo "Download index.zip"
    - INDEX_PATH=$(mktemp)
    - |
      gcloud auth activate-service-account --key-file="$GCS_MARKET_KEY" >> "${ARTIFACTS_FOLDER}/logs/gcloud_auth.log" 2>&1
      echo "successfully activated google cloud service account"
      gsutil cp "gs://${TEST_XDR_PREFIX}marketplace-dist/content/packs/index.zip" $INDEX_PATH
      echo "successfully downloaded index.zip"
    - echo "successfully downloaded index.zip into $INDEX_PATH"

    - UNZIP_PATH=$(mktemp -d)
    - unzip $INDEX_PATH -d $UNZIP_PATH > "${ARTIFACTS_FOLDER}/logs/unzip_index.log"

    - python3 Tests/Marketplace/validate_landing_page_sections.py -i $UNZIP_PATH
    - section_end "Validate landingPageSections.json"
    - section_start "Revoking GCP Auth"
    - gcloud auth revoke "${GCS_ARTIFACTS_ACCOUNT_NAME}" >> "${ARTIFACTS_FOLDER}/logs/gcloud_auth.log" 2>&1
    - section_end "Revoking GCP Auth"
    - !reference [ .validate_content_test_conf_branch_merged ]  # This section should be the last one in the script, do not move it.
    - job-done

.jobs-done-check:
  stage: are-jobs-really-done
  extends:
    - .default-job-settings
  script:
    - python3 Tests/scripts/check_jobs_done.py --triggering-workflow "${WORKFLOW}" --job-done-files "${PIPELINE_JOBS_FOLDER}"<|MERGE_RESOLUTION|>--- conflicted
+++ resolved
@@ -246,7 +246,6 @@
   - |
   - section_end "Checkout upload commit content nightly"
 
-<<<<<<< HEAD
 .export_cloud_machine_constants: &export_cloud_machine_constants
   - CLOUD_SERVERS_PATH=$(cat $CLOUD_SERVERS_FILE)
   - |
@@ -271,23 +270,6 @@
       export DEMISTO_API_KEY=$(jq -r ".[\"${CLOUD_CHOSEN_MACHINE_ID}\"]" < "cloud_api_keys.json")
       export XSIAM_TOKEN=$(jq -r ".[\"${CLOUD_CHOSEN_MACHINE_ID}\"]" < "cloud_api_tokens.json")
     done
-.fetch-through-merge-base: &fetch-through-merge-base
-  - section_start "Fetch Through Merge Base"
-  - DEEPEN_LENGTH=${DEEPEN_LENGTH:-$GIT_DEPTH}
-  - HEAD_REF=origin/master
-  - BASE_REF=${CI_COMMIT_SHA}
-  - |
-    if [ "${CI_COMMIT_BRANCH}" != "master" ]; then
-      while [ -z "$(git merge-base "$BASE_REF" "$HEAD_REF" 2>/dev/null)" ]; do
-        echo "Continuing fetch with a depth of $DEEPEN_LENGTH commits..."
-        git fetch -q --deepen="$DEEPEN_LENGTH" origin
-      done
-    else
-      echo "Skipping fetch-through-merge-base because the current branch is master."
-    fi
-  - section_end "Fetch Through Merge Base Completed"
-=======
->>>>>>> 9ba78845
 
 .default-before-script:
   before_script:
