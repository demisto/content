.default-cache:
  cache:
    key:
      files:
        - "poetry.lock"
        - "package-lock.json"
      prefix: dev-content
    paths:
      - $PIP_CACHE_DIR
      - .venv/
      - node_modules/
      - .npm/
    policy: pull


.setup-network-certs: &setup-network-certs
  - section_start "Setup network certs" --collapsed
  - chmod 700 ${CERTIFICATE_SETUP_SCRIPT}
  - source ${CERTIFICATE_SETUP_SCRIPT}
  - section_end "Setup network certs"

.setup-artifactory: &setup-artifactory
  - section_start "Setup Artifactory" --collapsed
  - chmod 700 ${ARTIFACTORY_SETUP_SCRIPT}
  - source ${ARTIFACTORY_SETUP_SCRIPT}
  - section_end "Setup Artifactory"

### Global Script Snippets ###

.create-id-set:
  - section_start "Create ID Set" --collapsed
  - demisto-sdk create-id-set -o ./Tests/id_set.json >> "${ARTIFACTS_FOLDER}/logs/create_id_set.log"
  - cp ./Tests/id_set.json "${ARTIFACTS_FOLDER}"
  - section_end "Create ID Set"

.create-id-set-xsoar:
  - section_start "Create ID Set" --collapsed
  - demisto-sdk create-id-set -o ./Tests/id_set.json --marketplace "xsoar" >> "${ARTIFACTS_FOLDER}/logs/create_id_set.log"
  - cp ./Tests/id_set.json "${ARTIFACTS_FOLDER}"
  - if [ -f ./all_removed_items_from_id_set.json ]; then cp ./all_removed_items_from_id_set.json "${ARTIFACTS_FOLDER}/logs"; fi
  - if [ -f ./items_removed_manually_from_id_set.json ]; then cp ./items_removed_manually_from_id_set.json "${ARTIFACTS_FOLDER}/logs"; fi
  - section_end "Create ID Set"

.create-id-set-mp-v2:
  - section_start "Create ID Set" --collapsed
  - demisto-sdk create-id-set -o ./Tests/id_set.json --marketplace "marketplacev2" >> "${ARTIFACTS_FOLDER}/logs/create_id_set.log"
  - cp ./Tests/id_set.json "${ARTIFACTS_FOLDER}"
  - if [ -f ./all_removed_items_from_id_set.json ]; then cp ./all_removed_items_from_id_set.json "${ARTIFACTS_FOLDER}/logs"; fi
  - if [ -f ./items_removed_manually_from_id_set.json ]; then cp ./items_removed_manually_from_id_set.json "${ARTIFACTS_FOLDER}/logs"; fi
  - section_end "Create ID Set"

.create-id-set-xpanse:
  - section_start "Create ID Set" --collapsed
  - demisto-sdk create-id-set -o ./Tests/id_set.json --marketplace "xpanse" >> "${ARTIFACTS_FOLDER}/logs/create_id_set.log"
  - cp ./Tests/id_set.json "${ARTIFACTS_FOLDER}"
  - if [ -f ./all_removed_items_from_id_set.json ]; then cp ./all_removed_items_from_id_set.json "${ARTIFACTS_FOLDER}/logs"; fi
  - if [ -f ./items_removed_manually_from_id_set.json ]; then cp ./items_removed_manually_from_id_set.json "${ARTIFACTS_FOLDER}/logs"; fi
  - section_end "Create ID Set"

.download-demisto-conf:
  - section_start "Download content-test-conf and infra" --collapsed
  - ./Tests/scripts/download_conf_repos.sh 2>&1 | tee --append "${ARTIFACTS_FOLDER}/logs/download_conf_repos.log"
  - section_end "Download content-test-conf and infra"

.secrets-fetch:
  - section_start "Secrets Fetch" --collapsed
  - SECRET_CONF_PATH=$(cat secret_conf_path)
  - python3 ./Tests/scripts/add_secrets_file_to_build.py -sa "$GSM_SERVICE_ACCOUNT" -sf "$SECRET_CONF_PATH" -u "$DEMISTO_USERNAME" -p "$DEMISTO_PASSWORD" --gsm_project_id_dev "$GSM_PROJECT_ID_DEV" --gsm_project_id_prod "$GSM_PROJECT_ID" >> "${ARTIFACTS_FOLDER}/logs/handle_secrets.log"
  - section_end "Secrets Fetch"

.check_build_files_are_up_to_date: &check_build_files_are_up_to_date
  - section_start "Check Build Files Are Up To Date"
  - |
    if [[ -n "${DEMISTO_SDK_NIGHTLY}" || -n "${NIGHTLY}" || -n "${BUCKET_UPLOAD}" || -n "${SLACK_JOB}" ]]; then
      echo "running nightly or bucket upload, skipping files up-to-date validation"
    else
      ./Tests/scripts/is_file_up_to_date.sh .gitlab $CI_COMMIT_BRANCH
      # we want to checkout if it's not up-to-date
      ./Tests/scripts/is_file_up_to_date.sh poetry.lock $CI_COMMIT_BRANCH true
      ./Tests/scripts/is_file_up_to_date.sh pyproject.toml $CI_COMMIT_BRANCH true
      ./Tests/scripts/is_file_up_to_date.sh Tests/Marketplace/core_packs_list.json $CI_COMMIT_BRANCH true
      ./Tests/scripts/is_file_up_to_date.sh Tests/Marketplace/core_packs_mpv2_list.json $CI_COMMIT_BRANCH true
      ./Tests/scripts/is_file_up_to_date.sh Tests/Marketplace/core_packs_xpanse_list.json $CI_COMMIT_BRANCH true
    fi
  - section_end "Check Build Files Are Up To Date"

.cleanup_logs_directory: &cleanup_logs_directory
  - section_start "Creating new clean logs directory" --collapsed
  - rm -rf "${ARTIFACTS_FOLDER}/logs"
  - mkdir -p "${ARTIFACTS_FOLDER}/logs"
  - section_end "Creating new clean logs directory"

.stop_contrib_external_build: &stop_contrib_external_build
  - |
    if [[ $CI_COMMIT_BRANCH =~ ^contrib/* && $CI_PIPELINE_SOURCE = "push" && $(curl --header "Accept: application/vnd.github.v3.raw" --header "Authorization: token $GITHUB_TOKEN" "https://api.github.com/repos/demisto/content/pulls?state=open&base=master&head=demisto:${CI_COMMIT_BRANCH}" | jq) = '[]' ]]; then
      echo "not running on contrib/ branches when there is no open internal PR or the pipeline was manually triggered"
      set -e
      exit 1
    fi

.clone_and_export_variables: &clone_and_export_variables
  - section_start "Git - Job Start Actions" --collapsed
  - git checkout -B $CI_COMMIT_BRANCH $CI_COMMIT_SHA
  - git config diff.renameLimit 6000
  - section_end "Git - Job Start Actions"
  - section_start "Create artifacts directory" --collapsed
  - mkdir -p -m 777 "${ARTIFACTS_FOLDER}/"
  - section_end "Create artifacts directory"
  - section_start "Source BASH Environment" --collapsed
  - |
    if [[ -f "$BASH_ENV" ]]; then
      source "$BASH_ENV"
    fi
  - source .circleci/content_release_vars.sh
  - section_end "Source BASH Environment"
  - section_start "Granting execute permissions on files" --collapsed
  - chmod +x ./Tests/scripts/*
  - chmod +x ./Tests/Marketplace/*
  - section_end "Granting execute permissions on files"

.get_contribution_pack: &get_contribution_pack
  - section_start "getting contrib packs" --collapsed
  - |
    if [[ -n "${CONTRIB_BRANCH}" ]]; then
      REPO=$(echo $CONTRIB_BRANCH | cut -d ":" -f 1)
      BRANCH=$(echo $CONTRIB_BRANCH | cut -d ":" -f 2)
      python3 ./Utils/update_contribution_pack_in_base_branch.py -p $PULL_REQUEST_NUMBER -b $BRANCH -c $REPO
    fi
  - section_end "getting contrib packs"

.install_venv: &install_venv
  - section_start "Installing Virtualenv" --collapsed
  # we still need to install even if cached. if cached, `poetry` will handle it
  - echo "installing venv, with always copy:${POETRY_VIRTUALENVS_OPTIONS_ALWAYS_COPY}"
  - NO_HOOKS=1 .hooks/bootstrap | tee --append "${ARTIFACTS_FOLDER}/logs/installations.log"
  - echo "Checking if pyproject.toml is consistent with poetry.lock"
  - poetry lock --check
  - npm ci --cache .npm --prefer-offline | tee --append "${ARTIFACTS_FOLDER}/logs/installations.log"
  - source ./.venv/bin/activate
  - |
    if [[ -n "${DEMISTO_SDK_NIGHTLY}" || -n "${OVERRIDE_SDK_REF}" ]]; then
      echo "Installing SDK from $SDK_REF" | tee --append "${ARTIFACTS_FOLDER}/logs/installations.log"
      pip3 uninstall -y demisto-sdk | tee --append "${ARTIFACTS_FOLDER}/logs/installations.log"
      pip3 install "git+https://github.com/demisto/demisto-sdk@${SDK_REF}#egg=demisto-sdk" | tee --append "${ARTIFACTS_FOLDER}/logs/installations.log"
    fi
  - |
      python3 --version | tee -a "${ARTIFACTS_FOLDER}/installed_python_libraries.txt"
      python3 -m pip list | tee -a "${ARTIFACTS_FOLDER}/installed_python_libraries.txt"
  - section_end "Installing Virtualenv"

.ssh-config-setup:
  - section_start "SSH config setup" --collapsed
  - cp $GCP_SSH_CONFIGURATION ~/.ssh/config
  - chmod 700 ~/.ssh/config
  - section_end "SSH config setup"

.install_ssh_keys: &install_ssh_keys
  - section_start "Installing SSH keys" --collapsed
  - eval $(ssh-agent -s)
  - chmod 400 $OREGON_CI_KEY
  - ssh-add $OREGON_CI_KEY
  - mkdir -p ~/.ssh
  - chmod 700 ~/.ssh
  - section_end "Installing SSH keys"

.install_node_modules: &install_node_modules
  - section_start "Installing node modules" --collapsed
  - source $NVM_DIR/nvm.sh
  - nvm use default | tee --append "${ARTIFACTS_FOLDER}/logs/installations_node.log"
  - echo "Installing Node Modules" | tee --append "${ARTIFACTS_FOLDER}/logs/installations_node.log"
  - npm ci --cache .npm --prefer-offline | tee --append "${ARTIFACTS_FOLDER}/logs/installations_node.log"
  - npm list --json | tee --append "${ARTIFACTS_FOLDER}/logs/installations_node.log"
  - npm link jsdoc-to-markdown@5.0.3 | tee --append "${ARTIFACTS_FOLDER}/logs/installations_node.log"  # disable-secrets-detection
  - section_end "Installing node modules"

.get_last_upload_commit: &get_last_upload_commit
  - section_start "Getting last bucket upload commit"
  - gcloud auth activate-service-account --key-file="$GCS_MARKET_KEY" >> "${ARTIFACTS_FOLDER}/logs/gcloud_auth.log" 2>&1
  - gsutil cp "gs://$GCS_MARKET_BUCKET/content/packs/index.json" "${ARTIFACTS_FOLDER}/previous_index.json"
  - export LAST_UPLOAD_COMMIT=$(cat "${ARTIFACTS_FOLDER}/previous_index.json" | jq -r ".\"commit\"")
  - section_end "Getting last bucket upload commit"

.neo4j-setup: &neo4j-setup
  - section_start "Neo4j Setup"
  - neo4j-admin dbms set-initial-password contentgraph
  - neo4j start
  - section_end "Neo4j Setup"

.build_parameters: &build_parameters
  - section_start "Build Parameters"
  - echo "Environment Variables:"
  - set | grep -E "^JIRA_.*=|^NIGHTLY=|^INSTANCE_TESTS=|^SERVER_BRANCH_NAME=|^ARTIFACT_BUILD_NUM=|^DEMISTO_SDK_NIGHTLY=|^TIME_TO_LIVE=|^CONTRIB_BRANCH=|^FORCE_PACK_UPLOAD=|^PACKS_TO_UPLOAD=|^BUCKET_UPLOAD=|^STORAGE_BASE_PATH=|^OVERRIDE_ALL_PACKS=|^GCS_MARKET_BUCKET=|^GCS_MARKET_V2_BUCKET=|^GCS_MARKET_XPANSE_BUCKET=|^SLACK_.*=|^NVM_DIR=|^NODE_VERSION=|^PATH=|^ARTIFACTS_FOLDER=|^ENV_RESULTS_PATH=|^LAST_UPLOAD_COMMIT=|^DEMISTO_SDK_LOG_FILE_SIZE=|^DEMISTO_SDK_LOG_FILE_COUNT=|^DEMISTO_SDK_LOG_FILE_PATH=|^DEMISTO_SDK_LOG_NO_COLORS=|^DEMISTO_SDK_LOG_NOTIFY_PATH=|^POETRY_VIRTUALENVS_OPTIONS_ALWAYS_COPY=" | sort
  - echo "Versions Installed:"
  - python --version
  - python3 --version
  - poetry --version
  - pip3 --version
  - node --version
  - npm --version
  - jsdoc2md --version
  - demisto-sdk --version
  - section_end "Build Parameters"


.default-before-script:
  before_script:
    - source .gitlab/helper_functions.sh
    - *setup-network-certs
    - *setup-artifactory
    - *stop_contrib_external_build
    - *clone_and_export_variables
    - *check_build_files_are_up_to_date
    - *cleanup_logs_directory
    - *install_node_modules
    - *install_venv
    - *get_contribution_pack
    - *get_last_upload_commit
    - *install_ssh_keys
    - *neo4j-setup
    - *build_parameters

.default-after-script:
  - source .gitlab/helper_functions.sh
  - *setup-network-certs
  - *setup-artifactory
  - *install_node_modules
  - *install_venv

.default-job-settings:
  interruptible: true
  extends:
    - .default-cache
    - .default-before-script

.trigger-slack-notification:
  stage: .post
  trigger:
    strategy: depend
    include:
      - local: .gitlab/ci/.gitlab-ci.slack-notify.yml
  inherit: # see https://gitlab.com/gitlab-org/gitlab-runner/-/issues/27775
    variables: false

.lock-machine:
  - section_start "Lock Machine" --collapsed
  - echo "Authenticating GCP"
  - gcloud auth activate-service-account --key-file="$GCS_ARTIFACTS_KEY" >> "${ARTIFACTS_FOLDER}/logs/gcloud_auth.log" 2>&1
  - echo "Auth done successfully"
  - ./Tests/scripts/wait_in_line_for_cloud_env.sh "$CLOUD_MACHINES_TYPE"
  - source CloudEnvVariables
  - echo "CLOUD Chosen machine ids are:${CLOUD_CHOSEN_MACHINE_IDS}" | tee "${ARTIFACTS_FOLDER}/logs/lock_file.txt"
  - section_end "Lock Machine"

.unlock-machine:
  - section_start "Unlock Machine" --collapsed
  - source CloudEnvVariables
  - |
    if [[ -n "${CLOUD_CHOSEN_MACHINE_IDS}" ]]; then
      if [[ -e "${ARTIFACTS_FOLDER}/logs/lock_file.txt" ]]; then
        echo "Job finished, removing lock file for machine ids:${CLOUD_CHOSEN_MACHINE_IDS}"
<<<<<<< HEAD
        gcloud auth activate-service-account --key-file="$GCS_ARTIFACTS_KEY" >> "${ARTIFACTS_FOLDER}/logs/gcloud_auth.log" 2>&1
        gsutil rm "gs://xsoar-ci-artifacts/$GCS_LOCKS_PATH/machines_locks/*-lock-$CI_JOB_ID"
=======
        gcloud auth activate-service-account --key-file="$GCS_ARTIFACTS_KEY" > $ARTIFACTS_FOLDER/logs/gauth.out 2>$ARTIFACTS_FOLDER/logs/gauth.err
        gsutil rm "gs://${TEST_XDR_PREFIX}xsoar-ci-artifacts/$GCS_LOCKS_PATH/machines_locks/*-lock-$CI_JOB_ID"
>>>>>>> c1554b04
        echo "Finished removing lock file"
      else
        echo "No lock file found, skipping unlocking"
      fi
    else
      echo "No machine ids were chosen, skipping unlocking"
    fi
  - section_end "Unlock Machine"

.cloud-machine-information:
  - section_start "Cloud Machine information"
  - ./Tests/scripts/print_cloud_machine_details.sh
  - section_end "Cloud Machine information"

.uninstall-packs-and-reset-bucket-cloud:
  - section_start "Uninstall Packs and Reset Bucket Cloud" --collapsed
  - ./Tests/scripts/uninstall_packs_and_reset_bucket_cloud.sh || EXIT_CODE=$?
  - section_end "Uninstall Packs and Reset Bucket Cloud"


.validate_content_test_conf_branch_merged:
  - section_start "Validate content-test-conf Branch Merged"
  - |
    if [[ "${CI_COMMIT_BRANCH}" = "master" ]]; then
      echo "Skipping, Should not run on master branch."
    elif [ 'true' = $(./Tests/scripts/check_if_branch_exist.sh -u "gitlab-ci-token" -t "${CI_JOB_TOKEN}" -h "${CI_SERVER_HOST}" --repo "${CI_PROJECT_NAMESPACE}/content-test-conf" -b "${CI_COMMIT_BRANCH}") ]; then
      RED='\033[0;31m'
      NC='\033[0m'
      echo -e "${RED}ERROR: Found a branch with the same name:${CI_COMMIT_BRANCH} in contest-test-conf repository.\n Merge it in order to merge the current branch into content repo.${NC}"
      job-done
      exit 1
    else
      echo "Couldn't find a branch with the name:${CI_COMMIT_BRANCH} in contest-test-conf repository."
    fi
  - section_end "Validate content-test-conf Branch Merged"

.unittests-and-lint-settings:
  tags:
    - gce
  needs: [ ]
  stage: unittests-and-validations
  artifacts:
    reports:
      coverage_report:
        coverage_format: cobertura
        path: ${CI_PROJECT_DIR}/artifacts/coverage_report/coverage.xml
    expire_in: 30 days
    paths:
      - ${CI_PROJECT_DIR}/unit-tests
      - ${CI_PROJECT_DIR}/artifacts/*
      - ${CI_PROJECT_DIR}/pipeline_jobs_folder/*
    when: always
  services:
    - name: docker.art.code.pan.run/build-tools--image-dind:20.10.12-dind
      alias: docker
  variables:
    DOCKER_HOST: tcp://docker:2375
    DOCKER_DRIVER: overlay2
    DOCKER_TLS_CERTDIR: ""
  extends:
    - .default-job-settings


.run-unittests-and-lint:
  extends:
    - .unittests-and-lint-settings
  script:
    - section_start "Test Infrastructure"
    - python3 -m pytest ./Tests/scripts/infrastructure_tests/ -v --disable-warnings
    - python3 -m pytest ./Tests/Marketplace/Tests/ -v --disable-warnings
    - python3 -m pytest ./Tests/tests -v --disable-warnings
    - python3 -m pytest ./Tests/private_build/ -v --disable-warnings
    - python3 -m pytest Utils -v --disable-warnings
    - |
      if [ -n "${DEMISTO_SDK_NIGHTLY}" ]; then
        ./Tests/scripts/sdk_pylint_check.sh
      fi
    - section_end "Test Infrastructure"
    - section_start "Run Unit Testing and Lint"
    - |
      if [[ -n $FORCE_BUCKET_UPLOAD || -n $BUCKET_UPLOAD ]] && [[ "$(echo "$GCS_MARKET_BUCKET" | tr '[:upper:]' '[:lower:]')" != "${TEST_XDR_PREFIX}marketplace-dist" ]] && [[ $CI_COMMIT_BRANCH != "master" ]]; then
        echo "Skipping validations when uploading to a test bucket."
      else
        echo "demisto-sdk version: $(demisto-sdk --version)"
        echo "mypy version: $(mypy --version)"
        echo "flake8 py3 version: $(python3 -m flake8 --version)"
        echo "bandit py3 version: $(python3 -m bandit --version 2>&1)"
        echo "vulture py3 version: $(python3 -m vulture --version 2>&1)"
        set -ex
        SHOULD_LINT_ALL=$(./Tests/scripts/should_lint_all.sh)
        echo "here before mkdir"
        pwd
        ls -lh
        mkdir ./unit-tests
        echo "here after mkdir"
        if [[ -n "${SHOULD_LINT_ALL}" || -n "${BUCKET_UPLOAD}" ]]; then
          echo "In should lint all / bucket upload."
          if [ $DOCKER == "native:dev,from-yml" ]; then
            echo "removing native:dev from docker list."
            DOCKER='from-yml'
          fi
        fi
        if [ -n "$SHOULD_LINT_ALL" ]; then
          echo -e  "----------\nLinting all because:\n${SHOULD_LINT_ALL}\n----------"
          demisto-sdk lint -p 10 -a --test-xml ./unit-tests --log-path "${ARTIFACTS_FOLDER}" --failure-report "${ARTIFACTS_FOLDER}" --coverage-report "${ARTIFACTS_FOLDER}/coverage_report" -dt 120 --time-measurements-dir "${ARTIFACTS_FOLDER}" --docker-image ${DOCKER}
        fi
        if [[ -n $BUCKET_UPLOAD ]]; then
          demisto-sdk lint --console-log-threshold DEBUG -p 8 -g --no-mypy --prev-ver $LAST_UPLOAD_COMMIT -v --test-xml ./unit-tests --log-path "${ARTIFACTS_FOLDER}" --failure-report "${ARTIFACTS_FOLDER}" --coverage-report "${ARTIFACTS_FOLDER}/coverage_report" --check-dependent-api-module --docker-image ${DOCKER}
        else
          if [[ "$CI_COMMIT_BRANCH" != "master" ]]; then
            # skip running `lint -g` on master
            demisto-sdk lint --console-log-threshold DEBUG -p 8 -g --test-xml ./unit-tests --log-path ./artifacts --failure-report ./artifacts --coverage-report "${ARTIFACTS_FOLDER}/coverage_report" --check-dependent-api-module --docker-image ${DOCKER}
          fi
        fi
      
        if [[ -f "${ARTIFACTS_FOLDER}/coverage_report/.coverage" ]]; then
          if [[ "$CI_PIPELINE_SOURCE" == "schedule" ||   -n "$SHOULD_LINT_ALL"  ||  -n "${NIGHTLY}" || -n "${BUCKET_UPLOAD}" || -n "${DEMISTO_SDK_NIGHTLY}" ]]; then
            demisto-sdk coverage-analyze -i "${ARTIFACTS_FOLDER}/coverage_report/.coverage" --report-dir "${ARTIFACTS_FOLDER}/coverage_report" --report-type all --allowed-coverage-degradation-percentage 100
            if [[ -n "${NIGHTLY}" && "$CI_COMMIT_BRANCH" == "master" && $DOCKER == "from-yml" ]]; then
              python3 Utils/upload_code_coverage_report.py --service_account $GCS_MARKET_KEY --source_file_name "${ARTIFACTS_FOLDER}/coverage_report/coverage.json" --minimal_file_name "${ARTIFACTS_FOLDER}/coverage_report/coverage-min.json"
            fi
          else
<<<<<<< HEAD
            demisto-sdk coverage-analyze -i "${ARTIFACTS_FOLDER}/coverage_report/.coverage" --report-dir "${ARTIFACTS_FOLDER}/coverage_report" --report-type html,xml --previous-coverage-report-url https://storage.googleapis.com/marketplace-dist-dev/code-coverage-reports/coverage-min.json
=======
            demisto-sdk coverage-analyze -i $ARTIFACTS_FOLDER/coverage_report/.coverage --report-dir $ARTIFACTS_FOLDER/coverage_report --report-type html,xml --previous-coverage-report-url https://storage.googleapis.com/${TEST_XDR_PREFIX}marketplace-dist-dev/code-coverage-reports/coverage-min.json
>>>>>>> c1554b04
          fi
        fi
      fi
    - section_end "Run Unit Testing and Lint"
    - job-done
  parallel:
    matrix:
      - DOCKER: ['native:ga,native:maintenance,native:candidate','native:dev,from-yml']

.run-validations:
  stage: unittests-and-validations
  extends:
    - .default-job-settings
  needs: []
  variables:
    KUBERNETES_CPU_REQUEST: 1000m
  artifacts:
    expire_in: 30 days
    paths:
      - ${CI_PROJECT_DIR}/artifacts/*
      - ${CI_PROJECT_DIR}/pipeline_jobs_folder/*
    when: always
  script:
    - section_start "Look For Secrets"
    - demisto-sdk secrets --post-commit --ignore-entropy
    - section_end "Look For Secrets"
    - section_start "Copy Tests To Artifact Folder"
    - cp "./Tests/conf.json" "${ARTIFACTS_FOLDER}/conf.json"
    - section_end "Copy Tests To Artifact Folder"
    - section_start "Validate Files and Yaml"
    - |
      if [[ -n $FORCE_BUCKET_UPLOAD ]]; then
        echo "Skipping the -Validate Files and Yaml- step when force uploading to a bucket."
      else
        ./Tests/scripts/linters_runner.sh
        ./Tests/scripts/validate.sh
      fi
    - section_end "Validate Files and Yaml"
    - section_start "Check Spelling"
    - python3 ./Tests/scripts/circleci_spell_checker.py $CI_COMMIT_BRANCH
    - section_end "Check Spelling"
    - section_start "Validate landingPageSections.json"
    - echo "Download index.zip"
    - INDEX_PATH=$(mktemp)
    - |
      gcloud auth activate-service-account --key-file="$GCS_MARKET_KEY" >> "${ARTIFACTS_FOLDER}/logs/gcloud_auth.log" 2>&1
      echo "successfully activated google cloud service account"
      gsutil cp "gs://${TEST_XDR_PREFIX}marketplace-dist/content/packs/index.zip" $INDEX_PATH
      echo "successfully downloaded index.zip"
      gcloud auth revoke $GCS_ARTIFACTS_ACCOUNT_NAME
    - echo "successfully downloaded index.zip into $INDEX_PATH"

    - UNZIP_PATH=$(mktemp -d)
    - unzip $INDEX_PATH -d $UNZIP_PATH > "${ARTIFACTS_FOLDER}/logs/unzip_index.log"

    - python3 Tests/Marketplace/validate_landing_page_sections.py -i $UNZIP_PATH
    - section_end "Validate landingPageSections.json"
    - !reference [ .validate_content_test_conf_branch_merged ]  # This section should be the last one in the script, do not move it.
    - job-done

.jobs-done-check:
  stage: are-jobs-really-done
  script:
    - python3 Tests/scripts/check_jobs_done.py --triggering-workflow "${WORKFLOW}" --job-done-files "${PIPELINE_JOBS_FOLDER}"<|MERGE_RESOLUTION|>--- conflicted
+++ resolved
@@ -258,13 +258,8 @@
     if [[ -n "${CLOUD_CHOSEN_MACHINE_IDS}" ]]; then
       if [[ -e "${ARTIFACTS_FOLDER}/logs/lock_file.txt" ]]; then
         echo "Job finished, removing lock file for machine ids:${CLOUD_CHOSEN_MACHINE_IDS}"
-<<<<<<< HEAD
         gcloud auth activate-service-account --key-file="$GCS_ARTIFACTS_KEY" >> "${ARTIFACTS_FOLDER}/logs/gcloud_auth.log" 2>&1
-        gsutil rm "gs://xsoar-ci-artifacts/$GCS_LOCKS_PATH/machines_locks/*-lock-$CI_JOB_ID"
-=======
-        gcloud auth activate-service-account --key-file="$GCS_ARTIFACTS_KEY" > $ARTIFACTS_FOLDER/logs/gauth.out 2>$ARTIFACTS_FOLDER/logs/gauth.err
         gsutil rm "gs://${TEST_XDR_PREFIX}xsoar-ci-artifacts/$GCS_LOCKS_PATH/machines_locks/*-lock-$CI_JOB_ID"
->>>>>>> c1554b04
         echo "Finished removing lock file"
       else
         echo "No lock file found, skipping unlocking"
@@ -387,11 +382,7 @@
               python3 Utils/upload_code_coverage_report.py --service_account $GCS_MARKET_KEY --source_file_name "${ARTIFACTS_FOLDER}/coverage_report/coverage.json" --minimal_file_name "${ARTIFACTS_FOLDER}/coverage_report/coverage-min.json"
             fi
           else
-<<<<<<< HEAD
-            demisto-sdk coverage-analyze -i "${ARTIFACTS_FOLDER}/coverage_report/.coverage" --report-dir "${ARTIFACTS_FOLDER}/coverage_report" --report-type html,xml --previous-coverage-report-url https://storage.googleapis.com/marketplace-dist-dev/code-coverage-reports/coverage-min.json
-=======
-            demisto-sdk coverage-analyze -i $ARTIFACTS_FOLDER/coverage_report/.coverage --report-dir $ARTIFACTS_FOLDER/coverage_report --report-type html,xml --previous-coverage-report-url https://storage.googleapis.com/${TEST_XDR_PREFIX}marketplace-dist-dev/code-coverage-reports/coverage-min.json
->>>>>>> c1554b04
+            demisto-sdk coverage-analyze -i "${ARTIFACTS_FOLDER}/coverage_report/.coverage" --report-dir "${ARTIFACTS_FOLDER}/coverage_report" --report-type html,xml --previous-coverage-report-url https://storage.googleapis.com/${TEST_XDR_PREFIX}marketplace-dist-dev/code-coverage-reports/coverage-min.json
           fi
         fi
       fi
