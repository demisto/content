--- conflicted
+++ resolved
@@ -11,16 +11,8 @@
   dependencies:
     - create-instances
   script:
-<<<<<<< HEAD
-    - echo "======= Download configuration ========"
-    - ./Tests/scripts/download_demisto_conf.sh  >> $ARTIFACTS_FOLDER/logs/installations.log
-    - cat $SSH_CONFIGURATION >> ~/.ssh/config
-    - chmod 700 ~/.ssh/config
-    - Tests/scripts/open_ssh_tunnel.sh
-=======
     - !reference [.download-demisto-conf]
     - !reference [.open-ssh-tunnel]
->>>>>>> fac479e1
     - python3 ./Tests/scripts/wait_until_server_ready.py "$INSTANCE_ROLE"
     - ./Tests/scripts/instance_test.sh
     - python3 ./Tests/scripts/destroy_instances.py $CIRCLE_ARTIFACTS $CIRCLE_ARTIFACTS/env_results.json "$INSTANCE_ROLE" "$TIME_TO_LIVE"