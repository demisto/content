
default:
  image: docker-io.art.code.pan.run/devdemisto/gitlab-content-ci:1.0.0.64455
  artifacts:
    expire_in: 30 days
    paths:
      - /builds/xsoar/content/artifacts/*
      - /builds/xsoar/content/pipeline_jobs_folder/*
    when: always

stages:
  - cleanup
  - security
  - unittests-and-validations
  - prepare-testing-bucket
  - run-instances
  - test_playbooks_report
  - upload-to-marketplace
  - are-jobs-really-done
  - fan-in  # concentrate pipeline artifacts to single job before triggering child slack pipeline
  - schedules


variables:
  ARTIFACTORY_ENABLED: "true"
  PIP_DISABLE_PIP_VERSION_CHECK: "1"
  DONT_CACHE_LAST_RESPONSE: "true"
  GCS_MARKET_BUCKET: "marketplace-dist"
  GCS_MARKET_V2_BUCKET: "marketplace-v2-dist"
  GCS_MARKET_XPANSE_BUCKET: "xpanse-dist"
  GCS_MARKET_XSOAR_SAAS_BUCKET: "marketplace-saas-dist"
  GCS_MARKET_BUCKET_DEV: "marketplace-dist-dev"
  GCS_MARKET_V2_BUCKET_DEV: "marketplace-v2-dist-dev"
  STORAGE_BASE_PATH: ""
  SLACK_CHANNEL: "dmst-build-test"
  DEMISTO_README_VALIDATION: "true"
  ARTIFACTS_FOLDER: "/builds/xsoar/content/artifacts"
  PIPELINE_JOBS_FOLDER: "/builds/xsoar/content/pipeline_jobs_folder"
  ARTIFACTS_FOLDER_XSOAR: "/builds/xsoar/content/artifacts/xsoar"
  ARTIFACTS_FOLDER_MPV2: "/builds/xsoar/content/artifacts/marketplacev2"
  ARTIFACTS_FOLDER_XPANSE: "/builds/xsoar/content/artifacts/xpanse"
  ARTIFACTS_FOLDER_XSOAR_SAAS: "/builds/xsoar/content/artifacts/xsoar_saas"
  BASH_ENV: "/builds/xsoar/content/artifacts/bash_env"
  PYTHONPATH: "/builds/xsoar/content"
  PIP_CACHE_DIR: "$CI_PROJECT_DIR/.cache/pip"
  FEATURE_BRANCH_NAME: "v4.5.0"
  IFRA_ENV_TYPE: "Content-Env"
  GIT_DEPTH: 0
  GET_SOURCES_ATTEMPTS: 3  # see https://docs.gitlab.com/ee/ci/runners/configure_runners.html#job-stages-attempts
  ENV_RESULTS_PATH: "/builds/xsoar/content/artifacts/env_results.json"
  GCS_PRODUCTION_BUCKET: "marketplace-dist"
  GCS_PRODUCTION_V2_BUCKET: "marketplace-v2-dist"
  GCS_PRODUCTION_XPANSE_BUCKET: "xpanse-dist"
  GCS_PRODUCTION_XSOAR_SAAS_BUCKET: "marketplace-saas-dist"
  DEMISTO_CONNECTION_POOL_MAXSIZE: "180" # see this issue for more info https://github.com/demisto/etc/issues/36886
  SDK_REF: "master" # The default sdk branch to use
  OVERRIDE_ALL_PACKS: "false"
  TEST_UPLOAD: "true"
  NATIVE_CANDIDATE_IMAGE: "latest"
  DEMISTO_SDK_GRAPH_FORCE_CREATE: "true"  # change this when the demisto-sdk update-graph command is stable
  DEMISTO_SDK_LOG_FILE_PATH: $ARTIFACTS_FOLDER/logs/demisto_sdk_debug.log
  OVERRIDE_SDK_REF: ""
  CONTENT_GITLAB_CI: "true"
  POETRY_VIRTUALENVS_OPTIONS_ALWAYS_COPY: "true"
  FF_USE_FASTZIP: "true"
<<<<<<< HEAD
  DOCKER_IO: docker-io.art.code.pan.run
=======
  POETRY_VERSION: "1.6.1"
  INSTALL_POETRY: "true"
>>>>>>> b05ca95d

include:
  - local: .gitlab/ci/.gitlab-ci.global.yml
  - local: .gitlab/ci/.gitlab-ci.on-push.yml
  - local: .gitlab/ci/.gitlab-ci.bucket-upload.yml
  - local: .gitlab/ci/.gitlab-ci.sdk-nightly.yml
  - local: .gitlab/ci/.gitlab-ci.miscellaneous.yml
  - local: .gitlab/ci/.gitlab-ci.test-native-candidate.yml
  - local: .gitlab/ci/.gitlab-ci.security-scans.yml
  - local: .gitlab/ci/.gitlab-ci.build-machines-cleanup.yml
  - local: .gitlab/ci/.gitlab-ci.mirror.yml<|MERGE_RESOLUTION|>--- conflicted
+++ resolved
@@ -63,12 +63,10 @@
   CONTENT_GITLAB_CI: "true"
   POETRY_VIRTUALENVS_OPTIONS_ALWAYS_COPY: "true"
   FF_USE_FASTZIP: "true"
-<<<<<<< HEAD
   DOCKER_IO: docker-io.art.code.pan.run
-=======
   POETRY_VERSION: "1.6.1"
   INSTALL_POETRY: "true"
->>>>>>> b05ca95d
+  DOCKER_IO: docker-io.art.code.pan.run
 
 include:
   - local: .gitlab/ci/.gitlab-ci.global.yml
