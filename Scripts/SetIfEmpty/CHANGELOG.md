--- conflicted
+++ resolved
@@ -1,14 +1,9 @@
 ## [Unreleased]
-<<<<<<< HEAD
 - Add support to unicode default value
 - Consider "None" string as empty
-- Fixed an issue where the transformer would fail when applied to a number field.
-=======
-
 
 ## [20.1.0] - 2020-01-07
 Fixed an issue where the transformer would fail when applied to a number field.
->>>>>>> ac51ee18
 
 ## [19.11.1] - 2019-11-26
 #### New Script
