## [Unreleased]
<<<<<<< HEAD
  Added support to identify URLs and domains prefixed with 'http:' or 'http:\\'.

=======
Improved handling of Proofpoint v3 URLs.
>>>>>>> 7d0c7f96

## [19.10.2] - 2019-10-29
Added handling of Proofpoint v3 URLs.<|MERGE_RESOLUTION|>--- conflicted
+++ resolved
@@ -1,10 +1,7 @@
 ## [Unreleased]
-<<<<<<< HEAD
-  Added support to identify URLs and domains prefixed with 'http:' or 'http:\\'.
+  - Improved handling of Proofpoint v3 URLs.
+  - Added support to identify URLs and domains prefixed with 'http:' or 'http:\\'.
 
-=======
-Improved handling of Proofpoint v3 URLs.
->>>>>>> 7d0c7f96
 
 ## [19.10.2] - 2019-10-29
 Added handling of Proofpoint v3 URLs.