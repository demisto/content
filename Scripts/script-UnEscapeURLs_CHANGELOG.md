--- conflicted
+++ resolved
@@ -1,10 +1,6 @@
 ## [Unreleased]
-<<<<<<< HEAD
-  - Added handling of Proofpoint v3 URLs.
   - Support for prefixed with 'http:' and 'http:\\' URLs.
-=======
 
 
 ## [19.10.2] - 2019-10-29
-Added handling of Proofpoint v3 URLs.
->>>>>>> a6b83293
+Added handling of Proofpoint v3 URLs.