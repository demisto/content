--- conflicted
+++ resolved
@@ -2,7 +2,6 @@
   id: QRadarGetCorrelationLogs
   version: -1
 name: QRadarGetCorrelationLogs
-deprecated: true
 script: |-
   QUERY = "select RULENAME({0}), sourceip, destinationip, eventcount, sourceport, username, starttime, destinationport, magnitude, identityip, CATEGORYNAME(category), PROTOCOLNAME(protocolid), LOGSOURCENAME(logsourceid){1} from events where \"CRE Name\" IS NULL AND INOFFENSE({2}) START '{3}'"
 
@@ -146,11 +145,4 @@
   must:
   - qradar-searches
 tests:
-<<<<<<< HEAD
-- No test
-releaseNotes: "QRadarGetCorrelationsLogs:
-    - The argument 'start_time' can now be either epoch time or date string.
-    - The script has been deprecated."
-=======
-- No test
->>>>>>> 815711de
+- No test