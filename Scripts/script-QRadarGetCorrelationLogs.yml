--- conflicted
+++ resolved
@@ -140,10 +140,6 @@
 dependson:
   must:
   - qradar-searches
-<<<<<<< HEAD
 releaseNotes: "Deprecated QRadarGetCorrelationLog script (replaced with playbook by the same name)"
-=======
-releaseNotes: "-"
 tests:
-- Forgive me for my sins but I did not create any test
->>>>>>> d15da7f8
+- Forgive me for my sins but I did not create any test