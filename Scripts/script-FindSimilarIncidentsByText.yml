commonfields:
  id: FindSimilarIncidentsByText
  version: -1
name: FindSimilarIncidentsByText
script: |-
  HOURS_TIME_FRAME = int(demisto.args()['timeFrameHours'])
  THRESHOLD = float(demisto.args()['threshold'])
  TEXT_FIELDS = set(map(lambda x: x.lower(), demisto.args()['textFields'].split(',')))
  IGNORE_CLOSED = demisto.args()['ignoreClosedIncidents'] == 'yes'
  INCIDENT_QUERY_SIZE = int(demisto.args()['maximumNumberOfIncidents'])
  INCIDENT_TEXT_FIELD = 'incident_text_for_tfidf'
  MIN_TEXT_LENGTH = int(demisto.args()['minTextLength'])
  MAX_CANDIDATES_IN_LIST = int(demisto.args()['maxResults'])
  TIME_FIELD = demisto.args()['timeField']

  from sklearn.feature_extraction.text import TfidfVectorizer
  import dateutil.parser

  def parse_datetime(datetime_str):
      return dateutil.parser.parse(datetime_str)

  def get_similar_texts(text, other_texts):
      vect = TfidfVectorizer(min_df=1, stop_words='english')
      tfidf = vect.fit_transform(other_texts + [text])
      results = (tfidf * tfidf.T).A
      similarity_vector = results[-1]
      return similarity_vector[:-1]

  def get_texts_from_incident(incident, text_fields):
      texts = []
      # labels
      for label in incident.get('labels') or []:
          if label['type'].lower() in text_fields:
              texts.append(label['value'])

      # custom fields + incident fields
      custom_fields = incident.get('CustomFields') or {}
      for field_name, field_value in (custom_fields.items() + incident.items()):
          if field_name in text_fields and isinstance(field_value, basestring):
              texts.append(field_value)

      return " ".join(texts)

  def add_text_to_incident(incident, text_fields):
      incident[INCIDENT_TEXT_FIELD] = get_texts_from_incident(incident, text_fields)

  def get_incidents_by_time(incident_time, incident_type, incident_id, hours_time_frame, ignore_closed, max_number_of_results):
      incident_time = parse_datetime(incident_time)
      max_date = incident_time + timedelta(hours=hours_time_frame)
      min_date = incident_time - timedelta(hours=hours_time_frame)
      query = '{0}:>="{1}" and {0}:<="{2}" and type:"{3}"'.format(TIME_FIELD, min_date.isoformat(), max_date.isoformat(), incident_type)

      if ignore_closed:
          query += " and -closed:*"

      if incident_id:
          query += ' and -id:%s' % incident_id

      res = demisto.executeCommand("getIncidents",
                                   {'query': query,
                                   'size': max_number_of_results, 'sort': '%s.desc' % TIME_FIELD})

      if res[0]['Type'] == entryTypes['error']:
          raise Exception(str(res[0]['Contents']))

      incident_list = res[0]['Contents']['data']
      return incident_list or []

  def incident_to_record(incident):
      def parse_time(date_time_str):
          try:
              if date_time_str.find('.') > 0:
                  date_time_str = date_time_str[:date_time_str.find('.')]
              if date_time_str.find('+') > 0:
                  date_time_str = date_time_str[:date_time_str.find('+')]
              return date_time_str.replace('T',' ')
          except Exception:
              return date_time_str

      occured_time = parse_time(incident[TIME_FIELD])
      return {'id': "[%s](#/Details/%s)" % (incident['id'], incident['id']),
              'rawId': incident['id'],
              'name': incident['name'],
              'closedTime': parse_time(incident['closed']) if incident['closed'] != "0001-01-01T00:00:00Z" else "",
              'Time': occured_time,
              'similarity': "{0:.2f}".format(incident['similarity'])
      }


  incident = demisto.incidents()[0]
  incident_text = get_texts_from_incident(incident, TEXT_FIELDS)
  if len(incident_text) < MIN_TEXT_LENGTH:
      demisto.results("The text is too short to compare - minimum of %d chars required" % MIN_TEXT_LENGTH)
      exit(0)

  # get initial candidates list
  candidates = get_incidents_by_time(incident[TIME_FIELD], incident['type'], incident['id'], HOURS_TIME_FRAME, IGNORE_CLOSED, INCIDENT_QUERY_SIZE)

  # filter candidates with minimum length constraint
  map(lambda x: add_text_to_incident(x, TEXT_FIELDS), candidates)
  candidates = [x for x in candidates if len(x.get(INCIDENT_TEXT_FIELD, 0)) >= MIN_TEXT_LENGTH]

  # compare candidates to the orginial incident using TF-IDF
  similarity_vector = get_similar_texts(incident_text, map(lambda x: x[INCIDENT_TEXT_FIELD], candidates))
  similar_incidents = []
  for (i, similarity) in enumerate(similarity_vector):
      candidates[i]['similarity'] = similarity
      if similarity >= THRESHOLD:
          similar_incidents.append(candidates[i])

  # update context
  if len(similar_incidents or []) > 0:
      similar_incidents_rows = map(incident_to_record, similar_incidents)
      similar_incidents_rows = sorted(similar_incidents_rows, key=lambda x: x['Time'])
      context = {
          'similarIncidentList': similar_incidents_rows[:MAX_CANDIDATES_IN_LIST],
          'similarIncident': similar_incidents_rows[0]
      }
      demisto.setContext('isSimilarIncidentFound', True)
      markdown_result = tableToMarkdown("Similar incidents",
                                        similar_incidents_rows,
                                        headers=['id', 'name', 'closedTime', 'Time', 'similarity'])
      demisto.results({'ContentsFormat': formats['markdown'],
                       'Type': entryTypes['note'],
                       'Contents': markdown_result,
                       'EntryContext': context})
  else:
<<<<<<< HEAD
      demisto.setContext('isSimilarIncidentFound', False)
      demisto.results('No similar incidents has been found')
=======
      context = {
          'isSimilarIncidentFound': False
      }
      demisto.results({'ContentsFormat': formats['markdown'],
                       'Type': entryTypes['note'],
                       'Contents': 'No similar incidents has been found',
                       'EntryContext': context })
>>>>>>> 8d2857f0
type: python
tags:
- ml
- dedup
- duplicate
- incidents
comment: |
  Find similar incidents by text comparison - the algorithm based on TF-IDF method.
  To read more about this method: https://en.wikipedia.org/wiki/Tf%E2%80%93idf
enabled: true
args:
- name: textFields
  required: true
  description: 'Text fields to compare. Can be label name, incident fields or custom
    fields. Comma separated value. '
  defaultValue: name,details
- name: threshold
  description: TFIDF score threshold (to consider incident as similar).
  defaultValue: "0.95"
- name: maximumNumberOfIncidents
  description: Maximum number of incidents to check.
  defaultValue: "1000"
- name: timeFrameHours
  description: Check incidents in this time frame.
  defaultValue: "72"
- name: ignoreClosedIncidents
  auto: PREDEFINED
  predefined:
  - "yes"
  - "no"
  description: Ignore close incidents.
  defaultValue: "no"
- name: timeField
  auto: PREDEFINED
  predefined:
  - occurred
  - created
  - modified
  description: Time field to consider.
  defaultValue: occurred
- name: maxResults
  description: Maximum number of similar candidates.
  defaultValue: "10"
- name: minTextLength
  description: Minimum required text length to compare.
  defaultValue: "50"
outputs:
- contextPath: similarIncident.rawId
  description: Similar incident ID.
  type: string
- contextPath: isSimilarIncidentFound
  description: Is similar incident found? (true\false)
  type: boolean
- contextPath: similarIncident
  description: Similar incident.
- contextPath: similarIncident.name
  description: Similar incident name.
  type: string
scripttarget: 0
runonce: false
dockerimage: demisto/machine-learning
<<<<<<< HEAD
releaseNotes: "1. Support multiple time fields. 2. Custom text length."
=======
releaseNotes: "Fix script output params."
>>>>>>> 8d2857f0
<|MERGE_RESOLUTION|>--- conflicted
+++ resolved
@@ -114,9 +114,9 @@
       similar_incidents_rows = sorted(similar_incidents_rows, key=lambda x: x['Time'])
       context = {
           'similarIncidentList': similar_incidents_rows[:MAX_CANDIDATES_IN_LIST],
-          'similarIncident': similar_incidents_rows[0]
+          'similarIncident': similar_incidents_rows[0],
+          'isSimilarIncidentFound': True
       }
-      demisto.setContext('isSimilarIncidentFound', True)
       markdown_result = tableToMarkdown("Similar incidents",
                                         similar_incidents_rows,
                                         headers=['id', 'name', 'closedTime', 'Time', 'similarity'])
@@ -125,10 +125,6 @@
                        'Contents': markdown_result,
                        'EntryContext': context})
   else:
-<<<<<<< HEAD
-      demisto.setContext('isSimilarIncidentFound', False)
-      demisto.results('No similar incidents has been found')
-=======
       context = {
           'isSimilarIncidentFound': False
       }
@@ -136,7 +132,6 @@
                        'Type': entryTypes['note'],
                        'Contents': 'No similar incidents has been found',
                        'EntryContext': context })
->>>>>>> 8d2857f0
 type: python
 tags:
 - ml
@@ -198,8 +193,4 @@
 scripttarget: 0
 runonce: false
 dockerimage: demisto/machine-learning
-<<<<<<< HEAD
-releaseNotes: "1. Support multiple time fields. 2. Custom text length."
-=======
-releaseNotes: "Fix script output params."
->>>>>>> 8d2857f0
+releaseNotes: "Fix script output params."