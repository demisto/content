commonfields:
  id: CommonServer
  version: 1
name: CommonServer
script: |-
  // Common functions script
  // =======================
  // This script will be appended to each server script before being executed.
  // Place here all common functions you'd like to share between server scripts.
  /**
   * Returns true if string starts with search string
   * @param {String} search - The string to be searched
   * @param {Integer} pos - The position in this string at which to begin searching for search string; defaults to 0. 
   * @return {Boolean} true if string starts with <search> string
   */
  if (!String.prototype.startsWith) {
      String.prototype.startsWith = function(search, pos) {
          return this.substr(!pos || pos < 0 ? 0 : +pos, search.length) === search;
      };
  }

  /**
   * Returns true if string ends with search string
   * @param {String} search - The string to be searched
   * @param {Integer} this_len - Optional. If provided it is used as the length of search string. If omitted, the default value is the length of the string.
   * @return {Boolean} true if string ends with <search> string
   */
  if (!String.prototype.endsWith) {
      String.prototype.endsWith = function(search, this_len) {
          if (this_len === undefined || this_len > this.length) {
              this_len = this.length;
          }
          return this.substring(this_len - search.length, this_len) === search;
      };
  }

  /**
   * Removes the final slash / from the given url. This function should be used to prevent double slash situations such as https://192.12.12.3:8443//api/
   *
   * @param {String} url - e.g https://some_url.com:8080/ or https://some_url.com:8080
   * @return {String} url without slash in the end - e.g https://some_url.com:8080
   */
  function fixUrl(url) {
      if (url.endsWith('/')) {
          return url.slice(0, -1);
      }

      return url;
  }
  /**
   * Removes the final slash / from the given url. This function should be used to prevent double slash situations such as https://192.12.12.3:8443//api/
   *
   * @param {String} url - e.g https://some_url.com:8080/ or https://some_url.com:8080
   * @return {String} url without slash in the end - e.g https://some_url.com:8080
   */
  var removeLastSlash = fixUrl;

  /**
   * Formats a string in place
   * @return {String} The formatted string
   */
  String.prototype.format = function() {
     var content = this;
     for (var i=0; i < arguments.length; i++)
     {
          var replacement = '{' + i + '}';
          content = content.replace(replacement, arguments[i]);
     }
     return content;
  }

  cleanSingleObject = function(contents) {
      var cleanContents = {};
      var keys = Object.keys(contents);
      for (var i = 0; i < keys.length; i++) {
          if (contents[keys[i]] || contents[keys[i]] === false) {
              cleanContents[keys[i]] = contents[keys[i]];
          }
      }
      return cleanContents;
  }

  /**
   * Clean an object from empty fields
   * @param {Object} obj - The object to be cleaned
   * @return {Object} The cleaned object
   */
  var cleanObject = function(obj) {
      if (obj instanceof Array) {
          var res = [];
          for (var j in obj) {
              res.push(cleanObject(obj[j]));
          }
          return res;
      }
      return cleanSingleObject(obj);
  }

  /**
    * Merge a list of objects into a single object.
    * Note: to avoid loss of data, use only on objects with foreign properties.
    * @param {Array} objs - An array of arrays to be merged
    * @return {Object} the merged array
    */
  function mergeForeignObjects(objs) {
      var merged = {};
      for (var i in objs) {
          for (var j in objs[i]) {
              merged[j] = objs[i][j];
          }
      }
      return merged;
  }

  /**
   * Creates a string from an object
   * @param {JSON | String} o - The object to create the string from
   * @param {String} [delimiter] - The delimiter of the string representation of arrays
   * @return {String} A string which represents the object
   */
  function objToStr(o, delimiter) {
      if(!delimiter || typeof(delimiter) !== 'string') {
                delimiter = ',';
            }
      if (Array.isArray(o)) {
          return o.map(function(v) {
              return objToStr(v);
          }).join(delimiter);
      } else if (typeof(o) === 'string') {
          return o;
      } else if (typeof(o) === 'number') {
          return '' + o;
      } else {
          return JSON.stringify(o);
      }
  }

  MARKDOWN_CHARS = "\\`*_{}[]()#+-!|"

  /**
   * Escapes markdown characters in a string
   * @param {String} st - The string to fix
   * @param {Boolean} [replaceNewlines] - Should newlines be replaced with '<br>'
   * @return {String} A string with the markdown characters escaped
   */
  var stringEscapeMD = function(st, replaceNewlines, minimal_escaping) {
      if (typeof(st) != 'string') {
          return st;
      }

      if (replaceNewlines) {
        st = st.replace(/\r\n/g, '<br>');
        st = st.replace(/\n/g, '<br>');
        st = st.replace(/\r/g, '<br>');
      }

      var escapedSt = '';
      if (minimal_escaping) {
<<<<<<< HEAD
          escapedSt = st.replace(/\|/g, '\|');
=======
          escapedSt = st.replace(/\|/g, '\\|');
>>>>>>> 2c0930c7
      } else {
          for (var i = 0; i < st.length; i++) {
              if (MARKDOWN_CHARS.indexOf(st[i]) > -1) {
                  escapedSt += '\\';
              }
              escapedSt += st[i];
          }
      }

      return escapedSt;
  };

  var HTML_ENTITY_MAP = {
    '&': '&amp;',
    '<': '&lt;',
    '>': '&gt;',
    '"': '&quot;',
    "'": '&#39;',
    '/': '&#x2F;',
    '`': '&#x60;',
    '=': '&#x3D;'
  };

  /**
   * Escapes html characters in a string
   * @param {String} st - The string to fix
   * @return {String} A string with the html characters escaped
   */
  var stringEscapeHTML = function(st) {
      return String(st).replace(/[&<>"'`=\/]/g, function (s) {
          return HTML_ENTITY_MAP[s];
      });
  }

  /**
   * Converts textual keys to pascal format (e.g. "Threat Score" -> "ThreatScore")
   * @param {Object} dict - The object to be converted
   * @return {Object} The converted object
   */
  var convertKeysToPascalCase = function(dict) {
      var pascalDict = {};
      for (var key in dict) {
          var pascalCaseKey = key.replace(/\w+/g, function(w) { return w[0].toUpperCase() + w.slice(1).toLowerCase(); }).replace(/ /g, '');
          pascalDict[pascalCaseKey] = dict[key];
      }

      return pascalDict;
  }

  /**
   * Gets a parameter that can be either an array, a JSON array or a string list separated by ',' and returns an array
   * @param {Object} [arg] - The object to be converted
   * @return {Array} An array representing the given object
   */
  function argToList(arg) {
      if (!arg) {
          return [];
      }
      if (Array.isArray(arg)) {
          return arg;
      }
      if (typeof(arg) === 'string') {
          if (arg[0] === '[' && arg[arg.length - 1] === ']') {
              return JSON.parse(arg);
          }
          return arg.split(',');
      }
      return arg;
  }

  /**
   * Converts a JSON demisto table to a Markdown table
   * @param {String} name - The name of the table
   * @param {Object} t - the JSON table - Array of objects with the same keys
   * @param {Array|String} [headers] - The output markdown table will show only these headers (by order). Use a single string in case of a value type array (Optional).
   * @param {String} [cellDelimiter] - The delimiter of the string representation of arrays (Optional).
   * @param {Function} [headerTransform] - A transformation function for the header keys in the markdown table (Optional).
   * @return {String} A string representing the markdown table
   */
  function tableToMarkdown(name, t, headers, cellDelimiter, headerTransform) {
      if (t && !(t instanceof Array)){
          t = [t];
      }

      if(headers && !(headers instanceof Array) && typeof(headers) !== 'object'){
          headers = [headers];
      }

      //in case of headers was not provided (backward compatibility)
      if ((!(headers) || !(headers instanceof Array) || headers.length === 0) && t && t.length > 0 && typeof(t[0]) === 'object') {
          headers = GetAllObjectsProperties(t);
      }

      if(!headers || !(headers instanceof Array) || headers.length === 0) {
          return 'No data returned\n';
      }

      var mdResults = '';
      if (name) {
          mdResults = '### ' + name + '\n';
      }
      if (t && t.length) {
          var newHeaders = [];
          if(!headerTransform){
            headerTransform = function(string){return string;};
          }
          for(var i=0; i<headers.length; i++){
              newHeaders.push(headerTransform(headers[i]));
          }
          if (newHeaders.length > 1) {
              mdResults += newHeaders.join('|') + '\n';
          } else {
              mdResults += newHeaders[0] + '|' + '\n';
          }
          var sep = [];
          headers.forEach(function(h){
              sep.push('---');
          });
          if (sep.length === 1) {
              sep[0] = sep[0]+'|';
          }
          mdResults += sep.join('|') + '\n';
          t.forEach(function(entry){
              var vals = [];
              if(typeof(entry) !== 'object' && !(entry instanceof Array)){
                var obj = {};
                obj[headers[0]] = entry;
                entry = obj;
              }
              headers.forEach(function(h){
                  if(entry[h] === null || entry[h] === undefined) {
                      vals.push(' ');
                  } else {
                      vals.push(stringEscapeMD(formatCell(entry[h], cellDelimiter), true, true) || ' ');
                  }
              });
              if (vals.length === 1) {
                  vals[0] = vals[0]+'|';
              }
              mdResults += vals.join('|') + '\n';
          });
      } else{
          mdResults += 'No data returned\n';
      }
      return mdResults;
  }

  var tblToMd = tableToMarkdown;


  /**
   * Converts an array of stings to markdown table
   * @param {Array} arr - from strings
   * @param {String} [header] - The output markdown table will show only these headers (by order) (Optional).
   * @return {String} A markdown string of tables. If input array was empty, will return "No results" instead.
   */
  function arrayToMarkdownTable(arr, header) {
    if (!arr) {
        return 'No results';
    }
    if (!Array.isArray(arr)) {
        throw arr + ' is not an array';
    }
    if (arr.length === 0) {
        return 'No results';
    }

    if (typeof arr[0] === 'object') {
        throw 'arrayToMarkdownTable should receive arr which contain objects but simple types like string, int, bool'
    }
    if (!header) {
        throw 'header is required for arrayToMarkdownTable';
    }

    var md = '|' + header + '|\n-';
    arr.forEach(function(item) {
        md += '\n|' + item + '|';
    });

    return md;
  }

  /**
   * Converts underscore case strings to camel case
   * @param {String} string - The string to be converted - i.e. hello_world
   * @return {String} - The converted string - i.e. HelloWorld
  */
  var underscoreToCamelCase = function(string) {
      var ret_string = '_'+string;
      return ret_string.replace(/_([a-z])/g, function (g) { return g[1].toUpperCase(); });
  };

  /**
   * Converts dots into spaces and capitalizes
   * @param {String} string - The string to be converted - i.e. hello.world
   * @return {String} - The converted string - i.e. Hello World
  */
  var dotToSpace = function(string) {
      var ret_string = '.'+string;
      return ret_string.replace(/\.([a-z,A-Z])/g, function (g) { return ' '+g[1].toUpperCase(); });
  };

  /**
   * Converts pascal strings to human readable (e.g. "ThreatScore" -> "Threat Score")
   * @param {String} string - The string to be converted
   * @return {String} - The converted string
  */
  var pascalToSpace = function(string) {
      return string.replace(/([a-z][A-Z])/g, function (g) { return g[0] + ' ' + g.slice(1); });
  };

  function mapObjFunction(mapFields, filter) {
      var transformSingleObj= function(obj) {
          var res = {};
          mapFields.forEach(function(f) {
              if(!filter || filter(f)){
                  res[f.to] = dq(obj, f.from);
              }
          });
          return res;
      };
      return function(obj) {
          if (obj instanceof Array) {
              var res = [];
              for (var j=0; j < obj.length; j++) {
                  var current = transformSingleObj(obj[j]);
                  if (current) {
                      res.push(current);
                  }
              }
              return res;
          }
          return transformSingleObj(obj);
      };
  }

  function createContext(data, id) {
      var createContextSingle = function(obj) {
          var res = {};
          var keys = Object.keys(obj);
          keys.forEach(function(k) {
              var values = k.split('.');
              var current = res;
              for (var j = 0; j<values.length - 1; j++) {
                  if (!current[values[j]]) {
                      current[values[j]] = {};
                  }
                  current = current[values[j]];
              }
              current[values[j]] = obj[k];
          });
          if (!res.ID && id) {
              res.ID = id;
          }
          return res;
      };
      if (data instanceof Array) {
          var res = [];
          for (var j=0; j < data.length; j++) {
              res.push(createContextSingle(data[j]));
          }
          return res;
      }
      return createContextSingle(data);
  }

  var isFunction = function(functionToCheck) {
      return functionToCheck && typeof functionToCheck === 'function';
  }

  /**
   * Creates a dq query string. Used by easyDQ.
   * @param {string} path - the path to be parsed
   * @param {function | string} filter - filter string (e.g. 'val.id===<some id>'') or filter function (e.g. function(obj){return obj.name === 'name';} )
   * @param {function | string} returnValue - string or function that defines returned data format (e.g. '{Name : val.name}' or function(val){return {Name:val.name};} )
   * @return {string} - the query string to pass to dq function
  */
  var dqQueryBuilder = function(path, filter, returnValue){
      var query = path;
      if(!filter){
          filter = 'true';
      }
      if(isFunction(filter)){
          filter = filter.toString() + '(val)';
      }
      if(typeof filter !== 'string'){
          throw 'dqQueryBuilder: Filter type is neither a function nor a string';
      }
      query += '('+filter+')';
      if(returnValue){
          if(isFunction(returnValue)){
              returnValue = returnValue.toString() + '(val)';
          }
          if(typeof returnValue !== 'string'){
              throw 'dqQueryBuilder: return value for DQ is neither a function nor a string';
          }
          query += '='+returnValue;
      }
      return query;
  };

  /**
   * Creates a dq query from arguments and calls dq
   * @param {Object} data - The raw data object
   * @param {String} path - The path to be parsed
   * @param {Function | String} filter - A filter string (e.g. 'val.id===<some id>'') or a filter function (e.g. function(obj){return obj.name === 'name';} )
   * @param {Function | String} returnValue - string or function that defines the returned data format (e.g. '{Name : val.name}' or function(val){return {Name:val.name};} )
   * @return {Object} - The value returned from the dq function
  */
  easyDQ = function(data, path, filter, returnValue){
      return dq(data, dqQueryBuilder(path, filter, returnValue));
  };

  /* creates array from obj, if obj is not already an array */
  var toArray = function(obj){
      if(obj && !Array.isArray(obj))
          return [obj];
      return obj;
  };

  /**
   * Creates a war room entry
   * @param {Object} result - The raw result to be parsed
   * @param {Object} translator - Maps raw data to the war room output. Should be of the following format:
   * ```
   * {
   *   contextPath: <context-path>,
   *   title: <war-room-title>,
   *   data: [
   *     {to: <dest-key>, from: <orig-key>, (optional) humanReadable: <true/false>},
   *     {to: <dest-key>, from: <orig-key>, (optional) humanReadable: <true/false>},
   *     ...
   *   ]
   * }
   * ```
   * - dest-key/orig-key should be sparated with '.' (e.g. 'File.Malicious')
   * - dest-key is also used for war room table headers
   * - humanReadable states whether field should appear in war room table. Default is true.
   * @param {function} [MDfilter] - (optional) filters out fields that shouldn't be displayed in warroom (returns true/false). Default uses humanReadable field.
   * @param {function} [headerTransform] - transform mark down headers to readable format.
   * @return {Object} - the war room entry
  */
  var createEntry = function(result, translator, MDfilter, headerTransform) {
      /* filters out all fields where humanReadable is false */
      var filter = function(obj) {
          if(obj.humanReadable !== false) {
              return true;
          }
          return false;
      };
      if (MDfilter) {
          filter = MDfilter;
      }

      var entry = {
          Type: entryTypes.note,
          Contents: result,
          ContentsFormat: formats.json,
          ReadableContentsFormat: formats.markdown
      };

      var content = translator.innerPath ? dq(result, translator.innerPath) : result;
      var translatedContext = mapObjFunction(translator.data) (content);
      var translatedMD = mapObjFunction(translator.data, filter) (content);
      entry.HumanReadable = tableToMarkdown(translator.title, translatedMD, undefined, undefined, headerTransform || dotToSpace);
      entry.EntryContext = {};
      var context = createContext(translatedContext);
      entry.EntryContext[translator.contextPath] = context;
      return entry;
  };

  /**
   * Converts a demisto table in JSON form to a HTML table
   * @param {String} name - the name of the table
   * @param {Object} t - the JSON table - Array of objects with the same keys
   * @param {Array} [headers] - optional, the output markdown table will show only these headers (by order)
   * @param {String} [cellDelimiter] - The delimiter of the string representation of arrays (Optional).
   * @return {String} A string representation of the html result
   */
  function tableToHTML(name, t, headers, cellDelimiter) {
      if (t && !(t instanceof Array)){
          t = [t];
      }

      //in case of headers was not provided (backward compatibility)
      if ((!headers || !headers instanceof Array || headers.length === 0) && t && t.length > 0){
          headers = GetAllObjectsProperties(t);
      }

      if(!headers || !headers instanceof Array || headers.length === 0) {
          return 'No data returned<br/>';
      }

      var htmlResults = '';
      if (name) {
          htmlResults = '<h3>' + name + '</h3><br/>';
      }
      if (t && t.length) {
          htmlResults += '<table><tr>' + headers.reduce(function(acc, v) {return acc + '<th>' + v + '</th>';}, '') + '</tr>';
          t.forEach(function(entry){
              var vals = [];
              headers.forEach(function(h){
                  vals.push((!!entry[h] || entry[h]==0) ? stringEscapeHTML(formatCell(entry[h], cellDelimiter)) : ' ');
              });
              htmlResults += '<tr>' + vals.reduce(function(acc, v) {return acc + '<td>' + v + '</td>';}, '') + '</tr>';
          });
          htmlResults += '</table>';
      } else{
          htmlResults += 'No data returned<br/>';
      }
      return htmlResults;
  }

  /**

  * Verifies that the given fields exists in the content and verifies its value
  * @param {String} fieldName - the name of the field (dq format)
  * @param {Object} expectedValue - the value to verify
  * @param {String} [comparisonType] - 'stringContains' or 'stringEquals'. Default is 'stringEquals'
  * @return {Object} Returns the value if value at the field matches, throws an error an exeption otherwise
  */
  function verifyContextField(fieldName, expectedValue, comparisonType) {
      value = dq(invContext, fieldName);

      if (value === undefined) {
          throw 'Field does not exist: {0}.'.format(fieldName);
      }

      if (expectedValue !== undefined) {
          if (comparisonType == 'stringContains') {
              if (value.indexOf(expectedValue) == -1) {
                  throw 'Field {0} does not contain the expected string. Value: {1}, expected: {2}.'.format(fieldName, value, expectedValue);
              }
          } else {
              if (value != expectedValue) {
                  throw 'Field {0} does not match. Value: {1}, expected: {2}.'.format(fieldName, value, expectedValue);
              }
          }
      }

      return value;
  }

  /**
   * Get all properties of objects in an array.
   * @param {Array} t - Array of elements
   * @return {Array} - Array of object properties
  */
  function GetAllObjectsProperties(t) {
      var properties = {};
      t.forEach(function (element) {
          for(var prop in element) {
              properties[prop] ='';
          }
      });
      return Object.keys(properties).sort();
  }

  /**
   * Checks if the given string represents a valid IPv4 address
   * @deprecated please use isValidIP which really checks IP for validity
   * @param {String} ip - the string to check
   * @return {Boolean} true if valid IPv4 address
   */
  function isIp(ip) {
    var d = ip.split('.'), i = d.length;
    if (i !== 4) {
      return false;
    }
    var ok = true;
    while (i-- && ok) {
      ok = d[i].length !== 0 && !isNaN(parseInt(d[i])) && d[i] > -1 && d[i] < 256;
    }
    return ok;
  }

  var entryTypes = {note: 1, downloadAgent: 2, file: 3, error: 4, pinned: 5, userManagement: 6, image: 7, plagroundError: 8, entryInfoFile: 9, map: 15, playgroundError: 8};
  var formats = {html: 'html', table: 'table', json: 'json', text: 'text', dbotResponse: 'dbotCommandResponse', markdown: 'markdown'};
  var dbotscores = {critical : 4, high: 3, medium: 2, low: 1, informational: 0.5, unknown: 0};

  /**
   * Returns the name of the file as stored in our investigation artifacts on disk.
   * This should be used when sending files to d2 scripts as you can see in StaticAnalyze.
   * @param {String} entryId - The entry ID containing the file
   * @return {String} The name of the file in our artifact repository
   */
  function fileNameFromEntry(entryId) {
    var parts = entryId.split('@');
    if (parts.length !== 2) {
      return null;
    }
    var res = executeCommand('getEntry', {id: entryId});
    if (res && Array.isArray(res) && res.length === 1) {
      return parts[1] + '_' + res[0].FileID;
    }
    return null;
  }

  /**
   * Closes the current investigation
   * @param {Object} args - Closing details (what happened, damage, etc.)
   * @return {Array} An array with an error entry if an error occurred, an empty array otherwise
   */
  function closeInvestigation(args) {
    return executeCommand('closeInvestigation', args);
  }

  /**
   * Sets severity an incident. The incident must be related to current investigation.
   * @param {Object} arg - Has 2 keys, 'id' - the incident id, 'severity' - the new severity value (Critical, High, Medium etc.).
   * @return {Array} An array with an error entry if an error occurred, an empty array otherwise
   */
  function setSeverity(arg) {
    return executeCommand('setSeverity', arg);
  }

  /**
   * Sets fields of the incident. The incident must be related to current investigation and be the only incident in it.
   * @param {Object} args - Has 5 optional keys: type, severity, details, name and systems of the incident.
   *                        systems should follow this string template: '1.1.1.1,10.10.10.10'
   * @return {Array} An array with an error entry if an error occurred, an empty array otherwise
   */
  function setIncident(args) {
    return executeCommand('setIncident', args);
  }

  /**
   * Create a new incident with the fields specified, only if an incident with the same name does not exist as an active incident.
   * If an active incident with the same name exists, ignore the request.
   * @param {Object} args - Has 5 optional keys: type, severity, details, name and system of the incident.
   * @return {Array} An array with an error entry if an error occurred, an empty array otherwise
   */
  function createNewIncident(args) {
    return executeCommand('createNewIncident', args);
  }

  /**
   * Sets playbook according to type.
   * @param {String} type - The incident type, according to which the playbook is chosen
   * @return {Array} An array with an error entry if an error occurred, an empty array otherwise
   */
  function setPlaybookAccordingToType(type) {
    return executeCommand('setPlaybookAccordingToType', {type: type});
  }

  /**
   * Sets Owner to an incident. The incident must be related to current investigation.
   * @param {Object} name - The user name of the owner
   * @return {Array} An array with an error entry if an error occurred, an empty array otherwise
   */
  function setOwner(name) {
    return executeCommand('setOwner', { owner: name });
  }

  /**
   * Assigns a playbook task to a user.
   * @param {Object} arg - Has 2 keys, 'id' - the task id, 'assignee' - the user name of the assignee.
   * @return {Array} An array with an error entry if an error occurred, an empty array otherwise
   */
  function taskAssign(arg) {
    return executeCommand('taskAssign', arg);
  }

  /**
   * Sets task due date.
   * @param {Object} arg - Has 2 keys, 'id' - the task id, 'dueDate' - time string in UTC format (To get current time use: 'new Date().toUTCString()').
   * @return {Array} An array with an error entry if an error occurred, an empty array otherwise
   */
  function setTaskDueDate(arg) {
    return executeCommand('setTaskDueDate', arg);
  }

  /**
   * Sets investigation playbook
   * @param {String} name - The playbook name.
   * @return {Array} An array with an error entry if an error occurred, an empty array otherwise
   */
  function setPlaybook(name) {
    return executeCommand('setPlaybook', { name: name });
  }

  /**
   * Adds task to Workplan
   * @param {Object} arg - has 5 keys:
   * - 'name' - (mandatory) The new task's name.
   * - 'description' - (optional) The new task's description.
   * - 'script' - (optional) Name of script to be run by task.
   * - 'addBefore' - (optional, refers to task id) Insert new task before specified task (when using this argument do not use afterTask)
   * - 'addAfter' - (optional, refers to task id) Insert new task after specified task (when using this argument do not use beforeTask)
   * @return {Array} An array with an error entry if an error occurred, an empty array otherwise
   */
  function addTask(arg) {
    return executeCommand('addTask', arg);
  }

  /**
   * Encode json object to URL. Supports multiple arguments of the same value if input is an array.
   * @param {Object} args - The object to encode.
   * @return {String} in case of error will be empty. In Case of success will return the URL string.
   */
  function encodeToURLQuery(args) {
        var query = '';
        if (args) {
            var keys = Object.keys(args);
            if (keys.length > 0) {
                query = '?';
                for (var i = 0; i<keys.length; i++) {
                    if (i !== 0) {
                        query += '&';
                    }
                    if (Array.isArray(args[keys[i]])) {
                        for (var j=0; j<args[keys[i]].length; j++) {
                            if (j !== 0) {
                                query += '&';
                            }
                            query += encodeURIComponent(keys[i]) + '=' + encodeURIComponent(args[keys[i]][j]);
                        }
                    } else {
                        query += encodeURIComponent(keys[i]) + '=' + encodeURIComponent(args[keys[i]]);
                    }
                }
            }
        }
        return query;
  }

  /**
   * Translate ThreatConnect rating to score
   * @param {rating} TC rating as int
   * @return {score} Int (between 0 and 3)
   */
  function threatConnectRatingToScore(rating) {
      var tcScore = 0;
      if (rating == 2 || rating == 1) {
          tcScore = 2;
      }
      if (rating > 2) {
          tcScore = 3;
      }
      return tcScore;
  }

  /**
  * Check the list of available modules to see whether a command is currently available to be run.
  * @param {Object} cmd - The command to check.
  * @return {bool} True if command is available, false otherwise
  */
  function isCommandAvailable(cmd) {
      var all = getAllSupportedCommands();
      var modules = Object.keys(all);
      for(var i = 0; i < modules.length ; i++) {
          var modCmds = all[modules[i]];
          if (modCmds) {
              for(var j = 0; j < modCmds.length ; j++) {
                  if (modCmds[j].name === cmd) {
                      return true;
                  }
              }
          }
      }
      return false;
  }

  /**
   * Check if the given entry is an error entry
   * @param {Object} entry - The entry to check
   * @return {Boolean} True if this is an error entry, false otherwise
   */
  function isError(entry) {
    return entry && typeof entry === 'object' && entry.Type === entryTypes.error;
  }

  /**
   * Check if the given result entry is an array and is not an error
   * @param {Array} res - The result from the execute to check
   * @return {Boolean} True if this is a valid result
   */
  function isValidRes(res) {
    return res && Array.isArray(res) && res.length && !isError(res[0]);
  }

  /**
   * If the given value exists, return it. Otherwise, return default and if not provided 'Unknown'
   * @param {Object} v - Value that can be anything
   * @param {Object} [def] - Default value. If not provided will be 'Unknown'
   * @return {Object} Value if exists, default otherwise
   */
  function nvl(v, def) {
    return v ? v : def ? def : 'Unknown';
  }

  /**
   * Flatten the fields into a map of dot notation key and value
   * @param {Object} obj - The object to iterate on
   * @param {String} [path] - (optional) The path so far in dot notation
   * @param {Object} flat - The collected object result
   * @return {Object} An object with keys that are dot notation and values
   */
  function flattenFields(obj, path, flat) {
    if (obj) {
        if (typeof obj === 'object') {
            var keys = Object.keys(obj);
            for (var f=0; f<keys.length; f++) {
                flattenFields(obj[keys[f]], !!path ? path + '.' + keys[f] : keys[f], flat);
            }
        } else if (Array.isArray(obj)) {
            for (var i=0; i<obj.length; i++) {
                flattenFields(obj[i], !!path ? path + '.' + i : '' + i, flat);
            }
        } else {
            flat[path] = obj.toString();
        }
    }
  }

  var formatCell = objToStr;

  /**
   * Convert a given object to md while descending multiple levels
   * @param {Object} o - The object to convert - can be an array as well
   * @return {String} - The converted markdown string
   */
  function objToMd(o) {
      var flat = {};
      flattenFields(o, '', flat);
      var keys = Object.keys(flat);
      keys.sort();
      var md = 'Key | Value\n- | -\n';
      for (var i=0; i<keys.length; i++) {
          md += keys[i] + ' | ' + flat[keys[i]] + '\n';
      }
      return md;
  }

  /**
   * Convert a given object to md list (-) while each value is converted to a simple string
   * @param {Object} o - The object to convert
   * @param {String} t - The title of the list
   * @return {String} The markdown string
   */
  function objToList(o, t) {
    var md = '';
    if (o) {
        md += '### ' + t + '\n';
        var keys = Object.keys(o);
        for (var i=0; i<keys.length; i++) {
            md += '- ' + keys[i] + ': ' + objToStr(o[keys[i]]) + '\n';
        }
    }
    return md;
  }

  /**
  * Converts the given timestamp to a string
  * @param {int} timestamp - The timestamp in UNIX format
  * @return {String} A string representing the time - e.g. 'Thu, 11 May 2017 11:18:56 UTC'
  */
  function convertTimestampToString(timestamp) {
    return (new Date(parseInt(timestamp))).toISOString();
  }

  /**
  * Converts the given number (uint32) to an IP address string
  * @param {int} num -  The number to convert
  * @return {String} A string representing the IP address - e.g. '192.168.2.1'
  */
  var numToIp = function(num) {
    var ip = num % 256;

    for (var i = 3; i > 0; i--) {
        num = Math.floor(num / 256);
        ip = num % 256 + '.' + ip;
    }

    return ip;
  }

  /**
   * Convert a given array to a markdown table
   * @param {Array} arr - The array to convert
   * @return {String} - The converted markdown string
   */
  function arrToMd(arr) {
      if (!arr || arr.length === 0) {
          return '';
      }
      return tableToMarkdown('', arr);
  }

  /**
   * Query the given object with the given path and retrive it
   * @deprecated please use dq which has the full functionality
   * @param {Object} obj - The object to query
   * @param {String} path - The path to retrieve from the object
   * @return {Object} The value of the path if the path exists, null otherwise
   */
  function jq(obj, path) {
    if (!obj || !path || (typeof obj !== 'object' && !Array.isArray(obj))) {
      return null;
    }
    var parts = path.split('.');
    for (var i=0; i<parts.length; i++) {
      // First, handle array option
      var part = parts[i].match(/([a-zA-Z0-9_]*)(\[([0-9]+)\])?/);
      if (part[3]) {
        // If array of property and not top array
        if (part[1]) {
          if (obj.hasOwnProperty(part[1]) && Array.isArray(obj[part[1]])) {
            obj = obj[part[1]][parseInt(part[3])];
          } else {
            return null;
          }
        } else {
          if (Array.isArray(obj)) {
            obj = obj[parseInt(part[3])];
          } else {
            return null;
          }
        }
      } else {
        // Not an array
        if (obj.hasOwnProperty(part[1])) {
          obj = obj[part[1]];
        } else {
          return null;
        }
      }
    }
    return obj;
  }

  /**
   * Replace the given args with the actual values in the input template
   * @param {String} input - The template to replace values in
   * @param {Object} args - The map of values to use
   * @return {String} The template with the values filled in
   */
  function replaceInTemplates(input, args) {
    var res = input;
    var keys = Object.keys(args);
    for (var i = 0; i < keys.length; i++) {
      res = res.split('%' + keys[i] + '%').join(args[keys[i]]);
    }
    return res;
  }

  /**
   * Replace the given args with the actual values in the input template and remove from args
   * @param {String} input - The template to replace values in
   * @param {Object} args - The map of values to use
   * @return {String} the template with the values filled in
   */
  function replaceInTemplatesAndRemove(input, args) {
      var res = input;
      var keys = Object.keys(args);
      for (var i = 0; i < keys.length; i++) {
        if (res.indexOf('%' +  keys[i] + '%') !== -1) {
          res = res.split('%' + keys[i] + '%').join(args[keys[i]]);
          delete(args[keys[i]]);
        }
      }
      return res;
  }

  var xmlReservedChars = {
    '&': '&amp;',
    '\"': '&quot;',
    '\'': '&apos;',
    '<': '&lt;',
    '>': '&gt;'
  };

  /**
   * Escape reserved XML chars in the input
   * @param {String} input - The input to escape
   * @return {String} The escaped input
   */
  function escapeXMLChars(input) {
      var res = input;
      var keys = Object.keys(xmlReservedChars);
      for (var i = 0; i < keys.length; i++) {
          res = res.split(keys[i]).join(xmlReservedChars[keys[i]]);
      }
      return res;
  }

  /**
   * Convert a string representing a comma separated list into an array
   * @param {String} listName - The name of the list
   * @return {Array} The list as an array
   */
  function getCSVListAsArray(listName) {
      var res = executeCommand('getList', {listName: listName});
      if (isValidRes(res)) {
          var data = res[0].Contents.split(',');
          return data.filter(function(v) {return v;}).map(function(v) {return v.trim();});
      }
      return [];
  }

  /**
   * Convert a JSON list/array into an object
   * @param {String} listName - The name of the list
   * @return {Object} The JSON as an object
   */
  function getJSONListAsObject(listName) {
      var res = executeCommand('getList', {listName: listName});
      if (isValidRes(res)) {
          try {
              return JSON.parse(res[0].Contents);
          } catch (ex) {
              throw 'Error parsing list - ' + res[0].Contents + ' - ' + ex;
          }
      }
      return null;
  }

  var brands = {xfe: 'xfe', vt: 'VirusTotal', cy: 'cylance', wf: 'WildFire', cs: 'crowdstrike-intel', threatconnect: 'ThreatConnect'};
  var providers = {xfe: 'IBM X-Force Exchange', vt: 'VirusTotal', cy: 'Cylance', wf: 'WildFire', cs: 'CrowdStrike'};
  // Thresholds for the various reputation services to mark something as positive
  var thresholds = {xfeScore: 3, vtPositives: 10, vtPositiveUrlsForIP: 10};

  /**
   * Checks if the given entry from a URL reputation query is positive (known bad)
   * @deprecated
   * @param {Object} entry - reputation entry
   * @return {Boolean} true if positive, false otherwise
   */
  function positiveUrl(entry) {
    if (entry.Type !== entryTypes.error && entry.ContentsFormat === formats.json) {
      var c = entry.Contents;
      if (entry.Brand === brands.xfe && c && c.url.result.score && c.url.result.score > thresholds.xfeScore) {
        return true;
      } else if (entry.Brand === brands.vt && c && c.positives && c.positives > thresholds.vtPositives) {
        return true;
      } else if (entry.Brand === brands.cs && c && c.length && c[0].indicator && (c[0].malicious_confidence === 'high' || c[0].malicious_confidence === 'medium')) {
        return true;
      }
    }
    return false;
  }

  /**
   * Checks if the given entry from a file reputation query is positive (known bad)
   * @deprecated
   * @param {Object} entry - reputation entry
   * @return {Boolean} true if positive, false otherwise
   */
  function positiveFile(entry) {
    if (entry.Type !== entryTypes.error && entry.ContentsFormat === formats.json) {
      var c = entry.Contents;
      if (entry.Brand === brands.xfe && c && c.malware.family) {
        return true;
      } else if (entry.Brand === brands.vt && c && c.positives && c.positives > thresholds.vtPositives) {
        return true;
      } else if (entry.Brand === brands.wf && c && c.wildfire && c.wildfire.file_info) {
        return c.wildfire.file_info.malware === 'yes';
      } else if (entry.Brand === brands.cy && c) {
        var k = Object.keys(c);
        if (k && k.length > 0) {
          var v = c[k[0]];
          if (v && v.generalscore) {
            return v.generalscore < -0.5;
          }
        }
      } else if (entry.Brand === brands.cs && c && c.length && c[0].indicator && (c[0].malicious_confidence === 'high' || c[0].malicious_confidence === 'medium')) {
        return true;
      }
    }
    return false;
  }

  /**
   * Checks if the given entry from an IP reputation query is positive (known bad)
   * @deprecated
   * @param {Object} entry - reputation entry
   * @return {Boolean} true if positive, false otherwise
   */
  function positiveIP(entry) {
    if (entry.Type !== entryTypes.error && entry.ContentsFormat === formats.json) {
      var c = entry.Contents;
      if (entry.Brand === brands.xfe && c && c.reputation.score && c.reputation.score > thresholds.xfeScore) {
        return true;
      } else if (entry.Brand === brands.vt && c && c.detected_urls) {
        var positives = 0;
        for (var i = 0; i < c.detected_urls.length; i++) {
          if (c.detected_urls[i].positives > thresholds.vtPositives) {
            positives++;
          }
        }
        return positives > thresholds.vtPositiveUrlsForIP;
      } else if (entry.Brand === brands.cs && c && c.length && c[0].indicator && (c[0].malicious_confidence === 'high' || c[0].malicious_confidence === 'medium')) {
        return true;
      }
    }
    return false;
  }

  /**
   * Display CrowdStrike Intel results in Markdown
   * @deprecated
   * @param {Object} entry - reputation entry
   * @return {Object} the markdown entry
   */
  function shortCrowdStrike(entry) {
    if (entry.Type !== entryTypes.error && entry.ContentsFormat === formats.json) {
      var c = entry.Contents;
      if (entry.Brand === brands.cs && c && c.length && c[0].indicator) {
        var csRes = '## CrowdStrike Falcon Intelligence';
        csRes += '\n\n### Indicator - ' + c[0].indicator;
        if (c[0].labels && c[0].labels.length) {
          csRes += '\n### Labels';
          csRes += '\nName|Created|Last Valid';
          csRes += '\n----|-------|----------';
          for (var l = 0; l < c[0].labels.length; l++) {
            csRes += '\n' + c[0].labels[l].name + '|' + new Date(c[0].labels[l].created_on * 1000) + '|' + new Date(c[0].labels[l].last_valid_on * 1000);
          }
        }
        if (c[0].relations && c[0].relations.length) {
          csRes += '\n### Relations';
          csRes += '\nIndicator|Type|Created|Last Valid';
          csRes += '\n---------|----|-------|----------';
          for (var r = 0; r < c[0].relations.length; r++) {
            csRes += '\n' + c[0].relations[r].indicator + '|' + c[0].relations[r].type + '|' + new Date(c[0].relations[r].created_date * 1000) + '|' + new Date(c[0].relations[r].last_valid_date * 1000);
          }
        }
        return {ContentsFormat: formats.markdown, Type: entryTypes.note, Contents: csRes};
      }
    }
    return entry;
  }

  /**
   * Formats a URL reputation entry into a short table
   * @deprecated
   * @param {Object} entry - reputation entry
   * @return {Object} the table entry
   */
  function shortUrl(entry) {
    if (entry.Type !== entryTypes.error && entry.ContentsFormat === formats.json) {
      var c = entry.Contents;
      if (entry.Brand === brands.xfe && c) {
        return {ContentsFormat: formats.table, Type: entryTypes.note, Contents: {
          Country: c.country, MalwareCount: c.malware.count, A: c.resolution.A ? c.resolution.A.join(',') : '',
          AAAA: c.resolution.AAAA ? c.resolution.AAAA.join(',') : '', Score: c.url.result.score,
          Categories: c.url.result.cats ? Object.keys(c.url.result.cats).join(',') : '',
          URL: c.url.result.url, Provider: providers.xfe, ProviderLink: 'https://exchange.xforce.ibmcloud.com/url/' + c.url.result.url
        }};
      } else if (entry.Brand === brands.vt && c) {
        return {ContentsFormat: formats.table, Type: entryTypes.note, Contents: {
          ScanDate: c.scan_date, Positives: c.positives, Total: c.total, URL: c.url, Provider: providers.vt, ProviderLink: c.permalink
        }};
      } else if (entry.Brand === brands.cs && c && c.length && c[0].indicator) {
        return shortCrowdStrike(entry);
      } else if (entry.Brand === brands.threatconnect && c && c.data && c.data.url) {
        var url = c.data.url;
        return {ContentsFormat: formats.table, Type: entryTypes.note, Contents: {
          Url: url.text, Rating: url.rating, Confidence: url.confidence,
          DateAdded: url.dateAdded, ID: url.id, webLink: url.webLink, Provider: entry.Brand
        }};
      }
    }
    return entry;
  }

  /**
   * Formats a file reputation entry into a short table
   * @deprecated
   * @param {Object} entry - reputation entry
   * @return {Object} the table entry
   */
  function shortFile(entry) {
    if (entry.Type !== entryTypes.error && entry.ContentsFormat === formats.json) {
      var c = entry.Contents;
      if (entry.Brand === brands.xfe && entry.Contents) {
        var cm = c.malware;
        return {ContentsFormat: formats.table, Type: entryTypes.note, Contents: {
          Family: cm.family, MIMEType: cm.mimetype, MD5: cm.md5 ? cm.md5.substring(2) : '',
          CnCServers: cm.origins.CnCServers.count, DownloadServers: cm.origins.downloadServers.count,
          Emails: cm.origins.emails.count, ExternalFamily: cm.origins.external && cm.origins.external.family ? cm.origins.external.family.join(',') : '',
          ExternalCoverage: cm.origins.external.detectionCoverage, Provider: providers.xfe,
          ProviderLink: 'https://exchange.xforce.ibmcloud.com/malware/' + cm.md5.replace(/^(0x)/,"")
        }};
      } else if (entry.Brand === brands.vt && entry.Contents) {
        return {ContentsFormat: formats.table, Type: entryTypes.note, Contents: {
          Resource: c.resource, ScanDate: c.scan_date, Positives: c.positives, Total: c.total, SHA1: c.sha1, SHA256: c.sha256, Provider: providers.vt, ProviderLink: c.permalink
        }};
      } else if (entry.Brand === brands.cy && entry.Contents) {
        var k = Object.keys(entry.Contents);
        if (k && k.length > 0) {
          var v = entry.Contents[k[0]];
          if (v) {
            return {ContentsFormat: formats.table, Type: entryTypes.note, Contents: {
              Status: v.status, Code: v.statuscode, Score: v.generalscore, Classifiers: JSON.stringify(v.classifiers), ConfirmCode: v.confirmcode, Error: v.error, Provider: providers.cy
            }};
          }
        }
      } else if (entry.Brand === brands.wf && entry.Contents && entry.Contents.wildfire && entry.Contents.wildfire.file_info) {
        var c = entry.Contents.wildfire.file_info;
        return {ContentsFormat: formats.table, Type: entryTypes.note, Contents: {
          Type: c.filetype, Malware: c.malware, MD5: c.md5, SHA256: c.sha256, Size: c.size, Provider: providers.wf
        }};
      } else if (entry.Brand === brands.cs && c && c.length && c[0].indicator) {
        return shortCrowdStrike(entry);
      } else if (entry.Brand === brands.threatconnect && c && c.data && c.data.file) {
        var file = c.data.file;
        return {ContentsFormat: formats.table, Type: entryTypes.note, Contents: {
          File: file.file, Rating: file.rating, Confidence: file.confidence, Sha256: file.sha256, Sha1: file.sha1, MD5: file.md5,
          DateAdded: file.dateAdded, ID: file.id, webLink: file.webLink, Provider: entry.Brand
        }};
      }
    }
    return entry;
  }

  /**
   * Formats an ip reputation entry into a short table
   * @deprecated
   * @param {Object} entry - reputation entry
   * @return {Object} the table entry
   */
  function shortIP(entry) {
    if (entry.Type !== entryTypes.error && entry.ContentsFormat === formats.json) {
      var c = entry.Contents;
      if (entry.Brand === brands.xfe && entry.Contents) {
        var cr = c.reputation;
        return {ContentsFormat: formats.table, Type: entryTypes.note, Contents: {
          IP: cr.ip, Score: cr.score, Geo: cr.geo && cr.geo['country'] ? cr.geo['country'] : '',
          Categories: cr.cats ? JSON.stringify(cr.cats) : '', Provider: providers.xfe
        }};
      } else if (entry.Brand === brands.vt && entry.Contents) {
        var positives = 0;
        for (var i = 0; i < entry.Contents.detected_urls.length; i++) {
          if (entry.Contents.detected_urls[i].positives > thresholds.vtPositives) {
            positives++;
          }
        }
        return {ContentsFormat: formats.table, Type: entryTypes.note, Contents: {
          DetectedURLs: positives, Provider: providers.vt
        }};
      } else if (entry.Brand === brands.cs && c && c.length && c[0].indicator) {
        return shortCrowdStrike(entry);
      } else if (entry.Brand === brands.threatconnect && c && c.data && c.data.address) {
        var addr = c.data.address;
        return {ContentsFormat: formats.table, Type: entryTypes.note, Contents: {
          IP: addr.ip, Rating: addr.rating, Confidence: addr.confidence,
          DateAdded: addr.dateAdded, ID: addr.id, webLink: addr.webLink, Provider: entry.Brand
        }};
      }
    }
    return entry;
  }

  /**
   * Formats a domain reputation entry into a short table
   * @deprecated
   * @param {Object} entry - reputation entry
   * @return {Object} the table entry
   */
  function shortDomain(entry) {
    if (entry.Type !== entryTypes.error && entry.ContentsFormat === formats.json) {
      if (entry.Brand === brands.vt && entry.Contents) {
        var c = entry.Contents;
        var positives = 0;
        for (var i = 0; i < entry.Contents.detected_urls.length; i++) {
          if (entry.Contents.detected_urls[i].positives > 20) {
            positives++;
          }
        }
        return {ContentsFormat: formats.table, Type: entryTypes.note, Contents: {
          DetectedURLs: positives, Provider: providers.vt
        }};
      }
    }
    return entry;
  }

  /**
   * Flatten a JSON tree object to key-value format
   * @param {Object} object - The object to be flattened
   * @return {Object} the formatted object (key-value format)
   */
  var treeToFlattenObject = function(object) {
      if(typeof object !== 'object' && !(Array.isArray(object))){
          return object;
      }
      var retVal = {};

      for (var i in object) {
          if (!object.hasOwnProperty(i)) continue;
          if ((typeof object[i]) == 'object' && (!Array.isArray(object[i]) || !(object[i].length == 0 || (typeof object[i][0] != 'object')))) {
              var flatObject = treeToFlattenObject(object[i]);
              for (var x in flatObject) {
                  if (!flatObject.hasOwnProperty(x)) continue;
                  retVal[i + '.' + x] = flatObject[x];
              }
          } else {
              retVal[i] = object[i];
          }
      }
      return retVal;
  };


  /**
   * Base64 encode utiliy. Use Base64.encode(<value>) to encode a string into base64
   * @return A base64 encoded string
   */
  var Base64 = {
        _keyStr: "ABCDEFGHIJKLMNOPQRSTUVWXYZabcdefghijklmnopqrstuvwxyz0123456789+/=",
        encode: function(input) {
          var output = "";
          var chr1, chr2, chr3, enc1, enc2, enc3, enc4;
          var i = 0;
          while (i < input.length) {
            chr1 = input.charCodeAt(i++);
            chr2 = input.charCodeAt(i++);
            chr3 = input.charCodeAt(i++);
            enc1 = chr1 >> 2;
            enc2 = ((chr1 & 3) << 4) | (chr2 >> 4);
            enc3 = ((chr2 & 15) << 2) | (chr3 >> 6);
            enc4 = chr3 & 63;
            if (isNaN(chr2)) {
              enc3 = enc4 = 64;
            } else if (isNaN(chr3)) {
              enc4 = 64;
            }
            output = output + this._keyStr.charAt(enc1) + this._keyStr.charAt(enc2) + this._keyStr.charAt(enc3) + this._keyStr.charAt(enc4);
          }

          return output;
        }
  };

  /**
   * Add the given obj to the path while making sure to append Malicious property
   * @param {Object} context - The current war room context, to which the value should be added
   * @param {String} path - The context path in which the object shoud be added
   * @param {Object} obj - The object to be flattened
   * @return {Undefined} The function does not return a value
   */
  function addMalicious(context, path, obj) {
      obj['properties_to_append'] = ['Malicious'];
      context[path] = obj;
  }

  // Constants for common merge paths
  var outputPaths = {
      file: 'File(val.MD5 && val.MD5 === obj.MD5 || val.SHA1 && val.SHA1 === obj.SHA1 || val.SHA256 && val.SHA256 === obj.SHA256)',
      ip: 'IP(val.Address && val.Address === obj.Address)',
      url: 'URL(val.Data && val.Data === obj.Data)',
      domain: 'Domain(val.Name && val.Name === obj.Name)',
      cve: 'CVE(val.ID && val.ID === obj.ID)',
      email: 'Account.Email(val.Address && val.Address === obj.Address)'
  };


  /**
   * Converts score (in number format) to human readable reputation format
   * @param {Int} score - The score to be formatted
   * @return {String} The formatted score
   */
  function scoreToReputation(score) {
      if (score === 3){
          return 'Bad';
      }
      if (score === 2){
          return 'Suspicious';
      }
      if (score === 1){
          return 'Good';
      }
      return 'None';
  };

  /**
   * Check if the given IP address is in the given subnet
   * @param {String} ip - The IP address
   * @param {String} subnet - The subnet
   * @return {String} True if IP is in the subnet, false otherwise
   */
  function isIPInSubnet(ip, subnet) {
      function IPnumber(IPaddress) {
          var parsedIp = IPaddress.match(/^(\d+)\.(\d+)\.(\d+)\.(\d+)$/);
          if(parsedIp) {
              return (+parsedIp[1]<<24) + (+parsedIp[2]<<16) + (+parsedIp[3]<<8) + (+parsedIp[4]);
          }
          return null;
      }

      function IPmask(maskSize) {
          return -1<<(32-maskSize);
      }

      var parts = subnet.split('/');
      if (parts.length == 1) {
          return ip == parts[0];
      }
      if (IPnumber(parts[0]) && parts[1].match(/^(\d+)/)) {
          return (IPnumber(ip) & IPmask(parts[1])) == IPnumber(parts[0]);
      }
      return false;
  }

  /**
   * Converts all cells in a JSON form Demisto table to human-readable strings
   * @param {Object} obj - The Demisto table
   * @return {Object} - A new Demisto table containing the same fields as formatted strings
   */
  function formatTableValues(obj) {

    /* Helper function to reduces multiples newlines in a string */
    var reduceNewlines = function(str) {
        var res = str;
        while (res.indexOf('\n\n\n') != -1) {
            res = res.replace('\n\n\n', '\n\n');
        }
        return res;
    }

    /* Helper function that handles the padding of new lines by depth */
    var indent = function(depth) {
        var res = ''
        for (var i = 0; i < (depth || 0); i++) {
            res += '  ';
        }
        return res;
    }

    /* Helper function that rucurses an object, formatting it's values as strings */
    var formatTableValuesRecursive = function(obj, depth) {
        var res = '';

        /* Return non objects (or dates) as strings */
        if (!obj || typeof obj !== 'object' || !Object.keys(obj).length) {
              return indent(depth || 0) + obj + '\n';  // this will always convert to string type
        }

        /* Recurse all object keys, formatting values as independent lines, increasing depth with each call */
        Object.keys(obj).forEach(function(key) {
            var value = obj[key];
            var isArrayElement = obj instanceof Array;

            /* Handle object values in a new call */
            if (typeof value === 'object') {
                if (isArrayElement) {
                    res += formatTableValuesRecursive(value, (depth || 0)) + '\n';
                } else {
                    res += indent(depth) + key + '\n';
                    res += formatTableValuesRecursive(value, (depth || 0) + 1) + '\n';
                }
            } else {
                /* Format primitives as a string */
                var keyStr = (isArrayElement) ? (parseInt(key) + 1) : key;    // 1-based indexing for arrays for better readability
                res += indent(depth) + keyStr + ': ' + value + '\n';
            }
        });

        res = reduceNewlines(res);
        return res;
    }

    /* Run all object keys and invoke the recursive helper function */
    if (!obj || typeof obj !== 'object' || !Object.keys(obj).length) {
        return obj;
    }
    var res = {};
    Object.keys(obj).forEach(function(key) {
        var str = formatTableValuesRecursive(obj[key]);
        str = str.trim('\n');   //There's no need for a newline at the end of the entire stirng
        res[key] = str;
    });

    return res;
  }

  /********************************** Date Formatting **************************************/
  /* Date formats
    %d - day 01, 02 ... 31
    %m - month 01, 02 .. 12
    %y - 95, 17
    %Y - year 1995, 2017
    %H - hour 01, 02 .. 24
    %M - minute 01, 02 .. 60
    %S - seconds 01, 02 .. 60
    %f - millisecond 001, 002, 003 ... 999
    %z - timezone (empty), +0000, -0400, +1030
    %Z - timezone (empty), UTC, EST, CST
  */
  var month_names_short = {
      'Jan': 1, 'Feb': 2, 'Mar': 3, 'Apr': 4, 'May': 5, 'Jun':6, 'Jul':7, 'Aug':8, 'Sep':9, 'Oct':20, 'Nov':11, 'Dec':0
  };

  /**
   * Formats a date object to a string according to the given format.
   * @deprecated
   * @param {Date} date - The date object to be formatted
   * @param {Date} format - The format string. Should be a legal python datetime format (e.g. "%d %Y %H:%M:%S")
   * @return {string} A string representation of date object according to format
   */
  function dateToString(date, format) {
      if (!date || !(date instanceof Date) || typeof date.getMonth !== 'function' || String(date.getDate()) === 'NaN') {
          throw date + ' must be of type Date';
      }

      var dateString = format;
      if (format.indexOf('%d') > -1) {
          if (Number(date.getDate()) < 10) {
              dateString = dateString.replace('%d', '0' + date.getDate());
          } else {
              dateString = dateString.replace('%d', date.getDate());
          }
      }
      if (format.indexOf('%m') > -1) {
          if (Number(date.getMonth()) + 1 < 10) {
              dateString = dateString.replace('%m', '0' + (date.getMonth() + 1));
          } else {
              dateString = dateString.replace('%m', date.getMonth() + 1);
          }
      }
      if (format.indexOf('%y') > -1) {
          if (Number(date.getYear()) < 10) {
              dateString = dateString.replace('%y', '0' + date.getYear());
          } else {
              dateString = dateString.replace('%y', date.getYear());
          }
      }
      if (format.indexOf('%Y') > -1) {
          dateString = dateString.replace('%Y', date.getFullYear());
      }
      if (format.indexOf('%H') > -1) {
          if (date.getHours() < 10) {
              dateString = dateString.replace('%H', '0' + date.getHours());
          } else {
              dateString = dateString.replace('%H', date.getHours());
          }
      }
      if (format.indexOf('%M') > -1) {
          if (date.getMinutes() < 10) {
              dateString = dateString.replace('%M', '0' + date.getMinutes());
          } else {
              dateString = dateString.replace('%M', date.getMinutes());
          }
      }
      if (format.indexOf('%S') > -1) {
          if (date.getSeconds() < 10) {
              dateString = dateString.replace('%S', '0' + date.getSeconds());
          } else {
              dateString = dateString.replace('%S', date.getSeconds());
          }
      }
      if (format.indexOf('%f') > -1) {
          if (date.getMilliseconds() < 10) {
              dateString = dateString.replace('%f', '00' + date.getMilliseconds());
          } else if (date.getMilliseconds() < 100) {
              dateString = dateString.replace('%f', '0' + date.getMilliseconds());
          } else {
              dateString = dateString.replace('%f', date.getMilliseconds());
          }
      }

      return dateString;
  }

  /**
   * Parses date string to date object.
   * @deprecated
   * @param {string} dateString - date as string
   * @param {string} format - the dateString must fit the format.
   * format is according to date format of python datetime library
   * @return {Date} parsed date object
   */
  function stringToDate(dateString, format) {
      if (typeof dateString !== 'string') {
          throw dateString  + ' must be string';
      } else if (typeof format !== 'string') {
          throw format + ' must be string';
      }

      var newDate = new Date(1970, 0, 1, 0, 0, 0, 0);
      var newString = dateString;
      var delta = 0;
      for(var i = 0; i < format.length - 1; i++) {
          switch (format.charAt(i) + format.charAt(i + 1)) {
              case '%d':
                  var d = newString.substring(delta + i, delta + i + 2);
                  newDate.setDate(Number(d));
                  break;
              case '%m':
                  var m = newString.substring(delta + i, delta + i + 2);
                  newDate.setMonth(Number(m) - 1);
                  break;
              case '%b':
                  var b = newString.substring(delta + i, delta + i + 3);
                  var month = month_names_short[b];
                  newDate.setMonth(month - 1);
                  delta += 1;
                  break;
              case '%y':
                  var y = newString.substring(delta + i, delta + i + 2);
                  newDate.setYear('20' + y);
                  break;
              case '%Y':
                  var Y = newString.substring(delta + i, delta + i + 4);
                  newDate.setFullYear(Y);
                  delta += 2;
                  break;
              case '%H':
                  var H = newString.substring(delta + i, delta + i + 2);
                  newDate.setHours(H);
                  break;
              case '%M':
                  var M = newString.substring(delta + i, delta + i + 2);
                  newDate.setMinutes(M);
                  break;
              case '%S':
                  var S = newString.substring(delta + i, delta + i + 2);
                  newDate.setSeconds(S);
                  break;
              case '%f':
                  var f = newString.substring(delta + i, delta + i + 3);
                  newDate.setMilliseconds(f);
                  delta += 1;
                  break;
          }
      }

      return newDate;
  }

  /********************************** Date Formatting end **************************************/

  /********************************** HMAC_SHA256 **************************************/

      /* string_to_array: convert a string to a character (byte) array */
      function string_to_array(str) {
        var len = str.length;
        var res = new Array(len);
        for(var i = 0; i < len; i++)
          res[i] = str.charCodeAt(i);
        return res;
      }

      /* array_to_hex_string: convert a byte array to a hexadecimal string */
      function array_to_hex_string(ary) {
        var res = "";
        for(var i = 0; i < ary.length; i++)
          res += SHA256_hexchars[ary[i] >> 4] + SHA256_hexchars[ary[i] & 0x0f];
        return res;
      }


      /* The following are the SHA256 routines */

      /*
         SHA256_init: initialize the internal state of the hash function. Call this
         function before calling the SHA256_write function.
      */

      function SHA256_init() {
        SHA256_H = new Array(0x6a09e667, 0xbb67ae85, 0x3c6ef372, 0xa54ff53a,
          0x510e527f, 0x9b05688c, 0x1f83d9ab, 0x5be0cd19);
        SHA256_buf = new Array();
        SHA256_len = 0;
      }

      /*
         SHA256_write: add a message fragment to the hash function's internal state.
         'msg' may be given as string or as byte array and may have arbitrary length.

      */

      function SHA256_write(msg) {
        if (typeof(msg) == "string")
          SHA256_buf = SHA256_buf.concat(string_to_array(msg));
        else
          SHA256_buf = SHA256_buf.concat(msg);
        for(var i = 0; i + 64 <= SHA256_buf.length; i += 64)
          SHA256_Hash_Byte_Block(SHA256_H, SHA256_buf.slice(i, i + 64));
        SHA256_buf = SHA256_buf.slice(i);
        SHA256_len += msg.length;
      }

      /*
         SHA256_finalize: finalize the hash value calculation. Call this function
         after the last call to SHA256_write. An array of 32 bytes (= 256 bits)
         is returned.
      */

      function SHA256_finalize() {
        SHA256_buf[SHA256_buf.length] = 0x80;

        if (SHA256_buf.length > 64 - 8) {
          for(var i = SHA256_buf.length; i < 64; i++)
            SHA256_buf[i] = 0;
          SHA256_Hash_Byte_Block(SHA256_H, SHA256_buf);
          SHA256_buf.length = 0;
        }

        for(var i = SHA256_buf.length; i < 64 - 5; i++)
          SHA256_buf[i] = 0;
          SHA256_buf[59] = (SHA256_len >>> 29) & 0xff;
          SHA256_buf[60] = (SHA256_len >>> 21) & 0xff;
          SHA256_buf[61] = (SHA256_len >>> 13) & 0xff;
          SHA256_buf[62] = (SHA256_len >>> 5) & 0xff;
          SHA256_buf[63] = (SHA256_len << 3) & 0xff;
          SHA256_Hash_Byte_Block(SHA256_H, SHA256_buf);
          var res = new Array(32);

          for(var i = 0; i < 8; i++) {
              res[4 * i + 0] = SHA256_H[i] >>> 24;
              res[4 * i + 1] = (SHA256_H[i] >> 16) & 0xff;
              res[4 * i + 2] = (SHA256_H[i] >> 8) & 0xff;
              res[4 * i + 3] = SHA256_H[i] & 0xff;
          }

          SHA256_H = undefined;
          SHA256_buf = undefined;
          SHA256_len = undefined;
          return res;
      }

      /*
         SHA256_hash: calculate the hash value of the string or byte array 'msg'
         and return it as hexadecimal string. This shortcut function may be more
         convenient than calling SHA256_init, SHA256_write, SHA256_finalize
         and array_to_hex_string explicitly.
      */

      function SHA256_hash(msg) {
        var res;
        SHA256_init();
        SHA256_write(msg);
        res = SHA256_finalize();
        return array_to_hex_string(res);
      }

      /* The following are the HMAC-SHA256 routines */

      /*
         HMAC_SHA256_init: initialize the MAC's internal state. The MAC key 'key'
         may be given as string or as byte array and may have arbitrary length.
      */

      function HMAC_SHA256_init(key) {
        if (typeof(key) == "string")
          HMAC_SHA256_key = string_to_array(key);
        else
          HMAC_SHA256_key = new Array().concat(key);

        if (HMAC_SHA256_key.length > 64) {
          SHA256_init();
          SHA256_write(HMAC_SHA256_key);
          HMAC_SHA256_key = SHA256_finalize();
        }

        for(var i = HMAC_SHA256_key.length; i < 64; i++)
          HMAC_SHA256_key[i] = 0;
        for(var i = 0; i < 64; i++)
          HMAC_SHA256_key[i] ^=  0x36;
        SHA256_init();
        SHA256_write(HMAC_SHA256_key);
      }

      /*
         HMAC_SHA256_write: process a message fragment. 'msg' may be given as
         string or as byte array and may have arbitrary length.
      */

      function HMAC_SHA256_write(msg) {
        SHA256_write(msg);
      }

      /*
         HMAC_SHA256_finalize: finalize the HMAC calculation. An array of 32 bytes
         (= 256 bits) is returned.
      */

      function HMAC_SHA256_finalize() {
        var md = SHA256_finalize();
        for(var i = 0; i < 64; i++)
          HMAC_SHA256_key[i] ^= 0x36 ^ 0x5c;
        SHA256_init();
        SHA256_write(HMAC_SHA256_key);
        SHA256_write(md);
        for(var i = 0; i < 64; i++)
          HMAC_SHA256_key[i] = 0;
        HMAC_SHA256_key = undefined;
        return SHA256_finalize();
      }

      /*
         HMAC_SHA256_MAC: calculate the HMAC value of message 'msg' under key 'key'
         (both may be of type string or byte array); return the MAC as hexadecimal
         string. This shortcut function may be more convenient than calling
         HMAC_SHA256_init, HMAC_SHA256_write, HMAC_SHA256_finalize and
         array_to_hex_string explicitly.
      */

      function HMAC_SHA256_MAC(key, msg) {
        var res;
        HMAC_SHA256_init(key);
        HMAC_SHA256_write(msg);
        res = HMAC_SHA256_finalize();
        return array_to_hex_string(res);
      }

      /* The following lookup tables and functions are for internal use only! */

      SHA256_hexchars = new Array('0', '1', '2', '3', '4', '5', '6', '7', '8', '9',
        'a', 'b', 'c', 'd', 'e', 'f');

      SHA256_K = new Array(
        0x428a2f98, 0x71374491, 0xb5c0fbcf, 0xe9b5dba5, 0x3956c25b, 0x59f111f1,
        0x923f82a4, 0xab1c5ed5, 0xd807aa98, 0x12835b01, 0x243185be, 0x550c7dc3,
        0x72be5d74, 0x80deb1fe, 0x9bdc06a7, 0xc19bf174, 0xe49b69c1, 0xefbe4786,
        0x0fc19dc6, 0x240ca1cc, 0x2de92c6f, 0x4a7484aa, 0x5cb0a9dc, 0x76f988da,
        0x983e5152, 0xa831c66d, 0xb00327c8, 0xbf597fc7, 0xc6e00bf3, 0xd5a79147,
        0x06ca6351, 0x14292967, 0x27b70a85, 0x2e1b2138, 0x4d2c6dfc, 0x53380d13,
        0x650a7354, 0x766a0abb, 0x81c2c92e, 0x92722c85, 0xa2bfe8a1, 0xa81a664b,
        0xc24b8b70, 0xc76c51a3, 0xd192e819, 0xd6990624, 0xf40e3585, 0x106aa070,
        0x19a4c116, 0x1e376c08, 0x2748774c, 0x34b0bcb5, 0x391c0cb3, 0x4ed8aa4a,
        0x5b9cca4f, 0x682e6ff3, 0x748f82ee, 0x78a5636f, 0x84c87814, 0x8cc70208,
        0x90befffa, 0xa4506ceb, 0xbef9a3f7, 0xc67178f2
      );

      function SHA256_sigma0(x) {
        return ((x >>> 7) | (x << 25)) ^ ((x >>> 18) | (x << 14)) ^ (x >>> 3);
      }

      function SHA256_sigma1(x) {
        return ((x >>> 17) | (x << 15)) ^ ((x >>> 19) | (x << 13)) ^ (x >>> 10);
      }

      function SHA256_Sigma0(x) {
        return ((x >>> 2) | (x << 30)) ^ ((x >>> 13) | (x << 19)) ^
          ((x >>> 22) | (x << 10));
      }

      function SHA256_Sigma1(x) {
        return ((x >>> 6) | (x << 26)) ^ ((x >>> 11) | (x << 21)) ^
          ((x >>> 25) | (x << 7));
      }

      function SHA256_Ch(x, y, z) {
        return z ^ (x & (y ^ z));
      }

      function SHA256_Maj(x, y, z) {
        return (x & y) ^ (z & (x ^ y));
      }

      function SHA256_Hash_Word_Block(H, W) {
        for(var i = 16; i < 64; i++)
          W[i] = (SHA256_sigma1(W[i - 2]) +  W[i - 7] +
            SHA256_sigma0(W[i - 15]) + W[i - 16]) & 0xffffffff;
        var state = new Array().concat(H);
        for(var i = 0; i < 64; i++) {
          var T1 = state[7] + SHA256_Sigma1(state[4]) +
            SHA256_Ch(state[4], state[5], state[6]) + SHA256_K[i] + W[i];
          var T2 = SHA256_Sigma0(state[0]) + SHA256_Maj(state[0], state[1], state[2]);
          state.pop();
          state.unshift((T1 + T2) & 0xffffffff);
          state[4] = (state[4] + T1) & 0xffffffff;
        }
        for(var i = 0; i < 8; i++)
          H[i] = (H[i] + state[i]) & 0xffffffff;
      }

      function SHA256_Hash_Byte_Block(H, w) {
        var W = new Array(16);
        for(var i = 0; i < 16; i++)
          W[i] = w[4 * i + 0] << 24 | w[4 * i + 1] << 16 |
            w[4 * i + 2] << 8 | w[4 * i + 3];
        SHA256_Hash_Word_Block(H, W);
      }

      /**************************** HMAC_SHA256 end *******************************/

    /**************************** REGEX FORMATTING *******************************/

      var ipRegex = /\b(?:(?:25[0-5]|2[0-4][0-9]|1[0-9][0-9]|[1-9]?[0-9])\.){3}(?:25[0-5]|2[0-4][0-9]|1[0-9][0-9]|[1-9]?[0-9])\b/;
      var emailRegex = /\b[A-Za-z0-9._%+-]+@[A-Za-z0-9.-]+\.[A-Za-z]{2,}\b/;
      var hashRegex = /[a-fA-F0-9]/;
      var md5Regex = /\b[a-fA-F\d]{32}\b/gm;
      var sha1Regex = /\b[a-fA-F\d]{40}\b/gm;
      var sha256Regex = /\b[a-fA-F\d]{64}\b/gm;

    /**************************** REGEX FORMATTING end *******************************/



type: javascript
tags:
- infra
- server
comment: Common code that will be merged into each server script when it runs
system: true
scripttarget: 0
dependson: {}
timeout: 0s
releaseNotes: 'Fix separator line of MD tables'<|MERGE_RESOLUTION|>--- conflicted
+++ resolved
@@ -156,11 +156,7 @@
 
       var escapedSt = '';
       if (minimal_escaping) {
-<<<<<<< HEAD
-          escapedSt = st.replace(/\|/g, '\|');
-=======
           escapedSt = st.replace(/\|/g, '\\|');
->>>>>>> 2c0930c7
       } else {
           for (var i = 0; i < st.length; i++) {
               if (MARKDOWN_CHARS.indexOf(st[i]) > -1) {
@@ -1961,5 +1957,4 @@
 system: true
 scripttarget: 0
 dependson: {}
-timeout: 0s
-releaseNotes: 'Fix separator line of MD tables'+timeout: 0s