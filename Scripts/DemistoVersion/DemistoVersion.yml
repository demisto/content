--- conflicted
+++ resolved
@@ -8,13 +8,8 @@
 comment: Return the Demisto server version.
 enabled: true
 outputs:
-<<<<<<< HEAD
 - contextPath: DemistoVersion.version
-  description: Version of the Demisto Server
-=======
-- contextPath: DemistoVersoin.version
   description: The version of the Demisto server.
->>>>>>> 241dfb68
   type: string
 - contextPath: DemistoVersion.buildNumber
   description: The build number of the Demisto server.
