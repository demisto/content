from ParseEmailFiles import MsOxMessage, main, convert_to_unicode, unfold, handle_msg
from CommonServerPython import entryTypes
import demistomock as demisto
import pytest


def exec_command_for_file(file_path, info="RFC 822 mail text, with CRLF line terminators", file_name=None):
    """
    Return a executeCommand function which will return the passed path as an entry to the call 'getFilePath'

    Arguments:
        file_paht {string} -- file name of file residing in test_data dir

    Raises:
        ValueError: if call with differed name from getFilePath or getEntry

    Returns:
        [function] -- function to be used for mocking
    """
    if not file_name:
        file_name = file_path
    path = 'test_data/' + file_path

    def executeCommand(name, args=None):
        if name == 'getFilePath':
            return [
                {
                    'Type': entryTypes['note'],
                    'Contents': {
                        'path': path,
                        'name': file_name
                    }
                }
            ]
        elif name == 'getEntry':
            return [
                {
                    'Type': entryTypes['file'],
                    'FileMetadata': {
                        'info': info
                    }
                }
            ]
        else:
            raise ValueError('Unimplemented command called: {}'.format(name))
    return executeCommand


def test_msg_html_with_attachments():
    msg = MsOxMessage('test_data/html_attachment.msg')
    assert msg is not None
    msg_dict = msg.as_dict(max_depth=2)
    assert 'This is an html email' in msg_dict['Text']
    attachments_list = msg.get_all_attachments()
    assert len(attachments_list) == 1
    attach = attachments_list[0]
    assert attach.AttachFilename == 'dummy-attachment.txt'
    assert attach.AttachMimeTag == 'text/plain'
    assert attach.data == 'This is a text attachment'


def test_msg_utf_encoded_subject():
    msg = MsOxMessage('test_data/utf_subject.msg')
    assert msg is not None
    msg_dict = msg.as_dict(max_depth=2)
    # we test that subject which has utf-8 encoding (in the middle) is actually decoded
    assert '?utf-8' in msg_dict['HeadersMap']['Subject']
    subj = msg_dict['Subject']
    assert 'TESTING' in subj and '?utf-8' not in subj


def test_eml_smtp_type(mocker):

    def executeCommand(name, args=None):
        if name == 'getFilePath':
            return [
                {
                    'Type': entryTypes['note'],
                    'Contents': {
                        'path': 'test_data/smtp_email_type.eml',
                        'name': 'smtp_email_type.eml'
                    }
                }
            ]
        elif name == 'getEntry':
            return [
                {
                    'Type': entryTypes['file'],
                    'FileMetadata': {
                        'info': 'SMTP mail, UTF-8 Unicode text, with CRLF terminators'
                    }
                }
            ]
        else:
            raise ValueError('Unimplemented command called: {}'.format(name))

    mocker.patch.object(demisto, 'args', return_value={'entryid': 'test'})
    mocker.patch.object(demisto, 'executeCommand', side_effect=executeCommand)
    mocker.patch.object(demisto, 'results')
    # validate our mocks are good
    assert demisto.args()['entryid'] == 'test'
    # assert demisto.executeCommand('getFilePath', {})[0]['Type'] == entryTypes['note']
    main()
    assert demisto.results.call_count == 1
    # call_args is tuple (args list, kwargs). we only need the first one
    results = demisto.results.call_args[0]
    assert len(results) == 1
    assert results[0]['Type'] == entryTypes['note']
    assert results[0]['EntryContext']['Email']['Subject'] == 'Test Smtp Email'


def test_eml_contains_eml(mocker):
    def executeCommand(name, args=None):
        if name == 'getFilePath':
            return [
                {
                    'Type': entryTypes['note'],
                    'Contents': {
                        'path': 'test_data/Fwd_test-inner_attachment_eml.eml',
                        'name': 'Fwd_test-inner_attachment_eml.eml'
                    }
                }
            ]
        elif name == 'getEntry':
            return [
                {
                    'Type': entryTypes['file'],
                    'FileMetadata': {
                        'info': 'news or mail text, ASCII text'
                    }
                }
            ]
        else:
            raise ValueError('Unimplemented command called: {}'.format(name))

    mocker.patch.object(demisto, 'args', return_value={'entryid': 'test'})
    mocker.patch.object(demisto, 'executeCommand', side_effect=executeCommand)
    mocker.patch.object(demisto, 'results')
    # validate our mocks are good
    assert demisto.args()['entryid'] == 'test'

    main()
    assert demisto.results.call_count == 5
    # call_args is tuple (args list, kwargs). we only need the first one
    results = demisto.results.call_args[0]
    assert len(results) == 1
    assert results[0]['Type'] == entryTypes['note']
    assert results[0]['EntryContext']['Email'][0]['Subject'] == 'Fwd: test - inner attachment eml'
    assert 'ArcSight_ESM_fixes.yml' in results[0]['EntryContext']['Email'][0]['Attachments']
    assert 'test - inner attachment eml.eml' in results[0]['EntryContext']['Email'][0]['Attachments']
    assert results[0]['EntryContext']['Email'][0]['Depth'] == 0

    assert results[0]['EntryContext']['Email'][1]["Subject"] == 'test - inner attachment eml'
    assert 'CS Training 2019 - EWS.pptx' in results[0]['EntryContext']['Email'][1]["Attachments"]
    assert results[0]['EntryContext']['Email'][1]['Depth'] == 1


def test_eml_contains_msg(mocker):
    def executeCommand(name, args=None):
        if name == 'getFilePath':
            return [
                {
                    'Type': entryTypes['note'],
                    'Contents': {
                        'path': 'test_data/DONT_OPEN-MALICIOS.eml',
                        'name': 'DONT_OPEN-MALICIOS.eml'
                    }
                }
            ]
        elif name == 'getEntry':
            return [
                {
                    'Type': entryTypes['file'],
                    'FileMetadata': {
                        'info': 'news or mail text, ASCII text'
                    }
                }
            ]
        else:
            raise ValueError('Unimplemented command called: {}'.format(name))

    mocker.patch.object(demisto, 'args', return_value={'entryid': 'test'})
    mocker.patch.object(demisto, 'executeCommand', side_effect=executeCommand)
    mocker.patch.object(demisto, 'results')
    # validate our mocks are good
    assert demisto.args()['entryid'] == 'test'

    main()
    assert demisto.results.call_count == 3
    # call_args is tuple (args list, kwargs). we only need the first one
    results = demisto.results.call_args[0]
    assert len(results) == 1
    assert results[0]['Type'] == entryTypes['note']
    assert results[0]['EntryContext']['Email'][0]['Subject'] == 'DONT OPEN - MALICIOS'
    assert results[0]['EntryContext']['Email'][0]['Depth'] == 0

    assert 'Attacker+email+.msg' in results[0]['EntryContext']['Email'][0]['Attachments']
    assert results[0]['EntryContext']['Email'][1]["Subject"] == 'Attacker email'
    assert results[0]['EntryContext']['Email'][1]['Depth'] == 1


def test_eml_contains_eml_depth(mocker):
    def executeCommand(name, args=None):
        if name == 'getFilePath':
            return [
                {
                    'Type': entryTypes['note'],
                    'Contents': {
                        'path': 'test_data/Fwd_test-inner_attachment_eml.eml',
                        'name': 'Fwd_test-inner_attachment_eml.eml'
                    }
                }
            ]
        elif name == 'getEntry':
            return [
                {
                    'Type': entryTypes['file'],
                    'FileMetadata': {
                        'info': 'news or mail text, ASCII text'
                    }
                }
            ]
        else:
            raise ValueError('Unimplemented command called: {}'.format(name))

    mocker.patch.object(demisto, 'args', return_value={'entryid': 'test', 'max_depth': '1'})
    mocker.patch.object(demisto, 'executeCommand', side_effect=executeCommand)
    mocker.patch.object(demisto, 'results')
    # validate our mocks are good
    assert demisto.args()['entryid'] == 'test'

    main()
    assert demisto.results.call_count == 3
    # call_args is tuple (args list, kwargs). we only need the first one
    results = demisto.results.call_args[0]
    assert len(results) == 1
    assert results[0]['Type'] == entryTypes['note']
    assert results[0]['EntryContext']['Email']['Subject'] == 'Fwd: test - inner attachment eml'
    assert 'ArcSight_ESM_fixes.yml' in results[0]['EntryContext']['Email']['Attachments']
    assert 'test - inner attachment eml.eml' in results[0]['EntryContext']['Email']['Attachments']
    assert isinstance(results[0]['EntryContext']['Email'], dict)
    assert results[0]['EntryContext']['Email']['Depth'] == 0


def test_eml_utf_text(mocker):

    def executeCommand(name, args=None):
        if name == 'getFilePath':
            return [
                {
                    'Type': entryTypes['note'],
                    'Contents': {
                        'path': 'test_data/utf_8_email.eml',
                        'name': 'utf_8_email.eml'
                    }
                }
            ]
        elif name == 'getEntry':
            return [
                {
                    'Type': entryTypes['file'],
                    'FileMetadata': {
                        'info': 'UTF-8 Unicode text, with very long lines, with CRLF line terminators'
                    }
                }
            ]
        else:
            raise ValueError('Unimplemented command called: {}'.format(name))

    mocker.patch.object(demisto, 'args', return_value={'entryid': 'test'})
    mocker.patch.object(demisto, 'executeCommand', side_effect=executeCommand)
    mocker.patch.object(demisto, 'results')
    # validate our mocks are good
    assert demisto.args()['entryid'] == 'test'
    main()
    assert demisto.results.call_count == 1
    # call_args is tuple (args list, kwargs). we only need the first one
    results = demisto.results.call_args[0]
    assert len(results) == 1
    assert results[0]['Type'] == entryTypes['note']
    assert results[0]['EntryContext']['Email']['Subject'] == 'Test UTF Email'


def test_email_with_special_character(mocker):
    def executeCommand(name, args=None):
        if name == 'getFilePath':
            return [
                {
                    'Type': entryTypes['note'],
                    'Contents': {
                        'path': 'test_data/email_with_special_char_bytes.eml',
                        'name': 'email_with_special_char_bytes.eml'
                    }
                }
            ]
        elif name == 'getEntry':
            return [
                {
                    'Type': entryTypes['file'],
                    'FileMetadata': {
                        'info': 'RFC 822 mail text, ISO-8859 text, with very long lines, with CRLF line terminators'
                    }
                }
            ]
        else:
            raise ValueError('Unimplemented command called: {}'.format(name))

    mocker.patch.object(demisto, 'args', return_value={'entryid': 'test', 'max_depth': '1'})
    mocker.patch.object(demisto, 'executeCommand', side_effect=executeCommand)
    mocker.patch.object(demisto, 'results')
    # validate our mocks are good
    assert demisto.args()['entryid'] == 'test'

    main()
    assert demisto.results.call_count == 1
    # call_args is tuple (args list, kwargs). we only need the first one
    results = demisto.results.call_args[0]
    assert len(results) == 1
    assert results[0]['Type'] == entryTypes['note']
    assert results[0]['EntryContext']['Email']['Subject'] == 'Hello dear friend'


def test_utf_subject_convert():
    subject = ('[TESTING] =?utf-8?q?=F0=9F=94=92_=E2=9C=94_Votre_colis_est_disponible_chez_votre_co?='
               ' =?utf-8?q?mmer=C3=A7ant_Pickup_!?=')
    decoded = convert_to_unicode(subject)
    assert '[TESTING]' in decoded
    assert 'utf-8' not in decoded
    assert 'Votre' in decoded
    assert 'chez' in decoded


def test_unfold():
    assert unfold('test\n\tthis') == 'test this'
    assert unfold('test\r\n\tthis') == 'test this'
    assert unfold('test   \r\n this') == 'test this'


def test_email_raw_headers(mocker):
    mocker.patch.object(demisto, 'args', return_value={'entryid': 'test', 'max_depth': '1'})
    mocker.patch.object(demisto, 'executeCommand', side_effect=exec_command_for_file('multiple_to_cc.eml'))
    mocker.patch.object(demisto, 'results')
    # validate our mocks are good
    assert demisto.args()['entryid'] == 'test'

    main()
    assert demisto.results.call_count == 1
    # call_args is tuple (args list, kwargs). we only need the first one
    results = demisto.results.call_args[0]
    assert len(results) == 1
    assert results[0]['Type'] == entryTypes['note']
    assert results[0]['EntryContext']['Email']['From'] == 'test@test.com'
    assert results[0]['EntryContext']['Email']['To'] == 'test@test.com, example1@example.com'
    assert results[0]['EntryContext']['Email']['CC'] == 'test@test.com, example1@example.com'
    assert results[0]['EntryContext']['Email']['HeadersMap']['From'] == 'Guy Test <test@test.com>'
    assert results[0]['EntryContext']['Email']['HeadersMap']['To'] == 'Guy Test <test@test.com>, Guy Test1 <example1@example.com>'
    assert results[0]['EntryContext']['Email']['HeadersMap']['CC'] == 'Guy Test <test@test.com>, Guy Test1 <example1@example.com>'


def test_eml_contains_eml_with_status(mocker):
    subject = '=?iso-8859-7?B?Rlc6IEZPT0RMSU5LINDLx9HZzMc=?='  # disable-secrets-detection
    decoded = convert_to_unicode(subject)
    subject_attach = decoded.decode('utf-8')
    mocker.patch.object(demisto, 'args', return_value={'entryid': 'test'})
    mocker.patch.object(demisto, 'executeCommand', side_effect=exec_command_for_file('ParseEmailFiles-test-emls.eml'))
    mocker.patch.object(demisto, 'results')
    # validate our mocks are good
    assert demisto.args()['entryid'] == 'test'
    main()
    # assert demisto.results.call_count == 1
    # call_args is tuple (args list, kwargs). we only need the first one
    results = demisto.results.call_args[0]
    assert len(results) == 1
    assert results[0]['Type'] == entryTypes['note']
    assert results[0]['EntryContext']['Email'][1]['Subject'] == subject_attach


@pytest.mark.parametrize('email_file', ['eml_contains_base64_eml.eml', 'eml_contains_base64_eml2.eml'])
def test_eml_contains_base64_encoded_eml(mocker, email_file):
    mocker.patch.object(demisto, 'args', return_value={'entryid': 'test'})
    mocker.patch.object(demisto, 'executeCommand', side_effect=exec_command_for_file(email_file))
    mocker.patch.object(demisto, 'results')
    # validate our mocks are good
    assert demisto.args()['entryid'] == 'test'

    main()
    assert demisto.results.call_count == 3
    # call_args is tuple (args list, kwargs). we only need the first one
    results = demisto.results.call_args[0]
    assert len(results) == 1
    assert results[0]['Type'] == entryTypes['note']
    assert results[0]['EntryContext']['Email'][0]['Subject'] == 'Fwd: test - inner attachment eml (base64)'
    assert 'message.eml' in results[0]['EntryContext']['Email'][0]['Attachments']
    assert results[0]['EntryContext']['Email'][0]['Depth'] == 0

    assert results[0]['EntryContext']['Email'][1]["Subject"] == 'test - inner attachment eml'
    assert results[0]['EntryContext']['Email'][1]['Depth'] == 1


<<<<<<< HEAD
def test_msg_headers_map():
    email_data, ignore = handle_msg('test_data/utf_subject.msg', 'utf_subject.msg')
    assert '?utf-8' not in email_data['Subject']
    assert 'TESTING' in email_data['Subject']
    assert 'This is a test email.' in email_data['Text']
    assert 'mobi777@gmail.com' in email_data['From']
    assert 47 == len(email_data['HeadersMap'])
    assert isinstance(email_data['HeadersMap']['Received'], list)
    assert 8 == len(email_data['HeadersMap']['Received'])
    assert '1; DM6PR11MB2810; 31:tCNnPn/K8BROQtLwu3Qs1Fz2TjDW+b7RiyfdRvmvCG+dGRQ08+3CN4i8QpLn2o4' \
           in email_data['HeadersMap']['X-Microsoft-Exchange-Diagnostics'][2]
    assert '2eWTrUmQCI=; 20:7yMOvCHfrNUNaJIus4SbwkpcSids8EscckQZzX/oGEwux6FJcH42uCQd9tNH8gmDkvPw' \
           in email_data['HeadersMap']['X-Microsoft-Exchange-Diagnostics'][2]
    assert 'text/plain' in email_data['Format']
=======
# check that we parse an email with "data" type and eml extension
def test_eml_data_type(mocker):
    mocker.patch.object(demisto, 'args', return_value={'entryid': 'test'})
    mocker.patch.object(demisto, 'executeCommand', side_effect=exec_command_for_file('smtp_email_type.eml', info='data'))
    mocker.patch.object(demisto, 'results')
    # validate our mocks are good
    assert demisto.args()['entryid'] == 'test'
    main()
    assert demisto.results.call_count == 1
    # call_args is tuple (args list, kwargs). we only need the first one
    results = demisto.results.call_args[0]
    assert len(results) == 1
    assert results[0]['Type'] == entryTypes['note']
    assert results[0]['EntryContext']['Email']['Subject'] == 'Test Smtp Email'


# check that we parse an email with "data" type and eml extension
def test_smime(mocker):
    multipart_sigened = 'multipart/signed; protocol="application/pkcs7-signature";, ASCII text, with CRLF line terminators'
    mocker.patch.object(demisto, 'args', return_value={'entryid': 'test'})
    mocker.patch.object(demisto, 'executeCommand', side_effect=exec_command_for_file('smime.p7m', info=multipart_sigened))
    mocker.patch.object(demisto, 'results')
    # validate our mocks are good
    assert demisto.args()['entryid'] == 'test'
    main()
    # assert demisto.results.call_count == 1
    # call_args is tuple (args list, kwargs). we only need the first one
    results = demisto.results.call_args[0]
    assert len(results) == 1
    assert results[0]['Type'] == entryTypes['note']
    assert results[0]['EntryContext']['Email']['Subject'] == 'Testing Email Attachment'
>>>>>>> 440a3f05
<|MERGE_RESOLUTION|>--- conflicted
+++ resolved
@@ -397,7 +397,39 @@
     assert results[0]['EntryContext']['Email'][1]['Depth'] == 1
 
 
-<<<<<<< HEAD
+# check that we parse an email with "data" type and eml extension
+def test_eml_data_type(mocker):
+    mocker.patch.object(demisto, 'args', return_value={'entryid': 'test'})
+    mocker.patch.object(demisto, 'executeCommand', side_effect=exec_command_for_file('smtp_email_type.eml', info='data'))
+    mocker.patch.object(demisto, 'results')
+    # validate our mocks are good
+    assert demisto.args()['entryid'] == 'test'
+    main()
+    assert demisto.results.call_count == 1
+    # call_args is tuple (args list, kwargs). we only need the first one
+    results = demisto.results.call_args[0]
+    assert len(results) == 1
+    assert results[0]['Type'] == entryTypes['note']
+    assert results[0]['EntryContext']['Email']['Subject'] == 'Test Smtp Email'
+
+
+# check that we parse an email with "data" type and eml extension
+def test_smime(mocker):
+    multipart_sigened = 'multipart/signed; protocol="application/pkcs7-signature";, ASCII text, with CRLF line terminators'
+    mocker.patch.object(demisto, 'args', return_value={'entryid': 'test'})
+    mocker.patch.object(demisto, 'executeCommand', side_effect=exec_command_for_file('smime.p7m', info=multipart_sigened))
+    mocker.patch.object(demisto, 'results')
+    # validate our mocks are good
+    assert demisto.args()['entryid'] == 'test'
+    main()
+    # assert demisto.results.call_count == 1
+    # call_args is tuple (args list, kwargs). we only need the first one
+    results = demisto.results.call_args[0]
+    assert len(results) == 1
+    assert results[0]['Type'] == entryTypes['note']
+    assert results[0]['EntryContext']['Email']['Subject'] == 'Testing Email Attachment'
+
+
 def test_msg_headers_map():
     email_data, ignore = handle_msg('test_data/utf_subject.msg', 'utf_subject.msg')
     assert '?utf-8' not in email_data['Subject']
@@ -411,37 +443,4 @@
            in email_data['HeadersMap']['X-Microsoft-Exchange-Diagnostics'][2]
     assert '2eWTrUmQCI=; 20:7yMOvCHfrNUNaJIus4SbwkpcSids8EscckQZzX/oGEwux6FJcH42uCQd9tNH8gmDkvPw' \
            in email_data['HeadersMap']['X-Microsoft-Exchange-Diagnostics'][2]
-    assert 'text/plain' in email_data['Format']
-=======
-# check that we parse an email with "data" type and eml extension
-def test_eml_data_type(mocker):
-    mocker.patch.object(demisto, 'args', return_value={'entryid': 'test'})
-    mocker.patch.object(demisto, 'executeCommand', side_effect=exec_command_for_file('smtp_email_type.eml', info='data'))
-    mocker.patch.object(demisto, 'results')
-    # validate our mocks are good
-    assert demisto.args()['entryid'] == 'test'
-    main()
-    assert demisto.results.call_count == 1
-    # call_args is tuple (args list, kwargs). we only need the first one
-    results = demisto.results.call_args[0]
-    assert len(results) == 1
-    assert results[0]['Type'] == entryTypes['note']
-    assert results[0]['EntryContext']['Email']['Subject'] == 'Test Smtp Email'
-
-
-# check that we parse an email with "data" type and eml extension
-def test_smime(mocker):
-    multipart_sigened = 'multipart/signed; protocol="application/pkcs7-signature";, ASCII text, with CRLF line terminators'
-    mocker.patch.object(demisto, 'args', return_value={'entryid': 'test'})
-    mocker.patch.object(demisto, 'executeCommand', side_effect=exec_command_for_file('smime.p7m', info=multipart_sigened))
-    mocker.patch.object(demisto, 'results')
-    # validate our mocks are good
-    assert demisto.args()['entryid'] == 'test'
-    main()
-    # assert demisto.results.call_count == 1
-    # call_args is tuple (args list, kwargs). we only need the first one
-    results = demisto.results.call_args[0]
-    assert len(results) == 1
-    assert results[0]['Type'] == entryTypes['note']
-    assert results[0]['EntryContext']['Email']['Subject'] == 'Testing Email Attachment'
->>>>>>> 440a3f05
+    assert 'text/plain' in email_data['Format']