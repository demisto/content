import demistomock as demisto
from CommonServerPython import *

from email import message_from_string
from email.header import decode_header
import base64
from base64 import b64decode

import email.utils
from email.parser import HeaderParser
import traceback
import tempfile
import sys

# -*- coding: utf-8 -*-
# !/usr/bin/env python
# Based on MS-OXMSG protocol specification
# ref:https://blogs.msdn.microsoft.com/openspecification/2010/06/20/msg-file-format-rights-managed-email-message-part-2/
# ref:https://msdn.microsoft.com/en-us/library/cc463912(v=EXCHG.80).aspx
import email
import re
# -*- coding: utf-8 -*-
import codecs
import os
import unicodedata
from email import encoders
from email.header import Header
from email.mime.audio import MIMEAudio
from email.mime.base import MIMEBase
from email.mime.image import MIMEImage
from email.mime.multipart import MIMEMultipart
from email.mime.text import MIMEText
from email.utils import getaddresses

from olefile import OleFileIO, isOleFile

# coding=utf-8
from datetime import datetime, timedelta
from struct import unpack

reload(sys)
sys.setdefaultencoding('utf8')  # pylint: disable=no-member

MAX_DEPTH_CONST = 3

"""
https://github.com/vikramarsid/msg_parser

Copyright (c) 2009-2018 Vikram Arsid <vikramarsid@gmail.com>

Redistribution and use in source and binary forms, with or without modification, are
permitted provided that the following conditions are met:

   1. Redistributions of source code must retain the above copyright notice, this list of
      conditions and the following disclaimer.

   2. Redistributions in binary form must reproduce the above copyright notice, this list
   of conditions and the following disclaimer in the documentation and/or other materials
   provided with the distribution.

THIS SOFTWARE IS PROVIDED BY THE COPYRIGHT HOLDERS AND CONTRIBUTORS "AS IS" AND ANY EXPRESS
OR IMPLIED WARRANTIES, INCLUDING, BUT NOT LIMITED TO, THE IMPLIED WARRANTIES OF
MERCHANTABILITY AND FITNESS FOR A PARTICULAR PURPOSE ARE DISCLAIMED. IN NO EVENT SHALL THE
COPYRIGHT HOLDER OR CONTRIBUTORS BE LIABLE FOR ANY DIRECT, INDIRECT, INCIDENTAL, SPECIAL,
EXEMPLARY, OR CONSEQUENTIAL DAMAGES (INCLUDING, BUT NOT LIMITED TO, PROCUREMENT OF SUBSTITUTE
GOODS OR SERVICES; LOSS OF USE, DATA, OR PROFITS; OR BUSINESS INTERRUPTION) HOWEVER CAUSED
AND ON ANY THEORY OF LIABILITY, WHETHER IN CONTRACT, STRICT LIABILITY, OR TORT (INCLUDING
NEGLIGENCE OR OTHERWISE) ARISING IN ANY WAY OUT OF THE USE OF THIS SOFTWARE, EVEN IF ADVISED
OF THE POSSIBILITY OF SUCH DAMAGE.

"""

DATA_TYPE_MAP = {
    "0x0000": "PtypUnspecified",
    "0x0001": "PtypNull",
    "0x0002": "PtypInteger16",
    "0x0003": "PtypInteger32",
    "0x0004": "PtypFloating32",
    "0x0005": "PtypFloating64",
    "0x0006": "PtypCurrency",
    "0x0007": "PtypFloatingTime",
    "0x000A": "PtypErrorCode",
    "0x000B": "PtypBoolean",
    "0x000D": "PtypObject",
    "0x0014": "PtypInteger64",
    "0x001E": "PtypString8",
    "0x001F": "PtypString",
    "0x0040": "PtypTime",
    "0x0048": "PtypGuid",
    "0x00FB": "PtypServerId",
    "0x00FD": "PtypRestriction",
    "0x00FE": "PtypRuleAction",
    "0x0102": "PtypBinary",
    "0x1002": "PtypMultipleInteger16",
    "0x1003": "PtypMultipleInteger32",
    "0x1004": "PtypMultipleFloating32",
    "0x1005": "PtypMultipleFloating64",
    "0x1006": "PtypMultipleCurrency",
    "0x1007": "PtypMultipleFloatingTime",
    "0x1014": "PtypMultipleInteger64",
    "0x101F": "PtypMultipleString",
    "0x101E": "PtypMultipleString8",
    "0x1040": "PtypMultipleTime",
    "0x1048": "PtypMultipleGuid",
    "0x1102": "PtypMultipleBinary"
}


class DataModel(object):

    def __init__(self):
        self.data_type_name = None

    @staticmethod
    def lookup_data_type_name(data_type):
        return DATA_TYPE_MAP.get(data_type)

    def get_value(self, data_value, data_type_name=None, data_type=None):

        if data_type_name:
            self.data_type_name = data_type_name
        elif data_type:
            self.data_type_name = self.lookup_data_type_name(data_type)
        else:
            raise Exception("required arguments not provided to the constructor of the class.")

        if not hasattr(self, self.data_type_name):
            return None
        value = getattr(self, self.data_type_name)(data_value)
        return value

    @staticmethod
    def PtypUnspecified(data_value):
        return data_value

    @staticmethod
    def PtypNull(data_value):
        return None

    @staticmethod
    def PtypInteger16(data_value):
        return int(data_value.encode('hex'), 16)

    @staticmethod
    def PtypInteger32(data_value):
        return int(data_value.encode('hex'), 32)

    @staticmethod
    def PtypFloating32(data_value):
        return unpack('f', data_value)[0]

    @staticmethod
    def PtypFloating64(data_value):
        return unpack('d', data_value)[0]

    @staticmethod
    def PtypCurrency(data_value):
        return data_value

    @staticmethod
    def PtypFloatingTime(data_value):
        return data_value

    @staticmethod
    def PtypErrorCode(data_value):
        return unpack('I', data_value)[0]

    @staticmethod
    def PtypBoolean(data_value):
        return unpack('B', data_value[0])[0] != 0

    @staticmethod
    def PtypObject(data_value):
        if data_value and '\x00' in data_value:
            pass
            # data_value = data_value.replace('\x00', '')
        return data_value

    @staticmethod
    def PtypInteger64(data_value):
        return unpack('q', data_value)[0]

    @staticmethod
    def PtypString8(data_value):
        if data_value and '\x00' in data_value:
            data_value = data_value.replace('\x00', '')
        return data_value

    @staticmethod
    def PtypString(data_value):
        if data_value:
            try:
                data_value = data_value.decode('ascii', errors='ignore').replace('\x00', '')
            except UnicodeDecodeError:
                data_value = data_value.decode("utf-16-le", errors="ignore").replace('\x00', '')

        return data_value

    @staticmethod
    def PtypTime(data_value):
        return get_time(data_value)

    @staticmethod
    def PtypGuid(data_value):
        return data_value

    @staticmethod
    def PtypServerId(data_value):
        return data_value

    @staticmethod
    def PtypRestriction(data_value):
        return data_value

    @staticmethod
    def PtypRuleAction(data_value):
        return data_value

    @staticmethod
    def PtypBinary(data_value):
        if data_value and '\x00' in data_value:
            data_value = data_value.replace('\x00', '')
        return data_value

    @staticmethod
    def PtypMultipleInteger16(data_value):
        entry_count = len(data_value) / 2
        return [unpack('h', data_value[i * 2:(i + 1) * 2])[0] for i in range(entry_count)]

    @staticmethod
    def PtypMultipleInteger32(data_value):
        entry_count = len(data_value) / 4
        return [unpack('i', data_value[i * 4:(i + 1) * 4])[0] for i in range(entry_count)]

    @staticmethod
    def PtypMultipleFloating32(data_value):
        entry_count = len(data_value) / 4
        return [unpack('f', data_value[i * 4:(i + 1) * 4])[0] for i in range(entry_count)]

    @staticmethod
    def PtypMultipleFloating64(data_value):
        entry_count = len(data_value) / 8
        return [unpack('d', data_value[i * 8:(i + 1) * 8])[0] for i in range(entry_count)]

    @staticmethod
    def PtypMultipleCurrency(data_value):
        return data_value

    @staticmethod
    def PtypMultipleFloatingTime(data_value):
        entry_count = len(data_value) / 8
        return [get_floating_time(data_value[i * 8:(i + 1) * 8]) for i in range(entry_count)]

    @staticmethod
    def PtypMultipleInteger64(data_value):
        entry_count = len(data_value) / 8
        return [unpack('q', data_value[i * 8:(i + 1) * 8])[0] for i in range(entry_count)]

    @staticmethod
    def PtypMultipleString(data_value):
        # string_list = []
        # for item_bytes in data_value:
        #     if item_bytes and '\x00' in item_bytes:
        #         item_bytes = item_bytes.replace('\x00', '')
        #     string_list.append(item_bytes.decode('utf-16-le'))
        return data_value

    @staticmethod
    def PtypMultipleString8(data_value):
        return data_value

    @staticmethod
    def PtypMultipleTime(data_value):
        entry_count = len(data_value) / 8
        return [get_time(data_value[i * 8:(i + 1) * 8]) for i in range(entry_count)]

    @staticmethod
    def PtypMultipleGuid(data_value):
        entry_count = len(data_value) / 16
        return [data_value[i * 16:(i + 1) * 16] for i in range(entry_count)]

    @staticmethod
    def PtypMultipleBinary(data_value):
        return data_value


def get_floating_time(data_value):
    return datetime(
        year=1899, month=12, day=30
    ) + timedelta(
        days=unpack('d', data_value)[0]
    )


def get_time(data_value):
    return datetime(
        year=1601, month=1, day=1
    ) + timedelta(
        microseconds=unpack('q', data_value)[0] / 10.0
    )


def get_multi_value_offsets(data_value):
    ul_count = unpack('I', data_value[:4])[0]

    if ul_count == 1:
        rgul_data_offsets = [8]
    else:
        rgul_data_offsets = [unpack('Q', data_value[4 + i * 8:4 + (i + 1) * 8])[0] for i in range(ul_count)]

    rgul_data_offsets.append(len(data_value))

    return ul_count, rgul_data_offsets


class EmailFormatter(object):
    def __init__(self, msg_object):
        self.msg_obj = msg_object
        self.message = MIMEMultipart()
        self.message.set_charset('utf-8')

    def build_email(self):

        # Setting Message ID
        self.message.set_param("Message-ID", self.msg_obj.message_id)

        # Encoding for unicode subject
        self.message['Subject'] = Header(self.msg_obj.subject, charset='UTF-8')

        # Setting Date Time
        # Returns a date string as specified by RFC 2822, e.g.: Fri, 09 Nov 2001 01:08:47 -0000
        self.message['Date'] = str(self.msg_obj.sent_date)

        # At least one recipient is required
        # Required fromAddress
        from_address = flatten_list(self.msg_obj.sender)
        if from_address:
            self.message['From'] = from_address

        to_address = flatten_list(self.msg_obj.header_dict.get("To"))
        if to_address:
            self.message['To'] = to_address

        cc_address = flatten_list(self.msg_obj.header_dict.get("CC"))
        if cc_address:
            self.message['CC'] = cc_address

        bcc_address = flatten_list(self.msg_obj.header_dict.get("BCC"))
        if bcc_address:
            self.message['BCC'] = bcc_address

        # Add reply-to
        reply_to = flatten_list(self.msg_obj.reply_to)
        if reply_to:
            self.message.add_header('reply-to', reply_to)
        else:
            self.message.add_header('reply-to', from_address)

        # Required Email body content
        body_content = self.msg_obj.body
        if body_content:
            if "<html>" in body_content:
                body_type = 'html'
            else:
                body_type = 'plain'

            body = MIMEText(_text=body_content, _subtype=body_type, _charset="UTF-8")
            self.message.attach(body)
        else:
            raise KeyError("Missing email body")

        # Add message preamble
        self.message.preamble = 'You will not see this in a MIME-aware mail reader.\n'

        # Optional attachments
        attachments = self.msg_obj.attachments
        if attachments:
            self._process_attachments(self.msg_obj.attachments)

        # composed email
        composed = self.message.as_string()

        return composed

    def save_file(self, file_path):

        eml_content = self.build_email()

        file_name = str(self.message['Subject']) + ".eml"

        eml_file_path = os.path.join(file_path, file_name)

        with codecs.open(eml_file_path, mode="wb+", encoding="utf-8") as eml_file:
            eml_file.write(eml_content.decode("utf-8"))

        return eml_file_path

    def _process_attachments(self, attachments):
        for attachment in attachments:
            ctype = attachment.AttachMimeTag
            data = attachment.data
            filename = attachment.DisplayName
            maintype, subtype = ctype.split('/', 1)

            if maintype == 'text' or "message" in maintype:
                attach = MIMEText(data, _subtype=subtype)
            elif maintype == 'image':
                attach = MIMEImage(data, _subtype=subtype)  # type: ignore
            elif maintype == 'audio':
                attach = MIMEAudio(data, _subtype=subtype)  # type: ignore
            else:
                attach = MIMEBase(maintype, subtype)  # type: ignore
                attach.set_payload(data)

                # Encode the payload using Base64
                encoders.encode_base64(attach)
            # Set the filename parameter
            base_filename = os.path.basename(filename)
            attach.add_header('Content-ID', '<{}>'.format(base_filename))
            attach.add_header('Content-Disposition', 'attachment', filename=base_filename)
            self.message.attach(attach)


def flatten_list(string_list):
    if string_list and isinstance(string_list, list):
        string = ",".join(string_list)
        return string
    return None


def normalize(input_str):
    if not input_str:
        return input_str
    try:
        if isinstance(input_str, list):
            input_str = [s.decode('ascii') for s in input_str]
        else:
            input_str.decode('ascii')
        return input_str
    except UnicodeError:
        if not isinstance(input_str, unicode):
            input_str = str(input_str).decode("utf-8", "replace")
        normalized = unicodedata.normalize('NFKD', input_str)
        if not normalized.strip():
            normalized = input_str.encode('unicode-escape').decode('utf-8')

        return normalized


# coding=utf-8
# autogenerated using ms_props_generator.py
PROPS_ID_MAP = {
    "0x0001": {
        "data_type": "0x0102",
        "name": "TemplateData"
    },
    "0x0002": {
        "data_type": "0x000B",
        "name": "AlternateRecipientAllowed"
    },
    "0x0004": {
        "data_type": "0x0102",
        "name": "ScriptData"
    },
    "0x0005": {
        "data_type": "0x000B",
        "name": "AutoForwarded"
    },
    "0x000F": {
        "data_type": "0x0040",
        "name": "DeferredDeliveryTime"
    },
    "0x0010": {
        "data_type": "0x0040",
        "name": "DeliverTime"
    },
    "0x0015": {
        "data_type": "0x0040",
        "name": "ExpiryTime"
    },
    "0x0017": {
        "data_type": "0x0003",
        "name": "Importance"
    },
    "0x001A": {
        "data_type": "0x001F",
        "name": "MessageClass"
    },
    "0x0023": {
        "data_type": "0x000B",
        "name": "OriginatorDeliveryReportRequested"
    },
    "0x0025": {
        "data_type": "0x0102",
        "name": "ParentKey"
    },
    "0x0026": {
        "data_type": "0x0003",
        "name": "Priority"
    },
    "0x0029": {
        "data_type": "0x000B",
        "name": "ReadReceiptRequested"
    },
    "0x002A": {
        "data_type": "0x0040",
        "name": "ReceiptTime"
    },
    "0x002B": {
        "data_type": "0x000B",
        "name": "RecipientReassignmentProhibited"
    },
    "0x002E": {
        "data_type": "0x0003",
        "name": "OriginalSensitivity"
    },
    "0x0030": {
        "data_type": "0x0040",
        "name": "ReplyTime"
    },
    "0x0031": {
        "data_type": "0x0102",
        "name": "ReportTag"
    },
    "0x0032": {
        "data_type": "0x0040",
        "name": "ReportTime"
    },
    "0x0036": {
        "data_type": "0x0003",
        "name": "Sensitivity"
    },
    "0x0037": {
        "data_type": "0x001F",
        "name": "Subject"
    },
    "0x0039": {
        "data_type": "0x0040",
        "name": "ClientSubmitTime"
    },
    "0x003A": {
        "data_type": "0x001F",
        "name": "ReportName"
    },
    "0x003B": {
        "data_type": "0x0102",
        "name": "SentRepresentingSearchKey"
    },
    "0x003D": {
        "data_type": "0x001F",
        "name": "SubjectPrefix"
    },
    "0x003F": {
        "data_type": "0x0102",
        "name": "ReceivedByEntryId"
    },
    "0x0040": {
        "data_type": "0x001F",
        "name": "ReceivedByName"
    },
    "0x0041": {
        "data_type": "0x0102",
        "name": "SentRepresentingEntryId"
    },
    "0x0042": {
        "data_type": "0x001F",
        "name": "SentRepresentingName"
    },
    "0x0043": {
        "data_type": "0x0102",
        "name": "ReceivedRepresentingEntryId"
    },
    "0x0044": {
        "data_type": "0x001F",
        "name": "ReceivedRepresentingName"
    },
    "0x0045": {
        "data_type": "0x0102",
        "name": "ReportEntryId"
    },
    "0x0046": {
        "data_type": "0x0102",
        "name": "ReadReceiptEntryId"
    },
    "0x0047": {
        "data_type": "0x0102",
        "name": "MessageSubmissionId"
    },
    "0x0049": {
        "data_type": "0x001F",
        "name": "OriginalSubject"
    },
    "0x004B": {
        "data_type": "0x001F",
        "name": "OriginalMessageClass"
    },
    "0x004C": {
        "data_type": "0x0102",
        "name": "OriginalAuthorEntryId"
    },
    "0x004D": {
        "data_type": "0x001F",
        "name": "OriginalAuthorName"
    },
    "0x004E": {
        "data_type": "0x0040",
        "name": "OriginalSubmitTime"
    },
    "0x004F": {
        "data_type": "0x0102",
        "name": "ReplyRecipientEntries"
    },
    "0x0050": {
        "data_type": "0x001F",
        "name": "ReplyRecipientNames"
    },
    "0x0051": {
        "data_type": "0x0102",
        "name": "ReceivedBySearchKey"
    },
    "0x0052": {
        "data_type": "0x0102",
        "name": "ReceivedRepresentingSearchKey"
    },
    "0x0053": {
        "data_type": "0x0102",
        "name": "ReadReceiptSearchKey"
    },
    "0x0054": {
        "data_type": "0x0102",
        "name": "ReportSearchKey"
    },
    "0x0055": {
        "data_type": "0x0040",
        "name": "OriginalDeliveryTime"
    },
    "0x0057": {
        "data_type": "0x000B",
        "name": "MessageToMe"
    },
    "0x0058": {
        "data_type": "0x000B",
        "name": "MessageCcMe"
    },
    "0x0059": {
        "data_type": "0x000B",
        "name": "MessageRecipientMe"
    },
    "0x005A": {
        "data_type": "0x001F",
        "name": "OriginalSenderName"
    },
    "0x005B": {
        "data_type": "0x0102",
        "name": "OriginalSenderEntryId"
    },
    "0x005C": {
        "data_type": "0x0102",
        "name": "OriginalSenderSearchKey"
    },
    "0x005D": {
        "data_type": "0x001F",
        "name": "OriginalSentRepresentingName"
    },
    "0x005E": {
        "data_type": "0x0102",
        "name": "OriginalSentRepresentingEntryId"
    },
    "0x005F": {
        "data_type": "0x0102",
        "name": "OriginalSentRepresentingSearchKey"
    },
    "0x0060": {
        "data_type": "0x0040",
        "name": "StartDate"
    },
    "0x0061": {
        "data_type": "0x0040",
        "name": "EndDate"
    },
    "0x0062": {
        "data_type": "0x0003",
        "name": "OwnerAppointmentId"
    },
    "0x0063": {
        "data_type": "0x000B",
        "name": "ResponseRequested"
    },
    "0x0064": {
        "data_type": "0x001F",
        "name": "SentRepresentingAddressType"
    },
    "0x0065": {
        "data_type": "0x001F",
        "name": "SentRepresentingEmailAddress"
    },
    "0x0066": {
        "data_type": "0x001F",
        "name": "OriginalSenderAddressType"
    },
    "0x0067": {
        "data_type": "0x001F",
        "name": "OriginalSenderEmailAddress"
    },
    "0x0068": {
        "data_type": "0x001F",
        "name": "OriginalSentRepresentingAddressType"
    },
    "0x0069": {
        "data_type": "0x001F",
        "name": "OriginalSentRepresentingEmailAddress"
    },
    "0x0070": {
        "data_type": "0x001F",
        "name": "ConversationTopic"
    },
    "0x0071": {
        "data_type": "0x0102",
        "name": "ConversationIndex"
    },
    "0x0072": {
        "data_type": "0x001F",
        "name": "OriginalDisplayBcc"
    },
    "0x0073": {
        "data_type": "0x001F",
        "name": "OriginalDisplayCc"
    },
    "0x0074": {
        "data_type": "0x001F",
        "name": "OriginalDisplayTo"
    },
    "0x0075": {
        "data_type": "0x001F",
        "name": "ReceivedByAddressType"
    },
    "0x0076": {
        "data_type": "0x001F",
        "name": "ReceivedByEmailAddress"
    },
    "0x0077": {
        "data_type": "0x001F",
        "name": "ReceivedRepresentingAddressType"
    },
    "0x0078": {
        "data_type": "0x001F",
        "name": "ReceivedRepresentingEmailAddress"
    },
    "0x007D": {
        "data_type": "0x001F",
        "name": "TransportMessageHeaders"
    },
    "0x007F": {
        "data_type": "0x0102",
        "name": "TnefCorrelationKey"
    },
    "0x0080": {
        "data_type": "0x001F",
        "name": "ReportDisposition"
    },
    "0x0081": {
        "data_type": "0x001F",
        "name": "ReportDispositionMode"
    },
    "0x0807": {
        "data_type": "0x0003",
        "name": "AddressBookRoomCapacity"
    },
    "0x0809": {
        "data_type": "0x001F",
        "name": "AddressBookRoomDescription"
    },
    "0x0C04": {
        "data_type": "0x0003",
        "name": "NonDeliveryReportReasonCode"
    },
    "0x0C05": {
        "data_type": "0x0003",
        "name": "NonDeliveryReportDiagCode"
    },
    "0x0C06": {
        "data_type": "0x000B",
        "name": "NonReceiptNotificationRequested"
    },
    "0x0C08": {
        "data_type": "0x000B",
        "name": "OriginatorNonDeliveryReportRequested"
    },
    "0x0C15": {
        "data_type": "0x0003",
        "name": "RecipientType"
    },
    "0x0C17": {
        "data_type": "0x000B",
        "name": "ReplyRequested"
    },
    "0x0C19": {
        "data_type": "0x0102",
        "name": "SenderEntryId"
    },
    "0x0C1A": {
        "data_type": "0x001F",
        "name": "SenderName"
    },
    "0x0C1B": {
        "data_type": "0x001F",
        "name": "SupplementaryInfo"
    },
    "0x0C1D": {
        "data_type": "0x0102",
        "name": "SenderSearchKey"
    },
    "0x0C1E": {
        "data_type": "0x001F",
        "name": "SenderAddressType"
    },
    "0x0C1F": {
        "data_type": "0x001F",
        "name": "SenderEmailAddress"
    },
    "0x0C21": {
        "data_type": "0x001F",
        "name": "RemoteMessageTransferAgent"
    },
    "0x0E01": {
        "data_type": "0x000B",
        "name": "DeleteAfterSubmit"
    },
    "0x0E02": {
        "data_type": "0x001F",
        "name": "DisplayBcc"
    },
    "0x0E03": {
        "data_type": "0x001F",
        "name": "DisplayCc"
    },
    "0x0E04": {
        "data_type": "0x001F",
        "name": "DisplayTo"
    },
    "0x0E06": {
        "data_type": "0x0040",
        "name": "MessageDeliveryTime"
    },
    "0x0E07": {
        "data_type": "0x0003",
        "name": "MessageFlags"
    },
    "0x0E08": {
        "data_type": "0x0014",
        "name": "MessageSizeExtended"
    },
    "0x0E09": {
        "data_type": "0x0102",
        "name": "ParentEntryId"
    },
    "0x0E0F": {
        "data_type": "0x000B",
        "name": "Responsibility"
    },
    "0x0E12": {
        "data_type": "0x000D",
        "name": "MessageRecipients"
    },
    "0x0E13": {
        "data_type": "0x000D",
        "name": "MessageAttachments"
    },
    "0x0E17": {
        "data_type": "0x0003",
        "name": "MessageStatus"
    },
    "0x0E1B": {
        "data_type": "0x000B",
        "name": "HasAttachments"
    },
    "0x0E1D": {
        "data_type": "0x001F",
        "name": "NormalizedSubject"
    },
    "0x0E1F": {
        "data_type": "0x000B",
        "name": "RtfInSync"
    },
    "0x0E20": {
        "data_type": "0x0003",
        "name": "AttachSize"
    },
    "0x0E21": {
        "data_type": "0x0003",
        "name": "AttachNumber"
    },
    "0x0E28": {
        "data_type": "0x001F",
        "name": "PrimarySendAccount"
    },
    "0x0E29": {
        "data_type": "0x001F",
        "name": "NextSendAcct"
    },
    "0x0E2B": {
        "data_type": "0x0003",
        "name": "ToDoItemFlags"
    },
    "0x0E2C": {
        "data_type": "0x0102",
        "name": "SwappedToDoStore"
    },
    "0x0E2D": {
        "data_type": "0x0102",
        "name": "SwappedToDoData"
    },
    "0x0E69": {
        "data_type": "0x000B",
        "name": "Read"
    },
    "0x0E6A": {
        "data_type": "0x001F",
        "name": "SecurityDescriptorAsXml"
    },
    "0x0E79": {
        "data_type": "0x0003",
        "name": "TrustSender"
    },
    "0x0E84": {
        "data_type": "0x0102",
        "name": "ExchangeNTSecurityDescriptor"
    },
    "0x0E99": {
        "data_type": "0x0102",
        "name": "ExtendedRuleMessageActions"
    },
    "0x0E9A": {
        "data_type": "0x0102",
        "name": "ExtendedRuleMessageCondition"
    },
    "0x0E9B": {
        "data_type": "0x0003",
        "name": "ExtendedRuleSizeLimit"
    },
    "0x0FF4": {
        "data_type": "0x0003",
        "name": "Access"
    },
    "0x0FF5": {
        "data_type": "0x0003",
        "name": "RowType"
    },
    "0x0FF6": {
        "data_type": "0x0102",
        "name": "InstanceKey"
    },
    "0x0FF7": {
        "data_type": "0x0003",
        "name": "AccessLevel"
    },
    "0x0FF8": {
        "data_type": "0x0102",
        "name": "MappingSignature"
    },
    "0x0FF9": {
        "data_type": "0x0102",
        "name": "RecordKey"
    },
    "0x0FFB": {
        "data_type": "0x0102",
        "name": "StoreEntryId"
    },
    "0x0FFE": {
        "data_type": "0x0003",
        "name": "ObjectType"
    },
    "0x0FFF": {
        "data_type": "0x0102",
        "name": "EntryId"
    },
    "0x1000": {
        "data_type": "0x001F",
        "name": "Body"
    },
    "0x1001": {
        "data_type": "0x001F",
        "name": "ReportText"
    },
    "0x1009": {
        "data_type": "0x0102",
        "name": "RtfCompressed"
    },
    "0x1013": {
        "data_type": "0x0102",
        "name": "Html"
    },
    "0x1014": {
        "data_type": "0x001F",
        "name": "BodyContentLocation"
    },
    "0x1015": {
        "data_type": "0x001F",
        "name": "BodyContentId"
    },
    "0x1016": {
        "data_type": "0x0003",
        "name": "NativeBody"
    },
    "0x1035": {
        "data_type": "0x001F",
        "name": "InternetMessageId"
    },
    "0x1039": {
        "data_type": "0x001F",
        "name": "InternetReferences"
    },
    "0x1042": {
        "data_type": "0x001F",
        "name": "InReplyToId"
    },
    "0x1043": {
        "data_type": "0x001F",
        "name": "ListHelp"
    },
    "0x1044": {
        "data_type": "0x001F",
        "name": "ListSubscribe"
    },
    "0x1045": {
        "data_type": "0x001F",
        "name": "ListUnsubscribe"
    },
    "0x1046": {
        "data_type": "0x001F",
        "name": "OriginalMessageId"
    },
    "0x1080": {
        "data_type": "0x0003",
        "name": "IconIndex"
    },
    "0x1081": {
        "data_type": "0x0003",
        "name": "LastVerbExecuted"
    },
    "0x1082": {
        "data_type": "0x0040",
        "name": "LastVerbExecutionTime"
    },
    "0x1090": {
        "data_type": "0x0003",
        "name": "FlagStatus"
    },
    "0x1091": {
        "data_type": "0x0040",
        "name": "FlagCompleteTime"
    },
    "0x1095": {
        "data_type": "0x0003",
        "name": "FollowupIcon"
    },
    "0x1096": {
        "data_type": "0x0003",
        "name": "BlockStatus"
    },
    "0x10C3": {
        "data_type": "0x0040",
        "name": "ICalendarStartTime"
    },
    "0x10C4": {
        "data_type": "0x0040",
        "name": "ICalendarEndTime"
    },
    "0x10C5": {
        "data_type": "0x0040",
        "name": "CdoRecurrenceid"
    },
    "0x10CA": {
        "data_type": "0x0040",
        "name": "ICalendarReminderNextTime"
    },
    "0x10F4": {
        "data_type": "0x000B",
        "name": "AttributeHidden"
    },
    "0x10F6": {
        "data_type": "0x000B",
        "name": "AttributeReadOnly"
    },
    "0x3000": {
        "data_type": "0x0003",
        "name": "Rowid"
    },
    "0x3001": {
        "data_type": "0x001F",
        "name": "DisplayName"
    },
    "0x3002": {
        "data_type": "0x001F",
        "name": "AddressType"
    },
    "0x3003": {
        "data_type": "0x001F",
        "name": "EmailAddress"
    },
    "0x3004": {
        "data_type": "0x001F",
        "name": "Comment"
    },
    "0x3005": {
        "data_type": "0x0003",
        "name": "Depth"
    },
    "0x3007": {
        "data_type": "0x0040",
        "name": "CreationTime"
    },
    "0x3008": {
        "data_type": "0x0040",
        "name": "LastModificationTime"
    },
    "0x300B": {
        "data_type": "0x0102",
        "name": "SearchKey"
    },
    "0x3010": {
        "data_type": "0x0102",
        "name": "TargetEntryId"
    },
    "0x3013": {
        "data_type": "0x0102",
        "name": "ConversationId"
    },
    "0x3016": {
        "data_type": "0x000B",
        "name": "ConversationIndexTracking"
    },
    "0x3018": {
        "data_type": "0x0102",
        "name": "ArchiveTag"
    },
    "0x3019": {
        "data_type": "0x0102",
        "name": "PolicyTag"
    },
    "0x301A": {
        "data_type": "0x0003",
        "name": "RetentionPeriod"
    },
    "0x301B": {
        "data_type": "0x0102",
        "name": "StartDateEtc"
    },
    "0x301C": {
        "data_type": "0x0040",
        "name": "RetentionDate"
    },
    "0x301D": {
        "data_type": "0x0003",
        "name": "RetentionFlags"
    },
    "0x301E": {
        "data_type": "0x0003",
        "name": "ArchivePeriod"
    },
    "0x301F": {
        "data_type": "0x0040",
        "name": "ArchiveDate"
    },
    "0x340D": {
        "data_type": "0x0003",
        "name": "StoreSupportMask"
    },
    "0x340E": {
        "data_type": "0x0003",
        "name": "StoreState"
    },
    "0x3600": {
        "data_type": "0x0003",
        "name": "ContainerFlags"
    },
    "0x3601": {
        "data_type": "0x0003",
        "name": "FolderType"
    },
    "0x3602": {
        "data_type": "0x0003",
        "name": "ContentCount"
    },
    "0x3603": {
        "data_type": "0x0003",
        "name": "ContentUnreadCount"
    },
    "0x3609": {
        "data_type": "0x000B",
        "name": "Selectable"
    },
    "0x360A": {
        "data_type": "0x000B",
        "name": "Subfolders"
    },
    "0x360C": {
        "data_type": "0x001F",
        "name": "Anr"
    },
    "0x360E": {
        "data_type": "0x000D",
        "name": "ContainerHierarchy"
    },
    "0x360F": {
        "data_type": "0x000D",
        "name": "ContainerContents"
    },
    "0x3610": {
        "data_type": "0x000D",
        "name": "FolderAssociatedContents"
    },
    "0x3613": {
        "data_type": "0x001F",
        "name": "ContainerClass"
    },
    "0x36D0": {
        "data_type": "0x0102",
        "name": "IpmAppointmentEntryId"
    },
    "0x36D1": {
        "data_type": "0x0102",
        "name": "IpmContactEntryId"
    },
    "0x36D2": {
        "data_type": "0x0102",
        "name": "IpmJournalEntryId"
    },
    "0x36D3": {
        "data_type": "0x0102",
        "name": "IpmNoteEntryId"
    },
    "0x36D4": {
        "data_type": "0x0102",
        "name": "IpmTaskEntryId"
    },
    "0x36D5": {
        "data_type": "0x0102",
        "name": "RemindersOnlineEntryId"
    },
    "0x36D7": {
        "data_type": "0x0102",
        "name": "IpmDraftsEntryId"
    },
    "0x36D8": {
        "data_type": "0x1102",
        "name": "AdditionalRenEntryIds"
    },
    "0x36D9": {
        "data_type": "0x0102",
        "name": "AdditionalRenEntryIdsEx"
    },
    "0x36DA": {
        "data_type": "0x0102",
        "name": "ExtendedFolderFlags"
    },
    "0x36E2": {
        "data_type": "0x0003",
        "name": "OrdinalMost"
    },
    "0x36E4": {
        "data_type": "0x1102",
        "name": "FreeBusyEntryIds"
    },
    "0x36E5": {
        "data_type": "0x001F",
        "name": "DefaultPostMessageClass"
    },
    "0x3701": {
        "data_type": "0x000D",
        "name": "AttachDataObject"
    },
    "0x3702": {
        "data_type": "0x0102",
        "name": "AttachEncoding"
    },
    "0x3703": {
        "data_type": "0x001F",
        "name": "AttachExtension"
    },
    "0x3704": {
        "data_type": "0x001F",
        "name": "AttachFilename"
    },
    "0x3705": {
        "data_type": "0x0003",
        "name": "AttachMethod"
    },
    "0x3707": {
        "data_type": "0x001F",
        "name": "AttachLongFilename"
    },
    "0x3708": {
        "data_type": "0x001F",
        "name": "AttachPathname"
    },
    "0x3709": {
        "data_type": "0x0102",
        "name": "AttachRendering"
    },
    "0x370A": {
        "data_type": "0x0102",
        "name": "AttachTag"
    },
    "0x370B": {
        "data_type": "0x0003",
        "name": "RenderingPosition"
    },
    "0x370C": {
        "data_type": "0x001F",
        "name": "AttachTransportName"
    },
    "0x370D": {
        "data_type": "0x001F",
        "name": "AttachLongPathname"
    },
    "0x370E": {
        "data_type": "0x001F",
        "name": "AttachMimeTag"
    },
    "0x370F": {
        "data_type": "0x0102",
        "name": "AttachAdditionalInformation"
    },
    "0x3711": {
        "data_type": "0x001F",
        "name": "AttachContentBase"
    },
    "0x3712": {
        "data_type": "0x001F",
        "name": "AttachContentId"
    },
    "0x3713": {
        "data_type": "0x001F",
        "name": "AttachContentLocation"
    },
    "0x3714": {
        "data_type": "0x0003",
        "name": "AttachFlags"
    },
    "0x3719": {
        "data_type": "0x001F",
        "name": "AttachPayloadProviderGuidString"
    },
    "0x371A": {
        "data_type": "0x001F",
        "name": "AttachPayloadClass"
    },
    "0x371B": {
        "data_type": "0x001F",
        "name": "TextAttachmentCharset"
    },
    "0x3900": {
        "data_type": "0x0003",
        "name": "DisplayType"
    },
    "0x3902": {
        "data_type": "0x0102",
        "name": "Templateid"
    },
    "0x3905": {
        "data_type": "0x0003",
        "name": "DisplayTypeEx"
    },
    "0x39FE": {
        "data_type": "0x001F",
        "name": "SmtpAddress"
    },
    "0x39FF": {
        "data_type": "0x001F",
        "name": "AddressBookDisplayNamePrintable"
    },
    "0x3A00": {
        "data_type": "0x001F",
        "name": "Account"
    },
    "0x3A02": {
        "data_type": "0x001F",
        "name": "CallbackTelephoneNumber"
    },
    "0x3A05": {
        "data_type": "0x001F",
        "name": "Generation"
    },
    "0x3A06": {
        "data_type": "0x001F",
        "name": "GivenName"
    },
    "0x3A07": {
        "data_type": "0x001F",
        "name": "GovernmentIdNumber"
    },
    "0x3A08": {
        "data_type": "0x001F",
        "name": "BusinessTelephoneNumber"
    },
    "0x3A09": {
        "data_type": "0x001F",
        "name": "HomeTelephoneNumber"
    },
    "0x3A0A": {
        "data_type": "0x001F",
        "name": "Initials"
    },
    "0x3A0B": {
        "data_type": "0x001F",
        "name": "Keyword"
    },
    "0x3A0C": {
        "data_type": "0x001F",
        "name": "Language"
    },
    "0x3A0D": {
        "data_type": "0x001F",
        "name": "Location"
    },
    "0x3A0F": {
        "data_type": "0x001F",
        "name": "MessageHandlingSystemCommonName"
    },
    "0x3A10": {
        "data_type": "0x001F",
        "name": "OrganizationalIdNumber"
    },
    "0x3A11": {
        "data_type": "0x001F",
        "name": "Surname"
    },
    "0x3A12": {
        "data_type": "0x0102",
        "name": "OriginalEntryId"
    },
    "0x3A15": {
        "data_type": "0x001F",
        "name": "PostalAddress"
    },
    "0x3A16": {
        "data_type": "0x001F",
        "name": "CompanyName"
    },
    "0x3A17": {
        "data_type": "0x001F",
        "name": "Title"
    },
    "0x3A18": {
        "data_type": "0x001F",
        "name": "DepartmentName"
    },
    "0x3A19": {
        "data_type": "0x001F",
        "name": "OfficeLocation"
    },
    "0x3A1A": {
        "data_type": "0x001F",
        "name": "PrimaryTelephoneNumber"
    },
    "0x3A1B": {
        "data_type": "0x101F",
        "name": "Business2TelephoneNumbers"
    },
    "0x3A1C": {
        "data_type": "0x001F",
        "name": "MobileTelephoneNumber"
    },
    "0x3A1D": {
        "data_type": "0x001F",
        "name": "RadioTelephoneNumber"
    },
    "0x3A1E": {
        "data_type": "0x001F",
        "name": "CarTelephoneNumber"
    },
    "0x3A1F": {
        "data_type": "0x001F",
        "name": "OtherTelephoneNumber"
    },
    "0x3A20": {
        "data_type": "0x001F",
        "name": "TransmittableDisplayName"
    },
    "0x3A21": {
        "data_type": "0x001F",
        "name": "PagerTelephoneNumber"
    },
    "0x3A22": {
        "data_type": "0x0102",
        "name": "UserCertificate"
    },
    "0x3A23": {
        "data_type": "0x001F",
        "name": "PrimaryFaxNumber"
    },
    "0x3A24": {
        "data_type": "0x001F",
        "name": "BusinessFaxNumber"
    },
    "0x3A25": {
        "data_type": "0x001F",
        "name": "HomeFaxNumber"
    },
    "0x3A26": {
        "data_type": "0x001F",
        "name": "Country"
    },
    "0x3A27": {
        "data_type": "0x001F",
        "name": "Locality"
    },
    "0x3A28": {
        "data_type": "0x001F",
        "name": "StateOrProvince"
    },
    "0x3A29": {
        "data_type": "0x001F",
        "name": "StreetAddress"
    },
    "0x3A2A": {
        "data_type": "0x001F",
        "name": "PostalCode"
    },
    "0x3A2B": {
        "data_type": "0x001F",
        "name": "PostOfficeBox"
    },
    "0x3A2C": {
        "data_type": "0x001F; PtypMultipleBinary, 0x1102",
        "name": "TelexNumber"
    },
    "0x3A2D": {
        "data_type": "0x001F",
        "name": "IsdnNumber"
    },
    "0x3A2E": {
        "data_type": "0x001F",
        "name": "AssistantTelephoneNumber"
    },
    "0x3A2F": {
        "data_type": "0x101F",
        "name": "Home2TelephoneNumbers"
    },
    "0x3A30": {
        "data_type": "0x001F",
        "name": "Assistant"
    },
    "0x3A40": {
        "data_type": "0x000B",
        "name": "SendRichInfo"
    },
    "0x3A41": {
        "data_type": "0x0040",
        "name": "WeddingAnniversary"
    },
    "0x3A42": {
        "data_type": "0x0040",
        "name": "Birthday"
    },
    "0x3A43": {
        "data_type": "0x001F",
        "name": "Hobbies"
    },
    "0x3A44": {
        "data_type": "0x001F",
        "name": "MiddleName"
    },
    "0x3A45": {
        "data_type": "0x001F",
        "name": "DisplayNamePrefix"
    },
    "0x3A46": {
        "data_type": "0x001F",
        "name": "Profession"
    },
    "0x3A47": {
        "data_type": "0x001F",
        "name": "ReferredByName"
    },
    "0x3A48": {
        "data_type": "0x001F",
        "name": "SpouseName"
    },
    "0x3A49": {
        "data_type": "0x001F",
        "name": "ComputerNetworkName"
    },
    "0x3A4A": {
        "data_type": "0x001F",
        "name": "CustomerId"
    },
    "0x3A4B": {
        "data_type": "0x001F",
        "name": "TelecommunicationsDeviceForDeafTelephoneNumber"
    },
    "0x3A4C": {
        "data_type": "0x001F",
        "name": "FtpSite"
    },
    "0x3A4D": {
        "data_type": "0x0002",
        "name": "Gender"
    },
    "0x3A4E": {
        "data_type": "0x001F",
        "name": "ManagerName"
    },
    "0x3A4F": {
        "data_type": "0x001F",
        "name": "Nickname"
    },
    "0x3A50": {
        "data_type": "0x001F",
        "name": "PersonalHomePage"
    },
    "0x3A51": {
        "data_type": "0x001F",
        "name": "BusinessHomePage"
    },
    "0x3A57": {
        "data_type": "0x001F",
        "name": "CompanyMainTelephoneNumber"
    },
    "0x3A58": {
        "data_type": "0x101F",
        "name": "ChildrensNames"
    },
    "0x3A59": {
        "data_type": "0x001F",
        "name": "HomeAddressCity"
    },
    "0x3A5A": {
        "data_type": "0x001F",
        "name": "HomeAddressCountry"
    },
    "0x3A5B": {
        "data_type": "0x001F",
        "name": "HomeAddressPostalCode"
    },
    "0x3A5C": {
        "data_type": "0x001F",
        "name": "HomeAddressStateOrProvince"
    },
    "0x3A5D": {
        "data_type": "0x001F",
        "name": "HomeAddressStreet"
    },
    "0x3A5E": {
        "data_type": "0x001F",
        "name": "HomeAddressPostOfficeBox"
    },
    "0x3A5F": {
        "data_type": "0x001F",
        "name": "OtherAddressCity"
    },
    "0x3A60": {
        "data_type": "0x001F",
        "name": "OtherAddressCountry"
    },
    "0x3A61": {
        "data_type": "0x001F",
        "name": "OtherAddressPostalCode"
    },
    "0x3A62": {
        "data_type": "0x001F",
        "name": "OtherAddressStateOrProvince"
    },
    "0x3A63": {
        "data_type": "0x001F",
        "name": "OtherAddressStreet"
    },
    "0x3A64": {
        "data_type": "0x001F",
        "name": "OtherAddressPostOfficeBox"
    },
    "0x3A70": {
        "data_type": "0x1102",
        "name": "UserX509Certificate"
    },
    "0x3A71": {
        "data_type": "0x0003",
        "name": "SendInternetEncoding"
    },
    "0x3F08": {
        "data_type": "0x0003",
        "name": "InitialDetailsPane"
    },
    "0x3FDE": {
        "data_type": "0x0003",
        "name": "InternetCodepage"
    },
    "0x3FDF": {
        "data_type": "0x0003",
        "name": "AutoResponseSuppress"
    },
    "0x3FE0": {
        "data_type": "0x0102",
        "name": "AccessControlListData"
    },
    "0x3FE3": {
        "data_type": "0x000B",
        "name": "DelegatedByRule"
    },
    "0x3FE7": {
        "data_type": "0x0003",
        "name": "ResolveMethod"
    },
    "0x3FEA": {
        "data_type": "0x000B",
        "name": "HasDeferredActionMessages"
    },
    "0x3FEB": {
        "data_type": "0x0003",
        "name": "DeferredSendNumber"
    },
    "0x3FEC": {
        "data_type": "0x0003",
        "name": "DeferredSendUnits"
    },
    "0x3FED": {
        "data_type": "0x0003",
        "name": "ExpiryNumber"
    },
    "0x3FEE": {
        "data_type": "0x0003",
        "name": "ExpiryUnits"
    },
    "0x3FEF": {
        "data_type": "0x0040",
        "name": "DeferredSendTime"
    },
    "0x3FF0": {
        "data_type": "0x0102",
        "name": "ConflictEntryId"
    },
    "0x3FF1": {
        "data_type": "0x0003",
        "name": "MessageLocaleId"
    },
    "0x3FF8": {
        "data_type": "0x001F",
        "name": "CreatorName"
    },
    "0x3FF9": {
        "data_type": "0x0102",
        "name": "CreatorEntryId"
    },
    "0x3FFA": {
        "data_type": "0x001F",
        "name": "LastModifierName"
    },
    "0x3FFB": {
        "data_type": "0x0102",
        "name": "LastModifierEntryId"
    },
    "0x3FFD": {
        "data_type": "0x0003",
        "name": "MessageCodepage"
    },
    "0x401A": {
        "data_type": "0x0003",
        "name": "SentRepresentingFlags"
    },
    "0x4029": {
        "data_type": "0x001F",
        "name": "ReadReceiptAddressType"
    },
    "0x402A": {
        "data_type": "0x001F",
        "name": "ReadReceiptEmailAddress"
    },
    "0x402B": {
        "data_type": "0x001F",
        "name": "ReadReceiptName"
    },
    "0x4076": {
        "data_type": "0x0003",
        "name": "ContentFilterSpamConfidenceLevel"
    },
    "0x4079": {
        "data_type": "0x0003",
        "name": "SenderIdStatus"
    },
    "0x4082": {
        "data_type": "0x0040",
        "name": "HierRev"
    },
    "0x4083": {
        "data_type": "0x001F",
        "name": "PurportedSenderDomain"
    },
    "0x5902": {
        "data_type": "0x0003",
        "name": "InternetMailOverrideFormat"
    },
    "0x5909": {
        "data_type": "0x0003",
        "name": "MessageEditorFormat"
    },
    "0x5D01": {
        "data_type": "0x001F",
        "name": "SenderSmtpAddress"
    },
    "0x5D02": {
        "data_type": "0x001F",
        "name": "SentRepresentingSmtpAddress"
    },
    "0x5D05": {
        "data_type": "0x001F",
        "name": "ReadReceiptSmtpAddress"
    },
    "0x5D07": {
        "data_type": "0x001F",
        "name": "ReceivedBySmtpAddress"
    },
    "0x5D08": {
        "data_type": "0x001F",
        "name": "ReceivedRepresentingSmtpAddress"
    },
    "0x5FDF": {
        "data_type": "0x0003",
        "name": "RecipientOrder"
    },
    "0x5FE1": {
        "data_type": "0x000B",
        "name": "RecipientProposed"
    },
    "0x5FE3": {
        "data_type": "0x0040",
        "name": "RecipientProposedStartTime"
    },
    "0x5FE4": {
        "data_type": "0x0040",
        "name": "RecipientProposedEndTime"
    },
    "0x5FF6": {
        "data_type": "0x001F",
        "name": "RecipientDisplayName"
    },
    "0x5FF7": {
        "data_type": "0x0102",
        "name": "RecipientEntryId"
    },
    "0x5FFB": {
        "data_type": "0x0040",
        "name": "RecipientTrackStatusTime"
    },
    "0x5FFD": {
        "data_type": "0x0003",
        "name": "RecipientFlags"
    },
    "0x5FFF": {
        "data_type": "0x0003",
        "name": "RecipientTrackStatus"
    },
    "0x6100": {
        "data_type": "0x0003",
        "name": "JunkIncludeContacts"
    },
    "0x6101": {
        "data_type": "0x0003",
        "name": "JunkThreshold"
    },
    "0x6102": {
        "data_type": "0x0003",
        "name": "JunkPermanentlyDelete"
    },
    "0x6103": {
        "data_type": "0x0003",
        "name": "JunkAddRecipientsToSafeSendersList"
    },
    "0x6107": {
        "data_type": "0x000B",
        "name": "JunkPhishingEnableLinks"
    },
    "0x64F0": {
        "data_type": "0x0102",
        "name": "MimeSkeleton"
    },
    "0x65C2": {
        "data_type": "0x0102",
        "name": "ReplyTemplateId"
    },
    "0x65E0": {
        "data_type": "0x0102",
        "name": "SourceKey"
    },
    "0x65E1": {
        "data_type": "0x0102",
        "name": "ParentSourceKey"
    },
    "0x65E2": {
        "data_type": "0x0102",
        "name": "ChangeKey"
    },
    "0x65E3": {
        "data_type": "0x0102",
        "name": "PredecessorChangeList"
    },
    "0x65E9": {
        "data_type": "0x0003",
        "name": "RuleMessageState"
    },
    "0x65EA": {
        "data_type": "0x0003",
        "name": "RuleMessageUserFlags"
    },
    "0x65EB": {
        "data_type": "0x001F",
        "name": "RuleMessageProvider"
    },
    "0x65EC": {
        "data_type": "0x001F",
        "name": "RuleMessageName"
    },
    "0x65ED": {
        "data_type": "0x0003",
        "name": "RuleMessageLevel"
    },
    "0x65EE": {
        "data_type": "0x0102",
        "name": "RuleMessageProviderData"
    },
    "0x65F3": {
        "data_type": "0x0003",
        "name": "RuleMessageSequence"
    },
    "0x6619": {
        "data_type": "0x0102",
        "name": "UserEntryId"
    },
    "0x661B": {
        "data_type": "0x0102",
        "name": "MailboxOwnerEntryId"
    },
    "0x661C": {
        "data_type": "0x001F",
        "name": "MailboxOwnerName"
    },
    "0x661D": {
        "data_type": "0x000B",
        "name": "OutOfOfficeState"
    },
    "0x6622": {
        "data_type": "0x0102",
        "name": "SchedulePlusFreeBusyEntryId"
    },
    "0x6638": {
        "data_type": "0x0102",
        "name": "SerializedReplidGuidMap"
    },
    "0x6639": {
        "data_type": "0x0003",
        "name": "Rights"
    },
    "0x663A": {
        "data_type": "0x000B",
        "name": "HasRules"
    },
    "0x663B": {
        "data_type": "0x0102",
        "name": "AddressBookEntryId"
    },
    "0x663E": {
        "data_type": "0x0003",
        "name": "HierarchyChangeNumber"
    },
    "0x6645": {
        "data_type": "0x0102",
        "name": "ClientActions"
    },
    "0x6646": {
        "data_type": "0x0102",
        "name": "DamOriginalEntryId"
    },
    "0x6647": {
        "data_type": "0x000B",
        "name": "DamBackPatched"
    },
    "0x6648": {
        "data_type": "0x0003",
        "name": "RuleError"
    },
    "0x6649": {
        "data_type": "0x0003",
        "name": "RuleActionType"
    },
    "0x664A": {
        "data_type": "0x000B",
        "name": "HasNamedProperties"
    },
    "0x6650": {
        "data_type": "0x0003",
        "name": "RuleActionNumber"
    },
    "0x6651": {
        "data_type": "0x0102",
        "name": "RuleFolderEntryId"
    },
    "0x666A": {
        "data_type": "0x0003",
        "name": "ProhibitReceiveQuota"
    },
    "0x666C": {
        "data_type": "0x000B",
        "name": "InConflict"
    },
    "0x666D": {
        "data_type": "0x0003",
        "name": "MaximumSubmitMessageSize"
    },
    "0x666E": {
        "data_type": "0x0003",
        "name": "ProhibitSendQuota"
    },
    "0x6671": {
        "data_type": "0x0014",
        "name": "MemberId"
    },
    "0x6672": {
        "data_type": "0x001F",
        "name": "MemberName"
    },
    "0x6673": {
        "data_type": "0x0003",
        "name": "MemberRights"
    },
    "0x6674": {
        "data_type": "0x0014",
        "name": "RuleId"
    },
    "0x6675": {
        "data_type": "0x0102",
        "name": "RuleIds"
    },
    "0x6676": {
        "data_type": "0x0003",
        "name": "RuleSequence"
    },
    "0x6677": {
        "data_type": "0x0003",
        "name": "RuleState"
    },
    "0x6678": {
        "data_type": "0x0003",
        "name": "RuleUserFlags"
    },
    "0x6679": {
        "data_type": "0x00FD",
        "name": "RuleCondition"
    },
    "0x6680": {
        "data_type": "0x00FE",
        "name": "RuleActions"
    },
    "0x6681": {
        "data_type": "0x001F",
        "name": "RuleProvider"
    },
    "0x6682": {
        "data_type": "0x001F",
        "name": "RuleName"
    },
    "0x6683": {
        "data_type": "0x0003",
        "name": "RuleLevel"
    },
    "0x6684": {
        "data_type": "0x0102",
        "name": "RuleProviderData"
    },
    "0x668F": {
        "data_type": "0x0040",
        "name": "DeletedOn"
    },
    "0x66A1": {
        "data_type": "0x0003",
        "name": "LocaleId"
    },
    "0x66A8": {
        "data_type": "0x0003",
        "name": "FolderFlags"
    },
    "0x66C3": {
        "data_type": "0x0003",
        "name": "CodePageId"
    },
    "0x6704": {
        "data_type": "0x000D",
        "name": "AddressBookManageDistributionList"
    },
    "0x6705": {
        "data_type": "0x0003",
        "name": "SortLocaleId"
    },
    "0x6709": {
        "data_type": "0x0040",
        "name": "LocalCommitTime"
    },
    "0x670A": {
        "data_type": "0x0040",
        "name": "LocalCommitTimeMax"
    },
    "0x670B": {
        "data_type": "0x0003",
        "name": "DeletedCountTotal"
    },
    "0x670E": {
        "data_type": "0x001F",
        "name": "FlatUrlName"
    },
    "0x6740": {
        "data_type": "0x00FB",
        "name": "SentMailSvrEID"
    },
    "0x6741": {
        "data_type": "0x00FB",
        "name": "DeferredActionMessageOriginalEntryId"
    },
    "0x6748": {
        "data_type": "0x0014",
        "name": "FolderId"
    },
    "0x6749": {
        "data_type": "0x0014",
        "name": "ParentFolderId"
    },
    "0x674A": {
        "data_type": "0x0014",
        "name": "Mid"
    },
    "0x674D": {
        "data_type": "0x0014",
        "name": "InstID"
    },
    "0x674E": {
        "data_type": "0x0003",
        "name": "InstanceNum"
    },
    "0x674F": {
        "data_type": "0x0014",
        "name": "AddressBookMessageId"
    },
    "0x67A4": {
        "data_type": "0x0014",
        "name": "ChangeNumber"
    },
    "0x67AA": {
        "data_type": "0x000B",
        "name": "Associated"
    },
    "0x6800": {
        "data_type": "0x001F",
        "name": "OfflineAddressBookName"
    },
    "0x6801": {
        "data_type": "0x0003",
        "name": "VoiceMessageDuration"
    },
    "0x6802": {
        "data_type": "0x001F",
        "name": "SenderTelephoneNumber"
    },
    "0x6803": {
        "data_type": "0x001F",
        "name": "VoiceMessageSenderName"
    },
    "0x6804": {
        "data_type": "0x001E",
        "name": "OfflineAddressBookDistinguishedName"
    },
    "0x6805": {
        "data_type": "0x001F",
        "name": "VoiceMessageAttachmentOrder"
    },
    "0x6806": {
        "data_type": "0x001F",
        "name": "CallId"
    },
    "0x6820": {
        "data_type": "0x001F",
        "name": "ReportingMessageTransferAgent"
    },
    "0x6834": {
        "data_type": "0x0003",
        "name": "SearchFolderLastUsed"
    },
    "0x683A": {
        "data_type": "0x0003",
        "name": "SearchFolderExpiration"
    },
    "0x6841": {
        "data_type": "0x0003",
        "name": "SearchFolderTemplateId"
    },
    "0x6842": {
        "data_type": "0x0102",
        "name": "WlinkGroupHeaderID"
    },
    "0x6843": {
        "data_type": "0x000B",
        "name": "ScheduleInfoDontMailDelegates"
    },
    "0x6844": {
        "data_type": "0x0102",
        "name": "SearchFolderRecreateInfo"
    },
    "0x6845": {
        "data_type": "0x0102",
        "name": "SearchFolderDefinition"
    },
    "0x6846": {
        "data_type": "0x0003",
        "name": "SearchFolderStorageType"
    },
    "0x6847": {
        "data_type": "0x0003",
        "name": "WlinkSaveStamp"
    },
    "0x6848": {
        "data_type": "0x0003",
        "name": "SearchFolderEfpFlags"
    },
    "0x6849": {
        "data_type": "0x0003",
        "name": "WlinkType"
    },
    "0x684A": {
        "data_type": "0x0003",
        "name": "WlinkFlags"
    },
    "0x684B": {
        "data_type": "0x0102",
        "name": "WlinkOrdinal"
    },
    "0x684C": {
        "data_type": "0x0102",
        "name": "WlinkEntryId"
    },
    "0x684D": {
        "data_type": "0x0102",
        "name": "WlinkRecordKey"
    },
    "0x684E": {
        "data_type": "0x0102",
        "name": "WlinkStoreEntryId"
    },
    "0x684F": {
        "data_type": "0x0102",
        "name": "WlinkFolderType"
    },
    "0x6850": {
        "data_type": "0x0102",
        "name": "WlinkGroupClsid"
    },
    "0x6851": {
        "data_type": "0x001F",
        "name": "WlinkGroupName"
    },
    "0x6852": {
        "data_type": "0x0003",
        "name": "WlinkSection"
    },
    "0x6853": {
        "data_type": "0x0003",
        "name": "WlinkCalendarColor"
    },
    "0x6854": {
        "data_type": "0x0102",
        "name": "WlinkAddressBookEID"
    },
    "0x6855": {
        "data_type": "0x1003",
        "name": "ScheduleInfoMonthsAway"
    },
    "0x6856": {
        "data_type": "0x1102",
        "name": "ScheduleInfoFreeBusyAway"
    },
    "0x6868": {
        "data_type": "0x0040",
        "name": "FreeBusyRangeTimestamp"
    },
    "0x6869": {
        "data_type": "0x0003",
        "name": "FreeBusyCountMonths"
    },
    "0x686A": {
        "data_type": "0x0102",
        "name": "ScheduleInfoAppointmentTombstone"
    },
    "0x686B": {
        "data_type": "0x1003",
        "name": "DelegateFlags"
    },
    "0x686C": {
        "data_type": "0x0102",
        "name": "ScheduleInfoFreeBusy"
    },
    "0x686D": {
        "data_type": "0x000B",
        "name": "ScheduleInfoAutoAcceptAppointments"
    },
    "0x686E": {
        "data_type": "0x000B",
        "name": "ScheduleInfoDisallowRecurringAppts"
    },
    "0x686F": {
        "data_type": "0x000B",
        "name": "ScheduleInfoDisallowOverlappingAppts"
    },
    "0x6890": {
        "data_type": "0x0102",
        "name": "WlinkClientID"
    },
    "0x6891": {
        "data_type": "0x0102",
        "name": "WlinkAddressBookStoreEID"
    },
    "0x6892": {
        "data_type": "0x0003",
        "name": "WlinkROGroupType"
    },
    "0x7001": {
        "data_type": "0x0102",
        "name": "ViewDescriptorBinary"
    },
    "0x7002": {
        "data_type": "0x001F",
        "name": "ViewDescriptorStrings"
    },
    "0x7006": {
        "data_type": "0x001F",
        "name": "ViewDescriptorName"
    },
    "0x7007": {
        "data_type": "0x0003",
        "name": "ViewDescriptorVersion"
    },
    "0x7C06": {
        "data_type": "0x0003",
        "name": "RoamingDatatypes"
    },
    "0x7C07": {
        "data_type": "0x0102",
        "name": "RoamingDictionary"
    },
    "0x7C08": {
        "data_type": "0x0102",
        "name": "RoamingXmlStream"
    },
    "0x7C24": {
        "data_type": "0x000B",
        "name": "OscSyncEnabled"
    },
    "0x7D01": {
        "data_type": "0x000B",
        "name": "Processed"
    },
    "0x7FF9": {
        "data_type": "0x0040",
        "name": "ExceptionReplaceTime"
    },
    "0x7FFA": {
        "data_type": "0x0003",
        "name": "AttachmentLinkId"
    },
    "0x7FFB": {
        "data_type": "0x0040",
        "name": "ExceptionStartTime"
    },
    "0x7FFC": {
        "data_type": "0x0040",
        "name": "ExceptionEndTime"
    },
    "0x7FFD": {
        "data_type": "0x0003",
        "name": "AttachmentFlags"
    },
    "0x7FFE": {
        "data_type": "0x000B",
        "name": "AttachmentHidden"
    },
    "0x7FFF": {
        "data_type": "0x000B",
        "name": "AttachmentContactPhoto"
    },
    "0x8004": {
        "data_type": "0x001F",
        "name": "AddressBookFolderPathname"
    },
    "0x8005": {
        "data_type": "0x001F",
        "name": "AddressBookManagerDistinguishedName"
    },
    "0x8006": {
        "data_type": "0x001E",
        "name": "AddressBookHomeMessageDatabase"
    },
    "0x8008": {
        "data_type": "0x001E",
        "name": "AddressBookIsMemberOfDistributionList"
    },
    "0x8009": {
        "data_type": "0x000D",
        "name": "AddressBookMember"
    },
    "0x800C": {
        "data_type": "0x000D",
        "name": "AddressBookOwner"
    },
    "0x800E": {
        "data_type": "0x000D",
        "name": "AddressBookReports"
    },
    "0x800F": {
        "data_type": "0x101F",
        "name": "AddressBookProxyAddresses"
    },
    "0x8011": {
        "data_type": "0x001F",
        "name": "AddressBookTargetAddress"
    },
    "0x8015": {
        "data_type": "0x000D",
        "name": "AddressBookPublicDelegates"
    },
    "0x8024": {
        "data_type": "0x000D",
        "name": "AddressBookOwnerBackLink"
    },
    "0x802D": {
        "data_type": "0x001F",
        "name": "AddressBookExtensionAttribute1"
    },
    "0x802E": {
        "data_type": "0x001F",
        "name": "AddressBookExtensionAttribute2"
    },
    "0x802F": {
        "data_type": "0x001F",
        "name": "AddressBookExtensionAttribute3"
    },
    "0x8030": {
        "data_type": "0x001F",
        "name": "AddressBookExtensionAttribute4"
    },
    "0x8031": {
        "data_type": "0x001F",
        "name": "AddressBookExtensionAttribute5"
    },
    "0x8032": {
        "data_type": "0x001F",
        "name": "AddressBookExtensionAttribute6"
    },
    "0x8033": {
        "data_type": "0x001F",
        "name": "AddressBookExtensionAttribute7"
    },
    "0x8034": {
        "data_type": "0x001F",
        "name": "AddressBookExtensionAttribute8"
    },
    "0x8035": {
        "data_type": "0x001F",
        "name": "AddressBookExtensionAttribute9"
    },
    "0x8036": {
        "data_type": "0x001F",
        "name": "AddressBookExtensionAttribute10"
    },
    "0x803C": {
        "data_type": "0x001F",
        "name": "AddressBookObjectDistinguishedName"
    },
    "0x806A": {
        "data_type": "0x0003",
        "name": "AddressBookDeliveryContentLength"
    },
    "0x8073": {
        "data_type": "0x000D",
        "name": "AddressBookDistributionListMemberSubmitAccepted"
    },
    "0x8170": {
        "data_type": "0x101F",
        "name": "AddressBookNetworkAddress"
    },
    "0x8C57": {
        "data_type": "0x001F",
        "name": "AddressBookExtensionAttribute11"
    },
    "0x8C58": {
        "data_type": "0x001F",
        "name": "AddressBookExtensionAttribute12"
    },
    "0x8C59": {
        "data_type": "0x001F",
        "name": "AddressBookExtensionAttribute13"
    },
    "0x8C60": {
        "data_type": "0x001F",
        "name": "AddressBookExtensionAttribute14"
    },
    "0x8C61": {
        "data_type": "0x001F",
        "name": "AddressBookExtensionAttribute15"
    },
    "0x8C6A": {
        "data_type": "0x1102",
        "name": "AddressBookX509Certificate"
    },
    "0x8C6D": {
        "data_type": "0x0102",
        "name": "AddressBookObjectGuid"
    },
    "0x8C8E": {
        "data_type": "0x001F",
        "name": "AddressBookPhoneticGivenName"
    },
    "0x8C8F": {
        "data_type": "0x001F",
        "name": "AddressBookPhoneticSurname"
    },
    "0x8C90": {
        "data_type": "0x001F",
        "name": "AddressBookPhoneticDepartmentName"
    },
    "0x8C91": {
        "data_type": "0x001F",
        "name": "AddressBookPhoneticCompanyName"
    },
    "0x8C92": {
        "data_type": "0x001F",
        "name": "AddressBookPhoneticDisplayName"
    },
    "0x8C93": {
        "data_type": "0x0003",
        "name": "AddressBookDisplayTypeExtended"
    },
    "0x8C94": {
        "data_type": "0x000D",
        "name": "AddressBookHierarchicalShowInDepartments"
    },
    "0x8C96": {
        "data_type": "0x101F",
        "name": "AddressBookRoomContainers"
    },
    "0x8C97": {
        "data_type": "0x000D",
        "name": "AddressBookHierarchicalDepartmentMembers"
    },
    "0x8C98": {
        "data_type": "0x001E",
        "name": "AddressBookHierarchicalRootDepartment"
    },
    "0x8C99": {
        "data_type": "0x000D",
        "name": "AddressBookHierarchicalParentDepartment"
    },
    "0x8C9A": {
        "data_type": "0x000D",
        "name": "AddressBookHierarchicalChildDepartments"
    },
    "0x8C9E": {
        "data_type": "0x0102",
        "name": "ThumbnailPhoto"
    },
    "0x8CA0": {
        "data_type": "0x0003",
        "name": "AddressBookSeniorityIndex"
    },
    "0x8CA8": {
        "data_type": "0x001F",
        "name": "AddressBookOrganizationalUnitRootDistinguishedName"
    },
    "0x8CAC": {
        "data_type": "0x101F",
        "name": "AddressBookSenderHintTranslations"
    },
    "0x8CB5": {
        "data_type": "0x000B",
        "name": "AddressBookModerationEnabled"
    },
    "0x8CC2": {
        "data_type": "0x0102",
        "name": "SpokenName"
    },
    "0x8CD8": {
        "data_type": "0x000D",
        "name": "AddressBookAuthorizedSenders"
    },
    "0x8CD9": {
        "data_type": "0x000D",
        "name": "AddressBookUnauthorizedSenders"
    },
    "0x8CDA": {
        "data_type": "0x000D",
        "name": "AddressBookDistributionListMemberSubmitRejected"
    },
    "0x8CDB": {
        "data_type": "0x000D",
        "name": "AddressBookDistributionListRejectMessagesFromDLMembers"
    },
    "0x8CDD": {
        "data_type": "0x000B",
        "name": "AddressBookHierarchicalIsHierarchicalGroup"
    },
    "0x8CE2": {
        "data_type": "0x0003",
        "name": "AddressBookDistributionListMemberCount"
    },
    "0x8CE3": {
        "data_type": "0x0003",
        "name": "AddressBookDistributionListExternalMemberCount"
    },
    "0xFFFB": {
        "data_type": "0x000B",
        "name": "AddressBookIsMaster"
    },
    "0xFFFC": {
        "data_type": "0x0102",
        "name": "AddressBookParentEntryId"
    },
    "0xFFFD": {
        "data_type": "0x0003",
        "name": "AddressBookContainerId"
    }
}

''' HELPER FUNCTION '''


def recursive_convert_to_unicode(replace_to_utf):
    """Converts object into UTF-8 characters
    ignores errors
    Args:
        replace_to_utf (object): any object

    Returns:
        object converted to UTF-8
    """
    try:
        if isinstance(replace_to_utf, dict):
            return {recursive_convert_to_unicode(k): recursive_convert_to_unicode(v) for k, v in replace_to_utf.items()}
        if isinstance(replace_to_utf, list):
            return [recursive_convert_to_unicode(i) for i in replace_to_utf if i]
        if isinstance(replace_to_utf, str):
            return unicode(replace_to_utf, encoding='utf-8', errors='ignore')
        if not replace_to_utf:
            return replace_to_utf
        return replace_to_utf
    except TypeError:
        return replace_to_utf


TOP_LEVEL_HEADER_SIZE = 32
RECIPIENT_HEADER_SIZE = 8
ATTACHMENT_HEADER_SIZE = 8
EMBEDDED_MSG_HEADER_SIZE = 24
CONTROL_CHARS = re.compile(r'[\n\r\t]')


class Message(object):
    """
     Class to store Message properties
    """

    def __init__(self, directory_entries, parent_directory_path=None):

        if parent_directory_path is None:
            parent_directory_path = []

        self._streams = self._process_directory_entries(directory_entries)
        self.embedded_messages = []  # type: list
        self._data_model = DataModel()
        self._parent_directory_path = parent_directory_path
        self._nested_attachments_depth = 0
        self.properties = self._get_properties()
        self.attachments = self._get_attachments()
        self.recipients = self._get_recipients()

        self._set_properties()
        self._set_attachments()
        self._set_recipients()

    def _get_attachments_names(self):
        names = []
        for attachment in self.attachments:
            names.append(attachment.DisplayName)

        return names

    def get_all_attachments(self):
        attachments = self.attachments

        for embedded_message in self.embedded_messages:
            attachments.extend(embedded_message.get_all_attachments())

        return attachments

    def as_dict(self, max_depth):
        if max_depth == 0:
            return None

        def join(arr):
            if isinstance(arr, list):
                arr = [item for item in arr if item is not None]
                return ",".join(arr)

            return ""

        cc = None
        if self.cc is not None:
            cc = join([extract_address(cc) for cc in self.cc])  # noqa: F812

        bcc = None
        if self.bcc is not None:
            bcc = join([extract_address(bcc) for bcc in self.bcc])  # noqa

        recipients = None
        if self.to is not None:
            recipients = join([extract_address(recipient.EmailAddress) for recipient in self.recipients])  # noqa

        sender = None
        if self.sender is not None:
            sender = join([extract_address(sender) for sender in self.sender])  # noqa

        html = self.html
        if not html:
            html = self.body

        message_dict = {
            'Attachments': join(self._get_attachments_names()),
            'CC': cc,
            'BCC': bcc,
            'To': recipients,
            'From': sender,
            'Subject': self.subject,
            'Text': self.body,
            'HTML': html,
            'Headers': str(self.header) if self.header is not None else None,
            'HeadersMap': self.header_dict,
            'Depth': MAX_DEPTH_CONST - max_depth
        }

        return message_dict

    def get_attached_emails_hierarchy(self, max_depth):
        if max_depth == 0:
            return []

        attached_emails = []
        for embedded_message in self.embedded_messages:
            attached_emails.append(embedded_message.as_dict(max_depth))
            attached_emails.extend(embedded_message.get_attached_emails_hierarchy(max_depth - 1))

        return attached_emails

    def _set_property_stream_info(self, ole_file, header_size):
        property_dir_entry = ole_file.openstream('__properties_version1.0')
        version_stream_data = property_dir_entry.read()

        if not version_stream_data:
            raise Exception("Invalid MSG file provided, 'properties_version1.0' stream data is empty.")

        if version_stream_data:

            if header_size >= EMBEDDED_MSG_HEADER_SIZE:

                properties_metadata = unpack('8sIIII', version_stream_data[:24])
                if not properties_metadata or not len(properties_metadata) >= 5:
                    raise Exception("'properties_version1.0' stream data is corrupted.")
                self.next_recipient_id = properties_metadata[1]
                self.next_attachment_id = properties_metadata[2]
                self.recipient_count = properties_metadata[3]
                self.attachment_count = properties_metadata[4]

            if (len(version_stream_data) - header_size) % 16 != 0:
                raise Exception('Property Stream size less header is not exactly divisible by 16')

            self.property_entries_count = (len(version_stream_data) - header_size) / 16

    @staticmethod
    def _process_directory_entries(directory_entries):

        streams = {
            "properties": {},
            "recipients": {},
            "attachments": {}
        }  # type: dict
        for name, stream in directory_entries.iteritems():
            # collect properties
            if "__substg1.0_" in name:
                streams["properties"][name] = stream

            # collect attachments
            elif "__attach_" in name:
                streams["attachments"][name] = stream.kids

            # collect recipients
            elif "__recip_" in name:
                streams["recipients"][name] = stream.kids

            # unknown stream name
            else:
                continue

        return streams

    def _get_properties(self):

        directory_entries = self._streams.get("properties")
        directory_name_filter = "__substg1.0_"
        property_entries = {}
        for directory_name, directory_entry in directory_entries.iteritems():

            if directory_name_filter not in directory_name:
                continue

            if not directory_entry:
                continue

            if isinstance(directory_entry, list):
                directory_values = {}  # type: dict
                for property_entry in directory_entry:
                    property_data = self._get_property_data(directory_name, property_entry, is_list=True)
                    if property_data:
                        directory_values.update(property_data)

                property_entries[directory_name] = directory_values
            else:
                property_data = self._get_property_data(directory_name, directory_entry)
                if property_data:
                    property_entries.update(property_data)
        return property_entries

    def _get_recipients(self):

        directory_entries = self._streams.get("recipients")
        directory_name_filter = "__recip_version1.0_"
        recipient_entries = {}
        for directory_name, directory_entry in directory_entries.iteritems():

            if directory_name_filter not in directory_name:
                continue

            if not directory_entry:
                continue

            if isinstance(directory_entry, list):
                directory_values = {}  # type: dict
                for property_entry in directory_entry:
                    property_data = self._get_property_data(directory_name, property_entry, is_list=True)
                    if property_data:
                        directory_values.update(property_data)

                recipient_address = directory_values.get(
                    'EmailAddress', directory_values.get('SmtpAddress', directory_name)
                )
                recipient_entries[recipient_address] = directory_values
            else:
                property_data = self._get_property_data(directory_name, directory_entry)
                if property_data:
                    recipient_entries.update(property_data)
        return recipient_entries

    def _get_attachments(self):
        directory_entries = self._streams.get("attachments")
        directory_name_filter = "__attach_version1.0_"
        attachment_entries = {}
        for directory_name, directory_entry in directory_entries.iteritems():
            if directory_name_filter not in directory_name:
                continue

            if not directory_entry:
                continue

            if isinstance(directory_entry, list):
                directory_values = {}
                for property_entry in directory_entry:

                    kids = property_entry.kids
                    if kids:
                        embedded_message = Message(
                            property_entry.kids_dict,
                            self._parent_directory_path + [directory_name, property_entry.name]
                        )

                        directory_values["EmbeddedMessage"] = {
                            "properties": embedded_message.properties,
                            "recipients": embedded_message.recipients,
                            "attachments": embedded_message.attachments
                        }
                        self.embedded_messages.append(embedded_message)

                    property_data = self._get_property_data(directory_name, property_entry, is_list=True)
                    if property_data:
                        directory_values.update(property_data)

                attachment_entries[directory_name] = directory_values

            else:
                property_data = self._get_property_data(directory_name, directory_entry)
                if property_data:
                    attachment_entries.update(property_data)
        return attachment_entries

    def _get_property_data(self, directory_name, directory_entry, is_list=False):
        directory_entry_name = directory_entry.name
        if is_list:
            stream_name = [directory_name, directory_entry_name]
        else:
            stream_name = [directory_entry_name]

        if self._parent_directory_path:
            stream_name = self._parent_directory_path + stream_name

        ole_file = directory_entry.olefile
        property_details = self._get_canonical_property_name(directory_entry_name)
        if not property_details:
            return None

        property_name = property_details.get("name")
        property_type = property_details.get("data_type")
        if not property_type:
            return None

        try:
            raw_content = ole_file.openstream(stream_name).read()
        except IOError:
            raw_content = None
        property_value = self._data_model.get_value(raw_content, data_type=property_type)
        if property_value:
            property_detail = {property_name: property_value}
        else:
            property_detail = None  # type: ignore

        return property_detail

    @staticmethod
    def _get_canonical_property_name(dir_entry_name):
        if not dir_entry_name:
            return None

        if "__substg1.0_" in dir_entry_name:
            name = dir_entry_name.replace("__substg1.0_", "")
            prop_name_id = "0x" + name[0:4]
            prop_details = PROPS_ID_MAP.get(prop_name_id)
            return prop_details

        return None

    def _set_properties(self):
        property_values = self.properties

        # setting generally required properties to easily access using MsOxMessage instance.
        self.subject = property_values.get("Subject")

        header = property_values.get("TransportMessageHeaders")
        self.header = parse_email_headers(header, True)
        self.header_dict = parse_email_headers(header) or {}

        self.created_date = property_values.get("CreationTime")
        self.received_date = property_values.get("ReceiptTime")

        sent_date = property_values.get("DeliverTime")
        if not sent_date:
            sent_date = self.header_dict.get("Date")
        self.sent_date = sent_date

        sender_address = self.header_dict.get("From")
        if not sender_address:
            sender_address = property_values.get("SenderRepresentingSmtpAddress")
        self.sender = sender_address

        reply_to_address = self.header_dict.get("Reply-To")
        if not reply_to_address:
            reply_to_address = property_values.get("ReplyRecipientNames")
        self.reply_to = reply_to_address

        self.message_id = property_values.get("InternetMessageId")

        to_address = self.header_dict.get("To")
        if not to_address:
            to_address = property_values.get("ReceivedRepresentingSmtpAddress")
            if not to_address:
                to_address = property_values.get("DisplayTo")

        self.to = to_address
        to_smpt_address = property_values.get("ReceivedRepresentingSmtpAddress")
        if not to_smpt_address:
            to_smpt_address = [value for key, value in self.recipients.iteritems()]
        self.to_address = to_smpt_address

        cc_address = self.header_dict.get("CC")
        # if cc_address:
        #     cc_address = [CONTROL_CHARS.sub(" ", cc_add) for cc_add in cc_address.split(",")]
        self.cc = cc_address

        bcc_address = self.header_dict.get("BCC")
        self.bcc = bcc_address

        # prefer HTMl over plain text
        self.html = property_values.get("Html")
        self.body = property_values.get("Body")

        if not self.body and "RtfCompressed" in property_values:
            try:
                import compressed_rtf
            except ImportError:
                compressed_rtf = None
            if compressed_rtf:
                compressed_rtf_body = property_values['RtfCompressed']
                self.body = compressed_rtf.decompress(compressed_rtf_body)

    def _set_recipients(self):
        recipients = self.recipients
        self.recipients = []
        for recipient_name, recipient in recipients.items():

            if self.to and recipient_name in self.to:
                recipient["RecipientType"] = "TO"

            if self.cc and recipient_name in self.cc:
                recipient["RecipientType"] = "CC"

            if self.bcc and recipient_name in self.bcc:
                recipient["RecipientType"] = "BCC"

            if self.reply_to and recipient_name in self.reply_to:
                recipient["RecipientType"] = "ReplyTo"

            self.recipients.append(Recipient(recipient))

    def _set_attachments(self):
        attachments = self.attachments
        self.attachments = [Attachment(attach) for attach in attachments.values()]

    def __repr__(self):
        return u'Message [%s]' % self.properties.get('InternetMessageId', self.properties.get("Subject"))


class Recipient(object):
    """
     class to store recipient attributes
    """

    def __init__(self, recipients_properties):
        self.AddressType = recipients_properties.get("AddressType")
        self.Account = recipients_properties.get("Account")
        self.EmailAddress = recipients_properties.get("SmtpAddress")
        self.DisplayName = recipients_properties.get("DisplayName")
        self.ObjectType = recipients_properties.get("ObjectType")
        self.RecipientType = recipients_properties.get("RecipientType")

    def __repr__(self):
        return '%s (%s)' % (self.DisplayName, self.EmailAddress)


class Attachment(object):
    """
     class to store attachment attributes
    """

    def __init__(self, attachment_properties):

        self.DisplayName = attachment_properties.get("DisplayName")
        self.AttachEncoding = attachment_properties.get("AttachEncoding")
        self.AttachContentId = attachment_properties.get("AttachContentId")
        self.AttachMethod = attachment_properties.get("AttachMethod")
        self.AttachmentSize = format_size(attachment_properties.get("AttachmentSize"))
        self.AttachFilename = attachment_properties.get("AttachFilename")
        self.AttachLongFilename = attachment_properties.get("AttachLongFilename")
        if self.AttachLongFilename:
            self.Filename = self.AttachLongFilename
        else:
            self.Filename = self.AttachFilename
        if self.Filename:
            self.Filename = os.path.basename(self.Filename)
        else:
            self.Filename = '[NoFilename_Method%s]' % self.AttachMethod
        self.data = attachment_properties.get("AttachDataObject")
        self.AttachMimeTag = attachment_properties.get("AttachMimeTag", "application/octet-stream")
        self.AttachExtension = attachment_properties.get("AttachExtension")

    def __repr__(self):
        return '%s (%s / %s)' % (self.Filename, self.AttachmentSize, len(self.data or []))


class MsOxMessage(object):
    """
     Base class for Microsoft Message Object
    """

    def __init__(self, msg_file_path):
        self.msg_file_path = msg_file_path
        self.include_attachment_data = False

        if not self.is_valid_msg_file():
            raise Exception("Invalid file provided, please provide valid Microsoft Outlook MSG file.")

        ole_file = None
        try:
            ole_file = OleFileIO(msg_file_path)

            # process directory entries
            ole_root = ole_file.root
            kids_dict = ole_root.kids_dict

            self._message = Message(kids_dict)

        finally:
            if ole_file is not None:
                ole_file.close()

    def as_dict(self, max_depth):
        return self._message.as_dict(max_depth)

    def get_email_mime_content(self):
        email_obj = EmailFormatter(self)
        return email_obj.build_email()

    def save_email_file(self, file_path):
        email_obj = EmailFormatter(self)
        email_obj.save_file(file_path)
        return True

    def get_attached_emails_hierarchy(self, max_depth):
        return self._message.get_attached_emails_hierarchy(max_depth)

    def is_valid_msg_file(self):
        if not os.path.exists(self.msg_file_path):
            return False

        if not isOleFile(self.msg_file_path):
            return False

        return True

    def get_all_attachments(self):
        return self._message.get_all_attachments()


def format_size(num, suffix='B'):
    if not num:
        return "unknown"
    for unit in ['', 'Ki', 'Mi', 'Gi', 'Ti', 'Pi', 'Ei', 'Zi']:
        if abs(num) < 1024.0:
            return "%3.1f%s%s" % (num, unit, suffix)
        num /= 1024.0
    return "%.1f%s%s" % (num, 'Yi', suffix)


def parse_email_headers(header, raw=False):
    if not header:
        return None

    headers = email.message_from_string(header)
    if raw:
        return headers

    email_address_headers = {  # type: ignore
        "To": [],
        "From": [],
        "CC": [],
        "BCC": [],
        "Reply-To": [],
    }

    for addr in email_address_headers.keys():
        for (name, email_address) in email.utils.getaddresses(headers.get_all(addr, [])):
            email_address_headers[addr].append("{} <{}>".format(name, email_address))

    parsed_headers = dict(headers)
    parsed_headers.update(email_address_headers)

    return parsed_headers


########################################################################################################################
ENCODINGS_TYPES = set(['utf-8', 'iso8859-1'])
REGEX_EMAIL = r"\b[a-zA-Z0-9_.+-]+@[a-zA-Z0-9-]+\.[a-zA-Z0-9-.]+\b"


def extract_address(s):
    if type(s) not in [str, unicode]:
        return s
    res = re.findall(REGEX_EMAIL, s)
    if res:
        return ', '.join(res)
    else:
        return s


def extract_address_eml(eml, s):
    addresses = getaddresses(eml.get_all(s, []))
    if addresses:
        res = [item[1] for item in addresses]
        return ', '.join(res)
    else:
        return ''


def data_to_md(email_data, email_file_name=None, parent_email_file=None, print_only_headers=False):
    email_data = recursive_convert_to_unicode(email_data)
    email_file_name = recursive_convert_to_unicode(email_file_name)
    parent_email_file = recursive_convert_to_unicode(parent_email_file)

    md = u"### Results:\n"
    if email_file_name:
        md = u"### {}\n".format(email_file_name)

    if print_only_headers:
        return tableToMarkdown("Email Headers: " + email_file_name, email_data.get('HeadersMap'))

    if parent_email_file:
        md += u"### Containing email: {}\n".format(parent_email_file)

    md += u"* {0}:\t{1}\n".format('From', email_data.get('From') or "")
    md += u"* {0}:\t{1}\n".format('To', email_data.get('To') or "")
    md += u"* {0}:\t{1}\n".format('CC', email_data.get('CC') or "")
    md += u"* {0}:\t{1}\n".format('Subject', email_data.get('Subject') or "")
    if 'Text' in email_data:
        md += u"* {0}:\t{1}\n".format('Body/Text', email_data['Text'] or "")
    if 'HTML' in email_data:
        md += u"* {0}:\t{1}\n".format('Body/HTML', email_data['HTML'] or "")

    md += u"* {0}:\t{1}\n".format('Attachments', email_data.get('Attachments') or "")
    md += u"\n\n" + tableToMarkdown("Headers", email_data['HeadersMap'])
    return md


def save_attachments(attachments, root_email_file_name, max_depth):
    attached_emls = []
    for attachment in attachments:
        if attachment.data is not None:
            display_name = attachment.DisplayName if attachment.DisplayName else attachment.AttachFilename
            demisto.results(fileResult(display_name, attachment.data))

            if max_depth > 0 and display_name.lower().endswith(".eml"):
                tf = tempfile.NamedTemporaryFile(delete=False)

                try:
                    tf.write(attachment.data)
                    tf.close()

                    inner_eml, attached_inner_emails = handle_eml(tf.name, file_name=root_email_file_name,
                                                                  max_depth=max_depth)
                    return_outputs(readable_output=data_to_md(inner_eml, attachment.DisplayName, root_email_file_name),
                                   outputs=None)
                    attached_emls.append(inner_eml)
                    attached_emls.extend(attached_inner_emails)
                finally:
                    os.remove(tf.name)

    return attached_emls


def get_utf_string(text, field):
    if text is None:
        text = ''

    try:
        utf_string = text.encode('utf-8')
    except Exception as ex:
        utf_string = text.decode('utf-8', 'ignore').encode('utf-8')
        temp = demisto.uniqueFile()

        with open(demisto.investigation()['id'] + '_' + temp, 'wb') as f:
            f.write(text)

        demisto.results({
            'Contents': str(ex) + '\n\nOpen HEX viewer to review.',
            'ContentsFormat': formats['text'],
            'Type': entryTypes['file'],
            'File': field,
            'FileID': temp
        })

    return utf_string


def convert_to_unicode(s):
    global ENCODINGS_TYPES
    try:
        res = ''  # utf encoded result
        for decoded_s, encoding in decode_header(s):  # return a list of pairs(decoded, charset)
            if encoding:
                res += decoded_s.decode(encoding).encode('utf-8')
                ENCODINGS_TYPES.add(encoding)
            else:
                res += decoded_s
        return res.strip()
    except Exception:
        for file_data in ENCODINGS_TYPES:
            try:
                s = s.decode(file_data).encode('utf-8').strip()
                break
            except:  # noqa: E722
                pass

    return s


def handle_msg(file_path, file_name, parse_only_headers=False, max_depth=3):
    if max_depth == 0:
        return None, []

    msg = MsOxMessage(file_path)
    if not msg:
        raise Exception("Could not parse msg file!")

    email_data = msg.as_dict(max_depth)

    if parse_only_headers:
        return {"HeadersMap": email_data.get("HeadersMap")}, []

    attached_emails_emls = save_attachments(msg.get_all_attachments(), file_name, max_depth - 1)
    # add eml attached emails

    attached_emails_msg = msg.get_attached_emails_hierarchy(max_depth - 1)
    for attached_email in attached_emails_msg:
        return_outputs(readable_output=data_to_md(attached_email, None, file_name), outputs=None)

    return email_data, attached_emails_emls + attached_emails_msg


def unfold(s):
    r"""
    Remove folding whitespace from a string by converting line breaks (and any
    whitespace adjacent to line breaks) to a single space and removing leading
    & trailing whitespace.
    From: https://github.com/jwodder/headerparser/blob/master/headerparser/types.py#L39
    unfold('This is a \n folded string.\n')
    'This is a folded string.'
    :param string s: a string to unfold
    :rtype: string
    """
    return re.sub(r'[ \t]*[\r\n][ \t\r\n]*', ' ', s).strip(' ')


def handle_eml(file_path, b64=False, file_name=None, parse_only_headers=False, max_depth=3):
    global ENCODINGS_TYPES

    if max_depth == 0:
        return None, []

    with open(file_path, 'rb') as emlFile:

        file_data = emlFile.read()
        if b64:
            file_data = b64decode(file_data)

        parser = HeaderParser()
        headers = parser.parsestr(file_data)

        header_list = []
        headers_map = {}  # type: dict
        for item in headers.items():
            value = unfold(convert_to_unicode(item[1]))
            item_dict = {
                "name": item[0],
                "value": value
            }

            # old way to map headers
            header_list.append(item_dict)

            # new way to map headers - dictionary
            if item[0] in headers_map:
                # in case there is already such header
                # then add that header value to value array
                if not isinstance(headers_map[item[0]], list):
                    # convert the existing value to array
                    headers_map[item[0]] = [headers_map[item[0]]]

                # add the new value to the value array
                headers_map[item[0]].append(value)
            else:
                headers_map[item[0]] = value

        eml = message_from_string(file_data)
        if not eml:
            raise Exception("Could not parse eml file!")

        if parse_only_headers:
            return {"HeadersMap": headers_map}, []

        html = ''
        text = ''
        attachment_names = []

        attached_emails = []
        parts = [eml]

        while parts:
            part = parts.pop()
            if (part.is_multipart() or part.get_content_type().startswith('multipart')) \
                    and "attachment" not in part.get("Content-Disposition", ""):
                parts += part.get_payload()

            elif part.get_filename() or "attachment" in part.get("Content-Disposition", ""):

                attachment_file_name = convert_to_unicode(part.get_filename())
                if attachment_file_name is None and part.get('filename'):
                    attachment_file_name = os.path.normpath(part.get('filename'))
                    if os.path.isabs(attachment_file_name):
                        attachment_file_name = os.path.basename(attachment_file_name)

                if "message/rfc822" in part.get("Content-Type", "") \
                    or ("application/octet-stream" in part.get("Content-Type", "")
                        and attachment_file_name.endswith(".eml")):

                    # .eml files
                    file_content = ""  # type: str
                    base64_encoded = "base64" in part.get("Content-Transfer-Encoding", "")

                    if isinstance(part.get_payload(), list) and len(part.get_payload()) > 0:
                        if attachment_file_name is None or attachment_file_name == "":
                            # in case there is no filename for the eml
                            # we will try to use mail subject as file name
                            # Subject will be in the email headers
                            attachment_name = part.get_payload()[0].get('Subject', "no_name_mail_attachment")
                            attachment_file_name = convert_to_unicode(attachment_name) + '.eml'

                        if base64_encoded:
                            file_content = b64decode(part.get_payload()[0].as_string())
                        else:
                            file_content = part.get_payload()[0].as_string()

                    elif isinstance(part.get_payload(), basestring) and base64_encoded:
                        file_content = part.get_payload(decode=True)
                    else:
                        demisto.debug("found eml attachment with Content-Type=message/rfc822 but has no payload")

                    if file_content:
                        # save the eml to war room as file entry
                        demisto.results(fileResult(attachment_file_name, file_content))

                    if file_content and max_depth - 1 > 0:
                        f = tempfile.NamedTemporaryFile(delete=False)
                        try:
                            f.write(file_content)
                            f.close()
                            inner_eml, inner_attached_emails = handle_eml(file_path=f.name,
                                                                          file_name=attachment_file_name,
                                                                          max_depth=max_depth - 1)
                            attached_emails.append(inner_eml)
                            attached_emails.extend(inner_attached_emails)
                            # if we are outter email is a singed attachment it is a wrapper and we don't return the output of
                            # this inner email as it will be returned as part of the main result
                            if 'multipart/signed' not in eml.get_content_type():
                                return_outputs(readable_output=data_to_md(inner_eml, attachment_file_name, file_name),
                                               outputs=None)
                        finally:
                            os.remove(f.name)

                else:
                    # .msg and other files (png, jpeg)
                    if part.is_multipart() and part.get_content_type() == 'message/delivery-status' \
                            and max_depth - 1 > 0:
                        # email is DSN
                        msg = part.get_payload(0).get_payload()  # human-readable section
                        msg_info = base64.b64decode(msg).decode('utf-8')

                        attached_emails.append(msg_info)
                        demisto.results(fileResult(attachment_file_name, msg_info))
                    else:
                        file_content = part.get_payload(decode=True)
                        demisto.results(fileResult(attachment_file_name, file_content))

                        if attachment_file_name.endswith(".msg") and max_depth - 1 > 0:
                            f = tempfile.NamedTemporaryFile(delete=False)
                            try:
                                f.write(file_content)
                                f.close()
                                inner_msg, inner_attached_emails = handle_msg(f.name, attachment_file_name, False,
                                                                              max_depth - 1)
                                attached_emails.append(inner_msg)
                                attached_emails.extend(inner_attached_emails)

                                # will output the inner email to the UI
                                return_outputs(
                                    readable_output=data_to_md(inner_msg, attachment_file_name, file_name),
                                    outputs=None)
                            finally:
                                os.remove(f.name)

                attachment_names.append(attachment_file_name)
                demisto.setContext('AttachmentName', attachment_file_name)

            elif part.get_content_type() == 'text/html':
                html = get_utf_string(part.get_payload(decode=True), 'HTML')

            elif part.get_content_type() == 'text/plain':
                text = get_utf_string(part.get_payload(decode=True), 'TEXT')

<<<<<<< HEAD
        email_data = {
            'To': extract_address_eml(eml, 'to'),
            'CC': extract_address_eml(eml, 'cc'),
            'From': extract_address_eml(eml, 'from'),
            'Subject': convert_to_unicode(eml['Subject']),
            'HTML': convert_to_unicode(html),
            'Text': convert_to_unicode(text),
            'Headers': header_list,
            'HeadersMap': headers_map,
            'Attachments': ','.join(attachment_names) if attachment_names else '',
            'AttachmentNames': attachment_names if attachment_names else [],
            'Format': eml.get_content_type(),
            'Depth': MAX_DEPTH_CONST - max_depth
        }
=======
        email_data = None
        # if we are parsing a singed attachment it is a wrapper and we can ignore the outter "email"
        if 'multipart/signed' not in eml.get_content_type():
            email_data = {
                'To': extract_address_eml(eml, 'to'),
                'CC': extract_address_eml(eml, 'cc'),
                'From': extract_address_eml(eml, 'from'),
                'Subject': convert_to_unicode(eml['Subject']),
                'HTML': convert_to_unicode(html),
                'Text': convert_to_unicode(text),
                'Headers': header_list,
                'HeadersMap': headers_map,
                'Attachments': ','.join(attachment_names) if attachment_names else '',
                'Format': eml.get_content_type(),
                'Depth': MAX_DEPTH_CONST - max_depth
            }
>>>>>>> 612a6a3d

        return email_data, attached_emails


def create_email_output(email_data, attached_emails):
    # for backward compatibility if there are no attached files we return single dict
    # if there are attached files then we will return array of all the emails
    res = []
    if email_data:
        res.append(email_data)
    if len(attached_emails) > 0:
        res.extend(attached_emails)
    if len(res) == 0:
        return None
    if len(res) == 1:
        return res[0]
    return res


def main():
    file_type = ''
    entry_id = demisto.args()['entryid']
    max_depth = int(demisto.args().get('max_depth', '3'))

    # we use the MAX_DEPTH_CONST to calculate the depth of the email
    # each level will reduce the max_depth by 1
    # not the best way to do it
    global MAX_DEPTH_CONST
    MAX_DEPTH_CONST = max_depth

    if max_depth < 1:
        return_error('Minimum max_depth is 1, the script will parse just the top email')

    parse_only_headers = demisto.args().get('parse_only_headers', 'false').lower() == 'true'

    try:
        result = demisto.executeCommand('getFilePath', {'id': entry_id})
        if is_error(result):
            return_error(get_error(result))

        file_path = result[0]['Contents']['path']
        file_name = result[0]['Contents']['name']

        result = demisto.executeCommand('getEntry', {'id': entry_id})
        if is_error(result):
            return_error(get_error(result))

        file_type = result[0]['FileMetadata']['info']

    except Exception as ex:
        return_error(
            "Failed to load file entry with entry id: {}. Error: {}".format(
                entry_id, str(ex) + "\n\nTrace:\n" + traceback.format_exc()))

    try:
        file_type_lower = file_type.lower()
        if 'composite document file v2 document' in file_type_lower \
                or 'cdfv2 microsoft outlook message' in file_type_lower:
            email_data, attached_emails = handle_msg(file_path, file_name, parse_only_headers, max_depth)
            output = create_email_output(email_data, attached_emails)

        elif 'rfc 822 mail' in file_type_lower or 'smtp mail' in file_type_lower or 'multipart/signed' in file_type_lower:
            email_data, attached_emails = handle_eml(file_path, False, file_name, parse_only_headers, max_depth)
            output = create_email_output(email_data, attached_emails)

        elif ('ascii text' in file_type_lower or 'unicode text' in file_type_lower
              or ('data' == file_type_lower and file_name and file_name.lower().endswith('.eml'))):
            try:
                # Try to open the email as-is
                with open(file_path, 'rb') as f:
                    file_contents = f.read()

                if 'Content-Type:'.lower() in file_contents.lower():
                    email_data, attached_emails = handle_eml(file_path, b64=False, file_name=file_name,
                                                             parse_only_headers=parse_only_headers, max_depth=max_depth)
                    output = create_email_output(email_data, attached_emails)
                else:
                    # Try a base64 decode
                    b64decode(file_contents)
                    if 'Content-Type:'.lower() in file_contents.lower():
                        email_data, attached_emails = handle_eml(file_path, b64=True, file_name=file_name,
                                                                 parse_only_headers=parse_only_headers,
                                                                 max_depth=max_depth)
                        output = create_email_output(email_data, attached_emails)
                    else:
                        return_error("Could not extract email from file. Base64 decode did not include rfc 822 strings")

            except Exception as e:
                return_error("Exception while trying to decode email from within base64: {}\n\nTrace:\n{}"
                             .format(str(e), traceback.format_exc()))
        else:
            return_error("Unknown file format: " + file_type)
        output = recursive_convert_to_unicode(output)
        email = output  # output may be a single email
        if isinstance(output, list) and len(output) > 0:
            email = output[0]
        return_outputs(
            readable_output=data_to_md(email, file_name, print_only_headers=parse_only_headers),
            outputs={
                'Email': output
            },
            raw_response=output
        )

    except Exception as ex:
        demisto.error(str(ex) + "\n\nTrace:\n" + traceback.format_exc())
        return_error(ex.message)


if __name__ in ('__builtin__', '__main__'):
    main()<|MERGE_RESOLUTION|>--- conflicted
+++ resolved
@@ -3492,22 +3492,6 @@
             elif part.get_content_type() == 'text/plain':
                 text = get_utf_string(part.get_payload(decode=True), 'TEXT')
 
-<<<<<<< HEAD
-        email_data = {
-            'To': extract_address_eml(eml, 'to'),
-            'CC': extract_address_eml(eml, 'cc'),
-            'From': extract_address_eml(eml, 'from'),
-            'Subject': convert_to_unicode(eml['Subject']),
-            'HTML': convert_to_unicode(html),
-            'Text': convert_to_unicode(text),
-            'Headers': header_list,
-            'HeadersMap': headers_map,
-            'Attachments': ','.join(attachment_names) if attachment_names else '',
-            'AttachmentNames': attachment_names if attachment_names else [],
-            'Format': eml.get_content_type(),
-            'Depth': MAX_DEPTH_CONST - max_depth
-        }
-=======
         email_data = None
         # if we are parsing a singed attachment it is a wrapper and we can ignore the outter "email"
         if 'multipart/signed' not in eml.get_content_type():
@@ -3521,10 +3505,10 @@
                 'Headers': header_list,
                 'HeadersMap': headers_map,
                 'Attachments': ','.join(attachment_names) if attachment_names else '',
+                'AttachmentNames': attachment_names if attachment_names else [],
                 'Format': eml.get_content_type(),
                 'Depth': MAX_DEPTH_CONST - max_depth
             }
->>>>>>> 612a6a3d
 
         return email_data, attached_emails
 
