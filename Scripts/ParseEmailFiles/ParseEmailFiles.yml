--- conflicted
+++ resolved
@@ -94,10 +94,6 @@
 scripttarget: 0
 runonce: false
 runas: DBotWeakRole
-<<<<<<< HEAD
-releaseNotes: "fix encoding issue"
-=======
-releaseNotes: "Email file type detection improvements"
->>>>>>> 4a815f7b
+releaseNotes: "Email file type detection improvements. Fix encoding issue - eml with special characters"
 tests:
 - ParseEmailFiles-test