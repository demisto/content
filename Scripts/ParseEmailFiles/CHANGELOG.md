--- conflicted
+++ resolved
@@ -1,9 +1,5 @@
 ## [Unreleased]
-<<<<<<< HEAD
-- Support for eml file attachments with generic "data" type
 - Adding new output, Email.AttachmentNames which will contain a list of all the names of the email attachments.
-=======
--
 
 ## [19.8.2] - 2019-08-22
 - Fixed an issue in which special characters were missing from MSG emails.
@@ -11,5 +7,4 @@
 
 ## [19.8.0] - 2019-08-06
   - Added support for EML file attachments with a generic "data" type.
-  - Added support for smime signed EML file attachments.
->>>>>>> 394d9378
+  - Added support for smime signed EML file attachments.