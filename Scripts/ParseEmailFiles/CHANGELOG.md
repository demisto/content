--- conflicted
+++ resolved
@@ -1,9 +1,6 @@
 ## [Unreleased]
-<<<<<<< HEAD
-Improved EML file type detection.
-=======
+- Improved EML file type detection.
 - Added ***Email.AttachmentNames*** output, which contains a list of all the names of the email attachments.
->>>>>>> b50564c0
 
 ## [19.8.2] - 2019-08-22
 - Fixed an issue in which special characters were missing from MSG emails.
