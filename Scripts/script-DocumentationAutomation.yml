--- conflicted
+++ resolved
@@ -197,9 +197,4 @@
 - name: limit
   description: Known limitations. Number the steps by 'x.' (i.e. '1.')
 scripttarget: 0
-<<<<<<< HEAD
-runonce: false
-dockerimage: demisto/python
-=======
-runonce: false
->>>>>>> 8d2857f0
+runonce: false