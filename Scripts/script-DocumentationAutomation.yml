--- conflicted
+++ resolved
@@ -258,11 +258,7 @@
 scripttarget: 0
 runonce: false
 dockerimage: demisto/docs
-<<<<<<< HEAD
 deprecated: true
 releaseNotes: "-"
-=======
-releaseNotes: "-"
 tests:
-  - No test - Test not needed
->>>>>>> 764a5344
+  - No test - Test not needed