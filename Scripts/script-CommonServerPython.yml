--- conflicted
+++ resolved
@@ -1567,11 +1567,6 @@
 scripttarget: 0
 dependson: {}
 timeout: 0s
-<<<<<<< HEAD
-releaseNotes: "Added python3 support for camelize method, fixed issue in camelize method."
-=======
-releaseNotes: Small fix to formatCell function
->>>>>>> 7ec58b27
 tests:
   - TestCommonPython
-releaseNotes: "Added new regex param 'urlRegex' for url regex"+releaseNotes: "Added new regex param 'urlRegex' for url regex. Added python3 support for camelize method, fixed issue in camelize method. Small fix to formatCell function."