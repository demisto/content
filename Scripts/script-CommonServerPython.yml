--- conflicted
+++ resolved
@@ -1140,9 +1140,5 @@
 system: true
 scripttarget: 0
 dependson: {}
-<<<<<<< HEAD
 timeout: 0s
-=======
-timeout: 0s
-releaseNotes: "tableToMarkdown in python supports simple array of strings (e.g ['foo', 'bar', 'koo']"
->>>>>>> 12018087
+releaseNotes: "tableToMarkdown in python supports simple array of strings (e.g ['foo', 'bar', 'koo']"