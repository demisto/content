commonfields:
  id: CommonServerPython
  version: -1
name: CommonServerPython
script: |-
  # Common functions script
  # =======================
  # This script will be appended to each server script before being executed.
  # Please notice that to add custom common code, add it to the CommonServerUserPython script
  from datetime import datetime, timedelta
  import time
  import json
  import optparse
  import sys
  import os
  import re
  from collections import OrderedDict

  import xml.etree.cElementTree as ET

  IS_PY3 = sys.version_info[0] == 3
  STRING_TYPES = [str, bytes] if IS_PY3 else [str, unicode]

  entryTypes = {'note': 1, 'downloadAgent': 2, 'file': 3, 'error': 4, 'pinned': 5, 'userManagement': 6, 'image': 7, 'plagroundError': 8, 'entryInfoFile': 9, 'map': 15}
  formats = {'html': 'html', 'table': 'table', 'json': 'json', 'text': 'text', 'dbotResponse': 'dbotCommandResponse', 'markdown': 'markdown'}
  brands = {'xfe': 'xfe', 'vt': 'virustotal', 'wf': 'WildFire', 'cy': 'cylance', 'cs': 'crowdstrike-intel'}
  providers = {'xfe': 'IBM X-Force Exchange', 'vt': 'VirusTotal', 'wf': 'WildFire', 'cy': 'Cylance', 'cs': 'CrowdStrike'}
  thresholds = {'xfeScore': 4, 'vtPositives': 10, 'vtPositiveUrlsForIP': 30}

  def positiveUrl(entry):
      """
         Checks if the given entry from a URL reputation query is positive (known bad) (deprecated)

         :type entry: ``dict``
         :param entry: URL entry (required)

         :return: True if bad, false otherwise
         :rtype: ``bool``
      """
      if entry['Type'] != entryTypes['error'] and entry['ContentsFormat'] == formats['json']:
          if entry['Brand'] == brands['xfe']:
              return demisto.get(entry, 'Contents.url.result.score') > thresholds['xfeScore']
          if entry['Brand'] == brands['vt']:
              return demisto.get(entry, 'Contents.positives') > thresholds['vtPositives']
          if entry['Brand'] == brands['cs'] and demisto.get(entry, 'Contents'):
              c = demisto.get(entry, 'Contents')[0]
              return demisto.get(c, 'indicator') and demisto.get(c, 'malicious_confidence') in ['high', 'medium']
      return False


  def positiveFile(entry):
      """
         Checks if the given entry from a file reputation query is positive (known bad) (deprecated)

         :type entry: ``dict``
         :param entry: File entry (required)

         :return: True if bad, false otherwise
         :rtype: ``bool``
      """
      if entry['Type'] != entryTypes['error'] and entry['ContentsFormat'] == formats['json']:
          if entry['Brand'] == brands['xfe'] and (demisto.get(entry, 'Contents.malware.family') or demisto.gets(entry, 'Contents.malware.origins.external.family')):
              return True
          if entry['Brand'] == brands['vt']:
              return demisto.get(entry, 'Contents.positives') > thresholds['vtPositives']
          if entry['Brand'] == brands['wf']:
              return demisto.get(entry, 'Contents.wildfire.file_info.malware') == 'yes'
          if entry['Brand'] == brands['cy'] and demisto.get(entry, 'Contents'):
              contents = demisto.get(entry, 'Contents')
              k = contents.keys()
              if k and len(k) > 0:
                  v = contents[k[0]]
                  if v and demisto.get(v, 'generalscore'):
                      return v['generalscore'] < -0.5
          if entry['Brand'] == brands['cs'] and demisto.get(entry, 'Contents'):
              c = demisto.get(entry, 'Contents')[0]
              return demisto.get(c, 'indicator') and demisto.get(c, 'malicious_confidence') in ['high', 'medium']
      return False


  def vtCountPositives(entry):
      """
         Counts the number of detected URLs in the entry

         :type entry: ``dict``
         :param entry: Demisto entry (required)

         :return: The number of detected URLs
         :rtype: ``int``
      """
      positives = 0
      if demisto.get(entry, 'Contents.detected_urls'):
          for detected in demisto.get(entry, 'Contents.detected_urls'):
              if demisto.get(detected, 'positives') > thresholds['vtPositives']:
                  positives += 1
      return positives


  def positiveIp(entry):
      """
         Checks if the given entry from a file reputation query is positive (known bad) (deprecated)

         :type entry: ``dict``
         :param entry: IP entry (required)

         :return: True if bad, false otherwise
         :rtype: ``bool``
      """
      if entry['Type'] != entryTypes['error'] and entry['ContentsFormat'] == formats['json']:
          if entry['Brand'] == brands['xfe']:
              return demisto.get(entry, 'Contents.reputation.score') > thresholds['xfeScore']
          if entry['Brand'] == brands['vt'] and demisto.get(entry, 'Contents.detected_urls'):
              return vtCountPositives(entry) > thresholds['vtPositiveUrlsForIP']
          if entry['Brand'] == brands['cs'] and demisto.get(entry, 'Contents'):
              c = demisto.get(entry, 'Contents')[0]
              return demisto.get(c, 'indicator') and demisto.get(c, 'malicious_confidence') in ['high', 'medium']
      return False


  def formatEpochDate(t):
      """
         Convert a time expressed in seconds since the epoch to a string representing local time

         :type t: ``int``
         :param t: Time represented in seconds (required)

         :return: A string representing local time
         :rtype: ``str``
      """
      if t:
          return time.ctime(t)
      return ''


  def compareDates(date1, date2, dateFormat):
      """
         Compares two dates and returns the delta.
         If instead of date passed string 'now' then it will be compared to current time.
         Date format must be according to python date formats: https://docs.python.org/2/library/datetime.html

         :type date1: ``int`` or ``str``
         :param date1: First date to be compared (required)

         :type date2: ``int`` or ``str``
         :param date2: Second date tobe compared (required)

         :return: The delta of the two dates
         :rtype: ``int``
      """
      first = None
      if date1 == 'now':
          first = datetime.now(tzlocal())
      elif isinstance(date1, basestring):
          first = parse(date1)

      second = None
      if date2 == 'now':
          second = datetime.now(tzlocal())
      elif isinstance(date2, basestring):
          second = parse(date2)
      delta = first - second

      return delta


  def shortCrowdStrike(entry):
      """
         Display CrowdStrike Intel results in Markdown (deprecated)

         :type entry: ``dict``
         :param entry: CrowdStrike result entry (required)

         :return: A Demisto entry containing the shortened CrowdStrike info
         :rtype: ``dict``
      """
      if entry['Type'] != entryTypes['error'] and entry['ContentsFormat'] == formats['json']:
          if entry['Brand'] == brands['cs'] and demisto.get(entry, 'Contents'):
              c = demisto.get(entry, 'Contents')[0]
              csRes = '## CrowdStrike Falcon Intelligence'
              csRes += '\n\n### Indicator - ' + demisto.gets(c, 'indicator')
              labels = demisto.get(c, 'labels')
              if labels:
                  csRes += '\n### Labels'
                  csRes += '\nName|Created|Last Valid'
                  csRes += '\n----|-------|----------'
                  for label in labels:
                      csRes += '\n' + demisto.gets(label, 'name') + '|' + formatEpochDate(demisto.get(label, 'created_on')) + '|' + formatEpochDate(demisto.get(label, 'last_valid_on'))
              relations = demisto.get(c, 'relations')
              if relations:
                  csRes += '\n### Relations'
                  csRes += '\nIndicator|Type|Created|Last Valid'
                  csRes += '\n---------|----|-------|----------'
                  for r in relations:
                      csRes += '\n' + demisto.gets(r, 'indicator') + '|' + demisto.gets(r, 'type') + '|' + formatEpochDate(demisto.get(label, 'created_date')) + '|' + formatEpochDate(demisto.get(label, 'last_valid_date'))
              return {'ContentsFormat': formats['markdown'], 'Type': entryTypes['note'], 'Contents': csRes}
      return entry


  def shortUrl(entry):
      """
         Formats a URL reputation entry into a short table (deprecated)

         :type entry: ``dict``
         :param entry: URL result entry (required)

         :return: A Demisto entry containing the shortened URL info
         :rtype: ``dict``
      """
      if entry['Type'] != entryTypes['error'] and entry['ContentsFormat'] == formats['json']:
          c = entry['Contents']
          if entry['Brand'] == brands['xfe']:
              return {'ContentsFormat': formats['table'], 'Type': entryTypes['note'], 'Contents': {
                  'Country': c['country'], 'MalwareCount': demisto.get(c, 'malware.count'),
                  'A': demisto.gets(c, 'resolution.A'), 'AAAA': demisto.gets(c, 'resolution.AAAA'),
                  'Score': demisto.get(c, 'url.result.score'), 'Categories': demisto.gets(c, 'url.result.cats'),
                  'URL': demisto.get(c, 'url.result.url'), 'Provider': providers['xfe'], 'ProviderLink': 'https://exchange.xforce.ibmcloud.com/url/' + demisto.get(c, 'url.result.url')}}
          if entry['Brand'] == brands['vt']:
              return {'ContentsFormat': formats['table'], 'Type': entryTypes['note'], 'Contents': {
                  'ScanDate': c['scan_date'], 'Positives': c['positives'], 'Total': c['total'],
                  'URL': c['url'], 'Provider': providers['vt'], 'ProviderLink': c['permalink']}}
          if entry['Brand'] == brands['cs'] and demisto.get(entry, 'Contents'):
              return shortCrowdStrike(entry)
      return {'ContentsFormat': 'text', 'Type': 4, 'Contents': 'Unknown provider for result: ' + entry['Brand']}


  def shortFile(entry):
      """
         Formats a file reputation entry into a short table (deprecated)

         :type entry: ``dict``
         :param entry: File result entry (required)

         :return: A Demisto entry containing the shortened file info
         :rtype: ``dict``
      """
      if entry['Type'] != entryTypes['error'] and entry['ContentsFormat'] == formats['json']:
          c = entry['Contents']
          if entry['Brand'] == brands['xfe']:
              cm = c['malware']
              return {'ContentsFormat': formats['table'], 'Type': entryTypes['note'], 'Contents': {
                  'Family': cm['family'], 'MIMEType': cm['mimetype'], 'MD5': cm['md5'][2:] if 'md5' in cm else '',
                  'CnCServers': demisto.get(cm, 'origins.CncServers.count'), 'DownloadServers': demisto.get(cm, 'origins.downloadServers.count'),
                  'Emails': demisto.get(cm, 'origins.emails.count'), 'ExternalFamily': demisto.gets(cm, 'origins.external.family'),
                  'ExternalCoverage': demisto.get(cm, 'origins.external.detectionCoverage'), 'Provider': providers['xfe'],
                  'ProviderLink': 'https://exchange.xforce.ibmcloud.com/malware/' + cm['md5'].replace('0x', '')}}
          if entry['Brand'] == brands['vt']:
              return {'ContentsFormat': formats['table'], 'Type': entryTypes['note'], 'Contents': {
                  'Resource': c['resource'], 'ScanDate': c['scan_date'], 'Positives': c['positives'],
                  'Total': c['total'], 'SHA1': c['sha1'], 'SHA256': c['sha256'], 'Provider': providers['vt'], 'ProviderLink': c['permalink']}}
          if entry['Brand'] == brands['wf']:
              c = demisto.get(entry, 'Contents.wildfire.file_info')
              if c:
                  return {'Contents': {'Type': c['filetype'], 'Malware': c['malware'], 'MD5': c['md5'], 'SHA256': c['sha256'], 'Size': c['size'], 'Provider': providers['wf']},
                          'ContentsFormat': formats['table'], 'Type': entryTypes['note']}
          if entry['Brand'] == brands['cy'] and demisto.get(entry, 'Contents'):
              contents = demisto.get(entry, 'Contents')
              k = contents.keys()
              if k and len(k) > 0:
                  v = contents[k[0]]
                  if v and demisto.get(v, 'generalscore'):
                      return {'Contents': {'Status': v['status'], 'Code': v['statuscode'], 'Score': v['generalscore'], 'Classifiers': str(v['classifiers']), 'ConfirmCode': v['confirmcode'], 'Error': v['error'], 'Provider': providers['cy']},
                              'ContentsFormat': formats['table'], 'Type': entryTypes['note']}
          if entry['Brand'] == brands['cs'] and demisto.get(entry, 'Contents'):
              return shortCrowdStrike(entry)
      return {'ContentsFormat': formats['text'], 'Type': entryTypes['error'], 'Contents': 'Unknown provider for result: ' + entry['Brand']}


  def shortIp(entry):
      """
         Formats an ip reputation entry into a short table (deprecated)

         :type entry: ``dict``
         :param entry: IP result entry (required)

         :return: A Demisto entry containing the shortened IP info
         :rtype: ``dict``
      """
      if entry['Type'] != entryTypes['error'] and entry['ContentsFormat'] == formats['json']:
          c = entry['Contents']
          if entry['Brand'] == brands['xfe']:
              cr = c['reputation']
              return {'ContentsFormat': formats['table'], 'Type': entryTypes['note'], 'Contents': {
                  'IP': cr['ip'], 'Score': cr['score'], 'Geo': str(cr['geo']), 'Categories': str(cr['cats']),
                  'Provider': providers['xfe']}}
          if entry['Brand'] == brands['vt']:
              return {'ContentsFormat': formats['table'], 'Type': entryTypes['note'], 'Contents': {'Positive URLs': vtCountPositives(entry), 'Provider': providers['vt']}}
          if entry['Brand'] == brands['cs'] and demisto.get(entry, 'Contents'):
              return shortCrowdStrike(entry)
      return {'ContentsFormat': formats['text'], 'Type': entryTypes['error'], 'Contents': 'Unknown provider for result: ' + entry['Brand']}


  def shortDomain(entry):
      """
         Formats a domain reputation entry into a short table (deprecated)

         :type entry: ``dict``
         :param entry: Domain result entry (required)

         :return: A Demisto entry containing the shortened domain info
         :rtype: ``dict``
      """
      if entry['Type'] != entryTypes['error'] and entry['ContentsFormat'] == formats['json']:
          if entry['Brand'] == brands['vt']:
              return {'ContentsFormat': formats['table'], 'Type': entryTypes['note'], 'Contents': {'Positive URLs': vtCountPositives(entry), 'Provider': providers['vt']}}
      return {'ContentsFormat': formats['text'], 'Type': entryTypes['error'], 'Contents': 'Unknown provider for result: ' + entry['Brand']}


  def isError(entry):
      """
         Check if the given entry is an error entry

         :type entry: ``dict``
         :param entry: Demisto entry (required)

         :return: True if the entry is an error entry, false otherwise
         :rtype: ``bool``
      """
      return type(entry) == dict and entry['Type'] == entryTypes['error']


  def FormatADTimestamp(ts):
      """
         Formats an Active Directory timestamp into human readable time representation

         :type ts: ``int``
         :param ts: The timestamp to be formatted (required)

         :return: A string represeting the time
         :rtype: ``str``
      """
      return ( datetime(year=1601, month=1, day=1) + timedelta(seconds = int(ts)/10**7) ).ctime()


  def PrettifyCompactedTimestamp(x):
      """
         Formats a compacted timestamp string into human readable time representation

         :type x: ``str``
         :param x: The timestamp to be formatted (required)

         :return: A string represeting the time
         :rtype: ``str``
      """
      return '%s-%s-%sT%s:%s:%s' % (x[:4], x[4:6], x[6:8], x[8:10], x[10:12], x[12:])


  def NormalizeRegistryPath(strRegistryPath):
      """
         Normalizes a registry path string

         :type strRegistryPath: ``str``
         :param strRegistryPath: The registry path (required)

         :return: The normalized string
         :rtype: ``str``
      """
      dSub = {
          'HKCR' : 'HKEY_CLASSES_ROOT',
          'HKCU' : 'HKEY_CURRENT_USER',
          'HKLM' : 'HKEY_LOCAL_MACHINE',
          'HKU' : 'HKEY_USERS',
          'HKCC' : 'HKEY_CURRENT_CONFIG',
          'HKPD' : 'HKEY_PERFORMANCE_DATA'
      }
      for k in dSub:
          if strRegistryPath[:len(k)] == k:
              return dSub[k] + strRegistryPath[len(k):]
      return strRegistryPath


  def scoreToReputation(score):
      """
         Converts score (in number format) to human readable reputation format

         :type score: ``int``
         :param score: The score to be formatted (required)

         :return: The formatted score
         :rtype: ``str``
      """
      to_str = {
          3 : 'Bad',
          2 : 'Suspicious',
          1 : 'Good',
      }
      return to_str.get(score, 'None')


  class IntegrationLogger(object):
      """
        a logger for python integrations:
        use LOG(<message>) to add a record to the logger (message can be any object with __str__)
        use LOG.print_log() to display all records in War-Room and server log.

        :type message: ``str``
        :param message: The message to be logged

        :return: No data returned
        :rtype: ``None``
      """
      def __init__(self, ):
          self.messages = []

      def __call__(self, message):
          self.messages.append('%s' % (message, ))

      def print_log(self, ):
          text = 'Full Integration Log:\n' + '\n'.join(self.messages)
          demisto.log(text)
          demisto.info(text)

  """
  a logger for python integrations:
  use LOG(<message>) to add a record to the logger (message can be any object with __str__)
  use LOG.print_log() to display all records in War-Room and server log.
  """
  LOG = IntegrationLogger()


  def formatCell(data, is_pretty=True):
      """
         Convert a given object to md while decending multiple levels

         :type data: ``str`` or ``list``
         :param data: The cell content (required)

         :type is_pretty: ``bool``
         :param is_pretty: Should cell content be prettified (default is True)

         :return: The formatted cell content as a string
         :rtype: ``str``
      """
      l_format = '\n' if is_pretty else ''
      if type(data) in STRING_TYPES:
          return data
      elif isinstance(data, dict):
          return '\n'.join(['%s: %s' % (k, flattenCell(v, is_pretty)) for k, v in data.items()])
      else:
          return flattenCell(data, is_pretty)


  def flattenCell(data, is_pretty=True):
      """
         Flattens a markdown table cell content into a single string

         :type data: ``str`` or ``list``
         :param data: The cell content (required)

         :type is_pretty: ``bool``
         :param is_pretty: Should cell content be pretified (default is True)

         :return: A sting representation of the cell content
         :rtype: ``str``
      """
      indent = 4 if is_pretty else None
      if type(data) in STRING_TYPES:
          return data
      elif isinstance(data, list):
          return ',\n'.join(str(d) for d in data)
      else:
          return json.dumps(data, indent=indent)


  def FormatIso8601(t):
      """
         Convert a time expressed in seconds to ISO 8601 time format string

         :type t: ``int``
         :param t: Time expressed in seconds (required)

         :return: An ISO 8601 time format string
         :rtype: ``str``
      """
      return t.strftime("%Y-%m-%dT%H:%M:%S")


  def argToList(arg):
      """
         Converts a string representation of args to a python list

         :type arg: ``str`` or ``list``
         :param arg: Args to be converted (required)

         :return: A python list of args
         :rtype: ``list``
      """
      if not arg:
          return []
      if isinstance(arg, list):
          return arg
      if type(arg) in STRING_TYPES:
          if arg[0] == '[' and arg[-1] == ']':
              return json.loads(arg)
          return [s.strip() for s in arg.split(',')]
      return arg

  def appendContext(key, data, dedup=False):
      """
         Append data to the investigation context

         :type key: ``str``
         :param key: The context path (required)

         :type data: ``any``
         :param data: Data to be added to the context (required)

         :type dedup: ``bool``
         :param dedup: True if de-duplication is required. Default is False.

         :return: No data returned
         :rtype: ``None``
      """
      if not data:
        return
      existing = demisto.get(demisto.context(), key)
      if existing:
          strBased = type(data) in STRING_TYPES and type(existing) in STRING_TYPES
          if strBased:
              data = data.split(',')
              existing = existing.split(',')
          newVal = data + existing
          if dedup:
              newVal = list(set(newVal))
          if strBased:
              newVal = ','.join(newVal)
          demisto.setContext(key, newVal)
      else:
          demisto.setContext(key, data)

  def tableToMarkdown(name, t, headers=None, headerTransform=None, removeNull=False):
      """
         Converts a demisto table in JSON form to a Markdown table

         :type name: ``str``
         :param name: The name of the table (required)

         :type t: ``dict`` or ``list``
         :param t: The JSON table - List of dictionaries with the same keys or a single dictionary (required)

         :type headers: ``list``
         :keyword headers: A list of headers to be presented in the output table (by order). Default will include all available headers.

         :type headerTransform: ``function``
         :keyword headerTransform: A function that formats the original data headers (optional)

         :type removeNull: ``bool``
         :keyword removeNull: Remove empty columns from the table. Deafult is False

         :return: A string representation of the markdown table
         :rtype: ``str``
      """

      mdResult = ''
      if name:
          mdResult = '### ' + name + '\n'

      if not t or len(t) == 0:
          mdResult += '**No entries.**\n'
          return mdResult

      if not isinstance(t, list):
          t = [t]
      # in case of headers was not provided (backward compatibility)
      if not headers:
          headers = list(t[0].keys())

      if removeNull:
          headers_aux = headers[:]
          for header in headers_aux:
              if all(obj.get(header) is None for obj in t):
                  headers.remove(header)

      if t and len(headers) > 0:
          newHeaders = []
          if headerTransform is None:
              headerTransform = lambda s: s
          for header in headers:
              newHeaders.append(headerTransform(header))
          mdResult += '|'
          if len(newHeaders) == 1:
              mdResult += newHeaders[0]
          else:
              mdResult += '|'.join(newHeaders)
          mdResult += '|\n'
          sep = '-'
          mdResult += '|' + '|'.join([sep] * len(headers)) + '|\n'
          for entry in t:
              vals = [stringEscapeMD((formatCell(entry.get(h, ''), False) if entry.get(h) is not None else ''), True, True) for h in headers]
              mdResult += '|'
              if len(vals) == 1:
                  mdResult += vals[0]
              else:
                  mdResult += '|'.join(vals)
              mdResult += '|\n'

      else:
          mdResult += '**No entries.**\n'

      return mdResult

  tblToMd = tableToMarkdown

  def underscoreToCamelCase(s):
      """
         Convert an underscore separated string to camel case

         :type s: ``str``
         :param s: The string to convert (e.g. hello_world) (required)

         :return: The converted string (e.g. HelloWorld)
         :rtype: ``str``
      """
      components = s.split('_')
      return ''.join(x.title() for x in components)


  def createContextSingle(obj, id=None, keyTransform=None, removeNull=False):
      """
          Recieves a dict with flattened key values, and converts them into nested dicts

          :type data: ``dict`` or ``list``
          :param data: The data to be added to the context (required)

          :type id: ``str``
          :keyword id: The ID of the context entry

          :type keyTransform: ``function``
          :keyword keyTransform: A formatting function for the markdown table headers

          :type removeNull: ``bool``
          :keyword removeNull: True if empty columns should be removed, false otherwise

          :return: The converted context list
          :rtype: ``list``
      """
      res = {}
      if keyTransform is None:
          keyTransform = lambda s: s
      keys = obj.keys()
      for key in keys:
          if removeNull and obj[key] is None:
              continue
          values = key.split('.')
          current = res
          for v in values[:-1]:
              current.setdefault(v, {})
              current = current[v]
          current[keyTransform(values[-1])] = obj[key]

      if id is not None:
          res.setdefault('ID', id)
      return res


  def createContext(data, id=None, keyTransform=None, removeNull=False):
      """
          Recieves a dict with flattened key values, and converts them into nested dicts

          :type data: ``dict`` or ``list``
          :param data: The data to be added to the context (required)

          :type id: ``str``
          :keyword id: The ID of the context entry

          :type keyTransform: ``function``
          :keyword keyTransform: A formatting function for the markdown table headers

          :type removeNull: ``bool``
          :keyword removeNull: True if empty columns should be removed, false otherwise

          :return: The converted context list
          :rtype: ``list``
      """
      if isinstance(data, (list, tuple)):
          return [createContextSingle(d, id, keyTransform, removeNull) for d in data]
      else:
          return createContextSingle(data, id, keyTransform, removeNull)


  def sectionsToMarkdown(root):
      """
         Converts a list of Demisto JSON tables to markdown string of tables

         :type root: ``dict`` or ``list``
         :param root: The JSON table - List of dictionaries with the same keys or a single dictionary (required)

         :return: A string representation of the markdown table
         :rtype: ``str``
      """
      mdResult = ''
      if isinstance(root, dict):
          for section in root:
              data = root[section]
              if isinstance(data, dict):
                  data = [data]
              data = [{k: formatCell(row[k]) for k in row} for row in data]
              mdResult += tblToMd(section, data)
      return mdResult


  def fileResult(filename, data, file_type=None):
      """
         Creates a file from the given data

         :type filename: ``str``
         :param filename: The name of the file to be created (required)

         :type data: ``str``
         :param data: The file data (required)

         :type file_type: ``str``
         :param file_type: one of the entryTypes file or entryInfoFile (optional)

         :return: A Demisto war room entry
         :rtype: ``dict``
      """
      if file_type is None:
          file_type = entryTypes['file']
      temp = demisto.uniqueFile()
      with open(demisto.investigation()['id'] + '_' + temp,'wb') as f:
          f.write(data)
      return {'Contents': '', 'ContentsFormat': formats['text'], 'Type': file_type, 'File': filename, 'FileID': temp}


  def file_result_existing_file(filename, saveFilename = None):
      """
         Rename an existing file

         :type filename: ``str``
         :param filename: The name of the file to be modified (required)

         :type saveFilename: ``str``
         :param saveFilename: The new file name

         :return: A Demisto war room entry
         :rtype: ``dict``
      """
      temp = demisto.uniqueFile()
      os.rename(filename, demisto.investigation()['id'] + '_' + temp)
      return {'Contents': '', 'ContentsFormat': formats['text'], 'Type': entryTypes['file'],
          'File': saveFilename if saveFilename else filename, 'FileID': temp}


  def flattenRow(rowDict):
      """
         Flatten each element in the given rowDict

         :type rowDict: ``dict``
         :param rowDict: The dict to be flattened (required)

         :return: A flattened dict
         :rtype: ``dict``
      """
      return {k: formatCell(rowDict[k]) for k in rowDict}


  def flattenTable(tableDict):
      """
         Flatten each row in the given tableDict

         :type tableDict: ``dict``
         :param tableDict: The table to be flattened (required)

         :return: A flattened table
         :rtype: ``dict``
      """
      return [flattenRow(row) for row in tableDict]

  MARKDOWN_CHARS = "\`*_{}[]()#+-!"


  def stringEscapeMD(st, minimal_escaping=False, escape_multiline=False):
      """
         Escape any chars that might break a markdown string

         :type st: ``str``
         :param st: The string to be modified (required)

         :type minimal_escaping: ``bool``
         :param minimal_escaping: Whether replace all special characters or table format only (optional)

         :type escape_multiline: ``bool``
         :param escape_multiline: Whether convert line-ending characters (optional)

         :return: A modified string
         :rtype: ``str``
      """
      if escape_multiline:
          st = st.replace('\r\n', '<br>')#Windows
          st = st.replace('\r', '<br>')#old Mac
          st = st.replace('\n', '<br>')#Unix

      if minimal_escaping:
          for c in '|':
              st = st.replace(c, '\\' + c)
      else:
          st = "".join([ "\\" + str(c) if c in MARKDOWN_CHARS else str(c) for c in st])

      return st


  def raiseTable(root, key):
      newInternal = {}
      if key in root and isinstance(root[key], dict):
          for sub in root[key]:
              if sub not in root:
                  root[sub] =root[key][sub]
              else:
                  newInternal[sub] = root[key][sub]
          if newInternal:
              root[key] = newInternal
          else:
              del root[key]


  def zoomField(item, fieldName):
      if isinstance(item, dict) and fieldName in item:
          return item[fieldName]
      else:
          return item

  def isCommandAvailable(cmd):
      """
         Check the list of available modules to see whether a command is currently available to be run.

         :type cmd: ``str``
         :param cmd: The command to check (required)

         :return: True if command is available, False otherwise
         :rtype: ``bool``
      """
      modules = demisto.getAllSupportedCommands()
      for m in modules:
          if modules[m] and isinstance(modules[m], list):
              for c in modules[m]:
                  if c['name'] == cmd:
                      return True
      return False

  def epochToTimestamp(epoch):
      return datetime.utcfromtimestamp(epoch / 1000.0).strftime("%Y-%m-%d %H:%M:%S")

  def formatTimeColumns(data, timeColumnNames):
      for row in data:
          for k in timeColumnNames:
              row[k] = epochToTimestamp(row[k])

  def strip_tag(tag):
      strip_ns_tag = tag
      split_array = tag.split('}')
      if len(split_array) > 1:
          strip_ns_tag = split_array[1]
          tag = strip_ns_tag
      return tag


  def elem_to_internal(elem, strip_ns=1, strip=1):
      """Convert an Element into an internal dictionary (not JSON!)."""

      d = OrderedDict()
      elem_tag = elem.tag
      if strip_ns:
          elem_tag = strip_tag(elem.tag)
      for key, value in list(elem.attrib.items()):
          d['@' + key] = value

      # loop over subelements to merge them
      for subelem in elem:
          v = elem_to_internal(subelem, strip_ns=strip_ns, strip=strip)

          tag = subelem.tag
          if strip_ns:
              tag = strip_tag(subelem.tag)

          value = v[tag]
          try:
              # add to existing list for this tag
              d[tag].append(value)
          except AttributeError:
              # turn existing entry into a list
              d[tag] = [d[tag], value]
          except KeyError:
              # add a new non-list entry
              d[tag] = value

      text = elem.text
      tail = elem.tail
      if strip:
          # ignore leading and trailing whitespace
          if text:
              text = text.strip()
          if tail:
              tail = tail.strip()

      if tail:
          d['#tail'] = tail

      if d:
          # use #text element if other attributes exist
          if text:
              d["#text"] = text
      else:
          # text is the value if no attributes
          d = text or None
      return {elem_tag: d}


  def internal_to_elem(pfsh, factory=ET.Element):

      """Convert an internal dictionary (not JSON!) into an Element.
      Whatever Element implementation we could import will be
      used by default; if you want to use something else, pass the
      Element class as the factory parameter.
      """

      attribs = OrderedDict()
      text = None
      tail = None
      sublist = []
      tag = list(pfsh.keys())
      if len(tag) != 1:
          raise ValueError("Illegal structure with multiple tags: %s" % tag)
      tag = tag[0]
      value = pfsh[tag]
      if isinstance(value, dict):
          for k, v in list(value.items()):
              if k[:1] == "@":
                  attribs[k[1:]] = v
              elif k == "#text":
                  text = v
              elif k == "#tail":
                  tail = v
              elif isinstance(v, list):
                  for v2 in v:
                      sublist.append(internal_to_elem({k: v2}, factory=factory))
              else:
                  sublist.append(internal_to_elem({k: v}, factory=factory))
      else:
          text = value
      e = factory(tag, attribs)
      for sub in sublist:
          e.append(sub)
      e.text = text
      e.tail = tail
      return e


  def elem2json(elem, options, strip_ns=1, strip=1):

      """Convert an ElementTree or Element into a JSON string."""

      if hasattr(elem, 'getroot'):
          elem = elem.getroot()

      if 'pretty' in options:
          return json.dumps(elem_to_internal(elem, strip_ns=strip_ns, strip=strip), indent=4, separators=(',', ': '))
      else:
          return json.dumps(elem_to_internal(elem, strip_ns=strip_ns, strip=strip))


  def json2elem(json_data, factory=ET.Element):

      """Convert a JSON string into an Element.
      Whatever Element implementation we could import will be used by
      default; if you want to use something else, pass the Element class
      as the factory parameter.
      """

      return internal_to_elem(json.loads(json_data), factory)


  def xml2json(xmlstring, options={}, strip_ns=1, strip=1):
      """
         Convert an XML string into a JSON string.

         :type xmlstring: ``str``
         :param xmlstring: The string to be converted (required)

         :return: The converted JSON
         :rtype: ``dict`` or ``list``
      """
      elem = ET.fromstring(xmlstring)
      return elem2json(elem, options, strip_ns=strip_ns, strip=strip)


  def json2xml(json_data, factory=ET.Element):

      """Convert a JSON string into an XML string.
      Whatever Element implementation we could import will be used by
      default; if you want to use something else, pass the Element class
      as the factory parameter.
      """

      if not isinstance(json_data, dict):
          json_data = json.loads(json_data)

      elem = internal_to_elem(json_data, factory)
      return ET.tostring(elem, encoding='unicode')

  def get_hash_type(hash_file):
      """
         Checks the type of the given hash. Returns 'md5', 'sha1', 'sha256' or 'Unknown'.

         :type hash_file: ``str``
         :param hash_file: The hash to be checked (required)

         :return: The hash type
         :rtype: ``str``
      """
      hash_len = len(hash_file)
      if (hash_len == 32):
          return 'md5'
      elif (hash_len == 40):
          return 'sha1'
      elif (hash_len == 64):
          return 'sha256'
      else:
          return 'Unknown'

  def is_ip_valid(s):
      """
         Checks if the given string represents a valid IPv4 address

         :type s: ``str``
         :param s: The string to be checked (required)

         :return: True if the given string represents a valid IP address, False otherwise
         :rtype: ``bool``
      """
      a = s.split('.')
      if len(a) != 4:
          return False
      for x in a:
          if not x.isdigit():
              return False
          i = int(x)
          if i < 0 or i > 255:
              return False
      return True

  def return_error(message):
      """
         Returns error entry with given message and exits the script

         :type message: ``str``
         :param message: The message to return in the entry (required)

         :return: Error entry object
         :rtype: ``dict``
      """
      demisto.results({
          'Type': entryTypes['error'],
          'ContentsFormat': formats['text'],
          'Contents': message
      })
      sys.exit(0)

  # Constants for common merge paths
  outputPaths = {
    'file': 'File(val.MD5 && val.MD5 == obj.MD5 || val.SHA1 && val.SHA1 == obj.SHA1 || val.SHA256 && val.SHA256 == obj.SHA256 || val.SHA512 && val.SHA512 == obj.SHA512 || val.CRC32 && val.CRC32 == obj.CRC32 || val.CTPH && val.CTPH == obj.CTPH)',
    'ip': 'IP(val.Address && val.Address == obj.Address)',
    'url': 'URL(val.Data && val.Data == obj.Data)',
    'domain': 'Domain(val.Name && val.Name == obj.Name)',
    'cve': 'CVE(val.ID && val.ID == obj.ID)',
    'email': 'Account.Email(val.Address && val.Address == obj.Address)'
  }

  ############################### REGEX FORMATTING ###############################
  regexFlags = re.M #Multi line matching
  #for the global(/g) flag use re.findall({regex_format},str)
  #else, use re.match({regex_format},str)

  ipv4Regex = r'\b((25[0-5]|2[0-4][0-9]|[01]?[0-9][0-9]?)\.){3}(25[0-5]|2[0-4][0-9]|[01]?[0-9][0-9]?)\b'
  emailRegex = r'\b[^@]+@[^@]+\.[^@]+\b'
  hashRegex = r'\b[0-9a-fA-F]+\b'

  md5Regex = re.compile(r'\b[0-9a-fA-F]{32}\b', regexFlags)
  sha1Regex = re.compile(r'\b[0-9a-fA-F]{40}\b', regexFlags)
  sha256Regex = re.compile(r'\b[0-9a-fA-F]{64}\b', regexFlags)

  ############################### REGEX FORMATTING end ###############################

  def string_to_table_header(string):
      """
        Checks if string, change underscores to spaces, capitalize every word.
        Example: "one_two" to "One Two"

        :type string: ``str``
        :param string: The string to be converted (required)

        :return: The converted string
        :rtype: ``str``
      """
      if type(string) in STRING_TYPES:
          return " ".join(word.capitalize() for word in string.replace("_"," ").split())
      else:
          raise Exception('The key is not a string: {}'.format(string))

  def string_to_context_key(string):
      """
       Checks if string, removes underscores, capitalize every word.
       Example: "one_two" to "OneTwo"

       :type string: ``str``
       :param string: The string to be converted (required)

       :return: The converted string
       :rtype: ``str``
      """
      if type(string) in STRING_TYPES:
          return "".join(word.capitalize() for word in string.split('_'))
      else:
          raise Exception('The key is not a string: {}'.format(string))

type: python
tags:
- infra
- server
comment: Common code that will be merged into each server script when it runs
system: true
scripttarget: 0
dependson: {}
<<<<<<< HEAD
timeout: 0s
=======
timeout: 0s
releaseNotes: added regex formatting
>>>>>>> 8d2857f0
<|MERGE_RESOLUTION|>--- conflicted
+++ resolved
@@ -1120,9 +1120,5 @@
 system: true
 scripttarget: 0
 dependson: {}
-<<<<<<< HEAD
 timeout: 0s
-=======
-timeout: 0s
-releaseNotes: added regex formatting
->>>>>>> 8d2857f0
+releaseNotes: added regex formatting