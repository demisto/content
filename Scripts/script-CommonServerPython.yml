--- conflicted
+++ resolved
@@ -58,10 +58,7 @@
 
       return url + suffix
 
-<<<<<<< HEAD
-=======
-
->>>>>>> 2c0930c7
+
   def positiveUrl(entry):
       """
          Checks if the given entry from a URL reputation query is positive (known bad) (deprecated)
@@ -440,27 +437,18 @@
       def __init__(self, ):
           self.messages = []
 
-<<<<<<< HEAD
+
       def __call__(self, message):
           self.messages.append('%s' % (message, ))
 
-=======
-
-      def __call__(self, message):
-          self.messages.append('%s' % (message, ))
-
-
->>>>>>> 2c0930c7
+
       def print_log(self, verbose=False):
           text = 'Full Integration Log:\n' + '\n'.join(self.messages)
           if verbose:
             demisto.log(text)
           demisto.info(text)
 
-<<<<<<< HEAD
-=======
-
->>>>>>> 2c0930c7
+
   """
   a logger for python integrations:
   use LOG(<message>) to add a record to the logger (message can be any object with __str__)
@@ -527,13 +515,8 @@
           return '\n'.join(['{}: {}'.format(k, flattenCell(v, is_pretty)) for k, v in data.items()])
       else:
           return flattenCell(data, is_pretty)
-<<<<<<< HEAD
-
-
-=======
-
-
->>>>>>> 2c0930c7
+
+
   def flattenCell(data, is_pretty=True):
       """
          Flattens a markdown table cell content into a single string
@@ -551,11 +534,6 @@
       if isinstance(data, STRING_TYPES):
           return data
       elif isinstance(data, list):
-<<<<<<< HEAD
-          return ',\n'.join(str(d) for d in data)
-      else:
-          return json.dumps(data, indent=indent)
-=======
           string_list = []
           for d in data:
               try:
@@ -566,7 +544,6 @@
           return ',\n'.join(string_list)
       else:
           return json.dumps(data, indent=indent, ensure_ascii=False)
->>>>>>> 2c0930c7
 
 
   def FormatIso8601(t):
@@ -602,10 +579,7 @@
           return [s.strip() for s in arg.split(',')]
       return arg
 
-<<<<<<< HEAD
-=======
-
->>>>>>> 2c0930c7
+
   def appendContext(key, data, dedup=False):
       """
          Append data to the investigation context
@@ -639,10 +613,7 @@
       else:
           demisto.setContext(key, data)
 
-<<<<<<< HEAD
-=======
-
->>>>>>> 2c0930c7
+
   def tableToMarkdown(name, t, headers=None, headerTransform=None, removeNull=False, metadata=None):
       """
          Converts a demisto table in JSON form to a Markdown table
@@ -733,20 +704,8 @@
 
       return mdResult
 
+
   tblToMd = tableToMarkdown
-
-  def underscoreToCamelCase(s):
-      """
-         Convert an underscore separated string to camel case
-
-         :type s: ``str``
-         :param s: The string to convert (e.g. hello_world) (required)
-
-         :return: The converted string (e.g. HelloWorld)
-         :rtype: ``str``
-      """
-      components = s.split('_')
-      return ''.join(x.title() for x in components)
 
 
   def createContextSingle(obj, id=None, keyTransform=None, removeNull=False):
@@ -784,72 +743,6 @@
 
       if id is not None:
           res.setdefault('ID', id)
-      return res
-
-
-  def createContext(data, id=None, keyTransform=None, removeNull=False):
-      """
-          Recieves a dict with flattened key values, and converts them into nested dicts
-
-          :type data: ``dict`` or ``list``
-          :param data: The data to be added to the context (required)
-
-          :type id: ``str``
-          :keyword id: The ID of the context entry
-
-          :type keyTransform: ``function``
-          :keyword keyTransform: A formatting function for the markdown table headers
-
-          :type removeNull: ``bool``
-          :keyword removeNull: True if empty columns should be removed, false otherwise
-
-          :return: The converted context list
-          :rtype: ``list``
-      """
-      if isinstance(data, (list, tuple)):
-          return [createContextSingle(d, id, keyTransform, removeNull) for d in data]
-      else:
-          return createContextSingle(data, id, keyTransform, removeNull)
-
-
-  tblToMd = tableToMarkdown
-
-
-  def createContextSingle(obj, id=None, keyTransform=None, removeNull=False):
-      """
-          Recieves a dict with flattened key values, and converts them into nested dicts
-
-          :type data: ``dict`` or ``list``
-          :param data: The data to be added to the context (required)
-
-          :type id: ``str``
-          :keyword id: The ID of the context entry
-
-          :type keyTransform: ``function``
-          :keyword keyTransform: A formatting function for the markdown table headers
-
-          :type removeNull: ``bool``
-          :keyword removeNull: True if empty columns should be removed, false otherwise
-
-          :return: The converted context list
-          :rtype: ``list``
-      """
-      res = {}
-      if keyTransform is None:
-          keyTransform = lambda s: s
-      keys = obj.keys()
-      for key in keys:
-          if removeNull and obj[key] in ('', None, [], {}):
-              continue
-          values = key.split('.')
-          current = res
-          for v in values[:-1]:
-              current.setdefault(v, {})
-              current = current[v]
-          current[keyTransform(values[-1])] = obj[key]
-
-      if id is not None:
-          res.setdefault('ID', id)
 
       return res
 
@@ -897,10 +790,7 @@
                   data = [data]
               data = [{k: formatCell(row[k]) for k in row} for row in data]
               mdResult += tblToMd(section, data)
-<<<<<<< HEAD
-=======
-
->>>>>>> 2c0930c7
+
       return mdResult
 
 
@@ -946,10 +836,7 @@
         hash = (( hash << 5) + hash) + ord(x)
     return hash & 0xFFFFFFFF
 
-<<<<<<< HEAD
-=======
-
->>>>>>> 2c0930c7
+
   def file_result_existing_file(filename, saveFilename=None):
       """
          Rename an existing file
@@ -1047,10 +934,7 @@
       else:
           return item
 
-<<<<<<< HEAD
-=======
-
->>>>>>> 2c0930c7
+
   def isCommandAvailable(cmd):
       """
          Check the list of available modules to see whether a command is currently available to be run.
@@ -1072,19 +956,13 @@
   def epochToTimestamp(epoch):
       return datetime.utcfromtimestamp(epoch / 1000.0).strftime("%Y-%m-%d %H:%M:%S")
 
-<<<<<<< HEAD
-=======
-
->>>>>>> 2c0930c7
+
   def formatTimeColumns(data, timeColumnNames):
       for row in data:
           for k in timeColumnNames:
               row[k] = epochToTimestamp(row[k])
 
-<<<<<<< HEAD
-=======
-
->>>>>>> 2c0930c7
+
   def strip_tag(tag):
       strip_ns_tag = tag
       split_array = tag.split('}')
@@ -1237,10 +1115,7 @@
       elem = internal_to_elem(json_data, factory)
       return ET.tostring(elem, encoding='unicode')
 
-<<<<<<< HEAD
-=======
-
->>>>>>> 2c0930c7
+
   def get_hash_type(hash_file):
       """
          Checks the type of the given hash. Returns 'md5', 'sha1', 'sha256' or 'Unknown'.
@@ -1261,10 +1136,7 @@
       else:
           return 'Unknown'
 
-<<<<<<< HEAD
-=======
-
->>>>>>> 2c0930c7
+
   def is_ip_valid(s):
       """
          Checks if the given string represents a valid IPv4 address
@@ -1286,10 +1158,7 @@
               return False
       return True
 
-<<<<<<< HEAD
-=======
-
->>>>>>> 2c0930c7
+
   def return_error(message):
       """
          Returns error entry with given message and exits the script
@@ -1307,8 +1176,6 @@
       })
       sys.exit(0)
 
-<<<<<<< HEAD
-=======
 
   def camelize(src, delim=' '):
       """
@@ -1333,7 +1200,6 @@
       return src
 
 
->>>>>>> 2c0930c7
   # Constants for common merge paths
   outputPaths = {
     'file': 'File(val.MD5 && val.MD5 == obj.MD5 || val.SHA1 && val.SHA1 == obj.SHA1 || val.SHA256 && val.SHA256 == obj.SHA256 || val.SHA512 && val.SHA512 == obj.SHA512 || val.CRC32 && val.CRC32 == obj.CRC32 || val.CTPH && val.CTPH == obj.CTPH)',
@@ -1358,10 +1224,6 @@
   sha1Regex = re.compile(r'\b[0-9a-fA-F]{40}\b', regexFlags)
   sha256Regex = re.compile(r'\b[0-9a-fA-F]{64}\b', regexFlags)
 
-<<<<<<< HEAD
-  ############################### REGEX FORMATTING end ###############################
-
-=======
   pascalRegex = re.compile('([A-Z]?[a-z]+)')
 
   ############################### REGEX FORMATTING end ###############################
@@ -1409,7 +1271,6 @@
       return s
 
 
->>>>>>> 2c0930c7
   def string_to_table_header(string):
       """
         Checks if string, change underscores to spaces, capitalize every word.
@@ -1426,10 +1287,7 @@
       else:
           raise Exception('The key is not a string: {}'.format(string))
 
-<<<<<<< HEAD
-=======
-
->>>>>>> 2c0930c7
+
   def string_to_context_key(string):
       """
        Checks if string, removes underscores, capitalize every word.
@@ -1445,8 +1303,6 @@
           return "".join(word.capitalize() for word in string.split('_'))
       else:
           raise Exception('The key is not a string: {}'.format(string))
-<<<<<<< HEAD
-=======
 
 
   def parse_date_range(date_range, date_format = None, to_timestamp = False):
@@ -1533,7 +1389,6 @@
 
       # otherwise datetime.datetime
       return int(time.mktime(date_str_or_dt.timetuple())*1000)
->>>>>>> 2c0930c7
 
 type: python
 tags:
@@ -1545,9 +1400,4 @@
 dependson: {}
 timeout: 0s
 tests:
-<<<<<<< HEAD
-  - TestPYCommonServer
-releaseNotes: "Add djb2 hash function"
-=======
-  - TestPYCommonServer
->>>>>>> 2c0930c7
+  - TestPYCommonServer