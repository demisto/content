commonfields:
  id: CommonServerPython
  version: -1
name: CommonServerPython
fromversion: 4.5.0
script: |-
  # Common functions script
  # =======================
  # This script will be appended to each server script before being executed.
  # Please notice that to add custom common code, add it to the CommonServerUserPython script
  from datetime import datetime, timedelta
  import time
  import json
  import optparse
  import sys
  import os
  import re
  from collections import OrderedDict

  import xml.etree.cElementTree as ET

  IS_PY3 = sys.version_info[0] == 3
  STRING_TYPES = (str, bytes) if IS_PY3 else (str, unicode)

  entryTypes = {'note': 1, 'downloadAgent': 2, 'file': 3, 'error': 4, 'pinned': 5, 'userManagement': 6, 'image': 7, 'plagroundError': 8, 'entryInfoFile': 9, 'map': 15}
  formats = {'html': 'html', 'table': 'table', 'json': 'json', 'text': 'text', 'dbotResponse': 'dbotCommandResponse', 'markdown': 'markdown'}
  brands = {'xfe': 'xfe', 'vt': 'virustotal', 'wf': 'WildFire', 'cy': 'cylance', 'cs': 'crowdstrike-intel'}
  providers = {'xfe': 'IBM X-Force Exchange', 'vt': 'VirusTotal', 'wf': 'WildFire', 'cy': 'Cylance', 'cs': 'CrowdStrike'}
  thresholds = {'xfeScore': 4, 'vtPositives': 10, 'vtPositiveUrlsForIP': 30}
  dbotscores = {'Critical': 4, 'High': 3, 'Medium': 2,'Low': 1, 'Unknown': 0, 'Informational': 0.5}

  def handle_proxy(proxy_param_name='proxy', checkbox_default_value=False):
      """
          Handle logic for routing traffic through the system proxy.
           Should usually be called at the beginning of the integration, depending on proxy checkbox state.

          :type proxy_param_name: ``string``
          :param proxy_param_name: name of the "use system proxy" integration parameter

          :type checkbox_default_value: ``bool``
          :param checkbox_default_value: Default value of the proxy param checkbox

          :rtype: ``dict``
          :return: proxies dict for the 'proxies' parameter of 'requests' functions
      """
      proxies = {}
      if demisto.params().get(proxy_param_name, checkbox_default_value):
          proxies = {
              'http': os.environ.get('HTTP_PROXY') or os.environ.get('http_proxy', ''),
              'https': os.environ.get('HTTPS_PROXY') or os.environ.get('https_proxy', '')
          }
      else:
          for k in ('HTTP_PROXY', 'HTTPS_PROXY', 'http_proxy', 'https_proxy'):
              if k in os.environ:
                  del os.environ[k]
      return proxies

  def urljoin(url, suffix=""):
      """
          Will join url and its suffix

          Example:
          "https://google.com/", "/"   => "https://google.com/"
          "https://google.com", "/"   => "https://google.com/"
          "https://google.com", "api"   => "https://google.com/api"
          "https://google.com", "/api"  => "https://google.com/api"
          "https://google.com/", "api"  => "https://google.com/api"
          "https://google.com/", "/api" => "https://google.com/api"

          :type url: ``string``
          :param url: URL string (required)

          :type suffix: ``string``
          :param suffix: the second part of the url

          :rtype: ``string``
          :return: Full joined url
      """
      if url[-1:] != "/":
          url = url + "/"

      if suffix.startswith("/"):
          suffix = suffix[1:]
          return url + suffix

      return url + suffix


  def positiveUrl(entry):
      """
         Checks if the given entry from a URL reputation query is positive (known bad) (deprecated)

         :type entry: ``dict``
         :param entry: URL entry (required)

         :return: True if bad, false otherwise
         :rtype: ``bool``
      """
      if entry['Type'] != entryTypes['error'] and entry['ContentsFormat'] == formats['json']:
          if entry['Brand'] == brands['xfe']:
              return demisto.get(entry, 'Contents.url.result.score') > thresholds['xfeScore']
          if entry['Brand'] == brands['vt']:
              return demisto.get(entry, 'Contents.positives') > thresholds['vtPositives']
          if entry['Brand'] == brands['cs'] and demisto.get(entry, 'Contents'):
              c = demisto.get(entry, 'Contents')[0]
              return demisto.get(c, 'indicator') and demisto.get(c, 'malicious_confidence') in ['high', 'medium']
      return False


  def positiveFile(entry):
      """
         Checks if the given entry from a file reputation query is positive (known bad) (deprecated)

         :type entry: ``dict``
         :param entry: File entry (required)

         :return: True if bad, false otherwise
         :rtype: ``bool``
      """
      if entry['Type'] != entryTypes['error'] and entry['ContentsFormat'] == formats['json']:
          if entry['Brand'] == brands['xfe'] and (demisto.get(entry, 'Contents.malware.family') or demisto.gets(entry, 'Contents.malware.origins.external.family')):
              return True
          if entry['Brand'] == brands['vt']:
              return demisto.get(entry, 'Contents.positives') > thresholds['vtPositives']
          if entry['Brand'] == brands['wf']:
              return demisto.get(entry, 'Contents.wildfire.file_info.malware') == 'yes'
          if entry['Brand'] == brands['cy'] and demisto.get(entry, 'Contents'):
              contents = demisto.get(entry, 'Contents')
              k = contents.keys()
              if k and len(k) > 0:
                  v = contents[k[0]]
                  if v and demisto.get(v, 'generalscore'):
                      return v['generalscore'] < -0.5
          if entry['Brand'] == brands['cs'] and demisto.get(entry, 'Contents'):
              c = demisto.get(entry, 'Contents')[0]
              return demisto.get(c, 'indicator') and demisto.get(c, 'malicious_confidence') in ['high', 'medium']
      return False


  def vtCountPositives(entry):
      """
         Counts the number of detected URLs in the entry

         :type entry: ``dict``
         :param entry: Demisto entry (required)

         :return: The number of detected URLs
         :rtype: ``int``
      """
      positives = 0
      if demisto.get(entry, 'Contents.detected_urls'):
          for detected in demisto.get(entry, 'Contents.detected_urls'):
              if demisto.get(detected, 'positives') > thresholds['vtPositives']:
                  positives += 1
      return positives


  def positiveIp(entry):
      """
         Checks if the given entry from a file reputation query is positive (known bad) (deprecated)

         :type entry: ``dict``
         :param entry: IP entry (required)

         :return: True if bad, false otherwise
         :rtype: ``bool``
      """
      if entry['Type'] != entryTypes['error'] and entry['ContentsFormat'] == formats['json']:
          if entry['Brand'] == brands['xfe']:
              return demisto.get(entry, 'Contents.reputation.score') > thresholds['xfeScore']
          if entry['Brand'] == brands['vt'] and demisto.get(entry, 'Contents.detected_urls'):
              return vtCountPositives(entry) > thresholds['vtPositiveUrlsForIP']
          if entry['Brand'] == brands['cs'] and demisto.get(entry, 'Contents'):
              c = demisto.get(entry, 'Contents')[0]
              return demisto.get(c, 'indicator') and demisto.get(c, 'malicious_confidence') in ['high', 'medium']
      return False


  def formatEpochDate(t):
      """
         Convert a time expressed in seconds since the epoch to a string representing local time

         :type t: ``int``
         :param t: Time represented in seconds (required)

         :return: A string representing local time
         :rtype: ``str``
      """
      if t:
          return time.ctime(t)
      return ''


  def compareDates(date1, date2, dateFormat):
      """
         Compares two dates and returns the delta.
         If instead of date passed string 'now' then it will be compared to current time.
         Date format must be according to python date formats: https://docs.python.org/2/library/datetime.html

         :type date1: ``int`` or ``str``
         :param date1: First date to be compared (required)

         :type date2: ``int`` or ``str``
         :param date2: Second date tobe compared (required)

         :return: The delta of the two dates
         :rtype: ``int``
      """
      first = None
      if date1 == 'now':
          first = datetime.now(tzlocal())
      elif isinstance(date1, STRING_TYPES):
          first = parse(date1)

      second = None
      if date2 == 'now':
          second = datetime.now(tzlocal())
      elif isinstance(date2, STRING_TYPES):
          second = parse(date2)
      delta = first - second

      return delta


  def shortCrowdStrike(entry):
      """
         Display CrowdStrike Intel results in Markdown (deprecated)

         :type entry: ``dict``
         :param entry: CrowdStrike result entry (required)

         :return: A Demisto entry containing the shortened CrowdStrike info
         :rtype: ``dict``
      """
      if entry['Type'] != entryTypes['error'] and entry['ContentsFormat'] == formats['json']:
          if entry['Brand'] == brands['cs'] and demisto.get(entry, 'Contents'):
              c = demisto.get(entry, 'Contents')[0]
              csRes = '## CrowdStrike Falcon Intelligence'
              csRes += '\n\n### Indicator - ' + demisto.gets(c, 'indicator')
              labels = demisto.get(c, 'labels')
              if labels:
                  csRes += '\n### Labels'
                  csRes += '\nName|Created|Last Valid'
                  csRes += '\n----|-------|----------'
                  for label in labels:
                      csRes += '\n' + demisto.gets(label, 'name') + '|' + formatEpochDate(demisto.get(label, 'created_on')) + '|' + formatEpochDate(demisto.get(label, 'last_valid_on'))
              relations = demisto.get(c, 'relations')
              if relations:
                  csRes += '\n### Relations'
                  csRes += '\nIndicator|Type|Created|Last Valid'
                  csRes += '\n---------|----|-------|----------'
                  for r in relations:
                      csRes += '\n' + demisto.gets(r, 'indicator') + '|' + demisto.gets(r, 'type') + '|' + formatEpochDate(demisto.get(label, 'created_date')) + '|' + formatEpochDate(demisto.get(label, 'last_valid_date'))
              return {'ContentsFormat': formats['markdown'], 'Type': entryTypes['note'], 'Contents': csRes}
      return entry


  def shortUrl(entry):
      """
         Formats a URL reputation entry into a short table (deprecated)

         :type entry: ``dict``
         :param entry: URL result entry (required)

         :return: A Demisto entry containing the shortened URL info
         :rtype: ``dict``
      """
      if entry['Type'] != entryTypes['error'] and entry['ContentsFormat'] == formats['json']:
          c = entry['Contents']
          if entry['Brand'] == brands['xfe']:
              return {'ContentsFormat': formats['table'], 'Type': entryTypes['note'], 'Contents': {
                  'Country': c['country'], 'MalwareCount': demisto.get(c, 'malware.count'),
                  'A': demisto.gets(c, 'resolution.A'), 'AAAA': demisto.gets(c, 'resolution.AAAA'),
                  'Score': demisto.get(c, 'url.result.score'), 'Categories': demisto.gets(c, 'url.result.cats'),
                  'URL': demisto.get(c, 'url.result.url'), 'Provider': providers['xfe'], 'ProviderLink': 'https://exchange.xforce.ibmcloud.com/url/' + demisto.get(c, 'url.result.url')}}
          if entry['Brand'] == brands['vt']:
              return {'ContentsFormat': formats['table'], 'Type': entryTypes['note'], 'Contents': {
                  'ScanDate': c['scan_date'], 'Positives': c['positives'], 'Total': c['total'],
                  'URL': c['url'], 'Provider': providers['vt'], 'ProviderLink': c['permalink']}}
          if entry['Brand'] == brands['cs'] and demisto.get(entry, 'Contents'):
              return shortCrowdStrike(entry)
      return {'ContentsFormat': 'text', 'Type': 4, 'Contents': 'Unknown provider for result: ' + entry['Brand']}


  def shortFile(entry):
      """
         Formats a file reputation entry into a short table (deprecated)

         :type entry: ``dict``
         :param entry: File result entry (required)

         :return: A Demisto entry containing the shortened file info
         :rtype: ``dict``
      """
      if entry['Type'] != entryTypes['error'] and entry['ContentsFormat'] == formats['json']:
          c = entry['Contents']
          if entry['Brand'] == brands['xfe']:
              cm = c['malware']
              return {'ContentsFormat': formats['table'], 'Type': entryTypes['note'], 'Contents': {
                  'Family': cm['family'], 'MIMEType': cm['mimetype'], 'MD5': cm['md5'][2:] if 'md5' in cm else '',
                  'CnCServers': demisto.get(cm, 'origins.CncServers.count'), 'DownloadServers': demisto.get(cm, 'origins.downloadServers.count'),
                  'Emails': demisto.get(cm, 'origins.emails.count'), 'ExternalFamily': demisto.gets(cm, 'origins.external.family'),
                  'ExternalCoverage': demisto.get(cm, 'origins.external.detectionCoverage'), 'Provider': providers['xfe'],
                  'ProviderLink': 'https://exchange.xforce.ibmcloud.com/malware/' + cm['md5'].replace('0x', '')}}
          if entry['Brand'] == brands['vt']:
              return {'ContentsFormat': formats['table'], 'Type': entryTypes['note'], 'Contents': {
                  'Resource': c['resource'], 'ScanDate': c['scan_date'], 'Positives': c['positives'],
                  'Total': c['total'], 'SHA1': c['sha1'], 'SHA256': c['sha256'], 'Provider': providers['vt'], 'ProviderLink': c['permalink']}}
          if entry['Brand'] == brands['wf']:
              c = demisto.get(entry, 'Contents.wildfire.file_info')
              if c:
                  return {'Contents': {'Type': c['filetype'], 'Malware': c['malware'], 'MD5': c['md5'], 'SHA256': c['sha256'], 'Size': c['size'], 'Provider': providers['wf']},
                          'ContentsFormat': formats['table'], 'Type': entryTypes['note']}
          if entry['Brand'] == brands['cy'] and demisto.get(entry, 'Contents'):
              contents = demisto.get(entry, 'Contents')
              k = contents.keys()
              if k and len(k) > 0:
                  v = contents[k[0]]
                  if v and demisto.get(v, 'generalscore'):
                      return {'Contents': {'Status': v['status'], 'Code': v['statuscode'], 'Score': v['generalscore'], 'Classifiers': str(v['classifiers']), 'ConfirmCode': v['confirmcode'], 'Error': v['error'], 'Provider': providers['cy']},
                              'ContentsFormat': formats['table'], 'Type': entryTypes['note']}
          if entry['Brand'] == brands['cs'] and demisto.get(entry, 'Contents'):
              return shortCrowdStrike(entry)
      return {'ContentsFormat': formats['text'], 'Type': entryTypes['error'], 'Contents': 'Unknown provider for result: ' + entry['Brand']}


  def shortIp(entry):
      """
         Formats an ip reputation entry into a short table (deprecated)

         :type entry: ``dict``
         :param entry: IP result entry (required)

         :return: A Demisto entry containing the shortened IP info
         :rtype: ``dict``
      """
      if entry['Type'] != entryTypes['error'] and entry['ContentsFormat'] == formats['json']:
          c = entry['Contents']
          if entry['Brand'] == brands['xfe']:
              cr = c['reputation']
              return {'ContentsFormat': formats['table'], 'Type': entryTypes['note'], 'Contents': {
                  'IP': cr['ip'], 'Score': cr['score'], 'Geo': str(cr['geo']), 'Categories': str(cr['cats']),
                  'Provider': providers['xfe']}}
          if entry['Brand'] == brands['vt']:
              return {'ContentsFormat': formats['table'], 'Type': entryTypes['note'], 'Contents': {'Positive URLs': vtCountPositives(entry), 'Provider': providers['vt']}}
          if entry['Brand'] == brands['cs'] and demisto.get(entry, 'Contents'):
              return shortCrowdStrike(entry)
      return {'ContentsFormat': formats['text'], 'Type': entryTypes['error'], 'Contents': 'Unknown provider for result: ' + entry['Brand']}


  def shortDomain(entry):
      """
         Formats a domain reputation entry into a short table (deprecated)

         :type entry: ``dict``
         :param entry: Domain result entry (required)

         :return: A Demisto entry containing the shortened domain info
         :rtype: ``dict``
      """
      if entry['Type'] != entryTypes['error'] and entry['ContentsFormat'] == formats['json']:
          if entry['Brand'] == brands['vt']:
              return {'ContentsFormat': formats['table'], 'Type': entryTypes['note'], 'Contents': {'Positive URLs': vtCountPositives(entry), 'Provider': providers['vt']}}
      return {'ContentsFormat': formats['text'], 'Type': entryTypes['error'], 'Contents': 'Unknown provider for result: ' + entry['Brand']}


  def get_error(execute_command_result):
      """
          execute_command_result must contain error entry - check the result first with is_error function
          if there is no error entry in the result then it will raise an Exception

          :type execute_command_result: ``dict`` or  ``list``
          :param execute_command_result: result of demisto.executeCommand()

          :return: Error message extracted from the demisto.executeCommand() result
          :rtype: ``string``
      """

      if not is_error(execute_command_result):
          raise ValueError("execute_command_result has no error entry. before using get_error use is_error")

      if isinstance(execute_command_result, dict):
          return execute_command_result['Contents']

      error_messages = []
      for entry in execute_command_result:
          is_error_entry = type(entry) == dict and entry['Type'] == entryTypes['error']
          if is_error_entry:
              error_messages.append(entry['Contents'])

      return '\n'.join(error_messages)


  def is_error(execute_command_result):
      """
          Check if the given execute_command_result has an error entry

          :type execute_command_result: ``dict`` or ``list``
          :param execute_command_result: Demisto entry (required) or result of demisto.executeCommand()

          :return: True if the execute_command_result has an error entry, false otherwise
          :rtype: ``bool``
      """
      if execute_command_result is None:
          return False

      if isinstance(execute_command_result, list):
          if len(execute_command_result) > 0:
              for entry in execute_command_result:
                  if type(entry) == dict and entry['Type'] == entryTypes['error']:
                      return True

      return type(execute_command_result) == dict and execute_command_result['Type'] == entryTypes['error']


  isError = is_error


  def FormatADTimestamp(ts):
      """
         Formats an Active Directory timestamp into human readable time representation

         :type ts: ``int``
         :param ts: The timestamp to be formatted (required)

         :return: A string represeting the time
         :rtype: ``str``
      """
      return ( datetime(year=1601, month=1, day=1) + timedelta(seconds = int(ts)/10**7) ).ctime()


  def PrettifyCompactedTimestamp(x):
      """
         Formats a compacted timestamp string into human readable time representation

         :type x: ``str``
         :param x: The timestamp to be formatted (required)

         :return: A string represeting the time
         :rtype: ``str``
      """
      return '%s-%s-%sT%s:%s:%s' % (x[:4], x[4:6], x[6:8], x[8:10], x[10:12], x[12:])


  def NormalizeRegistryPath(strRegistryPath):
      """
         Normalizes a registry path string

         :type strRegistryPath: ``str``
         :param strRegistryPath: The registry path (required)

         :return: The normalized string
         :rtype: ``str``
      """
      dSub = {
          'HKCR' : 'HKEY_CLASSES_ROOT',
          'HKCU' : 'HKEY_CURRENT_USER',
          'HKLM' : 'HKEY_LOCAL_MACHINE',
          'HKU' : 'HKEY_USERS',
          'HKCC' : 'HKEY_CURRENT_CONFIG',
          'HKPD' : 'HKEY_PERFORMANCE_DATA'
      }
      for k in dSub:
          if strRegistryPath[:len(k)] == k:
              return dSub[k] + strRegistryPath[len(k):]

      return strRegistryPath


  def scoreToReputation(score):
      """
         Converts score (in number format) to human readable reputation format

         :type score: ``int``
         :param score: The score to be formatted (required)

         :return: The formatted score
         :rtype: ``str``
      """
      to_str = {
          4 : 'Critical',
          3 : 'Bad',
          2 : 'Suspicious',
          1 : 'Good',
          0.5 : 'Informational',
          0 : 'Unknown'
      }
      return to_str.get(score, 'None')


  class IntegrationLogger(object):
      """
        a logger for python integrations:
        use LOG(<message>) to add a record to the logger (message can be any object with __str__)
        use LOG.print_log() to display all records in War-Room and server log.

        :type message: ``str``
        :param message: The message to be logged

        :return: No data returned
        :rtype: ``None``
      """
      def __init__(self, ):
          self.messages = []


      def __call__(self, message):
          self.messages.append('%s' % (message, ))


      def print_log(self, verbose=False):
          if self.messages:
              text = 'Full Integration Log:\n' + '\n'.join(self.messages)
              if verbose:
                  demisto.log(text)
              demisto.info(text)
              self.messages = []


  """
  a logger for python integrations:
  use LOG(<message>) to add a record to the logger (message can be any object with __str__)
  use LOG.print_log() to display all records in War-Room and server log.
  """
  LOG = IntegrationLogger()


  def formatAllArgs(args, kwds):
      """
      makes a nice string representation of all the arguments

      :type args: ``list``
      :param args: function arguments (required)

      :type kwds: ``dict``
      :param kwds: function keyword arguments (required)

      :return: string representation of all the arguments
      :rtype: ``string``
      """
      formattedArgs = ','.join([repr(a) for a in args]) + ',' + str(kwds).replace(':', "=").replace(" ", "")[1:-1]
      return formattedArgs


  def logger(func):
      """
      decorator function to log the function call using LOG

      :type func: ``function``
      :param func: function to call (required)

      :return: returns the func return value.
      :rtype: ``any``
      """
      def func_wrapper(*args, **kwargs):
          LOG('calling {}({})'.format(func.__name__, formatAllArgs(args, kwargs)))
          return func(*args, **kwargs)

      return func_wrapper


  def formatCell(data, is_pretty=True):
      """
         Convert a given object to md while decending multiple levels

         :type data: ``str`` or ``list``
         :param data: The cell content (required)

         :type is_pretty: ``bool``
         :param is_pretty: Should cell content be prettified (default is True)

         :return: The formatted cell content as a string
         :rtype: ``str``
      """
      l_format = '\n' if is_pretty else ''
      if isinstance(data, STRING_TYPES):
          return data
      elif isinstance(data, dict):
          return '\n'.join(['{}: {}'.format(k, flattenCell(v, is_pretty)) for k, v in data.items()])
      else:
          return flattenCell(data, is_pretty)


  def flattenCell(data, is_pretty=True):
      """
         Flattens a markdown table cell content into a single string

         :type data: ``str`` or ``list``
         :param data: The cell content (required)

         :type is_pretty: ``bool``
         :param is_pretty: Should cell content be pretified (default is True)

         :return: A sting representation of the cell content
         :rtype: ``str``
      """
      indent = 4 if is_pretty else None
      if isinstance(data, STRING_TYPES):
          return data
      elif isinstance(data, list):
          string_list = []
          for d in data:
              try:
                  string_list.append(str(d))
              except UnicodeEncodeError:
                  string_list.append(d.encode('utf-8'))

          return ',\n'.join(string_list)
      else:
          return json.dumps(data, indent=indent, ensure_ascii=False)


  def FormatIso8601(t):
      """
         Convert a time expressed in seconds to ISO 8601 time format string

         :type t: ``int``
         :param t: Time expressed in seconds (required)

         :return: An ISO 8601 time format string
         :rtype: ``str``
      """
      return t.strftime("%Y-%m-%dT%H:%M:%S")


  def argToList(arg, separator=','):
      """
         Converts a string representation of args to a python list

         :type arg: ``str`` or ``list``
         :param arg: Args to be converted (required)

         :type separator: ``str``
         :param separator: A string separator to separate the strings, the default is a comma.

         :return: A python list of args
         :rtype: ``list``
      """
      if not arg:
          return []
      if isinstance(arg, list):
          return arg
      if isinstance(arg, STRING_TYPES):
          if arg[0] == '[' and arg[-1] == ']':
              return json.loads(arg)
          return [s.strip() for s in arg.split(separator)]
      return arg


  def appendContext(key, data, dedup=False):
      """
         Append data to the investigation context

         :type key: ``str``
         :param key: The context path (required)

         :type data: ``any``
         :param data: Data to be added to the context (required)

         :type dedup: ``bool``
         :param dedup: True if de-duplication is required. Default is False.

         :return: No data returned
         :rtype: ``None``
      """
      if data is None:
        return
      existing = demisto.get(demisto.context(), key)
      if existing:
          strBased = isinstance(data, STRING_TYPES) and isinstance(existing, STRING_TYPES)
          if strBased:
              data = data.split(',')
              existing = existing.split(',')
          newVal = data + existing
          if dedup:
              newVal = list(set(newVal))
          if strBased:
              newVal = ','.join(newVal)
          demisto.setContext(key, newVal)
      else:
          demisto.setContext(key, data)


  def tableToMarkdown(name, t, headers=None, headerTransform=None, removeNull=False, metadata=None):
      """
         Converts a demisto table in JSON form to a Markdown table

         :type name: ``str``
         :param name: The name of the table (required)

         :type t: ``dict`` or ``list``
         :param t: The JSON table - List of dictionaries with the same keys or a single dictionary (required)

         :type headers: ``list`` or ``string``
         :keyword headers: A list of headers to be presented in the output table (by order). If string will be passed then table will have single header. Default will include all available headers.

         :type headerTransform: ``function``
         :keyword headerTransform: A function that formats the original data headers (optional)

         :type removeNull: ``bool``
         :keyword removeNull: Remove empty columns from the table. Deafult is False

         :type metadata: ``str``
         :param metadata: Metadata about the table contents

         :return: A string representation of the markdown table
         :rtype: ``str``
      """

      mdResult = ''
      if name:
          mdResult = '### ' + name + '\n'

      if metadata:
          mdResult += metadata + '\n'

      if not t or len(t) == 0:
          mdResult += '**No entries.**\n'
          return mdResult

      if not isinstance(t, list):
          t = [t]

      if headers and isinstance(headers, STRING_TYPES):
          headers = [headers]

      if not isinstance(t[0], dict):
          # the table cotains only simple objects (strings, numbers)
          # should be only one header
          if headers and len(headers) > 0:
              header = headers[0]
              t = map(lambda item: dict((h, item) for h in [header]), t)
          else:
              raise Exception("Missing headers param for tableToMarkdown. Example: headers=['Some Header']")

      # in case of headers was not provided (backward compatibility)
      if not headers:
          headers = list(t[0].keys())

      if removeNull:
          headers_aux = headers[:]
          for header in headers_aux:
              if all(obj.get(header) in ('', None, [], {}) for obj in t):
                  headers.remove(header)

      if t and len(headers) > 0:
          newHeaders = []
          if headerTransform is None:
              headerTransform = lambda s: s
          for header in headers:
              newHeaders.append(headerTransform(header))
          mdResult += '|'
          if len(newHeaders) == 1:
              mdResult += newHeaders[0]
          else:
              mdResult += '|'.join(newHeaders)
          mdResult += '|\n'
          sep = '---'
          mdResult += '|' + '|'.join([sep] * len(headers)) + '|\n'
          for entry in t:
              vals = [stringEscapeMD((formatCell(entry.get(h, ''), False) if entry.get(h) is not None else ''), True, True) for h in headers]
              mdResult += '|'
              if len(vals) == 1:
                  mdResult += vals[0]
              else:
                  mdResult += '|'.join(vals)
              mdResult += '|\n'

      else:
          mdResult += '**No entries.**\n'

      return mdResult


  tblToMd = tableToMarkdown


  def createContextSingle(obj, id=None, keyTransform=None, removeNull=False):
      """
          Recieves a dict with flattened key values, and converts them into nested dicts

          :type data: ``dict`` or ``list``
          :param data: The data to be added to the context (required)

          :type id: ``str``
          :keyword id: The ID of the context entry

          :type keyTransform: ``function``
          :keyword keyTransform: A formatting function for the markdown table headers

          :type removeNull: ``bool``
          :keyword removeNull: True if empty columns should be removed, false otherwise

          :return: The converted context list
          :rtype: ``list``
      """
      res = {}
      if keyTransform is None:
          keyTransform = lambda s: s
      keys = obj.keys()
      for key in keys:
          if removeNull and obj[key] in ('', None, [], {}):
              continue
          values = key.split('.')
          current = res
          for v in values[:-1]:
              current.setdefault(v, {})
              current = current[v]
          current[keyTransform(values[-1])] = obj[key]

      if id is not None:
          res.setdefault('ID', id)

      return res


  def createContext(data, id=None, keyTransform=None, removeNull=False):
      """
          Recieves a dict with flattened key values, and converts them into nested dicts

          :type data: ``dict`` or ``list``
          :param data: The data to be added to the context (required)

          :type id: ``str``
          :keyword id: The ID of the context entry

          :type keyTransform: ``function``
          :keyword keyTransform: A formatting function for the markdown table headers

          :type removeNull: ``bool``
          :keyword removeNull: True if empty columns should be removed, false otherwise

          :return: The converted context list
          :rtype: ``list``
      """
      if isinstance(data, (list, tuple)):
          return [createContextSingle(d, id, keyTransform, removeNull) for d in data]
      else:
          return createContextSingle(data, id, keyTransform, removeNull)


  def sectionsToMarkdown(root):
      """
         Converts a list of Demisto JSON tables to markdown string of tables

         :type root: ``dict`` or ``list``
         :param root: The JSON table - List of dictionaries with the same keys or a single dictionary (required)

         :return: A string representation of the markdown table
         :rtype: ``str``
      """
      mdResult = ''
      if isinstance(root, dict):
          for section in root:
              data = root[section]
              if isinstance(data, dict):
                  data = [data]
              data = [{k: formatCell(row[k]) for k in row} for row in data]
              mdResult += tblToMd(section, data)

      return mdResult


  def fileResult(filename, data, file_type=None):
      """
         Creates a file from the given data

         :type filename: ``str``
         :param filename: The name of the file to be created (required)

         :type data: ``str``
         :param data: The file data (required)

         :type file_type: ``str``
         :param file_type: one of the entryTypes file or entryInfoFile (optional)

         :return: A Demisto war room entry
         :rtype: ``dict``
      """
      if file_type is None:
          file_type = entryTypes['file']
      temp = demisto.uniqueFile()
      with open(demisto.investigation()['id'] + '_' + temp,'wb') as f:
          f.write(data)
      return {'Contents': '', 'ContentsFormat': formats['text'], 'Type': file_type, 'File': filename, 'FileID': temp}


  def hash_djb2(s, seed=5381):
    """
     Hash string with djb2 hash function

     :type s: ``str``
     :param s: The input string to hash

     :type seed: ``int``
     :param seed: The seed for the hash function (default is 5381)

     :return: The hashed value
     :rtype: ``int``
    """
    hash = seed
    for x in s:
        hash = (( hash << 5) + hash) + ord(x)
    return hash & 0xFFFFFFFF


  def file_result_existing_file(filename, saveFilename=None):
      """
         Rename an existing file

         :type filename: ``str``
         :param filename: The name of the file to be modified (required)

         :type saveFilename: ``str``
         :param saveFilename: The new file name

         :return: A Demisto war room entry
         :rtype: ``dict``
      """
      temp = demisto.uniqueFile()
      os.rename(filename, demisto.investigation()['id'] + '_' + temp)
      return {'Contents': '', 'ContentsFormat': formats['text'], 'Type': entryTypes['file'],
          'File': saveFilename if saveFilename else filename, 'FileID': temp}


  def flattenRow(rowDict):
      """
         Flatten each element in the given rowDict

         :type rowDict: ``dict``
         :param rowDict: The dict to be flattened (required)

         :return: A flattened dict
         :rtype: ``dict``
      """
      return {k: formatCell(rowDict[k]) for k in rowDict}


  def flattenTable(tableDict):
      """
         Flatten each row in the given tableDict

         :type tableDict: ``dict``
         :param tableDict: The table to be flattened (required)

         :return: A flattened table
         :rtype: ``dict``
      """
      return [flattenRow(row) for row in tableDict]

  MARKDOWN_CHARS = "\`*_{}[]()#+-!"


  def stringEscapeMD(st, minimal_escaping=False, escape_multiline=False):
      """
         Escape any chars that might break a markdown string

         :type st: ``str``
         :param st: The string to be modified (required)

         :type minimal_escaping: ``bool``
         :param minimal_escaping: Whether replace all special characters or table format only (optional)

         :type escape_multiline: ``bool``
         :param escape_multiline: Whether convert line-ending characters (optional)

         :return: A modified string
         :rtype: ``str``
      """
      if escape_multiline:
          st = st.replace('\r\n', '<br>')#Windows
          st = st.replace('\r', '<br>')#old Mac
          st = st.replace('\n', '<br>')#Unix

      if minimal_escaping:
          for c in '|':
              st = st.replace(c, '\\' + c)
      else:
          st = "".join([ "\\" + str(c) if c in MARKDOWN_CHARS else str(c) for c in st])

      return st


  def raiseTable(root, key):
      newInternal = {}
      if key in root and isinstance(root[key], dict):
          for sub in root[key]:
              if sub not in root:
                  root[sub] =root[key][sub]
              else:
                  newInternal[sub] = root[key][sub]
          if newInternal:
              root[key] = newInternal
          else:
              del root[key]


  def zoomField(item, fieldName):
      if isinstance(item, dict) and fieldName in item:
          return item[fieldName]
      else:
          return item


  def isCommandAvailable(cmd):
      """
         Check the list of available modules to see whether a command is currently available to be run.

         :type cmd: ``str``
         :param cmd: The command to check (required)

         :return: True if command is available, False otherwise
         :rtype: ``bool``
      """
      modules = demisto.getAllSupportedCommands()
      for m in modules:
          if modules[m] and isinstance(modules[m], list):
              for c in modules[m]:
                  if c['name'] == cmd:
                      return True
      return False

  def epochToTimestamp(epoch):
      return datetime.utcfromtimestamp(epoch / 1000.0).strftime("%Y-%m-%d %H:%M:%S")


  def formatTimeColumns(data, timeColumnNames):
      for row in data:
          for k in timeColumnNames:
              row[k] = epochToTimestamp(row[k])


  def strip_tag(tag):
      strip_ns_tag = tag
      split_array = tag.split('}')
      if len(split_array) > 1:
          strip_ns_tag = split_array[1]
          tag = strip_ns_tag
      return tag


  def elem_to_internal(elem, strip_ns=1, strip=1):
      """Convert an Element into an internal dictionary (not JSON!)."""

      d = OrderedDict()
      elem_tag = elem.tag
      if strip_ns:
          elem_tag = strip_tag(elem.tag)
      for key, value in list(elem.attrib.items()):
          d['@' + key] = value

      # loop over subelements to merge them
      for subelem in elem:
          v = elem_to_internal(subelem, strip_ns=strip_ns, strip=strip)

          tag = subelem.tag
          if strip_ns:
              tag = strip_tag(subelem.tag)

          value = v[tag]
          try:
              # add to existing list for this tag
              d[tag].append(value)
          except AttributeError:
              # turn existing entry into a list
              d[tag] = [d[tag], value]
          except KeyError:
              # add a new non-list entry
              d[tag] = value

      text = elem.text
      tail = elem.tail
      if strip:
          # ignore leading and trailing whitespace
          if text:
              text = text.strip()
          if tail:
              tail = tail.strip()

      if tail:
          d['#tail'] = tail

      if d:
          # use #text element if other attributes exist
          if text:
              d["#text"] = text
      else:
          # text is the value if no attributes
          d = text or None
      return {elem_tag: d}


  def internal_to_elem(pfsh, factory=ET.Element):

      """Convert an internal dictionary (not JSON!) into an Element.
      Whatever Element implementation we could import will be
      used by default; if you want to use something else, pass the
      Element class as the factory parameter.
      """

      attribs = OrderedDict()
      text = None
      tail = None
      sublist = []
      tag = list(pfsh.keys())
      if len(tag) != 1:
          raise ValueError("Illegal structure with multiple tags: %s" % tag)
      tag = tag[0]
      value = pfsh[tag]
      if isinstance(value, dict):
          for k, v in list(value.items()):
              if k[:1] == "@":
                  attribs[k[1:]] = v
              elif k == "#text":
                  text = v
              elif k == "#tail":
                  tail = v
              elif isinstance(v, list):
                  for v2 in v:
                      sublist.append(internal_to_elem({k: v2}, factory=factory))
              else:
                  sublist.append(internal_to_elem({k: v}, factory=factory))
      else:
          text = value
      e = factory(tag, attribs)
      for sub in sublist:
          e.append(sub)
      e.text = text
      e.tail = tail
      return e


  def elem2json(elem, options, strip_ns=1, strip=1):

      """Convert an ElementTree or Element into a JSON string."""

      if hasattr(elem, 'getroot'):
          elem = elem.getroot()

      if 'pretty' in options:
          return json.dumps(elem_to_internal(elem, strip_ns=strip_ns, strip=strip), indent=4, separators=(',', ': '))
      else:
          return json.dumps(elem_to_internal(elem, strip_ns=strip_ns, strip=strip))


  def json2elem(json_data, factory=ET.Element):

      """Convert a JSON string into an Element.
      Whatever Element implementation we could import will be used by
      default; if you want to use something else, pass the Element class
      as the factory parameter.
      """

      return internal_to_elem(json.loads(json_data), factory)


  def xml2json(xmlstring, options={}, strip_ns=1, strip=1):
      """
         Convert an XML string into a JSON string.

         :type xmlstring: ``str``
         :param xmlstring: The string to be converted (required)

         :return: The converted JSON
         :rtype: ``dict`` or ``list``
      """
      elem = ET.fromstring(xmlstring)
      return elem2json(elem, options, strip_ns=strip_ns, strip=strip)


  def json2xml(json_data, factory=ET.Element):

      """Convert a JSON string into an XML string.
      Whatever Element implementation we could import will be used by
      default; if you want to use something else, pass the Element class
      as the factory parameter.
      """

      if not isinstance(json_data, dict):
          json_data = json.loads(json_data)

      elem = internal_to_elem(json_data, factory)
      return ET.tostring(elem, encoding='unicode')


  def get_hash_type(hash_file):
      """
         Checks the type of the given hash. Returns 'md5', 'sha1', 'sha256' or 'Unknown'.

         :type hash_file: ``str``
         :param hash_file: The hash to be checked (required)

         :return: The hash type
         :rtype: ``str``
      """
      hash_len = len(hash_file)
      if (hash_len == 32):
          return 'md5'
      elif (hash_len == 40):
          return 'sha1'
      elif (hash_len == 64):
          return 'sha256'
      else:
          return 'Unknown'


  def is_ip_valid(s):
      """
         Checks if the given string represents a valid IPv4 address

         :type s: ``str``
         :param s: The string to be checked (required)

         :return: True if the given string represents a valid IP address, False otherwise
         :rtype: ``bool``
      """
      a = s.split('.')
      if len(a) != 4:
          return False
      for x in a:
          if not x.isdigit():
              return False
          i = int(x)
          if i < 0 or i > 255:
              return False
      return True


  def return_outputs(readable_output, outputs, raw_response=None):
      """
      This function wraps the demisto.results(), makes the usage of returning results to the user more intuitively.

      :type readable_output: ``str``
      :param readable_output: markdown string that will be presented in the warroom, should be human readable - (HumanReadable)

      :type outputs: ``dict``
      :param outputs: the outputs that will be returned to playbook/investigation context (originally EntryContext)

      :type raw_response: ``dict``
      :param raw_response: must be dictionary, if not provided then will be equal to outputs. usually must be the original
      raw response from the 3rd party service (originally Contents)

      :return: None
      :rtype: ``None``
      """
      return_entry = {
          "Type": entryTypes["note"],
          "HumanReadable": readable_output,
          "ContentsFormat": formats["json"],
          "Contents": raw_response,
          "EntryContext": outputs
      }

      if outputs and raw_response is None:
          # if raw_response was not provided but outputs were provided then set Contents as outputs
          return_entry["Contents"] = outputs

      demisto.results(return_entry)


  def return_error(message, error=''):
      """
          Returns error entry with given message and exits the script

          :type message: ``str``
          :param message: The message to return in the entry (required)

          :type error: ``str``
          :param error: The raw error message to log (optional)
  
          :return: Error entry object
          :rtype: ``dict``
      """
      if isinstance(message, Exception):
          # log the exception's message
          LOG(str(message))
          # log tracback
          LOG("Traceback:\n{traceback}".format(traceback=traceback.format_exc()))

      else:
          LOG(message)

      if error:
          LOG(error)
      LOG.print_log()

      # in case function is called from an automation
      if not hasattr(demisto, 'command'):
          demisto.results({
              'Type': entryTypes['error'],
              'ContentsFormat': formats['text'],
              'Contents': str(message)
          })

      # in case function is called from an integration, and not fetching
      elif demisto.command() != 'fetch-incidents':
          demisto.results({
              'Type': entryTypes['error'],
              'ContentsFormat': formats['text'],
              'Contents': str(message)
          })
      sys.exit(0)


  def camelize(src, delim=' '):
      """
          Convert all keys of a dictionary (or list of dictionaries) to CamelCase (with capital first letter)

          :type src: ``dict`` or ``list``
          :param src: The dictionary (or list of dictionaries) to convert the keys for. (required)

          :type delim: ``str``
          :param delim: The delimiter between two words in the key (e.g. delim=' ' for "Start Date"). Default ' '.

          :return: The dictionary (or list of dictionaries) with the keys in CamelCase.
          :rtype: ``dict`` or ``list``
      """
      def camelize_str(src_str, delim):
          components = src_str.split(delim)
          return ''.join(map(lambda x: x.decode('utf-8').title(), components))

      if isinstance(src, list):
          return map(lambda x: camelize(x, delim), src)
      src = {camelize_str(k, delim): v for k,v in src.iteritems()}
      return src


  # Constants for common merge paths
  outputPaths = {
    'file': 'File(val.MD5 && val.MD5 == obj.MD5 || val.SHA1 && val.SHA1 == obj.SHA1 || val.SHA256 && val.SHA256 == obj.SHA256 || val.SHA512 && val.SHA512 == obj.SHA512 || val.CRC32 && val.CRC32 == obj.CRC32 || val.CTPH && val.CTPH == obj.CTPH)',
    'ip': 'IP(val.Address && val.Address == obj.Address)',
    'url': 'URL(val.Data && val.Data == obj.Data)',
    'domain': 'Domain(val.Name && val.Name == obj.Name)',
    'cve': 'CVE(val.ID && val.ID == obj.ID)',
    'email': 'Account.Email(val.Address && val.Address == obj.Address)',
    'dbotscore': 'DBotScore'
  }

  ############################### REGEX FORMATTING ###############################
  regexFlags = re.M #Multi line matching
  #for the global(/g) flag use re.findall({regex_format},str)
  #else, use re.match({regex_format},str)

  ipv4Regex = r'\b((25[0-5]|2[0-4][0-9]|[01]?[0-9][0-9]?)\.){3}(25[0-5]|2[0-4][0-9]|[01]?[0-9][0-9]?)\b'
  emailRegex = r'\b[^@]+@[^@]+\.[^@]+\b'
  hashRegex = r'\b[0-9a-fA-F]+\b'

  md5Regex = re.compile(r'\b[0-9a-fA-F]{32}\b', regexFlags)
  sha1Regex = re.compile(r'\b[0-9a-fA-F]{40}\b', regexFlags)
  sha256Regex = re.compile(r'\b[0-9a-fA-F]{64}\b', regexFlags)

  pascalRegex = re.compile('([A-Z]?[a-z]+)')

  ############################### REGEX FORMATTING end ###############################


  def underscoreToCamelCase(s):
      """
         Convert an underscore separated string to camel case

         :type s: ``str``
         :param s: The string to convert (e.g. hello_world) (required)

         :return: The converted string (e.g. HelloWorld)
         :rtype: ``str``
      """
      if not isinstance(s, STRING_TYPES):
          return s

      components = s.split('_')
      return ''.join(x.title() for x in components)


  def camel_case_to_underscore(s):
      """
         Converts a camelCase string to snake_case

         :type s: ``str``
         :param s: The string to convert (e.g. helloWorld) (required)

         :return: The converted string (e.g. hello_world)
         :rtype: ``str``
      """
      s1 = re.sub('(.)([A-Z][a-z]+)', r'\1_\2', s)
      return re.sub('([a-z0-9])([A-Z])', r'\1_\2', s1).lower()


  def snakify(src):
      """
          Convert all keys of a dictionary to snake_case (underscored separated)

          :type src: ``dict``
          :param src: The dictionary to convert the keys for. (required)

          :return: The dictionary (or list of dictionaries) with the keys in CamelCase.
          :rtype: ``dict``
      """
      return {camel_case_to_underscore(k): v for k, v in src.items()}


  def pascalToSpace(s):
      """
         Converts pascal strings to human readable (e.g. "ThreatScore" -> "Threat Score", "thisIsIPAddressName" -> "This Is IP Address Name").
         Could be used as headerTransform

         :type s: ``str``
         :param s: The string to be converted (required)

         :return: The converted string
         :rtype: ``str``
      """

      if not isinstance(s, STRING_TYPES):
          return s

      tokens = pascalRegex.findall(s)
      for t in tokens:
          # double space to handle capital words like IP/URL/DNS that not included in the regex
          s = s.replace(t, ' {} '.format(t.title()))

      # split and join: to remove double spacing caused by previous workaround
      s = ' '.join(s.split())
      return s


  def string_to_table_header(string):
      """
        Checks if string, change underscores to spaces, capitalize every word.
        Example: "one_two" to "One Two"

        :type string: ``str``
        :param string: The string to be converted (required)

        :return: The converted string
        :rtype: ``str``
      """
      if isinstance(string, STRING_TYPES):
          return " ".join(word.capitalize() for word in string.replace("_"," ").split())
      else:
          raise Exception('The key is not a string: {}'.format(string))


  def string_to_context_key(string):
      """
       Checks if string, removes underscores, capitalize every word.
       Example: "one_two" to "OneTwo"

       :type string: ``str``
       :param string: The string to be converted (required)

       :return: The converted string
       :rtype: ``str``
      """
      if isinstance(string, STRING_TYPES):
          return "".join(word.capitalize() for word in string.split('_'))
      else:
          raise Exception('The key is not a string: {}'.format(string))


  def parse_date_range(date_range, date_format=None, to_timestamp=False, timezone=0):
      """
        Parses date_range string to a tuple date strings (start, end). Input must be in format 'number date_range_unit')
        Examples: (2 hours, 4 minutes, 6 month, 1 day, etc.)

        :type date_range: ``str``
        :param date_range: The date range to be parsed (required)

        :type date_format: ``str``
        :param date_format: Date format to convert the date_range to. (optional)

        :type to_timestamp: ``bool``
        :param to_timestamp: If set to True, then will return time stamp rather than a datetime.datetime. (optional)

        :type timezone: ``int``
        :param timezone: timezone should be passed in hours (e.g if +0300 then pass 3, if -0200 then pass -2).

        :return: The parsed date range.
        :rtype: ``(datetime.datetime, datetime.datetime)`` or ``(int, int)`` or ``(str, str)``
      """
      range_split = date_range.split(' ')
      if len(range_split) != 2:
          return_error('date_range must be "number date_range_unit", examples: (2 hours, 4 minutes, 6 months, 1 day, etc.)')

      number = int(range_split[0])
      if not range_split[1] in ['minute', 'minutes', 'hour', 'hours', 'day', 'days', 'month', 'months', 'year', 'years']:
          return_error('The unit of date_range is invalid. Must be minutes, hours, days, months or years')

      if not isinstance(timezone, (int, float)):
          return_error('Invalid timezone "{}" - must be a number (of type int or float).'.format(timezone))

      end_time = datetime.now() + timedelta(hours=timezone)
      start_time = datetime.now() + timedelta(hours=timezone)
      unit = range_split[1]
      if 'minute' in unit:
          start_time = end_time - timedelta(minutes=number)
      elif 'hour' in unit:
          start_time = end_time - timedelta(hours=number)
      elif 'day' in unit:
          start_time = end_time - timedelta(days=number)
      elif 'month' in unit:
          start_time = end_time - timedelta(days=number*30)
      elif 'year' in unit:
          start_time = end_time - timedelta(days=number*365)

      if to_timestamp:
          return date_to_timestamp(start_time), date_to_timestamp(end_time)

      if date_format:
          return datetime.strftime(start_time, date_format), datetime.strftime(end_time, date_format)

      return start_time, end_time


  def timestamp_to_datestring(timestamp, date_format="%Y-%m-%dT%H:%M:%S.000Z"):
      """
        Parses timestamp (milliseconds) to a date string in the provided date format (by default: ISO 8601 format)
        Examples: (1541494441222, 1541495441000, etc.)

        :type timestamp: ``int`` or ``str``
        :param timestamp: The timestamp to be parsed (required)

        :type date_format: ``str``
        :param date_format: The date format the timestamp should be parsed to. (optional)

        :return: The parsed timestamp in the date_format
        :rtype: ``str``
      """
      return datetime.fromtimestamp(int(timestamp) / 1000.0).strftime(date_format)


  def date_to_timestamp(date_str_or_dt, date_format='%Y-%m-%dT%H:%M:%S'):
      """
        Parses date_str_or_dt in the given format (default: %Y-%m-%dT%H:%M:%S) to miliseconds
        Examples: ('2018-11-06T08:56:41', '2018-11-06T08:56:41', etc.)

        :type date_str_or_dt: ``str`` or ``datetime.datetime``
        :param date_str_or_dt: The date to be parsed. (required)

        :type date_format: ``str``
        :param date_format: The date format of the date string (will be ignored if date_str_or_dt is of type datetime.datetime). (optional)

        :return: The parsed timestamp.
        :rtype: ``int``
      """
      if isinstance(date_str_or_dt, STRING_TYPES):
          return int(time.mktime(time.strptime(date_str_or_dt, date_format))*1000)

      # otherwise datetime.datetime
      return int(time.mktime(date_str_or_dt.timetuple())*1000)

type: python
tags:
- infra
- server
comment: Common code that will be merged into each server script when it runs
system: true
scripttarget: 0
dependson: {}
timeout: 0s
<<<<<<< HEAD
releaseNotes: "Logger support for Python3. + improved return_error"
=======
>>>>>>> abc6d49a
tests:
  - TestCommonPython<|MERGE_RESOLUTION|>--- conflicted
+++ resolved
@@ -1557,9 +1557,5 @@
 scripttarget: 0
 dependson: {}
 timeout: 0s
-<<<<<<< HEAD
-releaseNotes: "Logger support for Python3. + improved return_error"
-=======
->>>>>>> abc6d49a
 tests:
   - TestCommonPython