--- conflicted
+++ resolved
@@ -1071,9 +1071,5 @@
 system: true
 scripttarget: 0
 dependson: {}
-<<<<<<< HEAD
 timeout: 0s
-=======
-timeout: 0s
-releaseNotes: "Added scoreToReputation function"
->>>>>>> a0285ea8
+releaseNotes: "Added scoreToReputation function"