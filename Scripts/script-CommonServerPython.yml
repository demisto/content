commonfields:
  id: CommonServerPython
  version: 1
name: CommonServerPython
script: |-
  # Common functions script
  # =======================
  # This script will be appended to each server script before being executed.
  # Please notice that to add custom common code, add it to the CommonServerUserPython script
  from datetime import datetime, timedelta
  import time
  import json
  import optparse
  import sys
  import os
  from collections import OrderedDict

  import xml.etree.cElementTree as ET
  
  entryTypes = {'note': 1, 'downloadAgent': 2, 'file': 3, 'error': 4, 'pinned': 5, 'userManagement': 6, 'image': 7, 'plagroundError': 8}
  formats = {'html': 'html', 'table': 'table', 'json': 'json', 'text': 'text', 'dbotResponse': 'dbotCommandResponse', 'markdown': 'markdown'}
  brands = {'xfe': 'xfe', 'vt': 'virustotal', 'wf': 'WildFire', 'cy': 'cylance', 'cs': 'crowdstrike-intel'}
  providers = {'xfe': 'IBM X-Force Exchange', 'vt': 'VirusTotal', 'wf': 'WildFire', 'cy': 'Cylance', 'cs': 'CrowdStrike'}
  thresholds = {'xfeScore': 4, 'vtPositives': 10, 'vtPositiveUrlsForIP': 30}
  # Checks if the given entry from a URL reputation query is positive (known bad)
  def positiveUrl(entry):
      if entry['Type'] != entryTypes['error'] and entry['ContentsFormat'] == formats['json']:
          if entry['Brand'] == brands['xfe']:
              return demisto.get(entry, 'Contents.url.result.score') > thresholds['xfeScore']
          if entry['Brand'] == brands['vt']:
              return demisto.get(entry, 'Contents.positives') > thresholds['vtPositives']
          if entry['Brand'] == brands['cs'] and demisto.get(entry, 'Contents'):
              c = demisto.get(entry, 'Contents')[0]
              return demisto.get(c, 'indicator') and demisto.get(c, 'malicious_confidence') in ['high', 'medium']
      return False
  def positiveFile(entry):
      if entry['Type'] != entryTypes['error'] and entry['ContentsFormat'] == formats['json']:
          if entry['Brand'] == brands['xfe'] and (demisto.get(entry, 'Contents.malware.family') or demisto.gets(entry, 'Contents.malware.origins.external.family')):
              return True
          if entry['Brand'] == brands['vt']:
              return demisto.get(entry, 'Contents.positives') > thresholds['vtPositives']
          if entry['Brand'] == brands['wf']:
              return demisto.get(entry, 'Contents.wildfire.file_info.malware') == 'yes'
          if entry['Brand'] == brands['cy'] and demisto.get(entry, 'Contents'):
              contents = demisto.get(entry, 'Contents')
              k = contents.keys()
              if k and len(k) > 0:
                  v = contents[k[0]]
                  if v and demisto.get(v, 'generalscore'):
                      return v['generalscore'] < -0.5
          if entry['Brand'] == brands['cs'] and demisto.get(entry, 'Contents'):
              c = demisto.get(entry, 'Contents')[0]
              return demisto.get(c, 'indicator') and demisto.get(c, 'malicious_confidence') in ['high', 'medium']
      return False
  def vtCountPositives(entry):
      positives = 0
      if demisto.get(entry, 'Contents.detected_urls'):
          for detected in demisto.get(entry, 'Contents.detected_urls'):
              if demisto.get(detected, 'positives') > thresholds['vtPositives']:
                  positives += 1
      return positives
  def positiveIp(entry):
      if entry['Type'] != entryTypes['error'] and entry['ContentsFormat'] == formats['json']:
          if entry['Brand'] == brands['xfe']:
              return demisto.get(entry, 'Contents.reputation.score') > thresholds['xfeScore']
          if entry['Brand'] == brands['vt'] and demisto.get(entry, 'Contents.detected_urls'):
              return vtCountPositives(entry) > thresholds['vtPositiveUrlsForIP']
          if entry['Brand'] == brands['cs'] and demisto.get(entry, 'Contents'):
              c = demisto.get(entry, 'Contents')[0]
              return demisto.get(c, 'indicator') and demisto.get(c, 'malicious_confidence') in ['high', 'medium']
      return False
  def formatEpochDate(t):
      if t:
          return time.ctime(t)
      return ''
  def compareDates(date1, date2, dateFormat):
    # should return delta between two dates
    # if instead of date passed string 'now' then will be compared to current time
    # date format must be according to python date formats: https://docs.python.org/2/library/datetime.html
    first = None
    if date1 == 'now':
        first = datetime.now(tzlocal())
    elif isinstance(date1, basestring):
        first = parse(date1)

    second = None
    if date2 == 'now':
        second = datetime.now(tzlocal())
    elif isinstance(date2, basestring):
        second = parse(date2)
    delta = first - second

    return delta
  def shortCrowdStrike(entry):
      if entry['Type'] != entryTypes['error'] and entry['ContentsFormat'] == formats['json']:
          if entry['Brand'] == brands['cs'] and demisto.get(entry, 'Contents'):
              c = demisto.get(entry, 'Contents')[0]
              csRes = '## CrowdStrike Falcon Intelligence'
              csRes += '\n\n### Indicator - ' + demisto.gets(c, 'indicator')
              labels = demisto.get(c, 'labels')
              if labels:
                  csRes += '\n### Labels'
                  csRes += '\nName|Created|Last Valid'
                  csRes += '\n----|-------|----------'
                  for label in labels:
                      csRes += '\n' + demisto.gets(label, 'name') + '|' + formatEpochDate(demisto.get(label, 'created_on')) + '|' + formatEpochDate(demisto.get(label, 'last_valid_on'))
              relations = demisto.get(c, 'relations')
              if relations:
                  csRes += '\n### Relations'
                  csRes += '\nIndicator|Type|Created|Last Valid'
                  csRes += '\n---------|----|-------|----------'
                  for r in relations:
                      csRes += '\n' + demisto.gets(r, 'indicator') + '|' + demisto.gets(r, 'type') + '|' + formatEpochDate(demisto.get(label, 'created_date')) + '|' + formatEpochDate(demisto.get(label, 'last_valid_date'))
              return {'ContentsFormat': formats['markdown'], 'Type': entryTypes['note'], 'Contents': csRes}
      return entry
  def shortUrl(entry):
      if entry['Type'] != entryTypes['error'] and entry['ContentsFormat'] == formats['json']:
          c = entry['Contents']
          if entry['Brand'] == brands['xfe']:
              return {'ContentsFormat': formats['table'], 'Type': entryTypes['note'], 'Contents': {
                  'Country': c['country'], 'MalwareCount': demisto.get(c, 'malware.count'),
                  'A': demisto.gets(c, 'resolution.A'), 'AAAA': demisto.gets(c, 'resolution.AAAA'),
                  'Score': demisto.get(c, 'url.result.score'), 'Categories': demisto.gets(c, 'url.result.cats'),
                  'URL': demisto.get(c, 'url.result.url'), 'Provider': providers['xfe'], 'ProviderLink': 'https://exchange.xforce.ibmcloud.com/url/' + demisto.get(c, 'url.result.url')}}
          if entry['Brand'] == brands['vt']:
              return {'ContentsFormat': formats['table'], 'Type': entryTypes['note'], 'Contents': {
                  'ScanDate': c['scan_date'], 'Positives': c['positives'], 'Total': c['total'],
                  'URL': c['url'], 'Provider': providers['vt'], 'ProviderLink': c['permalink']}}
          if entry['Brand'] == brands['cs'] and demisto.get(entry, 'Contents'):
              return shortCrowdStrike(entry)
      return {'ContentsFormat': 'text', 'Type': 4, 'Contents': 'Unknown provider for result: ' + entry['Brand']}
  def shortFile(entry):
      if entry['Type'] != entryTypes['error'] and entry['ContentsFormat'] == formats['json']:
          c = entry['Contents']
          if entry['Brand'] == brands['xfe']:
              cm = c['malware']
              return {'ContentsFormat': formats['table'], 'Type': entryTypes['note'], 'Contents': {
                  'Family': cm['family'], 'MIMEType': cm['mimetype'], 'MD5': cm['md5'][2:] if 'md5' in cm else '',
                  'CnCServers': demisto.get(cm, 'origins.CncServers.count'), 'DownloadServers': demisto.get(cm, 'origins.downloadServers.count'),
                  'Emails': demisto.get(cm, 'origins.emails.count'), 'ExternalFamily': demisto.gets(cm, 'origins.external.family'),
                  'ExternalCoverage': demisto.get(cm, 'origins.external.detectionCoverage'), 'Provider': providers['xfe'],
                  'ProviderLink': 'https://exchange.xforce.ibmcloud.com/malware/' + cm['md5'].replace('0x', '')}}
          if entry['Brand'] == brands['vt']:
              return {'ContentsFormat': formats['table'], 'Type': entryTypes['note'], 'Contents': {
                  'Resource': c['resource'], 'ScanDate': c['scan_date'], 'Positives': c['positives'],
                  'Total': c['total'], 'SHA1': c['sha1'], 'SHA256': c['sha256'], 'Provider': providers['vt'], 'ProviderLink': c['permalink']}}
          if entry['Brand'] == brands['wf']:
              c = demisto.get(entry, 'Contents.wildfire.file_info')
              if c:
                  return {'Contents': {'Type': c['filetype'], 'Malware': c['malware'], 'MD5': c['md5'], 'SHA256': c['sha256'], 'Size': c['size'], 'Provider': providers['wf']},
                          'ContentsFormat': formats['table'], 'Type': entryTypes['note']}
          if entry['Brand'] == brands['cy'] and demisto.get(entry, 'Contents'):
              contents = demisto.get(entry, 'Contents')
              k = contents.keys()
              if k and len(k) > 0:
                  v = contents[k[0]]
                  if v and demisto.get(v, 'generalscore'):
                      return {'Contents': {'Status': v['status'], 'Code': v['statuscode'], 'Score': v['generalscore'], 'Classifiers': str(v['classifiers']), 'ConfirmCode': v['confirmcode'], 'Error': v['error'], 'Provider': providers['cy']},
                              'ContentsFormat': formats['table'], 'Type': entryTypes['note']}
          if entry['Brand'] == brands['cs'] and demisto.get(entry, 'Contents'):
              return shortCrowdStrike(entry)
      return {'ContentsFormat': formats['text'], 'Type': entryTypes['error'], 'Contents': 'Unknown provider for result: ' + entry['Brand']}
  def shortIp(entry):
      if entry['Type'] != entryTypes['error'] and entry['ContentsFormat'] == formats['json']:
          c = entry['Contents']
          if entry['Brand'] == brands['xfe']:
              cr = c['reputation']
              return {'ContentsFormat': formats['table'], 'Type': entryTypes['note'], 'Contents': {
                  'IP': cr['ip'], 'Score': cr['score'], 'Geo': str(cr['geo']), 'Categories': str(cr['cats']),
                  'Provider': providers['xfe']}}
          if entry['Brand'] == brands['vt']:
              return {'ContentsFormat': formats['table'], 'Type': entryTypes['note'], 'Contents': {'Positive URLs': vtCountPositives(entry), 'Provider': providers['vt']}}
          if entry['Brand'] == brands['cs'] and demisto.get(entry, 'Contents'):
              return shortCrowdStrike(entry)
      return {'ContentsFormat': formats['text'], 'Type': entryTypes['error'], 'Contents': 'Unknown provider for result: ' + entry['Brand']}
  def shortDomain(entry):
      if entry['Type'] != entryTypes['error'] and entry['ContentsFormat'] == formats['json']:
          if entry['Brand'] == brands['vt']:
              return {'ContentsFormat': formats['table'], 'Type': entryTypes['note'], 'Contents': {'Positive URLs': vtCountPositives(entry), 'Provider': providers['vt']}}
      return {'ContentsFormat': formats['text'], 'Type': entryTypes['error'], 'Contents': 'Unknown provider for result: ' + entry['Brand']}
  def isError(entry):
      return type(entry) == dict and entry['Type'] == entryTypes['error']
  def FormatADTimestamp(ts):
      return ( datetime(year=1601, month=1, day=1) + timedelta(seconds = int(ts)/10**7) ).ctime()
  def PrettifyCompactedTimestamp(x):
      return '%s-%s-%sT%s:%s:%s' % (x[:4], x[4:6], x[6:8], x[8:10], x[10:12], x[12:])
  def NormalizeRegistryPath(strRegistryPath):
      dSub = {
          'HKCR' : 'HKEY_CLASSES_ROOT',
          'HKCU' : 'HKEY_CURRENT_USER',
          'HKLM' : 'HKEY_LOCAL_MACHINE',
          'HKU' : 'HKEY_USERS',
          'HKCC' : 'HKEY_CURRENT_CONFIG',
          'HKPD' : 'HKEY_PERFORMANCE_DATA'
      }
      for k in dSub:
          if strRegistryPath[:len(k)] == k:
              return dSub[k] + strRegistryPath[len(k):]
      return strRegistryPath

  def formatCell(data):
      if type(data) in [unicode, str]:
          return data
      elif isinstance(data, dict):
          return '\n'.join([k + ': ' + flattenCell(data[k]) for k in data])
      else:
          return flattenCell(data)

  def flattenCell(data):
      if type(data) in [unicode, str]:
          return data
      else:
          return json.dumps(data, indent=4)

  def FormatIso8601(t):
      return t.strftime("%Y-%m-%dT%H:%M:%S")

  def argToList(arg):
      if not arg:
          return []
      if isinstance(arg, list):
          return arg
      if type(arg) in [str, unicode]:
          if arg[0] == '[' and arg[-1] == ']':
              return json.loads(arg)
          return [s.lstrip().rstrip() for s in arg.split(',')]
      return arg

  def appendContext(key, data, dedup=False):
      if not data:
        return
      existing = demisto.get(demisto.context(), key)
      if existing:
          strBased = type(data) in [str, unicode] and type(existing) in [str, unicode]
          if strBased:
              data = data.split(',')
              existing = existing.split(',')
          newVal = data + existing
          if dedup:
              newVal = list(set(newVal))
          if strBased:
              newVal = ','.join(newVal)
          demisto.setContext(key, newVal)
      else:
          demisto.setContext(key, data)

  def tableToMarkdown(name, t, headers = None):
    # in case of headers was not provided (backward compatibility)
    if not headers:
        headers = t[0].keys()

    mdResult = ''
    if name:
        mdResult = '### ' + name + '\n'

    if t:
        if len(headers) == 1:
          mdResult += headers[0]+'|' + '\n'
        else:
          mdResult += '|'.join(headers) + '\n'
        sep = '-'
        if len(headers) == 1:
          sep = '-|'
        mdResult += '|'.join([sep] * len(headers)) + '\n'
        for entry in t:
            vals = [(formatCell(entry[h]) if h in entry else '') for h in headers]
            if len(vals) == 1:
              mdResult += vals[0]+'|' + '\n'
            else:
              mdResult += '|'.join(vals) + '\n'
    else:
        mdResult += '**No entries.**\n'
    return mdResult
    
    
  tblToMd = tableToMarkdown


  def sectionsToMarkdown(root):
      mdResult = ''
      if isinstance(root, dict):
          for section in root:
              data = root[section]
              if isinstance(data, dict):
                  data = [data]
              data = [{k: formatCell(row[k]) for k in row} for row in data]
              mdResult += tblToMd(section, data)
      return mdResult


  def fileResult(filename, data):
      temp = demisto.uniqueFile()
      with open(demisto.investigation()['id'] + '_' + temp,'wb') as f:
          f.write(data)
      return {'Contents': '', 'ContentsFormat': formats['text'], 'Type': entryTypes['file'], 'File': filename, 'FileID': temp}
      

  def file_result_existing_file(filename, saveFilename = None):
      """ Create a file result from an existing file by moving it into the right file name """
      temp = demisto.uniqueFile()
      os.rename(filename, demisto.investigation()['id'] + '_' + temp)
      return {'Contents': '', 'ContentsFormat': formats['text'], 'Type': entryTypes['file'],
          'File': saveFilename if saveFilename else filename, 'FileID': temp}
      

  def flattenRow(rowDict):
      return {k: formatCell(rowDict[k]) for k in rowDict}


  def flattenTable(tableDict):
      return [flattenRow(row) for row in tableDict]
 
  MARKDOWN_CHARS = "\`*_{}[]()#+-!"


  def stringEscapeMD(st):
      return "".join([ "\\" + str(c) if c in MARKDOWN_CHARS else str(c) for c in st])


  def raiseTable(root, key):
      newInternal = {}
      if key in root and isinstance(root[key], dict):
          for sub in root[key]:
              if sub not in root:
                  root[sub] =root[key][sub]
              else:
                  newInternal[sub] = root[key][sub]
          if newInternal:
              root[key] = newInternal
          else:
              del root[key]


  def zoomField(item, fieldName):
      if isinstance(item, dict) and fieldName in item:
          return item[fieldName]
      else:
          return item
  def isCommandAvailable(cmd):
      modules = demisto.getAllSupportedCommands();
      for m in modules:
          if modules[m] and isinstance(modules[m], list):
              for c in modules[m]:
                  if c['name'] == cmd:
                      return True
      return False

  def epochToTimestamp(epoch):
      return datetime.utcfromtimestamp(epoch / 1000.0).strftime("%Y-%m-%d %H:%M:%S")
  def formatTimeColumns(data, timeColumnNames):
      for row in data:
          for k in timeColumnNames:
              row[k] = epochToTimestamp(row[k])

  def strip_tag(tag):
      strip_ns_tag = tag
      split_array = tag.split('}')
      if len(split_array) > 1:
          strip_ns_tag = split_array[1]
          tag = strip_ns_tag
      return tag


  def elem_to_internal(elem, strip_ns=1, strip=1):
      """Convert an Element into an internal dictionary (not JSON!)."""

      d = OrderedDict()
      elem_tag = elem.tag
      if strip_ns:
          elem_tag = strip_tag(elem.tag)
      for key, value in list(elem.attrib.items()):
          d['@' + key] = value

      # loop over subelements to merge them
      for subelem in elem:
          v = elem_to_internal(subelem, strip_ns=strip_ns, strip=strip)

          tag = subelem.tag
          if strip_ns:
              tag = strip_tag(subelem.tag)

          value = v[tag]

          try:
              # add to existing list for this tag
              d[tag].append(value)
          except AttributeError:
              # turn existing entry into a list
              d[tag] = [d[tag], value]
          except KeyError:
              # add a new non-list entry
              d[tag] = value
      text = elem.text
      tail = elem.tail
      if strip:
          # ignore leading and trailing whitespace
          if text:
              text = text.strip()
          if tail:
              tail = tail.strip()

      if tail:
          d['#tail'] = tail

      if d:
          # use #text element if other attributes exist
          if text:
              d["#text"] = text
      else:
          # text is the value if no attributes
          d = text or None
      return {elem_tag: d}


  def internal_to_elem(pfsh, factory=ET.Element):

      """Convert an internal dictionary (not JSON!) into an Element.
      Whatever Element implementation we could import will be
      used by default; if you want to use something else, pass the
      Element class as the factory parameter.
      """

      attribs = OrderedDict()
      text = None
      tail = None
      sublist = []
      tag = list(pfsh.keys())
      if len(tag) != 1:
          raise ValueError("Illegal structure with multiple tags: %s" % tag)
      tag = tag[0]
      value = pfsh[tag]
      if isinstance(value, dict):
          for k, v in list(value.items()):
              if k[:1] == "@":
                  attribs[k[1:]] = v
              elif k == "#text":
                  text = v
              elif k == "#tail":
                  tail = v
              elif isinstance(v, list):
                  for v2 in v:
                      sublist.append(internal_to_elem({k: v2}, factory=factory))
              else:
                  sublist.append(internal_to_elem({k: v}, factory=factory))
      else:
          text = value
      e = factory(tag, attribs)
      for sub in sublist:
          e.append(sub)
      e.text = text
      e.tail = tail
      return e


  def elem2json(elem, options, strip_ns=1, strip=1):

      """Convert an ElementTree or Element into a JSON string."""

      if hasattr(elem, 'getroot'):
          elem = elem.getroot()

      if options.has_key('pretty'):
          return json.dumps(elem_to_internal(elem, strip_ns=strip_ns, strip=strip), indent=4, separators=(',', ': '))
      else:
          return json.dumps(elem_to_internal(elem, strip_ns=strip_ns, strip=strip))


  def json2elem(json_data, factory=ET.Element):

      """Convert a JSON string into an Element.
      Whatever Element implementation we could import will be used by
      default; if you want to use something else, pass the Element class
      as the factory parameter.
      """

      return internal_to_elem(json.loads(json_data), factory)


  def xml2json(xmlstring, options={}, strip_ns=1, strip=1):

      """Convert an XML string into a JSON string."""

      elem = ET.fromstring(xmlstring)
      return elem2json(elem, options, strip_ns=strip_ns, strip=strip)


  def json2xml(json_data, factory=ET.Element):

      """Convert a JSON string into an XML string.
      Whatever Element implementation we could import will be used by
      default; if you want to use something else, pass the Element class
      as the factory parameter.
      """
      if not isinstance(json_data, dict):
          json_data = json.loads(json_data)

      elem = internal_to_elem(json_data, factory)
      return ET.tostring(elem)

  # return 'md5', 'sha1', 'sha256' or 'Unknown' upon the given hash file
  def get_hash_type(hash_file):
      hash_len = len(hash_file)
      if (hash_len == 32):
          return 'md5'
      elif (hash_len == 40):
          return 'sha1'
      elif (hash_len == 64):
          return 'sha256'
      else:
          return 'Unknown'

  # ensure that s is the form of <number>.<number>.<number>.<number>
  def is_ip_valid(s):
      a = s.split('.')
      if len(a) != 4:
          return False
      for x in a:
          if not x.isdigit():
              return False
          i = int(x)
          if i < 0 or i > 255:
              return False
      return True

  # Constants for common merge paths
  outputPaths = {
    'file': 'File(val.MD5 && val.MD5 == obj.MD5 || val.SHA1 && val.SHA1 == obj.SHA1 || val.SHA256 && val.SHA256 == obj.SHA256)',
    'ip': 'IP(val.Address && val.Address == obj.Address)',
    'url': 'URL(val.Data && val.Data == obj.Data)',
    'domain': 'Domain(val.Name && val.Name == obj.Name)',
    'cve': 'CVE(val.ID && val.ID == obj.ID)',
    'email': 'Account.Email(val.Address && val.Address == obj.Address)'
  }

type: python
tags:
- infra
- server
comment: Common code that will be merged into each server script when it runs
system: true
scripttarget: 0
dependson: {}
<<<<<<< HEAD
timeout: 0s
releaseNotes: "Add function to create file result from existing file"
=======
timeout: 0s
>>>>>>> 191a85e4
<|MERGE_RESOLUTION|>--- conflicted
+++ resolved
@@ -540,9 +540,5 @@
 system: true
 scripttarget: 0
 dependson: {}
-<<<<<<< HEAD
 timeout: 0s
-releaseNotes: "Add function to create file result from existing file"
-=======
-timeout: 0s
->>>>>>> 191a85e4
+releaseNotes: "Add function to create file result from existing file"