--- conflicted
+++ resolved
@@ -1385,14 +1385,10 @@
         :rtype: ``int``
       """
       if isinstance(date_str_or_dt, basestring):
-          return int(time.mktime(time.strptime(date_str_or_dt, date_format)))*1000
+          return int(time.mktime(time.strptime(date_str_or_dt, date_format))*1000)
 
       # otherwise datetime.datetime
-<<<<<<< HEAD
-      return int(time.mktime(date_str_or_dt.timetuple()))*1000
-=======
       return int(time.mktime(date_str_or_dt.timetuple())*1000)
->>>>>>> cad67f1f
 
 type: python
 tags:
@@ -1404,5 +1400,4 @@
 dependson: {}
 timeout: 0s
 tests:
-  - TestPYCommonServer
-releaseNotes: "-"+  - TestPYCommonServer