--- conflicted
+++ resolved
@@ -1179,8 +1179,4 @@
 scripttarget: 0
 dependson: {}
 timeout: 0s
-<<<<<<< HEAD
-releaseNotes: "added logger decorator"
-=======
-releaseNotes: "tableToMarkdown in python supports simple array of strings (e.g ['foo', 'bar', 'koo']"
->>>>>>> 12018087
+releaseNotes: "tableToMarkdown in python supports simple array of strings (e.g ['foo', 'bar', 'koo']"