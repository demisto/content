commonfields:
  id: CommonServerPython
  version: -1
name: CommonServerPython
releaseNotes: Modified tableToMarkdown to handle empty responses.
script: |-
  # Common functions script
  # =======================
  # This script will be appended to each server script before being executed.
  # Please notice that to add custom common code, add it to the CommonServerUserPython script
  from datetime import datetime, timedelta
  import time
  import json
  import optparse
  import sys
  import os
  from collections import OrderedDict

  import xml.etree.cElementTree as ET

  IS_PY3 = sys.version_info[0] == 3
  STRING_TYPES = [str, bytes] if IS_PY3 else [str, unicode]

  entryTypes = {'note': 1, 'downloadAgent': 2, 'file': 3, 'error': 4, 'pinned': 5, 'userManagement': 6, 'image': 7, 'plagroundError': 8, 'entryInfoFile': 9, 'map': 15}
  formats = {'html': 'html', 'table': 'table', 'json': 'json', 'text': 'text', 'dbotResponse': 'dbotCommandResponse', 'markdown': 'markdown'}
  brands = {'xfe': 'xfe', 'vt': 'virustotal', 'wf': 'WildFire', 'cy': 'cylance', 'cs': 'crowdstrike-intel'}
  providers = {'xfe': 'IBM X-Force Exchange', 'vt': 'VirusTotal', 'wf': 'WildFire', 'cy': 'Cylance', 'cs': 'CrowdStrike'}
  thresholds = {'xfeScore': 4, 'vtPositives': 10, 'vtPositiveUrlsForIP': 30}

  def positiveUrl(entry):
      """
         Checks if the given entry from a URL reputation query is positive (known bad) (deprecated)

         :type entry: ``dict``
         :param entry: URL entry (required)

         :return: True if bad, false otherwise
         :rtype: ``bool``
      """
      if entry['Type'] != entryTypes['error'] and entry['ContentsFormat'] == formats['json']:
          if entry['Brand'] == brands['xfe']:
              return demisto.get(entry, 'Contents.url.result.score') > thresholds['xfeScore']
          if entry['Brand'] == brands['vt']:
              return demisto.get(entry, 'Contents.positives') > thresholds['vtPositives']
          if entry['Brand'] == brands['cs'] and demisto.get(entry, 'Contents'):
              c = demisto.get(entry, 'Contents')[0]
              return demisto.get(c, 'indicator') and demisto.get(c, 'malicious_confidence') in ['high', 'medium']
      return False


  def positiveFile(entry):
      """
         Checks if the given entry from a file reputation query is positive (known bad) (deprecated)

         :type entry: ``dict``
         :param entry: File entry (required)

         :return: True if bad, false otherwise
         :rtype: ``bool``
      """
      if entry['Type'] != entryTypes['error'] and entry['ContentsFormat'] == formats['json']:
          if entry['Brand'] == brands['xfe'] and (demisto.get(entry, 'Contents.malware.family') or demisto.gets(entry, 'Contents.malware.origins.external.family')):
              return True
          if entry['Brand'] == brands['vt']:
              return demisto.get(entry, 'Contents.positives') > thresholds['vtPositives']
          if entry['Brand'] == brands['wf']:
              return demisto.get(entry, 'Contents.wildfire.file_info.malware') == 'yes'
          if entry['Brand'] == brands['cy'] and demisto.get(entry, 'Contents'):
              contents = demisto.get(entry, 'Contents')
              k = contents.keys()
              if k and len(k) > 0:
                  v = contents[k[0]]
                  if v and demisto.get(v, 'generalscore'):
                      return v['generalscore'] < -0.5
          if entry['Brand'] == brands['cs'] and demisto.get(entry, 'Contents'):
              c = demisto.get(entry, 'Contents')[0]
              return demisto.get(c, 'indicator') and demisto.get(c, 'malicious_confidence') in ['high', 'medium']
      return False


  def vtCountPositives(entry):
      """
         Counts the number of detected URLs in the entry

         :type entry: ``dict``
         :param entry: Demisto entry (required)

         :return: The number of detected URLs
         :rtype: ``int``
      """
      positives = 0
      if demisto.get(entry, 'Contents.detected_urls'):
          for detected in demisto.get(entry, 'Contents.detected_urls'):
              if demisto.get(detected, 'positives') > thresholds['vtPositives']:
                  positives += 1
      return positives


  def positiveIp(entry):
      """
         Checks if the given entry from a file reputation query is positive (known bad) (deprecated)

         :type entry: ``dict``
         :param entry: IP entry (required)

         :return: True if bad, false otherwise
         :rtype: ``bool``
      """
      if entry['Type'] != entryTypes['error'] and entry['ContentsFormat'] == formats['json']:
          if entry['Brand'] == brands['xfe']:
              return demisto.get(entry, 'Contents.reputation.score') > thresholds['xfeScore']
          if entry['Brand'] == brands['vt'] and demisto.get(entry, 'Contents.detected_urls'):
              return vtCountPositives(entry) > thresholds['vtPositiveUrlsForIP']
          if entry['Brand'] == brands['cs'] and demisto.get(entry, 'Contents'):
              c = demisto.get(entry, 'Contents')[0]
              return demisto.get(c, 'indicator') and demisto.get(c, 'malicious_confidence') in ['high', 'medium']
      return False


  def formatEpochDate(t):
      """
         Convert a time expressed in seconds since the epoch to a string representing local time

         :type t: ``int``
         :param t: Time represented in seconds (required)

         :return: A string representing local time
         :rtype: ``str``
      """
      if t:
          return time.ctime(t)
      return ''


  def compareDates(date1, date2, dateFormat):
      """
         Compares two dates and returns the delta.
         If instead of date passed string 'now' then it will be compared to current time.
         Date format must be according to python date formats: https://docs.python.org/2/library/datetime.html

         :type date1: ``int`` or ``str``
         :param date1: First date to be compared (required)

         :type date2: ``int`` or ``str``
         :param date2: Second date tobe compared (required)

         :return: The delta of the two dates
         :rtype: ``int``
      """
      first = None
      if date1 == 'now':
          first = datetime.now(tzlocal())
      elif isinstance(date1, basestring):
          first = parse(date1)

      second = None
      if date2 == 'now':
          second = datetime.now(tzlocal())
      elif isinstance(date2, basestring):
          second = parse(date2)
      delta = first - second

      return delta


  def shortCrowdStrike(entry):
      """
         Display CrowdStrike Intel results in Markdown (deprecated)

         :type entry: ``dict``
         :param entry: CrowdStrike result entry (required)

         :return: A Demisto entry containing the shortened CrowdStrike info
         :rtype: ``dict``
      """
      if entry['Type'] != entryTypes['error'] and entry['ContentsFormat'] == formats['json']:
          if entry['Brand'] == brands['cs'] and demisto.get(entry, 'Contents'):
              c = demisto.get(entry, 'Contents')[0]
              csRes = '## CrowdStrike Falcon Intelligence'
              csRes += '\n\n### Indicator - ' + demisto.gets(c, 'indicator')
              labels = demisto.get(c, 'labels')
              if labels:
                  csRes += '\n### Labels'
                  csRes += '\nName|Created|Last Valid'
                  csRes += '\n----|-------|----------'
                  for label in labels:
                      csRes += '\n' + demisto.gets(label, 'name') + '|' + formatEpochDate(demisto.get(label, 'created_on')) + '|' + formatEpochDate(demisto.get(label, 'last_valid_on'))
              relations = demisto.get(c, 'relations')
              if relations:
                  csRes += '\n### Relations'
                  csRes += '\nIndicator|Type|Created|Last Valid'
                  csRes += '\n---------|----|-------|----------'
                  for r in relations:
                      csRes += '\n' + demisto.gets(r, 'indicator') + '|' + demisto.gets(r, 'type') + '|' + formatEpochDate(demisto.get(label, 'created_date')) + '|' + formatEpochDate(demisto.get(label, 'last_valid_date'))
              return {'ContentsFormat': formats['markdown'], 'Type': entryTypes['note'], 'Contents': csRes}
      return entry


  def shortUrl(entry):
      """
         Formats a URL reputation entry into a short table (deprecated)

         :type entry: ``dict``
         :param entry: URL result entry (required)

         :return: A Demisto entry containing the shortened URL info
         :rtype: ``dict``
      """
      if entry['Type'] != entryTypes['error'] and entry['ContentsFormat'] == formats['json']:
          c = entry['Contents']
          if entry['Brand'] == brands['xfe']:
              return {'ContentsFormat': formats['table'], 'Type': entryTypes['note'], 'Contents': {
                  'Country': c['country'], 'MalwareCount': demisto.get(c, 'malware.count'),
                  'A': demisto.gets(c, 'resolution.A'), 'AAAA': demisto.gets(c, 'resolution.AAAA'),
                  'Score': demisto.get(c, 'url.result.score'), 'Categories': demisto.gets(c, 'url.result.cats'),
                  'URL': demisto.get(c, 'url.result.url'), 'Provider': providers['xfe'], 'ProviderLink': 'https://exchange.xforce.ibmcloud.com/url/' + demisto.get(c, 'url.result.url')}}
          if entry['Brand'] == brands['vt']:
              return {'ContentsFormat': formats['table'], 'Type': entryTypes['note'], 'Contents': {
                  'ScanDate': c['scan_date'], 'Positives': c['positives'], 'Total': c['total'],
                  'URL': c['url'], 'Provider': providers['vt'], 'ProviderLink': c['permalink']}}
          if entry['Brand'] == brands['cs'] and demisto.get(entry, 'Contents'):
              return shortCrowdStrike(entry)
      return {'ContentsFormat': 'text', 'Type': 4, 'Contents': 'Unknown provider for result: ' + entry['Brand']}


  def shortFile(entry):
      """
         Formats a file reputation entry into a short table (deprecated)

         :type entry: ``dict``
         :param entry: File result entry (required)

         :return: A Demisto entry containing the shortened file info
         :rtype: ``dict``
      """
      if entry['Type'] != entryTypes['error'] and entry['ContentsFormat'] == formats['json']:
          c = entry['Contents']
          if entry['Brand'] == brands['xfe']:
              cm = c['malware']
              return {'ContentsFormat': formats['table'], 'Type': entryTypes['note'], 'Contents': {
                  'Family': cm['family'], 'MIMEType': cm['mimetype'], 'MD5': cm['md5'][2:] if 'md5' in cm else '',
                  'CnCServers': demisto.get(cm, 'origins.CncServers.count'), 'DownloadServers': demisto.get(cm, 'origins.downloadServers.count'),
                  'Emails': demisto.get(cm, 'origins.emails.count'), 'ExternalFamily': demisto.gets(cm, 'origins.external.family'),
                  'ExternalCoverage': demisto.get(cm, 'origins.external.detectionCoverage'), 'Provider': providers['xfe'],
                  'ProviderLink': 'https://exchange.xforce.ibmcloud.com/malware/' + cm['md5'].replace('0x', '')}}
          if entry['Brand'] == brands['vt']:
              return {'ContentsFormat': formats['table'], 'Type': entryTypes['note'], 'Contents': {
                  'Resource': c['resource'], 'ScanDate': c['scan_date'], 'Positives': c['positives'],
                  'Total': c['total'], 'SHA1': c['sha1'], 'SHA256': c['sha256'], 'Provider': providers['vt'], 'ProviderLink': c['permalink']}}
          if entry['Brand'] == brands['wf']:
              c = demisto.get(entry, 'Contents.wildfire.file_info')
              if c:
                  return {'Contents': {'Type': c['filetype'], 'Malware': c['malware'], 'MD5': c['md5'], 'SHA256': c['sha256'], 'Size': c['size'], 'Provider': providers['wf']},
                          'ContentsFormat': formats['table'], 'Type': entryTypes['note']}
          if entry['Brand'] == brands['cy'] and demisto.get(entry, 'Contents'):
              contents = demisto.get(entry, 'Contents')
              k = contents.keys()
              if k and len(k) > 0:
                  v = contents[k[0]]
                  if v and demisto.get(v, 'generalscore'):
                      return {'Contents': {'Status': v['status'], 'Code': v['statuscode'], 'Score': v['generalscore'], 'Classifiers': str(v['classifiers']), 'ConfirmCode': v['confirmcode'], 'Error': v['error'], 'Provider': providers['cy']},
                              'ContentsFormat': formats['table'], 'Type': entryTypes['note']}
          if entry['Brand'] == brands['cs'] and demisto.get(entry, 'Contents'):
              return shortCrowdStrike(entry)
      return {'ContentsFormat': formats['text'], 'Type': entryTypes['error'], 'Contents': 'Unknown provider for result: ' + entry['Brand']}


  def shortIp(entry):
      """
         Formats an ip reputation entry into a short table (deprecated)

         :type entry: ``dict``
         :param entry: IP result entry (required)

         :return: A Demisto entry containing the shortened IP info
         :rtype: ``dict``
      """
      if entry['Type'] != entryTypes['error'] and entry['ContentsFormat'] == formats['json']:
          c = entry['Contents']
          if entry['Brand'] == brands['xfe']:
              cr = c['reputation']
              return {'ContentsFormat': formats['table'], 'Type': entryTypes['note'], 'Contents': {
                  'IP': cr['ip'], 'Score': cr['score'], 'Geo': str(cr['geo']), 'Categories': str(cr['cats']),
                  'Provider': providers['xfe']}}
          if entry['Brand'] == brands['vt']:
              return {'ContentsFormat': formats['table'], 'Type': entryTypes['note'], 'Contents': {'Positive URLs': vtCountPositives(entry), 'Provider': providers['vt']}}
          if entry['Brand'] == brands['cs'] and demisto.get(entry, 'Contents'):
              return shortCrowdStrike(entry)
      return {'ContentsFormat': formats['text'], 'Type': entryTypes['error'], 'Contents': 'Unknown provider for result: ' + entry['Brand']}


  def shortDomain(entry):
      """
         Formats a domain reputation entry into a short table (deprecated)

         :type entry: ``dict``
         :param entry: Domain result entry (required)

         :return: A Demisto entry containing the shortened domain info
         :rtype: ``dict``
      """
      if entry['Type'] != entryTypes['error'] and entry['ContentsFormat'] == formats['json']:
          if entry['Brand'] == brands['vt']:
              return {'ContentsFormat': formats['table'], 'Type': entryTypes['note'], 'Contents': {'Positive URLs': vtCountPositives(entry), 'Provider': providers['vt']}}
      return {'ContentsFormat': formats['text'], 'Type': entryTypes['error'], 'Contents': 'Unknown provider for result: ' + entry['Brand']}


  def isError(entry):
      """
         Check if the given entry is an error entry

         :type entry: ``dict``
         :param entry: Demisto entry (required)

         :return: True if the entry is an error entry, false otherwise
         :rtype: ``bool``
      """
      return type(entry) == dict and entry['Type'] == entryTypes['error']


  def FormatADTimestamp(ts):
      """
         Formats an Active Directory timestamp into human readable time representation

         :type ts: ``int``
         :param ts: The timestamp to be formatted (required)

         :return: A string represeting the time
         :rtype: ``str``
      """
      return ( datetime(year=1601, month=1, day=1) + timedelta(seconds = int(ts)/10**7) ).ctime()


  def PrettifyCompactedTimestamp(x):
      """
         Formats a compacted timestamp string into human readable time representation

         :type x: ``str``
         :param x: The timestamp to be formatted (required)

         :return: A string represeting the time
         :rtype: ``str``
      """
      return '%s-%s-%sT%s:%s:%s' % (x[:4], x[4:6], x[6:8], x[8:10], x[10:12], x[12:])


  def NormalizeRegistryPath(strRegistryPath):
      """
         Normalizes a registry path string

         :type strRegistryPath: ``str``
         :param strRegistryPath: The registry path (required)

         :return: The normalized string
         :rtype: ``str``
      """
      dSub = {
          'HKCR' : 'HKEY_CLASSES_ROOT',
          'HKCU' : 'HKEY_CURRENT_USER',
          'HKLM' : 'HKEY_LOCAL_MACHINE',
          'HKU' : 'HKEY_USERS',
          'HKCC' : 'HKEY_CURRENT_CONFIG',
          'HKPD' : 'HKEY_PERFORMANCE_DATA'
      }
      for k in dSub:
          if strRegistryPath[:len(k)] == k:
              return dSub[k] + strRegistryPath[len(k):]
      return strRegistryPath


  class IntegrationLogger(object):
      """
        a logger for python integrations:
        use LOG(<message>) to add a record to the logger (message can be any object with __str__)
        use LOG.print_log() to display all records in War-Room and server log.

        :type message: ``str``
        :param message: The message to be logged

        :return: No data returned
        :rtype: ``None``
      """
      def __init__(self, ):
          self.messages = []

      def __call__(self, message):
          self.messages.append('%s' % (message, ))

      def print_log(self, ):
          text = 'Full Integration Log:\n' + '\n'.join(self.messages)
          demisto.log(text)
          demisto.info(text)

  """
  a logger for python integrations:
  use LOG(<message>) to add a record to the logger (message can be any object with __str__)
  use LOG.print_log() to display all records in War-Room and server log.
  """
  LOG = IntegrationLogger()


  def formatCell(data, is_pretty=True):
      """
         Convert a given object to md while decending multiple levels

         :type data: ``str`` or ``list``
         :param data: The cell content (required)

         :type is_pretty: ``bool``
         :param is_pretty: Should cell content be prettified (default is True)

         :return: The formatted cell content as a string
         :rtype: ``str``
      """
      l_format = '\n' if is_pretty else ''
      if type(data) in STRING_TYPES:
          return data
      elif isinstance(data, dict):
          return l_format.join([k + ': ' + flattenCell(data[k], is_pretty) for k in data])
      else:
          return flattenCell(data, is_pretty)

  def flattenCell(data, is_pretty=True):
      """
         Flattens a markdown table cell content into a single string

         :type data: ``str`` or ``list``
         :param data: The cell content (required)

         :type is_pretty: ``bool``
         :param is_pretty: Should cell content be pretified (default is True)

         :return: A sting representation of the cell content
         :rtype: ``str``
      """
      indent = 4 if is_pretty else None
      if type(data) in STRING_TYPES:
          return data
      else:
          return json.dumps(data, indent=indent)

  def FormatIso8601(t):
      """
         Convert a time expressed in seconds to ISO 8601 time format string

         :type t: ``int``
         :param t: Time expressed in seconds (required)

         :return: An ISO 8601 time format string
         :rtype: ``str``
      """
      return t.strftime("%Y-%m-%dT%H:%M:%S")

  def argToList(arg):
      """
         Converts a string representation of args to a python list

         :type arg: ``str`` or ``list``
         :param arg: Args to be converted (required)

         :return: A python list of args
         :rtype: ``list``
      """
      if not arg:
          return []
      if isinstance(arg, list):
          return arg
      if type(arg) in STRING_TYPES:
          if arg[0] == '[' and arg[-1] == ']':
              return json.loads(arg)
          return [s.strip() for s in arg.split(',')]
      return arg

  def appendContext(key, data, dedup=False):
      """
         Append data to the investigation context

         :type key: ``str``
         :param key: The context path (required)

         :type data: ``any``
         :param data: Data to be added to the context (required)

         :type dedup: ``bool``
         :param dedup: True if de-duplication is required. Default is False.

         :return: No data returned
         :rtype: ``None``
      """
      if not data:
        return
      existing = demisto.get(demisto.context(), key)
      if existing:
          strBased = type(data) in STRING_TYPES and type(existing) in STRING_TYPES
          if strBased:
              data = data.split(',')
              existing = existing.split(',')
          newVal = data + existing
          if dedup:
              newVal = list(set(newVal))
          if strBased:
              newVal = ','.join(newVal)
          demisto.setContext(key, newVal)
      else:
          demisto.setContext(key, data)

  def tableToMarkdown(name, t, headers=None, headerTransform=None, removeNull=False):
      """
         Converts a demisto table in JSON form to a Markdown table

         :type name: ``str``
         :param name: The name of the table (required)

         :type t: ``dict`` or ``list``
         :param t: The JSON table - List of dictionaries with the same keys or a single dictionary (required)

         :type headers: ``list``
         :keyword headers: A list of headers to be presented in the output table (by order). Default will include all available headers.

         :type headerTransform: ``function``
         :keyword headerTransform: A function that formats the original data headers (optional)

         :type removeNull: ``bool``
         :keyword removeNull: Remove empty columns from the table. Deafult is False

         :return: A string representation of the markdown table
         :rtype: ``str``
      """
      mdResult = ''
      if name:
          mdResult = '### ' + name + '\n'

      if not t or len(t) == 0:
          mdResult += '**No entries.**\n'
          return mdResult

      if not isinstance(t, list):
          t = [t]

      # in case of headers was not provided (backward compatibility)
      if not headers:
          headers = list(t[0].keys())

      if removeNull:
          headers_aux = headers[:]
          for header in headers_aux:
              if all(obj[header] is None for obj in t):
                  headers.remove(header)

      newHeaders = []
      if headerTransform is None:
          headerTransform = lambda s: s
      for header in headers:
          newHeaders.append(headerTransform(header))

<<<<<<< HEAD
      if len(newHeaders) == 1:
          mdResult += newHeaders[0] + '|' + '\n'
=======
      if t:
          newHeaders = []
          if headerTransform is None:
              headerTransform = lambda s: s
          for header in headers:
              newHeaders.append(headerTransform(header))
          mdResult += '|'
          if len(newHeaders) == 1:
              mdResult += newHeaders[0]
          else:
              mdResult += '|'.join(newHeaders)
          mdResult = mdResult + '|\n'
          sep = '-'
          if len(headers) == 1:
              sep = '-|'
          mdResult += '|' + '|'.join([sep] * len(headers)) + '|\n'
          for entry in t:
              vals = [(formatCell(entry.get(h, ''), False) if entry.get(h) is not None else '') for h in headers]
              mdResult += '|'
              if len(vals) == 1:
                  mdResult += vals[0]
              else:
                  mdResult += '|'.join(vals)
              mdResult += '|\n'

>>>>>>> d0792a7d
      else:
          mdResult += '|'.join(newHeaders) + '\n'

      sep = '-'
      if len(headers) == 1:
          sep = '-|'
      mdResult += '|'.join([sep] * len(headers)) + '\n'
      for entry in t:
          vals = [(formatCell(entry.get(h, ''), False) if entry.get(h) is not None else '') for h in headers]
          if len(vals) == 1:
              mdResult += vals[0] + '|' + '\n'
          else:
              mdResult += '|'.join(vals) + '\n'

      return mdResult

  tblToMd = tableToMarkdown

  def underscoreToCamelCase(s):
      """
         Convert an underscore separated string to camel case

         :type s: ``str``
         :param s: The string to convert (e.g. hello_world) (required)

         :return: The converted string (e.g. HelloWorld)
         :rtype: ``str``
      """
      components = s.split('_')
      return ''.join(x.title() for x in components)


  def createContextSingle(obj, id=None, keyTransform=None, removeNull=False):
      """
          Recieves a dict with flattened key values, and converts them into nested dicts

          :type data: ``dict`` or ``list``
          :param data: The data to be added to the context (required)

          :type id: ``str``
          :keyword id: The ID of the context entry

          :type keyTransform: ``function``
          :keyword keyTransform: A formatting function for the markdown table headers

          :type removeNull: ``bool``
          :keyword removeNull: True if empty columns should be removed, false otherwise

          :return: The converted context list
          :rtype: ``list``
      """
      res = {}
      if keyTransform is None:
          keyTransform = lambda s: s
      keys = obj.keys()
      for key in keys:
          if removeNull and obj[key] is None:
              continue
          values = key.split('.')
          current = res
          for v in values[:-1]:
              current.setdefault(v, {})
              current = current[v]
          current[keyTransform(values[-1])] = obj[key]

      if id is not None:
          res.setdefault('ID', id)
      return res


  def createContext(data, id=None, keyTransform=None, removeNull=False):
      """
          Recieves a dict with flattened key values, and converts them into nested dicts

          :type data: ``dict`` or ``list``
          :param data: The data to be added to the context (required)

          :type id: ``str``
          :keyword id: The ID of the context entry

          :type keyTransform: ``function``
          :keyword keyTransform: A formatting function for the markdown table headers

          :type removeNull: ``bool``
          :keyword removeNull: True if empty columns should be removed, false otherwise

          :return: The converted context list
          :rtype: ``list``
      """
      if isinstance(data, (list, tuple)):
          return [createContextSingle(d, id, keyTransform, removeNull) for d in data]
      else:
          return createContextSingle(data, id, keyTransform, removeNull)


  def sectionsToMarkdown(root):
      """
         Converts a list of Demisto JSON tables to markdown string of tables

         :type root: ``dict`` or ``list``
         :param root: The JSON table - List of dictionaries with the same keys or a single dictionary (required)

         :return: A string representation of the markdown table
         :rtype: ``str``
      """
      mdResult = ''
      if isinstance(root, dict):
          for section in root:
              data = root[section]
              if isinstance(data, dict):
                  data = [data]
              data = [{k: formatCell(row[k]) for k in row} for row in data]
              mdResult += tblToMd(section, data)
      return mdResult


  def fileResult(filename, data):
      """
         Creates a file from the given data

         :type filename: ``str``
         :param filename: The name of the file to be created (required)

         :type data: ``str``
         :param data: The file data (required)

         :return: A Demisto war room entry
         :rtype: ``dict``
      """
      temp = demisto.uniqueFile()
      with open(demisto.investigation()['id'] + '_' + temp,'wb') as f:
          f.write(data)
      return {'Contents': '', 'ContentsFormat': formats['text'], 'Type': entryTypes['file'], 'File': filename, 'FileID': temp}


  def file_result_existing_file(filename, saveFilename = None):
      """
         Rename an existing file

         :type filename: ``str``
         :param filename: The name of the file to be modified (required)

         :return: A Demisto war room entry
         :rtype: ``dict``
      """
      temp = demisto.uniqueFile()
      os.rename(filename, demisto.investigation()['id'] + '_' + temp)
      return {'Contents': '', 'ContentsFormat': formats['text'], 'Type': entryTypes['file'],
          'File': saveFilename if saveFilename else filename, 'FileID': temp}


  def flattenRow(rowDict):
      """
         Flatten each element in the given rowDict

         :type rowDict: ``dict``
         :param rowDict: The dict to be flattened (required)

         :return: A flattened dict
         :rtype: ``dict``
      """
      return {k: formatCell(rowDict[k]) for k in rowDict}


  def flattenTable(tableDict):
      """
         Flatten each row in the given tableDict

         :type tableDict: ``dict``
         :param tableDict: The table to be flattened (required)

         :return: A flattened table
         :rtype: ``dict``
      """
      return [flattenRow(row) for row in tableDict]

  MARKDOWN_CHARS = "\`*_{}[]()#+-!"


  def stringEscapeMD(st, minimal_escaping=False, escape_multiline=False):
      """
         Escape any chars that might break a markdown string

         :type st: ``str``
         :param st: The string to be modified (required)

         :type minimal_escaping: ``bool``
         :param minimal_escaping: Whether replace all special characters or table format only (optional)

         :type escape_multiline: ``bool``
         :param escape_multiline: Whether convert line-ending characters (optional)

         :return: A modified string
         :rtype: ``str``
      """
      if escape_multiline:
          st = st.replace('\n', '<br>')

      if minimal_escaping:
          for c in '|':
              st = st.replace(c, '\\' + c)
      else:
          st = "".join([ "\\" + str(c) if c in MARKDOWN_CHARS else str(c) for c in st])
      return st


  def raiseTable(root, key):
      newInternal = {}
      if key in root and isinstance(root[key], dict):
          for sub in root[key]:
              if sub not in root:
                  root[sub] =root[key][sub]
              else:
                  newInternal[sub] = root[key][sub]
          if newInternal:
              root[key] = newInternal
          else:
              del root[key]


  def zoomField(item, fieldName):
      if isinstance(item, dict) and fieldName in item:
          return item[fieldName]
      else:
          return item

  def isCommandAvailable(cmd):
      """
         Check the list of available modules to see whether a command is currently available to be run.

         :type cmd: ``str``
         :param cmd: The command to check (required)

         :return: True if command is available, False otherwise
         :rtype: ``bool``
      """
      modules = demisto.getAllSupportedCommands()
      for m in modules:
          if modules[m] and isinstance(modules[m], list):
              for c in modules[m]:
                  if c['name'] == cmd:
                      return True
      return False

  def epochToTimestamp(epoch):
      return datetime.utcfromtimestamp(epoch / 1000.0).strftime("%Y-%m-%d %H:%M:%S")

  def formatTimeColumns(data, timeColumnNames):
      for row in data:
          for k in timeColumnNames:
              row[k] = epochToTimestamp(row[k])

  def strip_tag(tag):
      strip_ns_tag = tag
      split_array = tag.split('}')
      if len(split_array) > 1:
          strip_ns_tag = split_array[1]
          tag = strip_ns_tag
      return tag


  def elem_to_internal(elem, strip_ns=1, strip=1):
      """Convert an Element into an internal dictionary (not JSON!)."""

      d = OrderedDict()
      elem_tag = elem.tag
      if strip_ns:
          elem_tag = strip_tag(elem.tag)
      for key, value in list(elem.attrib.items()):
          d['@' + key] = value

      # loop over subelements to merge them
      for subelem in elem:
          v = elem_to_internal(subelem, strip_ns=strip_ns, strip=strip)

          tag = subelem.tag
          if strip_ns:
              tag = strip_tag(subelem.tag)

          value = v[tag]
          try:
              # add to existing list for this tag
              d[tag].append(value)
          except AttributeError:
              # turn existing entry into a list
              d[tag] = [d[tag], value]
          except KeyError:
              # add a new non-list entry
              d[tag] = value

      text = elem.text
      tail = elem.tail
      if strip:
          # ignore leading and trailing whitespace
          if text:
              text = text.strip()
          if tail:
              tail = tail.strip()

      if tail:
          d['#tail'] = tail

      if d:
          # use #text element if other attributes exist
          if text:
              d["#text"] = text
      else:
          # text is the value if no attributes
          d = text or None
      return {elem_tag: d}


  def internal_to_elem(pfsh, factory=ET.Element):

      """Convert an internal dictionary (not JSON!) into an Element.
      Whatever Element implementation we could import will be
      used by default; if you want to use something else, pass the
      Element class as the factory parameter.
      """

      attribs = OrderedDict()
      text = None
      tail = None
      sublist = []
      tag = list(pfsh.keys())
      if len(tag) != 1:
          raise ValueError("Illegal structure with multiple tags: %s" % tag)
      tag = tag[0]
      value = pfsh[tag]
      if isinstance(value, dict):
          for k, v in list(value.items()):
              if k[:1] == "@":
                  attribs[k[1:]] = v
              elif k == "#text":
                  text = v
              elif k == "#tail":
                  tail = v
              elif isinstance(v, list):
                  for v2 in v:
                      sublist.append(internal_to_elem({k: v2}, factory=factory))
              else:
                  sublist.append(internal_to_elem({k: v}, factory=factory))
      else:
          text = value
      e = factory(tag, attribs)
      for sub in sublist:
          e.append(sub)
      e.text = text
      e.tail = tail
      return e


  def elem2json(elem, options, strip_ns=1, strip=1):

      """Convert an ElementTree or Element into a JSON string."""

      if hasattr(elem, 'getroot'):
          elem = elem.getroot()

      if 'pretty' in options:
          return json.dumps(elem_to_internal(elem, strip_ns=strip_ns, strip=strip), indent=4, separators=(',', ': '))
      else:
          return json.dumps(elem_to_internal(elem, strip_ns=strip_ns, strip=strip))


  def json2elem(json_data, factory=ET.Element):

      """Convert a JSON string into an Element.
      Whatever Element implementation we could import will be used by
      default; if you want to use something else, pass the Element class
      as the factory parameter.
      """

      return internal_to_elem(json.loads(json_data), factory)


  def xml2json(xmlstring, options={}, strip_ns=1, strip=1):
      """
         Convert an XML string into a JSON string.

         :type xmlstring: ``str``
         :param xmlstring: The string to be converted (required)

         :return: The converted JSON
         :rtype: ``dict`` or ``list``
      """
      elem = ET.fromstring(xmlstring)
      return elem2json(elem, options, strip_ns=strip_ns, strip=strip)


  def json2xml(json_data, factory=ET.Element):

      """Convert a JSON string into an XML string.
      Whatever Element implementation we could import will be used by
      default; if you want to use something else, pass the Element class
      as the factory parameter.
      """

      if not isinstance(json_data, dict):
          json_data = json.loads(json_data)

      elem = internal_to_elem(json_data, factory)
      return ET.tostring(elem, encoding='unicode')

  def get_hash_type(hash_file):
      """
         Checks the type of the given hash. Returns 'md5', 'sha1', 'sha256' or 'Unknown'.

         :type hash_file: ``str``
         :param hash_file: The hash to be checked (required)

         :return: The hash type
         :rtype: ``str``
      """
      hash_len = len(hash_file)
      if (hash_len == 32):
          return 'md5'
      elif (hash_len == 40):
          return 'sha1'
      elif (hash_len == 64):
          return 'sha256'
      else:
          return 'Unknown'

  def is_ip_valid(s):
      """
         Checks if the given string represents a valid IPv4 address

         :type s: ``str``
         :param s: The string to be checked (required)

         :return: True if the given string represents a valid IP address, False otherwise
         :rtype: ``bool``
      """
      a = s.split('.')
      if len(a) != 4:
          return False
      for x in a:
          if not x.isdigit():
              return False
          i = int(x)
          if i < 0 or i > 255:
              return False
      return True

  # Constants for common merge paths
  outputPaths = {
    'file': 'File(val.MD5 && val.MD5 == obj.MD5 || val.SHA1 && val.SHA1 == obj.SHA1 || val.SHA256 && val.SHA256 == obj.SHA256)',
    'ip': 'IP(val.Address && val.Address == obj.Address)',
    'url': 'URL(val.Data && val.Data == obj.Data)',
    'domain': 'Domain(val.Name && val.Name == obj.Name)',
    'cve': 'CVE(val.ID && val.ID == obj.ID)',
    'email': 'Account.Email(val.Address && val.Address == obj.Address)'
  }
type: python
tags:
- infra
- server
comment: Common code that will be merged into each server script when it runs
system: true
scripttarget: 0
dependson: {}
timeout: 0s<|MERGE_RESOLUTION|>--- conflicted
+++ resolved
@@ -553,10 +553,6 @@
       for header in headers:
           newHeaders.append(headerTransform(header))
 
-<<<<<<< HEAD
-      if len(newHeaders) == 1:
-          mdResult += newHeaders[0] + '|' + '\n'
-=======
       if t:
           newHeaders = []
           if headerTransform is None:
@@ -581,8 +577,9 @@
               else:
                   mdResult += '|'.join(vals)
               mdResult += '|\n'
-
->>>>>>> d0792a7d
+              
+      if len(newHeaders) == 1: 
+          mdResult += newHeaders[0] + '|' + '\n'
       else:
           mdResult += '|'.join(newHeaders) + '\n'
 
