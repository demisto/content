--- conflicted
+++ resolved
@@ -561,14 +561,8 @@
           sep = '-'
           mdResult += '|' + '|'.join([sep] * len(headers)) + '|\n'
           for entry in t:
-<<<<<<< HEAD
-              vals = [stringEscapeMD(formatCell(entry.get(h, ''), False), minimal_escaping=True, escape_line_ending=True)
-                 for h in headers]
-              #vals = [formatCell(entry.get(h, ''), False) for h in headers]
-=======
               vals = [stringEscapeMD((formatCell(entry.get(h, ''), False) if entry.get(h) is not None else ''), True, True) for h in headers]
               mdResult += '|'
->>>>>>> 7e59b843
               if len(vals) == 1:
                   mdResult += vals[0]
               else:
@@ -743,11 +737,7 @@
   MARKDOWN_CHARS = "\`*_{}[]()#+-!"
 
 
-<<<<<<< HEAD
-  def stringEscapeMD(st, minimal_escaping=False, escape_line_ending=False):
-=======
   def stringEscapeMD(st, minimal_escaping=False, escape_multiline=False):
->>>>>>> 7e59b843
       """
          Escape any chars that might break a markdown string
 
@@ -760,27 +750,9 @@
          :type escape_multiline: ``bool``
          :param escape_multiline: Whether convert line-ending characters (optional)
 
-         :type minimal_escaping: ``bool``
-         :param minimal_escaping: whether replace all special characters or table format only (optional)
-
-         :type escape_line_ending: ``bool``
-         :param escape_line_ending: whether escape line ending characters (optional)
-
          :return: A modified string
          :rtype: ``str``
       """
-<<<<<<< HEAD
-      if escape_line_ending:
-          for c in ['\r\n', '\n', '\r']:
-              st = st.replace(c, '<br>')
-
-      chars = MARKDOWN_CHARS
-      if minimal_escaping:
-          chars = '|'
-
-      for c in chars:
-          st = st.replace(c, '\\' + c)
-=======
       if escape_multiline:
           st = st.replace('\r\n', '<br>')#Windows
           st = st.replace('\r', '<br>')#old Mac
@@ -792,7 +764,6 @@
       else:
           st = "".join([ "\\" + str(c) if c in MARKDOWN_CHARS else str(c) for c in st])
 
->>>>>>> 7e59b843
       return st
 
 
@@ -1053,8 +1024,4 @@
 scripttarget: 0
 dependson: {}
 timeout: 0s
-<<<<<<< HEAD
-releaseNotes: "escaped special characters used in tableToMarkdown"
-=======
-releaseNotes: "-"
->>>>>>> 7e59b843
+releaseNotes: "-"