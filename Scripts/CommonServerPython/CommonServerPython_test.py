--- conflicted
+++ resolved
@@ -12,7 +12,6 @@
     flattenCell, date_to_timestamp, datetime, camelize, pascalToSpace, argToList, \
     remove_nulls_from_dictionary, is_error, get_error, hash_djb2, fileResult, is_ip_valid, get_demisto_version, \
     IntegrationLogger, parse_date_string
-
 INFO = {'b': 1,
         'a': {
             'safd': 3,
@@ -648,7 +647,6 @@
     }
 
 
-<<<<<<< HEAD
 def test_assign_params():
     from CommonServerPython import assign_params
     res = assign_params(a='1', b=True, c=None, d='')
@@ -779,7 +777,8 @@
         requests_mock.get('http://example.com/api/v2/event', exc=requests.exceptions.ConnectionError)
         with raises(DemistoException, match="Verify that the server URL parameter"):
             self.client._http_request('get', 'event', resp_type='response')
-=======
+
+
 def test_parse_date_string():
     # test unconverted data remains: Z
     assert parse_date_string('2019-09-17T06:16:39Z') == datetime(2019, 9, 17, 6, 16, 39)
@@ -799,5 +798,4 @@
     # test time data with timezone -05:00 and with ms does not match format with timezone +02:00 without ms
     assert parse_date_string(
         '2019-09-17T06:16:39.4040+05:00', '%Y-%m-%dT%H:%M:%S+02:00'
-    ) == datetime(2019, 9, 17, 6, 16, 39, 404000)
->>>>>>> d70bc123
+    ) == datetime(2019, 9, 17, 6, 16, 39, 404000)