--- conflicted
+++ resolved
@@ -1,22 +1,17 @@
 # -*- coding: utf-8 -*-
+import demistomock as demisto
 import copy
 import json
 import os
 import sys
 import requests
 from pytest import raises, mark
-
-import demistomock as demisto
+import pytest
 from CommonServerPython import xml2json, json2xml, entryTypes, formats, tableToMarkdown, underscoreToCamelCase, \
     flattenCell, date_to_timestamp, datetime, camelize, pascalToSpace, argToList, \
     remove_nulls_from_dictionary, is_error, get_error, hash_djb2, fileResult, is_ip_valid, get_demisto_version, \
     IntegrationLogger, parse_date_string, IS_PY3, DebugLogger, b64_encode, parse_date_range
 
-<<<<<<< HEAD
-import copy
-import os
-import sys
-import pytest
 
 try:
     from StringIO import StringIO
@@ -24,8 +19,6 @@
     # Python 3
     from io import StringIO  # noqa
 
-=======
->>>>>>> 3c4c4e15
 INFO = {'b': 1,
         'a': {
             'safd': 3,
