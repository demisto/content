# -*- coding: utf-8 -*-
import demistomock as demisto
import copy
import json
import re
import os
import sys
import requests
from pytest import raises, mark
import pytest
from CommonServerPython import xml2json, json2xml, entryTypes, formats, tableToMarkdown, underscoreToCamelCase, \
    flattenCell, date_to_timestamp, datetime, camelize, pascalToSpace, argToList, \
    remove_nulls_from_dictionary, is_error, get_error, hash_djb2, fileResult, is_ip_valid, get_demisto_version, \
    IntegrationLogger, parse_date_string, IS_PY3, DebugLogger, b64_encode, parse_date_range, return_outputs, \
<<<<<<< HEAD
    build_dbot_entry, IndicatorType, DBotScore, IP
=======
    argToBoolean, ipv4Regex, ipv4cidrRegex, ipv6cidrRegex, ipv6Regex, batch
>>>>>>> b05ea6fd

try:
    from StringIO import StringIO
except ImportError:
    # Python 3
    from io import StringIO  # noqa

INFO = {'b': 1,
        'a': {
            'safd': 3,
            'b': [
                {'c': {'d': 432}, 'd': 2},
                {'c': {'f': 1}},
                {'b': 1234},
                {'c': {'d': 4567}},
                {'c': {'d': 11}},
                {'c': {'d': u'asdf'}}],
            'c': {'d': 10},
        }
        }


def test_xml():
    import json

    xml = b"<work><employee><id>100</id><name>foo</name></employee><employee><id>200</id><name>goo</name>" \
          b"</employee></work>"
    jsonExpected = '{"work": {"employee": [{"id": "100", "name": "foo"}, {"id": "200", "name": "goo"}]}}'

    jsonActual = xml2json(xml)
    assert jsonActual == jsonExpected, "expected\n" + jsonExpected + "\n to equal \n" + jsonActual

    jsonDict = json.loads(jsonActual)
    assert jsonDict['work']['employee'][0]['id'] == "100", 'id of first employee must be 100'
    assert jsonDict['work']['employee'][1]['name'] == "goo", 'name of second employee must be goo'

    xmlActual = json2xml(jsonActual)
    assert xmlActual == xml, "expected:\n{}\nto equal:\n{}".format(xml, xmlActual)


def toEntry(table):
    return {

        'Type': entryTypes['note'],
        'Contents': table,
        'ContentsFormat': formats['table'],
        'ReadableContentsFormat': formats['markdown'],
        'HumanReadable': table
    }


DATA = [
    {
        'header_1': 'a1',
        'header_2': 'b1',
        'header_3': 'c1'
    },
    {
        'header_1': 'a2',
        'header_2': 'b2',
        'header_3': 'c2'
    },
    {
        'header_1': 'a3',
        'header_2': 'b3',
        'header_3': 'c3'
    },
]


def test_tbl_to_md_only_data():
    # sanity
    table = tableToMarkdown('tableToMarkdown test', DATA)
    expected_table = '''### tableToMarkdown test
|header_1|header_2|header_3|
|---|---|---|
| a1 | b1 | c1 |
| a2 | b2 | c2 |
| a3 | b3 | c3 |
'''
    assert table == expected_table


def test_tbl_to_md_header_transform_underscoreToCamelCase():
    # header transform
    table = tableToMarkdown('tableToMarkdown test with headerTransform', DATA,
                            headerTransform=underscoreToCamelCase)
    expected_table = '''### tableToMarkdown test with headerTransform
|Header1|Header2|Header3|
|---|---|---|
| a1 | b1 | c1 |
| a2 | b2 | c2 |
| a3 | b3 | c3 |
'''
    assert table == expected_table


def test_tbl_to_md_multiline():
    # escaping characters: multiline + md-chars
    data = copy.deepcopy(DATA)
    for i, d in enumerate(data):
        d['header_2'] = 'b%d.1\nb%d.2' % (i + 1, i + 1,)
        d['header_3'] = 'c%d|1' % (i + 1,)

    table = tableToMarkdown('tableToMarkdown test with multiline', data)
    expected_table = '''### tableToMarkdown test with multiline
|header_1|header_2|header_3|
|---|---|---|
| a1 | b1.1<br>b1.2 | c1\|1 |
| a2 | b2.1<br>b2.2 | c2\|1 |
| a3 | b3.1<br>b3.2 | c3\|1 |
'''
    assert table == expected_table


def test_tbl_to_md_url():
    # url + empty data
    data = copy.deepcopy(DATA)
    for i, d in enumerate(data):
        d['header_3'] = '[url](https:\\demisto.com)'
        d['header_2'] = None
    table_url_missing_info = tableToMarkdown('tableToMarkdown test with url and missing info', data)
    expected_table_url_missing_info = '''### tableToMarkdown test with url and missing info
|header_1|header_2|header_3|
|---|---|---|
| a1 |  | [url](https:\\demisto.com) |
| a2 |  | [url](https:\\demisto.com) |
| a3 |  | [url](https:\\demisto.com) |
'''
    assert table_url_missing_info == expected_table_url_missing_info


def test_tbl_to_md_single_column():
    # single column table
    table_single_column = tableToMarkdown('tableToMarkdown test with single column', DATA, ['header_1'])
    expected_table_single_column = '''### tableToMarkdown test with single column
|header_1|
|---|
| a1 |
| a2 |
| a3 |
'''
    assert table_single_column == expected_table_single_column


def test_is_ip_valid():
    valid_ip_v6 = "FE80:0000:0000:0000:0202:B3FF:FE1E:8329"
    valid_ip_v6_b = "FE80::0202:B3FF:FE1E:8329"
    invalid_ip_v6 = "KKKK:0000:0000:0000:0202:B3FF:FE1E:8329"
    valid_ip_v4 = "10.10.10.10"
    invalid_ip_v4 = "10.10.10.9999"
    invalid_not_ip_with_ip_structure = "1.1.1.1.1.1.1.1.1.1.1.1.1.1.1"
    not_ip = "Demisto"
    assert not is_ip_valid(valid_ip_v6)
    assert is_ip_valid(valid_ip_v6, True)
    assert is_ip_valid(valid_ip_v6_b, True)
    assert not is_ip_valid(invalid_ip_v6, True)
    assert not is_ip_valid(not_ip, True)
    assert is_ip_valid(valid_ip_v4)
    assert not is_ip_valid(invalid_ip_v4)
    assert not is_ip_valid(invalid_not_ip_with_ip_structure)


def test_tbl_to_md_list_values():
    # list values
    data = copy.deepcopy(DATA)
    for i, d in enumerate(data):
        d['header_3'] = [i + 1, 'second item']
        d['header_2'] = 'hi'

    table_list_field = tableToMarkdown('tableToMarkdown test with list field', data)
    expected_table_list_field = '''### tableToMarkdown test with list field
|header_1|header_2|header_3|
|---|---|---|
| a1 | hi | 1,<br>second item |
| a2 | hi | 2,<br>second item |
| a3 | hi | 3,<br>second item |
'''
    assert table_list_field == expected_table_list_field


def test_tbl_to_md_empty_fields():
    # all fields are empty
    data = [
        {
            'a': None,
            'b': None,
            'c': None,
        } for _ in range(3)
    ]
    table_all_none = tableToMarkdown('tableToMarkdown test with all none fields', data)
    expected_table_all_none = '''### tableToMarkdown test with all none fields
|a|b|c|
|---|---|---|
|  |  |  |
|  |  |  |
|  |  |  |
'''
    assert table_all_none == expected_table_all_none

    # all fields are empty - removed
    table_all_none2 = tableToMarkdown('tableToMarkdown test with all none fields2', data, removeNull=True)
    expected_table_all_none2 = '''### tableToMarkdown test with all none fields2
**No entries.**
'''
    assert table_all_none2 == expected_table_all_none2


def test_tbl_to_md_header_not_on_first_object():
    # header not on first object
    data = copy.deepcopy(DATA)
    data[1]['extra_header'] = 'sample'
    table_extra_header = tableToMarkdown('tableToMarkdown test with extra header', data,
                                         headers=['header_1', 'header_2', 'extra_header'])
    expected_table_extra_header = '''### tableToMarkdown test with extra header
|header_1|header_2|extra_header|
|---|---|---|
| a1 | b1 |  |
| a2 | b2 | sample |
| a3 | b3 |  |
'''
    assert table_extra_header == expected_table_extra_header


def test_tbl_to_md_no_header():
    # no header
    table_no_headers = tableToMarkdown('tableToMarkdown test with no headers', DATA,
                                       headers=['no', 'header', 'found'], removeNull=True)
    expected_table_no_headers = '''### tableToMarkdown test with no headers
**No entries.**
'''
    assert table_no_headers == expected_table_no_headers


def test_tbl_to_md_dict_value():
    # dict value
    data = copy.deepcopy(DATA)
    data[1]['extra_header'] = {'sample': 'qwerty', 'sample2': 'asdf'}
    table_dict_record = tableToMarkdown('tableToMarkdown test with dict record', data,
                                        headers=['header_1', 'header_2', 'extra_header'])
    expected_dict_record = '''### tableToMarkdown test with dict record
|header_1|header_2|extra_header|
|---|---|---|
| a1 | b1 |  |
| a2 | b2 | sample: qwerty<br>sample2: asdf |
| a3 | b3 |  |
'''
    assert table_dict_record == expected_dict_record


def test_tbl_to_md_string_header():
    # string header (instead of list)
    table_string_header = tableToMarkdown('tableToMarkdown string header', DATA, 'header_1')
    expected_string_header_tbl = '''### tableToMarkdown string header
|header_1|
|---|
| a1 |
| a2 |
| a3 |
'''
    assert table_string_header == expected_string_header_tbl


def test_tbl_to_md_list_of_strings_instead_of_dict():
    # list of string values instead of list of dict objects
    table_string_array = tableToMarkdown('tableToMarkdown test with string array', ['foo', 'bar', 'katz'], ['header_1'])
    expected_string_array_tbl = '''### tableToMarkdown test with string array
|header_1|
|---|
| foo |
| bar |
| katz |
'''
    assert table_string_array == expected_string_array_tbl


def test_tbl_to_md_list_of_strings_instead_of_dict_and_string_header():
    # combination: string header + string values list
    table_string_array_string_header = tableToMarkdown('tableToMarkdown test with string array and string header',
                                                       ['foo', 'bar', 'katz'], 'header_1')
    expected_string_array_string_header_tbl = '''### tableToMarkdown test with string array and string header
|header_1|
|---|
| foo |
| bar |
| katz |
'''
    assert table_string_array_string_header == expected_string_array_string_header_tbl


def test_tbl_to_md_dict_with_special_character():
    data = {
        'header_1': u'foo',
        'header_2': [u'\xe2.rtf']
    }
    table_with_character = tableToMarkdown('tableToMarkdown test with special character', data)
    expected_string_with_special_character = '''### tableToMarkdown test with special character
|header_1|header_2|
|---|---|
| foo | â.rtf |
'''
    assert table_with_character == expected_string_with_special_character


def test_tbl_to_md_header_with_special_character():
    data = {
        'header_1': u'foo'
    }
    table_with_character = tableToMarkdown('tableToMarkdown test with special character Ù', data)
    expected_string_with_special_character = '''### tableToMarkdown test with special character Ù
|header_1|
|---|
| foo |
'''
    assert table_with_character == expected_string_with_special_character


def test_flatten_cell():
    # sanity
    utf8_to_flatten = b'abcdefghijklmnopqrstuvwxyz1234567890!'.decode('utf8')
    flatten_text = flattenCell(utf8_to_flatten)
    expected_string = 'abcdefghijklmnopqrstuvwxyz1234567890!'

    assert flatten_text == expected_string

    # list of uft8 and string to flatten
    str_a = b'abcdefghijklmnopqrstuvwxyz1234567890!'
    utf8_b = str_a.decode('utf8')
    list_to_flatten = [str_a, utf8_b]
    flatten_text2 = flattenCell(list_to_flatten)
    expected_flatten_string = 'abcdefghijklmnopqrstuvwxyz1234567890!,\nabcdefghijklmnopqrstuvwxyz1234567890!'

    assert flatten_text2 == expected_flatten_string

    # special character test
    special_char = u'会'
    list_of_special = [special_char, special_char]

    flattenCell(list_of_special)
    flattenCell(special_char)

    # dictionary test
    dict_to_flatten = {'first': u'会'}
    expected_flatten_dict = u'{\n    "first": "\u4f1a"\n}'
    assert flattenCell(dict_to_flatten) == expected_flatten_dict


def test_hash_djb2():
    assert hash_djb2("test") == 2090756197, "Invalid value of hash_djb2"


def test_camelize():
    non_camalized = [{'chookity_bop': 'asdasd'}, {'ab_c': 'd e', 'fgh_ijk': 'lm', 'nop': 'qr_st'}]
    expected_output = [{'ChookityBop': 'asdasd'}, {'AbC': 'd e', 'Nop': 'qr_st', 'FghIjk': 'lm'}]
    assert camelize(non_camalized, '_') == expected_output

    non_camalized2 = {'ab_c': 'd e', 'fgh_ijk': 'lm', 'nop': 'qr_st'}
    expected_output2 = {'AbC': 'd e', 'Nop': 'qr_st', 'FghIjk': 'lm'}
    assert camelize(non_camalized2, '_') == expected_output2


# Note this test will fail when run locally (in pycharm/vscode) as it assumes the machine (docker image) has UTC timezone set
def test_date_to_timestamp():
    assert date_to_timestamp('2018-11-06T08:56:41') == 1541494601000
    assert date_to_timestamp(datetime.strptime('2018-11-06T08:56:41', "%Y-%m-%dT%H:%M:%S")) == 1541494601000


def test_pascalToSpace():
    use_cases = [
        ('Validate', 'Validate'),
        ('validate', 'Validate'),
        ('TCP', 'TCP'),
        ('eventType', 'Event Type'),
        ('eventID', 'Event ID'),
        ('eventId', 'Event Id'),
        ('IPAddress', 'IP Address'),
    ]
    for s, expected in use_cases:
        assert pascalToSpace(s) == expected, 'Error on {} != {}'.format(pascalToSpace(s), expected)


def test_argToList():
    expected = ['a', 'b', 'c']
    test1 = ['a', 'b', 'c']
    test2 = 'a,b,c'
    test3 = '["a","b","c"]'
    test4 = 'a;b;c'

    results = [argToList(test1), argToList(test2), argToList(test2, ','), argToList(test3), argToList(test4, ';')]

    for result in results:
        assert expected == result, 'argToList test failed, {} is not equal to {}'.format(str(result), str(expected))


def test_remove_nulls():
    temp_dictionary = {"a": "b", "c": 4, "e": [], "f": {}, "g": None, "h": "", "i": [1], "k": ()}
    expected_dictionary = {"a": "b", "c": 4, "i": [1]}

    remove_nulls_from_dictionary(temp_dictionary)

    assert expected_dictionary == temp_dictionary, \
        "remove_nulls_from_dictionary test failed, {} is not equal to {}".format(str(temp_dictionary),
                                                                                 str(expected_dictionary))


def test_is_error_true():
    execute_command_results = [
        {
            "Type": entryTypes["error"],
            "ContentsFormat": formats["text"],
            "Contents": "this is error message"
        }
    ]
    assert is_error(execute_command_results)


def test_is_error_none():
    assert not is_error(None)


def test_is_error_single_entry():
    execute_command_results = {
        "Type": entryTypes["error"],
        "ContentsFormat": formats["text"],
        "Contents": "this is error message"
    }

    assert is_error(execute_command_results)


def test_is_error_false():
    execute_command_results = [
        {
            "Type": entryTypes["note"],
            "ContentsFormat": formats["text"],
            "Contents": "this is regular note"
        }
    ]
    assert not is_error(execute_command_results)


def test_not_error_entry():
    execute_command_results = "invalid command results as string"
    assert not is_error(execute_command_results)


def test_get_error():
    execute_command_results = [
        {
            "Type": entryTypes["error"],
            "ContentsFormat": formats["text"],
            "Contents": "this is error message"
        }
    ]
    error = get_error(execute_command_results)
    assert error == "this is error message"


def test_get_error_single_entry():
    execute_command_results = {
        "Type": entryTypes["error"],
        "ContentsFormat": formats["text"],
        "Contents": "this is error message"
    }

    error = get_error(execute_command_results)
    assert error == "this is error message"


def test_get_error_need_raise_error_on_non_error_input():
    execute_command_results = [
        {
            "Type": entryTypes["note"],
            "ContentsFormat": formats["text"],
            "Contents": "this is not an error"
        }
    ]
    try:
        get_error(execute_command_results)
    except ValueError as exception:
        assert "execute_command_result has no error entry. before using get_error use is_error" in str(exception)
        return

    assert False


@mark.parametrize('data,data_expected', [
    ("this is a test", b"this is a test"),
    (u"עברית", u"עברית".encode('utf-8')),
    (b"binary data\x15\x00", b"binary data\x15\x00"),
])  # noqa: E124
def test_fileResult(mocker, request, data, data_expected):
    mocker.patch.object(demisto, 'uniqueFile', return_value="test_file_result")
    mocker.patch.object(demisto, 'investigation', return_value={'id': '1'})
    file_name = "1_test_file_result"

    def cleanup():
        try:
            os.remove(file_name)
        except OSError:
            pass

    request.addfinalizer(cleanup)
    res = fileResult("test.txt", data)
    assert res['File'] == "test.txt"
    with open(file_name, 'rb') as f:
        assert f.read() == data_expected


# Error that always returns a unicode string to it's str representation
class SpecialErr(Exception):
    def __str__(self):
        return u"מיוחד"


def test_logger():
    from CommonServerPython import LOG
    LOG(u'€')
    LOG(Exception(u'€'))
    LOG(SpecialErr(12))


def test_logger_write(mocker):
    mocker.patch.object(demisto, 'params', return_value={
        'credentials': {'password': 'my_password'},
    })
    mocker.patch.object(demisto, 'info')
    ilog = IntegrationLogger()
    ilog.write("This is a test with my_password")
    ilog.print_log()
    # assert that the print doesn't contain my_password
    # call_args is tuple (args list, kwargs). we only need the args
    args = demisto.info.call_args[0]
    assert 'This is a test' in args[0]
    assert 'my_password' not in args[0]
    assert '<XX_REPLACED>' in args[0]


def test_logger_init_key_name(mocker):
    mocker.patch.object(demisto, 'params', return_value={
        'key': {'password': 'my_password'},
        'secret': 'my_secret'
    })
    mocker.patch.object(demisto, 'info')
    ilog = IntegrationLogger()
    ilog.write("This is a test with my_password and my_secret")
    ilog.print_log()
    # assert that the print doesn't contain my_password
    # call_args is tuple (args list, kwargs). we only need the args
    args = demisto.info.call_args[0]
    assert 'This is a test' in args[0]
    assert 'my_password' not in args[0]
    assert 'my_secret' not in args[0]
    assert '<XX_REPLACED>' in args[0]


def test_logger_replace_strs(mocker):
    mocker.patch.object(demisto, 'params', return_value={
        'apikey': 'my_apikey',
    })
    ilog = IntegrationLogger()
    ilog.add_replace_strs('special_str', '')  # also check that empty string is not added by mistake
    ilog('my_apikey is special_str and b64: ' + b64_encode('my_apikey'))
    assert ('' not in ilog.replace_strs)
    assert ilog.messages[0] == '<XX_REPLACED> is <XX_REPLACED> and b64: <XX_REPLACED>'


def test_is_mac_address():
    from CommonServerPython import is_mac_address

    mac_address_false = 'AA:BB:CC:00:11'
    mac_address_true = 'AA:BB:CC:00:11:22'

    assert (is_mac_address(mac_address_false) is False)
    assert (is_mac_address(mac_address_true))


def test_return_error_command(mocker):
    from CommonServerPython import return_error
    err_msg = "Testing unicode Ё"
    outputs = {'output': 'error'}
    expected_error = {
        'Type': entryTypes['error'],
        'ContentsFormat': formats['text'],
        'Contents': err_msg,
        "EntryContext": outputs
    }

    # Test command that is not fetch-incidents
    mocker.patch.object(demisto, 'command', return_value="test-command")
    mocker.patch.object(sys, 'exit')
    mocker.spy(demisto, 'results')
    return_error(err_msg, '', outputs)
    assert str(demisto.results.call_args) == "call({})".format(expected_error)


def test_return_error_fetch_incidents(mocker):
    from CommonServerPython import return_error
    err_msg = "Testing unicode Ё"

    # Test fetch-incidents
    mocker.patch.object(demisto, 'command', return_value="fetch-incidents")
    returned_error = False
    try:
        return_error(err_msg)
    except Exception as e:
        returned_error = True
        assert str(e) == err_msg
    assert returned_error


def test_return_error_long_running_execution(mocker):
    from CommonServerPython import return_error
    err_msg = "Testing unicode Ё"

    # Test fetch-incidents
    mocker.patch.object(demisto, 'command', return_value="long-running-execution")
    returned_error = False
    try:
        return_error(err_msg)
    except Exception as e:
        returned_error = True
        assert str(e) == err_msg
    assert returned_error


def test_return_error_script(mocker, monkeypatch):
    from CommonServerPython import return_error
    mocker.patch.object(sys, 'exit')
    mocker.spy(demisto, 'results')
    monkeypatch.delattr(demisto, 'command')
    err_msg = "Testing unicode Ё"
    outputs = {'output': 'error'}
    expected_error = {
        'Type': entryTypes['error'],
        'ContentsFormat': formats['text'],
        'Contents': err_msg,
        "EntryContext": outputs
    }

    assert not hasattr(demisto, 'command')
    return_error(err_msg, '', outputs)
    assert str(demisto.results.call_args) == "call({})".format(expected_error)


def test_exception_in_return_error(mocker):
    from CommonServerPython import return_error, IntegrationLogger

    expected = {'EntryContext': None, 'Type': 4, 'ContentsFormat': 'text', 'Contents': 'Message'}
    mocker.patch.object(demisto, 'results')
    mocker.patch.object(IntegrationLogger, '__call__')
    with raises(SystemExit, match='0'):
        return_error("Message", error=ValueError("Error!"))
    results = demisto.results.call_args[0][0]
    assert expected == results
    # IntegrationLogger = LOG (2 times if exception supplied)
    assert IntegrationLogger.__call__.call_count == 2


def test_get_demisto_version(mocker):
    # verify expected server version and build returned in case Demisto class has attribute demistoVersion
    mocker.patch.object(
        demisto,
        'demistoVersion',
        return_value={
            'version': '5.0.0',
            'buildNumber': '50000'
        }
    )
    assert get_demisto_version() == {
        'version': '5.0.0',
        'buildNumber': '50000'
    }


def test_assign_params():
    from CommonServerPython import assign_params
    res = assign_params(a='1', b=True, c=None, d='')
    assert res == {'a': '1', 'b': True}


class TestBuildDBotEntry(object):
    def test_build_dbot_entry(self):
        from CommonServerPython import build_dbot_entry
        res = build_dbot_entry('user@example.com', 'Email', 'Vendor', 1)
        assert res == {'DBotScore': {'Indicator': 'user@example.com', 'Type': 'email', 'Vendor': 'Vendor', 'Score': 1}}

    def test_build_dbot_entry_no_malicious(self):
        from CommonServerPython import build_dbot_entry
        res = build_dbot_entry('user@example.com', 'Email', 'Vendor', 3, build_malicious=False)
        assert res == {'DBotScore': {'Indicator': 'user@example.com', 'Type': 'email', 'Vendor': 'Vendor', 'Score': 3}}

    def test_build_dbot_entry_malicious(self):
        from CommonServerPython import build_dbot_entry, outputPaths
        res = build_dbot_entry('user@example.com', 'Email', 'Vendor', 3, 'Malicious email')

        assert res == {
            "DBotScore": {
                "Vendor": "Vendor",
                "Indicator": "user@example.com",
                "Score": 3,
                "Type": "email"
            },
            outputPaths['email']: {
                "Malicious": {
                    "Vendor": "Vendor",
                    "Description": "Malicious email"
                },
                "Address": "user@example.com"
            }
        }

    def test_build_malicious_dbot_entry_file(self):
        from CommonServerPython import build_malicious_dbot_entry, outputPaths
        res = build_malicious_dbot_entry('md5hash', 'MD5', 'Vendor', 'Google DNS')
        assert res == {
            outputPaths['file']:
                {"Malicious": {"Vendor": "Vendor", "Description": "Google DNS"}, "MD5": "md5hash"}}

    def test_build_malicious_dbot_entry(self):
        from CommonServerPython import build_malicious_dbot_entry, outputPaths
        res = build_malicious_dbot_entry('8.8.8.8', 'ip', 'Vendor', 'Google DNS')
        assert res == {outputPaths['ip']: {
            'Address': '8.8.8.8', 'Malicious': {'Vendor': 'Vendor', 'Description': 'Google DNS'}}}

    def test_build_malicious_dbot_entry_wrong_indicator_type(self):
        from CommonServerPython import build_malicious_dbot_entry, DemistoException
        with raises(DemistoException, match='Wrong indicator type'):
            build_malicious_dbot_entry('8.8.8.8', 'notindicator', 'Vendor', 'Google DNS')

    def test_illegal_dbot_score(self):
        from CommonServerPython import build_dbot_entry, DemistoException
        with raises(DemistoException, match='illegal DBot score'):
            build_dbot_entry('1', 'ip', 'Vendor', 8)

    def test_illegal_indicator_type(self):
        from CommonServerPython import build_dbot_entry, DemistoException
        with raises(DemistoException, match='illegal indicator type'):
            build_dbot_entry('1', 'NOTHING', 'Vendor', 2)

    def test_file_indicators(self):
        from CommonServerPython import build_dbot_entry, outputPaths
        res = build_dbot_entry('md5hash', 'md5', 'Vendor', 3)
        assert res == {
            "DBotScore": {
                "Indicator": "md5hash",
                "Type": "file",
                "Vendor": "Vendor",
                "Score": 3
            },
            outputPaths['file']: {
                "MD5": "md5hash",
                "Malicious": {
                    "Vendor": "Vendor",
                    "Description": None
                }
            }
        }


class TestIndicatorsClasses:
    from CommonServerPython import indicators_to_outputs, IP, Domain, DBotScore

    def test_create_dbot_score(self):
        dbot_score = DBotScore(
            indicator='8.8.8.8',
            vendor='Virus Total',
            score=DBotScore.GOOD,
            indicator_type=IndicatorType.IP
        )

        assert dbot_score is not None
        assert dbot_score.to_context() == {
            'DBotScore(val.Indicator && val.Indicator == obj.Indicator)': {
                'Indicator': '8.8.8.8',
                'Type': 'ip',
                'Vendor': 'Virus Total',
                'Score': DBotScore.GOOD
            }
        }

    def test_create_dbot_score_with_invalid_score(self):
        assert False


    def test_create_ip(self):
        ip = IP(
            ip='8.8.8.8',
            asn='some asn',
            hostname='test.com',
            geo_country=None,
            geo_description=None,
            geo_latitude=None,
            geo_longitude=None,
            positive_engines=None,
            detection_engines=None
        )

        assert ip.to_context() == {
            'IP(val.Address && val.Address == obj.Address)': {
                'Address': '8.8.8.8',
                'ASN': 'some asn',
                'Hostname': 'test.com'
            }
        }


class TestBaseClient:
    from CommonServerPython import BaseClient
    text = {"status": "ok"}
    client = BaseClient('http://example.com/api/v2/', ok_codes=(200, 201))

    def test_http_request_json(self, requests_mock):
        requests_mock.get('http://example.com/api/v2/event', text=json.dumps(self.text))
        res = self.client._http_request('get', 'event')
        assert res == self.text

    def test_http_request_json_negative(self, requests_mock):
        from CommonServerPython import DemistoException
        requests_mock.get('http://example.com/api/v2/event', text='notjson')
        with raises(DemistoException, match="Failed to parse json"):
            self.client._http_request('get', 'event')

    def test_http_request_text(self, requests_mock):
        requests_mock.get('http://example.com/api/v2/event', text=json.dumps(self.text))
        res = self.client._http_request('get', 'event', resp_type='text')
        assert res == json.dumps(self.text)

    def test_http_request_content(self, requests_mock):
        requests_mock.get('http://example.com/api/v2/event', content=str.encode(json.dumps(self.text)))
        res = self.client._http_request('get', 'event', resp_type='content')
        assert json.loads(res) == self.text

    def test_http_request_response(self, requests_mock):
        requests_mock.get('http://example.com/api/v2/event')
        res = self.client._http_request('get', 'event', resp_type='response')
        assert isinstance(res, requests.Response)

    def test_http_request_not_ok(self, requests_mock):
        from CommonServerPython import DemistoException
        requests_mock.get('http://example.com/api/v2/event', status_code=500)
        with raises(DemistoException, match="[500]"):
            self.client._http_request('get', 'event')

    def test_http_request_not_ok_but_ok(self, requests_mock):
        requests_mock.get('http://example.com/api/v2/event', status_code=500)
        res = self.client._http_request('get', 'event', resp_type='response', ok_codes=(500,))
        assert res.status_code == 500

    def test_http_request_not_ok_with_json(self, requests_mock):
        from CommonServerPython import DemistoException
        requests_mock.get('http://example.com/api/v2/event', status_code=500, content=str.encode(json.dumps(self.text)))
        with raises(DemistoException, match="Error in API call"):
            self.client._http_request('get', 'event')

    def test_http_request_not_ok_with_json_parsing(self, requests_mock):
        from CommonServerPython import DemistoException
        requests_mock.get('http://example.com/api/v2/event', status_code=500, content=str.encode(json.dumps(self.text)))
        with raises(DemistoException) as exception:
            self.client._http_request('get', 'event')
        message = str(exception.value)
        response_json_error = json.loads(message.split('\n')[1])
        assert response_json_error == self.text

    def test_http_request_timeout(self, requests_mock):
        from CommonServerPython import DemistoException
        requests_mock.get('http://example.com/api/v2/event', exc=requests.exceptions.ConnectTimeout)
        with raises(DemistoException, match="Connection Timeout Error"):
            self.client._http_request('get', 'event')

    def test_http_request_ssl_error(self, requests_mock):
        from CommonServerPython import DemistoException
        requests_mock.get('http://example.com/api/v2/event', exc=requests.exceptions.SSLError)
        with raises(DemistoException, match="SSL Certificate Verification Failed"):
            self.client._http_request('get', 'event', resp_type='response')

    def test_http_request_proxy_error(self, requests_mock):
        from CommonServerPython import DemistoException
        requests_mock.get('http://example.com/api/v2/event', exc=requests.exceptions.ProxyError)
        with raises(DemistoException, match="Proxy Error"):
            self.client._http_request('get', 'event', resp_type='response')

    def test_http_request_connection_error(self, requests_mock):
        from CommonServerPython import DemistoException
        requests_mock.get('http://example.com/api/v2/event', exc=requests.exceptions.ConnectionError)
        with raises(DemistoException, match="Verify that the server URL parameter"):
            self.client._http_request('get', 'event', resp_type='response')

    def test_is_valid_ok_codes_empty(self):
        from requests import Response
        from CommonServerPython import BaseClient
        new_client = BaseClient('http://example.com/api/v2/')
        response = Response()
        response.status_code = 200
        assert new_client._is_status_code_valid(response, None)

    def test_is_valid_ok_codes_from_function(self):
        from requests import Response
        response = Response()
        response.status_code = 200
        assert self.client._is_status_code_valid(response, (200, 201))

    def test_is_valid_ok_codes_from_self(self):
        from requests import Response
        response = Response()
        response.status_code = 200
        assert self.client._is_status_code_valid(response, None)

    def test_is_valid_ok_codes_empty_false(self):
        from requests import Response
        response = Response()
        response.status_code = 400
        assert not self.client._is_status_code_valid(response, None)

    def test_is_valid_ok_codes_from_function_false(self):
        from requests import Response
        response = Response()
        response.status_code = 400
        assert not self.client._is_status_code_valid(response, (200, 201))

    def test_is_valid_ok_codes_from_self_false(self):
        from requests import Response
        response = Response()
        response.status_code = 400
        assert not self.client._is_status_code_valid(response)


def test_parse_date_string():
    # test unconverted data remains: Z
    assert parse_date_string('2019-09-17T06:16:39Z') == datetime(2019, 9, 17, 6, 16, 39)

    # test unconverted data remains: .22Z
    assert parse_date_string('2019-09-17T06:16:39.22Z') == datetime(2019, 9, 17, 6, 16, 39, 220000)

    # test time data without ms does not match format with ms
    assert parse_date_string('2019-09-17T06:16:39Z', '%Y-%m-%dT%H:%M:%S.%f') == datetime(2019, 9, 17, 6, 16, 39)

    # test time data with timezone Z does not match format with timezone +05:00
    assert parse_date_string('2019-09-17T06:16:39Z', '%Y-%m-%dT%H:%M:%S+05:00') == datetime(2019, 9, 17, 6, 16, 39)

    # test time data with timezone +05:00 does not match format with timezone Z
    assert parse_date_string('2019-09-17T06:16:39+05:00', '%Y-%m-%dT%H:%M:%SZ') == datetime(2019, 9, 17, 6, 16, 39)

    # test time data with timezone -05:00 and with ms does not match format with timezone +02:00 without ms
    assert parse_date_string(
        '2019-09-17T06:16:39.4040+05:00', '%Y-%m-%dT%H:%M:%S+02:00'
    ) == datetime(2019, 9, 17, 6, 16, 39, 404000)


def test_override_print(mocker):
    mocker.patch.object(demisto, 'info')
    int_logger = IntegrationLogger()
    int_logger.set_buffering(False)
    int_logger.print_override("test", "this")
    assert demisto.info.call_count == 1
    assert demisto.info.call_args[0][0] == "test this"
    demisto.info.reset_mock()
    int_logger.print_override("test", "this", file=sys.stderr)
    assert demisto.info.call_count == 1
    assert demisto.info.call_args[0][0] == "test this"
    buf = StringIO()
    # test writing to custom file (not stdout/stderr)
    int_logger.print_override("test", "this", file=buf)
    assert buf.getvalue() == 'test this\n'


def test_http_client_debug(mocker):
    if not IS_PY3:
        pytest.skip("test not supported in py2")
        return
    mocker.patch.object(demisto, 'info')
    debug_log = DebugLogger()
    from http.client import HTTPConnection
    HTTPConnection.debuglevel = 1
    con = HTTPConnection("google.com")
    con.request('GET', '/')
    r = con.getresponse()
    r.read()
    assert demisto.info.call_count > 5
    assert debug_log is not None


def test_parse_date_range():
    utc_now = datetime.utcnow()
    utc_start_time, utc_end_time = parse_date_range('2 days', utc=True)
    # testing UTC date time and range of 2 days
    assert utc_now.replace(microsecond=0) == utc_end_time.replace(microsecond=0)
    assert abs(utc_start_time - utc_end_time).days == 2

    local_now = datetime.now()
    local_start_time, local_end_time = parse_date_range('73 minutes', utc=False)
    # testing local datetime and range of 73 minutes
    assert local_now.replace(microsecond=0) == local_end_time.replace(microsecond=0)
    assert abs(local_start_time - local_end_time).seconds / 60 == 73


class TestReturnOutputs:
    def test_return_outputs(self, mocker):
        mocker.patch.object(demisto, 'results')
        md = 'md'
        outputs = {'Event': 1}
        raw_response = {'event': 1}
        return_outputs(md, outputs, raw_response)
        results = demisto.results.call_args[0][0]
        assert len(demisto.results.call_args[0]) == 1
        assert demisto.results.call_count == 1
        assert raw_response == results['Contents']
        assert outputs == results['EntryContext']
        assert md == results['HumanReadable']

    def test_return_outputs_only_md(self, mocker):
        mocker.patch.object(demisto, 'results')
        md = 'md'
        return_outputs(md)
        results = demisto.results.call_args[0][0]
        assert len(demisto.results.call_args[0]) == 1
        assert demisto.results.call_count == 1
        assert md == results['HumanReadable']
        assert 'text' == results['ContentsFormat']

    def test_return_outputs_raw_none(self, mocker):
        mocker.patch.object(demisto, 'results')
        md = 'md'
        outputs = {'Event': 1}
        return_outputs(md, outputs, None)
        results = demisto.results.call_args[0][0]
        assert len(demisto.results.call_args[0]) == 1
        assert demisto.results.call_count == 1
        assert outputs == results['Contents']
        assert outputs == results['EntryContext']
        assert md == results['HumanReadable']

<<<<<<< HEAD
    def test_return_ip_indicator(self, mocker):
        mocker.patch.object(demisto, 'results')
        md = 'md'
        ip_indicator = IP(
            ip='8.8.8.8',
            asn='SOME ASN',
            vendor='Virus Total',
            dbot_score=DBotScore.BAD,
            malicious_description='this is malicious ip'
        )

        return_outputs(md, indicators=ip_indicator)
        results = demisto.results.call_args[0][0]
        assert len(demisto.results.call_args[0]) == 1
        assert demisto.results.call_count == 1

        assert 'EntryContext' in results
        assert 'DBotScore' in results['EntryContext']
        assert results['DBotScore'] == {
            'Vendor': 'Virus Total',
            'Type': IndicatorType.IP,
            'Indicator': '8.8.8.8',
            'Score': DBotScore.BAD
        }

        assert 'IP' in results['EntryContext']
        assert results['IP'] == {
            'Address': '8.8.8.8',
            'ASN': 'SOME ASN',
            'Malicious': {
                'Vendor': 'Virus Total',
                'Description': 'this is malicious ip'
            }
        }
=======

def test_argToBoolean():
    assert argToBoolean('true') is True
    assert argToBoolean('yes') is True
    assert argToBoolean('TrUe') is True
    assert argToBoolean(True) is True

    assert argToBoolean('false') is False
    assert argToBoolean('no') is False
    assert argToBoolean(False) is False


batch_params = [
    # full batch
    ([1, 2, 3], 2, [[1, 2], [3]]),
    ([], 1, []),
    ([1, 2, 3], 5, [[1, 2, 3]])
]


@pytest.mark.parametrize('iterable, sz, expected', batch_params)
def test_batch(iterable, sz, expected):
    for i, item in enumerate(batch(iterable, sz)):
        assert expected[i] == item


regexes_test = [
    (ipv4Regex, '192.168.1.1', True),
    (ipv4Regex, '192.168.a.1', False),
    (ipv4Regex, '192.168..1.1', False),
    (ipv4Regex, '192.256.1.1', False),
    (ipv4Regex, '192.256.1.1.1', False),
    (ipv4cidrRegex, '192.168.1.1/32', True),
    (ipv4cidrRegex, '192.168.1.1.1/30', False),
    (ipv4cidrRegex, '192.168.1.b/30', False),
    (ipv4cidrRegex, '192.168.1.12/381', False),
    (ipv6Regex, '2001:db8:a0b:12f0::1', True),
    (ipv6Regex, '2001:db8:a0b:12f0::1/11', False),
    (ipv6Regex, '2001:db8:a0b:12f0::1::1', False),
    (ipv6Regex, '2001:db8:a0b:12f0::98aa5', False),
    (ipv6cidrRegex, '2001:db8:a0b:12f0::1/64', True),
    (ipv6cidrRegex, '2001:db8:a0b:12f0::1/256', False),
    (ipv6cidrRegex, '2001:db8:a0b:12f0::1::1/25', False),
    (ipv6cidrRegex, '2001:db8:a0b:12f0::1aaasds::1/1', False)
]


@pytest.mark.parametrize('pattern, string, expected', regexes_test)
def test_regexes(pattern, string, expected):
    # (str, str, bool) -> None
    # emulates re.fullmatch from py3.4
    assert expected is bool(re.match("(?:" + pattern + r")\Z", string))
>>>>>>> b05ea6fd
<|MERGE_RESOLUTION|>--- conflicted
+++ resolved
@@ -12,11 +12,7 @@
     flattenCell, date_to_timestamp, datetime, camelize, pascalToSpace, argToList, \
     remove_nulls_from_dictionary, is_error, get_error, hash_djb2, fileResult, is_ip_valid, get_demisto_version, \
     IntegrationLogger, parse_date_string, IS_PY3, DebugLogger, b64_encode, parse_date_range, return_outputs, \
-<<<<<<< HEAD
-    build_dbot_entry, IndicatorType, DBotScore, IP
-=======
-    argToBoolean, ipv4Regex, ipv4cidrRegex, ipv6cidrRegex, ipv6Regex, batch
->>>>>>> b05ea6fd
+    argToBoolean, ipv4Regex, ipv4cidrRegex, ipv6cidrRegex, ipv6Regex, batch, IndicatorType, DBotScore, IP
 
 try:
     from StringIO import StringIO
@@ -1049,7 +1045,6 @@
         assert outputs == results['EntryContext']
         assert md == results['HumanReadable']
 
-<<<<<<< HEAD
     def test_return_ip_indicator(self, mocker):
         mocker.patch.object(demisto, 'results')
         md = 'md'
@@ -1084,7 +1079,7 @@
                 'Description': 'this is malicious ip'
             }
         }
-=======
+
 
 def test_argToBoolean():
     assert argToBoolean('true') is True
@@ -1136,5 +1131,4 @@
 def test_regexes(pattern, string, expected):
     # (str, str, bool) -> None
     # emulates re.fullmatch from py3.4
-    assert expected is bool(re.match("(?:" + pattern + r")\Z", string))
->>>>>>> b05ea6fd
+    assert expected is bool(re.match("(?:" + pattern + r")\Z", string))