# -*- coding: utf-8 -*-
import demistomock as demisto
import copy
import json
import re
import os
import sys
import requests
from pytest import raises, mark
import pytest
from CommonServerPython import xml2json, json2xml, entryTypes, formats, tableToMarkdown, underscoreToCamelCase, \
    flattenCell, date_to_timestamp, datetime, camelize, pascalToSpace, argToList, \
    remove_nulls_from_dictionary, is_error, get_error, hash_djb2, fileResult, is_ip_valid, get_demisto_version, \
    IntegrationLogger, parse_date_string, IS_PY3, DebugLogger, b64_encode, parse_date_range, return_outputs, \
<<<<<<< HEAD
    argToBoolean, ipv4Regex, ipv4cidrRegex, ipv6cidrRegex, ipv6Regex
=======
    argToBoolean, batch
>>>>>>> 10d2f59a

try:
    from StringIO import StringIO
except ImportError:
    # Python 3
    from io import StringIO  # noqa

INFO = {'b': 1,
        'a': {
            'safd': 3,
            'b': [
                {'c': {'d': 432}, 'd': 2},
                {'c': {'f': 1}},
                {'b': 1234},
                {'c': {'d': 4567}},
                {'c': {'d': 11}},
                {'c': {'d': u'asdf'}}],
            'c': {'d': 10},
        }
        }


def test_xml():
    import json

    xml = b"<work><employee><id>100</id><name>foo</name></employee><employee><id>200</id><name>goo</name>" \
          b"</employee></work>"
    jsonExpected = '{"work": {"employee": [{"id": "100", "name": "foo"}, {"id": "200", "name": "goo"}]}}'

    jsonActual = xml2json(xml)
    assert jsonActual == jsonExpected, "expected\n" + jsonExpected + "\n to equal \n" + jsonActual

    jsonDict = json.loads(jsonActual)
    assert jsonDict['work']['employee'][0]['id'] == "100", 'id of first employee must be 100'
    assert jsonDict['work']['employee'][1]['name'] == "goo", 'name of second employee must be goo'

    xmlActual = json2xml(jsonActual)
    assert xmlActual == xml, "expected:\n{}\nto equal:\n{}".format(xml, xmlActual)


def toEntry(table):
    return {

        'Type': entryTypes['note'],
        'Contents': table,
        'ContentsFormat': formats['table'],
        'ReadableContentsFormat': formats['markdown'],
        'HumanReadable': table
    }


DATA = [
    {
        'header_1': 'a1',
        'header_2': 'b1',
        'header_3': 'c1'
    },
    {
        'header_1': 'a2',
        'header_2': 'b2',
        'header_3': 'c2'
    },
    {
        'header_1': 'a3',
        'header_2': 'b3',
        'header_3': 'c3'
    },
]


def test_tbl_to_md_only_data():
    # sanity
    table = tableToMarkdown('tableToMarkdown test', DATA)
    expected_table = '''### tableToMarkdown test
|header_1|header_2|header_3|
|---|---|---|
| a1 | b1 | c1 |
| a2 | b2 | c2 |
| a3 | b3 | c3 |
'''
    assert table == expected_table


def test_tbl_to_md_header_transform_underscoreToCamelCase():
    # header transform
    table = tableToMarkdown('tableToMarkdown test with headerTransform', DATA,
                            headerTransform=underscoreToCamelCase)
    expected_table = '''### tableToMarkdown test with headerTransform
|Header1|Header2|Header3|
|---|---|---|
| a1 | b1 | c1 |
| a2 | b2 | c2 |
| a3 | b3 | c3 |
'''
    assert table == expected_table


def test_tbl_to_md_multiline():
    # escaping characters: multiline + md-chars
    data = copy.deepcopy(DATA)
    for i, d in enumerate(data):
        d['header_2'] = 'b%d.1\nb%d.2' % (i + 1, i + 1,)
        d['header_3'] = 'c%d|1' % (i + 1,)

    table = tableToMarkdown('tableToMarkdown test with multiline', data)
    expected_table = '''### tableToMarkdown test with multiline
|header_1|header_2|header_3|
|---|---|---|
| a1 | b1.1<br>b1.2 | c1\|1 |
| a2 | b2.1<br>b2.2 | c2\|1 |
| a3 | b3.1<br>b3.2 | c3\|1 |
'''
    assert table == expected_table


def test_tbl_to_md_url():
    # url + empty data
    data = copy.deepcopy(DATA)
    for i, d in enumerate(data):
        d['header_3'] = '[url](https:\\demisto.com)'
        d['header_2'] = None
    table_url_missing_info = tableToMarkdown('tableToMarkdown test with url and missing info', data)
    expected_table_url_missing_info = '''### tableToMarkdown test with url and missing info
|header_1|header_2|header_3|
|---|---|---|
| a1 |  | [url](https:\\demisto.com) |
| a2 |  | [url](https:\\demisto.com) |
| a3 |  | [url](https:\\demisto.com) |
'''
    assert table_url_missing_info == expected_table_url_missing_info


def test_tbl_to_md_single_column():
    # single column table
    table_single_column = tableToMarkdown('tableToMarkdown test with single column', DATA, ['header_1'])
    expected_table_single_column = '''### tableToMarkdown test with single column
|header_1|
|---|
| a1 |
| a2 |
| a3 |
'''
    assert table_single_column == expected_table_single_column


def test_is_ip_valid():
    valid_ip_v6 = "FE80:0000:0000:0000:0202:B3FF:FE1E:8329"
    valid_ip_v6_b = "FE80::0202:B3FF:FE1E:8329"
    invalid_ip_v6 = "KKKK:0000:0000:0000:0202:B3FF:FE1E:8329"
    valid_ip_v4 = "10.10.10.10"
    invalid_ip_v4 = "10.10.10.9999"
    invalid_not_ip_with_ip_structure = "1.1.1.1.1.1.1.1.1.1.1.1.1.1.1"
    not_ip = "Demisto"
    assert not is_ip_valid(valid_ip_v6)
    assert is_ip_valid(valid_ip_v6, True)
    assert is_ip_valid(valid_ip_v6_b, True)
    assert not is_ip_valid(invalid_ip_v6, True)
    assert not is_ip_valid(not_ip, True)
    assert is_ip_valid(valid_ip_v4)
    assert not is_ip_valid(invalid_ip_v4)
    assert not is_ip_valid(invalid_not_ip_with_ip_structure)


def test_tbl_to_md_list_values():
    # list values
    data = copy.deepcopy(DATA)
    for i, d in enumerate(data):
        d['header_3'] = [i + 1, 'second item']
        d['header_2'] = 'hi'

    table_list_field = tableToMarkdown('tableToMarkdown test with list field', data)
    expected_table_list_field = '''### tableToMarkdown test with list field
|header_1|header_2|header_3|
|---|---|---|
| a1 | hi | 1,<br>second item |
| a2 | hi | 2,<br>second item |
| a3 | hi | 3,<br>second item |
'''
    assert table_list_field == expected_table_list_field


def test_tbl_to_md_empty_fields():
    # all fields are empty
    data = [
        {
            'a': None,
            'b': None,
            'c': None,
        } for _ in range(3)
    ]
    table_all_none = tableToMarkdown('tableToMarkdown test with all none fields', data)
    expected_table_all_none = '''### tableToMarkdown test with all none fields
|a|b|c|
|---|---|---|
|  |  |  |
|  |  |  |
|  |  |  |
'''
    assert table_all_none == expected_table_all_none

    # all fields are empty - removed
    table_all_none2 = tableToMarkdown('tableToMarkdown test with all none fields2', data, removeNull=True)
    expected_table_all_none2 = '''### tableToMarkdown test with all none fields2
**No entries.**
'''
    assert table_all_none2 == expected_table_all_none2


def test_tbl_to_md_header_not_on_first_object():
    # header not on first object
    data = copy.deepcopy(DATA)
    data[1]['extra_header'] = 'sample'
    table_extra_header = tableToMarkdown('tableToMarkdown test with extra header', data,
                                         headers=['header_1', 'header_2', 'extra_header'])
    expected_table_extra_header = '''### tableToMarkdown test with extra header
|header_1|header_2|extra_header|
|---|---|---|
| a1 | b1 |  |
| a2 | b2 | sample |
| a3 | b3 |  |
'''
    assert table_extra_header == expected_table_extra_header


def test_tbl_to_md_no_header():
    # no header
    table_no_headers = tableToMarkdown('tableToMarkdown test with no headers', DATA,
                                       headers=['no', 'header', 'found'], removeNull=True)
    expected_table_no_headers = '''### tableToMarkdown test with no headers
**No entries.**
'''
    assert table_no_headers == expected_table_no_headers


def test_tbl_to_md_dict_value():
    # dict value
    data = copy.deepcopy(DATA)
    data[1]['extra_header'] = {'sample': 'qwerty', 'sample2': 'asdf'}
    table_dict_record = tableToMarkdown('tableToMarkdown test with dict record', data,
                                        headers=['header_1', 'header_2', 'extra_header'])
    expected_dict_record = '''### tableToMarkdown test with dict record
|header_1|header_2|extra_header|
|---|---|---|
| a1 | b1 |  |
| a2 | b2 | sample: qwerty<br>sample2: asdf |
| a3 | b3 |  |
'''
    assert table_dict_record == expected_dict_record


def test_tbl_to_md_string_header():
    # string header (instead of list)
    table_string_header = tableToMarkdown('tableToMarkdown string header', DATA, 'header_1')
    expected_string_header_tbl = '''### tableToMarkdown string header
|header_1|
|---|
| a1 |
| a2 |
| a3 |
'''
    assert table_string_header == expected_string_header_tbl


def test_tbl_to_md_list_of_strings_instead_of_dict():
    # list of string values instead of list of dict objects
    table_string_array = tableToMarkdown('tableToMarkdown test with string array', ['foo', 'bar', 'katz'], ['header_1'])
    expected_string_array_tbl = '''### tableToMarkdown test with string array
|header_1|
|---|
| foo |
| bar |
| katz |
'''
    assert table_string_array == expected_string_array_tbl


def test_tbl_to_md_list_of_strings_instead_of_dict_and_string_header():
    # combination: string header + string values list
    table_string_array_string_header = tableToMarkdown('tableToMarkdown test with string array and string header',
                                                       ['foo', 'bar', 'katz'], 'header_1')
    expected_string_array_string_header_tbl = '''### tableToMarkdown test with string array and string header
|header_1|
|---|
| foo |
| bar |
| katz |
'''
    assert table_string_array_string_header == expected_string_array_string_header_tbl


def test_tbl_to_md_dict_with_special_character():
    data = {
        'header_1': u'foo',
        'header_2': [u'\xe2.rtf']
    }
    table_with_character = tableToMarkdown('tableToMarkdown test with special character', data)
    expected_string_with_special_character = '''### tableToMarkdown test with special character
|header_1|header_2|
|---|---|
| foo | â.rtf |
'''
    assert table_with_character == expected_string_with_special_character


def test_tbl_to_md_header_with_special_character():
    data = {
        'header_1': u'foo'
    }
    table_with_character = tableToMarkdown('tableToMarkdown test with special character Ù', data)
    expected_string_with_special_character = '''### tableToMarkdown test with special character Ù
|header_1|
|---|
| foo |
'''
    assert table_with_character == expected_string_with_special_character


def test_flatten_cell():
    # sanity
    utf8_to_flatten = b'abcdefghijklmnopqrstuvwxyz1234567890!'.decode('utf8')
    flatten_text = flattenCell(utf8_to_flatten)
    expected_string = 'abcdefghijklmnopqrstuvwxyz1234567890!'

    assert flatten_text == expected_string

    # list of uft8 and string to flatten
    str_a = b'abcdefghijklmnopqrstuvwxyz1234567890!'
    utf8_b = str_a.decode('utf8')
    list_to_flatten = [str_a, utf8_b]
    flatten_text2 = flattenCell(list_to_flatten)
    expected_flatten_string = 'abcdefghijklmnopqrstuvwxyz1234567890!,\nabcdefghijklmnopqrstuvwxyz1234567890!'

    assert flatten_text2 == expected_flatten_string

    # special character test
    special_char = u'会'
    list_of_special = [special_char, special_char]

    flattenCell(list_of_special)
    flattenCell(special_char)

    # dictionary test
    dict_to_flatten = {'first': u'会'}
    expected_flatten_dict = u'{\n    "first": "\u4f1a"\n}'
    assert flattenCell(dict_to_flatten) == expected_flatten_dict


def test_hash_djb2():
    assert hash_djb2("test") == 2090756197, "Invalid value of hash_djb2"


def test_camelize():
    non_camalized = [{'chookity_bop': 'asdasd'}, {'ab_c': 'd e', 'fgh_ijk': 'lm', 'nop': 'qr_st'}]
    expected_output = [{'ChookityBop': 'asdasd'}, {'AbC': 'd e', 'Nop': 'qr_st', 'FghIjk': 'lm'}]
    assert camelize(non_camalized, '_') == expected_output

    non_camalized2 = {'ab_c': 'd e', 'fgh_ijk': 'lm', 'nop': 'qr_st'}
    expected_output2 = {'AbC': 'd e', 'Nop': 'qr_st', 'FghIjk': 'lm'}
    assert camelize(non_camalized2, '_') == expected_output2


# Note this test will fail when run locally (in pycharm/vscode) as it assumes the machine (docker image) has UTC timezone set
def test_date_to_timestamp():
    assert date_to_timestamp('2018-11-06T08:56:41') == 1541494601000
    assert date_to_timestamp(datetime.strptime('2018-11-06T08:56:41', "%Y-%m-%dT%H:%M:%S")) == 1541494601000


def test_pascalToSpace():
    use_cases = [
        ('Validate', 'Validate'),
        ('validate', 'Validate'),
        ('TCP', 'TCP'),
        ('eventType', 'Event Type'),
        ('eventID', 'Event ID'),
        ('eventId', 'Event Id'),
        ('IPAddress', 'IP Address'),
    ]
    for s, expected in use_cases:
        assert pascalToSpace(s) == expected, 'Error on {} != {}'.format(pascalToSpace(s), expected)


def test_argToList():
    expected = ['a', 'b', 'c']
    test1 = ['a', 'b', 'c']
    test2 = 'a,b,c'
    test3 = '["a","b","c"]'
    test4 = 'a;b;c'

    results = [argToList(test1), argToList(test2), argToList(test2, ','), argToList(test3), argToList(test4, ';')]

    for result in results:
        assert expected == result, 'argToList test failed, {} is not equal to {}'.format(str(result), str(expected))


def test_remove_nulls():
    temp_dictionary = {"a": "b", "c": 4, "e": [], "f": {}, "g": None, "h": "", "i": [1], "k": ()}
    expected_dictionary = {"a": "b", "c": 4, "i": [1]}

    remove_nulls_from_dictionary(temp_dictionary)

    assert expected_dictionary == temp_dictionary, \
        "remove_nulls_from_dictionary test failed, {} is not equal to {}".format(str(temp_dictionary),
                                                                                 str(expected_dictionary))


def test_is_error_true():
    execute_command_results = [
        {
            "Type": entryTypes["error"],
            "ContentsFormat": formats["text"],
            "Contents": "this is error message"
        }
    ]
    assert is_error(execute_command_results)


def test_is_error_none():
    assert not is_error(None)


def test_is_error_single_entry():
    execute_command_results = {
        "Type": entryTypes["error"],
        "ContentsFormat": formats["text"],
        "Contents": "this is error message"
    }

    assert is_error(execute_command_results)


def test_is_error_false():
    execute_command_results = [
        {
            "Type": entryTypes["note"],
            "ContentsFormat": formats["text"],
            "Contents": "this is regular note"
        }
    ]
    assert not is_error(execute_command_results)


def test_not_error_entry():
    execute_command_results = "invalid command results as string"
    assert not is_error(execute_command_results)


def test_get_error():
    execute_command_results = [
        {
            "Type": entryTypes["error"],
            "ContentsFormat": formats["text"],
            "Contents": "this is error message"
        }
    ]
    error = get_error(execute_command_results)
    assert error == "this is error message"


def test_get_error_single_entry():
    execute_command_results = {
        "Type": entryTypes["error"],
        "ContentsFormat": formats["text"],
        "Contents": "this is error message"
    }

    error = get_error(execute_command_results)
    assert error == "this is error message"


def test_get_error_need_raise_error_on_non_error_input():
    execute_command_results = [
        {
            "Type": entryTypes["note"],
            "ContentsFormat": formats["text"],
            "Contents": "this is not an error"
        }
    ]
    try:
        get_error(execute_command_results)
    except ValueError as exception:
        assert "execute_command_result has no error entry. before using get_error use is_error" in str(exception)
        return

    assert False


@mark.parametrize('data,data_expected', [
    ("this is a test", b"this is a test"),
    (u"עברית", u"עברית".encode('utf-8')),
    (b"binary data\x15\x00", b"binary data\x15\x00"),
])  # noqa: E124
def test_fileResult(mocker, request, data, data_expected):
    mocker.patch.object(demisto, 'uniqueFile', return_value="test_file_result")
    mocker.patch.object(demisto, 'investigation', return_value={'id': '1'})
    file_name = "1_test_file_result"

    def cleanup():
        try:
            os.remove(file_name)
        except OSError:
            pass

    request.addfinalizer(cleanup)
    res = fileResult("test.txt", data)
    assert res['File'] == "test.txt"
    with open(file_name, 'rb') as f:
        assert f.read() == data_expected


# Error that always returns a unicode string to it's str representation
class SpecialErr(Exception):
    def __str__(self):
        return u"מיוחד"


def test_logger():
    from CommonServerPython import LOG
    LOG(u'€')
    LOG(Exception(u'€'))
    LOG(SpecialErr(12))


def test_logger_write(mocker):
    mocker.patch.object(demisto, 'params', return_value={
        'credentials': {'password': 'my_password'},
    })
    mocker.patch.object(demisto, 'info')
    ilog = IntegrationLogger()
    ilog.write("This is a test with my_password")
    ilog.print_log()
    # assert that the print doesn't contain my_password
    # call_args is tuple (args list, kwargs). we only need the args
    args = demisto.info.call_args[0]
    assert 'This is a test' in args[0]
    assert 'my_password' not in args[0]
    assert '<XX_REPLACED>' in args[0]


def test_logger_init_key_name(mocker):
    mocker.patch.object(demisto, 'params', return_value={
        'key': {'password': 'my_password'},
        'secret': 'my_secret'
    })
    mocker.patch.object(demisto, 'info')
    ilog = IntegrationLogger()
    ilog.write("This is a test with my_password and my_secret")
    ilog.print_log()
    # assert that the print doesn't contain my_password
    # call_args is tuple (args list, kwargs). we only need the args
    args = demisto.info.call_args[0]
    assert 'This is a test' in args[0]
    assert 'my_password' not in args[0]
    assert 'my_secret' not in args[0]
    assert '<XX_REPLACED>' in args[0]


def test_logger_replace_strs(mocker):
    mocker.patch.object(demisto, 'params', return_value={
        'apikey': 'my_apikey',
    })
    ilog = IntegrationLogger()
    ilog.add_replace_strs('special_str', '')  # also check that empty string is not added by mistake
    ilog('my_apikey is special_str and b64: ' + b64_encode('my_apikey'))
    assert ('' not in ilog.replace_strs)
    assert ilog.messages[0] == '<XX_REPLACED> is <XX_REPLACED> and b64: <XX_REPLACED>'


def test_is_mac_address():
    from CommonServerPython import is_mac_address

    mac_address_false = 'AA:BB:CC:00:11'
    mac_address_true = 'AA:BB:CC:00:11:22'

    assert (is_mac_address(mac_address_false) is False)
    assert (is_mac_address(mac_address_true))


def test_return_error_command(mocker):
    from CommonServerPython import return_error
    err_msg = "Testing unicode Ё"
    outputs = {'output': 'error'}
    expected_error = {
        'Type': entryTypes['error'],
        'ContentsFormat': formats['text'],
        'Contents': err_msg,
        "EntryContext": outputs
    }

    # Test command that is not fetch-incidents
    mocker.patch.object(demisto, 'command', return_value="test-command")
    mocker.patch.object(sys, 'exit')
    mocker.spy(demisto, 'results')
    return_error(err_msg, '', outputs)
    assert str(demisto.results.call_args) == "call({})".format(expected_error)


def test_return_error_fetch_incidents(mocker):
    from CommonServerPython import return_error
    err_msg = "Testing unicode Ё"

    # Test fetch-incidents
    mocker.patch.object(demisto, 'command', return_value="fetch-incidents")
    returned_error = False
    try:
        return_error(err_msg)
    except Exception as e:
        returned_error = True
        assert str(e) == err_msg
    assert returned_error


def test_return_error_long_running_execution(mocker):
    from CommonServerPython import return_error
    err_msg = "Testing unicode Ё"

    # Test fetch-incidents
    mocker.patch.object(demisto, 'command', return_value="long-running-execution")
    returned_error = False
    try:
        return_error(err_msg)
    except Exception as e:
        returned_error = True
        assert str(e) == err_msg
    assert returned_error


def test_return_error_script(mocker, monkeypatch):
    from CommonServerPython import return_error
    mocker.patch.object(sys, 'exit')
    mocker.spy(demisto, 'results')
    monkeypatch.delattr(demisto, 'command')
    err_msg = "Testing unicode Ё"
    outputs = {'output': 'error'}
    expected_error = {
        'Type': entryTypes['error'],
        'ContentsFormat': formats['text'],
        'Contents': err_msg,
        "EntryContext": outputs
    }

    assert not hasattr(demisto, 'command')
    return_error(err_msg, '', outputs)
    assert str(demisto.results.call_args) == "call({})".format(expected_error)


def test_exception_in_return_error(mocker):
    from CommonServerPython import return_error, IntegrationLogger

    expected = {'EntryContext': None, 'Type': 4, 'ContentsFormat': 'text', 'Contents': 'Message'}
    mocker.patch.object(demisto, 'results')
    mocker.patch.object(IntegrationLogger, '__call__')
    with raises(SystemExit, match='0'):
        return_error("Message", error=ValueError("Error!"))
    results = demisto.results.call_args[0][0]
    assert expected == results
    # IntegrationLogger = LOG (2 times if exception supplied)
    assert IntegrationLogger.__call__.call_count == 2


def test_get_demisto_version(mocker):
    # verify expected server version and build returned in case Demisto class has attribute demistoVersion
    mocker.patch.object(
        demisto,
        'demistoVersion',
        return_value={
            'version': '5.0.0',
            'buildNumber': '50000'
        }
    )
    assert get_demisto_version() == {
        'version': '5.0.0',
        'buildNumber': '50000'
    }


def test_assign_params():
    from CommonServerPython import assign_params
    res = assign_params(a='1', b=True, c=None, d='')
    assert res == {'a': '1', 'b': True}


class TestBuildDBotEntry(object):
    def test_build_dbot_entry(self):
        from CommonServerPython import build_dbot_entry
        res = build_dbot_entry('user@example.com', 'Email', 'Vendor', 1)
        assert res == {'DBotScore': {'Indicator': 'user@example.com', 'Type': 'email', 'Vendor': 'Vendor', 'Score': 1}}

    def test_build_dbot_entry_no_malicious(self):
        from CommonServerPython import build_dbot_entry
        res = build_dbot_entry('user@example.com', 'Email', 'Vendor', 3, build_malicious=False)
        assert res == {'DBotScore': {'Indicator': 'user@example.com', 'Type': 'email', 'Vendor': 'Vendor', 'Score': 3}}

    def test_build_dbot_entry_malicious(self):
        from CommonServerPython import build_dbot_entry, outputPaths
        res = build_dbot_entry('user@example.com', 'Email', 'Vendor', 3, 'Malicious email')

        assert res == {
            "DBotScore": {
                "Vendor": "Vendor",
                "Indicator": "user@example.com",
                "Score": 3,
                "Type": "email"
            },
            outputPaths['email']: {
                "Malicious": {
                    "Vendor": "Vendor",
                    "Description": "Malicious email"
                },
                "Address": "user@example.com"
            }
        }

    def test_build_malicious_dbot_entry_file(self):
        from CommonServerPython import build_malicious_dbot_entry, outputPaths
        res = build_malicious_dbot_entry('md5hash', 'MD5', 'Vendor', 'Google DNS')
        assert res == {
            outputPaths['file']:
                {"Malicious": {"Vendor": "Vendor", "Description": "Google DNS"}, "MD5": "md5hash"}}

    def test_build_malicious_dbot_entry(self):
        from CommonServerPython import build_malicious_dbot_entry, outputPaths
        res = build_malicious_dbot_entry('8.8.8.8', 'ip', 'Vendor', 'Google DNS')
        assert res == {outputPaths['ip']: {
            'Address': '8.8.8.8', 'Malicious': {'Vendor': 'Vendor', 'Description': 'Google DNS'}}}

    def test_build_malicious_dbot_entry_wrong_indicator_type(self):
        from CommonServerPython import build_malicious_dbot_entry, DemistoException
        with raises(DemistoException, match='Wrong indicator type'):
            build_malicious_dbot_entry('8.8.8.8', 'notindicator', 'Vendor', 'Google DNS')

    def test_illegal_dbot_score(self):
        from CommonServerPython import build_dbot_entry, DemistoException
        with raises(DemistoException, match='illegal DBot score'):
            build_dbot_entry('1', 'ip', 'Vendor', 8)

    def test_illegal_indicator_type(self):
        from CommonServerPython import build_dbot_entry, DemistoException
        with raises(DemistoException, match='illegal indicator type'):
            build_dbot_entry('1', 'NOTHING', 'Vendor', 2)

    def test_file_indicators(self):
        from CommonServerPython import build_dbot_entry, outputPaths
        res = build_dbot_entry('md5hash', 'md5', 'Vendor', 3)
        assert res == {
            "DBotScore": {
                "Indicator": "md5hash",
                "Type": "file",
                "Vendor": "Vendor",
                "Score": 3
            },
            outputPaths['file']: {
                "MD5": "md5hash",
                "Malicious": {
                    "Vendor": "Vendor",
                    "Description": None
                }
            }
        }


class TestBaseClient:
    from CommonServerPython import BaseClient
    text = {"status": "ok"}
    client = BaseClient('http://example.com/api/v2/', ok_codes=(200, 201))

    def test_http_request_json(self, requests_mock):
        requests_mock.get('http://example.com/api/v2/event', text=json.dumps(self.text))
        res = self.client._http_request('get', 'event')
        assert res == self.text

    def test_http_request_json_negative(self, requests_mock):
        from CommonServerPython import DemistoException
        requests_mock.get('http://example.com/api/v2/event', text='notjson')
        with raises(DemistoException, match="Failed to parse json"):
            self.client._http_request('get', 'event')

    def test_http_request_text(self, requests_mock):
        requests_mock.get('http://example.com/api/v2/event', text=json.dumps(self.text))
        res = self.client._http_request('get', 'event', resp_type='text')
        assert res == json.dumps(self.text)

    def test_http_request_content(self, requests_mock):
        requests_mock.get('http://example.com/api/v2/event', content=str.encode(json.dumps(self.text)))
        res = self.client._http_request('get', 'event', resp_type='content')
        assert json.loads(res) == self.text

    def test_http_request_response(self, requests_mock):
        requests_mock.get('http://example.com/api/v2/event')
        res = self.client._http_request('get', 'event', resp_type='response')
        assert isinstance(res, requests.Response)

    def test_http_request_not_ok(self, requests_mock):
        from CommonServerPython import DemistoException
        requests_mock.get('http://example.com/api/v2/event', status_code=500)
        with raises(DemistoException, match="[500]"):
            self.client._http_request('get', 'event')

    def test_http_request_not_ok_but_ok(self, requests_mock):
        requests_mock.get('http://example.com/api/v2/event', status_code=500)
        res = self.client._http_request('get', 'event', resp_type='response', ok_codes=(500,))
        assert res.status_code == 500

    def test_http_request_not_ok_with_json(self, requests_mock):
        from CommonServerPython import DemistoException
        requests_mock.get('http://example.com/api/v2/event', status_code=500, content=str.encode(json.dumps(self.text)))
        with raises(DemistoException, match="Error in API call"):
            self.client._http_request('get', 'event')

    def test_http_request_not_ok_with_json_parsing(self, requests_mock):
        from CommonServerPython import DemistoException
        requests_mock.get('http://example.com/api/v2/event', status_code=500, content=str.encode(json.dumps(self.text)))
        with raises(DemistoException) as exception:
            self.client._http_request('get', 'event')
        message = str(exception.value)
        response_json_error = json.loads(message.split('\n')[1])
        assert response_json_error == self.text

    def test_http_request_timeout(self, requests_mock):
        from CommonServerPython import DemistoException
        requests_mock.get('http://example.com/api/v2/event', exc=requests.exceptions.ConnectTimeout)
        with raises(DemistoException, match="Connection Timeout Error"):
            self.client._http_request('get', 'event')

    def test_http_request_ssl_error(self, requests_mock):
        from CommonServerPython import DemistoException
        requests_mock.get('http://example.com/api/v2/event', exc=requests.exceptions.SSLError)
        with raises(DemistoException, match="SSL Certificate Verification Failed"):
            self.client._http_request('get', 'event', resp_type='response')

    def test_http_request_proxy_error(self, requests_mock):
        from CommonServerPython import DemistoException
        requests_mock.get('http://example.com/api/v2/event', exc=requests.exceptions.ProxyError)
        with raises(DemistoException, match="Proxy Error"):
            self.client._http_request('get', 'event', resp_type='response')

    def test_http_request_connection_error(self, requests_mock):
        from CommonServerPython import DemistoException
        requests_mock.get('http://example.com/api/v2/event', exc=requests.exceptions.ConnectionError)
        with raises(DemistoException, match="Verify that the server URL parameter"):
            self.client._http_request('get', 'event', resp_type='response')

    def test_is_valid_ok_codes_empty(self):
        from requests import Response
        from CommonServerPython import BaseClient
        new_client = BaseClient('http://example.com/api/v2/')
        response = Response()
        response.status_code = 200
        assert new_client._is_status_code_valid(response, None)

    def test_is_valid_ok_codes_from_function(self):
        from requests import Response
        response = Response()
        response.status_code = 200
        assert self.client._is_status_code_valid(response, (200, 201))

    def test_is_valid_ok_codes_from_self(self):
        from requests import Response
        response = Response()
        response.status_code = 200
        assert self.client._is_status_code_valid(response, None)

    def test_is_valid_ok_codes_empty_false(self):
        from requests import Response
        response = Response()
        response.status_code = 400
        assert not self.client._is_status_code_valid(response, None)

    def test_is_valid_ok_codes_from_function_false(self):
        from requests import Response
        response = Response()
        response.status_code = 400
        assert not self.client._is_status_code_valid(response, (200, 201))

    def test_is_valid_ok_codes_from_self_false(self):
        from requests import Response
        response = Response()
        response.status_code = 400
        assert not self.client._is_status_code_valid(response)


def test_parse_date_string():
    # test unconverted data remains: Z
    assert parse_date_string('2019-09-17T06:16:39Z') == datetime(2019, 9, 17, 6, 16, 39)

    # test unconverted data remains: .22Z
    assert parse_date_string('2019-09-17T06:16:39.22Z') == datetime(2019, 9, 17, 6, 16, 39, 220000)

    # test time data without ms does not match format with ms
    assert parse_date_string('2019-09-17T06:16:39Z', '%Y-%m-%dT%H:%M:%S.%f') == datetime(2019, 9, 17, 6, 16, 39)

    # test time data with timezone Z does not match format with timezone +05:00
    assert parse_date_string('2019-09-17T06:16:39Z', '%Y-%m-%dT%H:%M:%S+05:00') == datetime(2019, 9, 17, 6, 16, 39)

    # test time data with timezone +05:00 does not match format with timezone Z
    assert parse_date_string('2019-09-17T06:16:39+05:00', '%Y-%m-%dT%H:%M:%SZ') == datetime(2019, 9, 17, 6, 16, 39)

    # test time data with timezone -05:00 and with ms does not match format with timezone +02:00 without ms
    assert parse_date_string(
        '2019-09-17T06:16:39.4040+05:00', '%Y-%m-%dT%H:%M:%S+02:00'
    ) == datetime(2019, 9, 17, 6, 16, 39, 404000)


def test_override_print(mocker):
    mocker.patch.object(demisto, 'info')
    int_logger = IntegrationLogger()
    int_logger.set_buffering(False)
    int_logger.print_override("test", "this")
    assert demisto.info.call_count == 1
    assert demisto.info.call_args[0][0] == "test this"
    demisto.info.reset_mock()
    int_logger.print_override("test", "this", file=sys.stderr)
    assert demisto.info.call_count == 1
    assert demisto.info.call_args[0][0] == "test this"
    buf = StringIO()
    # test writing to custom file (not stdout/stderr)
    int_logger.print_override("test", "this", file=buf)
    assert buf.getvalue() == 'test this\n'


def test_http_client_debug(mocker):
    if not IS_PY3:
        pytest.skip("test not supported in py2")
        return
    mocker.patch.object(demisto, 'info')
    debug_log = DebugLogger()
    from http.client import HTTPConnection
    HTTPConnection.debuglevel = 1
    con = HTTPConnection("google.com")
    con.request('GET', '/')
    r = con.getresponse()
    r.read()
    assert demisto.info.call_count > 5
    assert debug_log is not None


def test_parse_date_range():
    utc_now = datetime.utcnow()
    utc_start_time, utc_end_time = parse_date_range('2 days', utc=True)
    # testing UTC date time and range of 2 days
    assert utc_now.replace(microsecond=0) == utc_end_time.replace(microsecond=0)
    assert abs(utc_start_time - utc_end_time).days == 2

    local_now = datetime.now()
    local_start_time, local_end_time = parse_date_range('73 minutes', utc=False)
    # testing local datetime and range of 73 minutes
    assert local_now.replace(microsecond=0) == local_end_time.replace(microsecond=0)
    assert abs(local_start_time - local_end_time).seconds / 60 == 73


class TestReturnOutputs:
    def test_return_outputs(self, mocker):
        mocker.patch.object(demisto, 'results')
        md = 'md'
        outputs = {'Event': 1}
        raw_response = {'event': 1}
        return_outputs(md, outputs, raw_response)
        results = demisto.results.call_args[0][0]
        assert len(demisto.results.call_args[0]) == 1
        assert demisto.results.call_count == 1
        assert raw_response == results['Contents']
        assert outputs == results['EntryContext']
        assert md == results['HumanReadable']

    def test_return_outputs_only_md(self, mocker):
        mocker.patch.object(demisto, 'results')
        md = 'md'
        return_outputs(md)
        results = demisto.results.call_args[0][0]
        assert len(demisto.results.call_args[0]) == 1
        assert demisto.results.call_count == 1
        assert md == results['HumanReadable']
        assert 'text' == results['ContentsFormat']

    def test_return_outputs_raw_none(self, mocker):
        mocker.patch.object(demisto, 'results')
        md = 'md'
        outputs = {'Event': 1}
        return_outputs(md, outputs, None)
        results = demisto.results.call_args[0][0]
        assert len(demisto.results.call_args[0]) == 1
        assert demisto.results.call_count == 1
        assert outputs == results['Contents']
        assert outputs == results['EntryContext']
        assert md == results['HumanReadable']


def test_argToBoolean():
    assert argToBoolean('true') is True
    assert argToBoolean('yes') is True
    assert argToBoolean('TrUe') is True
    assert argToBoolean(True) is True

    assert argToBoolean('false') is False
    assert argToBoolean('no') is False
    assert argToBoolean(False) is False


<<<<<<< HEAD
regexes_test = [
    (ipv4Regex, '192.168.1.1', True),
    (ipv4Regex, '192.168.a.1', False),
    (ipv4Regex, '192.168..1.1', False),
    (ipv4Regex, '192.256.1.1', False),
    (ipv4Regex, '192.256.1.1.1', False),
    (ipv4cidrRegex, '192.168.1.1/32', True),
    (ipv4cidrRegex, '192.168.1.1.1/30', False),
    (ipv4cidrRegex, '192.168.1.b/30', False),
    (ipv4cidrRegex, '192.168.1.12/381', False),
    (ipv6Regex, '2001:db8:a0b:12f0::1', True),
    (ipv6Regex, '2001:db8:a0b:12f0::1/11', False),
    (ipv6Regex, '2001:db8:a0b:12f0::1::1', False),
    (ipv6Regex, '2001:db8:a0b:12f0::98aa5', False),
    (ipv6cidrRegex, '2001:db8:a0b:12f0::1/64', True),
    (ipv6cidrRegex, '2001:db8:a0b:12f0::1/256', False),
    (ipv6cidrRegex, '2001:db8:a0b:12f0::1::1/25', False),
    (ipv6cidrRegex, '2001:db8:a0b:12f0::1aaasds::1/1', False)
]


@pytest.mark.parametrize('pattern, string, expected', regexes_test)
def test_regexes(pattern, string, expected):
    # (str, str, bool) -> None
    # emulates re.fullmatch from py3.4
    assert expected is bool(re.match("(?:" + pattern + r")\Z", string))
=======
batch_params = [
    # full batch
    ([1, 2, 3], 2, [[1, 2], [3]]),
    ([], 1, []),
    ([1, 2, 3], 5, [[1, 2, 3]])
]


@pytest.mark.parametrize('iterable, sz, expected', batch_params)
def test_batch(iterable, sz, expected):
    for i, item in enumerate(batch(iterable, sz)):
        assert expected[i] == item
>>>>>>> 10d2f59a
<|MERGE_RESOLUTION|>--- conflicted
+++ resolved
@@ -12,11 +12,7 @@
     flattenCell, date_to_timestamp, datetime, camelize, pascalToSpace, argToList, \
     remove_nulls_from_dictionary, is_error, get_error, hash_djb2, fileResult, is_ip_valid, get_demisto_version, \
     IntegrationLogger, parse_date_string, IS_PY3, DebugLogger, b64_encode, parse_date_range, return_outputs, \
-<<<<<<< HEAD
-    argToBoolean, ipv4Regex, ipv4cidrRegex, ipv6cidrRegex, ipv6Regex
-=======
-    argToBoolean, batch
->>>>>>> 10d2f59a
+    argToBoolean, ipv4Regex, ipv4cidrRegex, ipv6cidrRegex, ipv6Regex, batch
 
 try:
     from StringIO import StringIO
@@ -1014,7 +1010,20 @@
     assert argToBoolean(False) is False
 
 
-<<<<<<< HEAD
+batch_params = [
+    # full batch
+    ([1, 2, 3], 2, [[1, 2], [3]]),
+    ([], 1, []),
+    ([1, 2, 3], 5, [[1, 2, 3]])
+]
+
+
+@pytest.mark.parametrize('iterable, sz, expected', batch_params)
+def test_batch(iterable, sz, expected):
+    for i, item in enumerate(batch(iterable, sz)):
+        assert expected[i] == item
+
+
 regexes_test = [
     (ipv4Regex, '192.168.1.1', True),
     (ipv4Regex, '192.168.a.1', False),
@@ -1040,18 +1049,4 @@
 def test_regexes(pattern, string, expected):
     # (str, str, bool) -> None
     # emulates re.fullmatch from py3.4
-    assert expected is bool(re.match("(?:" + pattern + r")\Z", string))
-=======
-batch_params = [
-    # full batch
-    ([1, 2, 3], 2, [[1, 2], [3]]),
-    ([], 1, []),
-    ([1, 2, 3], 5, [[1, 2, 3]])
-]
-
-
-@pytest.mark.parametrize('iterable, sz, expected', batch_params)
-def test_batch(iterable, sz, expected):
-    for i, item in enumerate(batch(iterable, sz)):
-        assert expected[i] == item
->>>>>>> 10d2f59a
+    assert expected is bool(re.match("(?:" + pattern + r")\Z", string))