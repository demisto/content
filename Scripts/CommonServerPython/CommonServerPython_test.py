--- conflicted
+++ resolved
@@ -435,7 +435,6 @@
     assert "execute_command_result has no error entry. before using get_error use is_error" in str(exception)
 
 
-<<<<<<< HEAD
 @pytest.mark.parametrize('data,data_expected', [
                         ("this is a test", b"this is a test"),
                         (u"עברית", u"עברית".encode('utf-8')),
@@ -457,9 +456,16 @@
     assert res['File'] == "test.txt"
     with open(file_name, 'rb') as f:
         assert f.read() == data_expected
-=======
+
+
+# Error that always returns a unicode string to it's str representation
+class SpecialErr(Exception):
+    def __str__(self):
+        return u"מיוחד"
+
+
 def test_logger():
     from CommonServerPython import LOG
     LOG(u'€')
     LOG(Exception(u'€'))
->>>>>>> 9fba7b45
+    LOG(SpecialErr(12))