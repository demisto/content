--- conflicted
+++ resolved
@@ -1,10 +1,7 @@
 ## [Unreleased]
-<<<<<<< HEAD
-  - IntegrationLogger improvements
-=======
+  - IntegrationLogger improvements.
   - Added support for IPv6 in the ***is_ip_valid*** command.
   - Added function ***get_demisto_version*** which return the Demisto server version and build number.
->>>>>>> 7fd07ef3
 
 
 ## [19.8.2] - 2019-08-22
