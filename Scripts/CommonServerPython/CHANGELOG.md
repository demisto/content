--- conflicted
+++ resolved
@@ -1,11 +1,7 @@
 ## [Unreleased]
-<<<<<<< HEAD
- - delete this
-=======
   - Added support for IPv6 in the ***is_ip_valid*** command.
   - Added function ***get_demisto_version*** which return the Demisto server version and build number.
 
->>>>>>> b5bfee0d
 
 ## [19.8.2] - 2019-08-22
   - Added return_warning command
