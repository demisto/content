## [Unreleased]
<<<<<<< HEAD
- Added ***BaseClient*** and ***DemistoException*** objects.
- Added ***build_dbot_entry***, ***build_malicious_dbot_entry*** functions.
=======
Added the ***parse_date_string*** function, which parses the date string to a datetime object.
>>>>>>> d70bc123

## [19.9.0] - 2019-09-04
  - IntegrationLogger improvements.
  - Added support for IPv6 in the ***is_ip_valid*** command.
  - Added function ***get_demisto_version*** which return the Demisto server version and build number.


## [19.8.2] - 2019-08-22
  - Added return_warning command


## [19.8.0] - 2019-08-06
  - Added is_mac command
<|MERGE_RESOLUTION|>--- conflicted
+++ resolved
@@ -1,10 +1,7 @@
 ## [Unreleased]
-<<<<<<< HEAD
-- Added ***BaseClient*** and ***DemistoException*** objects.
-- Added ***build_dbot_entry***, ***build_malicious_dbot_entry*** functions.
-=======
-Added the ***parse_date_string*** function, which parses the date string to a datetime object.
->>>>>>> d70bc123
+  - Added ***BaseClient*** and ***DemistoException*** objects.
+  - Added ***build_dbot_entry***, ***build_malicious_dbot_entry*** functions.
+  - Added the ***parse_date_string*** function, which parses the date string to a datetime object.
 
 ## [19.9.0] - 2019-09-04
   - IntegrationLogger improvements.
