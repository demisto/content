## [Unreleased]
<<<<<<< HEAD
Added encode string results - safe handle unicode strings to demisto results.
Added the ***argToBoolean*** command, which takes a input value of type string or boolean and converts it to boolean.
=======


## [20.1.0] - 2020-01-07
 - Added the ***argToBoolean*** command, which takes a input value of type string or boolean and converts it to boolean.
 - Added the **batch** command, which takes an iterable and how many items to return and yields batches of that size.
 
>>>>>>> ac51ee18

## [19.12.0] - 2019-12-10
-

## [19.11.1] - 2019-11-26
BaseClient now uses the session function to maintain an open session with the server.

## [19.11.0] - 2019-11-12
Fixed the IntegrationLogger auto-replace of sensitive strings.

## [19.10.1] - 2019-10-15
 - Added ***is_debug_mode*** wrapper function for checking if **debug-mode** is enabled. 
 - The ***return_outputs*** function can now return readable_output.

## [19.10.0] - 2019-10-03
  - Added requests debugging logger when `debug-mode=true`.
  - Added the ***BaseClient*** and ***DemistoException*** objects.
  - Added the ***build_dbot_entry*** and ***build_malicious_dbot_entry*** functions.
  - Added spaces between cells for ***tableToMarkdown*** function output, to prevent auto-extract over multiple cells.

## [19.9.1] - 2019-09-18
  - Added the ***parse_date_string*** function, which parses the date string to a datetime object.


## [19.9.0] - 2019-09-04
  - IntegrationLogger improvements.
  - Added support for IPv6 in the ***is_ip_valid*** command.
  - Added function ***get_demisto_version*** which return the Demisto server version and build number.


## [19.8.2] - 2019-08-22
  - Added return_warning command


## [19.8.0] - 2019-08-06
  - Added is_mac command
<|MERGE_RESOLUTION|>--- conflicted
+++ resolved
@@ -1,15 +1,9 @@
 ## [Unreleased]
-<<<<<<< HEAD
-Added encode string results - safe handle unicode strings to demisto results.
-Added the ***argToBoolean*** command, which takes a input value of type string or boolean and converts it to boolean.
-=======
-
+Added encode string results - safe handle unicode strings to demisto results
 
 ## [20.1.0] - 2020-01-07
  - Added the ***argToBoolean*** command, which takes a input value of type string or boolean and converts it to boolean.
  - Added the **batch** command, which takes an iterable and how many items to return and yields batches of that size.
- 
->>>>>>> ac51ee18
 
 ## [19.12.0] - 2019-12-10
 -
