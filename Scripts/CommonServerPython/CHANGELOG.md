--- conflicted
+++ resolved
@@ -1,12 +1,6 @@
 ## [Unreleased]
-<<<<<<< HEAD
   - Added the ***BaseClient*** and ***DemistoException*** objects.
   - Added the ***build_dbot_entry*** and ***build_malicious_dbot_entry*** functions.
-  - Added the ***parse_date_string*** function, which parses the date string to a datetime object.
-=======
-  - Added the ***parse_date_string*** function, which parses the date string to a datetime object.
-  - Added spaces between cells for ***tableToMarkdown*** function output, to prevent auto-extract over multiple cells.
->>>>>>> 6987afaa
 
 ## [19.9.0] - 2019-09-04
   - IntegrationLogger improvements.
