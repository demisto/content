## [Unreleased]
<<<<<<< HEAD
  - Added the ***BaseClient*** and ***DemistoException*** objects.
  - Added the ***build_dbot_entry*** and ***build_malicious_dbot_entry*** functions.
  - Added the ***parse_date_string*** function, which parses the date string to a datetime object.
  - Added spaces between cells for ***tableToMarkdown*** function output, to prevent auto-extract over multiple cells.
=======
Added spaces between cells for ***tableToMarkdown*** function output, to prevent auto-extract over multiple cells.

## [19.9.1] - 2019-09-18
Added the ***parse_date_string*** function, which parses the date string to a datetime object.
>>>>>>> bc1dd26e

## [19.9.0] - 2019-09-04
  - IntegrationLogger improvements.
  - Added support for IPv6 in the ***is_ip_valid*** command.
  - Added function ***get_demisto_version*** which return the Demisto server version and build number.


## [19.8.2] - 2019-08-22
  - Added return_warning command


## [19.8.0] - 2019-08-06
  - Added is_mac command
<|MERGE_RESOLUTION|>--- conflicted
+++ resolved
@@ -1,15 +1,11 @@
 ## [Unreleased]
-<<<<<<< HEAD
   - Added the ***BaseClient*** and ***DemistoException*** objects.
   - Added the ***build_dbot_entry*** and ***build_malicious_dbot_entry*** functions.
-  - Added the ***parse_date_string*** function, which parses the date string to a datetime object.
   - Added spaces between cells for ***tableToMarkdown*** function output, to prevent auto-extract over multiple cells.
-=======
-Added spaces between cells for ***tableToMarkdown*** function output, to prevent auto-extract over multiple cells.
 
 ## [19.9.1] - 2019-09-18
-Added the ***parse_date_string*** function, which parses the date string to a datetime object.
->>>>>>> bc1dd26e
+  - Added the ***parse_date_string*** function, which parses the date string to a datetime object.
+
 
 ## [19.9.0] - 2019-09-04
   - IntegrationLogger improvements.
