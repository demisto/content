## [Unreleased]
<<<<<<< HEAD
Added encode string results - safe handle unicode strings to demisto results.
=======
 Added the ***argToBoolean*** command, which takes a input value of type string or boolean and converts it to boolean.
>>>>>>> 061f20b4

## [19.12.0] - 2019-12-10
-

## [19.11.1] - 2019-11-26
BaseClient now uses the session function to maintain an open session with the server.

## [19.11.0] - 2019-11-12
Fixed the IntegrationLogger auto-replace of sensitive strings.

## [19.10.1] - 2019-10-15
 - Added ***is_debug_mode*** wrapper function for checking if **debug-mode** is enabled. 
 - The ***return_outputs*** function can now return readable_output.

## [19.10.0] - 2019-10-03
  - Added requests debugging logger when `debug-mode=true`.
  - Added the ***BaseClient*** and ***DemistoException*** objects.
  - Added the ***build_dbot_entry*** and ***build_malicious_dbot_entry*** functions.
  - Added spaces between cells for ***tableToMarkdown*** function output, to prevent auto-extract over multiple cells.

## [19.9.1] - 2019-09-18
  - Added the ***parse_date_string*** function, which parses the date string to a datetime object.


## [19.9.0] - 2019-09-04
  - IntegrationLogger improvements.
  - Added support for IPv6 in the ***is_ip_valid*** command.
  - Added function ***get_demisto_version*** which return the Demisto server version and build number.


## [19.8.2] - 2019-08-22
  - Added return_warning command


## [19.8.0] - 2019-08-06
  - Added is_mac command
<|MERGE_RESOLUTION|>--- conflicted
+++ resolved
@@ -1,9 +1,6 @@
 ## [Unreleased]
-<<<<<<< HEAD
 Added encode string results - safe handle unicode strings to demisto results.
-=======
- Added the ***argToBoolean*** command, which takes a input value of type string or boolean and converts it to boolean.
->>>>>>> 061f20b4
+Added the ***argToBoolean*** command, which takes a input value of type string or boolean and converts it to boolean.
 
 ## [19.12.0] - 2019-12-10
 -
