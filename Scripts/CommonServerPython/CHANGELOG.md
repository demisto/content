--- conflicted
+++ resolved
@@ -1,16 +1,12 @@
 ## [Unreleased]
   - Added the ***parse_date_string*** function, which parses the date string to a datetime object.
-<<<<<<< HEAD
-  - Added requests debugging logger when `debug-mode=True`
-=======
+  - Added requests debugging logger when `debug-mode=true`
   - Added spaces between cells for ***tableToMarkdown*** function output, to prevent auto-extract over multiple cells.
->>>>>>> 9103f884
 
 ## [19.9.0] - 2019-09-04
   - IntegrationLogger improvements.
   - Added support for IPv6 in the ***is_ip_valid*** command.
   - Added function ***get_demisto_version*** which return the Demisto server version and build number.
-  - Added requests debugging logger when `debug-mode=True`
 
 
 ## [19.8.2] - 2019-08-22
