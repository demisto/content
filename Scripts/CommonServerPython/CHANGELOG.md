## [Unreleased]
<<<<<<< HEAD
Added domainGlobRegEx to validate DomainGlob format.
=======
Added **DomainGlob** to our **FeedIndicatorType** class and an associated regex.
>>>>>>> 352b2b42

## [20.2.3] - 2020-02-18
Added cveRegex to validate cve_id format.

## [20.2.0] - 2020-02-04
Added ***ip_to_indicator_type*** command.


## [20.1.2] - 2020-01-22
Added encode string results - safe handle unicode strings to demisto results

## [20.1.0] - 2020-01-07
 - Added the ***argToBoolean*** command, which takes a input value of type string or boolean and converts it to boolean.
 - Added the **batch** command, which takes an iterable and how many items to return and yields batches of that size.

## [19.12.0] - 2019-12-10
-

## [19.11.1] - 2019-11-26
BaseClient now uses the session function to maintain an open session with the server.

## [19.11.0] - 2019-11-12
Fixed the IntegrationLogger auto-replace of sensitive strings.

## [19.10.1] - 2019-10-15
 - Added ***is_debug_mode*** wrapper function for checking if **debug-mode** is enabled. 
 - The ***return_outputs*** function can now return readable_output.

## [19.10.0] - 2019-10-03
  - Added requests debugging logger when `debug-mode=true`.
  - Added the ***BaseClient*** and ***DemistoException*** objects.
  - Added the ***build_dbot_entry*** and ***build_malicious_dbot_entry*** functions.
  - Added spaces between cells for ***tableToMarkdown*** function output, to prevent auto-extract over multiple cells.

## [19.9.1] - 2019-09-18
  - Added the ***parse_date_string*** function, which parses the date string to a datetime object.


## [19.9.0] - 2019-09-04
  - IntegrationLogger improvements.
  - Added support for IPv6 in the ***is_ip_valid*** command.
  - Added function ***get_demisto_version*** which return the Demisto server version and build number.


## [19.8.2] - 2019-08-22
  - Added return_warning command


## [19.8.0] - 2019-08-06
  - Added is_mac command<|MERGE_RESOLUTION|>--- conflicted
+++ resolved
@@ -1,9 +1,5 @@
 ## [Unreleased]
-<<<<<<< HEAD
-Added domainGlobRegEx to validate DomainGlob format.
-=======
 Added **DomainGlob** to our **FeedIndicatorType** class and an associated regex.
->>>>>>> 352b2b42
 
 ## [20.2.3] - 2020-02-18
 Added cveRegex to validate cve_id format.
@@ -53,4 +49,4 @@
 
 
 ## [19.8.0] - 2019-08-06
-  - Added is_mac command+  - Added is_mac command
