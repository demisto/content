## [Unreleased]
<<<<<<< HEAD
Added ***remove_empty_elements*** command.
Added ***datetime_to_string*** command.
Added ***safe_load_json*** command.
=======


## [20.2.3] - 2020-02-18
>>>>>>> 994749ab
Added cveRegex to validate cve_id format.

## [20.2.0] - 2020-02-04
Added ***ip_to_indicator_type*** command.


## [20.1.2] - 2020-01-22
Added encode string results - safe handle unicode strings to demisto results

## [20.1.0] - 2020-01-07
 - Added the ***argToBoolean*** command, which takes a input value of type string or boolean and converts it to boolean.
 - Added the **batch** command, which takes an iterable and how many items to return and yields batches of that size.

## [19.12.0] - 2019-12-10
-

## [19.11.1] - 2019-11-26
BaseClient now uses the session function to maintain an open session with the server.

## [19.11.0] - 2019-11-12
Fixed the IntegrationLogger auto-replace of sensitive strings.

## [19.10.1] - 2019-10-15
 - Added ***is_debug_mode*** wrapper function for checking if **debug-mode** is enabled. 
 - The ***return_outputs*** function can now return readable_output.

## [19.10.0] - 2019-10-03
  - Added requests debugging logger when `debug-mode=true`.
  - Added the ***BaseClient*** and ***DemistoException*** objects.
  - Added the ***build_dbot_entry*** and ***build_malicious_dbot_entry*** functions.
  - Added spaces between cells for ***tableToMarkdown*** function output, to prevent auto-extract over multiple cells.

## [19.9.1] - 2019-09-18
  - Added the ***parse_date_string*** function, which parses the date string to a datetime object.


## [19.9.0] - 2019-09-04
  - IntegrationLogger improvements.
  - Added support for IPv6 in the ***is_ip_valid*** command.
  - Added function ***get_demisto_version*** which return the Demisto server version and build number.


## [19.8.2] - 2019-08-22
  - Added return_warning command


## [19.8.0] - 2019-08-06
  - Added is_mac command
<|MERGE_RESOLUTION|>--- conflicted
+++ resolved
@@ -1,13 +1,9 @@
 ## [Unreleased]
-<<<<<<< HEAD
 Added ***remove_empty_elements*** command.
 Added ***datetime_to_string*** command.
 Added ***safe_load_json*** command.
-=======
-
 
 ## [20.2.3] - 2020-02-18
->>>>>>> 994749ab
 Added cveRegex to validate cve_id format.
 
 ## [20.2.0] - 2020-02-04
