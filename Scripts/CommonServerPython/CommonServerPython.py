--- conflicted
+++ resolved
@@ -1645,7 +1645,6 @@
         return True
 
 
-<<<<<<< HEAD
 class Indicator(object):
     """
     interface class
@@ -2220,10 +2219,7 @@
 demisto.results = new_demisto_results
 
 
-def return_outputs(readable_output, outputs=None, raw_response=None):
-=======
 def return_outputs(readable_output, outputs=None, raw_response=None, timeline=None):
->>>>>>> 2b0485ae
     """
     This function wraps the demisto.results(), makes the usage of returning results to the user more intuitively.
 
@@ -2238,14 +2234,9 @@
     :param raw_response: must be dictionary, if not provided then will be equal to outputs. usually must be the original
     raw response from the 3rd party service (originally Contents)
 
-<<<<<<< HEAD
-    :type ip_indicators: ``IP list``
-    :param ip_indicators:
-=======
     :type timeline: ``dict`` | ``list``
-    :param timeline: expects a list, if a dict is passed it will be put into a list. used by server to populate an 
+    :param timeline: expects a list, if a dict is passed it will be put into a list. used by server to populate an
     indicator's timeline
->>>>>>> 2b0485ae
 
     :return: None
     :rtype: ``None``
