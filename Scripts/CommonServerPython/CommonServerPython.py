--- conflicted
+++ resolved
@@ -1812,7 +1812,6 @@
         raise AttributeError('demistoVersion attribute not found.')
 
 
-<<<<<<< HEAD
 class DemistoHandler(logging.Handler):
     """
         Handler to route logging messages to demisto.debug
@@ -1834,6 +1833,7 @@
         Is used when `debug-mode=True`.
     """
     def __init__(self, handler=None):
+        logging.raiseExceptions = False
         self.root_logger = logging.getLogger()
         self.prev_log_level = self.root_logger.getEffectiveLevel()
         self.root_logger.setLevel(logging.DEBUG)
@@ -1861,7 +1861,8 @@
     # Should fail silently so that if there is a problem with the logger it will
     # not affect the execution of commands and playbooks
     pass
-=======
+
+
 def parse_date_string(date_string, date_format='%Y-%m-%dT%H:%M:%S'):
     """
         Parses the date_string function to the corresponding datetime object.
@@ -1928,5 +1929,4 @@
             # found timezone - appending it to the date format
             date_format += time_zone[0]
 
-        return datetime.strptime(date_string, date_format)
->>>>>>> fecd97e2
+        return datetime.strptime(date_string, date_format)