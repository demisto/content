--- conflicted
+++ resolved
@@ -13,11 +13,8 @@
 import sys
 import os
 import re
-<<<<<<< HEAD
 import requests
-=======
 import base64
->>>>>>> 087a9a3e
 from collections import OrderedDict
 
 import xml.etree.cElementTree as ET
@@ -1767,7 +1764,7 @@
 def date_to_timestamp(date_str_or_dt, date_format='%Y-%m-%dT%H:%M:%S'):
     """
       Parses date_str_or_dt in the given format (default: %Y-%m-%dT%H:%M:%S) to milliseconds
-            Examples: ('2018-11-06T08:56:41', '2018-11-06T08:56:41', etc.)
+      Examples: ('2018-11-06T08:56:41', '2018-11-06T08:56:41', etc.)
 
       :type date_str_or_dt: ``str`` or ``datetime.datetime``
       :param date_str_or_dt: The date to be parsed. (required)
@@ -1798,7 +1795,6 @@
     """
     list_of_keys = list(data.keys())[:]
     for key in list_of_keys:
-<<<<<<< HEAD
         if data[key] in ('', None, [], {}, ()):
             del data[key]
 
@@ -1939,9 +1935,6 @@
 
 class DemistoException(Exception):
     """ Custom Exception """
-=======
-        if dict[key] in ('', None, [], {}, ()):
-            del dict[key]
 
 
 def get_demisto_version():
@@ -1954,5 +1947,4 @@
     if hasattr(demisto, 'demistoVersion'):
         return demisto.demistoVersion()
     else:
-        raise AttributeError('demistoVersion attribute not found.')
->>>>>>> 087a9a3e
+        raise AttributeError('demistoVersion attribute not found.')