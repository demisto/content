--- conflicted
+++ resolved
@@ -1812,13 +1812,9 @@
 
 def parse_date_string(date_string, date_format='%Y-%m-%dT%H:%M:%S'):
     """
-<<<<<<< HEAD
-        Parses date_string to corresponding datetime according to format.
+        Parses the date_string function to the corresponding datetime object.
         Note: If possible (e.g. running Python 3), it is suggested to use
               dateutil.parser.parse or dateparser.parse functions instead.
-=======
-        Parses the date_string function to the corresponding datetime object.
->>>>>>> 07e992d5
 
         Examples:
         >>> parse_date_string('2019-09-17T06:16:39Z')
@@ -1867,7 +1863,7 @@
 
         if not sliced_time_data:
             # did not catch expected error
-            raise
+            raise ValueError(e)
 
         if '.' in sliced_time_data:
             # found milliseconds - appending ".%f" to date format
