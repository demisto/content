"""Common functions script
This script will be appended to each server script before being executed.
Please notice that to add custom common code, add it to the CommonServerUserPython script
"""
import socket
from datetime import datetime
import time
import json
import sys
import os
import re
import base64
from collections import OrderedDict
import xml.etree.cElementTree as ET
import demistomock as demisto

# imports something that can be missed from docker image
try:
    import requests
except Exception:
    pass

IS_PY3 = sys.version_info[0] == 3
# pylint: disable=undefined-variable
if IS_PY3:
    STRING_TYPES = (str, bytes)  # type: ignore
    STRING_OBJ_TYPES = (str,)
else:
    STRING_TYPES = (str, unicode)  # type: ignore
    STRING_OBJ_TYPES = STRING_TYPES  # type: ignore
# pylint: enable=undefined-variable

entryTypes = {
    'note': 1,
    'downloadAgent': 2,
    'file': 3,
    'error': 4,
    'pinned': 5,
    'userManagement': 6,
    'image': 7,
    'plagroundError': 8,
    'playgroundError': 8,
    'entryInfoFile': 9,
    'warning': 11,
    'map': 15,
    'widget': 17
}
formats = {
    'html': 'html',
    'table': 'table',
    'json': 'json',
    'text': 'text',
    'dbotResponse': 'dbotCommandResponse',
    'markdown': 'markdown'
}
brands = {
    'xfe': 'xfe',
    'vt': 'virustotal',
    'wf': 'WildFire',
    'cy': 'cylance',
    'cs': 'crowdstrike-intel'
}
providers = {
    'xfe': 'IBM X-Force Exchange',
    'vt': 'VirusTotal',
    'wf': 'WildFire',
    'cy': 'Cylance',
    'cs': 'CrowdStrike'
}
thresholds = {
    'xfeScore': 4,
    'vtPositives': 10,
    'vtPositiveUrlsForIP': 30
}
dbotscores = {
    'Critical': 4,
    'High': 3,
    'Medium': 2,
    'Low': 1,
    'Unknown': 0,
    'Informational': 0.5
}

# ===== Fix fetching credentials from vault instances =====
# ====================================================================================
try:
    for k, v in demisto.params().items():
        if isinstance(v, dict):
            if 'credentials' in v:
                vault = v['credentials'].get('vaultInstanceId')
                if vault:
                    v['identifier'] = v['credentials'].get('user')
                break

except Exception:
    pass


# ====================================================================================


def handle_proxy(proxy_param_name='proxy', checkbox_default_value=False):
    """
        Handle logic for routing traffic through the system proxy.
        Should usually be called at the beginning of the integration, depending on proxy checkbox state.

        :type proxy_param_name: ``string``
        :param proxy_param_name: name of the "use system proxy" integration parameter

        :type checkbox_default_value: ``bool``
        :param checkbox_default_value: Default value of the proxy param checkbox

        :rtype: ``dict``
        :return: proxies dict for the 'proxies' parameter of 'requests' functions
    """
    proxies = {}  # type: dict
    if demisto.params().get(proxy_param_name, checkbox_default_value):
        proxies = {
            'http': os.environ.get('HTTP_PROXY') or os.environ.get('http_proxy', ''),
            'https': os.environ.get('HTTPS_PROXY') or os.environ.get('https_proxy', '')
        }
    else:
        for k in ('HTTP_PROXY', 'HTTPS_PROXY', 'http_proxy', 'https_proxy'):
            if k in os.environ:
                del os.environ[k]
    return proxies


def urljoin(url, suffix=""):
    """
        Will join url and its suffix

        Example:
        "https://google.com/", "/"   => "https://google.com/"
        "https://google.com", "/"   => "https://google.com/"
        "https://google.com", "api"   => "https://google.com/api"
        "https://google.com", "/api"  => "https://google.com/api"
        "https://google.com/", "api"  => "https://google.com/api"
        "https://google.com/", "/api" => "https://google.com/api"

        :type url: ``string``
        :param url: URL string (required)

        :type suffix: ``string``
        :param suffix: the second part of the url

        :rtype: ``string``
        :return: Full joined url
    """
    if url[-1:] != "/":
        url = url + "/"

    if suffix.startswith("/"):
        suffix = suffix[1:]
        return url + suffix

    return url + suffix


def positiveUrl(entry):
    """
       Checks if the given entry from a URL reputation query is positive (known bad) (deprecated)

       :type entry: ``dict``
       :param entry: URL entry (required)

       :return: True if bad, false otherwise
       :rtype: ``bool``
    """
    if entry['Type'] != entryTypes['error'] and entry['ContentsFormat'] == formats['json']:
        if entry['Brand'] == brands['xfe']:
            return demisto.get(entry, 'Contents.url.result.score') > thresholds['xfeScore']
        if entry['Brand'] == brands['vt']:
            return demisto.get(entry, 'Contents.positives') > thresholds['vtPositives']
        if entry['Brand'] == brands['cs'] and demisto.get(entry, 'Contents'):
            c = demisto.get(entry, 'Contents')[0]
            return demisto.get(c, 'indicator') and demisto.get(c, 'malicious_confidence') in ['high', 'medium']
    return False


def positiveFile(entry):
    """
       Checks if the given entry from a file reputation query is positive (known bad) (deprecated)

       :type entry: ``dict``
       :param entry: File entry (required)

       :return: True if bad, false otherwise
       :rtype: ``bool``
    """
    if entry['Type'] != entryTypes['error'] and entry['ContentsFormat'] == formats['json']:
        if entry['Brand'] == brands['xfe'] and (demisto.get(entry, 'Contents.malware.family')
                                                or demisto.gets(entry, 'Contents.malware.origins.external.family')):
            return True
        if entry['Brand'] == brands['vt']:
            return demisto.get(entry, 'Contents.positives') > thresholds['vtPositives']
        if entry['Brand'] == brands['wf']:
            return demisto.get(entry, 'Contents.wildfire.file_info.malware') == 'yes'
        if entry['Brand'] == brands['cy'] and demisto.get(entry, 'Contents'):
            contents = demisto.get(entry, 'Contents')
            k = contents.keys()
            if k and len(k) > 0:
                v = contents[k[0]]
                if v and demisto.get(v, 'generalscore'):
                    return v['generalscore'] < -0.5
        if entry['Brand'] == brands['cs'] and demisto.get(entry, 'Contents'):
            c = demisto.get(entry, 'Contents')[0]
            return demisto.get(c, 'indicator') and demisto.get(c, 'malicious_confidence') in ['high', 'medium']
    return False


def vtCountPositives(entry):
    """
       Counts the number of detected URLs in the entry

       :type entry: ``dict``
       :param entry: Demisto entry (required)

       :return: The number of detected URLs
       :rtype: ``int``
    """
    positives = 0
    if demisto.get(entry, 'Contents.detected_urls'):
        for detected in demisto.get(entry, 'Contents.detected_urls'):
            if demisto.get(detected, 'positives') > thresholds['vtPositives']:
                positives += 1
    return positives


def positiveIp(entry):
    """
       Checks if the given entry from a file reputation query is positive (known bad) (deprecated)

       :type entry: ``dict``
       :param entry: IP entry (required)

       :return: True if bad, false otherwise
       :rtype: ``bool``
    """
    if entry['Type'] != entryTypes['error'] and entry['ContentsFormat'] == formats['json']:
        if entry['Brand'] == brands['xfe']:
            return demisto.get(entry, 'Contents.reputation.score') > thresholds['xfeScore']
        if entry['Brand'] == brands['vt'] and demisto.get(entry, 'Contents.detected_urls'):
            return vtCountPositives(entry) > thresholds['vtPositiveUrlsForIP']
        if entry['Brand'] == brands['cs'] and demisto.get(entry, 'Contents'):
            c = demisto.get(entry, 'Contents')[0]
            return demisto.get(c, 'indicator') and demisto.get(c, 'malicious_confidence') in ['high', 'medium']
    return False


def formatEpochDate(t):
    """
       Convert a time expressed in seconds since the epoch to a string representing local time

       :type t: ``int``
       :param t: Time represented in seconds (required)

       :return: A string representing local time
       :rtype: ``str``
    """
    if t:
        return time.ctime(t)
    return ''


def shortCrowdStrike(entry):
    """
       Display CrowdStrike Intel results in Markdown (deprecated)

       :type entry: ``dict``
       :param entry: CrowdStrike result entry (required)

       :return: A Demisto entry containing the shortened CrowdStrike info
       :rtype: ``dict``
    """
    if entry['Type'] != entryTypes['error'] and entry['ContentsFormat'] == formats['json']:
        if entry['Brand'] == brands['cs'] and demisto.get(entry, 'Contents'):
            c = demisto.get(entry, 'Contents')[0]
            csRes = '## CrowdStrike Falcon Intelligence'
            csRes += '\n\n### Indicator - ' + demisto.gets(c, 'indicator')
            labels = demisto.get(c, 'labels')
            if labels:
                csRes += '\n### Labels'
                csRes += '\nName|Created|Last Valid'
                csRes += '\n----|-------|----------'
                for label in labels:
                    csRes += '\n' + demisto.gets(label, 'name') + '|' + \
                             formatEpochDate(demisto.get(label, 'created_on')) + '|' + \
                             formatEpochDate(demisto.get(label, 'last_valid_on'))

            relations = demisto.get(c, 'relations')
            if relations:
                csRes += '\n### Relations'
                csRes += '\nIndicator|Type|Created|Last Valid'
                csRes += '\n---------|----|-------|----------'
                for r in relations:
                    csRes += '\n' + demisto.gets(r, 'indicator') + '|' + demisto.gets(r, 'type') + '|' + \
                             formatEpochDate(demisto.get(label, 'created_date')) + '|' + \
                             formatEpochDate(demisto.get(label, 'last_valid_date'))

            return {'ContentsFormat': formats['markdown'], 'Type': entryTypes['note'], 'Contents': csRes}
    return entry


def shortUrl(entry):
    """
       Formats a URL reputation entry into a short table (deprecated)

       :type entry: ``dict``
       :param entry: URL result entry (required)

       :return: A Demisto entry containing the shortened URL info
       :rtype: ``dict``
    """
    if entry['Type'] != entryTypes['error'] and entry['ContentsFormat'] == formats['json']:
        c = entry['Contents']
        if entry['Brand'] == brands['xfe']:
            return {'ContentsFormat': formats['table'], 'Type': entryTypes['note'], 'Contents': {
                'Country': c['country'], 'MalwareCount': demisto.get(c, 'malware.count'),
                'A': demisto.gets(c, 'resolution.A'), 'AAAA': demisto.gets(c, 'resolution.AAAA'),
                'Score': demisto.get(c, 'url.result.score'), 'Categories': demisto.gets(c, 'url.result.cats'),
                'URL': demisto.get(c, 'url.result.url'), 'Provider': providers['xfe'],
                'ProviderLink': 'https://exchange.xforce.ibmcloud.com/url/' + demisto.get(c, 'url.result.url')}}
        if entry['Brand'] == brands['vt']:
            return {'ContentsFormat': formats['table'], 'Type': entryTypes['note'], 'Contents': {
                'ScanDate': c['scan_date'], 'Positives': c['positives'], 'Total': c['total'],
                'URL': c['url'], 'Provider': providers['vt'], 'ProviderLink': c['permalink']}}
        if entry['Brand'] == brands['cs'] and demisto.get(entry, 'Contents'):
            return shortCrowdStrike(entry)
    return {'ContentsFormat': 'text', 'Type': 4, 'Contents': 'Unknown provider for result: ' + entry['Brand']}


def shortFile(entry):
    """
       Formats a file reputation entry into a short table (deprecated)

       :type entry: ``dict``
       :param entry: File result entry (required)

       :return: A Demisto entry containing the shortened file info
       :rtype: ``dict``
    """
    if entry['Type'] != entryTypes['error'] and entry['ContentsFormat'] == formats['json']:
        c = entry['Contents']
        if entry['Brand'] == brands['xfe']:
            cm = c['malware']
            return {'ContentsFormat': formats['table'], 'Type': entryTypes['note'], 'Contents': {
                'Family': cm['family'], 'MIMEType': cm['mimetype'], 'MD5': cm['md5'][2:] if 'md5' in cm else '',
                'CnCServers': demisto.get(cm, 'origins.CncServers.count'),
                'DownloadServers': demisto.get(cm, 'origins.downloadServers.count'),
                'Emails': demisto.get(cm, 'origins.emails.count'),
                'ExternalFamily': demisto.gets(cm, 'origins.external.family'),
                'ExternalCoverage': demisto.get(cm, 'origins.external.detectionCoverage'),
                'Provider': providers['xfe'],
                'ProviderLink': 'https://exchange.xforce.ibmcloud.com/malware/' + cm['md5'].replace('0x', '')}}
        if entry['Brand'] == brands['vt']:
            return {'ContentsFormat': formats['table'], 'Type': entryTypes['note'], 'Contents': {
                'Resource': c['resource'], 'ScanDate': c['scan_date'], 'Positives': c['positives'],
                'Total': c['total'], 'SHA1': c['sha1'], 'SHA256': c['sha256'], 'Provider': providers['vt'],
                'ProviderLink': c['permalink']}}
        if entry['Brand'] == brands['wf']:
            c = demisto.get(entry, 'Contents.wildfire.file_info')
            if c:
                return {'Contents': {'Type': c['filetype'], 'Malware': c['malware'], 'MD5': c['md5'],
                                     'SHA256': c['sha256'], 'Size': c['size'], 'Provider': providers['wf']},
                        'ContentsFormat': formats['table'], 'Type': entryTypes['note']}
        if entry['Brand'] == brands['cy'] and demisto.get(entry, 'Contents'):
            contents = demisto.get(entry, 'Contents')
            k = contents.keys()
            if k and len(k) > 0:
                v = contents[k[0]]
                if v and demisto.get(v, 'generalscore'):
                    return {'Contents': {'Status': v['status'], 'Code': v['statuscode'], 'Score': v['generalscore'],
                                         'Classifiers': str(v['classifiers']), 'ConfirmCode': v['confirmcode'],
                                         'Error': v['error'], 'Provider': providers['cy']},
                            'ContentsFormat': formats['table'], 'Type': entryTypes['note']}
        if entry['Brand'] == brands['cs'] and demisto.get(entry, 'Contents'):
            return shortCrowdStrike(entry)
    return {'ContentsFormat': formats['text'], 'Type': entryTypes['error'],
            'Contents': 'Unknown provider for result: ' + entry['Brand']}


def shortIp(entry):
    """
       Formats an ip reputation entry into a short table (deprecated)

       :type entry: ``dict``
       :param entry: IP result entry (required)

       :return: A Demisto entry containing the shortened IP info
       :rtype: ``dict``
    """
    if entry['Type'] != entryTypes['error'] and entry['ContentsFormat'] == formats['json']:
        c = entry['Contents']
        if entry['Brand'] == brands['xfe']:
            cr = c['reputation']
            return {'ContentsFormat': formats['table'], 'Type': entryTypes['note'], 'Contents': {
                'IP': cr['ip'], 'Score': cr['score'], 'Geo': str(cr['geo']), 'Categories': str(cr['cats']),
                'Provider': providers['xfe']}}
        if entry['Brand'] == brands['vt']:
            return {'ContentsFormat': formats['table'], 'Type': entryTypes['note'],
                    'Contents': {'Positive URLs': vtCountPositives(entry), 'Provider': providers['vt']}}
        if entry['Brand'] == brands['cs'] and demisto.get(entry, 'Contents'):
            return shortCrowdStrike(entry)
    return {'ContentsFormat': formats['text'], 'Type': entryTypes['error'],
            'Contents': 'Unknown provider for result: ' + entry['Brand']}


def shortDomain(entry):
    """
       Formats a domain reputation entry into a short table (deprecated)

       :type entry: ``dict``
       :param entry: Domain result entry (required)

       :return: A Demisto entry containing the shortened domain info
       :rtype: ``dict``
    """
    if entry['Type'] != entryTypes['error'] and entry['ContentsFormat'] == formats['json']:
        if entry['Brand'] == brands['vt']:
            return {'ContentsFormat': formats['table'], 'Type': entryTypes['note'],
                    'Contents': {'Positive URLs': vtCountPositives(entry), 'Provider': providers['vt']}}
    return {'ContentsFormat': formats['text'], 'Type': entryTypes['error'],
            'Contents': 'Unknown provider for result: ' + entry['Brand']}


def get_error(execute_command_result):
    """
        execute_command_result must contain error entry - check the result first with is_error function
        if there is no error entry in the result then it will raise an Exception

        :type execute_command_result: ``dict`` or  ``list``
        :param execute_command_result: result of demisto.executeCommand()

        :return: Error message extracted from the demisto.executeCommand() result
        :rtype: ``string``
    """

    if not is_error(execute_command_result):
        raise ValueError("execute_command_result has no error entry. before using get_error use is_error")

    if isinstance(execute_command_result, dict):
        return execute_command_result['Contents']

    error_messages = []
    for entry in execute_command_result:
        is_error_entry = type(entry) == dict and entry['Type'] == entryTypes['error']
        if is_error_entry:
            error_messages.append(entry['Contents'])

    return '\n'.join(error_messages)


def is_error(execute_command_result):
    """
        Check if the given execute_command_result has an error entry

        :type execute_command_result: ``dict`` or ``list``
        :param execute_command_result: Demisto entry (required) or result of demisto.executeCommand()

        :return: True if the execute_command_result has an error entry, false otherwise
        :rtype: ``bool``
    """
    if execute_command_result is None:
        return False

    if isinstance(execute_command_result, list):
        if len(execute_command_result) > 0:
            for entry in execute_command_result:
                if type(entry) == dict and entry['Type'] == entryTypes['error']:
                    return True

    return type(execute_command_result) == dict and execute_command_result['Type'] == entryTypes['error']


isError = is_error


def FormatADTimestamp(ts):
    """
       Formats an Active Directory timestamp into human readable time representation

       :type ts: ``int``
       :param ts: The timestamp to be formatted (required)

       :return: A string represeting the time
       :rtype: ``str``
    """
    return (datetime.datetime(year=1601, month=1, day=1) + datetime.timedelta(seconds=int(ts) / 10 ** 7)).ctime()


def PrettifyCompactedTimestamp(x):
    """
       Formats a compacted timestamp string into human readable time representation

       :type x: ``str``
       :param x: The timestamp to be formatted (required)

       :return: A string represeting the time
       :rtype: ``str``
    """
    return '%s-%s-%sT%s:%s:%s' % (x[:4], x[4:6], x[6:8], x[8:10], x[10:12], x[12:])


def NormalizeRegistryPath(strRegistryPath):
    """
       Normalizes a registry path string

       :type strRegistryPath: ``str``
       :param strRegistryPath: The registry path (required)

       :return: The normalized string
       :rtype: ``str``
    """
    dSub = {
        'HKCR': 'HKEY_CLASSES_ROOT',
        'HKCU': 'HKEY_CURRENT_USER',
        'HKLM': 'HKEY_LOCAL_MACHINE',
        'HKU': 'HKEY_USERS',
        'HKCC': 'HKEY_CURRENT_CONFIG',
        'HKPD': 'HKEY_PERFORMANCE_DATA'
    }
    for k in dSub:
        if strRegistryPath[:len(k)] == k:
            return dSub[k] + strRegistryPath[len(k):]

    return strRegistryPath


def scoreToReputation(score):
    """
       Converts score (in number format) to human readable reputation format

       :type score: ``int``
       :param score: The score to be formatted (required)

       :return: The formatted score
       :rtype: ``str``
    """
    to_str = {
        4: 'Critical',
        3: 'Bad',
        2: 'Suspicious',
        1: 'Good',
        0.5: 'Informational',
        0: 'Unknown'
    }
    return to_str.get(score, 'None')


class IntegrationLogger(object):
    """
      a logger for python integrations:
      use LOG(<message>) to add a record to the logger (message can be any object with __str__)
      use LOG.print_log(verbose=True/False) to display all records in War-Room (if verbose) and server log.
      use add_replace_strs to add sensitive strings that should be replaced before going to the log.

      :type message: ``str``
      :param message: The message to be logged

      :return: No data returned
      :rtype: ``None``
    """

    def __init__(self):
        self.messages = []  # type: list
        self.write_buf = []  # type: list
        self.replace_strs = []  # type: list
        # if for some reason you don't want to auto add credentials.password to replace strings
        # set the os env COMMON_SERVER_NO_AUTO_REPLACE_STRS. Either in CommonServerUserPython, or docker env
        if (not os.getenv('COMMON_SERVER_NO_AUTO_REPLACE_STRS') and hasattr(demisto, 'getParam')
                and isinstance(demisto.getParam('credentials'), dict)
                and demisto.getParam('credentials').get('password')):
            pswrd = self.encode(demisto.getParam('credentials').get('password'))
            to_encode = pswrd
            if IS_PY3:
                to_encode = pswrd.encode('utf-8', 'ignore')
            self.add_repalce_strs(pswrd, base64.b64encode(to_encode))

    def encode(self, message):
        try:
            res = str(message)
        except UnicodeEncodeError as exception:
            # could not decode the message
            # if message is an Exception, try encode the exception's message
            if isinstance(message, Exception) and message.args and isinstance(message.args[0], STRING_OBJ_TYPES):
                res = message.args[0].encode('utf-8', 'replace')  # type: ignore
            elif isinstance(message, STRING_OBJ_TYPES):
                # try encode the message itself
                res = message.encode('utf-8', 'replace')  # type: ignore
            else:
                res = "Failed encoding message with error: {}".format(exception)
        for s in self.replace_strs:
            res = res.replace(s, '<XX_REPLACED>')
        return res

    def __call__(self, message):
        self.messages.append(self.encode(message))

    def add_repalce_strs(self, *args):
        '''
            Add strings which will be replaced when logging.
            Meant for avoiding passwords and so forth in the log.
        '''
        to_add = [self.encode(a) for a in args]
        self.replace_strs.extend(to_add)

    def print_log(self, verbose=False):
        if self.write_buf:
            self.messages.append("".join(self.write_buf))
        if self.messages:
            text = 'Full Integration Log:\n' + '\n'.join(self.messages)
            if verbose:
                demisto.log(text)
            demisto.info(text)
            self.messages = []

    def write(self, msg):
        # same as __call__ but allows IntegrationLogger to act as a File like object.
        msg = self.encode(msg)
        has_newline = False
        if '\n' in msg:
            has_newline = True
            # if new line is last char we trim it out
            if msg[-1] == '\n':
                msg = msg[:-1]
        self.write_buf.append(msg)
        if has_newline:
            self.messages.append("".join(self.write_buf))
            self.write_buf = []


"""
a logger for python integrations:
use LOG(<message>) to add a record to the logger (message can be any object with __str__)
use LOG.print_log() to display all records in War-Room and server log.
"""
LOG = IntegrationLogger()


def formatAllArgs(args, kwds):
    """
    makes a nice string representation of all the arguments

    :type args: ``list``
    :param args: function arguments (required)

    :type kwds: ``dict``
    :param kwds: function keyword arguments (required)

    :return: string representation of all the arguments
    :rtype: ``string``
    """
    formattedArgs = ','.join([repr(a) for a in args]) + ',' + str(kwds).replace(':', "=").replace(" ", "")[1:-1]
    return formattedArgs


def logger(func):
    """
    decorator function to log the function call using LOG

    :type func: ``function``
    :param func: function to call (required)

    :return: returns the func return value.
    :rtype: ``any``
    """

    def func_wrapper(*args, **kwargs):
        LOG('calling {}({})'.format(func.__name__, formatAllArgs(args, kwargs)))
        return func(*args, **kwargs)

    return func_wrapper


def formatCell(data, is_pretty=True):
    """
       Convert a given object to md while decending multiple levels

       :type data: ``str`` or ``list``
       :param data: The cell content (required)

       :type is_pretty: ``bool``
       :param is_pretty: Should cell content be prettified (default is True)

       :return: The formatted cell content as a string
       :rtype: ``str``
    """
    if isinstance(data, STRING_TYPES):
        return data
    elif isinstance(data, dict):
        return '\n'.join([u'{}: {}'.format(k, flattenCell(v, is_pretty)) for k, v in data.items()])
    else:
        return flattenCell(data, is_pretty)


def flattenCell(data, is_pretty=True):
    """
       Flattens a markdown table cell content into a single string

       :type data: ``str`` or ``list``
       :param data: The cell content (required)

       :type is_pretty: ``bool``
       :param is_pretty: Should cell content be pretified (default is True)

       :return: A sting representation of the cell content
       :rtype: ``str``
    """
    indent = 4 if is_pretty else None
    if isinstance(data, STRING_TYPES):
        return data
    elif isinstance(data, list):
        string_list = []
        for d in data:
            try:
                if IS_PY3 and isinstance(d, bytes):
                    string_list.append(d.decode('utf-8'))
                else:
                    string_list.append(str(d))
            except UnicodeEncodeError:
                string_list.append(d.encode('utf-8'))

        return ',\n'.join(string_list)
    else:
        return json.dumps(data, indent=indent, ensure_ascii=False)


def FormatIso8601(t):
    """
       Convert a time expressed in seconds to ISO 8601 time format string

       :type t: ``int``
       :param t: Time expressed in seconds (required)

       :return: An ISO 8601 time format string
       :rtype: ``str``
    """
    return t.strftime("%Y-%m-%dT%H:%M:%S")


def argToList(arg, separator=','):
    """
       Converts a string representation of args to a python list

       :type arg: ``str`` or ``list``
       :param arg: Args to be converted (required)

       :type separator: ``str``
       :param separator: A string separator to separate the strings, the default is a comma.

       :return: A python list of args
       :rtype: ``list``
    """
    if not arg:
        return []
    if isinstance(arg, list):
        return arg
    if isinstance(arg, STRING_TYPES):
        if arg[0] == '[' and arg[-1] == ']':
            return json.loads(arg)
        return [s.strip() for s in arg.split(separator)]
    return arg


def appendContext(key, data, dedup=False):
    """
       Append data to the investigation context

       :type key: ``str``
       :param key: The context path (required)

       :type data: ``any``
       :param data: Data to be added to the context (required)

       :type dedup: ``bool``
       :param dedup: True if de-duplication is required. Default is False.

       :return: No data returned
       :rtype: ``None``
    """
    if data is None:
        return
    existing = demisto.get(demisto.context(), key)
    if existing:
        strBased = isinstance(data, STRING_TYPES) and isinstance(existing, STRING_TYPES)
        if strBased:
            data = data.split(',')
            existing = existing.split(',')
        newVal = data + existing
        if dedup:
            newVal = list(set(newVal))
        if strBased:
            newVal = ','.join(newVal)
        demisto.setContext(key, newVal)
    else:
        demisto.setContext(key, data)


def tableToMarkdown(name, t, headers=None, headerTransform=None, removeNull=False, metadata=None):
    """
       Converts a demisto table in JSON form to a Markdown table

       :type name: ``str``
       :param name: The name of the table (required)

       :type t: ``dict`` or ``list``
       :param t: The JSON table - List of dictionaries with the same keys or a single dictionary (required)

       :type headers: ``list`` or ``string``
       :keyword headers: A list of headers to be presented in the output table (by order). If string will be passed
            then table will have single header. Default will include all available headers.

       :type headerTransform: ``function``
       :keyword headerTransform: A function that formats the original data headers (optional)

       :type removeNull: ``bool``
       :keyword removeNull: Remove empty columns from the table. Deafult is False

       :type metadata: ``str``
       :param metadata: Metadata about the table contents

       :return: A string representation of the markdown table
       :rtype: ``str``
    """

    mdResult = ''
    if name:
        mdResult = '### ' + name + '\n'

    if metadata:
        mdResult += metadata + '\n'

    if not t or len(t) == 0:
        mdResult += '**No entries.**\n'
        return mdResult

    if not isinstance(t, list):
        t = [t]

    if headers and isinstance(headers, STRING_TYPES):
        headers = [headers]

    if not isinstance(t[0], dict):
        # the table cotains only simple objects (strings, numbers)
        # should be only one header
        if headers and len(headers) > 0:
            header = headers[0]
            t = map(lambda item: dict((h, item) for h in [header]), t)
        else:
            raise Exception("Missing headers param for tableToMarkdown. Example: headers=['Some Header']")

    # in case of headers was not provided (backward compatibility)
    if not headers:
        headers = list(t[0].keys())
        headers.sort()

    if removeNull:
        headers_aux = headers[:]
        for header in headers_aux:
            if all(obj.get(header) in ('', None, [], {}) for obj in t):
                headers.remove(header)

    if t and len(headers) > 0:
        newHeaders = []
        if headerTransform is None:  # noqa
            headerTransform = lambda s: s  # noqa
        for header in headers:
            newHeaders.append(headerTransform(header))
        mdResult += '|'
        if len(newHeaders) == 1:
            mdResult += newHeaders[0]
        else:
            mdResult += '|'.join(newHeaders)
        mdResult += '|\n'
        sep = '---'
        mdResult += '|' + '|'.join([sep] * len(headers)) + '|\n'
        for entry in t:
            vals = [stringEscapeMD((formatCell(entry.get(h, ''), False) if entry.get(h) is not None else ''),
                                   True, True) for h in headers]
            mdResult += '|'
            try:
                mdResult += '|'.join(vals)
            except UnicodeDecodeError:
                vals = [str(v) for v in vals]
                mdResult += '|'.join(vals)
            mdResult += '|\n'

    else:
        mdResult += '**No entries.**\n'

    return mdResult


tblToMd = tableToMarkdown


def createContextSingle(obj, id=None, keyTransform=None, removeNull=False):
    """
        Recieves a dict with flattened key values, and converts them into nested dicts

        :type data: ``dict`` or ``list``
        :param data: The data to be added to the context (required)

        :type id: ``str``
        :keyword id: The ID of the context entry

        :type keyTransform: ``function``
        :keyword keyTransform: A formatting function for the markdown table headers

        :type removeNull: ``bool``
        :keyword removeNull: True if empty columns should be removed, false otherwise

        :return: The converted context list
        :rtype: ``list``
    """
    res = {}  # type: dict
    if keyTransform is None:
        keyTransform = lambda s: s  # noqa
    keys = obj.keys()
    for key in keys:
        if removeNull and obj[key] in ('', None, [], {}):
            continue
        values = key.split('.')
        current = res
        for v in values[:-1]:
            current.setdefault(v, {})
            current = current[v]
        current[keyTransform(values[-1])] = obj[key]

    if id is not None:
        res.setdefault('ID', id)

    return res


def createContext(data, id=None, keyTransform=None, removeNull=False):
    """
        Recieves a dict with flattened key values, and converts them into nested dicts

        :type data: ``dict`` or ``list``
        :param data: The data to be added to the context (required)

        :type id: ``str``
        :keyword id: The ID of the context entry

        :type keyTransform: ``function``
        :keyword keyTransform: A formatting function for the markdown table headers

        :type removeNull: ``bool``
        :keyword removeNull: True if empty columns should be removed, false otherwise

        :return: The converted context list
        :rtype: ``list``
    """
    if isinstance(data, (list, tuple)):
        return [createContextSingle(d, id, keyTransform, removeNull) for d in data]
    else:
        return createContextSingle(data, id, keyTransform, removeNull)


def sectionsToMarkdown(root):
    """
       Converts a list of Demisto JSON tables to markdown string of tables

       :type root: ``dict`` or ``list``
       :param root: The JSON table - List of dictionaries with the same keys or a single dictionary (required)

       :return: A string representation of the markdown table
       :rtype: ``str``
    """
    mdResult = ''
    if isinstance(root, dict):
        for section in root:
            data = root[section]
            if isinstance(data, dict):
                data = [data]
            data = [{k: formatCell(row[k]) for k in row} for row in data]
            mdResult += tblToMd(section, data)

    return mdResult


def fileResult(filename, data, file_type=None):
    """
       Creates a file from the given data

       :type filename: ``str``
       :param filename: The name of the file to be created (required)

       :type data: ``str`` or ``bytes``
       :param data: The file data (required)

       :type file_type: ``str``
       :param file_type: one of the entryTypes file or entryInfoFile (optional)

       :return: A Demisto war room entry
       :rtype: ``dict``
    """
    if file_type is None:
        file_type = entryTypes['file']
    temp = demisto.uniqueFile()
    # pylint: disable=undefined-variable
    if (IS_PY3 and isinstance(data, str)) or (not IS_PY3 and isinstance(data, unicode)):  # type: ignore
        data = data.encode('utf-8')
    # pylint: enable=undefined-variable
    with open(demisto.investigation()['id'] + '_' + temp, 'wb') as f:
        f.write(data)
    return {'Contents': '', 'ContentsFormat': formats['text'], 'Type': file_type, 'File': filename, 'FileID': temp}


def hash_djb2(s, seed=5381):
    """
     Hash string with djb2 hash function

     :type s: ``str``
     :param s: The input string to hash

     :type seed: ``int``
     :param seed: The seed for the hash function (default is 5381)

     :return: The hashed value
     :rtype: ``int``
    """
    hash_name = seed
    for x in s:
        hash_name = ((hash_name << 5) + hash_name) + ord(x)

    return hash_name & 0xFFFFFFFF


def file_result_existing_file(filename, saveFilename=None):
    """
       Rename an existing file

       :type filename: ``str``
       :param filename: The name of the file to be modified (required)

       :type saveFilename: ``str``
       :param saveFilename: The new file name

       :return: A Demisto war room entry
       :rtype: ``dict``
    """
    temp = demisto.uniqueFile()
    os.rename(filename, demisto.investigation()['id'] + '_' + temp)
    return {'Contents': '', 'ContentsFormat': formats['text'], 'Type': entryTypes['file'],
            'File': saveFilename if saveFilename else filename, 'FileID': temp}


def flattenRow(rowDict):
    """
       Flatten each element in the given rowDict

       :type rowDict: ``dict``
       :param rowDict: The dict to be flattened (required)

       :return: A flattened dict
       :rtype: ``dict``
    """
    return {k: formatCell(rowDict[k]) for k in rowDict}


def flattenTable(tableDict):
    """
       Flatten each row in the given tableDict

       :type tableDict: ``dict``
       :param tableDict: The table to be flattened (required)

       :return: A flattened table
       :rtype: ``dict``
    """
    return [flattenRow(row) for row in tableDict]


MARKDOWN_CHARS = r"\`*_{}[]()#+-!"


def stringEscapeMD(st, minimal_escaping=False, escape_multiline=False):
    """
       Escape any chars that might break a markdown string

       :type st: ``str``
       :param st: The string to be modified (required)

       :type minimal_escaping: ``bool``
       :param minimal_escaping: Whether replace all special characters or table format only (optional)

       :type escape_multiline: ``bool``
       :param escape_multiline: Whether convert line-ending characters (optional)

       :return: A modified string
       :rtype: ``str``
    """
    if escape_multiline:
        st = st.replace('\r\n', '<br>')  # Windows
        st = st.replace('\r', '<br>')  # old Mac
        st = st.replace('\n', '<br>')  # Unix

    if minimal_escaping:
        for c in '|':
            st = st.replace(c, '\\' + c)
    else:
        st = "".join(["\\" + str(c) if c in MARKDOWN_CHARS else str(c) for c in st])

    return st


def raiseTable(root, key):
    newInternal = {}
    if key in root and isinstance(root[key], dict):
        for sub in root[key]:
            if sub not in root:
                root[sub] = root[key][sub]
            else:
                newInternal[sub] = root[key][sub]
        if newInternal:
            root[key] = newInternal
        else:
            del root[key]


def zoomField(item, fieldName):
    if isinstance(item, dict) and fieldName in item:
        return item[fieldName]
    else:
        return item


def isCommandAvailable(cmd):
    """
       Check the list of available modules to see whether a command is currently available to be run.

       :type cmd: ``str``
       :param cmd: The command to check (required)

       :return: True if command is available, False otherwise
       :rtype: ``bool``
    """
    modules = demisto.getAllSupportedCommands()
    for m in modules:
        if modules[m] and isinstance(modules[m], list):
            for c in modules[m]:
                if c['name'] == cmd:
                    return True
    return False


def epochToTimestamp(epoch):
    return datetime.datetime.utcfromtimestamp(epoch / 1000.0).strftime("%Y-%m-%d %H:%M:%S")


def formatTimeColumns(data, timeColumnNames):
    for row in data:
        for k in timeColumnNames:
            row[k] = epochToTimestamp(row[k])


def strip_tag(tag):
    strip_ns_tag = tag
    split_array = tag.split('}')
    if len(split_array) > 1:
        strip_ns_tag = split_array[1]
        tag = strip_ns_tag
    return tag


def elem_to_internal(elem, strip_ns=1, strip=1):
    """Convert an Element into an internal dictionary (not JSON!)."""

    d = OrderedDict()  # type: dict
    elem_tag = elem.tag
    if strip_ns:
        elem_tag = strip_tag(elem.tag)
    for key, value in list(elem.attrib.items()):
        d['@' + key] = value

    # loop over subelements to merge them
    for subelem in elem:
        v = elem_to_internal(subelem, strip_ns=strip_ns, strip=strip)

        tag = subelem.tag
        if strip_ns:
            tag = strip_tag(subelem.tag)

        value = v[tag]
        try:
            # add to existing list for this tag
            d[tag].append(value)
        except AttributeError:
            # turn existing entry into a list
            d[tag] = [d[tag], value]
        except KeyError:
            # add a new non-list entry
            d[tag] = value

    text = elem.text
    tail = elem.tail
    if strip:
        # ignore leading and trailing whitespace
        if text:
            text = text.strip()
        if tail:
            tail = tail.strip()

    if tail:
        d['#tail'] = tail

    if d:
        # use #text element if other attributes exist
        if text:
            d["#text"] = text
    else:
        # text is the value if no attributes
        d = text or None  # type: ignore
    return {elem_tag: d}


def internal_to_elem(pfsh, factory=ET.Element):
    """Convert an internal dictionary (not JSON!) into an Element.
    Whatever Element implementation we could import will be
    used by default; if you want to use something else, pass the
    Element class as the factory parameter.
    """

    attribs = OrderedDict()  # type: dict
    text = None
    tail = None
    sublist = []
    tag = list(pfsh.keys())
    if len(tag) != 1:
        raise ValueError("Illegal structure with multiple tags: %s" % tag)
    tag = tag[0]
    value = pfsh[tag]
    if isinstance(value, dict):
        for k, v in list(value.items()):
            if k[:1] == "@":
                attribs[k[1:]] = v
            elif k == "#text":
                text = v
            elif k == "#tail":
                tail = v
            elif isinstance(v, list):
                for v2 in v:
                    sublist.append(internal_to_elem({k: v2}, factory=factory))
            else:
                sublist.append(internal_to_elem({k: v}, factory=factory))
    else:
        text = value
    e = factory(tag, attribs)
    for sub in sublist:
        e.append(sub)
    e.text = text
    e.tail = tail
    return e


def elem2json(elem, options, strip_ns=1, strip=1):
    """Convert an ElementTree or Element into a JSON string."""

    if hasattr(elem, 'getroot'):
        elem = elem.getroot()

    if 'pretty' in options:
        return json.dumps(elem_to_internal(elem, strip_ns=strip_ns, strip=strip), indent=4, separators=(',', ': '))
    else:
        return json.dumps(elem_to_internal(elem, strip_ns=strip_ns, strip=strip))


def json2elem(json_data, factory=ET.Element):
    """Convert a JSON string into an Element.
    Whatever Element implementation we could import will be used by
    default; if you want to use something else, pass the Element class
    as the factory parameter.
    """

    return internal_to_elem(json.loads(json_data), factory)


def xml2json(xmlstring, options={}, strip_ns=1, strip=1):
    """
       Convert an XML string into a JSON string.

       :type xmlstring: ``str``
       :param xmlstring: The string to be converted (required)

       :return: The converted JSON
       :rtype: ``dict`` or ``list``
    """
    elem = ET.fromstring(xmlstring)
    return elem2json(elem, options, strip_ns=strip_ns, strip=strip)


def json2xml(json_data, factory=ET.Element):
    """Convert a JSON string into an XML string.
    Whatever Element implementation we could import will be used by
    default; if you want to use something else, pass the Element class
    as the factory parameter.
    """

    if not isinstance(json_data, dict):
        json_data = json.loads(json_data)

    elem = internal_to_elem(json_data, factory)
    return ET.tostring(elem, encoding='utf-8')


def get_hash_type(hash_file):
    """
       Checks the type of the given hash. Returns 'md5', 'sha1', 'sha256' or 'Unknown'.

       :type hash_file: ``str``
       :param hash_file: The hash to be checked (required)

       :return: The hash type
       :rtype: ``str``
    """
    hash_len = len(hash_file)
    if (hash_len == 32):
        return 'md5'
    elif (hash_len == 40):
        return 'sha1'
    elif (hash_len == 64):
        return 'sha256'
    else:
        return 'Unknown'


def is_mac_address(mac):
    """
    Test for valid mac address

    :type mac: ``str``
    :param mac: MAC address in the form of AA:BB:CC:00:11:22

    :return: True/False
    :rtype: ``bool``
    """

    if re.search(r'([0-9A-F]{2}[:]){5}([0-9A-F]){2}', mac.upper()) is not None:
        return True
    else:
        return False


def is_ipv6_valid(address):
    """
    Checks if the given string represents a valid IPv6 address.

    :type address: str
    :param address: The string to check.

    :return: True if the given string represents a valid IPv6 address.
    :rtype: ``bool``
    """
    try:
        socket.inet_pton(socket.AF_INET6, address)
    except socket.error:  # not a valid address
        return False
    return True


def is_ip_valid(s, accept_v6_ips=False):
    """
       Checks if the given string represents a valid IP address.
       By default, will only return 'True' for IPv4 addresses.

       :type s: ``str``
       :param s: The string to be checked (required)
       :type accept_v6_ips: ``bool``
       :param accept_v6_ips: A boolean determining whether the
       function should accept IPv6 addresses

       :return: True if the given string represents a valid IP address, False otherwise
       :rtype: ``bool``
    """
    a = s.split('.')
    if accept_v6_ips and is_ipv6_valid(s):
        return True
    elif len(a) != 4:
        return False
    else:
        for x in a:
            if not x.isdigit():
                return False
            i = int(x)
            if i < 0 or i > 255:
                return False
        return True


def return_outputs(readable_output, outputs, raw_response=None):
    """
    This function wraps the demisto.results(), makes the usage of returning results to the user more intuitively.

    :type readable_output: ``str``
    :param readable_output: markdown string that will be presented in the warroom, should be human readable -
        (HumanReadable)

    :type outputs: ``dict``
    :param outputs: the outputs that will be returned to playbook/investigation context (originally EntryContext)

    :type raw_response: ``dict`` | ``list``
    :param raw_response: must be dictionary, if not provided then will be equal to outputs. usually must be the original
    raw response from the 3rd party service (originally Contents)

    :return: None
    :rtype: ``None``
    """
    return_entry = {
        "Type": entryTypes["note"],
        "HumanReadable": readable_output,
        "ContentsFormat": formats["json"],
        "Contents": raw_response,
        "EntryContext": outputs
    }

    if outputs and raw_response is None:
        # if raw_response was not provided but outputs were provided then set Contents as outputs
        return_entry["Contents"] = outputs

    demisto.results(return_entry)


def return_error(message, error='', outputs=None):
    """
        Returns error entry with given message and exits the script

        :type message: ``str``
        :param message: The message to return in the entry (required)

        :type error: ``str`` or Exception
        :param error: The raw error message to log (optional)

        :type outputs: ``dict or None``
        :param outputs: the outputs that will be returned to playbook/investigation context (optional)

        :return: Error entry object
        :rtype: ``dict``
    """
    LOG(message)
    if error:
        LOG(str(error))
    LOG.print_log()
    if not isinstance(message, str):
        message = message.encode('utf8') if hasattr(message, 'encode') else str(message)

    if hasattr(demisto, 'command') and demisto.command() in ('fetch-incidents', 'long-running-execution'):
        raise Exception(message)
    else:
        demisto.results({
            'Type': entryTypes['error'],
            'ContentsFormat': formats['text'],
            'Contents': message,
            'EntryContext': outputs
        })
        sys.exit(0)


def return_warning(message, exit=False, warning='', outputs=None, ignore_auto_extract=False):
    """
        Returns a warning entry with the specified message, and exits the script.

        :type message: ``str``
        :param message: The message to return in the entry (required).

        :type exit: ``bool``
        :param exit: Determines if the program will terminate after the command is executed. Default is False.

        :type warning: ``str``
        :param warning: The warning message (raw) to log (optional).

        :type outputs: ``dict or None``
        :param outputs: The outputs that will be returned to playbook/investigation context (optional).

        :type ignore_auto_extract: ``bool``
        :param ignore_auto_extract: Determines if the War Room entry will be auto-enriched. Default is false.

        :return: Warning entry object
        :rtype: ``dict``
    """
    LOG(message)
    if warning:
        LOG(warning)
    LOG.print_log()

    demisto.results({
        'Type': entryTypes['warning'],
        'ContentsFormat': formats['text'],
        'IgnoreAutoExtract': ignore_auto_extract,
        'Contents': str(message),
        "EntryContext": outputs
    })
    if exit:
        exit(0)


def camelize(src, delim=' '):
    """
        Convert all keys of a dictionary (or list of dictionaries) to CamelCase (with capital first letter)

        :type src: ``dict`` or ``list``
        :param src: The dictionary (or list of dictionaries) to convert the keys for. (required)

        :type delim: ``str``
        :param delim: The delimiter between two words in the key (e.g. delim=' ' for "Start Date"). Default ' '.

        :return: The dictionary (or list of dictionaries) with the keys in CamelCase.
        :rtype: ``dict`` or ``list``
    """

    def camelize_str(src_str):
        if callable(getattr(src_str, "decode", None)):
            src_str = src_str.decode('utf-8')
        components = src_str.split(delim)
        return ''.join(map(lambda x: x.title(), components))

    if isinstance(src, list):
        return [camelize(phrase) for phrase in src]
    return {camelize_str(key): value for key, value in src.items()}


# Constants for common merge paths
outputPaths = {
    'file': 'File(val.MD5 && val.MD5 == obj.MD5 || val.SHA1 && val.SHA1 == obj.SHA1 || '
            'val.SHA256 && val.SHA256 == obj.SHA256 || val.SHA512 && val.SHA512 == obj.SHA512 || '
            'val.CRC32 && val.CRC32 == obj.CRC32 || val.CTPH && val.CTPH == obj.CTPH || '
            'val.SSDeep && val.SSDeep == obj.SSDeep)',
    'ip': 'IP(val.Address && val.Address == obj.Address)',
    'url': 'URL(val.Data && val.Data == obj.Data)',
    'domain': 'Domain(val.Name && val.Name == obj.Name)',
    'cve': 'CVE(val.ID && val.ID == obj.ID)',
    'email': 'Account.Email(val.Address && val.Address == obj.Address)',
    'dbotscore': 'DBotScore'
}


def replace_in_keys(src, existing='.', new='_'):
    """
        Replace a substring in all of the keys of a dictionary (or list of dictionaries)

        :type src: ``dict`` or ``list``
        :param src: The dictionary (or list of dictionaries) with keys that need replacement. (required)

        :type existing: ``str``
        :param existing: substring to replace.

        :type new: ``str``
        :param new: new substring that will replace the existing substring.

        :return: The dictionary (or list of dictionaries) with keys after substring replacement.
        :rtype: ``dict`` or ``list``
    """

    def replace_str(src_str):
        if callable(getattr(src_str, "decode", None)):
            src_str = src_str.decode('utf-8')
        return src_str.replace(existing, new)

    if isinstance(src, list):
        return [replace_in_keys(x, existing, new) for x in src]
    return {replace_str(k): v for k, v in src.items()}


# ############################## REGEX FORMATTING ###############################
regexFlags = re.M  # Multi line matching
# for the global(/g) flag use re.findall({regex_format},str)
# else, use re.match({regex_format},str)

ipv4Regex = r'\b((25[0-5]|2[0-4][0-9]|[01]?[0-9][0-9]?)\.){3}(25[0-5]|2[0-4][0-9]|[01]?[0-9][0-9]?)\b'
emailRegex = r'\b[^@]+@[^@]+\.[^@]+\b'
hashRegex = r'\b[0-9a-fA-F]+\b'
urlRegex = r'(?:(?:https?|ftp|hxxps?):\/\/|www\[?\.\]?|ftp\[?\.\]?)(?:[-\w\d]+\[?\.\]?)+[-\w\d]+(?::\d+)?' \
           r'(?:(?:\/|\?)[-\w\d+&@#\/%=~_$?!\-:,.\(\);]*[\w\d+&@#\/%=~_$\(\);])?'

md5Regex = re.compile(r'\b[0-9a-fA-F]{32}\b', regexFlags)
sha1Regex = re.compile(r'\b[0-9a-fA-F]{40}\b', regexFlags)
sha256Regex = re.compile(r'\b[0-9a-fA-F]{64}\b', regexFlags)

pascalRegex = re.compile('([A-Z]?[a-z]+)')


# ############################## REGEX FORMATTING end ###############################


def underscoreToCamelCase(s):
    """
       Convert an underscore separated string to camel case

       :type s: ``str``
       :param s: The string to convert (e.g. hello_world) (required)

       :return: The converted string (e.g. HelloWorld)
       :rtype: ``str``
    """
    if not isinstance(s, STRING_OBJ_TYPES):
        return s

    components = s.split('_')
    return ''.join(x.title() for x in components)


def camel_case_to_underscore(s):
    """Converts a camelCase string to snake_case

   :type s: ``str``
   :param s: The string to convert (e.g. helloWorld) (required)

   :return: The converted string (e.g. hello_world)
   :rtype: ``str``
    """
    s1 = re.sub('(.)([A-Z][a-z]+)', r'\1_\2', s)
    return re.sub('([a-z0-9])([A-Z])', r'\1_\2', s1).lower()


def snakify(src):
    """
        Convert all keys of a dictionary to snake_case (underscored separated)

        :type src: ``dict``
        :param src: The dictionary to convert the keys for. (required)

        :return: The dictionary (or list of dictionaries) with the keys in CamelCase.
        :rtype: ``dict``
    """
    return {camel_case_to_underscore(k): v for k, v in src.items()}


def pascalToSpace(s):
    """
       Converts pascal strings to human readable (e.g. "ThreatScore" -> "Threat Score",  "thisIsIPAddressName" ->
       "This Is IP Address Name"). Could be used as headerTransform

       :type s: ``str``
       :param s: The string to be converted (required)

       :return: The converted string
       :rtype: ``str``
    """

    if not isinstance(s, STRING_OBJ_TYPES):
        return s

    tokens = pascalRegex.findall(s)
    for t in tokens:
        # double space to handle capital words like IP/URL/DNS that not included in the regex
        s = s.replace(t, ' {} '.format(t.title()))

    # split and join: to remove double spacing caused by previous workaround
    s = ' '.join(s.split())
    return s


def string_to_table_header(string):
    """
      Checks if string, change underscores to spaces, capitalize every word.
      Example: "one_two" to "One Two"

      :type string: ``str``
      :param string: The string to be converted (required)

      :return: The converted string
      :rtype: ``str``
    """
    if isinstance(string, STRING_OBJ_TYPES):
        return " ".join(word.capitalize() for word in string.replace("_", " ").split())
    else:
        raise Exception('The key is not a string: {}'.format(string))


def string_to_context_key(string):
    """
     Checks if string, removes underscores, capitalize every word.
     Example: "one_two" to "OneTwo"

     :type string: ``str``
     :param string: The string to be converted (required)

     :return: The converted string
     :rtype: ``str``
    """
    if isinstance(string, STRING_OBJ_TYPES):
        return "".join(word.capitalize() for word in string.split('_'))
    else:
        raise Exception('The key is not a string: {}'.format(string))


def parse_date_range(date_range, date_format=None, to_timestamp=False, timezone=0, utc=True):
    """
      Parses date_range string to a tuple date strings (start, end). Input must be in format 'number date_range_unit')
      Examples: (2 hours, 4 minutes, 6 month, 1 day, etc.)

      :type date_range: ``str``
      :param date_range: The date range to be parsed (required)

      :type date_format: ``str``
      :param date_format: Date format to convert the date_range to. (optional)

      :type to_timestamp: ``bool``
      :param to_timestamp: If set to True, then will return time stamp rather than a datetime.datetime. (optional)

      :type timezone: ``int``
      :param timezone: timezone should be passed in hours (e.g if +0300 then pass 3, if -0200 then pass -2).

      :return: The parsed date range.
      :rtype: ``(datetime.datetime, datetime.datetime)`` or ``(int, int)`` or ``(str, str)``
    """
    range_split = date_range.split(' ')
    if len(range_split) != 2:
        return_error('date_range must be "number date_range_unit", examples: (2 hours, 4 minutes,6 months, 1 day, '
                     'etc.)')

    number = int(range_split[0])
    if not range_split[1] in ['minute', 'minutes', 'hour', 'hours', 'day', 'days', 'month', 'months', 'year', 'years']:
        return_error('The unit of date_range is invalid. Must be minutes, hours, days, months or years')

    if not isinstance(timezone, (int, float)):
        return_error('Invalid timezone "{}" - must be a number (of type int or float).'.format(timezone))

    if utc:
        end_time = datetime.datetime.now() + datetime.timedelta(hours=timezone)
        start_time = datetime.datetime.now() + datetime.timedelta(hours=timezone)
    else:
        end_time = datetime.datetime.utcnow() + datetime.timedelta(hours=timezone)
        start_time = datetime.datetime.utcnow() + datetime.timedelta(hours=timezone)

    unit = range_split[1]
    if 'minute' in unit:
        start_time = end_time - datetime.timedelta(minutes=number)
    elif 'hour' in unit:
        start_time = end_time - datetime.timedelta(hours=number)
    elif 'day' in unit:
        start_time = end_time - datetime.timedelta(days=number)
    elif 'month' in unit:
        start_time = end_time - datetime.timedelta(days=number * 30)
    elif 'year' in unit:
        start_time = end_time - datetime.timedelta(days=number * 365)

    if to_timestamp:
        return date_to_timestamp(start_time), date_to_timestamp(end_time)

    if date_format:
        return datetime.datetime.strftime(start_time, date_format), datetime.datetime.strftime(end_time, date_format)

    return start_time, end_time


def timestamp_to_datestring(timestamp, date_format="%Y-%m-%dT%H:%M:%S.000Z"):
    """
      Parses timestamp (milliseconds) to a date string in the provided date format (by default: ISO 8601 format)
      Examples: (1541494441222, 1541495441000, etc.)

      :type timestamp: ``int`` or ``str``
      :param timestamp: The timestamp to be parsed (required)

      :type date_format: ``str``
      :param date_format: The date format the timestamp should be parsed to. (optional)

      :return: The parsed timestamp in the date_format
      :rtype: ``str``
    """
    return datetime.datetime.fromtimestamp(int(timestamp) / 1000.0).strftime(date_format)


def date_to_timestamp(date_str_or_dt, date_format='%Y-%m-%dT%H:%M:%S'):
    """
      Parses date_str_or_dt in the given format (default: %Y-%m-%dT%H:%M:%S) to miliseconds
      Examples: ('2018-11-06T08:56:41', '2018-11-06T08:56:41', etc.)

      :type date_str_or_dt: ``str`` or ``datetime.datetime``
      :param date_str_or_dt: The date to be parsed. (required)

      :type date_format: ``str``
      :param date_format: The date format of the date string (will be ignored if date_str_or_dt is of type
        datetime.datetime). (optional)

      :return: The parsed timestamp.
      :rtype: ``int``
    """
    if isinstance(date_str_or_dt, STRING_OBJ_TYPES):
        return int(time.mktime(time.strptime(date_str_or_dt, date_format)) * 1000)

    # otherwise datetime.datetime
    return int(time.mktime(date_str_or_dt.timetuple()) * 1000)


def remove_nulls_from_dictionary(data):
    """
        Remove Null values from a dictionary. (updating the given dictionary)

        :type data: ``dict``
        :param data: The data to be added to the context (required)

        :return: No data returned
        :rtype: ``None``
    """
    list_of_keys = list(data.keys())[:]
    for key in list_of_keys:
        if data[key] in ('', None, [], {}, ()):
            del data[key]


def assign_params(keys_to_ignore=None, values_to_ignore=None, **kwargs):
    """Creates a dictionary from given kwargs without empty values.
    empty values are: None, '', [], {}, ()
`   Examples:
        >>> assign_params(a='1', b=True, c=None, d='')
        {'a': '1', 'b': True}

        >>> since_time = 'timestamp'
        >>> assign_params(values_to_ignore=(15, ), sinceTime=since_time, b=15)
        {'sinceTime': 'timestamp'}

        >>> item_id = '1236654'
        >>> assign_params(keys_to_ignore=['rnd'], ID=item_id, rnd=15)
        {'ID': '1236654'}

    :type keys_to_ignore: ``tuple`` or ``list``
    :param keys_to_ignore: Keys to ignore if exists

    :type values_to_ignore: ``tuple`` or ``list``
    :param values_to_ignore: Values to ignore if exists

    :type kwargs: ``kwargs``
    :param kwargs: kwargs to filter

    :return: dict without empty values
    :rtype: ``dict``

    """
    if values_to_ignore is None:
        values_to_ignore = tuple()
    if keys_to_ignore is None:
        keys_to_ignore = tuple()
    return {
        key: value for key, value in kwargs.items()
        if value and value not in values_to_ignore and key not in keys_to_ignore
    }


def get_demisto_version():
    """Returns the Demisto version and build number.

    :return: Demisto version object if Demisto class has attribute demistoVersion, else raises AttributeError
    :rtype: ``dict``
    """
    if hasattr(demisto, 'demistoVersion'):
        return demisto.demistoVersion()
    else:
        raise AttributeError('demistoVersion attribute not found.')


<<<<<<< HEAD
def build_dbot_entry(indicator, indicator_type, vendor, score, description=None, build_malicious=True):
    """Build a dbot entry. if score is 3 adds malicious
    Examples:
        >>> build_dbot_entry('user@example.com', 'Email', 'Vendor', 1)
        {'DBotScore': {'Indicator': 'user@example.com', 'Type': 'email', 'Vendor': 'Vendor', 'Score': 1}}

        >>> build_dbot_entry('user@example.com', 'Email', 'Vendor', 3,  build_malicious=False)
        {'DBotScore': {'Indicator': 'user@example.com', 'Type': 'email', 'Vendor': 'Vendor', 'Score': 3}}

        >>> build_dbot_entry('user@example.com', 'Email', 'Vendor', 3, 'Malicious email')
        {'DBotScore': {'Indicator': 'user@example.com', 'Type': 'email', 'Vendor': 'Vendor', 'Score': 3},\
 'Account.Email(val.Address && val.Address == obj.Address)': {'Address': 'user@example.com', 'Malicious': \
{'Vendor': 3, 'Description': 'Malicious email'}}}

    :type indicator: ``str``
    :param indicator: indicator field. if using file hashes, can be dict

    :type indicator_type: ``str``
    :param indicator_type:
        type of indicator ('url, 'domain', 'ip', 'cve', 'email', 'md5', 'sha1', 'sha256', 'crc32', 'sha512', 'ctph')

    :type vendor: ``str``
    :param vendor: Integration ID

    :type score: ``int``
    :param score: DBot score (0-3)

    :type description: ``str`` or ``None``
    :param description: description (will be added to malicious if dbot_score is 3). can be None

    :type build_malicious: ``bool``
    :param build_malicious: if True, will add a malicious entry

    :return: dbot entry
    :rtype: ``dict``
    """
    indicator_types = ('ip', 'email', 'url', 'domain', 'cve', 'md5', 'sha1', 'sha256', 'crc32', 'sha512', 'ctph')
    if not 0 <= score <= 3:
        raise DemistoException('illegal DBot score, expected 0-3, got `{}`'.format(score))
    indicator_type_lower = indicator_type.lower()
    if indicator_type_lower not in indicator_types:
        raise DemistoException('illegal indicator type, expected one of {}, got `{}`'.format(
            indicator_types, indicator_type_lower
        ))
    dbot_entry = {
        outputPaths['dbotscore']: {
            'Indicator': indicator,
            'Type': indicator_type_lower,
            'Vendor': vendor,
            'Score': score
        }}
    if score == 3 and build_malicious:
        dbot_entry.update(build_malicious_dbot_entry(indicator, indicator_type, score, description))
    return dbot_entry


def build_malicious_dbot_entry(indicator, indicator_type, vendor, description=None):
    """ Build Malicious dbot entry
    Examples:
        >>> build_malicious_dbot_entry('8.8.8.8', 'ip', 'Vendor', 'Google DNS')
        {'IP(val.Address && val.Address == obj.Address)': {'Address': '8.8.8.8', 'Malicious': {'Vendor': 'Vendor'\
, 'Description': 'Google DNS'}}}

        >>> build_malicious_dbot_entry('md5hash', 'MD5', 'Vendor', 'Malicious File')
        {'File(val.MD5 && val.MD5 == obj.MD5 || val.SHA1 && val.SHA1 == obj.SHA1 ||\
val.SHA256 && val.SHA256 == obj.SHA256 || val.SHA512 && val.SHA512 == obj.SHA512 || val.CRC32 && val.CRC32 ==\
obj.CRC32 || val.CTPH && val.CTPH == obj.CTPH)': {'MD5': 'md5hash', 'Malicious': {'Vendor': 'Vendor',\
'Description': 'Malicious File'}}}

    :type indicator: ``str``
    :param indicator: Value (e.g. 8.8.8.8)

    :type indicator_type: ``str``
    :param indicator_type: e.g. 'IP'

    :type vendor: ``str``
    :param vendor: Integration ID

    :type description: ``str``
    :param description: Why it's malicious

    :return: A malicious DBot entry
    :rtype: ``dict``
    """
    file_types = ('md5', 'sha1', 'sha256', 'crc32', 'sha512', 'ctph')
    indicator_type_lower = indicator_type.lower()
    if indicator_type_lower in ('ip', 'email'):
        key = 'Address'
    elif indicator_type_lower == 'url':
        key = 'Data'
    elif indicator_type_lower == 'domain':
        key = 'Name'
    elif indicator_type_lower == 'cve':
        key = 'ID'
    elif indicator_type_lower in file_types:
        key = indicator_type_lower.upper()
        indicator_type_lower = 'file'
    else:
        raise DemistoException('Wrong indicator type supplied: {}'.format(indicator_type))
    entry = {
        key: indicator,
        'Malicious': {
            'Vendor': vendor,
            'Description': description
        }
    }
    return {outputPaths[indicator_type_lower]: entry}


# Will add only if 'requests' module imported
if 'requests' in sys.modules:
    class BaseClient(object):
        def __init__(self,
                     server,
                     base_suffix,
                     integration_name,
                     integration_command_name,
                     integration_context_name,
                     verify=True,
                     proxy=False,
                     ok_codes=None):
            """Base Client for use in integrations.

             :type server: ``str``
             :param server: Base server address

             :type base_suffix: ``str``
             :param base_suffix: suffix of API (e.g`/api/v2/`)

             :type integration_name: ``str``
             :param integration_name: Name as shown in UI (`Integration Name`)

             :type integration_command_name: ``str``
             :param integration_command_name: lower case with `-` divider (`integration-name`)

             :type integration_context_name: ``str``
             :param integration_context_name: camelcase with no dividers (`IntegrationName`)

             :type verify: ``bool``
             :param verify: Verify SSL

             :type proxy: ``bool``
             :param proxy: Use system proxy

             :type ok_codes: ``tuple``
             :param ok_codes: acceptable OK codes. in None will use response.ok

             :return: No data returned
             :rtype: ``None``
             """
            self._server = server.rstrip('/')
            self._verify = verify
            self._integration_name = str(integration_name)
            self._integration_command_name = str(integration_command_name)
            self._integration_context_name = str(integration_context_name)
            self._base_url = '{}{}'.format(self._server, base_suffix)
            self._ok_codes = ok_codes
            if proxy:
                self._proxies = handle_proxy()
            else:
                self._proxies = None

        @property
        def integration_name(self):
            """Property of integration name
            return: Integration command name
            :rtype: ``str``
            """
            return self._integration_name

        @property
        def integration_context_name(self):
            """Property of integration name context
            return: Integration command name
            :rtype: ``str``
            """
            return self._integration_context_name

        @property
        def integration_command_name(self):
            """Property of integration name command
            return: Integration command name
            :rtype: ``str``
            """
            return self._integration_command_name

        def _http_request(self, method, url_suffix, full_url=None, headers=None,
                          auth=None, params=None, data=None, files=None,
                          timeout=10, resp_type='json', ok_codes=None, **kwargs):
            """A wrapper for requests lib to send our requests and handle requests and responses better.

            :type method: ``str``
            :param method: HTTP method, e.g. 'GET', 'POST' ... etc.

            :type url_suffix: ``str``
            :param url_suffix: API endpoint.

            :type full_url: ``str``
            :param full_url:
                Bypasses the use of self._base_url + url_suffix. Useful if there is a need to
                make a request to an address outside of the scope of the integration
                API.

            :type headers: ``dict``
            :param headers: Headers to send in the request.

            :type auth: ``tuple``
            :param auth: Auth tuple to enable Basic/Digest/Custom HTTP Auth.

            :type params: ``dict``
            :param params: URL parameters.

            :type data: ``dict``
            :param data: Data to be sent in a 'POST' request.

            :type files: ``dict``
            :param files: File data to be sent in a 'POST' request.

            :type timeout: ``float``
            :param timeout:
                The amount of time in seconds a Request will wait for a client to
                establish a connection to a remote machine.

            :type resp_type: ``str``
            :param resp_type:
                Determines what to return from having made the HTTP request. The default
                is 'json'. Other options are 'text', 'content' or 'response' if the user
                would like the full response object returned.

            :type ok_codes: ``tuple``
            :param ok_codes: acceptable OK codes. in None will use response.ok

            :return: Depends on the resp_type parameter
            :rtype: ``dict`` or ``str`` or ``requests.Response``
            """

            def is_status_code_valid(response, status_codes=None):
                """If status code is OK return True

                :type response: ``requests.Response``
                :param response: Response from API to check status in

                :type status_codes: ``tuple``
                :param status_codes: OK status codes

                :return: If status of response is valid
                :rtype: ``bool``
                """
                if status_codes:
                    return response.status_code in status_codes
                return res.ok

            try:
                address = full_url if full_url else self._base_url + url_suffix
                res = requests.request(
                    method,
                    address,
                    verify=self._verify,
                    params=params,
                    data=data,
                    files=files,
                    headers=headers,
                    auth=auth,
                    timeout=timeout,
                    proxies=self._proxies,
                    **kwargs
                )
                # Handle error responses gracefully
                # Get wanted ok codes
                ok_status = ok_codes if ok_codes else self._ok_codes
                if not is_status_code_valid(res, ok_status):
                    err_msg = 'Error in {} API call [{}] - {}' \
                        .format(self._integration_name, res.status_code, res.reason)
                    try:
                        # Try to parse json error response
                        error_entry = res.json()
                        err_msg += '\n{}'.format(error_entry)
                        raise DemistoException(err_msg)
                    except ValueError as exception:
                        raise DemistoException(err_msg, exception)

                resp_type = resp_type.lower()
                try:
                    if resp_type == 'json':
                        return res.json()
                    if resp_type == 'text':
                        return res.text
                    if resp_type == 'content':
                        return res.content
                    return res
                except ValueError as exception:
                    raise DemistoException('Failed to parse json object from response: {}'
                                           .format(res.content), exception)
            except requests.exceptions.ConnectTimeout as exception:
                err_msg = 'Connection Timeout Error - potential reasons may be that the Server URL parameter' \
                          ' is incorrect or that the Server is not accessible from your host.'
                raise DemistoException(err_msg, exception)
            except requests.exceptions.SSLError as exception:
                err_msg = 'SSL Certificate Verification Failed - try selecting \'Trust any certificate\' in' \
                          ' the integration configuration.'
                raise DemistoException(err_msg, exception)
            except requests.exceptions.ProxyError as exception:
                err_msg = 'Proxy Error - if \'Use system proxy\' in the integration configuration has been' \
                          ' selected, try deselecting it.'
                raise DemistoException(err_msg, exception)
            except requests.exceptions.ConnectionError as exception:
                # Get originating Exception in Exception chain
                error_class = str(exception.__class__)
                err_type = '<' + error_class[error_class.find('\'') + 1: error_class.rfind('\'')] + '>'
                err_msg = '\nError Type: {}\nError Number: [{}]\nMessage: {}\n' \
                          'Verify that the server URL parameter' \
                          ' is correct and that you have access to the server from your host.' \
                    .format(err_type, exception.errno, exception.strerror)
                raise DemistoException(err_msg, exception)


class DemistoException(Exception):
    pass
=======
def parse_date_string(date_string, date_format='%Y-%m-%dT%H:%M:%S'):
    """
        Parses the date_string function to the corresponding datetime object.
        Note: If possible (e.g. running Python 3), it is suggested to use
              dateutil.parser.parse or dateparser.parse functions instead.

        Examples:
        >>> parse_date_string('2019-09-17T06:16:39Z')
        datetime(2019, 9, 17, 6, 16, 39)
        >>> parse_date_string('2019-09-17T06:16:39.22Z')
        datetime(2019, 9, 17, 6, 16, 39, 220000)
        >>> parse_date_string('2019-09-17T06:16:39.4040+05:00', '%Y-%m-%dT%H:%M:%S+02:00')
        datetime(2019, 9, 17, 6, 16, 39, 404000)

        :type date_string: ``str``
        :param date_string: The date string to parse. (required)

        :type date_format: ``str``
        :param date_format: The date format of the date string. If the date format is known, it should be provided. (optional)

        :return: The parsed datetime.
        :rtype: ``(datetime.datetime, datetime.datetime)``
    """
    try:
        return datetime.strptime(date_string, date_format)
    except ValueError as e:
        error_message = str(e)

        date_format = '%Y-%m-%dT%H:%M:%S'
        time_data_regex = r'time data \'(.*?)\''
        time_data_match = re.findall(time_data_regex, error_message)
        sliced_time_data = ''

        if time_data_match:
            # found time date which does not match date format
            # example of caught error message:
            # "time data '2019-09-17T06:16:39Z' does not match format '%Y-%m-%dT%H:%M:%S.%fZ'"
            time_data = time_data_match[0]

            # removing YYYY-MM-DDThh:mm:ss from the time data to keep only milliseconds and time zone
            sliced_time_data = time_data[19:]
        else:
            unconverted_data_remains_regex = r'unconverted data remains: (.*)'
            unconverted_data_remains_match = re.findall(unconverted_data_remains_regex, error_message)

            if unconverted_data_remains_match:
                # found unconverted_data_remains
                # example of caught error message:
                # "unconverted data remains: 22Z"
                sliced_time_data = unconverted_data_remains_match[0]

        if not sliced_time_data:
            # did not catch expected error
            raise ValueError(e)

        if '.' in sliced_time_data:
            # found milliseconds - appending ".%f" to date format
            date_format += '.%f'

        timezone_regex = r'[Zz+-].*'
        time_zone = re.findall(timezone_regex, sliced_time_data)

        if time_zone:
            # found timezone - appending it to the date format
            date_format += time_zone[0]

        return datetime.strptime(date_string, date_format)
>>>>>>> d70bc123
<|MERGE_RESOLUTION|>--- conflicted
+++ resolved
@@ -3,7 +3,7 @@
 Please notice that to add custom common code, add it to the CommonServerUserPython script
 """
 import socket
-from datetime import datetime
+from datetime import datetime, timedelta
 import time
 import json
 import sys
@@ -1493,7 +1493,7 @@
         "EntryContext": outputs
     })
     if exit:
-        exit(0)
+        sys.exit(0)
 
 
 def camelize(src, delim=' '):
@@ -1615,14 +1615,13 @@
 
 
 def snakify(src):
-    """
-        Convert all keys of a dictionary to snake_case (underscored separated)
-
-        :type src: ``dict``
-        :param src: The dictionary to convert the keys for. (required)
-
-        :return: The dictionary (or list of dictionaries) with the keys in CamelCase.
-        :rtype: ``dict``
+    """Convert all keys of a dictionary to snake_case (underscored separated)
+
+    :type src: ``dict``
+    :param src: The dictionary to convert the keys for. (required)
+
+    :return: The dictionary (or list of dictionaries) with the keys in CamelCase.
+    :rtype: ``dict``
     """
     return {camel_case_to_underscore(k): v for k, v in src.items()}
 
@@ -1851,7 +1850,75 @@
         raise AttributeError('demistoVersion attribute not found.')
 
 
-<<<<<<< HEAD
+def parse_date_string(date_string, date_format='%Y-%m-%dT%H:%M:%S'):
+    """
+        Parses the date_string function to the corresponding datetime object.
+        Note: If possible (e.g. running Python 3), it is suggested to use
+              dateutil.parser.parse or dateparser.parse functions instead.
+
+        Examples:
+        >>> parse_date_string('2019-09-17T06:16:39Z')
+        datetime(2019, 9, 17, 6, 16, 39)
+        >>> parse_date_string('2019-09-17T06:16:39.22Z')
+        datetime(2019, 9, 17, 6, 16, 39, 220000)
+        >>> parse_date_string('2019-09-17T06:16:39.4040+05:00', '%Y-%m-%dT%H:%M:%S+02:00')
+        datetime(2019, 9, 17, 6, 16, 39, 404000)
+
+        :type date_string: ``str``
+        :param date_string: The date string to parse. (required)
+
+        :type date_format: ``str``
+        :param date_format: The date format of the date string. If the date format is known, it should be provided. (optional)
+
+        :return: The parsed datetime.
+        :rtype: ``(datetime.datetime, datetime.datetime)``
+    """
+    try:
+        return datetime.strptime(date_string, date_format)
+    except ValueError as e:
+        error_message = str(e)
+
+        date_format = '%Y-%m-%dT%H:%M:%S'
+        time_data_regex = r'time data \'(.*?)\''
+        time_data_match = re.findall(time_data_regex, error_message)
+        sliced_time_data = ''
+
+        if time_data_match:
+            # found time date which does not match date format
+            # example of caught error message:
+            # "time data '2019-09-17T06:16:39Z' does not match format '%Y-%m-%dT%H:%M:%S.%fZ'"
+            time_data = time_data_match[0]
+
+            # removing YYYY-MM-DDThh:mm:ss from the time data to keep only milliseconds and time zone
+            sliced_time_data = time_data[19:]
+        else:
+            unconverted_data_remains_regex = r'unconverted data remains: (.*)'
+            unconverted_data_remains_match = re.findall(unconverted_data_remains_regex, error_message)
+
+            if unconverted_data_remains_match:
+                # found unconverted_data_remains
+                # example of caught error message:
+                # "unconverted data remains: 22Z"
+                sliced_time_data = unconverted_data_remains_match[0]
+
+        if not sliced_time_data:
+            # did not catch expected error
+            raise ValueError(e)
+
+        if '.' in sliced_time_data:
+            # found milliseconds - appending ".%f" to date format
+            date_format += '.%f'
+
+        timezone_regex = r'[Zz+-].*'
+        time_zone = re.findall(timezone_regex, sliced_time_data)
+
+        if time_zone:
+            # found timezone - appending it to the date format
+            date_format += time_zone[0]
+
+        return datetime.strptime(date_string, date_format)
+
+
 def build_dbot_entry(indicator, indicator_type, vendor, score, description=None, build_malicious=True):
     """Build a dbot entry. if score is 3 adds malicious
     Examples:
@@ -2169,73 +2236,4 @@
 
 
 class DemistoException(Exception):
-    pass
-=======
-def parse_date_string(date_string, date_format='%Y-%m-%dT%H:%M:%S'):
-    """
-        Parses the date_string function to the corresponding datetime object.
-        Note: If possible (e.g. running Python 3), it is suggested to use
-              dateutil.parser.parse or dateparser.parse functions instead.
-
-        Examples:
-        >>> parse_date_string('2019-09-17T06:16:39Z')
-        datetime(2019, 9, 17, 6, 16, 39)
-        >>> parse_date_string('2019-09-17T06:16:39.22Z')
-        datetime(2019, 9, 17, 6, 16, 39, 220000)
-        >>> parse_date_string('2019-09-17T06:16:39.4040+05:00', '%Y-%m-%dT%H:%M:%S+02:00')
-        datetime(2019, 9, 17, 6, 16, 39, 404000)
-
-        :type date_string: ``str``
-        :param date_string: The date string to parse. (required)
-
-        :type date_format: ``str``
-        :param date_format: The date format of the date string. If the date format is known, it should be provided. (optional)
-
-        :return: The parsed datetime.
-        :rtype: ``(datetime.datetime, datetime.datetime)``
-    """
-    try:
-        return datetime.strptime(date_string, date_format)
-    except ValueError as e:
-        error_message = str(e)
-
-        date_format = '%Y-%m-%dT%H:%M:%S'
-        time_data_regex = r'time data \'(.*?)\''
-        time_data_match = re.findall(time_data_regex, error_message)
-        sliced_time_data = ''
-
-        if time_data_match:
-            # found time date which does not match date format
-            # example of caught error message:
-            # "time data '2019-09-17T06:16:39Z' does not match format '%Y-%m-%dT%H:%M:%S.%fZ'"
-            time_data = time_data_match[0]
-
-            # removing YYYY-MM-DDThh:mm:ss from the time data to keep only milliseconds and time zone
-            sliced_time_data = time_data[19:]
-        else:
-            unconverted_data_remains_regex = r'unconverted data remains: (.*)'
-            unconverted_data_remains_match = re.findall(unconverted_data_remains_regex, error_message)
-
-            if unconverted_data_remains_match:
-                # found unconverted_data_remains
-                # example of caught error message:
-                # "unconverted data remains: 22Z"
-                sliced_time_data = unconverted_data_remains_match[0]
-
-        if not sliced_time_data:
-            # did not catch expected error
-            raise ValueError(e)
-
-        if '.' in sliced_time_data:
-            # found milliseconds - appending ".%f" to date format
-            date_format += '.%f'
-
-        timezone_regex = r'[Zz+-].*'
-        time_zone = re.findall(timezone_regex, sliced_time_data)
-
-        if time_zone:
-            # found timezone - appending it to the date format
-            date_format += time_zone[0]
-
-        return datetime.strptime(date_string, date_format)
->>>>>>> d70bc123
+    pass